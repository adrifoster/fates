--- conflicted
+++ resolved
@@ -15,11 +15,7 @@
 
       procedure, public :: Init => init_nesterov_fire_weather
       procedure, public :: UpdateIndex => update_nesterov_index
-<<<<<<< HEAD
             
-=======
-      
->>>>>>> e06e0dfc
   end type nesterov_index
 
   real(r8), parameter :: min_precip_thresh = 3.0_r8 ! threshold for precipitation above which to zero NI [mm/day]
