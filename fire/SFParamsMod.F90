--- conflicted
+++ resolved
@@ -18,12 +18,6 @@
    !
    ! this is what the user can use for the actual values
    !
-<<<<<<< HEAD
-
-   real(r8), public :: SF_val_fdi_a
-   real(r8), public :: SF_val_fdi_b
-=======
->>>>>>> 9ddf52a8
    real(r8),protected, public :: SF_val_fdi_alpha
    real(r8),protected, public :: SF_val_miner_total
    real(r8),protected, public :: SF_val_fuel_energy
