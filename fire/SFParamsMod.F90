module SFParamsMod
   !
   ! module that deals with reading the SF parameter file
   !
   use FatesConstantsMod , only: r8 => fates_r8
   use EDtypesMod        , only: NFSC,NCWD
   use FatesParametersInterface, only : param_string_length

   implicit none
   private ! Modules are private by default
   save

   !
   ! this is what the user can use for the actual values
   !
<<<<<<< HEAD
   real(r8),public,protected :: SF_val_fdi_a
   real(r8),public,protected :: SF_val_fdi_b
   real(r8),public,protected :: SF_val_fdi_alpha
   real(r8),public,protected :: SF_val_miner_total
   real(r8),public,protected :: SF_val_fuel_energy
   real(r8),public,protected :: SF_val_part_dens
   real(r8),public,protected :: SF_val_miner_damp
   real(r8),public,protected :: SF_val_max_durat
   real(r8),public,protected :: SF_val_durat_slope
   real(r8),public,protected :: SF_val_drying_ratio
   real(r8),public,protected :: SF_val_CWD_frac(NCWD)
   real(r8),public,protected :: SF_val_max_decomp(NFSC)
   real(r8),public,protected :: SF_val_SAV(NFSC)
   real(r8),public,protected :: SF_val_FBD(NFSC)
   real(r8),public,protected :: SF_val_min_moisture(NFSC)
   real(r8),public,protected :: SF_val_mid_moisture(NFSC)
   real(r8),public,protected :: SF_val_low_moisture_Coeff(NFSC)
   real(r8),public,protected :: SF_val_low_moisture_Slope(NFSC)
   real(r8),public,protected :: SF_val_mid_moisture_Coeff(NFSC)
   real(r8),public,protected :: SF_val_mid_moisture_Slope(NFSC)

   character(len=param_string_length),parameter,public :: SF_name_fdi_a = "fates_fdi_a"
   character(len=param_string_length),parameter,public :: SF_name_fdi_b = "fates_fdi_b"
   character(len=param_string_length),parameter,public :: SF_name_fdi_alpha = "fates_fdi_alpha"
   character(len=param_string_length),parameter,public :: SF_name_miner_total = "fates_miner_total"
   character(len=param_string_length),parameter,public :: SF_name_fuel_energy = "fates_fuel_energy"
   character(len=param_string_length),parameter,public :: SF_name_part_dens = "fates_part_dens"
   character(len=param_string_length),parameter,public :: SF_name_miner_damp = "fates_miner_damp"
   character(len=param_string_length),parameter,public :: SF_name_max_durat = "fates_max_durat"
   character(len=param_string_length),parameter,public :: SF_name_durat_slope = "fates_durat_slope"
   character(len=param_string_length),parameter,public :: SF_name_drying_ratio = "fates_drying_ratio"
   character(len=param_string_length),parameter,public :: SF_name_CWD_frac = "fates_CWD_frac"
   character(len=param_string_length),parameter,public :: SF_name_max_decomp = "fates_max_decomp"
   character(len=param_string_length),parameter,public :: SF_name_SAV = "fates_SAV"
   character(len=param_string_length),parameter,public :: SF_name_FBD = "fates_FBD"
   character(len=param_string_length),parameter,public :: SF_name_min_moisture = "fates_min_moisture"
   character(len=param_string_length),parameter,public :: SF_name_mid_moisture = "fates_mid_moisture"
   character(len=param_string_length),parameter,public :: SF_name_low_moisture_Coeff = "fates_low_moisture_Coeff"
   character(len=param_string_length),parameter,public :: SF_name_low_moisture_Slope = "fates_low_moisture_Slope"
   character(len=param_string_length),parameter,public :: SF_name_mid_moisture_Coeff = "fates_mid_moisture_Coeff"
   character(len=param_string_length),parameter,public :: SF_name_mid_moisture_Slope = "fates_mid_moisture_Slope"

   ! Make public the necessary procedures
=======
   real(r8),protected :: SF_val_fdi_a
   real(r8),protected :: SF_val_fdi_b
   real(r8),protected :: SF_val_fdi_alpha
   real(r8),protected :: SF_val_miner_total
   real(r8),protected :: SF_val_fuel_energy
   real(r8),protected :: SF_val_part_dens
   real(r8),protected :: SF_val_miner_damp
   real(r8),protected :: SF_val_max_durat
   real(r8),protected :: SF_val_durat_slope
   real(r8),protected :: SF_val_drying_ratio
   real(r8),protected :: SF_val_CWD_frac(NCWD)
   real(r8),protected :: SF_val_max_decomp(NFSC)
   real(r8),protected :: SF_val_SAV(NFSC)
   real(r8),protected :: SF_val_FBD(NFSC)
   real(r8),protected :: SF_val_min_moisture(NFSC)
   real(r8),protected :: SF_val_mid_moisture(NFSC)
   real(r8),protected :: SF_val_low_moisture_Coeff(NFSC)
   real(r8),protected :: SF_val_low_moisture_Slope(NFSC)
   real(r8),protected :: SF_val_mid_moisture_Coeff(NFSC)
   real(r8),protected :: SF_val_mid_moisture_Slope(NFSC)

   character(len=param_string_length),parameter :: SF_name_fdi_a = "fates_fire_fdi_a"
   character(len=param_string_length),parameter :: SF_name_fdi_b = "fates_fire_fdi_b"
   character(len=param_string_length),parameter :: SF_name_fdi_alpha = "fates_fire_fdi_alpha"
   character(len=param_string_length),parameter :: SF_name_miner_total = "fates_fire_miner_total"
   character(len=param_string_length),parameter :: SF_name_fuel_energy = "fates_fire_fuel_energy"
   character(len=param_string_length),parameter :: SF_name_part_dens = "fates_fire_part_dens"
   character(len=param_string_length),parameter :: SF_name_miner_damp = "fates_fire_miner_damp"
   character(len=param_string_length),parameter :: SF_name_max_durat = "fates_fire_max_durat"
   character(len=param_string_length),parameter :: SF_name_durat_slope = "fates_fire_durat_slope"
   character(len=param_string_length),parameter :: SF_name_drying_ratio = "fates_fire_drying_ratio"
   character(len=param_string_length),parameter :: SF_name_CWD_frac = "fates_CWD_frac"
   character(len=param_string_length),parameter :: SF_name_max_decomp = "fates_max_decomp"
   character(len=param_string_length),parameter :: SF_name_SAV = "fates_fire_SAV"
   character(len=param_string_length),parameter :: SF_name_FBD = "fates_fire_FBD"
   character(len=param_string_length),parameter :: SF_name_min_moisture = "fates_fire_min_moisture"
   character(len=param_string_length),parameter :: SF_name_mid_moisture = "fates_fire_mid_moisture"
   character(len=param_string_length),parameter :: SF_name_low_moisture_Coeff = "fates_fire_low_moisture_Coeff"
   character(len=param_string_length),parameter :: SF_name_low_moisture_Slope = "fates_fire_low_moisture_Slope"
   character(len=param_string_length),parameter :: SF_name_mid_moisture_Coeff = "fates_fire_mid_moisture_Coeff"
   character(len=param_string_length),parameter :: SF_name_mid_moisture_Slope = "fates_fire_mid_moisture_Slope"

>>>>>>> 0cf63a93
   public :: SpitFireRegisterParams
   public :: SpitFireReceiveParams
 
contains
  !-----------------------------------------------------------------------
  subroutine SpitFireParamsInit()
    ! Initialize all parameters to nan to ensure that we get valid
    ! values back from the host.
    
    use shr_infnan_mod , only : nan => shr_infnan_nan, assignment(=)

    implicit none

    SF_val_fdi_a = nan
    SF_val_fdi_b = nan
    SF_val_fdi_alpha = nan
    SF_val_miner_total = nan
    SF_val_fuel_energy = nan
    SF_val_part_dens = nan
    SF_val_miner_damp = nan
    SF_val_max_durat = nan
    SF_val_durat_slope = nan
    SF_val_drying_ratio = nan

    SF_val_CWD_frac(:) = nan

    SF_val_max_decomp(:) = nan

    SF_val_SAV(:) = nan
    SF_val_FBD(:) = nan
    SF_val_min_moisture(:) = nan
    SF_val_mid_moisture(:) = nan
    SF_val_low_moisture_Coeff(:) = nan
    SF_val_low_moisture_Slope(:) = nan
    SF_val_mid_moisture_Coeff(:) = nan
    SF_val_mid_moisture_Slope(:) = nan

  end subroutine SpitFireParamsInit

  !-----------------------------------------------------------------------
  subroutine SpitFireRegisterParams(fates_params)

    use FatesParametersInterface, only : fates_parameters_type, dimension_name_scalar, dimension_shape_scalar

    implicit none

    class(fates_parameters_type), intent(inout) :: fates_params

    call SpitFireParamsInit()
    call SpitFireRegisterScalars(fates_params)
    call SpitFireRegisterNCWD(fates_params)
    call SpitFireRegisterNFSC(fates_params)

 end subroutine SpitFireRegisterParams

 !-----------------------------------------------------------------------
 subroutine SpitFireReceiveParams(fates_params)
   
   use FatesParametersInterface, only : fates_parameters_type, dimension_name_scalar
   
   implicit none
   
    class(fates_parameters_type), intent(inout) :: fates_params
    
    call SpitFireReceiveScalars(fates_params)
    call SpitFireReceiveNCWD(fates_params)
    call SpitFireReceiveNFSC(fates_params)
    
  end subroutine SpitFireReceiveParams

  !-----------------------------------------------------------------------
  subroutine SpitFireRegisterScalars(fates_params)

    use FatesParametersInterface, only : fates_parameters_type, dimension_name_scalar, dimension_shape_scalar

    implicit none

    class(fates_parameters_type), intent(inout) :: fates_params

    character(len=param_string_length), parameter :: dim_names_scalar(1) = (/dimension_name_scalar/)
    
    call fates_params%RegisterParameter(name=SF_name_fdi_a, dimension_shape=dimension_shape_scalar, &
         dimension_names=dim_names_scalar)

    call fates_params%RegisterParameter(name=SF_name_fdi_b, dimension_shape=dimension_shape_scalar, &
         dimension_names=dim_names_scalar)

    call fates_params%RegisterParameter(name=SF_name_fdi_alpha, dimension_shape=dimension_shape_scalar, &
         dimension_names=dim_names_scalar)

    call fates_params%RegisterParameter(name=SF_name_miner_total, dimension_shape=dimension_shape_scalar, &
         dimension_names=dim_names_scalar)

    call fates_params%RegisterParameter(name=SF_name_fuel_energy, dimension_shape=dimension_shape_scalar, &
         dimension_names=dim_names_scalar)

    call fates_params%RegisterParameter(name=SF_name_part_dens, dimension_shape=dimension_shape_scalar, &
         dimension_names=dim_names_scalar)

    call fates_params%RegisterParameter(name=SF_name_miner_damp, dimension_shape=dimension_shape_scalar, &
         dimension_names=dim_names_scalar)

    call fates_params%RegisterParameter(name=SF_name_max_durat, dimension_shape=dimension_shape_scalar, &
         dimension_names=dim_names_scalar)

    call fates_params%RegisterParameter(name=SF_name_durat_slope, dimension_shape=dimension_shape_scalar, &
         dimension_names=dim_names_scalar)

    call fates_params%RegisterParameter(name=SF_name_drying_ratio, dimension_shape=dimension_shape_scalar, &
         dimension_names=dim_names_scalar)

  end subroutine SpitFireRegisterScalars

 !-----------------------------------------------------------------------
 subroutine SpitFireReceiveScalars(fates_params)
   
    use FatesParametersInterface, only : fates_parameters_type, dimension_name_scalar

    implicit none

    class(fates_parameters_type), intent(inout) :: fates_params

    call fates_params%RetreiveParameter(name=SF_name_fdi_a, &
         data=SF_val_fdi_a)

    call fates_params%RetreiveParameter(name=SF_name_fdi_b, &
         data=SF_val_fdi_b)

    call fates_params%RetreiveParameter(name=SF_name_fdi_alpha, &
         data=SF_val_fdi_alpha)

    call fates_params%RetreiveParameter(name=SF_name_miner_total, &
         data=SF_val_miner_total)

    call fates_params%RetreiveParameter(name=SF_name_fuel_energy, &
         data=SF_val_fuel_energy)

    call fates_params%RetreiveParameter(name=SF_name_part_dens, &
         data=SF_val_part_dens)

    call fates_params%RetreiveParameter(name=SF_name_miner_damp, &
         data=SF_val_miner_damp)

    call fates_params%RetreiveParameter(name=SF_name_max_durat, &
         data=SF_val_max_durat)

    call fates_params%RetreiveParameter(name=SF_name_durat_slope, &
         data=SF_val_durat_slope)

    call fates_params%RetreiveParameter(name=SF_name_drying_ratio, &
         data=SF_val_drying_ratio)

  end subroutine SpitFireReceiveScalars

  !-----------------------------------------------------------------------
  subroutine SpitFireRegisterNCWD(fates_params)

    use FatesParametersInterface, only : fates_parameters_type, dimension_name_cwd, dimension_shape_1d

    implicit none

    class(fates_parameters_type), intent(inout) :: fates_params

    character(len=param_string_length), parameter :: dim_names_cwd(1) = (/dimension_name_cwd/)

    call fates_params%RegisterParameter(name=SF_name_CWD_frac, dimension_shape=dimension_shape_1d, &
         dimension_names=dim_names_cwd)

  end subroutine SpitFireRegisterNCWD

 !-----------------------------------------------------------------------
 subroutine SpitFireReceiveNCWD(fates_params)
   
    use FatesParametersInterface, only : fates_parameters_type, dimension_name_scalar

    implicit none

    class(fates_parameters_type), intent(inout) :: fates_params

    call fates_params%RetreiveParameter(name=SF_name_CWD_frac, &
         data=SF_val_CWD_frac)

  end subroutine SpitFireReceiveNCWD

  !-----------------------------------------------------------------------
  subroutine SpitFireRegisterNFSC(fates_params)

    use FatesParametersInterface, only : fates_parameters_type, dimension_name_fsc, dimension_shape_1d

    implicit none

    class(fates_parameters_type), intent(inout) :: fates_params

    character(len=param_string_length), parameter :: dim_names(1) = (/dimension_name_fsc/)

    call fates_params%RegisterParameter(name=SF_name_SAV, dimension_shape=dimension_shape_1d, &
         dimension_names=dim_names)

    call fates_params%RegisterParameter(name=SF_name_FBD, dimension_shape=dimension_shape_1d, &
         dimension_names=dim_names)

    call fates_params%RegisterParameter(name=SF_name_min_moisture, dimension_shape=dimension_shape_1d, &
         dimension_names=dim_names)

    call fates_params%RegisterParameter(name=SF_name_mid_moisture, dimension_shape=dimension_shape_1d, &
         dimension_names=dim_names)

    call fates_params%RegisterParameter(name=SF_name_low_moisture_Coeff, dimension_shape=dimension_shape_1d, &
         dimension_names=dim_names)

    call fates_params%RegisterParameter(name=SF_name_low_moisture_Slope, dimension_shape=dimension_shape_1d, &
         dimension_names=dim_names)

    call fates_params%RegisterParameter(name=SF_name_mid_moisture_Coeff, dimension_shape=dimension_shape_1d, &
         dimension_names=dim_names)

    call fates_params%RegisterParameter(name=SF_name_mid_moisture_Slope, dimension_shape=dimension_shape_1d, &
         dimension_names=dim_names)

    call fates_params%RegisterParameter(name=SF_name_max_decomp, dimension_shape=dimension_shape_1d, &
         dimension_names=dim_names)

  end subroutine SpitFireRegisterNFSC

 !-----------------------------------------------------------------------
 subroutine SpitFireReceiveNFSC(fates_params)
   
    use FatesParametersInterface, only : fates_parameters_type

    implicit none

    class(fates_parameters_type), intent(inout) :: fates_params

    
    call fates_params%RetreiveParameter(name=SF_name_SAV, &
         data=SF_val_SAV)

    call fates_params%RetreiveParameter(name=SF_name_FBD, &
         data=SF_val_FBD)

    call fates_params%RetreiveParameter(name=SF_name_min_moisture, &
         data=SF_val_min_moisture)

    call fates_params%RetreiveParameter(name=SF_name_mid_moisture, &
         data=SF_val_mid_moisture)

    call fates_params%RetreiveParameter(name=SF_name_low_moisture_Coeff, &
         data=SF_val_low_moisture_Coeff)

    call fates_params%RetreiveParameter(name=SF_name_low_moisture_Slope, &
         data=SF_val_low_moisture_Slope)

    call fates_params%RetreiveParameter(name=SF_name_mid_moisture_Coeff, &
         data=SF_val_mid_moisture_Coeff)

    call fates_params%RetreiveParameter(name=SF_name_mid_moisture_Slope, &
         data=SF_val_mid_moisture_Slope)

    call fates_params%RetreiveParameter(name=SF_name_max_decomp, &
         data=SF_val_max_decomp)

  end subroutine SpitFireReceiveNFSC
  !-----------------------------------------------------------------------


end module SFParamsMod<|MERGE_RESOLUTION|>--- conflicted
+++ resolved
@@ -13,94 +13,48 @@
    !
    ! this is what the user can use for the actual values
    !
-<<<<<<< HEAD
-   real(r8),public,protected :: SF_val_fdi_a
-   real(r8),public,protected :: SF_val_fdi_b
-   real(r8),public,protected :: SF_val_fdi_alpha
-   real(r8),public,protected :: SF_val_miner_total
-   real(r8),public,protected :: SF_val_fuel_energy
-   real(r8),public,protected :: SF_val_part_dens
-   real(r8),public,protected :: SF_val_miner_damp
-   real(r8),public,protected :: SF_val_max_durat
-   real(r8),public,protected :: SF_val_durat_slope
-   real(r8),public,protected :: SF_val_drying_ratio
-   real(r8),public,protected :: SF_val_CWD_frac(NCWD)
-   real(r8),public,protected :: SF_val_max_decomp(NFSC)
-   real(r8),public,protected :: SF_val_SAV(NFSC)
-   real(r8),public,protected :: SF_val_FBD(NFSC)
-   real(r8),public,protected :: SF_val_min_moisture(NFSC)
-   real(r8),public,protected :: SF_val_mid_moisture(NFSC)
-   real(r8),public,protected :: SF_val_low_moisture_Coeff(NFSC)
-   real(r8),public,protected :: SF_val_low_moisture_Slope(NFSC)
-   real(r8),public,protected :: SF_val_mid_moisture_Coeff(NFSC)
-   real(r8),public,protected :: SF_val_mid_moisture_Slope(NFSC)
-
-   character(len=param_string_length),parameter,public :: SF_name_fdi_a = "fates_fdi_a"
-   character(len=param_string_length),parameter,public :: SF_name_fdi_b = "fates_fdi_b"
-   character(len=param_string_length),parameter,public :: SF_name_fdi_alpha = "fates_fdi_alpha"
-   character(len=param_string_length),parameter,public :: SF_name_miner_total = "fates_miner_total"
-   character(len=param_string_length),parameter,public :: SF_name_fuel_energy = "fates_fuel_energy"
-   character(len=param_string_length),parameter,public :: SF_name_part_dens = "fates_part_dens"
-   character(len=param_string_length),parameter,public :: SF_name_miner_damp = "fates_miner_damp"
-   character(len=param_string_length),parameter,public :: SF_name_max_durat = "fates_max_durat"
-   character(len=param_string_length),parameter,public :: SF_name_durat_slope = "fates_durat_slope"
-   character(len=param_string_length),parameter,public :: SF_name_drying_ratio = "fates_drying_ratio"
-   character(len=param_string_length),parameter,public :: SF_name_CWD_frac = "fates_CWD_frac"
-   character(len=param_string_length),parameter,public :: SF_name_max_decomp = "fates_max_decomp"
-   character(len=param_string_length),parameter,public :: SF_name_SAV = "fates_SAV"
-   character(len=param_string_length),parameter,public :: SF_name_FBD = "fates_FBD"
-   character(len=param_string_length),parameter,public :: SF_name_min_moisture = "fates_min_moisture"
-   character(len=param_string_length),parameter,public :: SF_name_mid_moisture = "fates_mid_moisture"
-   character(len=param_string_length),parameter,public :: SF_name_low_moisture_Coeff = "fates_low_moisture_Coeff"
-   character(len=param_string_length),parameter,public :: SF_name_low_moisture_Slope = "fates_low_moisture_Slope"
-   character(len=param_string_length),parameter,public :: SF_name_mid_moisture_Coeff = "fates_mid_moisture_Coeff"
-   character(len=param_string_length),parameter,public :: SF_name_mid_moisture_Slope = "fates_mid_moisture_Slope"
-
-   ! Make public the necessary procedures
-=======
-   real(r8),protected :: SF_val_fdi_a
-   real(r8),protected :: SF_val_fdi_b
-   real(r8),protected :: SF_val_fdi_alpha
-   real(r8),protected :: SF_val_miner_total
-   real(r8),protected :: SF_val_fuel_energy
-   real(r8),protected :: SF_val_part_dens
-   real(r8),protected :: SF_val_miner_damp
-   real(r8),protected :: SF_val_max_durat
-   real(r8),protected :: SF_val_durat_slope
-   real(r8),protected :: SF_val_drying_ratio
-   real(r8),protected :: SF_val_CWD_frac(NCWD)
-   real(r8),protected :: SF_val_max_decomp(NFSC)
-   real(r8),protected :: SF_val_SAV(NFSC)
-   real(r8),protected :: SF_val_FBD(NFSC)
-   real(r8),protected :: SF_val_min_moisture(NFSC)
-   real(r8),protected :: SF_val_mid_moisture(NFSC)
-   real(r8),protected :: SF_val_low_moisture_Coeff(NFSC)
-   real(r8),protected :: SF_val_low_moisture_Slope(NFSC)
-   real(r8),protected :: SF_val_mid_moisture_Coeff(NFSC)
-   real(r8),protected :: SF_val_mid_moisture_Slope(NFSC)
-
-   character(len=param_string_length),parameter :: SF_name_fdi_a = "fates_fire_fdi_a"
-   character(len=param_string_length),parameter :: SF_name_fdi_b = "fates_fire_fdi_b"
-   character(len=param_string_length),parameter :: SF_name_fdi_alpha = "fates_fire_fdi_alpha"
-   character(len=param_string_length),parameter :: SF_name_miner_total = "fates_fire_miner_total"
-   character(len=param_string_length),parameter :: SF_name_fuel_energy = "fates_fire_fuel_energy"
-   character(len=param_string_length),parameter :: SF_name_part_dens = "fates_fire_part_dens"
-   character(len=param_string_length),parameter :: SF_name_miner_damp = "fates_fire_miner_damp"
-   character(len=param_string_length),parameter :: SF_name_max_durat = "fates_fire_max_durat"
-   character(len=param_string_length),parameter :: SF_name_durat_slope = "fates_fire_durat_slope"
-   character(len=param_string_length),parameter :: SF_name_drying_ratio = "fates_fire_drying_ratio"
-   character(len=param_string_length),parameter :: SF_name_CWD_frac = "fates_CWD_frac"
-   character(len=param_string_length),parameter :: SF_name_max_decomp = "fates_max_decomp"
-   character(len=param_string_length),parameter :: SF_name_SAV = "fates_fire_SAV"
-   character(len=param_string_length),parameter :: SF_name_FBD = "fates_fire_FBD"
-   character(len=param_string_length),parameter :: SF_name_min_moisture = "fates_fire_min_moisture"
-   character(len=param_string_length),parameter :: SF_name_mid_moisture = "fates_fire_mid_moisture"
-   character(len=param_string_length),parameter :: SF_name_low_moisture_Coeff = "fates_fire_low_moisture_Coeff"
-   character(len=param_string_length),parameter :: SF_name_low_moisture_Slope = "fates_fire_low_moisture_Slope"
-   character(len=param_string_length),parameter :: SF_name_mid_moisture_Coeff = "fates_fire_mid_moisture_Coeff"
-   character(len=param_string_length),parameter :: SF_name_mid_moisture_Slope = "fates_fire_mid_moisture_Slope"
-
->>>>>>> 0cf63a93
+   real(r8),protected, public :: SF_val_fdi_a
+   real(r8),protected, public :: SF_val_fdi_b
+   real(r8),protected, public :: SF_val_fdi_alpha
+   real(r8),protected, public :: SF_val_miner_total
+   real(r8),protected, public :: SF_val_fuel_energy
+   real(r8),protected, public :: SF_val_part_dens
+   real(r8),protected, public :: SF_val_miner_damp
+   real(r8),protected, public :: SF_val_max_durat
+   real(r8),protected, public :: SF_val_durat_slope
+   real(r8),protected, public :: SF_val_drying_ratio
+   real(r8),protected, public :: SF_val_CWD_frac(NCWD)
+   real(r8),protected, public :: SF_val_max_decomp(NFSC)
+   real(r8),protected, public :: SF_val_SAV(NFSC)
+   real(r8),protected, public :: SF_val_FBD(NFSC)
+   real(r8),protected, public :: SF_val_min_moisture(NFSC)
+   real(r8),protected, public :: SF_val_mid_moisture(NFSC)
+   real(r8),protected, public :: SF_val_low_moisture_Coeff(NFSC)
+   real(r8),protected, public :: SF_val_low_moisture_Slope(NFSC)
+   real(r8),protected, public :: SF_val_mid_moisture_Coeff(NFSC)
+   real(r8),protected, public :: SF_val_mid_moisture_Slope(NFSC)
+
+   character(len=param_string_length),parameter, public :: SF_name_fdi_a = "fates_fire_fdi_a"
+   character(len=param_string_length),parameter, public :: SF_name_fdi_b = "fates_fire_fdi_b"
+   character(len=param_string_length),parameter, public :: SF_name_fdi_alpha = "fates_fire_fdi_alpha"
+   character(len=param_string_length),parameter, public :: SF_name_miner_total = "fates_fire_miner_total"
+   character(len=param_string_length),parameter, public :: SF_name_fuel_energy = "fates_fire_fuel_energy"
+   character(len=param_string_length),parameter, public :: SF_name_part_dens = "fates_fire_part_dens"
+   character(len=param_string_length),parameter, public :: SF_name_miner_damp = "fates_fire_miner_damp"
+   character(len=param_string_length),parameter, public :: SF_name_max_durat = "fates_fire_max_durat"
+   character(len=param_string_length),parameter, public :: SF_name_durat_slope = "fates_fire_durat_slope"
+   character(len=param_string_length),parameter, public :: SF_name_drying_ratio = "fates_fire_drying_ratio"
+   character(len=param_string_length),parameter, public :: SF_name_CWD_frac = "fates_CWD_frac"
+   character(len=param_string_length),parameter, public :: SF_name_max_decomp = "fates_max_decomp"
+   character(len=param_string_length),parameter, public :: SF_name_SAV = "fates_fire_SAV"
+   character(len=param_string_length),parameter, public :: SF_name_FBD = "fates_fire_FBD"
+   character(len=param_string_length),parameter, public :: SF_name_min_moisture = "fates_fire_min_moisture"
+   character(len=param_string_length),parameter, public :: SF_name_mid_moisture = "fates_fire_mid_moisture"
+   character(len=param_string_length),parameter, public :: SF_name_low_moisture_Coeff = "fates_fire_low_moisture_Coeff"
+   character(len=param_string_length),parameter, public :: SF_name_low_moisture_Slope = "fates_fire_low_moisture_Slope"
+   character(len=param_string_length),parameter, public :: SF_name_mid_moisture_Coeff = "fates_fire_mid_moisture_Coeff"
+   character(len=param_string_length),parameter, public :: SF_name_mid_moisture_Slope = "fates_fire_mid_moisture_Slope"
+
    public :: SpitFireRegisterParams
    public :: SpitFireReceiveParams
  
