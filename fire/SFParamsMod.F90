module SFParamsMod
   !
   ! module that deals with reading the SF parameter file
   !
<<<<<<< HEAD
   use shr_kind_mod      , only: r8 => shr_kind_r8
   use EDtypesMod        , only: NFSC,NCWD
=======
   use FatesConstantsMod , only: r8 => fates_r8
   use EDtypesMod        , only: NLSC,NFSC,NCWD
>>>>>>> 66f9f4f4

   implicit none
   save
   ! private - if we allow this module to be private, it does not allow the protected values below to be
   ! seen outside of this module.

   !
   ! this is what the user can use for the actual values
   !
   real(r8),protected :: SF_val_fdi_a
   real(r8),protected :: SF_val_fdi_b
   real(r8),protected :: SF_val_fdi_alpha
   real(r8),protected :: SF_val_miner_total
   real(r8),protected :: SF_val_fuel_energy
   real(r8),protected :: SF_val_part_dens
   real(r8),protected :: SF_val_miner_damp
   real(r8),protected :: SF_val_max_durat
   real(r8),protected :: SF_val_durat_slope
   real(r8),protected :: SF_val_alpha_SH
   real(r8),protected :: SF_val_alpha_FMC(NFSC)
   real(r8),protected :: SF_val_CWD_frac(NCWD)
   real(r8),protected :: SF_val_max_decomp(NFSC)
   real(r8),protected :: SF_val_SAV(NFSC)
   real(r8),protected :: SF_val_FBD(NFSC)
   real(r8),protected :: SF_val_min_moisture(NFSC)
   real(r8),protected :: SF_val_mid_moisture(NFSC)
   real(r8),protected :: SF_val_low_moisture_C(NFSC)
   real(r8),protected :: SF_val_low_moisture_S(NFSC)
   real(r8),protected :: SF_val_mid_moisture_C(NFSC)
   real(r8),protected :: SF_val_mid_moisture_S(NFSC)
  
   character(len=20),parameter :: SF_name_fdi_a = "fdi_a"
   character(len=20),parameter :: SF_name_fdi_b = "fdi_b"
   character(len=20),parameter :: SF_name_fdi_alpha = "fdi_alpha"
   character(len=20),parameter :: SF_name_miner_total = "miner_total"
   character(len=20),parameter :: SF_name_fuel_energy = "fuel_energy"
   character(len=20),parameter :: SF_name_part_dens = "part_dens"
   character(len=20),parameter :: SF_name_miner_damp = "miner_damp"
   character(len=20),parameter :: SF_name_max_durat = "max_durat"
   character(len=20),parameter :: SF_name_durat_slope = "durat_slope"
   character(len=20),parameter :: SF_name_alpha_SH = "alpha_SH"
   character(len=20),parameter :: SF_name_alpha_FMC = "alpha_FMC"
   character(len=20),parameter :: SF_name_CWD_frac = "CWD_frac"
   character(len=20),parameter :: SF_name_max_decomp = "max_decomp"
   character(len=20),parameter :: SF_name_SAV = "SAV"
   character(len=20),parameter :: SF_name_FBD = "FBD"
   character(len=20),parameter :: SF_name_min_moisture = "min_moisture"
   character(len=20),parameter :: SF_name_mid_moisture = "mid_moisture"
   character(len=20),parameter :: SF_name_low_moisture_C = "low_moisture_C"
   character(len=20),parameter :: SF_name_low_moisture_S = "low_moisture_S"
   character(len=20),parameter :: SF_name_mid_moisture_C = "mid_moisture_C"
   character(len=20),parameter :: SF_name_mid_moisture_S = "mid_moisture_S"

   public :: SFParamsRead
  
contains
  !-----------------------------------------------------------------------
  !
  !-----------------------------------------------------------------------
  subroutine SFParamsRead(ncid)
     !
     ! calls to initialize parameter instance and do ncdio read
     !
     use ncdio_pio    , only : file_desc_t
     
     implicit none

     ! arguments
     type(file_desc_t),intent(inout) :: ncid   ! pio netCDF file id

     call SFParamsReadLocal(ncid)

  end subroutine SFParamsRead
  !-----------------------------------------------------------------------

  !-----------------------------------------------------------------------
  !
  !-----------------------------------------------------------------------
  subroutine SFParamsReadLocal(ncid)
     !
     ! read the netcdf file and populate internalInstScalar
     !
     use ncdio_pio         , only : file_desc_t
     use paramUtilMod      , only : readNcdio

     implicit none

     ! arguments
     type(file_desc_t),intent(inout) :: ncid   ! pio netCDF file id

     ! local vars
     character(len=32)  :: subname = 'SFParamsReadLocal::'

     !
     ! call read function
     !

      call readNcdio(ncid = ncid, &
         varName=SF_name_fdi_a, &
         callingName=subname, &
         retVal=SF_val_fdi_a)
  
      call readNcdio(ncid = ncid, &
         varName=SF_name_fdi_b, &
         callingName=subname, &
         retVal=SF_val_fdi_b)
  
      call readNcdio(ncid = ncid, &
         varName=SF_name_fdi_alpha, &
         callingName=subname, &
         retVal=SF_val_fdi_alpha)
  
      call readNcdio(ncid = ncid, &
         varName=SF_name_miner_total, &
         callingName=subname, &
         retVal=SF_val_miner_total)
  
      call readNcdio(ncid = ncid, &
         varName=SF_name_fuel_energy, &
         callingName=subname, &
         retVal=SF_val_fuel_energy)
  
      call readNcdio(ncid = ncid, &
         varName=SF_name_part_dens, &
         callingName=subname, &
         retVal=SF_val_part_dens)
  
      call readNcdio(ncid = ncid, &
         varName=SF_name_miner_damp, &
         callingName=subname, &
         retVal=SF_val_miner_damp)
  
      call readNcdio(ncid = ncid, &
         varName=SF_name_max_durat, &
         callingName=subname, &
         retVal=SF_val_max_durat)
  
      call readNcdio(ncid = ncid, &
         varName=SF_name_durat_slope, &
         callingName=subname, &
         retVal=SF_val_durat_slope)
  
      call readNcdio(ncid = ncid, &
         varName=SF_name_alpha_SH, &
         callingName=subname, &
         retVal=SF_val_alpha_SH)
  
      call readNcdio(ncid = ncid, &
         varName=SF_name_alpha_FMC, &
         callingName=subname, &
         retVal=SF_val_alpha_FMC)

      call readNcdio(ncid = ncid, &
         varName=SF_name_CWD_frac, &
         callingName=subname, &
         retVal=SF_val_CWD_frac)
  
      call readNcdio(ncid = ncid, &
         varName=SF_name_max_decomp, &
         callingName=subname, &
         retVal=SF_val_max_decomp)
  
      call readNcdio(ncid = ncid, &
         varName=SF_name_SAV, &
         callingName=subname, &
         retVal=SF_val_SAV)
  
      call readNcdio(ncid = ncid, &
         varName=SF_name_FBD, &
         callingName=subname, &
         retVal=SF_val_FBD)
  
      call readNcdio(ncid = ncid, &
         varName=SF_name_min_moisture, &
         callingName=subname, &
         retVal=SF_val_min_moisture)
  
      call readNcdio(ncid = ncid, &
         varName=SF_name_mid_moisture, &
         callingName=subname, &
         retVal=SF_val_mid_moisture)
  
      call readNcdio(ncid = ncid, &
         varName=SF_name_low_moisture_C, &
         callingName=subname, &
         retVal=SF_val_low_moisture_C)
  
      call readNcdio(ncid = ncid, &
         varName=SF_name_low_moisture_S, &
         callingName=subname, &
         retVal=SF_val_low_moisture_S)
  
      call readNcdio(ncid = ncid, &
         varName=SF_name_mid_moisture_C, &
         callingName=subname, &
         retVal=SF_val_mid_moisture_C)
  
      call readNcdio(ncid = ncid, &
         varName=SF_name_mid_moisture_S, &
         callingName=subname, &
         retVal=SF_val_mid_moisture_S)
  
  end subroutine SFParamsReadLocal
  !-----------------------------------------------------------------------

end module SFParamsMod<|MERGE_RESOLUTION|>--- conflicted
+++ resolved
@@ -2,13 +2,8 @@
    !
    ! module that deals with reading the SF parameter file
    !
-<<<<<<< HEAD
-   use shr_kind_mod      , only: r8 => shr_kind_r8
+   use FatesConstantsMod , only: r8 => fates_r8
    use EDtypesMod        , only: NFSC,NCWD
-=======
-   use FatesConstantsMod , only: r8 => fates_r8
-   use EDtypesMod        , only: NLSC,NFSC,NCWD
->>>>>>> 66f9f4f4
 
    implicit none
    save
