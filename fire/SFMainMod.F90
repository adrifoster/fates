  module SFMainMod

  ! ============================================================================
  ! All subroutines realted to the SPITFIRE fire routine. 
  ! Code originally developed by Allan Spessa & Rosie Fisher as part of the NERC-QUEST project.  
  ! ============================================================================

  use FatesConstantsMod     , only : r8 => fates_r8
  use FatesConstantsMod     , only : itrue, ifalse
  use FatesInterfaceTypesMod     , only : hlm_masterproc ! 1= master process, 0=not master process
  use EDTypesMod            , only : numWaterMem
  use FatesGlobals          , only : fates_log

  use FatesInterfaceTypesMod     , only : bc_in_type

  use EDPftvarcon           , only : EDPftvarcon_inst
  use PRTParametersMod      , only : prt_params
  
  use PRTGenericMod         , only : element_pos
  use EDtypesMod            , only : ed_site_type
  use EDtypesMod            , only : ed_patch_type
  use EDtypesMod            , only : ed_cohort_type
  use EDtypesMod            , only : AREA
  use EDtypesMod            , only : DL_SF
  use EDTypesMod            , only : TW_SF
  use EDtypesMod            , only : LB_SF
  use EDtypesMod            , only : LG_SF
  use FatesLitterMod        , only : ncwd
  use EDtypesMod            , only : NFSC
  use EDtypesMod            , only : TR_SF
  use FatesLitterMod        , only : litter_type

  use PRTGenericMod,          only : leaf_organ
  use PRTGenericMod,          only : carbon12_element
  use PRTGenericMod,          only : all_carbon_elements
  use PRTGenericMod,          only : leaf_organ
  use PRTGenericMod,          only : fnrt_organ
  use PRTGenericMod,          only : sapw_organ
  use PRTGenericMod,          only : store_organ
  use PRTGenericMod,          only : repro_organ
  use PRTGenericMod,          only : struct_organ
  use PRTGenericMod,          only : SetState
  use FatesInterfaceTypesMod     , only : numpft

  implicit none
  private

  public :: fire_model
  public :: fire_danger_index 
  public :: charecteristics_of_fuel
  public :: rate_of_spread
  public :: ground_fuel_consumption
  public :: wind_effect
  public :: area_burnt_intensity
  public :: crown_scorching
  public :: crown_damage
  public :: cambial_damage_kill
  public :: post_fire_mortality

  integer :: write_SF = 0     ! for debugging
  logical :: debug = .false.  ! for debugging

  ! ============================================================================
  ! ============================================================================

contains

  ! ============================================================================
  !        Area of site burned by fire           
  ! ============================================================================
  subroutine fire_model( currentSite, bc_in)

    use FatesInterfaceTypesMod, only : hlm_use_spitfire

    type(ed_site_type)     , intent(inout), target :: currentSite
    type(bc_in_type)       , intent(in)            :: bc_in
    

    type (ed_patch_type), pointer :: currentPatch

    !zero fire things
    currentPatch => currentSite%youngest_patch
    do while(associated(currentPatch))
       currentPatch%frac_burnt = 0.0_r8
       currentPatch%fire       = 0
       currentPatch => currentPatch%older
    enddo

    if(write_SF==1)then
       write(fates_log(),*) 'use_spitfire',hlm_use_spitfire
    endif

    if( hlm_use_spitfire == itrue )then
       call fire_danger_index(currentSite, bc_in)
       call wind_effect(currentSite, bc_in) 
       call charecteristics_of_fuel(currentSite)
       call rate_of_spread(currentSite)
       call ground_fuel_consumption(currentSite)
       call area_burnt_intensity(currentSite)
       call crown_scorching(currentSite)
       call crown_damage(currentSite)
       call cambial_damage_kill(currentSite)
       call post_fire_mortality(currentSite)
    end if

  end subroutine fire_model

  !*****************************************************************
  subroutine  fire_danger_index ( currentSite, bc_in) 

   !*****************************************************************
   ! currentSite%acc_NI is the accumulated Nesterov fire danger index

    use SFParamsMod, only  : SF_val_fdi_a, SF_val_fdi_b
    use FatesConstantsMod , only : tfrz => t_water_freeze_k_1atm
    use FatesConstantsMod , only : sec_per_day

    type(ed_site_type)     , intent(inout), target :: currentSite
    type(bc_in_type)       , intent(in)            :: bc_in

    real(r8) :: temp_in_C  ! daily averaged temperature in celcius
    real(r8) :: rainfall   ! daily precip in mm/day
    real(r8) :: rh         ! daily rh 
    
    real(r8) :: yipsolon   !intermediate varable for dewpoint calculation
    real(r8) :: dewpoint   !dewpoint in K 
    real(r8) :: d_NI       !daily change in Nesterov Index. C^2 
    integer  :: iofp       ! index of oldest the fates patch
  
    ! NOTE that the boundary conditions of temperature, precipitation and relative humidity
    ! are available at the patch level. We are currently using a simplification where the whole site
    ! is simply using the values associated with the first patch.
    ! which probably won't have much inpact, unless we decide to ever calculated the NI for each patch.  
    
    iofp = currentSite%oldest_patch%patchno
    
    temp_in_C  = bc_in%t_veg24_pa(iofp) - tfrz
    rainfall   = bc_in%precip24_pa(iofp)*sec_per_day
    rh         = bc_in%relhumid24_pa(iofp)
    
    if (rainfall > 3.0_r8) then !rezero NI if it rains... 
       d_NI = 0.0_r8
       currentSite%acc_NI = 0.0_r8
    else 
       yipsolon = (SF_val_fdi_a* temp_in_C)/(SF_val_fdi_b+ temp_in_C)+log(rh/100.0_r8) 
       dewpoint = (SF_val_fdi_b*yipsolon)/(SF_val_fdi_a-yipsolon) !Standard met. formula
       d_NI = ( temp_in_C-dewpoint)* temp_in_C !follows Nesterov 1968.  Equation 5. Thonicke et al. 2010.
       if (d_NI < 0.0_r8) then !Change in NI cannot be negative. 
          d_NI = 0.0_r8 !check 
       endif
    endif
    currentSite%acc_NI = currentSite%acc_NI + d_NI        !Accumulate Nesterov index over the fire season. 

  end subroutine fire_danger_index


  !*****************************************************************
  subroutine  charecteristics_of_fuel ( currentSite )
  !*****************************************************************

    use SFParamsMod, only  : SF_val_drying_ratio, SF_val_SAV, SF_val_FBD

    type(ed_site_type), intent(in), target :: currentSite

    type(ed_patch_type),  pointer :: currentPatch
    type(ed_cohort_type), pointer :: currentCohort
    type(litter_type), pointer    :: litt_c

    real(r8) alpha_FMC(nfsc)     ! Relative fuel moisture adjusted per drying ratio
    real(r8) fuel_moisture(nfsc) ! Scaled moisture content of small litter fuels. 
    real(r8) MEF(nfsc)           ! Moisture extinction factor of fuels     integer n 

    fuel_moisture(:) = 0.0_r8
    
    

    currentPatch => currentSite%oldest_patch; 
    do while(associated(currentPatch))  

       litt_c => currentPatch%litter(element_pos(carbon12_element))
       
       ! How much live grass is there? 
       currentPatch%livegrass = 0.0_r8 
       currentCohort => currentPatch%tallest
       do while(associated(currentCohort))
          if( int(prt_params%woody(currentCohort%pft)) == ifalse)then 
             
             currentPatch%livegrass = currentPatch%livegrass + &
                  currentCohort%prt%GetState(leaf_organ, all_carbon_elements) * &
                  currentCohort%n/currentPatch%area

          endif
          currentCohort => currentCohort%shorter
       enddo
       
       ! There are SIX fuel classes
       ! 1:4) four CWD_AG pools (twig, s branch, l branch, trunk), 5) dead leaves and 6) live grass
       ! NCWD =4  NFSC = 6
       ! tw_sf = 1, lb_sf = 3, tr_sf = 4, dl_sf = 5, lg_sf = 6,
     
       ! zero fire arrays. 
       currentPatch%fuel_eff_moist = 0.0_r8 
       currentPatch%fuel_bulkd     = 0.0_r8  !this is kgBiomass/m3 for use in rate of spread equations
       currentPatch%fuel_sav       = 0.0_r8 
       currentPatch%fuel_frac(:)   = 0.0_r8 
       currentPatch%fuel_mef       = 0.0_r8
       currentPatch%sum_fuel       = 0.0_r8
       currentPatch%fuel_frac      = 0.0_r8

       if(write_sf == itrue)then
          if ( hlm_masterproc == itrue ) write(fates_log(),*) ' leaf_litter1 ',sum(litt_c%leaf_fines(:))
          if ( hlm_masterproc == itrue ) write(fates_log(),*) ' leaf_litter2 ',sum(litt_c%ag_cwd(:))
          if ( hlm_masterproc == itrue ) write(fates_log(),*) ' leaf_litter3 ',currentPatch%livegrass
          if ( hlm_masterproc == itrue ) write(fates_log(),*) ' sum fuel', currentPatch%sum_fuel
       endif

       currentPatch%sum_fuel =  sum(litt_c%leaf_fines(:)) + &
                                sum(litt_c%ag_cwd(:)) + &
                                currentPatch%livegrass
       if(write_SF == itrue)then
          if ( hlm_masterproc == itrue ) write(fates_log(),*) 'sum fuel', currentPatch%sum_fuel,currentPatch%area
       endif
       ! ===============================================
       ! Average moisture, bulk density, surface area-volume and moisture extinction of fuel
       ! ================================================   
                  
       if (currentPatch%sum_fuel > 0.0) then        
          ! Fraction of fuel in litter classes
          currentPatch%fuel_frac(dl_sf)       = sum(litt_c%leaf_fines(:))/ currentPatch%sum_fuel
          currentPatch%fuel_frac(tw_sf:tr_sf) = litt_c%ag_cwd(:) / currentPatch%sum_fuel    

          if(write_sf == itrue)then
             if ( hlm_masterproc == itrue ) write(fates_log(),*) 'ff1 ',currentPatch%fuel_frac
             if ( hlm_masterproc == itrue ) write(fates_log(),*) 'ff2 ',currentPatch%fuel_frac
             if ( hlm_masterproc == itrue ) write(fates_log(),*) 'ff2a ', &
                  lg_sf,currentPatch%livegrass,currentPatch%sum_fuel
          endif

          currentPatch%fuel_frac(lg_sf)       = currentPatch%livegrass       / currentPatch%sum_fuel   
          MEF(1:nfsc)                         = 0.524_r8 - 0.066_r8 * log10(SF_val_SAV(1:nfsc)) 

          !--- weighted average of relative moisture content---
          ! Equation 6 in Thonicke et al. 2010. across twig, small branch, large branch, and dead leaves
          ! dead leaves and twigs included in 1hr pool per Thonicke (2010) 
          ! Calculate fuel moisture for trunks to hold value for fuel consumption
          alpha_FMC(tw_sf:dl_sf)      = SF_val_SAV(tw_sf:dl_sf)/SF_val_drying_ratio
          
          fuel_moisture(tw_sf:dl_sf)  = exp(-1.0_r8 * alpha_FMC(tw_sf:dl_sf) * currentSite%acc_NI) 
 
          if(write_SF == itrue)then
             if ( hlm_masterproc == itrue ) write(fates_log(),*) 'ff3 ',currentPatch%fuel_frac
             if ( hlm_masterproc == itrue ) write(fates_log(),*) 'fm ',fuel_moisture
             if ( hlm_masterproc == itrue ) write(fates_log(),*) 'csa ',currentSite%acc_NI
             if ( hlm_masterproc == itrue ) write(fates_log(),*) 'sfv ',alpha_FMC
          endif
          
          ! live grass moisture is a function of SAV and changes via Nesterov Index
          ! along the same relationship as the 1 hour fuels (live grass has same SAV as dead grass,
          ! but retains more moisture with this calculation.)
          fuel_moisture(lg_sf)        = exp(-1.0_r8 * ((SF_val_SAV(tw_sf)/SF_val_drying_ratio) * currentSite%acc_NI))          
 
          ! Average properties over the first three litter pools (twigs, s branches, l branches) 
          currentPatch%fuel_bulkd     = sum(currentPatch%fuel_frac(tw_sf:lb_sf) * SF_val_FBD(tw_sf:lb_sf))     
          currentPatch%fuel_sav       = sum(currentPatch%fuel_frac(tw_sf:lb_sf) * SF_val_SAV(tw_sf:lb_sf))              
          currentPatch%fuel_mef       = sum(currentPatch%fuel_frac(tw_sf:lb_sf) * MEF(tw_sf:lb_sf))              
          currentPatch%fuel_eff_moist = sum(currentPatch%fuel_frac(tw_sf:lb_sf) * fuel_moisture(tw_sf:lb_sf))         
          if(write_sf == itrue)then
             if ( hlm_masterproc == itrue ) write(fates_log(),*) 'ff4 ',currentPatch%fuel_eff_moist
          endif
          ! Add on properties of dead leaves and live grass pools (5 & 6)
          currentPatch%fuel_bulkd     = currentPatch%fuel_bulkd    + sum(currentPatch%fuel_frac(dl_sf:lg_sf) * SF_val_FBD(dl_sf:lg_sf))      
          currentPatch%fuel_sav       = currentPatch%fuel_sav      + sum(currentPatch%fuel_frac(dl_sf:lg_sf) * SF_val_SAV(dl_sf:lg_sf))
          currentPatch%fuel_mef       = currentPatch%fuel_mef      + sum(currentPatch%fuel_frac(dl_sf:lg_sf) * MEF(dl_sf:lg_sf))            
          currentPatch%fuel_eff_moist = currentPatch%fuel_eff_moist+ sum(currentPatch%fuel_frac(dl_sf:lg_sf) * fuel_moisture(dl_sf:lg_sf))

          ! Correct averaging for the fact that we are not using the trunks pool for fire ROS and intensity (5)
          ! Consumption of fuel in trunk pool does not influence fire ROS or intensity (Pyne 1996)
          currentPatch%fuel_bulkd     = currentPatch%fuel_bulkd     * (1.0_r8/(1.0_r8-currentPatch%fuel_frac(tr_sf)))
          currentPatch%fuel_sav       = currentPatch%fuel_sav       * (1.0_r8/(1.0_r8-currentPatch%fuel_frac(tr_sf)))
          currentPatch%fuel_mef       = currentPatch%fuel_mef       * (1.0_r8/(1.0_r8-currentPatch%fuel_frac(tr_sf)))
          currentPatch%fuel_eff_moist = currentPatch%fuel_eff_moist * (1.0_r8/(1.0_r8-currentPatch%fuel_frac(tr_sf))) 
     
          ! Pass litter moisture into the fuel burning routine (all fuels: twigs,s branch,l branch,trunk,dead leaves,live grass)
          ! (wo/me term in Thonicke et al. 2010) 
          currentPatch%litter_moisture(tw_sf:lb_sf) = fuel_moisture(tw_sf:lb_sf)/MEF(tw_sf:lb_sf)   
          currentPatch%litter_moisture(tr_sf)       = fuel_moisture(tr_sf)/MEF(tr_sf)
          currentPatch%litter_moisture(dl_sf)       = fuel_moisture(dl_sf)/MEF(dl_sf)
          currentPatch%litter_moisture(lg_sf)       = fuel_moisture(lg_sf)/MEF(lg_sf)
          
       else

          if(write_SF == itrue)then

             if ( hlm_masterproc == itrue ) write(fates_log(),*) 'no litter fuel at all',currentPatch%patchno, &
                  currentPatch%sum_fuel,sum(litt_c%ag_cwd(:)),sum(litt_c%leaf_fines(:))

          endif
          currentPatch%fuel_sav = sum(SF_val_SAV(1:nfsc))/(nfsc) ! make average sav to avoid crashing code. 

          if ( hlm_masterproc == itrue ) write(fates_log(),*) 'problem with spitfire fuel averaging'

          ! FIX(SPM,032414) refactor...should not have 0 fuel unless everything is burnt
          ! off.
          currentPatch%fuel_eff_moist = 0.0000000001_r8 
          currentPatch%fuel_bulkd     = 0.0000000001_r8 
          currentPatch%fuel_frac(:)   = 0.0000000001_r8 
          currentPatch%fuel_mef       = 0.0000000001_r8
          currentPatch%sum_fuel       = 0.0000000001_r8
          currentPatch%fuel_frac      = 0.0000000001_r8

       endif
       ! check values. 
       ! FIX(SPM,032414) refactor...
       if(write_SF == itrue.and.currentPatch%fuel_sav <= 0.0_r8.or.currentPatch%fuel_bulkd <=  &
            0.0_r8.or.currentPatch%fuel_mef <= 0.0_r8.or.currentPatch%fuel_eff_moist <= 0.0_r8)then
            if ( hlm_masterproc == itrue ) write(fates_log(),*) 'problem with spitfire fuel averaging'
       endif 
       
       currentPatch => currentPatch%younger

    enddo !end patch loop
    
  end subroutine charecteristics_of_fuel


  !*****************************************************************
  subroutine  wind_effect ( currentSite, bc_in) 
  !*****************************************************************.

    ! Routine called daily from within ED within a site loop.
    ! Calculates the effective windspeed based on vegetation charecteristics.
    ! currentSite%wind is daily wind converted to m/min for Spitfire units 

    use FatesConstantsMod, only : sec_per_min

    type(ed_site_type) , intent(inout), target :: currentSite
    type(bc_in_type)   , intent(in)            :: bc_in

    type(ed_patch_type) , pointer :: currentPatch
    type(ed_cohort_type), pointer :: currentCohort

    real(r8) :: total_grass_area     ! per patch,in m2
    real(r8) :: tree_fraction        ! site level. no units
    real(r8) :: grass_fraction       ! site level. no units
    real(r8) :: bare_fraction        ! site level. no units 
    integer  :: iofp                 ! index of oldest fates patch


    ! note - this is a patch level temperature, which probably won't have much inpact, 
    ! unless we decide to ever calculated the NI for each patch.  

    iofp = currentSite%oldest_patch%patchno
    currentSite%wind = bc_in%wind24_pa(iofp) * sec_per_min !Convert to m/min for SPITFIRE

    if(write_SF == itrue)then
       if ( hlm_masterproc == itrue ) write(fates_log(),*) 'wind24', currentSite%wind
    endif
    ! --- influence of wind speed, corrected for surface roughness----
    ! --- averaged over the whole grid cell to prevent extreme divergence 
    ! average_wspeed = 0.0_r8   
    tree_fraction = 0.0_r8
    grass_fraction = 0.0_r8
    currentPatch=>currentSite%oldest_patch;  
    do while(associated(currentPatch))
       currentPatch%total_tree_area = 0.0_r8
       total_grass_area = 0.0_r8
       currentCohort => currentPatch%tallest
 
       do while(associated(currentCohort))
          if (debug) write(fates_log(),*) 'SF currentCohort%c_area ',currentCohort%c_area
          if( int(prt_params%woody(currentCohort%pft)) == itrue)then
             currentPatch%total_tree_area = currentPatch%total_tree_area + currentCohort%c_area
          else
             total_grass_area = total_grass_area + currentCohort%c_area
          endif
          currentCohort => currentCohort%shorter
       enddo
       tree_fraction = tree_fraction + min(currentPatch%area,currentPatch%total_tree_area)/AREA
       grass_fraction = grass_fraction + min(currentPatch%area,total_grass_area)/AREA 
       
       if(debug)then
         write(fates_log(),*) 'SF  currentPatch%area ',currentPatch%area
         write(fates_log(),*) 'SF  currentPatch%total_area ',currentPatch%total_tree_area
         write(fates_log(),*) 'SF  total_grass_area ',tree_fraction,grass_fraction
         write(fates_log(),*) 'SF  AREA ',AREA
       endif
       
       currentPatch => currentPatch%younger
    enddo !currentPatch loop

    !if there is a cover of more than one, then the grasses are under the trees
    grass_fraction = min(grass_fraction,1.0_r8-tree_fraction) 
    bare_fraction = 1.0_r8 - tree_fraction - grass_fraction
    if(write_sf == itrue)then
       if ( hlm_masterproc == itrue ) write(fates_log(),*) 'grass, trees, bare', &
            grass_fraction, tree_fraction, bare_fraction
    endif

    currentPatch=>currentSite%oldest_patch;

    do while(associated(currentPatch))       
       currentPatch%total_tree_area = min(currentPatch%total_tree_area,currentPatch%area)
       ! effect_wspeed in units m/min      
       currentPatch%effect_wspeed = currentSite%wind * (tree_fraction*0.4_r8+(grass_fraction+bare_fraction)*0.6_r8)
      
       currentPatch => currentPatch%younger
    enddo !end patch loop

  end subroutine wind_effect

  !*****************************************************************
  subroutine rate_of_spread ( currentSite ) 
    !*****************************************************************.
    !Routine called daily from within ED within a site loop.
    !Returns the updated currentPatch%ROS_front value for each patch.

    use SFParamsMod, only  : SF_val_miner_total, &
                             SF_val_part_dens,   &
                             SF_val_miner_damp,  &
                             SF_val_fuel_energy
    
    use FatesInterfaceTypesMod, only : hlm_current_day, hlm_current_month

    type(ed_site_type), intent(in), target :: currentSite

    type(ed_patch_type), pointer :: currentPatch

    ! Rothermal fire spread model parameters. 
    real(r8) beta,beta_op         ! weighted average of packing ratio (unitless)
    real(r8) ir                   ! reaction intensity (kJ/m2/min)
    real(r8) xi,eps,phi_wind      ! all are unitless
    real(r8) q_ig                 ! heat of pre-ignition (kJ/kg)
    real(r8) reaction_v_opt,reaction_v_max !reaction velocity (per min)!optimum and maximum
    real(r8) moist_damp,mw_weight ! moisture dampening coefficient and ratio fuel moisture to extinction
    real(r8) beta_ratio           ! ratio of beta/beta_op
    real(r8) a_beta               ! dummy variable for product of a* beta_ratio for react_v_opt equation
    real(r8) a,b,c,e              ! function of fuel sav

    logical, parameter :: debug_windspeed = .false. !for debugging
    real(r8),parameter :: q_dry = 581.0_r8          !heat of pre-ignition of dry fuels (kJ/kg) 

    currentPatch=>currentSite%oldest_patch;  

    do while(associated(currentPatch))
              
        ! ---initialise parameters to zero.--- 
       beta_ratio = 0.0_r8; q_ig = 0.0_r8; eps = 0.0_r8;   a = 0.0_r8;   b = 0.0_r8;   c = 0.0_r8;   e = 0.0_r8
       phi_wind = 0.0_r8;   xi = 0.0_r8;   reaction_v_max = 0.0_r8;  reaction_v_opt = 0.0_r8; mw_weight = 0.0_r8
       moist_damp = 0.0_r8;   ir = 0.0_r8; a_beta = 0.0_r8;     
       currentPatch%ROS_front = 0.0_r8

       ! remove mineral content from net fuel load per Thonicke 2010 for ir calculation
       currentPatch%sum_fuel  = currentPatch%sum_fuel * (1.0_r8 - SF_val_miner_total) !net of minerals

       ! ----start spreading---

       if ( hlm_masterproc == itrue .and.debug) write(fates_log(),*) &
            'SF - currentPatch%fuel_bulkd ',currentPatch%fuel_bulkd
       if ( hlm_masterproc == itrue .and.debug) write(fates_log(),*) &
            'SF - SF_val_part_dens ',SF_val_part_dens

       ! beta = packing ratio (unitless)
       ! fraction of fuel array volume occupied by fuel or compactness of fuel bed 
       beta = currentPatch%fuel_bulkd / SF_val_part_dens
       
       ! Equation A6 in Thonicke et al. 2010
       ! packing ratio (unitless) 
       beta_op = 0.200395_r8 *(currentPatch%fuel_sav**(-0.8189_r8))

       if ( hlm_masterproc == itrue .and.debug) write(fates_log(),*) 'SF - beta ',beta
       if ( hlm_masterproc == itrue .and.debug) write(fates_log(),*) 'SF - beta_op ',beta_op
       beta_ratio = beta/beta_op   !unitless

       if(write_sf == itrue)then
          if ( hlm_masterproc == itrue ) write(fates_log(),*) 'esf ',currentPatch%fuel_eff_moist
       endif

       ! ---heat of pre-ignition---
       !  Equation A4 in Thonicke et al. 2010
       !  Rothermal EQ12= 250 Btu/lb + 1116 Btu/lb * fuel_eff_moist
       !  conversion of Rothermal (1972) EQ12 in BTU/lb to current kJ/kg 
       !  q_ig in kJ/kg 
       q_ig = q_dry +2594.0_r8 * currentPatch%fuel_eff_moist

       ! ---effective heating number---
       ! Equation A3 in Thonicke et al. 2010.  
       eps = exp(-4.528_r8 / currentPatch%fuel_sav)     
       ! Equation A7 in Thonicke et al. 2010
       b = 0.15988_r8 * (currentPatch%fuel_sav**0.54_r8)
       ! Equation A8 in Thonicke et al. 2010
       c = 7.47_r8 * (exp(-0.8711_r8 * (currentPatch%fuel_sav**0.55_r8)))
       ! Equation A9 in Thonicke et al. 2010. 
       e = 0.715_r8 * (exp(-0.01094_r8 * currentPatch%fuel_sav))

       if (debug) then
          if ( hlm_masterproc == itrue .and.debug) write(fates_log(),*) 'SF - c ',c
          if ( hlm_masterproc == itrue .and.debug) write(fates_log(),*) 'SF - currentPatch%effect_wspeed ', &
                                                                         currentPatch%effect_wspeed
          if ( hlm_masterproc == itrue .and.debug) write(fates_log(),*) 'SF - b ',b
          if ( hlm_masterproc == itrue .and.debug) write(fates_log(),*) 'SF - beta_ratio ',beta_ratio
          if ( hlm_masterproc == itrue .and.debug) write(fates_log(),*) 'SF - e ',e
       endif

       ! Equation A5 in Thonicke et al. 2010
       ! phi_wind (unitless)
       ! convert current_wspeed (wind at elev relevant to fire) from m/min to ft/min for Rothermel ROS eqn
       phi_wind = c * ((3.281_r8*currentPatch%effect_wspeed)**b)*(beta_ratio**(-e))


       ! ---propagating flux----
       ! Equation A2 in Thonicke et al.2010 and Eq. 42 Rothermal 1972
       ! xi (unitless)       
       xi = (exp((0.792_r8 + 3.7597_r8 * (currentPatch%fuel_sav**0.5_r8)) * (beta+0.1_r8))) / &
            (192_r8+7.9095_r8 * currentPatch%fuel_sav)      
      
       ! ---reaction intensity----
       ! Equation in table A1 Thonicke et al. 2010. 
       a = 8.9033_r8 * (currentPatch%fuel_sav**(-0.7913_r8))
       a_beta = exp(a*(1.0_r8-beta_ratio))  !dummy variable for reaction_v_opt equation
  
       ! Equation in table A1 Thonicke et al. 2010.
       ! reaction_v_max and reaction_v_opt = reaction velocity in units of per min
       ! reaction_v_max = Equation 36 in Rothermal 1972 and Fig 12 
       reaction_v_max  = 1.0_r8 / (0.0591_r8 + 2.926_r8* (currentPatch%fuel_sav**(-1.5_r8)))
       ! reaction_v_opt =  Equation 38 in Rothermal 1972 and Fig 11
       reaction_v_opt = reaction_v_max*(beta_ratio**a)*a_beta

       ! mw_weight = relative fuel moisture/fuel moisture of extinction
       ! average values for litter pools (dead leaves, twigs, small and large branches) plus grass
       mw_weight = currentPatch%fuel_eff_moist/currentPatch%fuel_mef
       
       ! Equation in table A1 Thonicke et al. 2010. 
       ! moist_damp is unitless
       moist_damp = max(0.0_r8,(1.0_r8 - (2.59_r8 * mw_weight) + (5.11_r8 * (mw_weight**2.0_r8)) - &
            (3.52_r8*(mw_weight**3.0_r8))))

       ! FIX(SPM, 040114) ask RF if this should be an endrun
       ! if(write_SF == itrue)then
       ! write(fates_log(),*) 'moist_damp' ,moist_damp,mw_weight,currentPatch%fuel_eff_moist,currentPatch%fuel_mef
       ! endif
       
       ! ir = reaction intenisty in kJ/m2/min
       ! currentPatch%sum_fuel converted from kgC/m2 to kgBiomass/m2 for ir calculation
       ir = reaction_v_opt*(currentPatch%sum_fuel/0.45_r8)*SF_val_fuel_energy*moist_damp*SF_val_miner_damp 

       ! write(fates_log(),*) 'ir',gamma_aptr,moist_damp,SF_val_fuel_energy,SF_val_miner_damp

       if (((currentPatch%fuel_bulkd) <= 0.0_r8).or.(eps <= 0.0_r8).or.(q_ig <= 0.0_r8)) then
          currentPatch%ROS_front = 0.0_r8
       else ! Equation 9. Thonicke et al. 2010. 
            ! forward ROS in m/min
          currentPatch%ROS_front = (ir*xi*(1.0_r8+phi_wind)) / (currentPatch%fuel_bulkd*eps*q_ig)
          ! write(fates_log(),*) 'ROS',currentPatch%ROS_front,phi_wind,currentPatch%effect_wspeed
          ! write(fates_log(),*) 'ros calcs',currentPatch%fuel_bulkd,ir,xi,eps,q_ig
       endif
       ! Equation 10 in Thonicke et al. 2010
       ! backward ROS from Can FBP System (1992) in m/min
       ! backward ROS wind not changed by vegetation 
       currentPatch%ROS_back = currentPatch%ROS_front*exp(-0.012_r8*currentSite%wind) 

       currentPatch => currentPatch%younger

    enddo !end patch loop

  end subroutine  rate_of_spread

  !*****************************************************************
  subroutine  ground_fuel_consumption ( currentSite ) 
  !*****************************************************************
    !returns the  the hypothetic fuel consumed by the fire

    use SFParamsMod, only : SF_val_miner_total, SF_val_min_moisture, &
         SF_val_mid_moisture, SF_val_low_moisture_Coeff, SF_val_low_moisture_Slope, &
         SF_val_mid_moisture_Coeff, SF_val_mid_moisture_Slope

    type(ed_site_type) , intent(in), target :: currentSite
    type(ed_patch_type), pointer    :: currentPatch
    type(litter_type), pointer      :: litt_c           ! carbon 12 litter pool
    
    real(r8) :: moist           !effective fuel moisture
    real(r8) :: tau_b(nfsc)     !lethal heating rates for each fuel class (min) 
    real(r8) :: fc_ground(nfsc) !proportion of fuel consumed

    integer  :: c

    currentPatch => currentSite%oldest_patch;  

    do while(associated(currentPatch))
       currentPatch%burnt_frac_litter = 1.0_r8       
       ! Calculate fraction of litter is burnt for all classes. 
       ! Equation B1 in Thonicke et al. 2010---
       do c = 1, nfsc    !work out the burnt fraction for all pools, even if those pools dont exist.         
          moist = currentPatch%litter_moisture(c)                  
          ! 1. Very dry litter
          if (moist <= SF_val_min_moisture(c)) then
             currentPatch%burnt_frac_litter(c) = 1.0_r8  
          endif
          ! 2. Low to medium moistures
          if (moist > SF_val_min_moisture(c).and.moist <= SF_val_mid_moisture(c)) then
             currentPatch%burnt_frac_litter(c) = max(0.0_r8,min(1.0_r8,SF_val_low_moisture_Coeff(c)- &
                  SF_val_low_moisture_Slope(c)*moist)) 
          else
          ! For medium to high moistures. 
             if (moist > SF_val_mid_moisture(c).and.moist <= 1.0_r8) then
                currentPatch%burnt_frac_litter(c) = max(0.0_r8,min(1.0_r8,SF_val_mid_moisture_Coeff(c)- &
                     SF_val_mid_moisture_Slope(c)*moist))
             endif

          endif
          ! Very wet litter        
          if (moist >= 1.0_r8) then !this shouldn't happen? 
             currentPatch%burnt_frac_litter(c) = 0.0_r8  
          endif          
       enddo !c   

       ! we can't ever kill -all- of the grass. 
       currentPatch%burnt_frac_litter(lg_sf) = min(0.8_r8,currentPatch%burnt_frac_litter(lg_sf ))  
       ! reduce burnt amount for mineral content. 
       currentPatch%burnt_frac_litter = currentPatch%burnt_frac_litter * (1.0_r8-SF_val_miner_total) 

       !---Calculate amount of fuel burnt.---    

       litt_c => currentPatch%litter(element_pos(carbon12_element))
       FC_ground(tw_sf:tr_sf) = currentPatch%burnt_frac_litter(tw_sf:tr_sf) * litt_c%ag_cwd(tw_sf:tr_sf)
       FC_ground(dl_sf)       = currentPatch%burnt_frac_litter(dl_sf)   * sum(litt_c%leaf_fines(:))
       FC_ground(lg_sf)       = currentPatch%burnt_frac_litter(lg_sf)   * currentPatch%livegrass      

       ! Following used for determination of cambial kill follows from Peterson & Ryan (1986) scheme 
       ! less empirical cf current scheme used in SPITFIRE which attempts to mesh Rothermel 
       ! and P&R, and while solving potential inconsistencies, actually results in BIG values for 
       ! fire residence time, thus lots of vegetation death!   
       ! taul is the duration of the lethal heating.  
       ! The /10 is to convert from kgC/m2 into gC/cm2, as in the Peterson and Ryan paper #Rosie,Jun 2013
        
       do c = 1,nfsc  
          tau_b(c)   =  39.4_r8 *(currentPatch%fuel_frac(c)*currentPatch%sum_fuel/0.45_r8/10._r8)* &
               (1.0_r8-((1.0_r8-currentPatch%burnt_frac_litter(c))**0.5_r8))  
       enddo
       tau_b(tr_sf)   =  0.0_r8
       ! Cap the residence time to 8mins, as suggested by literature survey by P&R (1986).
       currentPatch%tau_l = min(8.0_r8,sum(tau_b)) 

       !---calculate overall fuel consumed by spreading fire --- 
       ! ignore 1000hr fuels. Just interested in fuels affecting ROS   
       currentPatch%TFC_ROS = sum(FC_ground)-FC_ground(tr_sf)  

       currentPatch=>currentPatch%younger;
    enddo !end patch loop

  end subroutine ground_fuel_consumption

  
  !*****************************************************************
  subroutine  area_burnt_intensity ( currentSite ) 
  !*****************************************************************

    !returns the updated currentPatch%FI value for each patch.

    !currentPatch%FI  avg fire intensity of flaming front during day. Backward ROS plays no role here. kJ/m/s or kW/m.
    !currentSite%FDI  probability that an ignition will start a fire
    !currentSite%NF   number of lighting strikes per day per km2
    !currentPatch%ROS_front  forward ROS (m/min) 
    !currentPatch%TFC_ROS total fuel consumed by flaming front (kgC/m2)

    use FatesInterfaceTypesMod, only : hlm_use_spitfire
    use EDParamsMod,       only : ED_val_nignitions
    use EDParamsMod,       only : cg_strikes    ! fraction of cloud-to-ground ligtning strikes
    use FatesConstantsMod, only : years_per_day
    use SFParamsMod,       only : SF_val_fdi_alpha,SF_val_fuel_energy, &
         SF_val_max_durat, SF_val_durat_slope, SF_val_fire_threshold
    
    type(ed_site_type), intent(inout), target :: currentSite
    type(ed_patch_type), pointer :: currentPatch

    real(r8) ROS !m/s
    real(r8) W   !kgBiomass/m2
    real(r8) lb               !length to breadth ratio of fire ellipse (unitless)
    real(r8) df               !distance fire has travelled forward in m
    real(r8) db               !distance fire has travelled backward in m
    real(r8) AB               !daily area burnt in m2 per km2
    
    real(r8) size_of_fire !in m2
    real(r8),parameter :: km2_to_m2 = 1000000.0_r8 !area conversion for square km to square m

    !  ---initialize site parameters to zero--- 
    currentSite%frac_burnt = 0.0_r8  

    
    ! Equation 7 from Venevsky et al GCB 2002 (modification of equation 8 in Thonicke et al. 2010) 
    ! FDI 0.1 = low, 0.3 moderate, 0.75 high, and 1 = extreme ignition potential for alpha 0.000337
    currentSite%FDI  = 1.0_r8 - exp(-SF_val_fdi_alpha*currentSite%acc_NI)
    
    !NF = number of lighting strikes per day per km2 scaled by cloud to ground strikes
    currentSite%NF = ED_val_nignitions * years_per_day * cg_strikes

    ! If there are 15  lightning strikes per year, per km2. (approx from NASA product for S.A.) 
    ! then there are 15 * 1/365 strikes/km2 each day 
 

    currentPatch => currentSite%oldest_patch;  
    do while(associated(currentPatch))
       !  ---initialize patch parameters to zero---
       currentPatch%fire       = 0
       currentPatch%FD         = 0.0_r8
       currentPatch%frac_burnt = 0.0_r8
       

       if (currentSite%NF > 0.0_r8) then
          
          ! Equation 14 in Thonicke et al. 2010
          ! fire duration in minutes
          currentPatch%FD = (SF_val_max_durat+1.0_r8) / (1.0_r8 + SF_val_max_durat * &
                            exp(SF_val_durat_slope*currentSite%FDI))
          if(write_SF == itrue)then
             if ( hlm_masterproc == itrue ) write(fates_log(),*) 'fire duration minutes',currentPatch%fd
          endif
          !equation 15 in Arora and Boer CTEM model.Average fire is 1 day long.
          !currentPatch%FD = 60.0_r8 * 24.0_r8 !no minutes in a day

           
       ! The feedback between vegetation structure and ellipse size if turned off for now, 
       ! to reduce the positive feedback in the syste,
       ! This will also be investigated by William Hoffmans proposal. 
          !      if (currentPatch%effect_wspeed < 16.67_r8) then !16.67m/min = 1km/hr 
          lb = 1.0_r8
          !     else 
          !FIX(RF,032414) FOR NO GRASS
          !        lb = currentPatch%total_canopy_area/currentPatch%area*(1.0_r8)+(8.729_r8 * &
          ! ((1.0_r8 -(exp(-0.03_r8 * 0.06_r8 * currentPatch%effect_wspeed)))**2.155_r8)) !&
          !&       +currentPatch%fpc_grass*(1.1_r8+((0.06_r8*currentPatch%effect_wspeed)**0.0464))

          !      endif

          !     if (lb > 8.0_r8)then
          !       lb = 8.0_r8  !Constraint Canadian Fire Behaviour System
          !     endif
          ! ---- calculate length of major axis---
          db = currentPatch%ROS_back  * currentPatch%FD !m
          df = currentPatch%ROS_front * currentPatch%FD !m

          ! --- calculate area burnt---
          if(lb > 0.0_r8) then
     
             ! Equation 1 in Thonicke et al. 2010
             ! To Do: Connect here with the Li & Levis GDP fire suppression algorithm. 
             ! Equation 16 in arora and boer model JGR 2005
             ! AB = AB *3.0_r8

             !size of fire = equation 14 Arora and Boer JGR 2005
             size_of_fire = ((3.1416_r8/(4.0_r8*lb))*((df+db)**2.0_r8))

             !AB = daily area burnt = size fires in m2 * num ignitions per day per km2 * prob ignition starts fire
             !AB = m2 per km2 per day
             AB = size_of_fire * currentSite%NF * currentSite%FDI

             !frac_burnt 
             currentPatch%frac_burnt = (min(0.99_r8, AB / km2_to_m2)) * currentPatch%area/area 
             
             if(write_SF == itrue)then
                if ( hlm_masterproc == itrue ) write(fates_log(),*) 'frac_burnt',currentPatch%frac_burnt
             endif

          endif ! lb

         ROS   = currentPatch%ROS_front / 60.0_r8 !m/min to m/sec 
         W     = currentPatch%TFC_ROS / 0.45_r8 !kgC/m2 to kgbiomass/m2          

         ! EQ 15 Thonicke et al 2010
         !units of fire intensity = (kJ/kg)*(kgBiomass/m2)*(m/min)*unitless_fraction
         currentPatch%FI = SF_val_fuel_energy * W * ROS * currentPatch%frac_burnt !kj/m/s, or kW/m
       
         if(write_sf == itrue)then
             if( hlm_masterproc == itrue ) write(fates_log(),*) 'fire_intensity',currentPatch%fi,W,currentPatch%ROS_front
         endif

         !'decide_fire' subroutine 
         if (currentPatch%FI > SF_val_fire_threshold) then !track fires greater than kW/m energy threshold
            currentPatch%fire = 1 ! Fire...    :D
          
         else     
            currentPatch%fire       = 0 ! No fire... :-/
            currentPatch%FD         = 0.0_r8
            currentPatch%frac_burnt = 0.0_r8
         endif         
          
       endif! NF ignitions check

       
       ! accumulate frac_burnt % at site level
       currentSite%frac_burnt = currentSite%frac_burnt + currentPatch%frac_burnt    

       currentPatch => currentPatch%younger

    enddo !end patch loop

  end subroutine area_burnt_intensity



  !*****************************************************************
  subroutine  crown_scorching ( currentSite ) 
  !*****************************************************************

    !currentPatch%FI       average fire intensity of flaming front during day.  kW/m.
    !currentPatch%SH(pft)  scorch height for all cohorts of a given PFT on a given patch (m)

    type(ed_site_type), intent(in), target :: currentSite

    type(ed_patch_type), pointer  :: currentPatch
    type(ed_cohort_type), pointer :: currentCohort

    real(r8) ::  tree_ag_biomass ! total amount of above-ground tree biomass in patch. kgC/m2
    real(r8) ::  leaf_c          ! leaf carbon      [kg]
    real(r8) ::  sapw_c          ! sapwood carbon   [kg]
    real(r8) ::  struct_c        ! structure carbon [kg]

    integer  ::  i_pft


    currentPatch => currentSite%oldest_patch;  
    do while(associated(currentPatch)) 
       
       tree_ag_biomass = 0.0_r8
       if (currentPatch%fire == 1) then
          currentCohort => currentPatch%tallest;
          do while(associated(currentCohort))  
<<<<<<< HEAD
             if ( int(prt_params%woody(currentCohort%pft)) == itrue) then !trees only

=======
             if (EDPftvarcon_inst%woody(currentCohort%pft) == 1) then !trees only
                
>>>>>>> 9a4627a6
                leaf_c = currentCohort%prt%GetState(leaf_organ, all_carbon_elements)
                sapw_c = currentCohort%prt%GetState(sapw_organ, all_carbon_elements)
                struct_c = currentCohort%prt%GetState(struct_organ, all_carbon_elements)
                
                tree_ag_biomass = tree_ag_biomass + &
<<<<<<< HEAD
                      currentCohort%n * (leaf_c + & 
                      prt_params%allom_agb_frac(currentCohort%pft)*(sapw_c + struct_c))
=======
                     currentCohort%n * (leaf_c + & 
                     EDPftvarcon_inst%allom_agb_frac(currentCohort%pft)*(sapw_c + struct_c))
 
>>>>>>> 9a4627a6
             endif !trees only
             currentCohort=>currentCohort%shorter;
          enddo !end cohort loop

<<<<<<< HEAD
          !This loop weights the scorch height for the contribution of each cohort to the overall biomass.   

         ! does this do anything? I think it might be redundant? RF. 
          currentPatch%SH = 0.0_r8
          currentCohort => currentPatch%tallest;
          do while(associated(currentCohort))
             if ( int(prt_params%woody(currentCohort%pft)) == itrue &
                  .and. (tree_ag_biomass > 0.0_r8)) then !trees only

                leaf_c = currentCohort%prt%GetState(leaf_organ, all_carbon_elements)
                sapw_c = currentCohort%prt%GetState(sapw_organ, all_carbon_elements)
                struct_c = currentCohort%prt%GetState(struct_organ, all_carbon_elements)
                
                f_ag_bmass = currentCohort%n * (leaf_c + &
                             prt_params%allom_agb_frac(currentCohort%pft)*(sapw_c + struct_c)) &
                             / tree_ag_biomass

                !equation 16 in Thonicke et al. 2010
=======
          do i_pft=1,numpft
             if (tree_ag_biomass > 0.0_r8  .and. EDPftvarcon_inst%woody(i_pft) == 1) then 
                
                !Equation 16 in Thonicke et al. 2010 !Van Wagner 1973 EQ8 !2/3 Byram (1959)
                currentPatch%Scorch_ht(i_pft) = EDPftvarcon_inst%fire_alpha_SH(i_pft) * (currentPatch%FI**0.667_r8)
                
>>>>>>> 9a4627a6
                if(write_SF == itrue)then
                   if ( hlm_masterproc == itrue ) write(fates_log(),*) 'currentPatch%SH',currentPatch%Scorch_ht(i_pft)
                endif
             else
                currentPatch%Scorch_ht(i_pft) = 0.0_r8
             endif ! tree biomass
          end do

       endif !fire

       currentPatch => currentPatch%younger;  
    enddo !end patch loop

  end subroutine crown_scorching

  !*****************************************************************
  subroutine  crown_damage ( currentSite )
    !*****************************************************************

    !returns the updated currentCohort%fraction_crown_burned for each tree cohort within each patch.
    !currentCohort%fraction_crown_burned is the proportion of crown affected by fire

    type(ed_site_type), intent(in), target :: currentSite

    type(ed_patch_type) , pointer :: currentPatch
    type(ed_cohort_type), pointer :: currentCohort

    currentPatch => currentSite%oldest_patch

    do while(associated(currentPatch)) 
       if (currentPatch%fire == 1) then

          currentCohort=>currentPatch%tallest

          do while(associated(currentCohort))  
             currentCohort%fraction_crown_burned = 0.0_r8
             if ( int(prt_params%woody(currentCohort%pft)) == itrue) then !trees only
                ! Flames lower than bottom of canopy. 
                ! c%hite is height of cohort
                if (currentPatch%Scorch_ht(currentCohort%pft) < &
                     (currentCohort%hite-currentCohort%hite*EDPftvarcon_inst%crown(currentCohort%pft))) then 
                   currentCohort%fraction_crown_burned = 0.0_r8
                else
                   ! Flames part of way up canopy. 
                   ! Equation 17 in Thonicke et al. 2010. 
                   ! flames over bottom of canopy but not over top.
                   if ((currentCohort%hite > 0.0_r8).and.(currentPatch%Scorch_ht(currentCohort%pft) >=  &
                        (currentCohort%hite-currentCohort%hite*EDPftvarcon_inst%crown(currentCohort%pft)))) then 

                        currentCohort%fraction_crown_burned = (currentPatch%Scorch_ht(currentCohort%pft) - &
                                currentCohort%hite*(1.0_r8 - &
                                EDPftvarcon_inst%crown(currentCohort%pft)))/(currentCohort%hite* &
                                EDPftvarcon_inst%crown(currentCohort%pft)) 

                   else 
                      ! Flames over top of canopy. 
                      currentCohort%fraction_crown_burned =  1.0_r8 
                   endif

                endif
                ! Check for strange values. 
                currentCohort%fraction_crown_burned = min(1.0_r8, max(0.0_r8,currentCohort%fraction_crown_burned))              
             endif !trees only
             !shrink canopy to account for burnt section.     
             !currentCohort%canopy_trim = min(currentCohort%canopy_trim,(1.0_r8-currentCohort%fraction_crown_burned)) 

             currentCohort => currentCohort%shorter;

          enddo !end cohort loop
       endif !fire?

       currentPatch => currentPatch%younger;

    enddo !end patch loop

  end subroutine crown_damage

  !*****************************************************************
  subroutine  cambial_damage_kill ( currentSite ) 
    !*****************************************************************
    ! routine description.
    ! returns the probability that trees dies due to cambial char
    ! currentPatch%tau_l = duration of lethal stem heating (min). Calculated at patch level.

    type(ed_site_type), intent(in), target :: currentSite

    type(ed_patch_type) , pointer :: currentPatch
    type(ed_cohort_type), pointer :: currentCohort

    real(r8) :: tau_c !critical time taken to kill cambium (minutes) 
    real(r8) :: bt    !bark thickness in cm.

    currentPatch => currentSite%oldest_patch;  

    do while(associated(currentPatch)) 

       if (currentPatch%fire == 1) then
          currentCohort => currentPatch%tallest;
          do while(associated(currentCohort))  
             if ( int(prt_params%woody(currentCohort%pft)) == itrue) then !trees only
                ! Equation 21 in Thonicke et al 2010
                bt = EDPftvarcon_inst%bark_scaler(currentCohort%pft)*currentCohort%dbh ! bark thickness. 
                ! Equation 20 in Thonicke et al. 2010. 
                tau_c = 2.9_r8*bt**2.0_r8 !calculate time it takes to kill cambium (min)
                ! Equation 19 in Thonicke et al. 2010
                if ((currentPatch%tau_l/tau_c) >= 2.0_r8) then
                   currentCohort%cambial_mort = 1.0_r8
                else
                   if ((currentPatch%tau_l/tau_c) > 0.22_r8) then
                      currentCohort%cambial_mort = (0.563_r8*(currentPatch%tau_l/tau_c)) - 0.125_r8
                   else
                      currentCohort%cambial_mort = 0.0_r8
                   endif
                endif
             endif !trees 

             currentCohort => currentCohort%shorter;

          enddo !end cohort loop
       endif !fire?

       currentPatch=>currentPatch%younger;

    enddo !end patch loop

  end subroutine cambial_damage_kill

  !*****************************************************************
  subroutine  post_fire_mortality ( currentSite )
  !*****************************************************************

    !  returns the updated currentCohort%fire_mort value for each tree cohort within each patch.
    !  currentCohort%fraction_crown_burned is proportion of crown affected by fire
    !  currentCohort%crownfire_mort  probability of tree post-fire mortality due to crown scorch
    !  currentCohort%cambial_mort  probability of tree post-fire mortality due to cambial char
    !  currentCohort%fire_mort  post-fire mortality from cambial and crown damage assuming two are independent.

    type(ed_site_type), intent(in), target :: currentSite

    type(ed_patch_type),  pointer :: currentPatch
    type(ed_cohort_type), pointer :: currentCohort

    currentPatch => currentSite%oldest_patch

    do while(associated(currentPatch)) 

       if (currentPatch%fire == 1) then 
          currentCohort => currentPatch%tallest
          do while(associated(currentCohort))  
             currentCohort%fire_mort = 0.0_r8
             currentCohort%crownfire_mort = 0.0_r8
             if ( int(prt_params%woody(currentCohort%pft)) == itrue) then
                ! Equation 22 in Thonicke et al. 2010. 
                currentCohort%crownfire_mort = EDPftvarcon_inst%crown_kill(currentCohort%pft)*currentCohort%fraction_crown_burned**3.0_r8
                ! Equation 18 in Thonicke et al. 2010. 
                currentCohort%fire_mort = max(0._r8,min(1.0_r8,currentCohort%crownfire_mort+currentCohort%cambial_mort- &
                     (currentCohort%crownfire_mort*currentCohort%cambial_mort)))  !joint prob.   
             else
                currentCohort%fire_mort = 0.0_r8 !Set to zero. Grass mode of death is removal of leaves.
             endif !trees

             currentCohort => currentCohort%shorter

          enddo !end cohort loop
       endif !fire?

       currentPatch => currentPatch%younger

    enddo !end patch loop

  end subroutine post_fire_mortality

  ! ============================================================================
end module SFMainMod<|MERGE_RESOLUTION|>--- conflicted
+++ resolved
@@ -824,57 +824,25 @@
        if (currentPatch%fire == 1) then
           currentCohort => currentPatch%tallest;
           do while(associated(currentCohort))  
-<<<<<<< HEAD
              if ( int(prt_params%woody(currentCohort%pft)) == itrue) then !trees only
 
-=======
-             if (EDPftvarcon_inst%woody(currentCohort%pft) == 1) then !trees only
-                
->>>>>>> 9a4627a6
                 leaf_c = currentCohort%prt%GetState(leaf_organ, all_carbon_elements)
                 sapw_c = currentCohort%prt%GetState(sapw_organ, all_carbon_elements)
                 struct_c = currentCohort%prt%GetState(struct_organ, all_carbon_elements)
                 
                 tree_ag_biomass = tree_ag_biomass + &
-<<<<<<< HEAD
                       currentCohort%n * (leaf_c + & 
                       prt_params%allom_agb_frac(currentCohort%pft)*(sapw_c + struct_c))
-=======
-                     currentCohort%n * (leaf_c + & 
-                     EDPftvarcon_inst%allom_agb_frac(currentCohort%pft)*(sapw_c + struct_c))
- 
->>>>>>> 9a4627a6
              endif !trees only
              currentCohort=>currentCohort%shorter;
           enddo !end cohort loop
 
-<<<<<<< HEAD
-          !This loop weights the scorch height for the contribution of each cohort to the overall biomass.   
-
-         ! does this do anything? I think it might be redundant? RF. 
-          currentPatch%SH = 0.0_r8
-          currentCohort => currentPatch%tallest;
-          do while(associated(currentCohort))
-             if ( int(prt_params%woody(currentCohort%pft)) == itrue &
-                  .and. (tree_ag_biomass > 0.0_r8)) then !trees only
-
-                leaf_c = currentCohort%prt%GetState(leaf_organ, all_carbon_elements)
-                sapw_c = currentCohort%prt%GetState(sapw_organ, all_carbon_elements)
-                struct_c = currentCohort%prt%GetState(struct_organ, all_carbon_elements)
-                
-                f_ag_bmass = currentCohort%n * (leaf_c + &
-                             prt_params%allom_agb_frac(currentCohort%pft)*(sapw_c + struct_c)) &
-                             / tree_ag_biomass
-
-                !equation 16 in Thonicke et al. 2010
-=======
           do i_pft=1,numpft
-             if (tree_ag_biomass > 0.0_r8  .and. EDPftvarcon_inst%woody(i_pft) == 1) then 
+             if (tree_ag_biomass > 0.0_r8  .and. prt_params%woody(i_pft) == 1) then 
                 
                 !Equation 16 in Thonicke et al. 2010 !Van Wagner 1973 EQ8 !2/3 Byram (1959)
                 currentPatch%Scorch_ht(i_pft) = EDPftvarcon_inst%fire_alpha_SH(i_pft) * (currentPatch%FI**0.667_r8)
-                
->>>>>>> 9a4627a6
+
                 if(write_SF == itrue)then
                    if ( hlm_masterproc == itrue ) write(fates_log(),*) 'currentPatch%SH',currentPatch%Scorch_ht(i_pft)
                 endif
