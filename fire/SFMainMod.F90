module SFMainMod

  ! ============================================================================
  ! All subroutines related to the SPITFIRE fire routine. 
  ! Code originally developed by Allan Spessa & Rosie Fisher as part of the NERC-QUEST project.  
  ! ============================================================================

  use FatesConstantsMod,      only : r8 => fates_r8
  use FatesConstantsMod,      only : itrue, ifalse
  use FatesConstantsMod,      only : pi_const, nearzero
  use FatesConstantsMod,      only : nocomp_bareground
  use FatesGlobals,           only : fates_log
  use FatesInterfaceTypesMod, only : hlm_masterproc 
  use FatesInterfaceTypesMod, only : hlm_spitfire_mode
  use FatesInterfaceTypesMod, only : hlm_sf_nofire_def
  use FatesInterfaceTypesMod, only : hlm_sf_scalar_lightning_def
  use FatesInterfaceTypesMod, only : hlm_sf_successful_ignitions_def
  use FatesInterfaceTypesMod, only : hlm_sf_anthro_ignitions_def
  use FatesInterfaceTypesMod, only : bc_in_type
  use EDPftvarcon,            only : EDPftvarcon_inst
  use PRTParametersMod,       only : prt_params
  use PRTGenericMod,          only : element_pos
  use EDtypesMod,             only : ed_site_type
  use FatesPatchMod,          only : fates_patch_type
  use FatesCohortMod,         only : fates_cohort_type
  use EDtypesMod,             only : AREA
  use FatesLitterMod,         only : litter_type
  use FatesFuelClassesMod,    only : nfsc
  use PRTGenericMod,          only : leaf_organ
  use PRTGenericMod,          only : carbon12_element
  use PRTGenericMod,          only : sapw_organ
  use PRTGenericMod,          only : struct_organ
  use FatesInterfaceTypesMod, only : numpft
  use FatesAllometryMod,      only : CrownDepth
  use FatesFuelClassesMod,    only : fuel_classes
  
  implicit none
  private

  public :: RunDailyFireModel
  public :: UpdateFuelCharacteristics
  public :: ground_fuel_consumption
  public :: area_burnt_intensity
  public :: crown_scorching
  public :: crown_damage
  public :: cambial_damage_kill
  public :: post_fire_mortality

  integer :: write_SF = ifalse   ! for debugging
  logical :: debug = .false.     ! for debugging

  ! ======================================================================================

contains

  subroutine RunDailyFireModel(currentSite, bc_in)
    !
    !  DESCRIPTION:
    !  Runs the daily fire model

    ! ARGUMENTS:
    type(ed_site_type), intent(inout), target :: currentSite ! site object
    type(bc_in_type),   intent(in)            :: bc_in       ! BC in object

    ! LOCALS:  
    type (fates_patch_type), pointer :: currentPatch ! patch object

    ! zero fire things
    currentPatch => currentSite%youngest_patch
    do while(associated(currentPatch))
      currentPatch%frac_burnt = 0.0_r8
      currentPatch%fire = 0
      currentPatch => currentPatch%older
    end do
    
    

    if (hlm_spitfire_mode > hlm_sf_nofire_def) then
      call UpdateFireWeather(currentSite, bc_in)
      call UpdateFuelCharacteristics(currentSite)
      call CalculateSurfaceRateOfSpread(currentSite)
      call ground_fuel_consumption(currentSite)
      call area_burnt_intensity(currentSite, bc_in)
      call crown_scorching(currentSite)
      call crown_damage(currentSite)
      call cambial_damage_kill(currentSite)
      call post_fire_mortality(currentSite)
    end if

  end subroutine RunDailyFireModel

  !---------------------------------------------------------------------------------------
  
  subroutine UpdateFireWeather(currentSite, bc_in)
    !
    !  DESCRIPTION:
    !  Updates the site's fire weather index and calculates effective windspeed based on 
    !   vegetation characteristics
    !
    !  Currently we use tree and grass fraction averaged over whole grid (site) to 
    !  prevent extreme divergence

    use FatesConstantsMod, only : tfrz => t_water_freeze_k_1atm
    use FatesConstantsMod, only : sec_per_day, sec_per_min
    use EDTypesMod,        only : CalculateTreeGrassAreaSite

    ! ARGUMENTS:
    type(ed_site_type), intent(inout), target :: currentSite
    type(bc_in_type),   intent(in)            :: bc_in

    ! LOCALS:  
    type(fates_patch_type), pointer :: currentPatch   ! patch object
    real(r8)                        :: temp_C         ! daily averaged temperature [deg C]
    real(r8)                        :: precip         ! daily precip [mm/day]
    real(r8)                        :: rh             ! daily relative humidity [%]
    real(r8)                        :: wind           ! wind speed [m/s]
    real(r8)                        :: tree_fraction  ! site-level tree fraction [0-1]
    real(r8)                        :: grass_fraction ! site-level grass fraction [0-1]
    real(r8)                        :: bare_fraction  ! site-level bare ground fraction [0-1]
    integer                         :: iofp           ! index of oldest the fates patch

    ! NOTE that the boundary conditions of temperature, precipitation and relative humidity
    ! are available at the patch level. We are currently using a simplification where the whole site
    ! is simply using the values associated with the first patch.
    ! which probably won't have much impact, unless we decide to ever calculated fire weather for each patch.  

    currentPatch => currentSite%oldest_patch

    ! If the oldest patch is a bareground patch (i.e. nocomp mode is on) use the first vegetated patch
    ! for the iofp index (i.e. the next younger patch)
    if (currentPatch%nocomp_pft_label == nocomp_bareground) then
      currentPatch => currentPatch%younger
    endif

    iofp = currentPatch%patchno
    temp_C = currentPatch%tveg24%GetMean() - tfrz
    precip = bc_in%precip24_pa(iofp)*sec_per_day
    rh = bc_in%relhumid24_pa(iofp)
    wind = bc_in%wind24_pa(iofp)

    ! convert to m/min 
    currentSite%wind = wind*sec_per_min
    if (hlm_masterproc == itrue) then 
      write(fates_log(),*) 'wind_in', wind
    end if 

    ! update fire weather index
    call currentSite%fireWeather%UpdateIndex(temp_C, precip, rh, wind)

    ! calculate site-level tree, grass, and bare fraction
    call CalculateTreeGrassAreaSite(currentSite, tree_fraction, grass_fraction,          &
      bare_fraction)

    ! update effective wind speed
    call currentSite%fireWeather%UpdateEffectiveWindSpeed(wind*sec_per_min,              &
      tree_fraction, grass_fraction, bare_fraction)

  end subroutine UpdateFireWeather

  !---------------------------------------------------------------------------------------

  subroutine UpdateFuelCharacteristics(currentSite)
    !
    !  DESCRIPTION:
    !  Updates fuel characteristics on each patch of the site
    !

    use SFParamsMod, only : SF_val_drying_ratio, SF_val_SAV, SF_val_FBD

    ! ARGUMENTS:
    type(ed_site_type), intent(in), target :: currentSite  ! site object

    ! LOCALS:
    type(fates_patch_type), pointer :: currentPatch ! FATES patch 
    type(litter_type),      pointer :: litter       ! pointer to patch litter class
<<<<<<< HEAD
    integer                         :: i            ! looping index

=======
    
>>>>>>> 981958d3
    currentPatch => currentSite%oldest_patch 
    do while(associated(currentPatch))  

      if (currentPatch%nocomp_pft_label /= nocomp_bareground) then

        ! calculate live grass [kgC/m2]
        call currentPatch%UpdateLiveGrass()

        ! update fuel loading [kgC/m2]
        litter => currentPatch%litter(element_pos(carbon12_element))
<<<<<<< HEAD
        call currentPatch%fuel%CalculateLoading(sum(litter%leaf_fines(:)),           &
        litter%ag_cwd(1), litter%ag_cwd(2), litter%ag_cwd(3), litter%ag_cwd(4),   &
        currentPatch%livegrass)

        ! sum up fuel classes and calculate fractional loading for each
        call currentPatch%fuel%SumLoading()
        call currentPatch%fuel%CalculateFractionalLoading()

        if (currentPatch%fuel%total_loading > 0.0) then        

          ! calculate fuel moisture [m3/m3]
          call currentPatch%fuel%UpdateFuelMoisture(SF_val_SAV, SF_val_drying_ratio, &
          currentSite%fireWeather)

          ! calculate geometric properties
          !call currentPatch%fuel%AverageBulkDensity(SF_val_FBD)
          !call currentPatch%fuel%AverageSAV(SF_val_SAV)

          currentPatch%fuel%bulk_density = 0.0_r8
          currentPatch%fuel%SAV = 0.0_r8
          do i = 1, nfsc               
            ! average bulk density and SAV across all fuel types except trunks 
            if (i /= fuel_classes%trunks()) then 
              currentPatch%fuel%bulk_density = currentPatch%fuel%bulk_density + currentPatch%fuel%frac_loading(i)*SF_val_FBD(i)
              currentPatch%fuel%SAV = currentPatch%fuel%SAV + currentPatch%fuel%frac_loading(i)*SF_val_SAV(i)
            end if 
          end do
        else

          ! make average sav to avoid crashing code
          currentPatch%fuel%SAV = sum(SF_val_SAV(1:nfsc))/nfsc 

          ! FIX(SPM,032414) refactor...should not have 0 fuel unless everything is burnt off
          currentPatch%fuel%bulk_density = 0.0000000001_r8 
          currentPatch%fuel%frac_loading(:) = 0.0000000001_r8 
          currentPatch%fuel%total_loading = 0.0000000001_r8

        endif
      end if 
      currentPatch => currentPatch%younger
    end do
=======
        call currentPatch%fuel%CalculateLoading(sum(litter%leaf_fines(:)),               &
          litter%ag_cwd(1), litter%ag_cwd(2), litter%ag_cwd(3), litter%ag_cwd(4),        &
          currentPatch%livegrass)
            
        ! sum up fuel classes and calculate fractional loading for each
        call currentPatch%fuel%SumLoading()
        call currentPatch%fuel%CalculateFractionalLoading()
      
        ! calculate fuel moisture [m3/m3]
        call currentPatch%fuel%UpdateFuelMoisture(SF_val_SAV, SF_val_drying_ratio,       &
          currentSite%fireWeather)
        
        ! calculate geometric properties
        call currentPatch%fuel%AverageBulkDensity(SF_val_FBD)
        call currentPatch%fuel%AverageSAV(SF_val_SAV)
               
      end if 
      currentPatch => currentPatch%younger
      
    end do 
>>>>>>> 981958d3

  end subroutine UpdateFuelCharacteristics

  !---------------------------------------------------------------------------------------
   
  real(r8) function HeatOfPreignition(fuel_moisture)
    !
    !  DESCRIPTION:
    !  Calculates the heat of preignition for rate of spread [kJ/kg]
    !  From Equation A4 in Thonicke et al. 2010
    !  Rothermal EQ12 = 250 Btu/lb + 1116 Btu/lb * average_moisture
    !  conversion of Rothermal (1972) EQ12 in BTU/lb to current kJ/kg 
    !
    
    ! ARGUMENTS:
    real(r8), intent(in) :: fuel_moisture ! fuel moisture [m3/m3]
    
    ! CONSTANTS:
    real(r8), parameter :: q_dry = 581.0_r8 ! heat of pre-ignition of dry fuels [kJ/kg] 
    
    HeatOfPreignition = q_dry + 2594.0_r8*fuel_moisture
  
  end function HeatOfPreignition
   
  !--------------------------------------------------------------------------------------
   
  real(r8) function EffectiveHeatingNumber(SAV)
    !
    !  DESCRIPTION:
    !  Calculates the effective heating number for rate of spread [unitless]
    !  From Equation A3 in Thonicke et al. 2010. 
    !
    
    ! ARGUMENTS:
    real(r8), intent(in) :: SAV ! fuel surface area to volume ratio [/cm]
    
    if (SAV <= nearzero) then
      EffectiveHeatingNumber = 0.0_r8 
    else
      EffectiveHeatingNumber = exp(-4.528_r8/SAV)
    end if
    
  end function EffectiveHeatingNumber
   
  !---------------------------------------------------------------------------------------
   
  real(r8) function PhiWind(wind_speed, beta_ratio, SAV)
    !
    !  DESCRIPTION:
    !  Calculates the wind coefficient for rate of spread [unitless]
    !  From Equation A5 in Thonicke et al. 2010
    !
    
    ! ARGUMENTS:
    real(r8), intent(in) :: wind_speed ! wind speed [m/min]
    real(r8), intent(in) :: beta_ratio ! ratio of packing ratio to optimum packing ratio [unitless]
    real(r8), intent(in) :: SAV        ! fuel surface area to volume ratio [/cm]
    
    ! LOCALS:
    real(r8) :: b, c, e ! intermediate variables
    
    ! intermediate variables
    
    ! Equation A7 in Thonicke et al. 2010 per eqn 49 from Rothermel 1972
    b = 0.15988_r8*(SAV**0.54_r8)
    
    ! Equation A8 in Thonicke et al. 2010 per eqn 48 from Rothermel 1972 
    c = 7.47_r8*(exp(-0.8711_r8*(SAV**0.55_r8)))
    
    ! Equation A9 in Thonicke et al. 2010.
    ! appears to have typo, using coefficient Eq. 50 Rothermel 1972
    e = 0.715_r8*(exp(-0.01094_r8*SAV))
    
    PhiWind = c*((3.281_r8*wind_speed)**b)*(beta_ratio**(-e))
  
  end function PhiWind
   
  !---------------------------------------------------------------------------------------
   
  real(r8) function PropagatingFlux(SAV, beta)
    !
    !  DESCRIPTION:
    !  Calculates propagating flux for ROS equation [unitless]
    !  From Equation A2 in Thonicke et al.2010 and Eq. 42 Rothermal 1972
    !
    
    ! ARGUMENTS:
    real(r8), intent(in) :: SAV  ! fuel surface area to volume ratio [/cm]
    real(r8), intent(in) :: beta ! packing ratio of fuel [unitless]
    
    PropagatingFlux = (exp((0.792_r8 + 3.7597_r8*(SAV**0.5_r8))*(beta + 0.1_r8)))/       &
      (192_r8+7.9095_r8*SAV)
    
  end function PropagatingFlux
   
  !---------------------------------------------------------------------------------------
   
  real(r8) function MaximumReactionVelocity(SAV)
    !
    !  DESCRIPTION:
    !  Calculates maximum reaction velocity in /min
    !  From Equation 36 in Rothermel 1972; Fig. 12
    !
    
    ! ARGUMENTS:
    real(r8), intent(in) :: SAV ! fuel surface area to volume ratio [/cm]
    
    MaximumReactionVelocity = 1.0_r8/(0.0591_r8 + 2.926_r8*(SAV**(-1.5_r8)))
  
  end function MaximumReactionVelocity
   
  !---------------------------------------------------------------------------------------
  
  real(r8) function OptimumReactionVelocity(max_reaction_vel, SAV, beta_ratio)
    !
    !  DESCRIPTION:
    !  Calculates optimum reaction velocity in /min
    !  From Equation 38 in Rothermel 1972; Fig. 11
    !
    
    ! ARGUMENTS:
    real(r8), intent(in) :: max_reaction_vel ! maximum reaction velocity [/min]
    real(r8), intent(in) :: SAV              ! fuel surface area to volume ratio [/cm]
    real(r8), intent(in) :: beta_ratio       ! ratio of packing ratio to optimum packing ratio [0-1]
    
    ! LOCALS:
    real (r8) :: a, a_beta ! intermediate variables
    
    ! Equations in Table A1 Thonicke et al. 2010
    a = 8.9033_r8*(SAV**(-0.7913_r8))
    a_beta = exp(a*(1.0_r8 - beta_ratio)) 
    
    OptimumReactionVelocity = reaction_v_max*(beta_ratio**a)*a_beta
    
  end function OptiumumReactionVelocity()
   
  !---------------------------------------------------------------------------------------
   
  real(r8) function MoistureCoefficient(moisture, MEF)
    !
    !  DESCRIPTION:
    !  Calculates the moisture dampening coefficient for reaction intensity
    !  Based on Equation in table A1 Thonicke et al. 2010. 
    !
    
    ! ARGUMENTS:
    real(r8), intent(in) :: moisture ! fuel moisture [m3/m3]
    real(r8), intent(in) :: MEF      ! fuel moisture of extinction [m3/m3]
    
    ! LOCALS:
    real(r8) :: mw_weight ! relative fuel moisture/fuel moisture of extinction
    
    ! average values for litter pools (dead leaves, twigs, small and large branches), plus grass
    mw_weight = moisture/MEF
    
    ! moist_damp is unitless
    moist_damp = max(0.0_r8, (1.0_r8 - (2.59_r8*mw_weight) +                             &
      (5.11_r8*(mw_weight**2.0_r8)) - (3.52_r8*(mw_weight**3.0_r8))))
    
  end function MoistureCoefficient
   
  !---------------------------------------------------------------------------------------
  
  real(r8) function ReactionIntensity(fuel_loading, SAV, beta_ratio, moisture, MEF)
    !
    !  DESCRIPTION:
    !  Calculates reaction intensity in kJ/m2/min
    !
    
    ! USES
    use SFParamsMod, only : SF_val_fuel_energy, SF_val_miner_damp
    
    ! ARGUMENTS:
    real(r8), intent(in) :: fuel_loading ! fuel loading [kgC/m2]
    real(r8), intent(in) :: SAV          ! fuel surface area to volume ratio [/cm]
    real(r8), intent(in) :: beta_ratio   ! ratio of packing ratio to optimum packing ratio [0-1]
    real(r8), intent(in) :: moisture     ! fuel moisture [m3/m3]
    real(r8), intent(in) :: MEF          ! fuel moisture of extinction [m3/m3]
    
    ! LOCALS:
    real(r8) :: max_reaction_vel ! maximum reaction velocity
    real(r8) :: opt_reaction_vel ! optimum reaction velocity
    real(r8) :: moist_coeff      ! moisture dampening coefficient [0-1]
    
    ! calculate maximum reaction velocity [/min]
    max_reaction_vel = MaximumReactionVelocity(SAV)
    
    ! calculate optimum reacion velocity [/min]
    opt_reaction_vel = OptimumReactionVelocity(max_reaction_vel, SAV, beta_ratio)
    
    ! calculate moisture dampening coefficient [0-1]
    moist_coeff = MoistureCoefficient(moisture, MEF)
    
    ! note fuel loading converted from kgC/m2 to kg/m2 
    ReactionIntensity = opt_reaction_vel*(fuel_loading/0.45_r8)*SF_val_fuel_energy*      &
      moist_coeff*SF_val_miner_damp 

<<<<<<< HEAD
  end function ReactionIntensity
   
  !---------------------------------------------------------------------------------------
   
  real(r8) function RateOfSpread(bulk_density, eps, q_ig, i_r, prop_flux, phi_wind)
    !
    !  DESCRIPTION:
    !  Calculates rate of forward spread
    !  From Equation 9. Thonicke et al. 2010
    !
    
    ! ARGUMENTS:
    real(r8), intent(in) :: bulk_density ! bulk density of fuel [kg/m3]
    real(r8), intent(in) :: eps          ! effective heating number [unitless]
    real(r8), intent(in) :: q_ig         ! heat of preignition [kJ/kg]
    real(r8), intent(in) :: i_r          ! reaction intensity [kJ/m2/min]
    real(r8), intent(in) :: prop_flux    ! propagating flux [unitless]
    real(r8), intent(in) :: phi_wind     ! wind coefficient [unitless]
          
    if ((bulk_density <= nearzero) .or. (eps <= nearzero) .or. (q_ig <= nearzero)) then
      RateOfSpread = 0.0_r8
    else 
      RateOfSpread = (i_r*prop_flux*(1.0_r8 + phi_wind))/(bulk_density*eps*q_ig)
    endif
          
  end function RateOfSpread
   
  !---------------------------------------------------------------------------------------
   
  subroutine CalculateSurfaceRateOfSpread(currentSite)
    !
    !  DESCRIPTION:
    !  Calculates rate of spread from current fuel conditions for all patches on a site
    !
    use SFParamsMod, only : SF_val_miner_total, SF_val_part_dens
=======
  subroutine rate_of_spread (currentSite) 
    !*****************************************************************.
    !Routine called daily from within ED within a site loop.
    !Returns the updated currentPatch%ROS_front value for each patch.

    use SFParamsMod, only  : SF_val_miner_total, &
                             SF_val_part_dens,   &
                             SF_val_miner_damp,  &
                             SF_val_fuel_energy
    use FatesConstantsMod, only : nearzero
    type(ed_site_type), intent(in), target :: currentSite
>>>>>>> 981958d3

    ! ARGUMENTS:
    type(ed_site_type), intent(in), target :: currentSite ! site object

    ! LOCALS:
    type(fates_patch_type), pointer :: currentPatch ! patch object   
    real(r8)                        :: beta         ! packing ratio of fuel [unitless]
    real(r8)                        :: beta_op      ! optimum packing ratio of fuel [unitless]
    real(r8)                        :: i_r          ! reaction intensity [kJ/m2/min]
    real(r8)                        :: prop_flux    ! propagating flux [unitless]
    real(r8)                        :: phi_wind     ! wind coefficient [unitless]
    real(r8)                        :: eps          ! effective heating number [unitless]
    real(r8)                        :: q_ig         ! heat of pre-ignition [kJ/kg]
    real(r8)                        :: beta_ratio   ! ratio of beta/beta_op

    currentPatch => currentSite%oldest_patch
    do while(associated(currentPatch))

      if (currentPatch%nocomp_pft_label /= nocomp_bareground) then

        ! remove mineral content from net fuel load per Thonicke 2010 for ir calculation
        currentPatch%fuel%total_loading = currentPatch%fuel%total_loading*               &
        (1.0_r8 - SF_val_miner_total) 
        
        ! fraction of fuel array volume occupied by fuel or compactness of fuel bed 
        beta = currentPatch%fuel%bulk_density/SF_val_part_dens

<<<<<<< HEAD
        ! Equation A6 in Thonicke et al. 2010
        ! optimum packing ratio
        beta_op = 0.200395_r8*(currentPatch%fuel%SAV**(-0.8189_r8))
=======
      if(currentPatch%nocomp_pft_label .ne. nocomp_bareground .and. currentPatch%fuel%total_loading > nearzero)then
                       
       ! remove mineral content from net fuel load per Thonicke 2010 for ir calculation
       currentPatch%fuel%total_loading = currentPatch%fuel%total_loading * (1.0_r8 - SF_val_miner_total) !net of minerals
>>>>>>> 981958d3

        ! ratio of packing ratio to optimum ratio
        beta_ratio = beta/beta_op

        ! calculate heat of preignition [kJ/kg]
        q_ig = HeatOfPreignition(currentPatch%fuel%average_moisture)

<<<<<<< HEAD
        ! effective heating number [unitless]
        eps = EffectiveHeatingNumber(currentPatch%fuel%SAV)
=======
       ! beta = packing ratio (unitless)
       ! fraction of fuel array volume occupied by fuel or compactness of fuel bed
       beta = currentPatch%fuel%bulk_density/SF_val_part_dens
       
       ! Equation A6 in Thonicke et al. 2010
       ! packing ratio (unitless)
       if (currentPatch%fuel%SAV < nearzero) then
        beta_op = 0.0_r8 
       else  
        beta_op = 0.200395_r8 *(currentPatch%fuel%SAV**(-0.8189_r8))
       end if

       if ( hlm_masterproc == itrue .and.debug) write(fates_log(),*) 'SF - beta ',beta
       if ( hlm_masterproc == itrue .and.debug) write(fates_log(),*) 'SF - beta_op ',beta_op
       if (beta_op < nearzero) then 
        beta_ratio = 0.0_r8
       else
        beta_ratio = beta/beta_op   !unitless
       end if

       if(write_sf == itrue)then
          if ( hlm_masterproc == itrue ) write(fates_log(),*) 'esf ',currentPatch%fuel%average_moisture
       endif

       ! ---heat of pre-ignition---
       !  Equation A4 in Thonicke et al. 2010
       !  Rothermal EQ12= 250 Btu/lb + 1116 Btu/lb * average_moisture
       !  conversion of Rothermal (1972) EQ12 in BTU/lb to current kJ/kg 
       !  q_ig in kJ/kg 
       q_ig = q_dry +2594.0_r8 * currentPatch%fuel%average_moisture

       ! ---effective heating number---
       ! Equation A3 in Thonicke et al. 2010.  
       eps = exp(-4.528_r8 / currentPatch%fuel%SAV)     
       ! Equation A7 in Thonicke et al. 2010 per eqn 49 from Rothermel 1972
       b = 0.15988_r8 * (currentPatch%fuel%SAV**0.54_r8)
       ! Equation A8 in Thonicke et al. 2010 per eqn 48 from Rothermel 1972 
       c = 7.47_r8 * (exp(-0.8711_r8 * (currentPatch%fuel%SAV**0.55_r8)))
       ! Equation A9 in Thonicke et al. 2010. (appears to have typo, using coefficient eqn.50 Rothermel 1972)
       e = 0.715_r8 * (exp(-0.01094_r8 * currentPatch%fuel%SAV))

       if (debug) then
          if ( hlm_masterproc == itrue .and.debug) write(fates_log(),*) 'SF - c ',c
          if ( hlm_masterproc == itrue .and.debug) write(fates_log(),*) 'SF - b ',b
          if ( hlm_masterproc == itrue .and.debug) write(fates_log(),*) 'SF - beta_ratio ',beta_ratio
          if ( hlm_masterproc == itrue .and.debug) write(fates_log(),*) 'SF - e ',e
       endif

       ! Equation A5 in Thonicke et al. 2010
       ! phi_wind (unitless)
       ! convert current_wspeed (wind at elev relevant to fire) from m/min to ft/min for Rothermel ROS eqn
       phi_wind = c * ((3.281_r8*currentSite%fireWeather%effective_windspeed)**b)*(beta_ratio**(-e))


       ! ---propagating flux----
       ! Equation A2 in Thonicke et al.2010 and Eq. 42 Rothermal 1972
       ! xi (unitless)       
       xi = (exp((0.792_r8 + 3.7597_r8 * (currentPatch%fuel%SAV**0.5_r8)) * (beta+0.1_r8))) / &
            (192_r8+7.9095_r8 * currentPatch%fuel%SAV)      
      
       ! ---reaction intensity----
       ! Equation in table A1 Thonicke et al. 2010. 
       a = 8.9033_r8 * (currentPatch%fuel%SAV**(-0.7913_r8))
       a_beta = exp(a*(1.0_r8-beta_ratio))  !dummy variable for reaction_v_opt equation
  
       ! Equation in table A1 Thonicke et al. 2010.
       ! reaction_v_max and reaction_v_opt = reaction velocity in units of per min
       ! reaction_v_max = Equation 36 in Rothermal 1972 and Fig 12 
       reaction_v_max  = 1.0_r8 / (0.0591_r8 + 2.926_r8* (currentPatch%fuel%SAV**(-1.5_r8)))
       ! reaction_v_opt =  Equation 38 in Rothermal 1972 and Fig 11
       reaction_v_opt = reaction_v_max*(beta_ratio**a)*a_beta

       ! mw_weight = relative fuel moisture/fuel moisture of extinction
       ! average values for litter pools (dead leaves, twigs, small and large branches) plus grass
       mw_weight = currentPatch%fuel%average_moisture/currentPatch%fuel%MEF
       
       ! Equation in table A1 Thonicke et al. 2010. 
       ! moist_damp is unitless
       moist_damp = max(0.0_r8,(1.0_r8 - (2.59_r8 * mw_weight) + (5.11_r8 * (mw_weight**2.0_r8)) - &
            (3.52_r8*(mw_weight**3.0_r8))))

       ! ir = reaction intenisty in kJ/m2/min
       ! currentPatch%fuel%total_loading converted from kgC/m2 to kgBiomass/m2 for ir calculation
       ir = reaction_v_opt*(currentPatch%fuel%total_loading/0.45_r8)*SF_val_fuel_energy*moist_damp*SF_val_miner_damp 

       ! write(fates_log(),*) 'ir',gamma_aptr,moist_damp,SF_val_fuel_energy,SF_val_miner_damp

       if (((currentPatch%fuel%bulk_density) <= 0.0_r8).or.(eps <= 0.0_r8).or.(q_ig <= 0.0_r8)) then
          currentPatch%ROS_front = 0.0_r8
       else ! Equation 9. Thonicke et al. 2010. 
            ! forward ROS in m/min
          currentPatch%ROS_front = (ir*xi*(1.0_r8+phi_wind)) / (currentPatch%fuel%bulk_density*eps*q_ig)
       endif
       ! Equation 10 in Thonicke et al. 2010
       ! backward ROS from Can FBP System (1992) in m/min
       ! backward ROS wind not changed by vegetation 
       currentPatch%ROS_back = currentPatch%ROS_front*exp(-0.012_r8*currentSite%wind) 
>>>>>>> 981958d3

        ! calculate wind coefficient [unitless]
        phi_wind = PhiWind(currentSite%effective_windspeed, beta_ratio, currentPatch%fuel%SAV)

        ! calculate propagating flux [unitless]
        prop_flux = PropagatingFlux(currentPatch%fuel%SAV, beta)

        ! calculate reaction intensity [kJ/m2/min]
        i_r = ReactionIntensity(currentPatch%fuel%total_loading,                         &
          currentPatch%fuel%SAV, beta_ratio, currentPatch%fuel%average_moisture,         &
          currentPatch%fuel%MEF)

        ! rate of forward spread
        currentPatch%ROS_front = RateOfSpread(currentPatch%fuel%bulk_density, eps,       &
          q_ig, i_r, prop_flux, phi_wind)

        ! Equation 10 in Thonicke et al. 2010
        ! backward ROS from Can FBP System (1992) in m/min
        ! backward ROS wind not changed by vegetation 
        currentPatch%ROS_back = currentPatch%ROS_front*exp(-0.012_r8*currentSite%wind) 

      end if 
      currentPatch => currentPatch%younger
    end do

  end subroutine  CalculateSurfaceRateOfSpread
   
  !---------------------------------------------------------------------------------------

  subroutine  ground_fuel_consumption ( currentSite ) 
  !*****************************************************************
    !returns the  the hypothetic fuel consumed by the fire
      use SFParamsMod, only: SF_val_mid_moisture, SF_val_mid_moisture_Coeff, SF_val_mid_moisture_Slope
      use SFParamsMod, only : SF_val_min_moisture, SF_val_low_moisture_Coeff, SF_val_low_moisture_Slope
      use SFParamsMod, only : SF_val_miner_total

    type(ed_site_type) , intent(in), target :: currentSite
    type(fates_patch_type), pointer    :: currentPatch
    type(litter_type), pointer      :: litt_c           ! carbon 12 litter pool
    
    real(r8) :: moist           !effective fuel moisture
    real(r8) :: tau_b(nfsc)     !lethal heating rates for each fuel class (min) 
    real(r8) :: fc_ground(nfsc) !total amount of fuel consumed per area of burned ground (kg C / m2 of burned area)
    integer :: tr_sf, tw_sf, dl_sf, lg_sf
    integer  :: c
    
    tr_sf = fuel_classes%trunks()
    tw_sf = fuel_classes%twigs()
    dl_sf = fuel_classes%dead_leaves()
    lg_sf = fuel_classes%live_grass()

    currentPatch => currentSite%oldest_patch;  

    do while(associated(currentPatch))

       if(currentPatch%nocomp_pft_label .ne. nocomp_bareground)then
         
         currentPatch%fuel%frac_burnt(:) = 1.0_r8       
         ! Calculate fraction of litter is burnt for all classes. 
         ! Equation B1 in Thonicke et al. 2010---
         do c = 1, nfsc    !work out the burnt fraction for all pools, even if those pools dont exist.         
            moist = currentPatch%fuel%effective_moisture(c)                  
            ! 1. Very dry litter
            if (moist <= SF_val_min_moisture(c)) then
               currentPatch%fuel%frac_burnt(c) = 1.0_r8  
            endif
            ! 2. Low to medium moistures
            if (moist > SF_val_min_moisture(c).and.moist <= SF_val_mid_moisture(c)) then
               currentPatch%fuel%frac_burnt(c) = max(0.0_r8,min(1.0_r8,SF_val_low_moisture_Coeff(c)- &
                    SF_val_low_moisture_Slope(c)*moist)) 
            else
            ! For medium to high moistures. 
               if (moist > SF_val_mid_moisture(c).and.moist <= 1.0_r8) then
                  currentPatch%fuel%frac_burnt(c) = max(0.0_r8,min(1.0_r8,SF_val_mid_moisture_Coeff(c)- &
                       SF_val_mid_moisture_Slope(c)*moist))
               endif
  
            endif
            ! Very wet litter        
            if (moist >= 1.0_r8) then !this shouldn't happen? 
               currentPatch%fuel%frac_burnt(c) = 0.0_r8  
            endif          
         enddo !c   
  
         ! we can't ever kill -all- of the grass. 
         currentPatch%fuel%frac_burnt(lg_sf) = min(0.8_r8,currentPatch%fuel%frac_burnt(lg_sf ))  
  
         ! reduce burnt amount for mineral content. 
         currentPatch%fuel%frac_burnt(:) = currentPatch%fuel%frac_burnt(:) * (1.0_r8-SF_val_miner_total) 
  
         !---Calculate amount of fuel burnt.---    
  
         litt_c => currentPatch%litter(element_pos(carbon12_element))
         FC_ground(tw_sf:tr_sf) = currentPatch%fuel%frac_burnt(tw_sf:tr_sf) * litt_c%ag_cwd(tw_sf:tr_sf)
         FC_ground(dl_sf)       = currentPatch%fuel%frac_burnt(dl_sf)   * sum(litt_c%leaf_fines(:))
         FC_ground(lg_sf)       = currentPatch%fuel%frac_burnt(lg_sf)   * currentPatch%livegrass  
         
         !call currentPatch%fuel%BurnFuel(fc_ground)

       ! Following used for determination of cambial kill follows from Peterson & Ryan (1986) scheme 
       ! less empirical cf current scheme used in SPITFIRE which attempts to mesh Rothermel 
       ! and P&R, and while solving potential inconsistencies, actually results in BIG values for 
       ! fire residence time, thus lots of vegetation death!   
       ! taul is the duration of the lethal heating.  
       ! The /10 is to convert from kgC/m2 into gC/cm2, as in the Peterson and Ryan paper #Rosie,Jun 2013
        
       do c = 1,nfsc 
          tau_b(c)   =  39.4_r8 *(currentPatch%fuel%frac_loading(c)*currentPatch%fuel%total_loading/0.45_r8/10._r8)* &
               (1.0_r8-((1.0_r8-currentPatch%fuel%frac_burnt(c))**0.5_r8))  
       enddo
       tau_b(tr_sf)   =  0.0_r8
       ! Cap the residence time to 8mins, as suggested by literature survey by P&R (1986).
       currentPatch%tau_l = min(8.0_r8,sum(tau_b)) 

       !---calculate overall fuel consumed by spreading fire --- 
       ! ignore 1000hr fuels. Just interested in fuels affecting ROS   
       currentPatch%TFC_ROS = sum(FC_ground)-FC_ground(tr_sf)  

       end if ! nocomp_pft_label check

       currentPatch=>currentPatch%younger;
    enddo !end patch loop

  end subroutine ground_fuel_consumption

  
  !*****************************************************************
  subroutine  area_burnt_intensity ( currentSite, bc_in )
  !*****************************************************************

    !returns the updated currentPatch%FI value for each patch.

    !currentPatch%FI  avg fire intensity of flaming front during day. Backward ROS plays no role here. kJ/m/s or kW/m.
    !currentSite%FDI  probability that an ignition will start a fire
    !currentSite%NF   number of lighting strikes per day per km2
    !currentPatch%ROS_front  forward ROS (m/min) 
    !currentPatch%TFC_ROS total fuel consumed by flaming front (kgC/m2 of burned area)

    use FatesInterfaceTypesMod, only : hlm_spitfire_mode
    use EDParamsMod,       only : ED_val_nignitions
    use EDParamsMod,       only : cg_strikes    ! fraction of cloud-to-ground ligtning strikes
    use FatesConstantsMod, only : years_per_day
    use SFParamsMod,       only : SF_val_fdi_alpha,SF_val_fuel_energy, &
         SF_val_max_durat, SF_val_durat_slope, SF_val_fire_threshold
    
    type(ed_site_type), intent(inout), target :: currentSite
    type(fates_patch_type), pointer :: currentPatch
    type(bc_in_type), intent(in) :: bc_in

    real(r8) ROS !m/s
    real(r8) W   !kgBiomass/m2
    real(r8) :: tree_fraction_patch        ! patch level. no units
    real(r8) lb               !length to breadth ratio of fire ellipse (unitless)
    real(r8) df               !distance fire has travelled forward in m
    real(r8) db               !distance fire has travelled backward in m
    real(r8) AB               !daily area burnt in m2 per km2
    
    real(r8) size_of_fire !in m2
    real(r8) cloud_to_ground_strikes  ! [fraction] depends on hlm_spitfire_mode
    real(r8) anthro_ign_count  ! anthropogenic ignition count/km2/day
    integer :: iofp  ! index of oldest fates patch
    real(r8), parameter :: pot_hmn_ign_counts_alpha = 0.0035_r8  ! Potential human ignition counts (alpha in Li et al. 2012) (#/person/month)
    real(r8), parameter :: km2_to_m2 = 1000000.0_r8 !area conversion for square km to square m
    real(r8), parameter :: m_per_min__to__km_per_hour = 0.06_r8  ! convert wind speed from m/min to km/hr
    real(r8), parameter :: forest_grassland_lengthtobreadth_threshold = 0.55_r8 ! tree canopy cover below which to use grassland length-to-breadth eqn

    !  ---initialize site parameters to zero--- 
    currentSite%NF_successful = 0._r8
    
    ! Equation 7 from Venevsky et al GCB 2002 (modification of equation 8 in Thonicke et al. 2010) 
    ! FDI 0.1 = low, 0.3 moderate, 0.75 high, and 1 = extreme ignition potential for alpha 0.000337
    if (hlm_spitfire_mode == hlm_sf_successful_ignitions_def) then
       currentSite%FDI = 1.0_r8  ! READING "SUCCESSFUL IGNITION" DATA
                                  ! force ignition potential to be extreme
       cloud_to_ground_strikes = 1.0_r8   ! cloud_to_ground = 1 = use 100% incoming observed ignitions
    else  ! USING LIGHTNING DATA
       currentSite%FDI  = 1.0_r8 - exp(-SF_val_fdi_alpha*currentSite%fireWeather%fire_weather_index)
       cloud_to_ground_strikes = cg_strikes
    end if
    
    currentPatch => currentSite%oldest_patch

    ! If the oldest patch is a bareground patch (i.e. nocomp mode is on) use the first vegetated patch
    ! for the iofp index (i.e. the next younger patch)
    if(currentPatch%nocomp_pft_label .eq. nocomp_bareground)then
      currentPatch => currentPatch%younger
    endif
    
    !NF = number of lighting strikes per day per km2 scaled by cloud to ground strikes
    iofp = currentPatch%patchno
    if (hlm_spitfire_mode == hlm_sf_scalar_lightning_def ) then
       currentSite%NF = ED_val_nignitions * years_per_day * cloud_to_ground_strikes
    else    ! use external daily lightning ignition data
       currentSite%NF = bc_in%lightning24(iofp) * cloud_to_ground_strikes
    end if

    ! If there are 15  lightning strikes per year, per km2. (approx from NASA product for S.A.) 
    ! then there are 15 * 1/365 strikes/km2 each day 
 
    ! Calculate anthropogenic ignitions according to Li et al. (2012)
    ! Add to ignitions by lightning
    if (hlm_spitfire_mode == hlm_sf_anthro_ignitions_def) then
      ! anthropogenic ignitions (count/km2/day)
      !           =  ignitions/person/month * 6.8 * population_density **0.43 /approximate days per month
      anthro_ign_count = pot_hmn_ign_counts_alpha * 6.8_r8 * bc_in%pop_density(iofp)**0.43_r8 / 30._r8
                           
       currentSite%NF = currentSite%NF + anthro_ign_count

    end if

    currentPatch => currentSite%oldest_patch;  
    do while(associated(currentPatch))

       if(currentPatch%nocomp_pft_label .ne. nocomp_bareground)then

       !  ---initialize patch parameters to zero---
       currentPatch%FI         = 0._r8
       currentPatch%fire       = 0
       currentPatch%FD         = 0.0_r8
       currentPatch%frac_burnt = 0.0_r8
       
       if (currentSite%NF > 0.0_r8) then
          
          ! Equation 14 in Thonicke et al. 2010
          ! fire duration in minutes
          currentPatch%FD = (SF_val_max_durat+1.0_r8) / (1.0_r8 + SF_val_max_durat * &
                            exp(SF_val_durat_slope*currentSite%FDI))
          if(write_SF == itrue)then
             if ( hlm_masterproc == itrue ) write(fates_log(),*) 'fire duration minutes',currentPatch%fd
          endif
          !equation 15 in Arora and Boer CTEM model.Average fire is 1 day long.
          !currentPatch%FD = 60.0_r8 * 24.0_r8 !no minutes in a day

          tree_fraction_patch  = 0.0_r8
          tree_fraction_patch  = currentPatch%total_tree_area/currentPatch%area
       
          if(debug)then
             write(fates_log(),*) 'SF  currentPatch%area ',currentPatch%area
             write(fates_log(),*) 'SF  currentPatch%total_area ',currentPatch%total_tree_area
             write(fates_log(),*) 'SF  patch tree fraction ',tree_fraction_patch
             write(fates_log(),*) 'SF  AREA ',AREA
          endif         
 
          if ((currentSite%fireWeather%effective_windspeed*m_per_min__to__km_per_hour) < 1._r8) then !16.67m/min = 1km/hr 
             lb = 1.0_r8
          else
             if (tree_fraction_patch > forest_grassland_lengthtobreadth_threshold) then      !benchmark forest cover, Staver 2010
                 ! EQ 79 forest fuels (Canadian Forest Fire Behavior Prediction System Ont.Inf.Rep. ST-X-3, 1992)
                 lb = (1.0_r8 + (8.729_r8 * &
                      ((1.0_r8 -(exp(-0.03_r8 * m_per_min__to__km_per_hour * currentSite%fireWeather%effective_windspeed)))**2.155_r8)))
             else ! EQ 80 grass fuels (CFFBPS Ont.Inf.Rep. ST-X-3, 1992, but with a correction from an errata published within 
                  ! Information Report GLC-X-10 by Wotton et al., 2009 for a typo in CFFBPS Ont.Inf.Rep. ST-X-3, 1992)
                 lb = (1.1_r8*((m_per_min__to__km_per_hour * currentSite%fireWeather%effective_windspeed)**0.464_r8))
             endif
          endif

          !     if (lb > 8.0_r8)then
          !       lb = 8.0_r8  !Constraint Canadian Fire Behaviour System
          !     endif
          ! ---- calculate length of major axis---
          db = currentPatch%ROS_back  * currentPatch%FD !m
          df = currentPatch%ROS_front * currentPatch%FD !m

          ! --- calculate area burnt---
          if(lb > 0.0_r8) then
     
             ! Equation 1 in Thonicke et al. 2010
             ! To Do: Connect here with the Li & Levis GDP fire suppression algorithm. 
             ! Equation 16 in arora and boer model JGR 2005
             ! AB = AB *3.0_r8

             !size of fire = equation 14 Arora and Boer JGR 2005 (area of an ellipse)
             size_of_fire = ((pi_const/(4.0_r8*lb))*((df+db)**2.0_r8))

             ! AB = daily area burnt = size fires in m2 * num ignitions per day per km2 * prob ignition starts fire
             ! AB = m2 per km2 per day
             ! the denominator in the units of currentSite%NF is total gridcell area, but since we assume that ignitions 
             ! are equally probable across patches, currentSite%NF is equivalently per area of a given patch
             ! thus AB has units of m2 burned area per km2 patch area per day
             AB = size_of_fire * currentSite%NF * currentSite%FDI

             ! frac_burnt 
             ! just a unit conversion from AB, to become area burned per area patch per day, 
             ! or just the fraction of the patch burned on that day
             currentPatch%frac_burnt = (min(0.99_r8, AB / km2_to_m2))
             
             if(write_SF == itrue)then
                if ( hlm_masterproc == itrue ) write(fates_log(),*) 'frac_burnt',currentPatch%frac_burnt
             endif

          else
             currentPatch%frac_burnt = 0._r8
          endif ! lb

         ROS   = currentPatch%ROS_front / 60.0_r8 !m/min to m/sec 
         W     = currentPatch%TFC_ROS / 0.45_r8 !kgC/m2 of burned area to kgbiomass/m2 of burned area

         ! EQ 15 Thonicke et al 2010
         !units of fire intensity = (kJ/kg)*(kgBiomass/m2)*(m/min)
         currentPatch%FI = SF_val_fuel_energy * W * ROS !kj/m/s, or kW/m
       
         if(write_sf == itrue)then
             if( hlm_masterproc == itrue ) write(fates_log(),*) 'fire_intensity',currentPatch%fi,W,currentPatch%ROS_front
         endif

         !'decide_fire' subroutine 
         if (currentPatch%FI > SF_val_fire_threshold) then !track fires greater than kW/m energy threshold
            currentPatch%fire = 1 ! Fire...    :D
            !
            currentSite%NF_successful = currentSite%NF_successful + &
                 currentSite%NF * currentSite%FDI * currentPatch%area / area
            !
         else     
            currentPatch%fire       = 0 ! No fire... :-/
            currentPatch%FD         = 0.0_r8
            currentPatch%frac_burnt = 0.0_r8
         endif         
          
       endif ! NF ignitions check
       endif ! nocomp_pft_label check
       
       currentPatch => currentPatch%younger

    enddo !end patch loop

  end subroutine area_burnt_intensity



  !*****************************************************************
  subroutine  crown_scorching ( currentSite ) 
  !*****************************************************************

    !currentPatch%FI       average fire intensity of flaming front during day.  kW/m.
    !currentPatch%SH(pft)  scorch height for all cohorts of a given PFT on a given patch (m)

    type(ed_site_type), intent(in), target :: currentSite

    type(fates_patch_type), pointer  :: currentPatch
    type(fates_cohort_type), pointer :: currentCohort

    real(r8) ::  tree_ag_biomass ! total amount of above-ground tree biomass in patch. kgC/m2
    real(r8) ::  leaf_c          ! leaf carbon      [kg]
    real(r8) ::  sapw_c          ! sapwood carbon   [kg]
    real(r8) ::  struct_c        ! structure carbon [kg]

    integer  ::  i_pft


    currentPatch => currentSite%oldest_patch;  
    do while(associated(currentPatch)) 

       if(currentPatch%nocomp_pft_label .ne. nocomp_bareground)then
       
       tree_ag_biomass = 0.0_r8
       if (currentPatch%fire == 1) then
          currentCohort => currentPatch%tallest;
          do while(associated(currentCohort))  
             if ( prt_params%woody(currentCohort%pft) == itrue) then !trees only

                leaf_c = currentCohort%prt%GetState(leaf_organ, carbon12_element)
                sapw_c = currentCohort%prt%GetState(sapw_organ, carbon12_element)
                struct_c = currentCohort%prt%GetState(struct_organ, carbon12_element)
                
                tree_ag_biomass = tree_ag_biomass + &
                      currentCohort%n * (leaf_c + & 
                      prt_params%allom_agb_frac(currentCohort%pft)*(sapw_c + struct_c))
             endif !trees only
             currentCohort=>currentCohort%shorter;
          enddo !end cohort loop

          do i_pft=1,numpft
             if (tree_ag_biomass > 0.0_r8  .and. prt_params%woody(i_pft) == itrue) then 
                
                !Equation 16 in Thonicke et al. 2010 !Van Wagner 1973 EQ8 !2/3 Byram (1959)
                currentPatch%Scorch_ht(i_pft) = EDPftvarcon_inst%fire_alpha_SH(i_pft) * (currentPatch%FI**0.667_r8)

                if(write_SF == itrue)then
                   if ( hlm_masterproc == itrue ) write(fates_log(),*) 'currentPatch%SH',currentPatch%Scorch_ht(i_pft)
                endif
             else
                currentPatch%Scorch_ht(i_pft) = 0.0_r8
             endif ! tree biomass
          end do

       endif !fire
       endif !nocomp_pft_label

       currentPatch => currentPatch%younger;  
    enddo !end patch loop

  end subroutine crown_scorching

  !*****************************************************************
  subroutine  crown_damage ( currentSite )
    !*****************************************************************

    !returns the updated currentCohort%fraction_crown_burned for each tree cohort within each patch.
    !currentCohort%fraction_crown_burned is the proportion of crown affected by fire

    type(ed_site_type), intent(in), target :: currentSite

    type(fates_patch_type) , pointer :: currentPatch
    type(fates_cohort_type), pointer :: currentCohort
    real(r8)                      :: crown_depth    ! Depth of crown in meters
    
    currentPatch => currentSite%oldest_patch

    do while(associated(currentPatch)) 

       if(currentPatch%nocomp_pft_label .ne. nocomp_bareground)then
       if (currentPatch%fire == 1) then

          currentCohort=>currentPatch%tallest

          do while(associated(currentCohort))  
             currentCohort%fraction_crown_burned = 0.0_r8
             if ( prt_params%woody(currentCohort%pft) == itrue) then !trees only
                ! Flames lower than bottom of canopy. 
                ! c%height is height of cohort

                call CrownDepth(currentCohort%height,currentCohort%pft,crown_depth)
                
                if (currentPatch%Scorch_ht(currentCohort%pft) < &
                     (currentCohort%height-crown_depth)) then 
                   currentCohort%fraction_crown_burned = 0.0_r8
                else
                   ! Flames part of way up canopy. 
                   ! Equation 17 in Thonicke et al. 2010. 
                   ! flames over bottom of canopy but not over top.
                   if ((currentCohort%height > 0.0_r8).and.(currentPatch%Scorch_ht(currentCohort%pft) >=  &
                        (currentCohort%height-crown_depth))) then 

                        currentCohort%fraction_crown_burned = (currentPatch%Scorch_ht(currentCohort%pft) - &
                             (currentCohort%height - crown_depth))/crown_depth

                   else 
                      ! Flames over top of canopy. 
                      currentCohort%fraction_crown_burned =  1.0_r8 
                   endif

                endif
                ! Check for strange values. 
                currentCohort%fraction_crown_burned = min(1.0_r8, max(0.0_r8,currentCohort%fraction_crown_burned))              
             endif !trees only
             !shrink canopy to account for burnt section.     
             !currentCohort%canopy_trim = min(currentCohort%canopy_trim,(1.0_r8-currentCohort%fraction_crown_burned)) 

             currentCohort => currentCohort%shorter;

          enddo !end cohort loop
       endif !fire?
       endif !nocomp_pft_label check

       currentPatch => currentPatch%younger;

    enddo !end patch loop

  end subroutine crown_damage

  !*****************************************************************
  subroutine  cambial_damage_kill ( currentSite ) 
    !*****************************************************************
    ! routine description.
    ! returns the probability that trees dies due to cambial char
    ! currentPatch%tau_l = duration of lethal stem heating (min). Calculated at patch level.

    type(ed_site_type), intent(in), target :: currentSite

    type(fates_patch_type) , pointer :: currentPatch
    type(fates_cohort_type), pointer :: currentCohort

    real(r8) :: tau_c !critical time taken to kill cambium (minutes) 
    real(r8) :: bt    !bark thickness in cm.

    currentPatch => currentSite%oldest_patch;  

    do while(associated(currentPatch)) 

       if(currentPatch%nocomp_pft_label .ne. nocomp_bareground)then

       if (currentPatch%fire == 1) then
          currentCohort => currentPatch%tallest;
          do while(associated(currentCohort))  
             if ( prt_params%woody(currentCohort%pft) == itrue) then !trees only
                ! Equation 21 in Thonicke et al 2010
                bt = EDPftvarcon_inst%bark_scaler(currentCohort%pft)*currentCohort%dbh ! bark thickness. 
                ! Equation 20 in Thonicke et al. 2010. 
                tau_c = 2.9_r8*bt**2.0_r8 !calculate time it takes to kill cambium (min)
                ! Equation 19 in Thonicke et al. 2010
                if ((currentPatch%tau_l/tau_c) >= 2.0_r8) then
                   currentCohort%cambial_mort = 1.0_r8
                else
                   if ((currentPatch%tau_l/tau_c) > 0.22_r8) then
                      currentCohort%cambial_mort = (0.563_r8*(currentPatch%tau_l/tau_c)) - 0.125_r8
                   else
                      currentCohort%cambial_mort = 0.0_r8
                   endif
                endif
             endif !trees 

             currentCohort => currentCohort%shorter;

          enddo !end cohort loop
       endif !fire?
       endif !nocomp_pft_label check

       currentPatch=>currentPatch%younger;

    enddo !end patch loop

  end subroutine cambial_damage_kill

  !*****************************************************************
  subroutine  post_fire_mortality ( currentSite )
  !*****************************************************************

    !  returns the updated currentCohort%fire_mort value for each tree cohort within each patch.
    !  currentCohort%fraction_crown_burned is proportion of crown affected by fire
    !  currentCohort%crownfire_mort  probability of tree post-fire mortality due to crown scorch
    !  currentCohort%cambial_mort  probability of tree post-fire mortality due to cambial char
    !  currentCohort%fire_mort  post-fire mortality from cambial and crown damage assuming two are independent.

    type(ed_site_type), intent(in), target :: currentSite

    type(fates_patch_type),  pointer :: currentPatch
    type(fates_cohort_type), pointer :: currentCohort

    currentPatch => currentSite%oldest_patch

    do while(associated(currentPatch)) 

       if(currentPatch%nocomp_pft_label .ne. nocomp_bareground)then

       if (currentPatch%fire == 1) then 
          currentCohort => currentPatch%tallest
          do while(associated(currentCohort))  
             currentCohort%fire_mort = 0.0_r8
             currentCohort%crownfire_mort = 0.0_r8
             if ( prt_params%woody(currentCohort%pft) == itrue) then
                ! Equation 22 in Thonicke et al. 2010. 
                currentCohort%crownfire_mort = EDPftvarcon_inst%crown_kill(currentCohort%pft)*currentCohort%fraction_crown_burned**3.0_r8
                ! Equation 18 in Thonicke et al. 2010. 
                currentCohort%fire_mort = max(0._r8,min(1.0_r8,currentCohort%crownfire_mort+currentCohort%cambial_mort- &
                     (currentCohort%crownfire_mort*currentCohort%cambial_mort)))  !joint prob.   
             else
                currentCohort%fire_mort = 0.0_r8 !Set to zero. Grass mode of death is removal of leaves.
             endif !trees

             currentCohort => currentCohort%shorter

          enddo !end cohort loop
       endif !fire?
       endif !nocomp_pft_label check

       currentPatch => currentPatch%younger

    enddo !end patch loop

  end subroutine post_fire_mortality

  ! ============================================================================
end module SFMainMod<|MERGE_RESOLUTION|>--- conflicted
+++ resolved
@@ -173,12 +173,7 @@
     ! LOCALS:
     type(fates_patch_type), pointer :: currentPatch ! FATES patch 
     type(litter_type),      pointer :: litter       ! pointer to patch litter class
-<<<<<<< HEAD
-    integer                         :: i            ! looping index
-
-=======
-    
->>>>>>> 981958d3
+    
     currentPatch => currentSite%oldest_patch 
     do while(associated(currentPatch))  
 
@@ -189,49 +184,6 @@
 
         ! update fuel loading [kgC/m2]
         litter => currentPatch%litter(element_pos(carbon12_element))
-<<<<<<< HEAD
-        call currentPatch%fuel%CalculateLoading(sum(litter%leaf_fines(:)),           &
-        litter%ag_cwd(1), litter%ag_cwd(2), litter%ag_cwd(3), litter%ag_cwd(4),   &
-        currentPatch%livegrass)
-
-        ! sum up fuel classes and calculate fractional loading for each
-        call currentPatch%fuel%SumLoading()
-        call currentPatch%fuel%CalculateFractionalLoading()
-
-        if (currentPatch%fuel%total_loading > 0.0) then        
-
-          ! calculate fuel moisture [m3/m3]
-          call currentPatch%fuel%UpdateFuelMoisture(SF_val_SAV, SF_val_drying_ratio, &
-          currentSite%fireWeather)
-
-          ! calculate geometric properties
-          !call currentPatch%fuel%AverageBulkDensity(SF_val_FBD)
-          !call currentPatch%fuel%AverageSAV(SF_val_SAV)
-
-          currentPatch%fuel%bulk_density = 0.0_r8
-          currentPatch%fuel%SAV = 0.0_r8
-          do i = 1, nfsc               
-            ! average bulk density and SAV across all fuel types except trunks 
-            if (i /= fuel_classes%trunks()) then 
-              currentPatch%fuel%bulk_density = currentPatch%fuel%bulk_density + currentPatch%fuel%frac_loading(i)*SF_val_FBD(i)
-              currentPatch%fuel%SAV = currentPatch%fuel%SAV + currentPatch%fuel%frac_loading(i)*SF_val_SAV(i)
-            end if 
-          end do
-        else
-
-          ! make average sav to avoid crashing code
-          currentPatch%fuel%SAV = sum(SF_val_SAV(1:nfsc))/nfsc 
-
-          ! FIX(SPM,032414) refactor...should not have 0 fuel unless everything is burnt off
-          currentPatch%fuel%bulk_density = 0.0000000001_r8 
-          currentPatch%fuel%frac_loading(:) = 0.0000000001_r8 
-          currentPatch%fuel%total_loading = 0.0000000001_r8
-
-        endif
-      end if 
-      currentPatch => currentPatch%younger
-    end do
-=======
         call currentPatch%fuel%CalculateLoading(sum(litter%leaf_fines(:)),               &
           litter%ag_cwd(1), litter%ag_cwd(2), litter%ag_cwd(3), litter%ag_cwd(4),        &
           currentPatch%livegrass)
@@ -252,7 +204,6 @@
       currentPatch => currentPatch%younger
       
     end do 
->>>>>>> 981958d3
 
   end subroutine UpdateFuelCharacteristics
 
@@ -450,7 +401,6 @@
     ReactionIntensity = opt_reaction_vel*(fuel_loading/0.45_r8)*SF_val_fuel_energy*      &
       moist_coeff*SF_val_miner_damp 
 
-<<<<<<< HEAD
   end function ReactionIntensity
    
   !---------------------------------------------------------------------------------------
@@ -486,19 +436,6 @@
     !  Calculates rate of spread from current fuel conditions for all patches on a site
     !
     use SFParamsMod, only : SF_val_miner_total, SF_val_part_dens
-=======
-  subroutine rate_of_spread (currentSite) 
-    !*****************************************************************.
-    !Routine called daily from within ED within a site loop.
-    !Returns the updated currentPatch%ROS_front value for each patch.
-
-    use SFParamsMod, only  : SF_val_miner_total, &
-                             SF_val_part_dens,   &
-                             SF_val_miner_damp,  &
-                             SF_val_fuel_energy
-    use FatesConstantsMod, only : nearzero
-    type(ed_site_type), intent(in), target :: currentSite
->>>>>>> 981958d3
 
     ! ARGUMENTS:
     type(ed_site_type), intent(in), target :: currentSite ! site object
@@ -526,16 +463,9 @@
         ! fraction of fuel array volume occupied by fuel or compactness of fuel bed 
         beta = currentPatch%fuel%bulk_density/SF_val_part_dens
 
-<<<<<<< HEAD
         ! Equation A6 in Thonicke et al. 2010
         ! optimum packing ratio
         beta_op = 0.200395_r8*(currentPatch%fuel%SAV**(-0.8189_r8))
-=======
-      if(currentPatch%nocomp_pft_label .ne. nocomp_bareground .and. currentPatch%fuel%total_loading > nearzero)then
-                       
-       ! remove mineral content from net fuel load per Thonicke 2010 for ir calculation
-       currentPatch%fuel%total_loading = currentPatch%fuel%total_loading * (1.0_r8 - SF_val_miner_total) !net of minerals
->>>>>>> 981958d3
 
         ! ratio of packing ratio to optimum ratio
         beta_ratio = beta/beta_op
@@ -543,108 +473,8 @@
         ! calculate heat of preignition [kJ/kg]
         q_ig = HeatOfPreignition(currentPatch%fuel%average_moisture)
 
-<<<<<<< HEAD
         ! effective heating number [unitless]
         eps = EffectiveHeatingNumber(currentPatch%fuel%SAV)
-=======
-       ! beta = packing ratio (unitless)
-       ! fraction of fuel array volume occupied by fuel or compactness of fuel bed
-       beta = currentPatch%fuel%bulk_density/SF_val_part_dens
-       
-       ! Equation A6 in Thonicke et al. 2010
-       ! packing ratio (unitless)
-       if (currentPatch%fuel%SAV < nearzero) then
-        beta_op = 0.0_r8 
-       else  
-        beta_op = 0.200395_r8 *(currentPatch%fuel%SAV**(-0.8189_r8))
-       end if
-
-       if ( hlm_masterproc == itrue .and.debug) write(fates_log(),*) 'SF - beta ',beta
-       if ( hlm_masterproc == itrue .and.debug) write(fates_log(),*) 'SF - beta_op ',beta_op
-       if (beta_op < nearzero) then 
-        beta_ratio = 0.0_r8
-       else
-        beta_ratio = beta/beta_op   !unitless
-       end if
-
-       if(write_sf == itrue)then
-          if ( hlm_masterproc == itrue ) write(fates_log(),*) 'esf ',currentPatch%fuel%average_moisture
-       endif
-
-       ! ---heat of pre-ignition---
-       !  Equation A4 in Thonicke et al. 2010
-       !  Rothermal EQ12= 250 Btu/lb + 1116 Btu/lb * average_moisture
-       !  conversion of Rothermal (1972) EQ12 in BTU/lb to current kJ/kg 
-       !  q_ig in kJ/kg 
-       q_ig = q_dry +2594.0_r8 * currentPatch%fuel%average_moisture
-
-       ! ---effective heating number---
-       ! Equation A3 in Thonicke et al. 2010.  
-       eps = exp(-4.528_r8 / currentPatch%fuel%SAV)     
-       ! Equation A7 in Thonicke et al. 2010 per eqn 49 from Rothermel 1972
-       b = 0.15988_r8 * (currentPatch%fuel%SAV**0.54_r8)
-       ! Equation A8 in Thonicke et al. 2010 per eqn 48 from Rothermel 1972 
-       c = 7.47_r8 * (exp(-0.8711_r8 * (currentPatch%fuel%SAV**0.55_r8)))
-       ! Equation A9 in Thonicke et al. 2010. (appears to have typo, using coefficient eqn.50 Rothermel 1972)
-       e = 0.715_r8 * (exp(-0.01094_r8 * currentPatch%fuel%SAV))
-
-       if (debug) then
-          if ( hlm_masterproc == itrue .and.debug) write(fates_log(),*) 'SF - c ',c
-          if ( hlm_masterproc == itrue .and.debug) write(fates_log(),*) 'SF - b ',b
-          if ( hlm_masterproc == itrue .and.debug) write(fates_log(),*) 'SF - beta_ratio ',beta_ratio
-          if ( hlm_masterproc == itrue .and.debug) write(fates_log(),*) 'SF - e ',e
-       endif
-
-       ! Equation A5 in Thonicke et al. 2010
-       ! phi_wind (unitless)
-       ! convert current_wspeed (wind at elev relevant to fire) from m/min to ft/min for Rothermel ROS eqn
-       phi_wind = c * ((3.281_r8*currentSite%fireWeather%effective_windspeed)**b)*(beta_ratio**(-e))
-
-
-       ! ---propagating flux----
-       ! Equation A2 in Thonicke et al.2010 and Eq. 42 Rothermal 1972
-       ! xi (unitless)       
-       xi = (exp((0.792_r8 + 3.7597_r8 * (currentPatch%fuel%SAV**0.5_r8)) * (beta+0.1_r8))) / &
-            (192_r8+7.9095_r8 * currentPatch%fuel%SAV)      
-      
-       ! ---reaction intensity----
-       ! Equation in table A1 Thonicke et al. 2010. 
-       a = 8.9033_r8 * (currentPatch%fuel%SAV**(-0.7913_r8))
-       a_beta = exp(a*(1.0_r8-beta_ratio))  !dummy variable for reaction_v_opt equation
-  
-       ! Equation in table A1 Thonicke et al. 2010.
-       ! reaction_v_max and reaction_v_opt = reaction velocity in units of per min
-       ! reaction_v_max = Equation 36 in Rothermal 1972 and Fig 12 
-       reaction_v_max  = 1.0_r8 / (0.0591_r8 + 2.926_r8* (currentPatch%fuel%SAV**(-1.5_r8)))
-       ! reaction_v_opt =  Equation 38 in Rothermal 1972 and Fig 11
-       reaction_v_opt = reaction_v_max*(beta_ratio**a)*a_beta
-
-       ! mw_weight = relative fuel moisture/fuel moisture of extinction
-       ! average values for litter pools (dead leaves, twigs, small and large branches) plus grass
-       mw_weight = currentPatch%fuel%average_moisture/currentPatch%fuel%MEF
-       
-       ! Equation in table A1 Thonicke et al. 2010. 
-       ! moist_damp is unitless
-       moist_damp = max(0.0_r8,(1.0_r8 - (2.59_r8 * mw_weight) + (5.11_r8 * (mw_weight**2.0_r8)) - &
-            (3.52_r8*(mw_weight**3.0_r8))))
-
-       ! ir = reaction intenisty in kJ/m2/min
-       ! currentPatch%fuel%total_loading converted from kgC/m2 to kgBiomass/m2 for ir calculation
-       ir = reaction_v_opt*(currentPatch%fuel%total_loading/0.45_r8)*SF_val_fuel_energy*moist_damp*SF_val_miner_damp 
-
-       ! write(fates_log(),*) 'ir',gamma_aptr,moist_damp,SF_val_fuel_energy,SF_val_miner_damp
-
-       if (((currentPatch%fuel%bulk_density) <= 0.0_r8).or.(eps <= 0.0_r8).or.(q_ig <= 0.0_r8)) then
-          currentPatch%ROS_front = 0.0_r8
-       else ! Equation 9. Thonicke et al. 2010. 
-            ! forward ROS in m/min
-          currentPatch%ROS_front = (ir*xi*(1.0_r8+phi_wind)) / (currentPatch%fuel%bulk_density*eps*q_ig)
-       endif
-       ! Equation 10 in Thonicke et al. 2010
-       ! backward ROS from Can FBP System (1992) in m/min
-       ! backward ROS wind not changed by vegetation 
-       currentPatch%ROS_back = currentPatch%ROS_front*exp(-0.012_r8*currentSite%wind) 
->>>>>>> 981958d3
 
         ! calculate wind coefficient [unitless]
         phi_wind = PhiWind(currentSite%effective_windspeed, beta_ratio, currentPatch%fuel%SAV)
