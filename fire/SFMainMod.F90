--- conflicted
+++ resolved
@@ -289,17 +289,9 @@
           ! (wo/me term in Thonicke et al. 2010) 
           currentPatch%litter_moisture(tw_sf:lb_sf) = fuel_moisture(tw_sf:lb_sf)/MEF(tw_sf:lb_sf)   
           currentPatch%litter_moisture(tr_sf)       = fuel_moisture(tr_sf)/MEF(tr_sf)
-<<<<<<< HEAD
-          currentPatch%litter_moisture(lg_sf)       = fuel_moisture(lg_sf)/MEF(lg_sf)  
-
-       
-       ! The no-fuel condition is possible on the first time-step in a cold-start simulation
-       ! but otherwise, this condition should not happen.  There should always be some non-zero litter
-=======
           currentPatch%litter_moisture(dl_sf)       = fuel_moisture(dl_sf)/MEF(dl_sf)
           currentPatch%litter_moisture(lg_sf)       = fuel_moisture(lg_sf)/MEF(lg_sf)
           
->>>>>>> dbc56eae
        else
 
           if(write_SF == itrue)then
@@ -586,18 +578,11 @@
 
     type(ed_site_type) , intent(in), target :: currentSite
     type(ed_patch_type), pointer    :: currentPatch
-<<<<<<< HEAD
     type(litter_type), pointer      :: litt_c           ! carbon 12 litter pool
     
-    real(r8) :: moist             !effective fuel moisture
+    real(r8) :: moist           !effective fuel moisture
     real(r8) :: tau_b(nfsc)     !lethal heating rates for each fuel class (min) 
     real(r8) :: fc_ground(nfsc) !propn of fuel consumed
-=======
-
-    real(r8) :: moist           ! effective fuel moisture
-    real(r8) :: tau_b(nfsc)     ! lethal heating rates for each fuel class (min) 
-    real(r8) :: fc_ground(nfsc) ! proportion of fuel consumed
->>>>>>> dbc56eae
 
     integer  :: c
 
@@ -637,15 +622,10 @@
        currentPatch%burnt_frac_litter = currentPatch%burnt_frac_litter * (1.0_r8-SF_val_miner_total) 
 
        !---Calculate amount of fuel burnt.---    
-<<<<<<< HEAD
+
        litt_c => currentPatch%litter(element_pos(carbon12_element))
-
-       FC_ground(dl_sf)       = currentPatch%burnt_frac_litter(dl_sf) * sum(litt_c%leaf_fines(:))
-       FC_ground(tw_sf:tr_sf) = currentPatch%burnt_frac_litter(tw_sf:tr_sf) * litt_c%ag_cwd(:)
-=======
        FC_ground(tw_sf:tr_sf) = currentPatch%burnt_frac_litter(tw_sf:tr_sf) * currentPatch%CWD_AG
-       FC_ground(dl_sf)       = currentPatch%burnt_frac_litter(dl_sf)   * sum(currentPatch%leaf_litter)
->>>>>>> dbc56eae
+       FC_ground(dl_sf)       = currentPatch%burnt_frac_litter(dl_sf)   * sum(litt_c%leaf_fines(:))
        FC_ground(lg_sf)       = currentPatch%burnt_frac_litter(lg_sf)   * currentPatch%livegrass      
 
        ! Following used for determination of cambial kill follows from Peterson & Ryan (1986) scheme 
