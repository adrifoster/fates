module SFMainMod

  ! ============================================================================
  ! All subroutines related to the SPITFIRE fire routine. 
  ! Code originally developed by Allan Spessa & Rosie Fisher as part of the NERC-QUEST project.  
  ! ============================================================================

  use FatesConstantsMod,      only : r8 => fates_r8
  use FatesConstantsMod,      only : itrue, ifalse
  use FatesConstantsMod,      only : pi_const
  use FatesConstantsMod,      only : nocomp_bareground, nearzero
  use FatesGlobals,           only : fates_log
  use FatesInterfaceTypesMod, only : hlm_masterproc 
  use FatesInterfaceTypesMod, only : hlm_spitfire_mode
  use FatesInterfaceTypesMod, only : hlm_sf_nofire_def
  use FatesInterfaceTypesMod, only : hlm_sf_scalar_lightning_def
  use FatesInterfaceTypesMod, only : hlm_sf_successful_ignitions_def
  use FatesInterfaceTypesMod, only : hlm_sf_anthro_ignitions_def
  use FatesInterfaceTypesMod, only : bc_in_type
  use EDPftvarcon,            only : EDPftvarcon_inst
  use PRTParametersMod,       only : prt_params
  use PRTGenericMod,          only : element_pos
  use EDtypesMod,             only : ed_site_type
  use FatesPatchMod,          only : fates_patch_type
  use FatesCohortMod,         only : fates_cohort_type
  use EDtypesMod,             only : AREA
  use FatesLitterMod,         only : litter_type
  use FatesFuelClassesMod,    only : num_fuel_classes
  use PRTGenericMod,          only : leaf_organ
  use PRTGenericMod,          only : carbon12_element
  use PRTGenericMod,          only : sapw_organ
  use PRTGenericMod,          only : struct_organ
  use FatesInterfaceTypesMod, only : numpft
  use FatesAllometryMod,      only : CrownDepth
  use FatesFuelClassesMod,    only : fuel_classes
  
  implicit none
  private

  public :: fire_model
  public :: UpdateFuelCharacteristics
  public :: rate_of_spread
  public :: ground_fuel_consumption
  public :: area_burnt_intensity
  public :: crown_scorching
  public :: crown_damage
  public :: cambial_damage_kill
  public :: post_fire_mortality

  integer :: write_SF = ifalse   ! for debugging
  logical :: debug = .false.     ! for debugging

  ! ======================================================================================

contains

  subroutine DailyFireModel(currentSite, bc_in)
    !
    !  DESCRIPTION:
    !  Runs the daily fire model

    ! ARGUMENTS:
    type(ed_site_type), intent(inout), target :: currentSite ! site object
    type(bc_in_type),   intent(in)            :: bc_in       ! BC in object

    ! LOCALS:  
    type (fates_patch_type), pointer :: currentPatch ! patch object

    ! zero fire things
    currentPatch => currentSite%youngest_patch
    do while(associated(currentPatch))
      currentPatch%frac_burnt = 0.0_r8
      currentPatch%fire = 0
      currentPatch => currentPatch%older
    end do
    
    if (hlm_spitfire_mode > hlm_sf_nofire_def) then
      call UpdateFireWeather(currentSite, bc_in)
      call UpdateFuelCharacteristics(currentSite)
      call CalculateSurfaceRateOfSpread(currentSite)
      call ground_fuel_consumption(currentSite)
      call area_burnt_intensity(currentSite, bc_in)
      call crown_scorching(currentSite)
      call crown_damage(currentSite)
      call cambial_damage_kill(currentSite)
      call post_fire_mortality(currentSite)
    end if

  end subroutine DailyFireModel

  !---------------------------------------------------------------------------------------
  
  subroutine UpdateFireWeather(currentSite, bc_in)
    !
    !  DESCRIPTION:
    !  Updates the site's fire weather index and calculates effective windspeed based on 
    !   vegetation characteristics
    !
    !  Currently we use tree and grass fraction averaged over whole grid (site) to 
    !  prevent extreme divergence

    use FatesConstantsMod, only : tfrz => t_water_freeze_k_1atm
    use FatesConstantsMod, only : sec_per_day, sec_per_min
    use EDTypesMod,        only : CalculateTreeGrassAreaSite

    ! ARGUMENTS:
    type(ed_site_type), intent(inout), target :: currentSite
    type(bc_in_type),   intent(in)            :: bc_in

    ! LOCALS:  
    type(fates_patch_type), pointer :: currentPatch   ! patch object
    real(r8)                        :: temp_C         ! daily averaged temperature [deg C]
    real(r8)                        :: precip         ! daily precip [mm/day]
    real(r8)                        :: rh             ! daily relative humidity [%]
    real(r8)                        :: wind           ! wind speed [m/s]
    real(r8)                        :: tree_fraction  ! site-level tree fraction [0-1]
    real(r8)                        :: grass_fraction ! site-level grass fraction [0-1]
    real(r8)                        :: bare_fraction  ! site-level bare ground fraction [0-1]
    integer                         :: iofp           ! index of oldest the fates patch

    ! NOTE that the boundary conditions of temperature, precipitation and relative humidity
    ! are available at the patch level. We are currently using a simplification where the whole site
    ! is simply using the values associated with the first patch.
    ! which probably won't have much impact, unless we decide to ever calculated fire weather for each patch.  

    currentPatch => currentSite%oldest_patch

    ! If the oldest patch is a bareground patch (i.e. nocomp mode is on) use the first vegetated patch
    ! for the iofp index (i.e. the next younger patch)
    if (currentPatch%nocomp_pft_label == nocomp_bareground) then
      currentPatch => currentPatch%younger
    endif

    iofp = currentPatch%patchno
    temp_C = currentPatch%tveg24%GetMean() - tfrz
    precip = bc_in%precip24_pa(iofp)*sec_per_day
    rh = bc_in%relhumid24_pa(iofp)
    wind = bc_in%wind24_pa(iofp)

    ! convert to m/min 
    currentSite%wind = wind*sec_per_min

    ! update fire weather index
    call currentSite%fireWeather%UpdateIndex(temp_C, precip, rh, wind)

    ! calculate site-level tree, grass, and bare fraction
    call CalculateTreeGrassAreaSite(currentSite, tree_fraction, grass_fraction, bare_fraction)

    ! update effective wind speed
    call currentSite%fireWeather%UpdateEffectiveWindSpeed(wind*sec_per_min, tree_fraction, &
      grass_fraction, bare_fraction)

  end subroutine UpdateFireWeather

  !---------------------------------------------------------------------------------------

  subroutine UpdateFuelCharacteristics(currentSite)
    !
    !  DESCRIPTION:
    !  Updates fuel characteristics on each patch of the site
    !

    use SFParamsMod, only : SF_val_drying_ratio, SF_val_SAV, SF_val_FBD

    ! ARGUMENTS:
    type(ed_site_type), intent(in), target :: currentSite  ! site object

    ! LOCALS:
    type(fates_patch_type), pointer :: currentPatch ! FATES patch 
    type(litter_type),      pointer :: litter       ! pointer to patch litter class
    real(r8) :: MEF_trunks, fuel_moisture_trunks
    
    currentPatch => currentSite%oldest_patch 
    do while(associated(currentPatch))  

      if (currentPatch%nocomp_pft_label /= nocomp_bareground) then

        ! calculate live grass [kgC/m2]
        call currentPatch%UpdateLiveGrass()

        ! update fuel loading [kgC/m2]
        litter => currentPatch%litter(element_pos(carbon12_element))
        call currentPatch%fuel%UpdateLoading(sum(litter%leaf_fines(:)),                  &
          litter%ag_cwd(1), litter%ag_cwd(2), litter%ag_cwd(3), litter%ag_cwd(4),        &
          currentPatch%livegrass)
            
        ! sum up fuel classes and calculate fractional loading for each
        call currentPatch%fuel%SumLoading()
        call currentPatch%fuel%CalculateFractionalLoading()
          
        ! calculate fuel moisture [m3/m3]
        call currentPatch%fuel%UpdateFuelMoisture(SF_val_SAV, SF_val_drying_ratio,       &
          currentSite%fireWeather)
        
        ! calculate geometric properties
        call currentPatch%fuel%AverageBulkDensity_NoTrunks(SF_val_FBD)
        call currentPatch%fuel%AverageSAV_NoTrunks(SF_val_SAV)
            
      end if 
      currentPatch => currentPatch%younger
    end do 

  end subroutine UpdateFuelCharacteristics

  !---------------------------------------------------------------------------------------

  subroutine CalculateSurfaceRateOfSpread(currentSite) 
    !
    !  DESCRIPTION:
    !  Calculates potential rate of spread based on fuel characteristics for 
    !  each patch of a site
    !

<<<<<<< HEAD
    use SFParamsMod,    only : SF_val_miner_total, SF_val_part_dens
    use SFEquationsMod, only : OptimumPackingRatio, ReactionIntensity
=======
    ! Rothermel fire spread model parameters. 
    real(r8) beta,beta_op         ! weighted average of packing ratio (unitless)
    real(r8) ir                   ! reaction intensity (kJ/m2/min)
    real(r8) xi,eps,phi_wind      ! all are unitless
    real(r8) q_ig                 ! heat of pre-ignition (kJ/kg)
    real(r8) reaction_v_opt,reaction_v_max !reaction velocity (per min)!optimum and maximum
    real(r8) moist_damp,mw_weight ! moisture dampening coefficient and ratio fuel moisture to extinction
    real(r8) beta_ratio           ! ratio of beta/beta_op
    real(r8) a_beta               ! dummy variable for product of a* beta_ratio for react_v_opt equation
    real(r8) a,b,c,e              ! function of fuel sav
    real(r8) non_mineral_loading  ! non-mineral loading [kgC/m2]
>>>>>>> f7ed823c

    ! ARGUMENTS:
    type(ed_site_type), intent(in), target :: currentSite ! site object

    ! LOCALS:
    type(fates_patch_type), pointer :: currentPatch ! patch object 
    real(r8)                        :: beta         ! packing ratio [unitless]
    real(r8)                        :: beta_op      ! optimum packing ratio [unitless]
    real(r8)                        :: beta_ratio   ! relative packing ratio [unitless]
    real(r8)                        :: i_r          ! reaction intensity [kJ/m2/min]
    real(r8)                        :: xi           ! propagating flux ratio [unitless]
    real(r8)                        :: eps          ! effective heating number [unitless]
    real(r8)                        :: phi_wind     ! wind factor [unitless]
    real(r8)                        :: q_ig         ! heat of pre-ignition [kJ/kg]
    real(r8)                        :: b,c,e        ! dummy variables

    ! CONSTANTS:
    real(r8), parameter :: q_dry = 581.0_r8 ! heat of pre-ignition of dry fuels [kJ/kg]

    currentPatch => currentSite%oldest_patch
    do while(associated(currentPatch))
<<<<<<< HEAD
      if (currentPatch%nocomp_pft_label /= nocomp_bareground .and.                       &
        currentPatch%fuel%non_trunk_loading > nearzero) then
        
        ! fraction of fuel array volume occupied by fuel, i.e. compactness of fuel bed 
        beta = currentPatch%fuel%bulk_density_notrunks/SF_val_part_dens
        
        ! optimum packing ratio [unitless]
        beta_op = OptimumPackingRatio(currentPatch%fuel%SAV_notrunks)
        
        ! relative packing ratio
        if (beta_op < nearzero) then 
          beta_ratio = 0.0_r8
        else
          beta_ratio = beta/beta_op 
        end if
        
        ! remove mineral content from fuel load per Thonicke 2010 
        currentPatch%fuel%non_trunk_loading = currentPatch%fuel%non_trunk_loading*(1.0_r8 - SF_val_miner_total) 
        
        ! reaction intensity [kJ/m2/min]
        i_r = ReactionIntensity(currentPatch%fuel%non_trunk_loading/0.45_r8,             &
          currentPatch%fuel%SAV_notrunks, beta_ratio,                                    &
          currentPatch%fuel%average_moisture_notrunks, currentPatch%fuel%MEF_notrunks)
        
        ! ---heat of pre-ignition---
        !  Equation A4 in Thonicke et al. 2010
        !  Rothermel EQ12= 250 Btu/lb + 1116 Btu/lb * average_moisture
        !  conversion of Rothermel (1972) EQ12 in BTU/lb to current kJ/kg 
        !  q_ig in kJ/kg 
        q_ig = q_dry + 2594.0_r8*currentPatch%fuel%average_moisture_notrunks

        ! ---effective heating number---
        ! Equation A3 in Thonicke et al. 2010.  
        eps = exp(-4.528_r8/currentPatch%fuel%SAV_notrunks)     
        ! Equation A7 in Thonicke et al. 2010 per eqn 49 from Rothermel 1972
        b = 0.15988_r8*(currentPatch%fuel%SAV_notrunks**0.54_r8)
        ! Equation A8 in Thonicke et al. 2010 per eqn 48 from Rothermel 1972 
        c = 7.47_r8*(exp(-0.8711_r8*(currentPatch%fuel%SAV_notrunks**0.55_r8)))
        ! Equation A9 in Thonicke et al. 2010. (appears to have typo, using coefficient eqn.50 Rothermel 1972)
        e = 0.715_r8*(exp(-0.01094_r8*currentPatch%fuel%SAV_notrunks))

        ! Equation A5 in Thonicke et al. 2010
        ! phi_wind (unitless)
        ! convert current_wspeed (wind at elev relevant to fire) from m/min to ft/min for Rothermel ROS eqn
        phi_wind = c*((3.281_r8*currentSite%fireWeather%effective_windspeed)**b)*(beta_ratio**(-e))

        ! ---propagating flux----
        ! Equation A2 in Thonicke et al.2010 and Eq. 42 Rothermel 1972
        ! xi (unitless)       
        xi = (exp((0.792_r8 + 3.7597_r8*(currentPatch%fuel%SAV_notrunks**0.5_r8))*(beta+0.1_r8)))/  &
          (192_r8+7.9095_r8*currentPatch%fuel%SAV_notrunks)      

        if (((currentPatch%fuel%bulk_density_notrunks) <= 0.0_r8) .or. (eps <= 0.0_r8) .or. (q_ig <= 0.0_r8)) then
=======

      if(currentPatch%nocomp_pft_label .ne. nocomp_bareground .and. currentPatch%fuel%non_trunk_loading > nearzero) then
                       
       ! remove mineral content from net fuel load per Thonicke 2010 for ir calculation
       non_mineral_loading = currentPatch%fuel%non_trunk_loading*(1.0_r8 - SF_val_miner_total) !net of minerals

       ! ----start spreading---

       if ( hlm_masterproc == itrue .and.debug) write(fates_log(),*) &
            'SF - currentPatch%fuel%bulk_density_notrunks',currentPatch%fuel%bulk_density_notrunks
       if ( hlm_masterproc == itrue .and.debug) write(fates_log(),*) &
            'SF - SF_val_part_dens ',SF_val_part_dens

       ! beta = packing ratio (unitless)
       ! fraction of fuel array volume occupied by fuel or compactness of fuel bed
       beta = currentPatch%fuel%bulk_density_notrunks/SF_val_part_dens
       
       ! Equation A6 in Thonicke et al. 2010
       ! packing ratio (unitless)
       if (currentPatch%fuel%SAV_notrunks < nearzero) then
         beta_op = 0.0_r8 
       else  
         beta_op = 0.200395_r8 *(currentPatch%fuel%SAV_notrunks**(-0.8189_r8))
       end if

       if ( hlm_masterproc == itrue .and.debug) write(fates_log(),*) 'SF - beta ',beta
       if ( hlm_masterproc == itrue .and.debug) write(fates_log(),*) 'SF - beta_op ',beta_op
       if (beta_op < nearzero) then 
        beta_ratio = 0.0_r8
       else
        beta_ratio = beta/beta_op   !unitless
       end if

       if(write_sf == itrue)then
          if ( hlm_masterproc == itrue ) write(fates_log(),*) 'average moisture',currentPatch%fuel%average_moisture_notrunks
       endif

       ! ---heat of pre-ignition---
       !  Equation A4 in Thonicke et al. 2010
       !  Rothermel EQ12= 250 Btu/lb + 1116 Btu/lb * average_moisture
       !  conversion of Rothermel (1972) EQ12 in BTU/lb to current kJ/kg 
       !  q_ig in kJ/kg 
       q_ig = q_dry +2594.0_r8 * currentPatch%fuel%average_moisture_notrunks

       ! ---effective heating number---
       ! Equation A3 in Thonicke et al. 2010.  
       eps = exp(-4.528_r8 / currentPatch%fuel%SAV_notrunks)     
       ! Equation A7 in Thonicke et al. 2010 per eqn 49 from Rothermel 1972
       b = 0.15988_r8 * (currentPatch%fuel%SAV_notrunks**0.54_r8)
       ! Equation A8 in Thonicke et al. 2010 per eqn 48 from Rothermel 1972 
       c = 7.47_r8 * (exp(-0.8711_r8 * (currentPatch%fuel%SAV_notrunks**0.55_r8)))
       ! Equation A9 in Thonicke et al. 2010. (appears to have typo, using coefficient eqn.50 Rothermel 1972)
       e = 0.715_r8 * (exp(-0.01094_r8 * currentPatch%fuel%SAV_notrunks))

       if (debug) then
          if ( hlm_masterproc == itrue .and.debug) write(fates_log(),*) 'SF - c ',c
          if ( hlm_masterproc == itrue .and.debug) write(fates_log(),*) 'SF - b ',b
          if ( hlm_masterproc == itrue .and.debug) write(fates_log(),*) 'SF - beta_ratio ',beta_ratio
          if ( hlm_masterproc == itrue .and.debug) write(fates_log(),*) 'SF - e ',e
       endif

       ! Equation A5 in Thonicke et al. 2010
       ! phi_wind (unitless)
       ! convert current_wspeed (wind at elev relevant to fire) from m/min to ft/min for Rothermel ROS eqn
       phi_wind = c * ((3.281_r8*currentSite%fireWeather%effective_windspeed)**b)*(beta_ratio**(-e))


       ! ---propagating flux----
       ! Equation A2 in Thonicke et al.2010 and Eq. 42 Rothermel 1972
       ! xi (unitless)       
       xi = (exp((0.792_r8 + 3.7597_r8 * (currentPatch%fuel%SAV_notrunks**0.5_r8)) * (beta+0.1_r8))) / &
            (192_r8+7.9095_r8 * currentPatch%fuel%SAV_notrunks)      
      
       ! ---reaction intensity----
       ! Equation in table A1 Thonicke et al. 2010. 
       a = 8.9033_r8 * (currentPatch%fuel%SAV_notrunks**(-0.7913_r8))
       a_beta = exp(a*(1.0_r8-beta_ratio))  !dummy variable for reaction_v_opt equation
  
       ! Equation in table A1 Thonicke et al. 2010.
       ! reaction_v_max and reaction_v_opt = reaction velocity in units of per min
       ! reaction_v_max = Equation 36 in Rothermel 1972 and Fig 12 
       reaction_v_max  = 1.0_r8 / (0.0591_r8 + 2.926_r8* (currentPatch%fuel%SAV_notrunks**(-1.5_r8)))
       ! reaction_v_opt =  Equation 38 in Rothermel 1972 and Fig 11
       reaction_v_opt = reaction_v_max*(beta_ratio**a)*a_beta

       ! mw_weight = relative fuel moisture/fuel moisture of extinction
       ! average values for litter pools (dead leaves, twigs, small and large branches) plus grass
       mw_weight = currentPatch%fuel%average_moisture_notrunks/currentPatch%fuel%MEF_notrunks
       
       ! Equation in table A1 Thonicke et al. 2010. 
       ! moist_damp is unitless
       moist_damp = max(0.0_r8,(1.0_r8 - (2.59_r8 * mw_weight) + (5.11_r8 * (mw_weight**2.0_r8)) - &
            (3.52_r8*(mw_weight**3.0_r8))))

       ! ir = reaction intenisty in kJ/m2/min
       ! non_mineral_loading converted from kgC/m2 to kgBiomass/m2 for ir calculation
       ir = reaction_v_opt*(non_mineral_loading/0.45_r8)*SF_val_fuel_energy*moist_damp*SF_val_miner_damp 

       ! write(fates_log(),*) 'ir',gamma_aptr,moist_damp,SF_val_fuel_energy,SF_val_miner_damp

       if (((currentPatch%fuel%bulk_density_notrunks) <= 0.0_r8).or.(eps <= 0.0_r8).or.(q_ig <= 0.0_r8)) then
>>>>>>> f7ed823c
          currentPatch%ROS_front = 0.0_r8
        else ! Equation 9. Thonicke et al. 2010. 
          ! forward ROS in m/min
          currentPatch%ROS_front = (ir*xi*(1.0_r8+phi_wind))/(currentPatch%fuel%bulk_density_notrunks*eps*q_ig)
        endif
        ! Equation 10 in Thonicke et al. 2010
        ! backward ROS from Can FBP System (1992) in m/min
        ! backward ROS wind not changed by vegetation 
        currentPatch%ROS_back = currentPatch%ROS_front*exp(-0.012_r8*currentSite%wind) 

      end if 
      currentPatch => currentPatch%younger
    end do

  end subroutine CalculateSurfaceRateOfSpread
  
  !---------------------------------------------------------------------------------------

  !*****************************************************************
  subroutine  ground_fuel_consumption ( currentSite ) 
  !*****************************************************************
    !returns the  the hypothetic fuel consumed by the fire
      use SFParamsMod, only: SF_val_mid_moisture, SF_val_mid_moisture_Coeff, SF_val_mid_moisture_Slope
      use SFParamsMod, only : SF_val_min_moisture, SF_val_low_moisture_Coeff, SF_val_low_moisture_Slope
      use SFParamsMod, only : SF_val_miner_total

    type(ed_site_type) , intent(in), target :: currentSite
    type(fates_patch_type), pointer    :: currentPatch
    type(litter_type), pointer      :: litt_c           ! carbon 12 litter pool
    
    real(r8) :: moist           !effective fuel moisture
    real(r8) :: tau_b(num_fuel_classes)     !lethal heating rates for each fuel class (min) 
    real(r8) :: fc_ground(num_fuel_classes) !total amount of fuel consumed per area of burned ground (kg C / m2 of burned area)
    real(r8) :: non_mineral_loading ! non-mineral loading [kgC/m2]
    integer :: tr_sf, tw_sf, dl_sf, lg_sf
    integer  :: c
    
    tr_sf = fuel_classes%trunks()
    tw_sf = fuel_classes%twigs()
    dl_sf = fuel_classes%dead_leaves()
    lg_sf = fuel_classes%live_grass()

    currentPatch => currentSite%oldest_patch;  

    do while(associated(currentPatch))

       if(currentPatch%nocomp_pft_label .ne. nocomp_bareground)then
         
         currentPatch%fuel%frac_burnt(:) = 1.0_r8       
         ! Calculate fraction of litter is burnt for all classes. 
         ! Equation B1 in Thonicke et al. 2010---
         do c = 1, num_fuel_classes    !work out the burnt fraction for all pools, even if those pools dont exist.         
            moist = currentPatch%fuel%effective_moisture(c)                  
            ! 1. Very dry litter
            if (moist <= SF_val_min_moisture(c)) then
               currentPatch%fuel%frac_burnt(c) = 1.0_r8  
            endif
            ! 2. Low to medium moistures
            if (moist > SF_val_min_moisture(c).and.moist <= SF_val_mid_moisture(c)) then
               currentPatch%fuel%frac_burnt(c) = max(0.0_r8,min(1.0_r8,SF_val_low_moisture_Coeff(c)- &
                    SF_val_low_moisture_Slope(c)*moist)) 
            else
            ! For medium to high moistures. 
               if (moist > SF_val_mid_moisture(c).and.moist <= 1.0_r8) then
                  currentPatch%fuel%frac_burnt(c) = max(0.0_r8,min(1.0_r8,SF_val_mid_moisture_Coeff(c)- &
                       SF_val_mid_moisture_Slope(c)*moist))
               endif
  
            endif
            ! Very wet litter        
            if (moist >= 1.0_r8) then !this shouldn't happen? 
               currentPatch%fuel%frac_burnt(c) = 0.0_r8  
            endif          
         enddo !c   
  
         ! we can't ever kill -all- of the grass. 
         currentPatch%fuel%frac_burnt(lg_sf) = min(0.8_r8,currentPatch%fuel%frac_burnt(lg_sf ))  
  
         ! reduce burnt amount for mineral content. 
         currentPatch%fuel%frac_burnt(:) = currentPatch%fuel%frac_burnt(:) * (1.0_r8-SF_val_miner_total) 
  
         !---Calculate amount of fuel burnt.---    
  
         litt_c => currentPatch%litter(element_pos(carbon12_element))
         FC_ground(tw_sf:tr_sf) = currentPatch%fuel%frac_burnt(tw_sf:tr_sf) * litt_c%ag_cwd(tw_sf:tr_sf)
         FC_ground(dl_sf)       = currentPatch%fuel%frac_burnt(dl_sf)   * sum(litt_c%leaf_fines(:))
         FC_ground(lg_sf)       = currentPatch%fuel%frac_burnt(lg_sf)   * currentPatch%livegrass  
         
       ! Following used for determination of cambial kill follows from Peterson & Ryan (1986) scheme 
       ! less empirical cf current scheme used in SPITFIRE which attempts to mesh Rothermel 
       ! and P&R, and while solving potential inconsistencies, actually results in BIG values for 
       ! fire residence time, thus lots of vegetation death!   
       ! taul is the duration of the lethal heating.  
       ! The /10 is to convert from kgC/m2 into gC/cm2, as in the Peterson and Ryan paper #Rosie,Jun 2013
        
       non_mineral_loading = currentPatch%fuel%non_trunk_loading*(1.0_r8 - SF_val_miner_total) !net of minerals
       do c = 1,num_fuel_classes 
          tau_b(c)   =  39.4_r8 *(currentPatch%fuel%frac_loading(c)*non_mineral_loading/0.45_r8/10._r8)* &
               (1.0_r8-((1.0_r8-currentPatch%fuel%frac_burnt(c))**0.5_r8))  
       enddo
       tau_b(tr_sf)   =  0.0_r8
       ! Cap the residence time to 8mins, as suggested by literature survey by P&R (1986).
       currentPatch%tau_l = min(8.0_r8,sum(tau_b)) 

       !---calculate overall fuel consumed by spreading fire --- 
       ! ignore 1000hr fuels. Just interested in fuels affecting ROS   
       currentPatch%TFC_ROS = sum(FC_ground)-FC_ground(tr_sf)  

       end if ! nocomp_pft_label check

       currentPatch=>currentPatch%younger;
    enddo !end patch loop

  end subroutine ground_fuel_consumption

  
  !*****************************************************************
  subroutine  area_burnt_intensity ( currentSite, bc_in )
  !*****************************************************************

    !returns the updated currentPatch%FI value for each patch.

    !currentPatch%FI  avg fire intensity of flaming front during day. Backward ROS plays no role here. kJ/m/s or kW/m.
    !currentSite%FDI  probability that an ignition will start a fire
    !currentSite%NF   number of lighting strikes per day per km2
    !currentPatch%ROS_front  forward ROS (m/min) 
    !currentPatch%TFC_ROS total fuel consumed by flaming front (kgC/m2 of burned area)

    use FatesInterfaceTypesMod, only : hlm_spitfire_mode
    use EDParamsMod,       only : ED_val_nignitions
    use EDParamsMod,       only : cg_strikes    ! fraction of cloud-to-ground ligtning strikes
    use FatesConstantsMod, only : years_per_day
    use SFParamsMod,       only : SF_val_fdi_alpha,SF_val_fuel_energy, &
         SF_val_max_durat, SF_val_durat_slope, SF_val_fire_threshold
    
    type(ed_site_type), intent(inout), target :: currentSite
    type(fates_patch_type), pointer :: currentPatch
    type(bc_in_type), intent(in) :: bc_in

    real(r8) ROS !m/s
    real(r8) W   !kgBiomass/m2
    real(r8) :: tree_fraction_patch        ! patch level. no units
    real(r8) lb               !length to breadth ratio of fire ellipse (unitless)
    real(r8) df               !distance fire has travelled forward in m
    real(r8) db               !distance fire has travelled backward in m
    real(r8) AB               !daily area burnt in m2 per km2
    
    real(r8) size_of_fire !in m2
    real(r8) cloud_to_ground_strikes  ! [fraction] depends on hlm_spitfire_mode
    real(r8) anthro_ign_count  ! anthropogenic ignition count/km2/day
    integer :: iofp  ! index of oldest fates patch
    real(r8), parameter :: pot_hmn_ign_counts_alpha = 0.0035_r8  ! Potential human ignition counts (alpha in Li et al. 2012) (#/person/month)
    real(r8), parameter :: km2_to_m2 = 1000000.0_r8 !area conversion for square km to square m
    real(r8), parameter :: m_per_min__to__km_per_hour = 0.06_r8  ! convert wind speed from m/min to km/hr
    real(r8), parameter :: forest_grassland_lengthtobreadth_threshold = 0.55_r8 ! tree canopy cover below which to use grassland length-to-breadth eqn

    !  ---initialize site parameters to zero--- 
    currentSite%NF_successful = 0._r8
    
    ! Equation 7 from Venevsky et al GCB 2002 (modification of equation 8 in Thonicke et al. 2010) 
    ! FDI 0.1 = low, 0.3 moderate, 0.75 high, and 1 = extreme ignition potential for alpha 0.000337
    if (hlm_spitfire_mode == hlm_sf_successful_ignitions_def) then
       currentSite%FDI = 1.0_r8  ! READING "SUCCESSFUL IGNITION" DATA
                                  ! force ignition potential to be extreme
       cloud_to_ground_strikes = 1.0_r8   ! cloud_to_ground = 1 = use 100% incoming observed ignitions
    else  ! USING LIGHTNING DATA
       currentSite%FDI  = 1.0_r8 - exp(-SF_val_fdi_alpha*currentSite%fireWeather%fire_weather_index)
       cloud_to_ground_strikes = cg_strikes
    end if
    
    currentPatch => currentSite%oldest_patch

    ! If the oldest patch is a bareground patch (i.e. nocomp mode is on) use the first vegetated patch
    ! for the iofp index (i.e. the next younger patch)
    if(currentPatch%nocomp_pft_label .eq. nocomp_bareground)then
      currentPatch => currentPatch%younger
    endif
    
    !NF = number of lighting strikes per day per km2 scaled by cloud to ground strikes
    iofp = currentPatch%patchno
    if (hlm_spitfire_mode == hlm_sf_scalar_lightning_def ) then
       currentSite%NF = ED_val_nignitions * years_per_day * cloud_to_ground_strikes
    else    ! use external daily lightning ignition data
       currentSite%NF = bc_in%lightning24(iofp) * cloud_to_ground_strikes
    end if

    ! If there are 15  lightning strikes per year, per km2. (approx from NASA product for S.A.) 
    ! then there are 15 * 1/365 strikes/km2 each day 
 
    ! Calculate anthropogenic ignitions according to Li et al. (2012)
    ! Add to ignitions by lightning
    if (hlm_spitfire_mode == hlm_sf_anthro_ignitions_def) then
      ! anthropogenic ignitions (count/km2/day)
      !           =  ignitions/person/month * 6.8 * population_density **0.43 /approximate days per month
      anthro_ign_count = pot_hmn_ign_counts_alpha * 6.8_r8 * bc_in%pop_density(iofp)**0.43_r8 / 30._r8
                           
       currentSite%NF = currentSite%NF + anthro_ign_count

    end if

    currentPatch => currentSite%oldest_patch;  
    do while(associated(currentPatch))

       if(currentPatch%nocomp_pft_label .ne. nocomp_bareground)then

       !  ---initialize patch parameters to zero---
       currentPatch%FI         = 0._r8
       currentPatch%fire       = 0
       currentPatch%FD         = 0.0_r8
       currentPatch%frac_burnt = 0.0_r8
       
       if (currentSite%NF > 0.0_r8) then
          
          ! Equation 14 in Thonicke et al. 2010
          ! fire duration in minutes
          currentPatch%FD = (SF_val_max_durat+1.0_r8) / (1.0_r8 + SF_val_max_durat * &
                            exp(SF_val_durat_slope*currentSite%FDI))
          if(write_SF == itrue)then
             if ( hlm_masterproc == itrue ) write(fates_log(),*) 'fire duration minutes',currentPatch%fd
          endif
          !equation 15 in Arora and Boer CTEM model.Average fire is 1 day long.
          !currentPatch%FD = 60.0_r8 * 24.0_r8 !no minutes in a day

          tree_fraction_patch  = 0.0_r8
          tree_fraction_patch  = currentPatch%total_tree_area/currentPatch%area
       
          if(debug)then
             write(fates_log(),*) 'SF  currentPatch%area ',currentPatch%area
             write(fates_log(),*) 'SF  currentPatch%total_area ',currentPatch%total_tree_area
             write(fates_log(),*) 'SF  patch tree fraction ',tree_fraction_patch
             write(fates_log(),*) 'SF  AREA ',AREA
          endif         
 
          if ((currentSite%fireWeather%effective_windspeed*m_per_min__to__km_per_hour) < 1._r8) then !16.67m/min = 1km/hr 
             lb = 1.0_r8
          else
             if (tree_fraction_patch > forest_grassland_lengthtobreadth_threshold) then      !benchmark forest cover, Staver 2010
                 ! EQ 79 forest fuels (Canadian Forest Fire Behavior Prediction System Ont.Inf.Rep. ST-X-3, 1992)
                 lb = (1.0_r8 + (8.729_r8 * &
                      ((1.0_r8 -(exp(-0.03_r8 * m_per_min__to__km_per_hour * currentSite%fireWeather%effective_windspeed)))**2.155_r8)))
             else ! EQ 80 grass fuels (CFFBPS Ont.Inf.Rep. ST-X-3, 1992, but with a correction from an errata published within 
                  ! Information Report GLC-X-10 by Wotton et al., 2009 for a typo in CFFBPS Ont.Inf.Rep. ST-X-3, 1992)
                 lb = (1.1_r8*((m_per_min__to__km_per_hour * currentSite%fireWeather%effective_windspeed)**0.464_r8))
             endif
          endif

          !     if (lb > 8.0_r8)then
          !       lb = 8.0_r8  !Constraint Canadian Fire Behaviour System
          !     endif
          ! ---- calculate length of major axis---
          db = currentPatch%ROS_back  * currentPatch%FD !m
          df = currentPatch%ROS_front * currentPatch%FD !m

          ! --- calculate area burnt---
          if(lb > 0.0_r8) then
     
             ! Equation 1 in Thonicke et al. 2010
             ! To Do: Connect here with the Li & Levis GDP fire suppression algorithm. 
             ! Equation 16 in arora and boer model JGR 2005
             ! AB = AB *3.0_r8

             !size of fire = equation 14 Arora and Boer JGR 2005 (area of an ellipse)
             size_of_fire = ((pi_const/(4.0_r8*lb))*((df+db)**2.0_r8))

             ! AB = daily area burnt = size fires in m2 * num ignitions per day per km2 * prob ignition starts fire
             ! AB = m2 per km2 per day
             ! the denominator in the units of currentSite%NF is total gridcell area, but since we assume that ignitions 
             ! are equally probable across patches, currentSite%NF is equivalently per area of a given patch
             ! thus AB has units of m2 burned area per km2 patch area per day
             AB = size_of_fire * currentSite%NF * currentSite%FDI

             ! frac_burnt 
             ! just a unit conversion from AB, to become area burned per area patch per day, 
             ! or just the fraction of the patch burned on that day
             currentPatch%frac_burnt = (min(0.99_r8, AB / km2_to_m2))
             
             if(write_SF == itrue)then
                if ( hlm_masterproc == itrue ) write(fates_log(),*) 'frac_burnt',currentPatch%frac_burnt
             endif

          else
             currentPatch%frac_burnt = 0._r8
          endif ! lb

         ROS   = currentPatch%ROS_front / 60.0_r8 !m/min to m/sec 
         W     = currentPatch%TFC_ROS / 0.45_r8 !kgC/m2 of burned area to kgbiomass/m2 of burned area

         ! EQ 15 Thonicke et al 2010
         !units of fire intensity = (kJ/kg)*(kgBiomass/m2)*(m/min)
         currentPatch%FI = SF_val_fuel_energy * W * ROS !kj/m/s, or kW/m
       
         if(write_sf == itrue)then
             if( hlm_masterproc == itrue ) write(fates_log(),*) 'fire_intensity',currentPatch%fi,W,currentPatch%ROS_front
         endif

         !'decide_fire' subroutine 
         if (currentPatch%FI > SF_val_fire_threshold) then !track fires greater than kW/m energy threshold
            currentPatch%fire = 1 ! Fire...    :D
            !
            currentSite%NF_successful = currentSite%NF_successful + &
                 currentSite%NF * currentSite%FDI * currentPatch%area / area
            !
         else     
            currentPatch%fire       = 0 ! No fire... :-/
            currentPatch%FD         = 0.0_r8
            currentPatch%frac_burnt = 0.0_r8
         endif         
          
       endif ! NF ignitions check
       endif ! nocomp_pft_label check
       
       currentPatch => currentPatch%younger

    enddo !end patch loop

  end subroutine area_burnt_intensity



  !*****************************************************************
  subroutine  crown_scorching ( currentSite ) 
  !*****************************************************************

    !currentPatch%FI       average fire intensity of flaming front during day.  kW/m.
    !currentPatch%SH(pft)  scorch height for all cohorts of a given PFT on a given patch (m)

    type(ed_site_type), intent(in), target :: currentSite

    type(fates_patch_type), pointer  :: currentPatch
    type(fates_cohort_type), pointer :: currentCohort

    real(r8) ::  tree_ag_biomass ! total amount of above-ground tree biomass in patch. kgC/m2
    real(r8) ::  leaf_c          ! leaf carbon      [kg]
    real(r8) ::  sapw_c          ! sapwood carbon   [kg]
    real(r8) ::  struct_c        ! structure carbon [kg]

    integer  ::  i_pft


    currentPatch => currentSite%oldest_patch;  
    do while(associated(currentPatch)) 

       if(currentPatch%nocomp_pft_label .ne. nocomp_bareground)then
       
       tree_ag_biomass = 0.0_r8
       if (currentPatch%fire == 1) then
          currentCohort => currentPatch%tallest;
          do while(associated(currentCohort))  
             if ( prt_params%woody(currentCohort%pft) == itrue) then !trees only

                leaf_c = currentCohort%prt%GetState(leaf_organ, carbon12_element)
                sapw_c = currentCohort%prt%GetState(sapw_organ, carbon12_element)
                struct_c = currentCohort%prt%GetState(struct_organ, carbon12_element)
                
                tree_ag_biomass = tree_ag_biomass + &
                      currentCohort%n * (leaf_c + & 
                      prt_params%allom_agb_frac(currentCohort%pft)*(sapw_c + struct_c))
             endif !trees only
             currentCohort=>currentCohort%shorter;
          enddo !end cohort loop

          do i_pft=1,numpft
             if (tree_ag_biomass > 0.0_r8  .and. prt_params%woody(i_pft) == itrue) then 
                
                !Equation 16 in Thonicke et al. 2010 !Van Wagner 1973 EQ8 !2/3 Byram (1959)
                currentPatch%Scorch_ht(i_pft) = EDPftvarcon_inst%fire_alpha_SH(i_pft) * (currentPatch%FI**0.667_r8)

                if(write_SF == itrue)then
                   if ( hlm_masterproc == itrue ) write(fates_log(),*) 'currentPatch%SH',currentPatch%Scorch_ht(i_pft)
                endif
             else
                currentPatch%Scorch_ht(i_pft) = 0.0_r8
             endif ! tree biomass
          end do

       endif !fire
       endif !nocomp_pft_label

       currentPatch => currentPatch%younger;  
    enddo !end patch loop

  end subroutine crown_scorching

  !*****************************************************************
  subroutine  crown_damage ( currentSite )
    !*****************************************************************

    !returns the updated currentCohort%fraction_crown_burned for each tree cohort within each patch.
    !currentCohort%fraction_crown_burned is the proportion of crown affected by fire

    type(ed_site_type), intent(in), target :: currentSite

    type(fates_patch_type) , pointer :: currentPatch
    type(fates_cohort_type), pointer :: currentCohort
    real(r8)                      :: crown_depth    ! Depth of crown in meters
    
    currentPatch => currentSite%oldest_patch

    do while(associated(currentPatch)) 

       if(currentPatch%nocomp_pft_label .ne. nocomp_bareground)then
       if (currentPatch%fire == 1) then

          currentCohort=>currentPatch%tallest

          do while(associated(currentCohort))  
             currentCohort%fraction_crown_burned = 0.0_r8
             if ( prt_params%woody(currentCohort%pft) == itrue) then !trees only
                ! Flames lower than bottom of canopy. 
                ! c%height is height of cohort

                call CrownDepth(currentCohort%height,currentCohort%pft,crown_depth)
                
                if (currentPatch%Scorch_ht(currentCohort%pft) < &
                     (currentCohort%height-crown_depth)) then 
                   currentCohort%fraction_crown_burned = 0.0_r8
                else
                   ! Flames part of way up canopy. 
                   ! Equation 17 in Thonicke et al. 2010. 
                   ! flames over bottom of canopy but not over top.
                   if ((currentCohort%height > 0.0_r8).and.(currentPatch%Scorch_ht(currentCohort%pft) >=  &
                        (currentCohort%height-crown_depth))) then 

                        currentCohort%fraction_crown_burned = (currentPatch%Scorch_ht(currentCohort%pft) - &
                             (currentCohort%height - crown_depth))/crown_depth

                   else 
                      ! Flames over top of canopy. 
                      currentCohort%fraction_crown_burned =  1.0_r8 
                   endif

                endif
                ! Check for strange values. 
                currentCohort%fraction_crown_burned = min(1.0_r8, max(0.0_r8,currentCohort%fraction_crown_burned))              
             endif !trees only
             !shrink canopy to account for burnt section.     
             !currentCohort%canopy_trim = min(currentCohort%canopy_trim,(1.0_r8-currentCohort%fraction_crown_burned)) 

             currentCohort => currentCohort%shorter;

          enddo !end cohort loop
       endif !fire?
       endif !nocomp_pft_label check

       currentPatch => currentPatch%younger;

    enddo !end patch loop

  end subroutine crown_damage

  !*****************************************************************
  subroutine  cambial_damage_kill ( currentSite ) 
    !*****************************************************************
    ! routine description.
    ! returns the probability that trees dies due to cambial char
    ! currentPatch%tau_l = duration of lethal stem heating (min). Calculated at patch level.

    type(ed_site_type), intent(in), target :: currentSite

    type(fates_patch_type) , pointer :: currentPatch
    type(fates_cohort_type), pointer :: currentCohort

    real(r8) :: tau_c !critical time taken to kill cambium (minutes) 
    real(r8) :: bt    !bark thickness in cm.

    currentPatch => currentSite%oldest_patch;  

    do while(associated(currentPatch)) 

       if(currentPatch%nocomp_pft_label .ne. nocomp_bareground)then

       if (currentPatch%fire == 1) then
          currentCohort => currentPatch%tallest;
          do while(associated(currentCohort))  
             if ( prt_params%woody(currentCohort%pft) == itrue) then !trees only
                ! Equation 21 in Thonicke et al 2010
                bt = EDPftvarcon_inst%bark_scaler(currentCohort%pft)*currentCohort%dbh ! bark thickness. 
                ! Equation 20 in Thonicke et al. 2010. 
                tau_c = 2.9_r8*bt**2.0_r8 !calculate time it takes to kill cambium (min)
                ! Equation 19 in Thonicke et al. 2010
                if ((currentPatch%tau_l/tau_c) >= 2.0_r8) then
                   currentCohort%cambial_mort = 1.0_r8
                else
                   if ((currentPatch%tau_l/tau_c) > 0.22_r8) then
                      currentCohort%cambial_mort = (0.563_r8*(currentPatch%tau_l/tau_c)) - 0.125_r8
                   else
                      currentCohort%cambial_mort = 0.0_r8
                   endif
                endif
             endif !trees 

             currentCohort => currentCohort%shorter;

          enddo !end cohort loop
       endif !fire?
       endif !nocomp_pft_label check

       currentPatch=>currentPatch%younger;

    enddo !end patch loop

  end subroutine cambial_damage_kill

  !*****************************************************************
  subroutine  post_fire_mortality ( currentSite )
  !*****************************************************************

    !  returns the updated currentCohort%fire_mort value for each tree cohort within each patch.
    !  currentCohort%fraction_crown_burned is proportion of crown affected by fire
    !  currentCohort%crownfire_mort  probability of tree post-fire mortality due to crown scorch
    !  currentCohort%cambial_mort  probability of tree post-fire mortality due to cambial char
    !  currentCohort%fire_mort  post-fire mortality from cambial and crown damage assuming two are independent.

    type(ed_site_type), intent(in), target :: currentSite

    type(fates_patch_type),  pointer :: currentPatch
    type(fates_cohort_type), pointer :: currentCohort

    currentPatch => currentSite%oldest_patch

    do while(associated(currentPatch)) 

       if(currentPatch%nocomp_pft_label .ne. nocomp_bareground)then

       if (currentPatch%fire == 1) then 
          currentCohort => currentPatch%tallest
          do while(associated(currentCohort))  
             currentCohort%fire_mort = 0.0_r8
             currentCohort%crownfire_mort = 0.0_r8
             if ( prt_params%woody(currentCohort%pft) == itrue) then
                ! Equation 22 in Thonicke et al. 2010. 
                currentCohort%crownfire_mort = EDPftvarcon_inst%crown_kill(currentCohort%pft)*currentCohort%fraction_crown_burned**3.0_r8
                ! Equation 18 in Thonicke et al. 2010. 
                currentCohort%fire_mort = max(0._r8,min(1.0_r8,currentCohort%crownfire_mort+currentCohort%cambial_mort- &
                     (currentCohort%crownfire_mort*currentCohort%cambial_mort)))  !joint prob.   
             else
                currentCohort%fire_mort = 0.0_r8 !Set to zero. Grass mode of death is removal of leaves.
             endif !trees

             currentCohort => currentCohort%shorter

          enddo !end cohort loop
       endif !fire?
       endif !nocomp_pft_label check

       currentPatch => currentPatch%younger

    enddo !end patch loop

  end subroutine post_fire_mortality

  ! ============================================================================
end module SFMainMod<|MERGE_RESOLUTION|>--- conflicted
+++ resolved
@@ -211,65 +211,46 @@
     !  each patch of a site
     !
 
-<<<<<<< HEAD
     use SFParamsMod,    only : SF_val_miner_total, SF_val_part_dens
     use SFEquationsMod, only : OptimumPackingRatio, ReactionIntensity
-=======
-    ! Rothermel fire spread model parameters. 
-    real(r8) beta,beta_op         ! weighted average of packing ratio (unitless)
-    real(r8) ir                   ! reaction intensity (kJ/m2/min)
-    real(r8) xi,eps,phi_wind      ! all are unitless
-    real(r8) q_ig                 ! heat of pre-ignition (kJ/kg)
-    real(r8) reaction_v_opt,reaction_v_max !reaction velocity (per min)!optimum and maximum
-    real(r8) moist_damp,mw_weight ! moisture dampening coefficient and ratio fuel moisture to extinction
-    real(r8) beta_ratio           ! ratio of beta/beta_op
-    real(r8) a_beta               ! dummy variable for product of a* beta_ratio for react_v_opt equation
-    real(r8) a,b,c,e              ! function of fuel sav
-    real(r8) non_mineral_loading  ! non-mineral loading [kgC/m2]
->>>>>>> f7ed823c
 
     ! ARGUMENTS:
     type(ed_site_type), intent(in), target :: currentSite ! site object
 
     ! LOCALS:
-    type(fates_patch_type), pointer :: currentPatch ! patch object 
-    real(r8)                        :: beta         ! packing ratio [unitless]
-    real(r8)                        :: beta_op      ! optimum packing ratio [unitless]
-    real(r8)                        :: beta_ratio   ! relative packing ratio [unitless]
-    real(r8)                        :: i_r          ! reaction intensity [kJ/m2/min]
-    real(r8)                        :: xi           ! propagating flux ratio [unitless]
-    real(r8)                        :: eps          ! effective heating number [unitless]
-    real(r8)                        :: phi_wind     ! wind factor [unitless]
-    real(r8)                        :: q_ig         ! heat of pre-ignition [kJ/kg]
-    real(r8)                        :: b,c,e        ! dummy variables
+    type(fates_patch_type), pointer :: currentPatch        ! patch object 
+    real(r8)                        :: beta                ! packing ratio [unitless]
+    real(r8)                        :: beta_op             ! optimum packing ratio [unitless]
+    real(r8)                        :: beta_ratio          ! relative packing ratio [unitless]
+    real(r8)                        :: i_r                 ! reaction intensity [kJ/m2/min]
+    real(r8)                        :: xi                  ! propagating flux ratio [unitless]
+    real(r8)                        :: eps                 ! effective heating number [unitless]
+    real(r8)                        :: phi_wind            ! wind factor [unitless]
+    real(r8)                        :: q_ig                ! heat of pre-ignition [kJ/kg]
+    real(r8)                        :: b,c,e               ! dummy variables
+    real(r8)                        :: non_mineral_loading ! non mineral loading [kgC/m2]
 
     ! CONSTANTS:
     real(r8), parameter :: q_dry = 581.0_r8 ! heat of pre-ignition of dry fuels [kJ/kg]
 
     currentPatch => currentSite%oldest_patch
     do while(associated(currentPatch))
-<<<<<<< HEAD
       if (currentPatch%nocomp_pft_label /= nocomp_bareground .and.                       &
         currentPatch%fuel%non_trunk_loading > nearzero) then
         
-        ! fraction of fuel array volume occupied by fuel, i.e. compactness of fuel bed 
+        ! fraction of fuel array volume occupied by fuel, i.e. compactness of fuel bed [unitless]
+        ! Rothermel 1972 Eq. 31
         beta = currentPatch%fuel%bulk_density_notrunks/SF_val_part_dens
         
         ! optimum packing ratio [unitless]
+        ! Rothermel 1972 Eq. 37
         beta_op = OptimumPackingRatio(currentPatch%fuel%SAV_notrunks)
-        
-        ! relative packing ratio
-        if (beta_op < nearzero) then 
-          beta_ratio = 0.0_r8
-        else
-          beta_ratio = beta/beta_op 
-        end if
-        
+                
         ! remove mineral content from fuel load per Thonicke 2010 
-        currentPatch%fuel%non_trunk_loading = currentPatch%fuel%non_trunk_loading*(1.0_r8 - SF_val_miner_total) 
+        non_mineral_loading = currentPatch%fuel%non_trunk_loading*(1.0_r8 - SF_val_miner_total) 
         
         ! reaction intensity [kJ/m2/min]
-        i_r = ReactionIntensity(currentPatch%fuel%non_trunk_loading/0.45_r8,             &
+        i_r = ReactionIntensity(non_mineral_loading/0.45_r8,                             &
           currentPatch%fuel%SAV_notrunks, beta_ratio,                                    &
           currentPatch%fuel%average_moisture_notrunks, currentPatch%fuel%MEF_notrunks)
         
@@ -302,109 +283,6 @@
           (192_r8+7.9095_r8*currentPatch%fuel%SAV_notrunks)      
 
         if (((currentPatch%fuel%bulk_density_notrunks) <= 0.0_r8) .or. (eps <= 0.0_r8) .or. (q_ig <= 0.0_r8)) then
-=======
-
-      if(currentPatch%nocomp_pft_label .ne. nocomp_bareground .and. currentPatch%fuel%non_trunk_loading > nearzero) then
-                       
-       ! remove mineral content from net fuel load per Thonicke 2010 for ir calculation
-       non_mineral_loading = currentPatch%fuel%non_trunk_loading*(1.0_r8 - SF_val_miner_total) !net of minerals
-
-       ! ----start spreading---
-
-       if ( hlm_masterproc == itrue .and.debug) write(fates_log(),*) &
-            'SF - currentPatch%fuel%bulk_density_notrunks',currentPatch%fuel%bulk_density_notrunks
-       if ( hlm_masterproc == itrue .and.debug) write(fates_log(),*) &
-            'SF - SF_val_part_dens ',SF_val_part_dens
-
-       ! beta = packing ratio (unitless)
-       ! fraction of fuel array volume occupied by fuel or compactness of fuel bed
-       beta = currentPatch%fuel%bulk_density_notrunks/SF_val_part_dens
-       
-       ! Equation A6 in Thonicke et al. 2010
-       ! packing ratio (unitless)
-       if (currentPatch%fuel%SAV_notrunks < nearzero) then
-         beta_op = 0.0_r8 
-       else  
-         beta_op = 0.200395_r8 *(currentPatch%fuel%SAV_notrunks**(-0.8189_r8))
-       end if
-
-       if ( hlm_masterproc == itrue .and.debug) write(fates_log(),*) 'SF - beta ',beta
-       if ( hlm_masterproc == itrue .and.debug) write(fates_log(),*) 'SF - beta_op ',beta_op
-       if (beta_op < nearzero) then 
-        beta_ratio = 0.0_r8
-       else
-        beta_ratio = beta/beta_op   !unitless
-       end if
-
-       if(write_sf == itrue)then
-          if ( hlm_masterproc == itrue ) write(fates_log(),*) 'average moisture',currentPatch%fuel%average_moisture_notrunks
-       endif
-
-       ! ---heat of pre-ignition---
-       !  Equation A4 in Thonicke et al. 2010
-       !  Rothermel EQ12= 250 Btu/lb + 1116 Btu/lb * average_moisture
-       !  conversion of Rothermel (1972) EQ12 in BTU/lb to current kJ/kg 
-       !  q_ig in kJ/kg 
-       q_ig = q_dry +2594.0_r8 * currentPatch%fuel%average_moisture_notrunks
-
-       ! ---effective heating number---
-       ! Equation A3 in Thonicke et al. 2010.  
-       eps = exp(-4.528_r8 / currentPatch%fuel%SAV_notrunks)     
-       ! Equation A7 in Thonicke et al. 2010 per eqn 49 from Rothermel 1972
-       b = 0.15988_r8 * (currentPatch%fuel%SAV_notrunks**0.54_r8)
-       ! Equation A8 in Thonicke et al. 2010 per eqn 48 from Rothermel 1972 
-       c = 7.47_r8 * (exp(-0.8711_r8 * (currentPatch%fuel%SAV_notrunks**0.55_r8)))
-       ! Equation A9 in Thonicke et al. 2010. (appears to have typo, using coefficient eqn.50 Rothermel 1972)
-       e = 0.715_r8 * (exp(-0.01094_r8 * currentPatch%fuel%SAV_notrunks))
-
-       if (debug) then
-          if ( hlm_masterproc == itrue .and.debug) write(fates_log(),*) 'SF - c ',c
-          if ( hlm_masterproc == itrue .and.debug) write(fates_log(),*) 'SF - b ',b
-          if ( hlm_masterproc == itrue .and.debug) write(fates_log(),*) 'SF - beta_ratio ',beta_ratio
-          if ( hlm_masterproc == itrue .and.debug) write(fates_log(),*) 'SF - e ',e
-       endif
-
-       ! Equation A5 in Thonicke et al. 2010
-       ! phi_wind (unitless)
-       ! convert current_wspeed (wind at elev relevant to fire) from m/min to ft/min for Rothermel ROS eqn
-       phi_wind = c * ((3.281_r8*currentSite%fireWeather%effective_windspeed)**b)*(beta_ratio**(-e))
-
-
-       ! ---propagating flux----
-       ! Equation A2 in Thonicke et al.2010 and Eq. 42 Rothermel 1972
-       ! xi (unitless)       
-       xi = (exp((0.792_r8 + 3.7597_r8 * (currentPatch%fuel%SAV_notrunks**0.5_r8)) * (beta+0.1_r8))) / &
-            (192_r8+7.9095_r8 * currentPatch%fuel%SAV_notrunks)      
-      
-       ! ---reaction intensity----
-       ! Equation in table A1 Thonicke et al. 2010. 
-       a = 8.9033_r8 * (currentPatch%fuel%SAV_notrunks**(-0.7913_r8))
-       a_beta = exp(a*(1.0_r8-beta_ratio))  !dummy variable for reaction_v_opt equation
-  
-       ! Equation in table A1 Thonicke et al. 2010.
-       ! reaction_v_max and reaction_v_opt = reaction velocity in units of per min
-       ! reaction_v_max = Equation 36 in Rothermel 1972 and Fig 12 
-       reaction_v_max  = 1.0_r8 / (0.0591_r8 + 2.926_r8* (currentPatch%fuel%SAV_notrunks**(-1.5_r8)))
-       ! reaction_v_opt =  Equation 38 in Rothermel 1972 and Fig 11
-       reaction_v_opt = reaction_v_max*(beta_ratio**a)*a_beta
-
-       ! mw_weight = relative fuel moisture/fuel moisture of extinction
-       ! average values for litter pools (dead leaves, twigs, small and large branches) plus grass
-       mw_weight = currentPatch%fuel%average_moisture_notrunks/currentPatch%fuel%MEF_notrunks
-       
-       ! Equation in table A1 Thonicke et al. 2010. 
-       ! moist_damp is unitless
-       moist_damp = max(0.0_r8,(1.0_r8 - (2.59_r8 * mw_weight) + (5.11_r8 * (mw_weight**2.0_r8)) - &
-            (3.52_r8*(mw_weight**3.0_r8))))
-
-       ! ir = reaction intenisty in kJ/m2/min
-       ! non_mineral_loading converted from kgC/m2 to kgBiomass/m2 for ir calculation
-       ir = reaction_v_opt*(non_mineral_loading/0.45_r8)*SF_val_fuel_energy*moist_damp*SF_val_miner_damp 
-
-       ! write(fates_log(),*) 'ir',gamma_aptr,moist_damp,SF_val_fuel_energy,SF_val_miner_damp
-
-       if (((currentPatch%fuel%bulk_density_notrunks) <= 0.0_r8).or.(eps <= 0.0_r8).or.(q_ig <= 0.0_r8)) then
->>>>>>> f7ed823c
           currentPatch%ROS_front = 0.0_r8
         else ! Equation 9. Thonicke et al. 2010. 
           ! forward ROS in m/min
