--- conflicted
+++ resolved
@@ -273,6 +273,10 @@
                currentPatch%litter_moisture(dl_sf)       = fuel_moisture(dl_sf)/MEF(dl_sf)
                currentPatch%litter_moisture(lg_sf)       = fuel_moisture(lg_sf)/MEF(lg_sf)
 
+               ! remove trunks from patch%sum_fuel because they should not be included in fire equations
+               ! NOTE: ACF will update this soon to be more clean/bug-proof
+               currentPatch%sum_fuel = currentPatch%sum_fuel - litter%ag_cwd(tr_sf)
+
             else
 
                currentPatch%fuel_sav = sum(SF_val_SAV(1:nfsc))/(nfsc) ! make average sav to avoid crashing code. 
@@ -295,280 +299,6 @@
 
    !--------------------------------------------------------------------------------------
 
-<<<<<<< HEAD
-=======
-    type(ed_site_type), intent(in), target :: currentSite
-
-    type(fates_patch_type),  pointer :: currentPatch
-    type(fates_cohort_type), pointer :: currentCohort
-    type(litter_type), pointer    :: litt_c
-
-    real(r8) alpha_FMC(nfsc)     ! Relative fuel moisture adjusted per drying ratio
-    real(r8) fuel_moisture(nfsc) ! Scaled moisture content of small litter fuels. 
-    real(r8) MEF(nfsc)           ! Moisture extinction factor of fuels     integer n 
-
-    fuel_moisture(:) = 0.0_r8
-    
-    currentPatch => currentSite%oldest_patch; 
-    do while(associated(currentPatch))  
-
-       if(currentPatch%nocomp_pft_label .ne. nocomp_bareground)then
-
-       litt_c => currentPatch%litter(element_pos(carbon12_element))
-       
-       ! How much live grass is there? 
-       currentPatch%livegrass = 0.0_r8 
-       currentCohort => currentPatch%tallest
-       do while(associated(currentCohort))
-           ! for grasses sum all aboveground tissues
-           if( prt_params%woody(currentCohort%pft) == ifalse)then 
-             
-             currentPatch%livegrass = currentPatch%livegrass + &
-                  ( currentCohort%prt%GetState(leaf_organ, carbon12_element) + &
-                  currentCohort%prt%GetState(sapw_organ, carbon12_element) + &
-                  currentCohort%prt%GetState(struct_organ, carbon12_element) ) * &
-                  currentCohort%n/currentPatch%area
-
-          endif
-          currentCohort => currentCohort%shorter
-       enddo
-       
-       ! There are SIX fuel classes
-       ! 1:4) four CWD_AG pools (twig, s branch, l branch, trunk), 5) dead leaves and 6) live grass
-       ! NCWD =4  NFSC = 6
-       ! tw_sf = 1, lb_sf = 3, tr_sf = 4, dl_sf = 5, lg_sf = 6,
-     
-
-       if(write_sf == itrue)then
-          if ( hlm_masterproc == itrue ) write(fates_log(),*) ' leaf_litter1 ',sum(litt_c%leaf_fines(:))
-          if ( hlm_masterproc == itrue ) write(fates_log(),*) ' leaf_litter2 ',sum(litt_c%ag_cwd(:))
-          if ( hlm_masterproc == itrue ) write(fates_log(),*) ' leaf_litter3 ',currentPatch%livegrass
-       endif
-
-       currentPatch%sum_fuel =  sum(litt_c%leaf_fines(:)) + &
-                                sum(litt_c%ag_cwd(:)) + &
-                                currentPatch%livegrass
-       if(write_SF == itrue)then
-          if ( hlm_masterproc == itrue ) write(fates_log(),*) 'sum fuel', currentPatch%sum_fuel,currentPatch%area
-       endif
-       ! ===============================================
-       ! Average moisture, bulk density, surface area-volume and moisture extinction of fuel
-       ! ================================================   
-                  
-       if (currentPatch%sum_fuel > 0.0) then        
-          ! Fraction of fuel in litter classes
-          currentPatch%fuel_frac(dl_sf)       = sum(litt_c%leaf_fines(:))/ currentPatch%sum_fuel
-          currentPatch%fuel_frac(tw_sf:tr_sf) = litt_c%ag_cwd(:) / currentPatch%sum_fuel    
-
-          if(write_sf == itrue)then
-             if ( hlm_masterproc == itrue ) write(fates_log(),*) 'ff2a ', &
-                  lg_sf,currentPatch%livegrass,currentPatch%sum_fuel
-          endif
-
-          currentPatch%fuel_frac(lg_sf)       = currentPatch%livegrass       / currentPatch%sum_fuel
-          
-          ! MEF (moisure of extinction) depends on compactness of fuel, depth, particle size, wind, slope
-          ! Eqn here is eqn 27 from Peterson and Ryan (1986) "Modeling Postfire Conifer Mortality for Long-Range Planning"
-          ! but lots of other approaches in use out there...
-          ! MEF: pine needles=0.30 (text near EQ 28 Rothermal 1972)
-          ! Table II-1 NFFL mixed fuels models from Rothermal 1983 Gen. Tech. Rep. INT-143 
-          ! MEF: short grass=0.12,tall grass=0.25,chaparral=0.20,closed timber litter=0.30,hardwood litter=0.25
-          ! Thonicke 2010 SAV values propagated thru P&R86 eqn below gives MEF:tw=0.355, sb=0.44, lb=0.525, tr=0.63, dg=0.248, lg=0.248
-          ! Lasslop 2014 Table 1 MEF PFT level:grass=0.2,shrubs=0.3,TropEverGrnTree=0.2,TropDecid Tree=0.3, Extra-trop Tree=0.3
-          MEF(1:nfsc)                         = 0.524_r8 - 0.066_r8 * log(SF_val_SAV(1:nfsc)) 
-
-          !--- weighted average of relative moisture content---
-          ! Equation 6 in Thonicke et al. 2010. across twig, small branch, large branch, and dead leaves
-          ! dead leaves and twigs included in 1hr pool per Thonicke (2010) 
-          ! Calculate fuel moisture for trunks to hold value for fuel consumption
-          alpha_FMC(tw_sf:dl_sf)      = SF_val_SAV(tw_sf:dl_sf)/SF_val_drying_ratio
-          
-          fuel_moisture(tw_sf:dl_sf)  = exp(-1.0_r8 * alpha_FMC(tw_sf:dl_sf) * currentSite%acc_NI) 
- 
-          if(write_SF == itrue)then
-             if ( hlm_masterproc == itrue ) write(fates_log(),*) 'ff3 ',currentPatch%fuel_frac
-             if ( hlm_masterproc == itrue ) write(fates_log(),*) 'fm ',fuel_moisture
-             if ( hlm_masterproc == itrue ) write(fates_log(),*) 'csa ',currentSite%acc_NI
-             if ( hlm_masterproc == itrue ) write(fates_log(),*) 'sfv ',alpha_FMC
-          endif
-          
-          ! live grass moisture is a function of SAV and changes via Nesterov Index
-          ! along the same relationship as the 1 hour fuels (live grass has same SAV as dead grass,
-          ! but retains more moisture with this calculation.)
-          fuel_moisture(lg_sf)        = exp(-1.0_r8 * ((SF_val_SAV(tw_sf)/SF_val_drying_ratio) * currentSite%acc_NI))          
- 
-          ! Average properties over the first three litter pools (twigs, s branches, l branches) 
-          currentPatch%fuel_bulkd     = sum(currentPatch%fuel_frac(tw_sf:lb_sf) * SF_val_FBD(tw_sf:lb_sf))     
-          currentPatch%fuel_sav       = sum(currentPatch%fuel_frac(tw_sf:lb_sf) * SF_val_SAV(tw_sf:lb_sf))              
-          currentPatch%fuel_mef       = sum(currentPatch%fuel_frac(tw_sf:lb_sf) * MEF(tw_sf:lb_sf))              
-          currentPatch%fuel_eff_moist = sum(currentPatch%fuel_frac(tw_sf:lb_sf) * fuel_moisture(tw_sf:lb_sf))         
-          if(write_sf == itrue)then
-             if ( hlm_masterproc == itrue ) write(fates_log(),*) 'ff4 ',currentPatch%fuel_eff_moist
-          endif
-          ! Add on properties of dead leaves and live grass pools (5 & 6)
-          currentPatch%fuel_bulkd     = currentPatch%fuel_bulkd    + sum(currentPatch%fuel_frac(dl_sf:lg_sf) * SF_val_FBD(dl_sf:lg_sf))      
-          currentPatch%fuel_sav       = currentPatch%fuel_sav      + sum(currentPatch%fuel_frac(dl_sf:lg_sf) * SF_val_SAV(dl_sf:lg_sf))
-          currentPatch%fuel_mef       = currentPatch%fuel_mef      + sum(currentPatch%fuel_frac(dl_sf:lg_sf) * MEF(dl_sf:lg_sf))            
-          currentPatch%fuel_eff_moist = currentPatch%fuel_eff_moist+ sum(currentPatch%fuel_frac(dl_sf:lg_sf) * fuel_moisture(dl_sf:lg_sf))
-
-          ! Correct averaging for the fact that we are not using the trunks pool for fire ROS and intensity (5)
-          ! Consumption of fuel in trunk pool does not influence fire ROS or intensity (Pyne 1996)
-          currentPatch%fuel_bulkd     = currentPatch%fuel_bulkd     * (1.0_r8/(1.0_r8-currentPatch%fuel_frac(tr_sf)))
-          currentPatch%fuel_sav       = currentPatch%fuel_sav       * (1.0_r8/(1.0_r8-currentPatch%fuel_frac(tr_sf)))
-          currentPatch%fuel_mef       = currentPatch%fuel_mef       * (1.0_r8/(1.0_r8-currentPatch%fuel_frac(tr_sf)))
-          currentPatch%fuel_eff_moist = currentPatch%fuel_eff_moist * (1.0_r8/(1.0_r8-currentPatch%fuel_frac(tr_sf))) 
-     
-          ! Pass litter moisture into the fuel burning routine (all fuels: twigs,s branch,l branch,trunk,dead leaves,live grass)
-          ! (wo/me term in Thonicke et al. 2010) 
-          currentPatch%litter_moisture(tw_sf:lb_sf) = fuel_moisture(tw_sf:lb_sf)/MEF(tw_sf:lb_sf)   
-          currentPatch%litter_moisture(tr_sf)       = fuel_moisture(tr_sf)/MEF(tr_sf)
-          currentPatch%litter_moisture(dl_sf)       = fuel_moisture(dl_sf)/MEF(dl_sf)
-          currentPatch%litter_moisture(lg_sf)       = fuel_moisture(lg_sf)/MEF(lg_sf)
-
-          ! remove trunks from patch%sum_fuel because they should not be included in fire equations
-          ! NOTE: ACF will update this soon to be more clean/bug-proof
-          currentPatch%sum_fuel = currentPatch%sum_fuel - litt_c%ag_cwd(tr_sf)
-          
-       else
-
-          if(write_SF == itrue)then
-
-             if ( hlm_masterproc == itrue ) write(fates_log(),*) 'no litter fuel at all',currentPatch%patchno, &
-                  currentPatch%sum_fuel,sum(litt_c%ag_cwd(:)),sum(litt_c%leaf_fines(:))
-
-          endif
-          currentPatch%fuel_sav = sum(SF_val_SAV(1:nfsc))/(nfsc) ! make average sav to avoid crashing code. 
-
-          if ( hlm_masterproc == itrue .and. write_SF == itrue)then
-             write(fates_log(),*) 'problem with spitfire fuel averaging'
-          end if
-          
-          ! FIX(SPM,032414) refactor...should not have 0 fuel unless everything is burnt
-          ! off.
-          currentPatch%fuel_eff_moist = 0.0000000001_r8 
-          currentPatch%fuel_bulkd     = 0.0000000001_r8 
-          currentPatch%fuel_frac(:)   = 0.0000000001_r8 
-          currentPatch%fuel_mef       = 0.0000000001_r8
-          currentPatch%sum_fuel       = 0.0000000001_r8
-
-       endif
-       ! check values. 
-       ! FIX(SPM,032414) refactor...
-       if(write_SF == itrue.and.currentPatch%fuel_sav <= 0.0_r8.or.currentPatch%fuel_bulkd <=  &
-            0.0_r8.or.currentPatch%fuel_mef <= 0.0_r8.or.currentPatch%fuel_eff_moist <= 0.0_r8)then
-            if ( hlm_masterproc == itrue ) write(fates_log(),*) 'problem with spitfire fuel averaging'
-       endif 
-       endif !nocomp_pft_label check
-       currentPatch => currentPatch%younger
-
-    enddo !end patch loop
-    
-  end subroutine charecteristics_of_fuel
-
-
-  !*****************************************************************
-  subroutine  wind_effect ( currentSite, bc_in) 
-  !*****************************************************************.
-
-    ! Routine called daily from within ED within a site loop.
-    ! Calculates the effective windspeed based on vegetation charecteristics.
-    ! currentSite%wind is daily wind converted to m/min for Spitfire units 
-
-    use FatesConstantsMod, only : sec_per_min
-
-    type(ed_site_type) , intent(inout), target :: currentSite
-    type(bc_in_type)   , intent(in)            :: bc_in
-
-    type(fates_patch_type) , pointer :: currentPatch
-    type(fates_cohort_type), pointer :: currentCohort
-
-    real(r8) :: total_grass_area     ! per patch,in m2
-    real(r8) :: tree_fraction        ! site level. no units
-    real(r8) :: grass_fraction       ! site level. no units
-    real(r8) :: bare_fraction        ! site level. no units 
-    integer  :: iofp                 ! index of oldest fates patch
-
-
-    currentPatch => currentSite%oldest_patch
-
-    ! If the oldest patch is a bareground patch (i.e. nocomp mode is on) use the first vegetated patch
-    ! for the iofp index (i.e. the next younger patch)
-    if(currentPatch%nocomp_pft_label .eq. nocomp_bareground)then
-      currentPatch => currentPatch%younger
-    endif
-
-    ! note - this is a patch level temperature, which probably won't have much inpact, 
-    ! unless we decide to ever calculated the NI for each patch.  
-    iofp = currentPatch%patchno
-    currentSite%wind = bc_in%wind24_pa(iofp) * sec_per_min !Convert to m/min for SPITFIRE
-
-    if(write_SF == itrue)then
-       if ( hlm_masterproc == itrue ) write(fates_log(),*) 'wind24', currentSite%wind
-    endif
-    ! --- influence of wind speed, corrected for surface roughness----
-    ! --- averaged over the whole grid cell to prevent extreme divergence 
-    ! average_wspeed = 0.0_r8   
-    tree_fraction = 0.0_r8
-    grass_fraction = 0.0_r8
-    currentPatch=>currentSite%oldest_patch;  
-    do while(associated(currentPatch))
-
-       if(currentPatch%nocomp_pft_label .ne. nocomp_bareground)then
-       
-       currentPatch%total_tree_area = 0.0_r8
-       total_grass_area = 0.0_r8
-       currentCohort => currentPatch%tallest
- 
-       do while(associated(currentCohort))
-          if (debug) write(fates_log(),*) 'SF currentCohort%c_area ',currentCohort%c_area
-          if( prt_params%woody(currentCohort%pft) == itrue)then
-             currentPatch%total_tree_area = currentPatch%total_tree_area + currentCohort%c_area
-          else
-             total_grass_area = total_grass_area + currentCohort%c_area
-          endif
-          currentCohort => currentCohort%shorter
-       enddo
-       tree_fraction = tree_fraction + min(currentPatch%area,currentPatch%total_tree_area)/AREA
-       grass_fraction = grass_fraction + min(currentPatch%area,total_grass_area)/AREA 
-       
-       if(debug)then
-         write(fates_log(),*) 'SF  currentPatch%area ',currentPatch%area
-         write(fates_log(),*) 'SF  currentPatch%total_area ',currentPatch%total_tree_area
-         write(fates_log(),*) 'SF  total_grass_area ',tree_fraction,grass_fraction
-         write(fates_log(),*) 'SF  AREA ',AREA
-       endif
-
-       endif !nocomp_pft_label check
-       
-       currentPatch => currentPatch%younger
-    enddo !currentPatch loop
-
-    !if there is a cover of more than one, then the grasses are under the trees
-    grass_fraction = min(grass_fraction,1.0_r8-tree_fraction) 
-    bare_fraction = 1.0_r8 - tree_fraction - grass_fraction
-    if(write_sf == itrue)then
-       if ( hlm_masterproc == itrue ) write(fates_log(),*) 'grass, trees, bare', &
-            grass_fraction, tree_fraction, bare_fraction
-    endif
-
-    currentPatch=>currentSite%oldest_patch;
-
-    do while(associated(currentPatch))       
-       if(currentPatch%nocomp_pft_label .ne. nocomp_bareground)then
-
-       currentPatch%total_tree_area = min(currentPatch%total_tree_area,currentPatch%area)
-       ! effect_wspeed in units m/min      
-       currentPatch%effect_wspeed = currentSite%wind * (tree_fraction*0.4_r8+(grass_fraction+bare_fraction)*0.6_r8)
-
-       endif ! nocomp_pft_label check
-      
-       currentPatch => currentPatch%younger
-    enddo !end patch loop
-
-  end subroutine wind_effect
-
-  !*****************************************************************
->>>>>>> 43c490df
   subroutine rate_of_spread ( currentSite ) 
     !*****************************************************************.
     !Routine called daily from within ED within a site loop.
