--- conflicted
+++ resolved
@@ -67,22 +67,10 @@
 
 contains
 
-<<<<<<< HEAD
-   subroutine fire_model(currentSite, bc_in)
-      !
-      !  DESCRIPTION:
-      !  Runs the daily fire weather model
-||||||| merged common ancestors
-  subroutine fire_model(currentSite, bc_in)
-    !
-    !  DESCRIPTION:
-    !  Runs the daily fire weather model
-=======
   subroutine fire_model(currentSite, bc_in)
     !
     !  DESCRIPTION:
     !  Runs the daily fire model
->>>>>>> fire_weather_wind
 
       ! ARGUMENTS:
       type(ed_site_type), intent(inout), target :: currentSite ! site object
@@ -210,14 +198,16 @@
             ! calculate live grass [kgC/m2]
             call currentPatch%UpdateLiveGrass()
 
-            ! update fuel loading
+            ! update fuel loading [kgC/m2]
             litter => currentPatch%litter(element_pos(carbon12_element))
+            
             call currentPatch%fuel%CalculateLoading(sum(litter%leaf_fines(:)),           &
                litter%ag_cwd(1), litter%ag_cwd(2), litter%ag_cwd(3), litter%ag_cwd(4),   &
                currentPatch%livegrass)
+            
+            ! sum up fuel types and calculate fractional loading for each
             call currentPatch%fuel%SumLoading()
-            
-            !call currentPatch%fuel%CalculateFractionalLoading()
+            call currentPatch%fuel%CalculateFractionalLoading()
 
             if (currentPatch%fuel%total_loading> 0.0) then
 
@@ -240,49 +230,27 @@
                ! Lasslop 2014 Table 1 MEF PFT level:grass=0.2,shrubs=0.3,TropEverGrnTree=0.2,TropDecid Tree=0.3, Extra-trop Tree=0.3
                MEF(1:nfsc)                         = 0.524_r8 - 0.066_r8 * log(SF_val_SAV(1:nfsc)) 
 
-<<<<<<< HEAD
-               !--- weighted average of relative moisture content---
-               ! Equation 6 in Thonicke et al. 2010. across twig, small branch, large branch, and dead leaves
-               ! dead leaves and twigs included in 1hr pool per Thonicke (2010) 
-               ! Calculate fuel moisture for trunks to hold value for fuel consumption
-               alpha_FMC(tw_sf:dl_sf)      = SF_val_SAV(tw_sf:dl_sf)/SF_val_drying_ratio
-||||||| merged common ancestors
-          ! Correct averaging for the fact that we are not using the trunks pool for fire ROS and intensity (5)
-          ! Consumption of fuel in trunk pool does not influence fire ROS or intensity (Pyne 1996)
-          currentPatch%fuel_bulkd     = currentPatch%fuel_bulkd     * (1.0_r8/(1.0_r8-currentPatch%fuel_frac(tr_sf)))
-          currentPatch%fuel_sav       = currentPatch%fuel_sav       * (1.0_r8/(1.0_r8-currentPatch%fuel_frac(tr_sf)))
-          currentPatch%fuel_mef       = currentPatch%fuel_mef       * (1.0_r8/(1.0_r8-currentPatch%fuel_frac(tr_sf)))
-          currentPatch%fuel_eff_moist = currentPatch%fuel_eff_moist * (1.0_r8/(1.0_r8-currentPatch%fuel_frac(tr_sf))) 
-     
-          ! Pass litter moisture into the fuel burning routine (all fuels: twigs,s branch,l branch,trunk,dead leaves,live grass)
-          ! (wo/me term in Thonicke et al. 2010) 
-          currentPatch%litter_moisture(tw_sf:lb_sf) = fuel_moisture(tw_sf:lb_sf)/MEF(tw_sf:lb_sf)   
-          currentPatch%litter_moisture(tr_sf)       = fuel_moisture(tr_sf)/MEF(tr_sf)
-          currentPatch%litter_moisture(dl_sf)       = fuel_moisture(dl_sf)/MEF(dl_sf)
-          currentPatch%litter_moisture(lg_sf)       = fuel_moisture(lg_sf)/MEF(lg_sf)
-=======
-          ! Correct averaging for the fact that we are not using the trunks pool for fire ROS and intensity (5)
-          ! Consumption of fuel in trunk pool does not influence fire ROS or intensity (Pyne 1996)
-          if ( (1.0_r8-currentPatch%fuel_frac(tr_sf)) .gt. nearzero ) then
-             currentPatch%fuel_bulkd     = currentPatch%fuel_bulkd     * (1.0_r8/(1.0_r8-currentPatch%fuel_frac(tr_sf)))
-             currentPatch%fuel_sav       = currentPatch%fuel_sav       * (1.0_r8/(1.0_r8-currentPatch%fuel_frac(tr_sf)))
-             currentPatch%fuel_mef       = currentPatch%fuel_mef       * (1.0_r8/(1.0_r8-currentPatch%fuel_frac(tr_sf)))
-             currentPatch%fuel_eff_moist = currentPatch%fuel_eff_moist * (1.0_r8/(1.0_r8-currentPatch%fuel_frac(tr_sf)))
-          else
-             ! somehow the fuel is all trunk. put dummy values from large branches so as not to break things later in code.
-             currentPatch%fuel_bulkd     = SF_val_FBD(lb_sf)
-             currentPatch%fuel_sav       = SF_val_SAV(lb_sf)
-             currentPatch%fuel_mef       = MEF(lb_sf)
-             currentPatch%fuel_eff_moist = fuel_moisture(lb_sf)
-          endif
-     
-          ! Pass litter moisture into the fuel burning routine (all fuels: twigs,s branch,l branch,trunk,dead leaves,live grass)
-          ! (wo/me term in Thonicke et al. 2010) 
-          currentPatch%litter_moisture(tw_sf:lb_sf) = fuel_moisture(tw_sf:lb_sf)/MEF(tw_sf:lb_sf)   
-          currentPatch%litter_moisture(tr_sf)       = fuel_moisture(tr_sf)/MEF(tr_sf)
-          currentPatch%litter_moisture(dl_sf)       = fuel_moisture(dl_sf)/MEF(dl_sf)
-          currentPatch%litter_moisture(lg_sf)       = fuel_moisture(lg_sf)/MEF(lg_sf)
->>>>>>> fire_weather_wind
+               ! Correct averaging for the fact that we are not using the trunks pool for fire ROS and intensity (5)
+               ! Consumption of fuel in trunk pool does not influence fire ROS or intensity (Pyne 1996)
+               if ( (1.0_r8-currentPatch%fuel_frac(tr_sf)) .gt. nearzero ) then
+                  currentPatch%fuel_bulkd     = currentPatch%fuel_bulkd     * (1.0_r8/(1.0_r8-currentPatch%fuel_frac(tr_sf)))
+                  currentPatch%fuel_sav       = currentPatch%fuel_sav       * (1.0_r8/(1.0_r8-currentPatch%fuel_frac(tr_sf)))
+                  currentPatch%fuel_mef       = currentPatch%fuel_mef       * (1.0_r8/(1.0_r8-currentPatch%fuel_frac(tr_sf)))
+                  currentPatch%fuel_eff_moist = currentPatch%fuel_eff_moist * (1.0_r8/(1.0_r8-currentPatch%fuel_frac(tr_sf)))
+               else
+                  ! somehow the fuel is all trunk. put dummy values from large branches so as not to break things later in code.
+                  currentPatch%fuel_bulkd     = SF_val_FBD(lb_sf)
+                  currentPatch%fuel_sav       = SF_val_SAV(lb_sf)
+                  currentPatch%fuel_mef       = MEF(lb_sf)
+                  currentPatch%fuel_eff_moist = fuel_moisture(lb_sf)
+               endif
+         
+               ! Pass litter moisture into the fuel burning routine (all fuels: twigs,s branch,l branch,trunk,dead leaves,live grass)
+               ! (wo/me term in Thonicke et al. 2010) 
+               currentPatch%litter_moisture(tw_sf:lb_sf) = fuel_moisture(tw_sf:lb_sf)/MEF(tw_sf:lb_sf)   
+               currentPatch%litter_moisture(tr_sf)       = fuel_moisture(tr_sf)/MEF(tr_sf)
+               currentPatch%litter_moisture(dl_sf)       = fuel_moisture(dl_sf)/MEF(dl_sf)
+               currentPatch%litter_moisture(lg_sf)       = fuel_moisture(lg_sf)/MEF(lg_sf)
 
                fuel_moisture(tw_sf:dl_sf)  = exp(-1.0_r8 * alpha_FMC(tw_sf:dl_sf) *           &
                currentSite%fireWeather%fire_weather_index) 
