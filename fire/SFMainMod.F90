--- conflicted
+++ resolved
@@ -362,22 +362,14 @@
     !
     !  DESCRIPTION:
     !  Calculates surface fireline intensity for each patch of a site
-<<<<<<< HEAD
     !  Use calculated fire intensity to determine if prescribed fire or
     !  wildfire happens 
-    !  Right now also calculates the area burnt...
-    !
-    use FatesConstantsMod, only : m2_per_km2
-    use SFEquationsMod,    only : FireDuration, LengthToBreadth
-    use SFEquationsMod,    only : AreaBurnt, FireSize, FireIntensity
+    !
+
+    use SFEquationsMod,    only : FireIntensity
     use SFParamsMod,       only : SF_val_fire_threshold, SF_val_rxfire_minthreshold, &
     SF_val_rxfire_maxthreshold, SF_val_rxfire_fuel_min, SF_val_rxfire_fuel_max
     use EDParamsMod,       only : rxfire_switch
-=======
-    !
-    use SFEquationsMod, only : FireIntensity
-    use SFParamsMod,    only : SF_val_fire_threshold
->>>>>>> d554ed4a
 
     ! ARGUMENTS:
     type(ed_site_type), intent(inout), target :: currentSite
@@ -385,19 +377,12 @@
     ! LOCALS:
     type(fates_patch_type), pointer :: currentPatch                    ! patch object
     real(r8)                        :: fuel_consumed(num_fuel_classes) ! fuel consumed [kgC/m2]
-<<<<<<< HEAD
-    real(r8)                        :: tree_fraction_patch             ! treed fraction on patch [0-1]
-    real(r8)                        :: length_to_breadth               ! length to breadth ratio of fire ellipse (unitless)
-    real(r8)                        :: fire_size                       ! size of fire [m2]
-    real(r8)                        :: area_burnt                      ! area burnt [m2/km2]
     logical                         :: is_rxfire                       ! is it a prescribed fire?
     logical                         :: rx_man                          ! prescribed fire use human ignition 
     logical                         :: rx_hyb                          ! prescribed fire due to both lightning strike and human ignition
     logical                         :: managed_wildfire                ! is it a wildfire with FI lower than the max rxfire intensity?[can either be Rx fire or wildfire]
     logical                         :: true_wildfire                   ! is it a wildfire that cannot be managed?
     logical                         :: is_wildfire                     ! combine both managed and true wildfire for now
-=======
->>>>>>> d554ed4a
     
     currentPatch => currentSite%oldest_patch 
     do while (associated(currentPatch))
@@ -471,13 +456,9 @@
 
           if (currentPatch%fire == itrue) then
             currentSite%NF_successful = currentSite%NF_successful + &
-<<<<<<< HEAD
             currentSite%NF*currentSite%FDI*currentPatch%area/area
           else if (currentPatch%rxfire == itrue) then
             currentPatch%rxfire_FI = currentPatch%FI
-=======
-              currentSite%NF * currentSite%FDI*currentPatch%area / area
->>>>>>> d554ed4a
           end if
           
         end if
