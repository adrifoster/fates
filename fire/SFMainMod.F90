--- conflicted
+++ resolved
@@ -7,13 +7,8 @@
 
   use FatesConstantsMod,      only : r8 => fates_r8
   use FatesConstantsMod,      only : itrue, ifalse
-<<<<<<< HEAD
-  use FatesConstantsMod,      only : pi_const, nearzero
-  use FatesConstantsMod,      only : nocomp_bareground
-=======
   use FatesConstantsMod,      only : pi_const
   use FatesConstantsMod,      only : nocomp_bareground, nearzero
->>>>>>> 81d45c28
   use FatesGlobals,           only : fates_log
   use FatesInterfaceTypesMod, only : hlm_masterproc 
   use FatesInterfaceTypesMod, only : hlm_spitfire_mode
@@ -457,7 +452,10 @@
     currentPatch => currentSite%oldest_patch
     do while(associated(currentPatch))
 
-      if (currentPatch%nocomp_pft_label /= nocomp_bareground) then
+      if (currentPatch%nocomp_pft_label =/ nocomp_bareground .and. currentPatch%fuel%total_loading > nearzero) then
+                       
+        ! remove mineral content from net fuel load per Thonicke 2010 for ir calculation
+        currentPatch%fuel%total_loading = currentPatch%fuel%total_loading * (1.0_r8 - SF_val_miner_total) !net of minerals
 
         ! remove mineral content from net fuel load per Thonicke 2010 for ir calculation
         currentPatch%fuel%total_loading = currentPatch%fuel%total_loading*               &
@@ -476,15 +474,8 @@
         ! calculate heat of preignition [kJ/kg]
         q_ig = HeatOfPreignition(currentPatch%fuel%average_moisture)
 
-<<<<<<< HEAD
         ! effective heating number [unitless]
         eps = EffectiveHeatingNumber(currentPatch%fuel%SAV)
-=======
-      if(currentPatch%nocomp_pft_label .ne. nocomp_bareground .and. currentPatch%fuel%total_loading > nearzero) then
-                       
-       ! remove mineral content from net fuel load per Thonicke 2010 for ir calculation
-       currentPatch%fuel%total_loading = currentPatch%fuel%total_loading * (1.0_r8 - SF_val_miner_total) !net of minerals
->>>>>>> 81d45c28
 
         ! calculate wind coefficient [unitless]
         phi_wind = PhiWind(currentSite%effective_windspeed, beta_ratio, currentPatch%fuel%SAV)
@@ -492,7 +483,6 @@
         ! calculate propagating flux [unitless]
         prop_flux = PropagatingFlux(currentPatch%fuel%SAV, beta)
 
-<<<<<<< HEAD
         ! calculate reaction intensity [kJ/m2/min]
         i_r = ReactionIntensity(currentPatch%fuel%total_loading,                         &
           currentPatch%fuel%SAV, beta_ratio, currentPatch%fuel%average_moisture,         &
@@ -501,108 +491,6 @@
         ! rate of forward spread
         currentPatch%ROS_front = RateOfSpread(currentPatch%fuel%bulk_density, eps,       &
           q_ig, i_r, prop_flux, phi_wind)
-=======
-       ! beta = packing ratio (unitless)
-       ! fraction of fuel array volume occupied by fuel or compactness of fuel bed
-       beta = currentPatch%fuel%bulk_density/SF_val_part_dens
-       
-       ! Equation A6 in Thonicke et al. 2010
-       ! packing ratio (unitless)
-       if (currentPatch%fuel%SAV < nearzero) then
-        beta_op = 0.0_r8 
-       else  
-        beta_op = 0.200395_r8 *(currentPatch%fuel%SAV**(-0.8189_r8))
-       end if
-
-       if ( hlm_masterproc == itrue .and.debug) write(fates_log(),*) 'SF - beta ',beta
-       if ( hlm_masterproc == itrue .and.debug) write(fates_log(),*) 'SF - beta_op ',beta_op
-       if (beta_op < nearzero) then 
-        beta_ratio = 0.0_r8
-       else
-        beta_ratio = beta/beta_op   !unitless
-       end if
-
-       if(write_sf == itrue)then
-          if ( hlm_masterproc == itrue ) write(fates_log(),*) 'esf ',currentPatch%fuel%average_moisture
-       endif
-
-       ! ---heat of pre-ignition---
-       !  Equation A4 in Thonicke et al. 2010
-       !  Rothermal EQ12= 250 Btu/lb + 1116 Btu/lb * average_moisture
-       !  conversion of Rothermal (1972) EQ12 in BTU/lb to current kJ/kg 
-       !  q_ig in kJ/kg 
-       q_ig = q_dry +2594.0_r8 * currentPatch%fuel%average_moisture
-
-       ! ---effective heating number---
-       ! Equation A3 in Thonicke et al. 2010.  
-       eps = exp(-4.528_r8 / currentPatch%fuel%SAV)     
-       ! Equation A7 in Thonicke et al. 2010 per eqn 49 from Rothermel 1972
-       b = 0.15988_r8 * (currentPatch%fuel%SAV**0.54_r8)
-       ! Equation A8 in Thonicke et al. 2010 per eqn 48 from Rothermel 1972 
-       c = 7.47_r8 * (exp(-0.8711_r8 * (currentPatch%fuel%SAV**0.55_r8)))
-       ! Equation A9 in Thonicke et al. 2010. (appears to have typo, using coefficient eqn.50 Rothermel 1972)
-       e = 0.715_r8 * (exp(-0.01094_r8 * currentPatch%fuel%SAV))
-
-       if (debug) then
-          if ( hlm_masterproc == itrue .and.debug) write(fates_log(),*) 'SF - c ',c
-          if ( hlm_masterproc == itrue .and.debug) write(fates_log(),*) 'SF - b ',b
-          if ( hlm_masterproc == itrue .and.debug) write(fates_log(),*) 'SF - beta_ratio ',beta_ratio
-          if ( hlm_masterproc == itrue .and.debug) write(fates_log(),*) 'SF - e ',e
-       endif
-
-       ! Equation A5 in Thonicke et al. 2010
-       ! phi_wind (unitless)
-       ! convert current_wspeed (wind at elev relevant to fire) from m/min to ft/min for Rothermel ROS eqn
-       phi_wind = c * ((3.281_r8*currentSite%fireWeather%effective_windspeed)**b)*(beta_ratio**(-e))
-
-
-       ! ---propagating flux----
-       ! Equation A2 in Thonicke et al.2010 and Eq. 42 Rothermal 1972
-       ! xi (unitless)       
-       xi = (exp((0.792_r8 + 3.7597_r8 * (currentPatch%fuel%SAV**0.5_r8)) * (beta+0.1_r8))) / &
-            (192_r8+7.9095_r8 * currentPatch%fuel%SAV)      
-      
-       ! ---reaction intensity----
-       ! Equation in table A1 Thonicke et al. 2010. 
-       a = 8.9033_r8 * (currentPatch%fuel%SAV**(-0.7913_r8))
-       a_beta = exp(a*(1.0_r8-beta_ratio))  !dummy variable for reaction_v_opt equation
-  
-       ! Equation in table A1 Thonicke et al. 2010.
-       ! reaction_v_max and reaction_v_opt = reaction velocity in units of per min
-       ! reaction_v_max = Equation 36 in Rothermal 1972 and Fig 12 
-       reaction_v_max  = 1.0_r8 / (0.0591_r8 + 2.926_r8* (currentPatch%fuel%SAV**(-1.5_r8)))
-       ! reaction_v_opt =  Equation 38 in Rothermal 1972 and Fig 11
-       reaction_v_opt = reaction_v_max*(beta_ratio**a)*a_beta
-
-       ! mw_weight = relative fuel moisture/fuel moisture of extinction
-       ! average values for litter pools (dead leaves, twigs, small and large branches) plus grass
-       mw_weight = currentPatch%fuel%average_moisture/currentPatch%fuel%MEF
-       
-       ! Equation in table A1 Thonicke et al. 2010. 
-       ! moist_damp is unitless
-       moist_damp = max(0.0_r8,(1.0_r8 - (2.59_r8 * mw_weight) + (5.11_r8 * (mw_weight**2.0_r8)) - &
-            (3.52_r8*(mw_weight**3.0_r8))))
-
-       ! ir = reaction intenisty in kJ/m2/min
-       ! currentPatch%fuel%total_loading converted from kgC/m2 to kgBiomass/m2 for ir calculation
-       ir = reaction_v_opt*(currentPatch%fuel%total_loading/0.45_r8)*SF_val_fuel_energy*moist_damp*SF_val_miner_damp 
-
-       ! write(fates_log(),*) 'ir',gamma_aptr,moist_damp,SF_val_fuel_energy,SF_val_miner_damp
-
-       if (((currentPatch%fuel%bulk_density) <= 0.0_r8).or.(eps <= 0.0_r8).or.(q_ig <= 0.0_r8)) then
-          currentPatch%ROS_front = 0.0_r8
-       else ! Equation 9. Thonicke et al. 2010. 
-            ! forward ROS in m/min
-          currentPatch%ROS_front = (ir*xi*(1.0_r8+phi_wind)) / (currentPatch%fuel%bulk_density*eps*q_ig)
-       endif
-       ! Equation 10 in Thonicke et al. 2010
-       ! backward ROS from Can FBP System (1992) in m/min
-       ! backward ROS wind not changed by vegetation 
-       currentPatch%ROS_back = currentPatch%ROS_front*exp(-0.012_r8*currentSite%wind) 
-       
-       end if ! nocomp_pft_label check
-       currentPatch => currentPatch%younger
->>>>>>> 81d45c28
 
         ! Equation 10 in Thonicke et al. 2010
         ! backward ROS from Can FBP System (1992) in m/min
