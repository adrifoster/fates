module SFEquationsMod
  ! ============================================================================
  ! Helper methods for the FATES SPITFIRE model
  ! Most equations come from:
  !  Thonicke et al. 2010, Biogeosciences 7:1991-2011
  !  Rothermel et al. 1972, Research Paper INT 115
  !  Albini et al. 1976, Research Report INT 30
  ! ============================================================================
  
  use FatesConstantsMod, only : r8 => fates_r8
  use FatesConstantsMod, only : nearzero
  
  implicit none
  private
  
  public :: MaximumReactionVelocity
  public :: OptimumReactionVelocity
  public :: OptimumPackingRatio
  public :: MoistureCoefficient
  public :: ReactionIntensity
  public :: HeatofPreignition
  public :: EffectiveHeatingNumber
  public :: WindFactor
  public :: PropagatingFlux
  public :: ForwardRateOfSpread
  public :: BackwardRateOfSpread
  public :: FireDuration
  public :: LengthToBreadth
  public :: FireSize
  public :: AreaBurnt
  public :: FireIntensity
  public :: ScorchHeight
  
  contains 
  
    real(r8) function OptimumPackingRatio(SAV)
    !
    !  DESCRIPTION:
    !  Calculates optimum packing ratio [unitless]
    !  Equation A6 in Thonicke et al. 2010
    !  Rothermel 1972 Eq. 37
    !
    
    ! ARGUMENTS:
    real(r8), intent(in) :: SAV ! surface area to volume ratio of fuel [/cm]
    
    ! CONSTANTS:
    real(r8), parameter :: a = 0.200395_r8
    real(r8), parameter :: b = -0.8189_r8
          
    if (SAV < nearzero) then
      OptimumPackingRatio = 0.0_r8 
    else  
      OptimumPackingRatio = a*(SAV**b)
    end if
          
    end function OptimumPackingRatio
    
    !-------------------------------------------------------------------------------------
  
    real(r8) function MaximumReactionVelocity(SAV)
      !
      !  DESCRIPTION:
      !  Calculates maximum reaction velocity in /min
      !
      !  From Equation 36 in Rothermel 1972; Fig. 12
      !
      
      ! ARGUMENTS:
      real(r8), intent(in) :: SAV ! fuel surface area to volume ratio [/cm]
      
      if (SAV < nearzero) then 
        MaximumReactionVelocity = 0.0_r8
      else 
        MaximumReactionVelocity = 1.0_r8/(0.0591_r8 + 2.926_r8*(SAV**(-1.5_r8)))
      end if
    
    end function MaximumReactionVelocity
   
    !-------------------------------------------------------------------------------------
  
    real(r8) function OptimumReactionVelocity(max_reaction_vel, SAV, beta_ratio)
      !
      !  DESCRIPTION:
      !  Calculates optimum reaction velocity in /min
      !
      !  Reaction velocity (i.e. rate of fuel consumption) that would exist if the 
      !  fuel were free of moisture and contained minerals at the same reaction 
      !  concentration as alpha cellulose
      !
      !  From Equation 38 in Rothermel 1972; Fig. 11
      !
      
      ! ARGUMENTS:
      real(r8), intent(in) :: max_reaction_vel ! maximum reaction velocity [/min]
      real(r8), intent(in) :: SAV              ! fuel surface area to volume ratio [/cm]
      real(r8), intent(in) :: beta_ratio       ! ratio of packing ratio to optimum packing ratio [0-1]
      
      ! LOCALS:
      real (r8) :: a, a_beta ! intermediate variables
      
      ! Equations in Table A1 Thonicke et al. 2010
      a = 8.9033_r8*(SAV**(-0.7913_r8))
      a_beta = exp(a*(1.0_r8 - beta_ratio)) 
      
      OptimumReactionVelocity = max_reaction_vel*(beta_ratio**a)*a_beta
      
    end function OptimumReactionVelocity
   
    !-------------------------------------------------------------------------------------
  
    real(r8) function MoistureCoefficient(moisture, MEF)
      !
      !  DESCRIPTION:
      !  Calculates the moisture dampening coefficient for reaction intensity
      !  Based on Equation in table A1 Thonicke et al. 2010. 
      !
      
      ! ARGUMENTS:
      real(r8), intent(in) :: moisture ! fuel moisture [m3/m3]
      real(r8), intent(in) :: MEF      ! fuel moisture of extinction [m3/m3]
      
      ! LOCALS:
      real(r8) :: mw_weight ! relative fuel moisture/fuel moisture of extinction
      
      if (MEF < nearzero) then 
        ! this really should never happen - essentially this means fuel can never burn
        ! but we are putting this here to avoid divide by zeros 
        MoistureCoefficient = 0.0_r8
        return
      end if 
      
      ! average values for litter pools (dead leaves, twigs, small and large branches), plus grass
      mw_weight = moisture/MEF
      
      ! MoistureCoefficient is unitless
      MoistureCoefficient = 1.0_r8 - (2.59_r8*mw_weight) + (5.11_r8*(mw_weight**2.0_r8)) - &
        (3.52_r8*(mw_weight**3.0_r8))
      
      if (MoistureCoefficient < nearzero) MoistureCoefficient = 0.0_r8  
      
    end function MoistureCoefficient
   
    !-------------------------------------------------------------------------------------

    real(r8) function ReactionIntensity(fuel_loading, SAV,  beta_ratio, moisture, MEF)
      !
      !  DESCRIPTION:
      !  Calculates reaction intensity in kJ/m2/min
      ! 
      !  Rate of energy release per unit area within the flaming front
      !
      
      ! USES
      use SFParamsMod, only : SF_val_fuel_energy, SF_val_miner_damp
      
      ! ARGUMENTS:
      real(r8), intent(in) :: fuel_loading ! net fuel loading [kg/m2]
      real(r8), intent(in) :: SAV          ! fuel surface area to volume ratio [/cm]
      real(r8), intent(in) :: beta_ratio   ! ratio of packing ratio to optimum packing ratio [0-1]
      real(r8), intent(in) :: moisture     ! fuel moisture [m3/m3]
      real(r8), intent(in) :: MEF          ! fuel moisture of extinction [m3/m3]
      
      ! LOCALS:
      real(r8) :: max_reaction_vel ! maximum reaction velocity
      real(r8) :: opt_reaction_vel ! optimum reaction velocity
      real(r8) :: moist_coeff      ! moisture dampening coefficient [0-1]
      
      ! calculate maximum reaction velocity [/min]
      max_reaction_vel = MaximumReactionVelocity(SAV)
      
      ! calculate optimum reacion velocity [/min]
      opt_reaction_vel = OptimumReactionVelocity(max_reaction_vel, SAV, beta_ratio)
      
      ! calculate moisture dampening coefficient [0-1]
      moist_coeff = MoistureCoefficient(moisture, MEF)
      
      ReactionIntensity = opt_reaction_vel*fuel_loading*SF_val_fuel_energy*              &
        moist_coeff*SF_val_miner_damp

    end function ReactionIntensity
  
    !-------------------------------------------------------------------------------------
    
    real(r8) function HeatofPreignition(fuel_moisture)
      !
      !  DESCRIPTION:
      !  Calculates heat of pre-ignition in kJ/kg
      !
      !  Heat of pre-ignition is the heat required to bring a unit weight of fuel to 
      !  ignition
      !
      !  Equation A4 in Thonicke et al. 2010
      !  Rothermel EQ12 = 250 Btu/lb + 1116 Btu/lb * average_moisture
      !  conversion of Rothermel (1972) EQ12 in BTU/lb to current kJ/kg 
      !
      
      ! ARGUMENTS:
      real(r8), intent(in) :: fuel_moisture ! fuel moisture [m3/m3]
      
      ! CONTANTS:
      real(r8), parameter :: q_dry = 581.0_r8 ! heat of pre-ignition of dry fuels [kJ/kg]
      
      HeatofPreignition = q_dry + 2594.0_r8*fuel_moisture

    end function HeatofPreignition

    !-------------------------------------------------------------------------------------
   
    real(r8) function EffectiveHeatingNumber(SAV)
      !
      !  DESCRIPTION:
      !  Calculates effective heating number [unitless]
      !
      !  Proportion of a fuel particle that is heated to ignition temperature at the time
      !  flaming combustion starts
      !
      !  Equation A3 in Thonicke et al. 2010
      !

      ! ARGUMENTS:
      real(r8), intent(in) :: SAV ! fuel surface area to volume ratio [/cm]
      
      if (SAV < nearzero) then 
        EffectiveHeatingNumber = 0.0_r8
      else
        EffectiveHeatingNumber = exp(-4.528_r8/SAV)
      end if
        
    end function EffectiveHeatingNumber

    !-------------------------------------------------------------------------------------
    
    real(r8) function WindFactor(wind_speed, beta_ratio, SAV)
      !
      !  DESCRIPTION:
      !  Calculates wind factor for the rate of spread equation [unitless]
      ! 
      !  Accounts for effect of wind speed increasing ROS
      !

      ! ARGUMENTS:
      real(r8), intent(in) :: wind_speed ! wind speed [m/min]
      real(r8), intent(in) :: beta_ratio ! relative packing ratio [unitless]
      real(r8), intent(in) :: SAV        ! fuel surface area to volume ratio [/cm]
      
      ! LOCALS:
      real(r8) :: b, c, e ! temporary variables
    
      ! Equation A7 in Thonicke et al. 2010 per eqn 49 from Rothermel 1972
      b = 0.15988_r8*(SAV**0.54_r8)
      
      ! Equation A8 in Thonicke et al. 2010 per eqn 48 from Rothermel 1972 
      c = 7.47_r8*(exp(-0.8711_r8*(SAV**0.55_r8)))
      
      ! Equation A9 in Thonicke et al. 2010 (appears to have typo, using coefficient Eq. 50 Rothermel 1972)
      e = 0.715_r8*(exp(-0.01094_r8*SAV))

      ! Equation A5 in Thonicke et al. 2010
      ! convert wind_speed (wind at elev relevant to fire) from m/min to ft/min for Rothermel ROS Eq.
      WindFactor = c*((3.281_r8*wind_speed)**b)*(beta_ratio**(-e))

    end function WindFactor
    
    !-------------------------------------------------------------------------------------
    
    real(r8) function PropagatingFlux(beta, SAV)
      !
      !  DESCRIPTION:
      !  Calculates propagating flux ratio [unitless]
      ! 
      !  Proportion of reaction intensity that heats adjacent fuel particles to ignition
      ! 
      !  Equation A2 in Thonicke et al. 2010 and Eq. 42 Rothermel 1972
      !

      ! ARGUMENTS:
      real(r8), intent(in) :: beta ! packing ratio [unitless]
      real(r8), intent(in) :: SAV  ! fuel surface area to volume ratio [/cm]
    
      PropagatingFlux = (exp((0.792_r8 + 3.7597_r8*(SAV**0.5_r8))*(beta + 0.1_r8)))/     &
        (192.0_r8 + 7.9095_r8*SAV)

    end function PropagatingFlux
    
    !-------------------------------------------------------------------------------------
    
    real(r8) function ForwardRateOfSpread(bulk_density, eps, q_ig, i_r, xi, phi_wind)
      !
      !  DESCRIPTION:
      !  Calculates forward rate of spread [m/min]
      !  
      !  Flaming front of a surface fire
      !
      !  Equation 9. Thonicke et al. 2010
      !

      ! ARGUMENTS:
      real(r8), intent(in) :: bulk_density ! fulk bulk density [kg/m3]
      real(r8), intent(in) :: eps          ! effective heating number [unitless]
      real(r8), intent(in) :: q_ig         ! heat of preignition [kJ/kg] 
      real(r8), intent(in) :: i_r          ! reaction intensity [kJ/m2/min]
      real(r8), intent(in) :: xi           ! propagating flux [unitless]     
      real(r8), intent(in) :: phi_wind     ! wind factor [unitless]
    
      if ((bulk_density <= nearzero) .or. (eps <= nearzero) .or. (q_ig <= nearzero)) then
        ForwardRateOfSpread = 0.0_r8
      else
        ForwardRateOfSpread = (i_r*xi*(1.0_r8 + phi_wind))/(bulk_density*eps*q_ig)
      endif

    end function ForwardRateOfSpread
  
    !-------------------------------------------------------------------------------------
    
    real(r8) function BackwardRateOfSpread(ros_front, wind_speed)
      !
      !  DESCRIPTION:
      !  Calculates backwards rate of spread [m/min]
      !
      !  Equation 10 in Thonicke et al. 2010
      !  backward ROS from Can FBP System (1992)
      !  backward ROS wind not changed by vegetation 
      !

      ! ARGUMENTS:
      real(r8), intent(in) :: ros_front  ! forward rate of spread [m/min]
      real(r8), intent(in) :: wind_speed ! wind speed [m/min]

      BackwardRateOfSpread = ros_front*exp(-0.012_r8*wind_speed)
 
    end function BackwardRateOfSpread

    !-------------------------------------------------------------------------------------
    
    real(r8) function FireDuration(FDI)
      !
      !  DESCRIPTION:
      !  Calculates fire duration [min]
      !
      !  Equation 14 in Thonicke et al. 2010
      !
      use SFParamsMod, only : SF_val_max_durat, SF_val_durat_slope

      ! ARGUMENTS:
      real(r8), intent(in) :: FDI  ! fire danger index [0-1]

      FireDuration = (SF_val_max_durat + 1.0_r8)/(1.0_r8 + SF_val_max_durat*             &
        exp(SF_val_durat_slope*FDI))

    end function FireDuration

    !-------------------------------------------------------------------------------------
  
    real(r8) function LengthToBreadth(effective_windspeed, tree_fraction)
      !
      !  DESCRIPTION:
      !  Calculates length to breadth ratio of fire ellipse [unitless], used for calculating area burnt 
      !
      !     Canadian Forest Fire Behavior Prediction System Ont.Int.Rep. ST-X-3, 1992
      !     Information Report GLC-X-10, Wotten et al. 2009
      !
      use FatesConstantsMod, only : m_per_km, min_per_hr

      ! ARGUMENTS:
      real(r8), intent(in) :: effective_windspeed ! effective windspeed [m/min]
      real(r8), intent(in) :: tree_fraction       ! tree fraction [0-1]
      
      ! LOCALS:
      real(r8) :: windspeed_km_hr ! effective windspeed, converted to correct units [km/hr]
      
      ! CONSTANTS:
      real(r8), parameter :: lb_threshold = 0.55_r8                ! tree canopy fraction below which to use grassland length-to-breadth eqn
      real(r8), parameter :: m_per_min__to__km_per_hour = 0.06_r8  ! convert wind speed from m/min to km/hr

      windspeed_km_hr = effective_windspeed*m_per_min__to__km_per_hour

      if (windspeed_km_hr < 1.0_r8) then 
        LengthToBreadth = 1.0_r8
      else
        if (tree_fraction > lb_threshold) then 
          LengthToBreadth = 1.0_r8 + 8.729_r8*((1.0_r8 - exp(-0.03_r8*windspeed_km_hr))**2.155_r8)
        else  
          LengthToBreadth = 1.1_r8*(windspeed_km_hr**0.464_r8)
        endif
      endif

    end function LengthToBreadth

    !---------------------------------------------------------------------------------------
    
    real(r8) function FireSize(length_to_breadth, ros_back, ros_forward, fire_duration)
      !
      !  DESCRIPTION:
      !  Calculates fire size [m2]
      !
      !  Eq 14 Arora and Boer JGR 2005 (area of an ellipse)
      !
      use FatesConstantsMod, only : pi_const

      ! ARGUMENTS:
      real(r8), intent(in) :: length_to_breadth ! length to breadth ratio of fire ellipse [unitless]
      real(r8), intent(in) :: ros_back          ! backwards rate of spread [m/min]
      real(r8), intent(in) :: ros_forward       ! forward rate of spread [m/min]
      real(r8), intent(in) :: fire_duration     ! fire duration [min]
      
      ! LOCALS:
      real(r8) :: dist_back    ! distance fire has travelled backwards [m]
      real(r8) :: dist_forward ! distance fire has travelled forward [m]
      real(r8) :: fire_size    ! area of fire [m2]
      
      dist_back = ros_back*fire_duration
      dist_forward = ros_forward*fire_duration
      
      ! Eq 14 Arora and Boer JGR 2005 (area of an ellipse)
      if (length_to_breadth < nearzero) then 
        FireSize = 0.0_r8
      else 
        FireSize = (pi_const/(4.0_r8*length_to_breadth))*((dist_forward + dist_back)**2.0_r8)
      end if
      
    end function FireSize
    
    !---------------------------------------------------------------------------------------
    
    real(r8) function AreaBurnt(fire_size, num_ignitions, FDI)
      !
      !  DESCRIPTION:
      !  Calculates area burnt [m2/km2/day]
      !
      ! daily area burnt = size fires in m2 * num ignitions per day per km2 * prob ignition starts fire
      ! Thonicke 2010 Eq. 1
      !
      ! the denominator in the units of currentSite%NF is total gridcell area, but since we assume that ignitions 
      ! are equally probable across patches, currentSite%NF is equivalently per area of a given patch
      ! thus AreaBurnt has units of m2 burned area per km2 patch area per day
      !
      ! TO DO: Connect here with the Li & Levis GDP fire suppression algorithm. 
      !     Equation 16 in arora and boer model JGR 2005
      !

      ! ARGUMENTS:
      real(r8), intent(in) :: fire_size     ! fire size [m2]
      real(r8), intent(in) :: num_ignitions ! number of ignitions [/km2/day]
      real(r8), intent(in) :: FDI           ! fire danger index [0-1]
      
      AreaBurnt = fire_size*num_ignitions*FDI

<<<<<<< HEAD
  end function AreaBurnt
  
  !---------------------------------------------------------------------------------------
  
  real(r8) function FireIntensity(fuel_consumed, ros)
    !
    !  DESCRIPTION:
    !  Calculates fire intensity [kW/m]
    !  Eq 15 Thonicke et al 2010
    !
=======
    end function AreaBurnt
    
    !---------------------------------------------------------------------------------------
    
    real(r8) function FireIntensity(fuel_consumed, ros)
      !
      !  DESCRIPTION:
      !  Calculates fire intensity [kW/m]
      !  Eq 15 Thonicke et al 2010
>>>>>>> 87a49b09

      use SFParamsMod, only : SF_val_fuel_energy

      ! ARGUMENTS:
      real(r8), intent(in) :: fuel_consumed ! fuel consumed [kg/m2]
      real(r8), intent(in) :: ros           ! rate of spread [m/s]
      
      FireIntensity = SF_val_fuel_energy*fuel_consumed*ros

    end function FireIntensity
  
  !---------------------------------------------------------------------------------------
  
  real(r8) function ScorchHeight(alpha_SH, FI)
    !
    !  DESCRIPTION:
    !  Calculates scortch height [m]
    ! 
    !  Equation 16 in Thonicke et al. 2010 
    !  Van Wagner 1973 Eq. 8; Byram (1959)
    !

    ! ARGUMENTS:
    real(r8), intent(in) :: alpha_SH ! alpha parameter for scorch height equation
    real(r8), intent(in) :: FI       ! fire intensity [kW/m]
    
    ScorchHeight = alpha_SH*(FI**0.667_r8)

  end function ScorchHeight
  
  !---------------------------------------------------------------------------------------
  
  real(r8) function CrownFractionBurnt(SH, height, crown_depth)
    !
    !  DESCRIPTION:
    !  Calculates fraction of the crown burnt of woody plants
    !  Equation 17 in Thonicke et al. 2010
    !

    ! ARGUMENTS:
    real(r8), intent(in) :: SH          ! scorch height [m]
    real(r8), intent(in) :: height      ! plant height [m]
    real(r8), intent(in) :: crown_depth ! crown depth [m]
    
    CrownFractionBurnt = (SH - height + crown_depth)/crown_depth
    CrownFractionBurnt = min(1.0_r8, max(0.0_r8, CrownFractionBurnt))

  end function CrownFractionBurnt
  
  !---------------------------------------------------------------------------------------
  
  real(r8) function CrownFractionBurnt(SH, height, crown_depth)
    !
    !  DESCRIPTION:
    !  Calculates fraction of the crown burnt of woody plants [0-1]
    !  Equation 17 in Thonicke et al. 2010
    !

    ! ARGUMENTS:
    real(r8), intent(in) :: SH          ! scorch height [m]
    real(r8), intent(in) :: height      ! plant height [m]
    real(r8), intent(in) :: crown_depth ! crown depth [m]
    
    CrownFractionBurnt = (SH - height + crown_depth)/crown_depth
    CrownFractionBurnt = min(1.0_r8, max(0.0_r8, CrownFractionBurnt))

  end function CrownFractionBurnt
  
  !---------------------------------------------------------------------------------------
  
  real(r8) function BarkThickness(bark_scalar, dbh)
    !
    !  DESCRIPTION:
    !  Calculates bark thickness [cm]
    !  Equation 21 in Thonicke et al 2010
    !

    ! ARGUMENTS:
    real(r8), intent(in) :: bark_scalar ! bark per dbh [cm/cm]
    real(r8), intent(in) :: dbh         ! diameter at breast height [cm]
    
    BarkThickness = bark_scalar*dbh

  end function BarkThickness
  
  !---------------------------------------------------------------------------------------
    
  real(r8) function CambialMortality(bark_scalar, dbh, tau_l)
    !
    !  DESCRIPTION:
    !  Calculates rate of cambial damage mortality [0-1]
    !  Equation 19 in Thonicke et al. 2010
    !

    ! ARGUMENTS:
    real(r8), intent(in) :: bark_scalar ! cm bark per cm dbh [cm/cm]
    real(r8), intent(in) :: dbh         ! diameter at breast height [cm]
    real(r8), intent(in) :: tau_l       ! residence time of fire [min]
    
    ! LOCALS:
    real(r8) :: bark_thickness ! bark thickness [cm]
    real(r8) :: tau_c          ! critical fire residence time for cambial damage [min]
    real(r8) :: tau_r          ! tau_l/tau_c
    
    bark_thickness = BarkThickness(bark_scalar*dbh)
    
    ! calculate critical residence time
    tau_c = 2.9_r8*bark_thickness**2.0_r8
    tau_r = tau_l/tau_c
  
    if (tau_r >= 2.0_r8) then
      CambialMortality = 1.0_r8 
    else if (tau_r < 2.0_r8 & tau_r > 0.22_r8)
      CambialMortality = (0.563_r8*tau_r) - 0.125_r8
    else 
      CambialMortality = 0.0_r8
    end if
    
  end function CambialMortality
  
  !---------------------------------------------------------------------------------------
  
  real(r8) function CrownFireMortality(crown_kill, fraction_crown_burned)
    !
    !  DESCRIPTION:
    !  Calculates rate of mortality from crown scorching [0-1]
    !  Equation 19 in Thonicke et al. 2010
    !

    ! ARGUMENTS:
    real(r8), intent(in) :: crown_kill            ! cm bark per cm dbh [cm/cm]
    real(r8), intent(in) :: fraction_crown_burned ! fraction of the crown burned [0-1]
    
    CrownFireMortality = crown_kill*fraction_crown_burned**3.0_r8
    
  end function CrownFireMortality
  
  !---------------------------------------------------------------------------------------

  real(r8) function TotalFireMortality(crownfire_mort, cambial_damage_mort)
    !
    !  DESCRIPTION:
    !  Calculates rate of mortality from wildfire [0-1]
    !  Equation 18 in Thonicke et al. 2010
    !

    ! ARGUMENTS:
    real(r8), intent(in) :: crownfire_mort      ! mortality rate from crown scorching [0-1]
    real(r8), intent(in) :: cambial_damage_mort ! mortality rate from cambial damage [0-1]
    
    TotalFireMortality = crownfire_mort + cambial_damage_mort - (crownfire_mort*cambial_damage_mort)
    if (TotalFireMortality > 1.0_r8) TotalFireMortality = 1.0_r8
    if (TotalFireMortality < nearzero) TotalFireMortality = 0.0_r8
    
  end function TotalFireMortality
  
  !---------------------------------------------------------------------------------------
  
end module SFEquationsMod<|MERGE_RESOLUTION|>--- conflicted
+++ resolved
@@ -446,18 +446,6 @@
       
       AreaBurnt = fire_size*num_ignitions*FDI
 
-<<<<<<< HEAD
-  end function AreaBurnt
-  
-  !---------------------------------------------------------------------------------------
-  
-  real(r8) function FireIntensity(fuel_consumed, ros)
-    !
-    !  DESCRIPTION:
-    !  Calculates fire intensity [kW/m]
-    !  Eq 15 Thonicke et al 2010
-    !
-=======
     end function AreaBurnt
     
     !---------------------------------------------------------------------------------------
@@ -467,7 +455,6 @@
       !  DESCRIPTION:
       !  Calculates fire intensity [kW/m]
       !  Eq 15 Thonicke et al 2010
->>>>>>> 87a49b09
 
       use SFParamsMod, only : SF_val_fuel_energy
 
