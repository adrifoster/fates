module PRTAllometricCNPMod

   ! ------------------------------------------------------------------------------------
   !
   ! This module contains all of the specific functions and types for
   ! Plant Allocation and Reactive Transport Extensible Hypotheses (PARTEH)
   !
   ! Carbon-Nitrogen-Phosphorus (CNP) Prioritized Allometric Allocations
   !
   ! Ryan Knox Aug 2018
   !
   ! ------------------------------------------------------------------------------------

  use PRTGenericMod , only  : prt_global_type
  use PRTGenericMod , only  : prt_global
  use PRTGenericMod , only  : prt_vartypes
  use PRTGenericMod , only  : carbon12_element
  use PRTGenericMod , only  : nitrogen_element
  use PRTGenericMod , only  : phosphorus_element
  use PRTGenericMod , only  : max_nleafage
  use PRTGenericMod , only  : l2fr_min
  use PRTGenericMod , only  : leaf_organ
  use PRTGenericMod , only  : fnrt_organ
  use PRTGenericMod , only  : sapw_organ
  use PRTGenericMod , only  : store_organ
  use PRTGenericMod , only  : repro_organ
  use PRTGenericMod , only  : struct_organ
  use PRTGenericMod , only  : num_organ_types
  use PRTGenericMod , only  : prt_cnp_flex_allom_hyp
  use PRTGenericMod , only  : StorageNutrientTarget
  
  use FatesAllometryMod   , only : bleaf
  use FatesAllometryMod   , only : bsap_allom
  use FatesAllometryMod   , only : bfineroot
  use FatesAllometryMod   , only : bstore_allom
  use FatesAllometryMod   , only : bdead_allom
  use FatesAllometryMod   , only : bbgw_allom
  use FatesAllometryMod   , only : bagw_allom
  use FatesAllometryMod   , only : h_allom
  use FatesAllometryMod   , only : CheckIntegratedAllometries

  use FatesGlobals        , only : endrun => fates_endrun
  use FatesGlobals        , only : fates_log
  use shr_log_mod         , only : errMsg => shr_log_errMsg
  use FatesConstantsMod   , only : r8 => fates_r8
  use FatesConstantsMod   , only : i4 => fates_int
  use FatesConstantsMod   , only : calloc_abs_error
  use FatesConstantsMod   , only : rsnbl_math_prec
  use FatesConstantsMod   , only : years_per_day
  use FatesIntegratorsMod , only : RKF45
  use FatesIntegratorsMod , only : Euler
  use FatesConstantsMod   , only : calloc_abs_error
  use FatesConstantsMod   , only : nearzero
  use FatesConstantsMod   , only : itrue
  use FatesConstantsMod   , only : fates_unset_r8
  use FatesConstantsMod   , only : fates_unset_int
  use FatesConstantsMod   , only : sec_per_day
  use PRTParametersMod    , only : prt_params
<<<<<<< HEAD
  use FatesConstantsMod   , only : leaves_on, leaves_off
  use EDParamsMod        , only : p_uptake_mode, n_uptake_mode
=======
  use EDTypesMod          , only : leaves_on,leaves_off,leaves_shedding
  use EDTypesMod        , only : p_uptake_mode
  use EDTypesMod        , only : n_uptake_mode
>>>>>>> b8ad811e
  use FatesConstantsMod , only : prescribed_p_uptake
  use FatesConstantsMod , only : prescribed_n_uptake
  use EDPftvarcon, only : EDPftvarcon_inst
  
  implicit none
  private

  ! -------------------------------------------------------------------------------------
  !
  ! Define the state variables for this specific hypothesis. Give them units and define
  ! the indices that correspond with the generic classifications of PRT variables
  !
  ! -------------------------------------------------------------------------------------

  integer, parameter :: leaf_c_id   = 1       ! leaf carbon index
  integer, parameter :: fnrt_c_id   = 2       ! fine-root carbon index
  integer, parameter :: sapw_c_id   = 3       ! sapwood carbon index
  integer, parameter :: store_c_id  = 4       ! storage carbon index
  integer, parameter :: repro_c_id  = 5       ! reproductive carbon index
  integer, parameter :: struct_c_id = 6       ! structural carbon index

  integer, parameter :: leaf_n_id   = 7
  integer, parameter :: fnrt_n_id   = 8
  integer, parameter :: sapw_n_id   = 9
  integer, parameter :: store_n_id  = 10
  integer, parameter :: repro_n_id  = 11
  integer, parameter :: struct_n_id = 12

  integer, parameter :: leaf_p_id   = 13
  integer, parameter :: fnrt_p_id   = 14
  integer, parameter :: sapw_p_id   = 15
  integer, parameter :: store_p_id  = 16
  integer, parameter :: repro_p_id  = 17
  integer, parameter :: struct_p_id = 18

  ! Total number of state variables
  integer, parameter :: num_vars    = 18
  
  
  ! Global identifiers for the two stoichiometry values
  integer,public, parameter :: stoich_growth_min = 1     ! Flag for stoichiometry associated with
                                                         ! minimum needed for growth
  
  ! This is deprecated until a reasonable hypothesis is in place (RGK)
  integer,public, parameter :: stoich_max = 2            ! Flag for stoichiometry associated with 
                                                         ! maximum for that organ
  
  ! This is the ordered list of organs used in this module
  ! -------------------------------------------------------------------------------------

  integer, parameter                        :: num_organs = 6
  
  ! Converting from local to global organ id
  integer, parameter,dimension(num_organs) :: l2g_organ_list = & 
     [leaf_organ, fnrt_organ, sapw_organ, store_organ, repro_organ, struct_organ]


  
  ! These are local indices associated with organs and quantities
  ! that can be integrated (namely, growth respiration during stature growth
  ! and dbh)
  
  integer, parameter :: leaf_id = 1
  integer, parameter :: fnrt_id = 2
  integer, parameter :: sapw_id = 3
  integer, parameter :: store_id = 4
  integer, parameter :: repro_id = 5
  integer, parameter :: struct_id = 6
  integer, parameter :: dbh_id = 7

  integer, parameter :: num_intgr_vars = 7


  
  ! -------------------------------------------------------------------------------------
  ! Input/Output Boundary Indices (These are public, and therefore
  !       each boundary condition across all modules must
  !       have a unique name !!!!)
  ! They are used in the routine, and also changed in the routine before
  ! being passed back
  ! -------------------------------------------------------------------------------------


  integer, public, parameter :: acnp_bc_inout_id_dbh        = 1  ! Plant DBH
  integer, public, parameter :: acnp_bc_inout_id_resp_excess = 2  ! Respiration of excess storage
  integer, public, parameter :: acnp_bc_inout_id_l2fr       = 3  ! leaf 2 fineroot scalar, this
                                                                 ! is dynamic with CNP
  integer, public, parameter :: acnp_bc_inout_id_netdn    = 4 ! Index for the net daily NH4 input BC
  integer, public, parameter :: acnp_bc_inout_id_netdp    = 5 ! Index for the net daily P input BC
  integer, public, parameter :: acnp_bc_inout_id_cx_int   = 6 ! Index for the EMA log storage ratio max(N,P)/C
  integer, public, parameter :: acnp_bc_inout_id_cx0      = 7 ! Index for the previous step's log storage ratio max(N,P)/C
  integer, public, parameter :: acnp_bc_inout_id_emadcxdt = 8 ! Index for the EMA log storage ratio derivative d max(NP)/C dt
  integer, public, parameter :: num_bc_inout              = 8

  ! -------------------------------------------------------------------------------------
  ! Input only Boundary Indices (These are public)
  ! -------------------------------------------------------------------------------------

  integer, public, parameter :: acnp_bc_in_id_pft      =  1 ! Index for the PFT input BC
  integer, public, parameter :: acnp_bc_in_id_ctrim    =  2 ! Index for the canopy trim function
  integer, public, parameter :: acnp_bc_in_id_lstat    =  3 ! phenology status logical
  integer, public, parameter :: acnp_bc_in_id_netdc    =  4 ! Index for the net daily C input BC
  integer, public, parameter :: acnp_bc_in_id_nc_repro =  5
  integer, public, parameter :: acnp_bc_in_id_pc_repro =  6
  integer, public, parameter :: acnp_bc_in_id_cdamage  =  7 ! Index for the crowndamage input BC
  integer, public, parameter :: acnp_bc_in_id_efleaf   =  8 ! Leaf elongation factor
  integer, public, parameter :: acnp_bc_in_id_effnrt   =  9 ! Fine-root "elongation factor"
  integer, public, parameter :: acnp_bc_in_id_efstem   = 10 ! Stem "elongation factor"
  integer, parameter         :: num_bc_in              = 10

  ! -------------------------------------------------------------------------------------
  ! Output Boundary Indices (These are public)
  ! -------------------------------------------------------------------------------------

  integer, public, parameter :: acnp_bc_out_id_cefflux = 1  ! Daily exudation of C  [kg]
  integer, public, parameter :: acnp_bc_out_id_nefflux = 2  ! Daily exudation of N  [kg]
  integer, public, parameter :: acnp_bc_out_id_pefflux = 3  ! Daily exudation of P  [kg]
  integer, public, parameter :: acnp_bc_out_id_limiter = 4  ! The minimum of the Nutrient ratio over c ratio
  
  integer, parameter         :: num_bc_out             = 4  ! Total number of


  ! Indices for parameters passed to the integrator
  integer,private, parameter :: intgr_parm_ctrim   = 1
  integer,private, parameter :: intgr_parm_pft     = 2
  integer,private, parameter :: intgr_parm_l2fr    = 3
  integer,private, parameter :: intgr_parm_cdamage = 4
  integer,private, parameter :: intgr_parm_efleaf  = 5
  integer,private, parameter :: intgr_parm_effnrt  = 6
  integer,private, parameter :: intgr_parm_efstem  = 7
  integer,private, parameter :: num_intgr_parm     = 7
  
  ! -------------------------------------------------------------------------------------
  ! Define the size of the coorindate vector.  For this hypothesis, there is only
  ! one pool per each species x organ combination, except for leaves (WHICH HAVE AGE)
  ! icd refers to the first index in the leaf array, which is the youngest.  Growth
  ! and allocation only happens in the youngest bin by definition
  ! -------------------------------------------------------------------------------------
  integer, parameter :: icd = 1

  ! These constants define different methods of dealing with excess carbon at
  ! the end of the allocation process, assuming that N or P is limiting growth.
  ! You can either exude (send to soil), retain (grow storage without limit),
  ! or burn (as respiration to the atm).
  integer, parameter :: exude_c_store_overflow = 1
  integer, parameter :: retain_c_store_overflow = 2
  integer, parameter :: burn_c_store_overflow = 3
  integer, parameter :: store_c_overflow = burn_c_store_overflow

  ! These constants define if/how growth is limited by
  ! one of the 3 chemical species, 0 indicates there is some
  ! degree of co limitation
  integer, parameter  :: cnp_limited = 0
  integer, parameter  :: c_limited = 1
  integer, parameter  :: n_limited = 2
  integer, parameter  :: p_limited = 3

  ! Flags to select using the equivalent carbon method of co-limitation,
  ! or to just grow with available carbon and let it fix itself on the
  ! next step
  
  integer, parameter  :: grow_lim_conly = 1  ! Just use C to decide stature on this step
  integer, parameter  :: grow_lim_estNP = 2  ! Estimate equivalent C from N and P
  integer, parameter  :: grow_lim_type = grow_lim_estNP
    
  ! Following growth, if desired, you can prioritize that 
  ! reproductive tissues get balanced CNP
  logical, parameter :: prioritize_repro_nutr_growth = .true.
  
  ! If this parameter is true, then the fine-root l2fr optimization
  ! scheme will remove biomass from roots without restriction if the
  ! l2fr is getting smaller.
  logical, parameter :: use_unrestricted_contraction = .true.

  ! -------------------------------------------------------------------------------------
  ! This is the core type that holds this specific
  ! plant reactive transport (PRT) module
  ! -------------------------------------------------------------------------------------
  type, public, extends(prt_vartypes) :: cnp_allom_prt_vartypes

  contains

     procedure :: DailyPRT     => DailyPRTAllometricCNP
     procedure :: FastPRT      => FastPRTAllometricCNP
     procedure :: GetNutrientTarget => GetNutrientTargetCNP
     
     ! Extended functions specific to Allometric CNP
     procedure :: CNPPrioritizedReplacement
     procedure :: CNPStatureGrowth
     procedure :: EstimateGrowthNC
     procedure :: CNPAdjustFRootTargets
     procedure :: CNPAllocateRemainder
     procedure :: GetDeficit
     procedure :: TrimFineRoot
  end type cnp_allom_prt_vartypes


  ! ------------------------------------------------------------------------------------
  !
  ! This next class is an extention of the base instance that maps state variables
  !      to the outside model.
  !
  ! This is the instance of the mapping table and variable definitions
  ! this is only allocated once per node
  ! ------------------------------------------------------------------------------------

   class(prt_global_type), public, target, allocatable :: prt_global_acnp

   character(len=*), parameter, private :: sourcefile = __FILE__
   logical, parameter :: debug = .false.
   
   public :: InitPRTGlobalAllometricCNP
   

contains


  subroutine InitPRTGlobalAllometricCNP()

     ! ----------------------------------------------------------------------------------
     ! Initialize and populate the general mapping table that
     ! organizes the specific variables in this module to
     ! pre-ordained groups, so they can be used to inform
     ! the rest of the model
     !
     ! This routine is not part of the sp_pool_vartypes class
     ! because it is the same for all plants and we need not
     ! waste memory on it.
     ! -----------------------------------------------------------------------------------

     integer :: nleafage
     integer :: istat
     character(len=255) :: smsg

     allocate(prt_global_acnp, stat=istat, errmsg=smsg)
     if (istat/=0) call endrun(msg='allocate stat/=0:'//trim(smsg)//errMsg(sourcefile, __LINE__))
     allocate(prt_global_acnp%state_descriptor(num_vars), stat=istat, errmsg=smsg)
     if (istat/=0) call endrun(msg='allocate stat/=0:'//trim(smsg)//errMsg(sourcefile, __LINE__))
     
     prt_global_acnp%hyp_name = 'Allometric Flexible C+N+P'

     prt_global_acnp%hyp_id = prt_cnp_flex_allom_hyp

     call prt_global_acnp%ZeroGlobal()

     ! The number of leaf age classes can be determined from the parameter file,
     ! notably the size of the leaf-longevity parameter's second dimension.
     ! This is the same value in FatesInterfaceMod.F90

     nleafage = size(prt_params%leaf_long,dim=2)

     if(nleafage>max_nleafage) then
        write(fates_log(),*) 'The allometric carbon PARTEH hypothesis'
        write(fates_log(),*) 'sets a maximum number of leaf age classes'
        write(fates_log(),*) 'used for scratch space. The model wants'
        write(fates_log(),*) 'exceed that. Simply increase max_nleafage'
        write(fates_log(),*) 'found in parteh/PRTAllometricCarbonMod.F90'
        call endrun(msg=errMsg(sourcefile, __LINE__))
     end if

     call prt_global_acnp%RegisterVarInGlobal(leaf_c_id,'Leaf Carbon','leaf_c',leaf_organ,carbon12_element,nleafage)
     call prt_global_acnp%RegisterVarInGlobal(fnrt_c_id,'Fine Root Carbon','fnrt_c',fnrt_organ,carbon12_element,icd)
     call prt_global_acnp%RegisterVarInGlobal(sapw_c_id,'Sapwood Carbon','sapw_c',sapw_organ,carbon12_element,icd)
     call prt_global_acnp%RegisterVarInGlobal(store_c_id,'Storage Carbon','store_c',store_organ,carbon12_element,icd)
     call prt_global_acnp%RegisterVarInGlobal(struct_c_id,'Structural Carbon','struct_c',struct_organ,carbon12_element,icd)
     call prt_global_acnp%RegisterVarInGlobal(repro_c_id,'Reproductive Carbon','repro_c',repro_organ,carbon12_element,icd)

     call prt_global_acnp%RegisterVarInGlobal(leaf_n_id,'Leaf Nitrogen','leaf_n',leaf_organ,nitrogen_element,nleafage)
     call prt_global_acnp%RegisterVarInGlobal(fnrt_n_id,'Fine Root Nitrogen','fnrt_n',fnrt_organ,nitrogen_element,icd)
     call prt_global_acnp%RegisterVarInGlobal(sapw_n_id,'Sapwood Nitrogen','sapw_n',sapw_organ,nitrogen_element,icd)
     call prt_global_acnp%RegisterVarInGlobal(store_n_id,'Storage Nitrogen','store_n',store_organ,nitrogen_element,icd)
     call prt_global_acnp%RegisterVarInGlobal(struct_n_id,'Structural Nitrogen','struct_n',struct_organ,nitrogen_element,icd)
     call prt_global_acnp%RegisterVarInGlobal(repro_n_id,'Reproductive Nitrogen','repro_n',repro_organ,nitrogen_element,icd)

     call prt_global_acnp%RegisterVarInGlobal(leaf_p_id,'Leaf Phosphorus','leaf_p',leaf_organ,phosphorus_element,nleafage)
     call prt_global_acnp%RegisterVarInGlobal(fnrt_p_id,'Fine Root Phosphorus','fnrt_p',fnrt_organ,phosphorus_element,icd)
     call prt_global_acnp%RegisterVarInGlobal(sapw_p_id,'Sapwood Phosphorus','sapw_p',sapw_organ,phosphorus_element,icd)
     call prt_global_acnp%RegisterVarInGlobal(store_p_id,'Storage Phosphorus','store_p',store_organ,phosphorus_element,icd)
     call prt_global_acnp%RegisterVarInGlobal(struct_p_id,'Structural Phosphorus','struct_p',struct_organ,phosphorus_element,icd)
     call prt_global_acnp%RegisterVarInGlobal(repro_p_id,'Reproductive Phosphorus','repro_p',repro_organ,phosphorus_element,icd)


     ! Set some of the array sizes for input and output boundary conditions
     prt_global_acnp%num_bc_in    = num_bc_in
     prt_global_acnp%num_bc_out   = num_bc_out
     prt_global_acnp%num_bc_inout = num_bc_inout
     prt_global_acnp%num_vars     = num_vars

     ! Have the global generic pointer, point to this hypothesis' object
     prt_global => prt_global_acnp

     return
  end subroutine InitPRTGlobalAllometricCNP


  ! =====================================================================================


  subroutine DailyPRTAllometricCNP(this,phase)

    class(cnp_allom_prt_vartypes) :: this
    integer,intent(in)           :: phase         ! the phase splits the routine into parts
    ! note that phasing is used primarily to
    ! accomodate the damage module. Damage
    ! and nutrient cycling are not yet compatable though
    ! hence, we simply return from any phase but phase 1

    
    ! Pointers to in-out bcs
    real(r8),pointer :: dbh          ! Diameter at breast height [cm]
    real(r8),pointer :: resp_excess   ! Respiration of any un-allocatable C
    real(r8),pointer :: l2fr         ! Leaf to fineroot ratio of target biomass
    
    ! Input only bcs
    integer          :: ipft         ! Plant Functional Type index
    real(r8)         :: c_gain       ! Daily carbon balance for this cohort [kgC]
    real(r8),pointer :: n_gain       ! Daily nitrogen uptake through fine-roots [kgN]
    real(r8),pointer :: p_gain       ! Daily phosphorus uptake through fine-roots [kgN]
    real(r8)         :: canopy_trim  ! The canopy trimming function [0-1]
    integer          :: crown_damage ! which crown damage clas
    real(r8)         :: elongf_leaf  ! Leaf elongation factor [0-1]
    real(r8)         :: elongf_fnrt  ! Fine-root "elongation factor" [0-1]
    real(r8)         :: elongf_stem  ! Stem "elongation factor" [0-1]

    ! Pointers to output bcs
    real(r8),pointer :: c_efflux   ! Total plant efflux of carbon (kgC)
    real(r8),pointer :: n_efflux   ! Total plant efflux of nitrogen (kgN)
    real(r8),pointer :: p_efflux   ! Total plant efflux of phosphorus (kgP)

    ! Allometry targets (kg/plant) and (kg/cm/plant)
    real(r8), dimension(num_organ_types) :: target_c, target_dcdd
    ! Initial states (for accounting) (kg/plant)
    real(r8), dimension(num_organ_types) :: state_c0, state_n0, state_p0
    ! Allometry partial targets
    real(r8) :: agw_c_target,agw_dcdd_target
    real(r8) :: bgw_c_target,bgw_dcdd_target
    real(r8) :: sapw_area
    real(r8) :: store_flux
    integer :: i       ! generic organ loop index
    integer :: i_org   ! organ index
    integer :: i_var   ! variable index

    ! These are daily mass gains, frozen in time, not drawn from, and thus
    ! these are only used for evaluating mass balancing at the end
    real(r8) :: dbh0
    real(r8) :: c_gain0
    real(r8) :: n_gain0
    real(r8) :: p_gain0
    real(r8) :: resp_excess0

    ! Used for mass checking, total mass allocated based
    ! on change in the states, should match gain0's
    real(r8) :: allocated_c
    real(r8) :: allocated_n
    real(r8) :: allocated_p
    real(r8) :: sum_c ! error checking sum


    ! Phasing is only used to accomodate the
    ! damage module. Since this is incompatible with CNP
    ! Ignore all subsequent calls after the first
    if (phase.ne.1) return
    
    
    ! In/out boundary conditions
    resp_excess => this%bc_inout(acnp_bc_inout_id_resp_excess)%rval
    dbh         => this%bc_inout(acnp_bc_inout_id_dbh)%rval
    dbh0        =  dbh
    l2fr        => this%bc_inout(acnp_bc_inout_id_l2fr)%rval
    n_gain      => this%bc_inout(acnp_bc_inout_id_netdn)%rval
    p_gain      => this%bc_inout(acnp_bc_inout_id_netdp)%rval


    ! Assume that there is no other source of excess respiration
    ! so it is safe to zero it. In the third stage we will
    ! decide if this should be updated
    resp_excess  = 0._r8
    resp_excess0 = resp_excess

    
    ! integrator variables

    ! Copy the input only boundary conditions into readable local variables
    ! We don't use pointers, because inputs should be intent in only
    ! Also, we save the initial values of many of these BC's
    ! for checking and resetting if needed
    ! -----------------------------------------------------------------------------------
    c_gain      = this%bc_in(acnp_bc_in_id_netdc)%rval
    canopy_trim = this%bc_in(acnp_bc_in_id_ctrim)%rval
    ipft        = this%bc_in(acnp_bc_in_id_pft)%ival
    crown_damage = this%bc_in(acnp_bc_in_id_cdamage)%ival
    elongf_leaf  = this%bc_in(acnp_bc_in_id_efleaf)%rval
    elongf_fnrt  = this%bc_in(acnp_bc_in_id_effnrt)%rval
    elongf_stem  = this%bc_in(acnp_bc_in_id_efstem)%rval

    ! If either n or p uptake is in prescribed mode
    ! set the gains to something massive. 1 kilo of pure
    ! nutrient should be wayyy more than enough
    if(n_uptake_mode.eq.prescribed_n_uptake) then
       n_gain = 1.e3_r8
    end if
    if(p_uptake_mode.eq.prescribed_p_uptake) then
       p_gain = 1.e3_r8
    end if
    
    n_gain0      = n_gain
    p_gain0      = p_gain
    c_gain0      = c_gain


    ! Calculate Carbon allocation targets
    ! -----------------------------------------------------------------------------------

    ! Set carbon targets based on the plant's current stature
    target_c(:) = fates_unset_r8
    target_dcdd(:) = fates_unset_r8
    call bsap_allom(dbh,ipft,crown_damage,canopy_trim,elongf_stem,sapw_area,target_c(sapw_organ),target_dcdd(sapw_organ))
    call bagw_allom(dbh,ipft,crown_damage,elongf_stem,agw_c_target,agw_dcdd_target)
    call bbgw_allom(dbh,ipft,elongf_stem,bgw_c_target,bgw_dcdd_target)
    call bdead_allom(agw_c_target,bgw_c_target,target_c(sapw_organ),ipft,target_c(struct_organ), &
                     agw_dcdd_target,bgw_dcdd_target,target_dcdd(sapw_organ),target_dcdd(struct_organ))
    call bleaf(dbh,ipft,crown_damage,canopy_trim, elongf_leaf, target_c(leaf_organ), target_dcdd(leaf_organ))
    call bfineroot(dbh,ipft,canopy_trim, l2fr, elongf_fnrt, target_c(fnrt_organ), target_dcdd(fnrt_organ))
    call bstore_allom(dbh,ipft,crown_damage, canopy_trim, target_c(store_organ), target_dcdd(store_organ))
    target_c(repro_organ) = 0._r8
    target_dcdd(repro_organ) = 0._r8

    ! ===================================================================================
    ! Step 1: Evaluate nutrient storage in the plant. Depending on how low
    ! these stores are, we will move proportionally more or less of the daily carbon
    ! gain to increase the target fine-root biomass, fill up to target
    ! and then attempt to get them up to stoichiometry targets.
    ! ===================================================================================

    
    
    ! Remember the original C,N,P states to help with final
    ! evaluation of how much was allocated
    ! -----------------------------------------------------------------------------------

    do i = 1,num_organs
       i_org = l2g_organ_list(i) ! global index from PRTGeneric
       i_var = prt_global%sp_organ_map(i_org,carbon12_element)
       state_c0(i_org)  = this%variables(i_var)%val(1)
       i_var = prt_global%sp_organ_map(i_org,nitrogen_element)
       state_n0(i_org)  = this%variables(i_var)%val(1)
       i_var = prt_global%sp_organ_map(i_org,phosphorus_element)
       state_p0(i_org)  =  this%variables(i_var)%val(1)
    end do
    
    
    ! Output only boundary conditions
    c_efflux    => this%bc_out(acnp_bc_out_id_cefflux)%rval;  c_efflux = 0._r8
    n_efflux    => this%bc_out(acnp_bc_out_id_nefflux)%rval;  n_efflux = 0._r8
    p_efflux    => this%bc_out(acnp_bc_out_id_pefflux)%rval;  p_efflux = 0._r8

    ! ===================================================================================
    ! Step 0.  Transfer all stored nutrient into the daily uptake pool. Also
    !          transfer C storage that is above the target (ie transfer overflow)
    ! ===================================================================================

    ! Put overflow storage into the net daily pool
    store_flux = max(0._r8, this%variables(store_c_id)%val(1) - target_c(store_organ))
    c_gain = c_gain + store_flux
    this%variables(store_c_id)%val(1) = this%variables(store_c_id)%val(1) - store_flux

    n_gain = n_gain + sum(this%variables(store_n_id)%val(:))
    this%variables(store_n_id)%val(:) = 0._r8

    p_gain = p_gain + sum(this%variables(store_p_id)%val(:))
    this%variables(store_p_id)%val(:) = 0._r8
    
    
    ! ===================================================================================
    ! Step 2.  Prioritized allocation to replace tissues from turnover, and/or pay
    ! any un-paid maintenance respiration from storage.
    ! ===================================================================================
    
    call this%CNPPrioritizedReplacement(c_gain, n_gain, p_gain, target_c)
       
    sum_c = 0._r8
    do i = 1,num_organs
       i_org = l2g_organ_list(i)
       i_var = prt_global%sp_organ_map(i_org,carbon12_element)
       sum_c = sum_c+this%variables(i_var)%val(1)
    end do
    if( abs((c_gain0-c_gain) - &
            (sum_c-sum(state_c0(:),dim=1))) >calloc_abs_error ) then
       write(fates_log(),*) 'Carbon not balancing I'
       do i  = 1,num_organs
          i_org = l2g_organ_list(i)
          write(fates_log(),*) 'c: ',this%variables(prt_global%sp_organ_map(i_org,carbon12_element))%val(1)
       end do
       call endrun(msg=errMsg(sourcefile, __LINE__))
    end if
    
    ! ===================================================================================
    ! Step 3. Grow out the stature of the plant by allocating to tissues beyond
    ! current targets. 
    ! Attempts have been made to get all pools and species closest to allometric
    ! targets based on prioritized relative demand and allometry functions.
    ! ===================================================================================

    call this%CNPStatureGrowth(c_gain, n_gain, p_gain, target_c, target_dcdd)

    sum_c = 0._r8
    do i = 1,num_organs
       i_org = l2g_organ_list(i)
       i_var = prt_global%sp_organ_map(i_org,carbon12_element)
       sum_c = sum_c+this%variables(i_var)%val(1)
    end do
    if( abs((c_gain0-c_gain) - &
            (sum_c-sum(state_c0(:),dim=1))) >calloc_abs_error ) then
       write(fates_log(),*) 'Carbon not balancing II'
       do i  = 1,num_organs
          i_org = l2g_organ_list(i)
          write(fates_log(),*) 'c: ',this%variables(prt_global%sp_organ_map(i_org,carbon12_element))%val(1)
       end do
       call endrun(msg=errMsg(sourcefile, __LINE__))
    end if

    ! ===================================================================================
    ! Step 3. 
    ! At this point, at least 1 of the 3 resources have been used up.
    ! Allocate the remaining resources, or as a last resort, efflux them.
    ! ===================================================================================

    call this%CNPAllocateRemainder(c_gain, n_gain, p_gain, &
         c_efflux, n_efflux, p_efflux,target_c,target_dcdd)


    if(n_uptake_mode.ne.prescribed_n_uptake) then
       if( abs(n_gain) > 0.1_r8*calloc_abs_error) then
          write(fates_log(),*) 'Allocation scheme should had used up all mass gain pools'
          write(fates_log(),*) 'Any mass that cannot be allocated should be effluxed'
          write(fates_log(),*) 'n_gain: ',n_gain
          call endrun(msg=errMsg(sourcefile, __LINE__))
       end if
    end if

    if(p_uptake_mode.ne.prescribed_p_uptake) then
       if( abs(p_gain) > 0.01_r8*calloc_abs_error) then
          write(fates_log(),*) 'Allocation scheme should had used up all mass gain pools'
          write(fates_log(),*) 'Any mass that cannot be allocated should be effluxed'
          write(fates_log(),*) 'p_gain: ',p_gain
          call endrun(msg=errMsg(sourcefile, __LINE__))
       end if
    end if
    
    if( abs(c_gain) > calloc_abs_error) then
       write(fates_log(),*) 'Allocation scheme should had used up all mass gain pools'
       write(fates_log(),*) 'Any mass that cannot be allocated should be effluxed'
       write(fates_log(),*) 'c_gain: ',c_gain
       call endrun(msg=errMsg(sourcefile, __LINE__))
    end if

    ! Perform a final tally on what was used (allocated)
    ! Since this is also a check against what was available
    ! we include what is lost through respiration of excess storage
    
    allocated_c = (resp_excess-resp_excess0) + c_efflux
    allocated_n = n_efflux
    allocated_p = p_efflux
    
    ! Update the allocation flux diagnostic arrays for each 3 elements
    do i = 1,num_organs

       i_org = l2g_organ_list(i)

       i_var = prt_global%sp_organ_map(i_org,carbon12_element)
       this%variables(i_var)%net_alloc(1) = &
            this%variables(i_var)%net_alloc(1) + (this%variables(i_var)%val(1) - state_c0(i_org))

       allocated_c = allocated_c + (this%variables(i_var)%val(1) - state_c0(i_org))
       
       i_var = prt_global%sp_organ_map(i_org,nitrogen_element)
       this%variables(i_var)%net_alloc(1) = &
            this%variables(i_var)%net_alloc(1) + (this%variables(i_var)%val(1) - state_n0(i_org))

       allocated_n = allocated_n + (this%variables(i_var)%val(1) - state_n0(i_org))
       
       i_var = prt_global%sp_organ_map(i_org,phosphorus_element)
       this%variables(i_var)%net_alloc(1) = &
            this%variables(i_var)%net_alloc(1) + (this%variables(i_var)%val(1) - state_p0(i_org))

       allocated_p = allocated_p + (this%variables(i_var)%val(1) - state_p0(i_org))
       
    end do
    
    if(debug) then

       ! Error Check: Do a final balance between how much mass
       ! we had to work with, and how much was allocated
       
       if ( abs(allocated_c - (c_gain0-c_gain)) > calloc_abs_error .or. & 
            abs(allocated_n - (n_gain0-n_gain)) > calloc_abs_error .or. &
            abs(allocated_p - (p_gain0-p_gain)) > calloc_abs_error ) then
          write(fates_log(),*) 'CNP allocation scheme did not balance mass.'
          write(fates_log(),*) 'c_gain0: ',c_gain0,' allocated_c: ',allocated_c,resp_excess,resp_excess0,c_efflux
          write(fates_log(),*) 'n_gain0: ',n_gain0,' allocated_n: ',allocated_n
          write(fates_log(),*) 'p_gain0: ',p_gain0,' allocated_p: ',allocated_p

          do i = 1,num_organs
             i_org = l2g_organ_list(i)
             i_var = prt_global%sp_organ_map(i_org,carbon12_element)
             write(fates_log(),*) i_org, this%variables(i_var)%val(1)-state_c0(i_org)
          end do
          call endrun(msg=errMsg(sourcefile, __LINE__))
       end if
    end if

    ! IF this was prescribed, then we dictate the uptake
    ! and pass that back as an output, otherwise
    ! we set the gains to what we started with so that
    ! it can be used again for mass balance checking and diagnostics
    
    if(n_uptake_mode.eq.prescribed_n_uptake) then
       n_gain = n_gain0-n_gain
    else
       n_gain = n_gain0
    end if
    if(p_uptake_mode.eq.prescribed_p_uptake) then
       p_gain = p_gain0-p_gain
    else
       p_gain = p_gain0
    end if



    ! If fine-roots are allocated above their
    ! target (perhaps with some buffer, but perhaps not)
    ! then 
    call this%TrimFineRoot()

    return
  end subroutine DailyPRTAllometricCNP

  
  function SafeLog(val) result(logval)

    ! The log functions used to transform storage ratios
    ! need not be large. Even a ratio of 10 is sending a strong signal to the
    ! root adaptation algorithm to change course pretty strongly. We set
    ! bounds of e3 here to prevent numerical overflows and underflows
    
    real(r8) :: val
    real(r8) :: logval
    real(r8), parameter :: safelog_min = 0.001_r8  !Don't pass anything smaller to a log
    real(r8), parameter :: safelog_max = 1000._r8

    logval = log(max(safelog_min,min(safelog_max,val)))
    
  end function SafeLog

  
  ! =====================================================================================
  
  subroutine CNPAdjustFRootTargets(this, target_c, target_dcdd)

    class(cnp_allom_prt_vartypes) :: this
    real(r8)                      :: target_c(:)
    real(r8)                      :: target_dcdd(:)

    real(r8), pointer :: l2fr           ! leaf to fineroot target biomass scaler
    integer           :: ipft           ! PFT index
    real(r8), pointer :: dbh
    real(r8)          :: canopy_trim
    integer  :: leaf_status
    integer, pointer :: limiter
    real(r8) :: elongf_fnrt
    real(r8) :: store_c_max, store_c_act
    real(r8) :: store_nut_max, store_nut_act
    real(r8) :: l2fr_delta
    real(r8) :: cn_ratio, cp_ratio ! ratio of relative C storage over relative N or P storage
    real(r8) :: dcxdt_ratio        ! log change (derivative) of the maximum of the N/C and P/C storage ratio
    real(r8) :: cx_logratio        ! log Maximum of the C/N and C/P storage ratio
    real(r8), pointer :: cx_int    ! Integration of the cx_logratio 
    real(r8), pointer :: cx0       ! The log of the cx ratio from previous time-step
    real(r8), pointer :: ema_dcxdt ! the EMA of the change in log storage ratio

    real(r8), parameter :: pid_drv_wgt = 1._r8/20._r8   ! n-day smoothing of the derivative
                                                        ! of the process function in the PID controller

    leaf_status = this%bc_in(acnp_bc_in_id_lstat)%ival
    ipft        = this%bc_in(acnp_bc_in_id_pft)%ival
    elongf_fnrt = this%bc_in(acnp_bc_in_id_effnrt)%rval
    l2fr        => this%bc_inout(acnp_bc_inout_id_l2fr)%rval
    dbh         => this%bc_inout(acnp_bc_inout_id_dbh)%rval
    canopy_trim =  this%bc_in(acnp_bc_in_id_ctrim)%rval
    cx_int      => this%bc_inout(acnp_bc_inout_id_cx_int)%rval
    cx0         => this%bc_inout(acnp_bc_inout_id_cx0)%rval
    ema_dcxdt   => this%bc_inout(acnp_bc_inout_id_emadcxdt)%rval
    limiter     => this%bc_out(acnp_bc_out_id_limiter)%ival
    ! Abort if leaves are off
    if(leaf_status.eq.leaves_off) return


    ! Step 1: Determine the process function for the controller.  Generally, this is
    ! some indicator about the relative health of the plant in terms of carbon versus
    ! nutrient.  There are a few ways to cast this function, but right now we are using
    ! the relative amount of Carbon storage (actual/maximum) divided by the relative amount
    ! of nutrient (actual/maximum). We take the natural log of this ratio. And then we take
    ! maximum of the two quotients that use nitrogen and phosphorus.
    ! -----------------------------------------------------------------------------------

    store_c_max = target_c(store_organ)

    store_c_act = max(0.001_r8*store_c_max,this%GetState(store_organ, carbon12_element) + &
         this%bc_in(acnp_bc_in_id_netdc)%rval)

    if(n_uptake_mode.eq.prescribed_n_uptake)then
       cn_ratio = -1._r8
    else

       ! Calculate the relative nitrogen storage fraction,
       ! over the relative carbon storage fraction.

       store_nut_max = this%GetNutrientTarget(nitrogen_element,store_organ,stoich_growth_min)

       store_nut_act = max(0.001_r8*store_nut_max, &
            this%GetState(store_organ, nitrogen_element) + &
            this%bc_inout(acnp_bc_inout_id_netdn)%rval)

       cn_ratio = (store_c_act/store_c_max)/(store_nut_act/store_nut_max)

    end if

    if(p_uptake_mode.eq.prescribed_p_uptake)then
       cp_ratio = -1._r8
    else

       ! Calculate the relative phosphorus storage fraction,
       ! over the relative carbon storage fraction.

       store_nut_max = this%GetNutrientTarget(phosphorus_element,store_organ,stoich_growth_min) 

       store_nut_act = max(0.001_r8*store_nut_max, &
            this%GetState(store_organ, phosphorus_element) + &
            this%bc_inout(acnp_bc_inout_id_netdp)%rval)

       cp_ratio = (store_c_act/store_c_max)/(store_nut_act/store_nut_max)

    end if

    ! Use the limiting nutrient species
    if( (n_uptake_mode.eq.prescribed_n_uptake) .and. &
         (p_uptake_mode.eq.prescribed_p_uptake) )then
       cx_int = 0._r8
       ema_dcxdt = 0._r8
       cx0 = 0.0_r8
       return
    else

       if (n_uptake_mode.eq.prescribed_n_uptake) then
          cx_logratio = SafeLog(cp_ratio)
       elseif (p_uptake_mode.eq.prescribed_p_uptake) then
          cx_logratio = SafeLog(cn_ratio)
       else
          cx_logratio = SafeLog(max(cp_ratio,cn_ratio))
       end if

       ! If cx_logratio has just crossed zero, then
       ! reset the integrator. This will be true if
       ! the sign of the current ratio is different than
       ! the sign of the previous

       cx_int = cx_int + cx_logratio

       ! Reset the integrator if its sign changes
       if( abs(cx_logratio)>nearzero .and. abs(cx0)>nearzero) then
          if( abs(cx_logratio/abs(cx_logratio) - cx0/abs(cx0)) > nearzero ) then
             cx_int = cx_logratio
          end if
       end if

       dcxdt_ratio = cx_logratio-cx0

       ema_dcxdt = pid_drv_wgt*dcxdt_ratio + (1._r8-pid_drv_wgt)*ema_dcxdt

       cx0 = cx_logratio


    end if

    l2fr_delta = prt_params%pid_kp(ipft)*cx_logratio + &
         prt_params%pid_ki(ipft)*cx_int + &
         prt_params%pid_kd(ipft)*ema_dcxdt

    ! Apply the delta, also, avoid generating incredibly small l2fr's,
    ! super small l2frs will occur in plants that perpetually get almost
    ! now carbon gain, such as newly recruited plants in a dark understory

    l2fr = max(l2fr_min, l2fr + l2fr_delta)

    ! Find the updated target fineroot biomass
    call bfineroot(dbh,ipft,canopy_trim, l2fr, elongf_fnrt, target_c(fnrt_organ),target_dcdd(fnrt_organ))

    return
  end subroutine CNPAdjustFRootTargets

  ! =====================================================================================

  subroutine TrimFineRoot(this)
    
    ! The following section allows forceful turnover of fine-roots if a new L2FR is generated
    ! that is lower than the previous l2fr. The maintenance turnover (background) rate
    ! will automatically accomodate a lower l2fr, but if the change is large it will
    ! not keep pace.  Note 1: however, that the algorithm for calculating l2fr will prevent
    ! large drops in l2fr (unless that safegaurd is removed). Note 2: this section may also
    ! generate mass check errors in the main CNPAllocation routine, this is because the "val" is
    ! changing but the net_allocated is not reciprocating, which is expected. 
    
    ! Keep a buffer above the L2FR in the hopes that natural turnover will catch
    ! up.
    class(cnp_allom_prt_vartypes) :: this
       
    real(r8) :: fnrt_flux_c
    real(r8) :: turn_flux_c
    real(r8) :: store_flux_c
    real(r8) :: nc_fnrt
    real(r8) :: pc_fnrt
    real(r8) :: target_fnrt_c
    real(r8),parameter :: nday_buffer = 0._r8
    real(r8),parameter :: fnrt_opt_eff = 0._r8  ! If we want to transfer resources to storage
    
    if(.not.use_unrestricted_contraction)return
    
    associate( ipft         => this%bc_in(acnp_bc_in_id_pft)%ival,  &
         l2fr         => this%bc_inout(acnp_bc_inout_id_l2fr)%rval, &
         dbh          => this%bc_inout(acnp_bc_inout_id_dbh)%rval,  &
         elongf_fnrt  => this%bc_in(acnp_bc_in_id_effnrt)%rval,     &
         canopy_trim  => this%bc_in(acnp_bc_in_id_ctrim)%rval)

      ! Find the updated target fineroot biomass
      call bfineroot(dbh,ipft,canopy_trim, l2fr, elongf_fnrt, target_fnrt_c)

      fnrt_flux_c = max(0._r8,this%variables(fnrt_c_id)%val(1)*(1._r8-nday_buffer*(years_per_day / prt_params%root_long(ipft))) - target_fnrt_c )

      if(fnrt_flux_c>nearzero) then

         turn_flux_c = (1._r8 - fnrt_opt_eff)*fnrt_flux_c
         store_flux_c = fnrt_opt_eff*fnrt_flux_c

         nc_fnrt = this%variables(fnrt_n_id)%val(1)/this%variables(fnrt_c_id)%val(1)
         pc_fnrt = this%variables(fnrt_p_id)%val(1)/this%variables(fnrt_c_id)%val(1)

         this%variables(fnrt_c_id)%val(1)        = this%variables(fnrt_c_id)%val(1) - fnrt_flux_c
         this%variables(fnrt_c_id)%turnover(1)   = this%variables(fnrt_c_id)%turnover(1) + turn_flux_c
         this%variables(fnrt_c_id)%net_alloc(1)  = this%variables(fnrt_c_id)%net_alloc(1) - store_flux_c
         this%variables(store_c_id)%val(1)       = this%variables(store_c_id)%val(1) + store_flux_c
         this%variables(store_c_id)%net_alloc(1) = this%variables(store_c_id)%net_alloc(1) + store_flux_c

         this%variables(fnrt_n_id)%val(1)        = this%variables(fnrt_n_id)%val(1) - fnrt_flux_c * nc_fnrt
         this%variables(fnrt_n_id)%turnover(1)   = this%variables(fnrt_n_id)%turnover(1) + turn_flux_c * nc_fnrt
         this%variables(fnrt_n_id)%net_alloc(1)  = this%variables(fnrt_n_id)%net_alloc(1) - store_flux_c * nc_fnrt
         this%variables(store_n_id)%val(1)       = this%variables(store_n_id)%val(1) + store_flux_c * nc_fnrt
         this%variables(store_n_id)%net_alloc(1) = this%variables(store_n_id)%net_alloc(1) + store_flux_c * nc_fnrt

         this%variables(fnrt_p_id)%val(1)        = this%variables(fnrt_p_id)%val(1) - fnrt_flux_c * pc_fnrt
         this%variables(fnrt_p_id)%turnover(1)   = this%variables(fnrt_p_id)%turnover(1) + turn_flux_c * pc_fnrt
         this%variables(fnrt_p_id)%net_alloc(1)  = this%variables(fnrt_p_id)%net_alloc(1) - store_flux_c * pc_fnrt
         this%variables(store_p_id)%val(1)       = this%variables(store_p_id)%val(1) + store_flux_c * pc_fnrt
         this%variables(store_p_id)%net_alloc(1) = this%variables(store_p_id)%net_alloc(1) + store_flux_c * pc_fnrt

      end if
    end associate
    return
  end subroutine TrimFineRoot
  
  ! =====================================================================================
    
  subroutine CNPPrioritizedReplacement(this,c_gain, n_gain, p_gain, target_c)
    
      
    ! -----------------------------------------------------------------------------------
    ! Alternative allocation hypothesis for the prioritized replacement phase.
    ! This is more similar to the current (04/2020) carbon only hypothesis.
    ! -----------------------------------------------------------------------------------
    
    class(cnp_allom_prt_vartypes) :: this
    real(r8), intent(inout) :: c_gain
    real(r8), intent(inout) :: n_gain
    real(r8), intent(inout) :: p_gain
    real(r8), intent(in)    :: target_c(:)      ! Indexed by global organ (from PRTGenericMod)

    integer  :: n_curpri_org

    integer, dimension(num_organs) :: curpri_org   ! organ ID's of the current priority level
    real(r8), dimension(num_organs) :: deficit_c ! Deficit to get to target from current    [kg]
    real(r8), dimension(num_organs) :: deficit_n ! Deficit to get to target from current    [kg]
    real(r8), dimension(num_organs) :: deficit_p ! Deficit to get to target from current    [kg]
    
    integer  :: i, ii, i_org             ! Loop indices (mostly for organs)
    integer  :: i_var                    ! variable index
    integer  :: i_pri                    ! loop index for priority
    integer  :: ipft                     ! Plant functional type index of this plant
    integer  :: leaf_status              ! Is this plant in a leaf on or off status?
    real(r8) :: canopy_trim              ! trim factor for maximum leaf biomass
    real(r8) :: target_n                 ! Target mass of N for a given organ [kg]
    real(r8) :: target_p                 ! Target mass of P for a given organ [kg]
    real(r8) :: elongf_leaf              ! Leaf elongation factor
    real(r8) :: elongf_fnrt              ! Fine-root "elongation factor"
    real(r8) :: elongf_stem              ! Stem "elongation factor"
    integer  :: priority_code            ! Index for priority level of each organ
    real(r8) :: sum_c_demand             ! Carbon demanded to bring tissues up to allometry (kg)
    real(r8) :: store_below_target       ! The amount of storage that is less than the target (kg)
    real(r8) :: store_target_fraction    ! The fraction of actual storage carbon over the target (kg)
    real(r8) :: store_demand             ! Based on the target fraction, an exponential function defining
                                         ! how much carbon we should try to put back into storage
    real(r8) :: store_c_flux             ! The amount of C we draw from gains to give back to storage (kg)
    real(r8) :: sum_c_flux               ! The flux to bring tissues up to allometry (kg)
    real(r8) :: c_flux                   ! carbon flux into an arbitrary pool (kg)
    integer :: n_max_priority    ! Maximum possible number of priority levels is
                                 ! the total number organs plus 1, which allows
                                 ! each organ to have its own level, and ignore
                                 ! the specialized priority 1
    
    
    leaf_status     = this%bc_in(acnp_bc_in_id_lstat)%ival
    elongf_leaf     = this%bc_in(acnp_bc_in_id_efleaf)%rval
    elongf_fnrt     = this%bc_in(acnp_bc_in_id_effnrt)%rval
    elongf_stem     = this%bc_in(acnp_bc_in_id_efstem)%rval
    ipft            = this%bc_in(acnp_bc_in_id_pft)%ival
    canopy_trim     = this%bc_in(acnp_bc_in_id_ctrim)%rval

    
    n_max_priority = maxval(prt_params%organ_param_id(:))
    if(n_max_priority>10 .or. n_max_priority<0)then
       write(fates_log(),*) 'was unable to interpret prt_params%organ_param_id'
       write(fates_log(),*) 'for cnp allocation, there should be non-zero values <10'
       write(fates_log(),*) 'your values: ',prt_params%organ_param_id(:)
       call endrun(msg=errMsg(sourcefile, __LINE__))
    end if

    ! -----------------------------------------------------------------------------------
    ! Notes on indexes:
    !
    ! i_org: this is the index that matches the global organ indices found in PRTGenericMod
    !
    ! prt_params%alloc_priority is a parameter array that only holds a subset of the
    ! organs.  For instance it does not include reproductive and storage, because those
    ! organs are special.  We can find out the global organ index (ie i_org) from the
    ! parameter array prt_params%organ_id
    !
    ! i and ii are just local indices used to iterate through sub-groups of organs.
    ! for instance, i will generally iterate through the curpri_org, which is an
    ! array of the global organ indices (i_org) for the current subset of organs that
    ! should be allocated at the current priority level
    !
    ! -----------------------------------------------------------------------------------

    
    ! -----------------------------------------------------------------------------------
    ! Preferential transfer of available carbon and nutrients into the highest
    ! priority pools, and maintenance respiration. We will loop through the available
    ! pools, and identify if that pool is part of the highest transfer priority.
    ! If it is, then we track the variable ids associated with that pool for each CNP
    ! species.  It "should" work fine if there are NO priority=1 pools...
    ! -----------------------------------------------------------------------------------

    curpri_org(:) = fates_unset_int    ! reset "current-priority" organ ids
    i = 0
    do ii = 1, size(prt_params%organ_id,1) 

       ! universal organ index from PRTGenericMod
       i_org = prt_params%organ_id(ii)

       ! Don't allow allocation to leaves if they are in an "off" status.
       ! Also, dont allocate to replace turnover if this is not evergreen
       ! (this prevents accidental re-flushing on the day they drop)
       if( ( any(leaf_status == [leaves_off,leaves_shedding]) .or. &
             (prt_params%evergreen(ipft) /= itrue) ) &
            .and. (i_org == leaf_organ)) cycle

       ! The priority code associated with this organ
       priority_code = int(prt_params%alloc_priority(ipft, ii))

       ! 1 is the highest priority code possible
       if( priority_code == 1 ) then
          i = i + 1
          curpri_org(i) = i_org
          deficit_c(i)  = max(0._r8,this%GetDeficit(carbon12_element,i_org,target_c(i_org)))
       end if

    end do

      
    ! Number of pools in the current priority level
    n_curpri_org = i

    ! -----------------------------------------------------------------------------------
    ! The high-priority pools, and their associated variable
    ! indices have been identified.
    !
    ! Let us now calculate the fluxes into these priority pools
    ! The first step is to replace just their maintenance turnover
    ! -----------------------------------------------------------------------------------

    sum_c_demand = 0._r8
    do i = 1,n_curpri_org
       i_org = curpri_org(i)
       i_var       = prt_global%sp_organ_map(i_org,carbon12_element)
       sum_c_demand = sum_c_demand + prt_params%leaf_stor_priority(ipft) * &
            sum(this%variables(i_var)%turnover(:))
    end do

    sum_c_flux = max(0._r8,min(sum_c_demand,this%variables(store_c_id)%val(1)+c_gain))
    
    if (sum_c_flux> nearzero ) then
       
       ! We pay this even if we don't have the carbon
       ! Just don't pay so much carbon that storage+carbon_balance can't pay for it
       
       do i = 1,n_curpri_org

          i_org = curpri_org(i)
          i_var = prt_global%sp_organ_map(i_org,carbon12_element)

          c_flux = sum_c_flux*(prt_params%leaf_stor_priority(ipft) * &
               sum(this%variables(i_var)%turnover(:))/sum_c_demand)
          
          ! Add carbon to the pool
          this%variables(i_var)%val(1) = this%variables(i_var)%val(1) + c_flux
          
          ! Remove from daily  carbon gain
          c_gain = c_gain - c_flux

       end do
    end if

    ! Determine nutrient demand and make tansfers
    do i = 1, n_curpri_org
       
       i_org = curpri_org(i)
       
       ! Update the nitrogen deficits
       ! Note that the nitrogen target is tied to the stoichiometry of the growing pool only (pos = 1)

       target_n = this%GetNutrientTarget(nitrogen_element,i_org,stoich_growth_min)
       deficit_n(i) = max(0.0_r8, target_n - this%GetState(i_org, nitrogen_element,1))
       
       ! Update the phosphorus deficits (which are based off of carbon actual..)
       ! Note that the phsophorus target is tied to the stoichiometry of thegrowing pool only (also)
       target_p = this%GetNutrientTarget(phosphorus_element,i_org,stoich_growth_min)
       deficit_p(i) = max(0.0_r8, target_p - this%GetState(i_org, phosphorus_element,1))

    end do
    
    ! Allocate nutrients at this priority level
    ! Nitrogen
    call ProportionalNutrAllocation(this,deficit_n(1:n_curpri_org), &
         n_gain, nitrogen_element, curpri_org(1:n_curpri_org))
    
    ! Phosphorus
    call ProportionalNutrAllocation(this,deficit_p(1:n_curpri_org), &
         p_gain, phosphorus_element, curpri_org(1:n_curpri_org))
    
    ! -----------------------------------------------------------------------------------
    ! IV. if carbon balance is negative, re-coup the losses from storage
    !       if it is positive, give some love to storage carbon
    ! -----------------------------------------------------------------------------------
    
    if( c_gain < 0.0_r8 ) then

       ! Storage will have to pay for any negative gains
       store_c_flux           = -c_gain
       c_gain                 = c_gain                + store_c_flux

       this%variables(store_c_id)%val(1) = this%variables(store_c_id)%val(1) - store_c_flux
       
    else

       ! This is just a cap, don't fill up more than is needed (shouldn't even apply)
       store_below_target     = max(target_c(store_organ) - this%variables(store_c_id)%val(1),0._r8)
       
       ! This is the desired need for carbon
       store_target_fraction  = max(this%variables(store_c_id)%val(1)/target_c(store_organ),0._r8)
       store_demand           = max(c_gain*(exp(-1.*store_target_fraction**4._r8) - exp( -1.0_r8 )),0._r8)

       ! The flux is the (positive) minimum of all three
       store_c_flux           = min(store_below_target,store_demand)
       
       c_gain                 = c_gain  - store_c_flux

       this%variables(store_c_id)%val(1) = this%variables(store_c_id)%val(1) + store_c_flux
   
   end if
   
    
    ! -----------------------------------------------------------------------------------
    !  If carbon is still available, allocate to remaining high
    !        carbon balance is guaranteed to be >=0 beyond this point
    ! -----------------------------------------------------------------------------------

    ! -----------------------------------------------------------------------------------
    ! Bring all pools, in priority order, up to allometric targets if possible
    ! Repeat priority order 1 as well.
    ! -----------------------------------------------------------------------------------
    
    priority_loop: do i_pri = 1, n_max_priority
       
       curpri_org(:) = fates_unset_int    ! "current-priority" organ indices

       i = 0

       ! Storage has a special hard-coded priority level of 2
       if( i_pri == 2 ) then
          curpri_org(1) = store_organ
          i=1
       end if
          
       ! Loop over all organs in the CNP routine, which
       do ii = 1, size(prt_params%organ_id,1) 

          ! universal organ index from PRTGenericMod
          i_org = prt_params%organ_id(ii)
          
          ! The priority code associated with this organ
          
          priority_code = int(prt_params%alloc_priority(ipft,ii))
          
          ! Don't allow allocation to leaves if they are in an "off" status.
          ! (this prevents accidental re-flushing on the day they drop)
          if( any(leaf_status == [leaves_off,leaves_shedding]) .and. &
              (i_org == leaf_organ) ) cycle

          if( priority_code == i_pri ) then
             i = i + 1
             curpri_org(i) = i_org
          end if
       end do

       n_curpri_org  = i

       do i = 1,n_curpri_org
          i_org = curpri_org(i)
          deficit_c(i) = max(0._r8,this%GetDeficit(carbon12_element,i_org,target_c(i_org)))
       end do
          
       ! Bring carbon up to target first, this order is required
       ! because we need to know the resulting carbon concentrations
       ! before  we set the allometric targets for the nutrients

       sum_c_demand = 0._r8
       do i=1,n_curpri_org
          i_org = curpri_org(i)
          sum_c_demand = sum_c_demand + deficit_c(i)
       end do
       
       sum_c_flux = min(c_gain, sum_c_demand)
       
       ! Transfer carbon into pools if there is any
       if (sum_c_flux>nearzero) then
          do i = 1, n_curpri_org
             
             i_org = curpri_org(i)

             c_flux  =  sum_c_flux*deficit_c(i)/sum_c_demand
             
             ! Update the carbon pool
             i_var = prt_global%sp_organ_map(i_org,carbon12_element)
             this%variables(i_var)%val(1) = this%variables(i_var)%val(1) + c_flux
             
             ! Update carbon pools deficit
             deficit_c(i) = max(0._r8,deficit_c(i) - c_flux)
             
             ! Reduce the carbon gain
             c_gain      = c_gain - c_flux
             
          end do
       end if

       ! Determine nutrient demand and make tansfers
       do i = 1, n_curpri_org
          
          i_org = curpri_org(i)

          ! Update the nitrogen deficits
          ! Note that the nitrogen target is tied to the stoichiometry of thegrowing pool only
          target_n = this%GetNutrientTarget(nitrogen_element,i_org,stoich_growth_min)
          deficit_n(i) = max(0.0_r8, target_n - this%GetState(i_org, nitrogen_element,1) )
             
          ! Update the phosphorus deficits (which are based off of carbon actual..)
          ! Note that the phsophorus target is tied to the stoichiometry of thegrowing pool only (also)
          target_p = this%GetNutrientTarget(phosphorus_element,i_org,stoich_growth_min)
          deficit_p(i) = max(0.0_r8, target_p - this%GetState(i_org, phosphorus_element,1) )

       end do
          
       ! Allocate nutrients at this priority level Nitrogen
       call ProportionalNutrAllocation(this,deficit_n(1:n_curpri_org), &
            n_gain, nitrogen_element, curpri_org(1:n_curpri_org))
       
       ! Phosphorus
       call ProportionalNutrAllocation(this,deficit_p(1:n_curpri_org), &
            p_gain, phosphorus_element, curpri_org(1:n_curpri_org))
       

    end do priority_loop


    
    
    return
  end subroutine CNPPrioritizedReplacement

  
  ! =====================================================================================
    
  subroutine CNPStatureGrowth(this,c_gain, n_gain, p_gain, &
                              target_c, target_dcdd)
    
    
    class(cnp_allom_prt_vartypes) :: this
    real(r8), intent(inout) :: c_gain      ! Total daily C gain that remains to be used
    real(r8), intent(inout) :: n_gain      ! Total N available for allocation
                                           ! (new uptake + storage)
    real(r8), intent(inout) :: p_gain      ! Total P available for allocation
                                           ! (new uptake + storage)
    real(r8), intent(in) :: target_c(:)    ! target carbon mass for each organ (before growth)
    real(r8), intent(in) :: target_dcdd(:) ! target carbon mass derivative (wrt dbh) before growth)


    real(r8), pointer :: dbh
    integer           :: ipft
    integer, pointer  :: limiter                 ! Integer flagging which (C,N,P) is limiting
    real(r8)          :: canopy_trim             ! fraction of crown trimmed
    integer           :: crown_damage            ! Damage status level
    real(r8)          :: elongf_leaf             ! Elongation factor (leaves)
    real(r8)          :: elongf_fnrt             ! Elongation factor (fine roots)
    real(r8)          :: elongf_stem             ! Elongation factor (woods)
    real(r8)          :: leaf_status             ! leaves on or off?
    real(r8)          :: l2fr                    ! leaf to fineroot allometry multiplier
    integer  :: i, ii                            ! organ index loops (masked and unmasked)
    integer  :: i_org                            ! global organ index
    real(r8) :: total_dcostdd                    ! Total carbon transferred to all pools for unit growth
    logical  :: step_pass                        ! flag stating if the integration sub-steps passed checks
    real(r8) :: totalC                           ! total carbon sent to integrator (kg)
    real(r8) :: deltaC                           ! trial value for substep change in carbon (kg)
    real(r8) :: cdeficit                         ! carbon deficit from target
    integer  :: ierr                             ! error flag for allometric growth step
    integer  :: nsteps                           ! number of sub-steps
    real(r8) :: avg_nc,avg_pc                    ! Estimated average N/C and P/C ratios of
                                                 ! allocated carbon during stature growth
    real(r8) :: repro_c_frac                     ! Fraction of C allocated to reproduction
                                                 ! at current stature (dbh) [/]
    real(r8) :: sum_c_flux                       ! Sum of the carbon allocated, as reported
                                                 ! by the ODE solver. [kg]
    real(r8) :: c_flux_adj                       ! Adjustment to total carbon flux during stature growth
                                                 ! intended to correct integration error (kg/kg)
    real(r8) :: c_flux                           ! Carbon flux from the gain pool to an organ (kgC)
    real(r8) :: n_flux,p_flux
    real(r8) :: c_gstature                       ! Carbon reserved for stature growth (kg)
    real(r8) :: target_n                         ! Target mass of N for a given organ [kg]
    real(r8) :: target_p                         ! Target mass of P for a given organ [kg]
    real(r8) :: sum_n_demand                     ! Total N deficit to overcome after C stature growth [kg]
    real(r8) :: sum_p_demand                     ! Total P deficit to overcome after C stature growth [kg]
    real(r8), dimension(num_organs) :: deficit_n ! Deficit to get to target from current    [kg]
    real(r8), dimension(num_organs) :: deficit_p ! Deficit to get to target from current    [kg]
    integer,dimension(num_organs) :: mask_organs ! This works with "state_mask", the list
                                                 ! of organs (local ids) in the mask
    integer,dimension(num_organs) :: mask_gorgans ! List of organ global indices in the mask
    integer                       :: n_mask_organs
    
    ! Integrator error checking
    integer  :: i_var
    integer  :: nbins
    real(r8) :: dbh_tp1
    real(r8) :: leafc_tp1
    real(r8) :: fnrtc_tp1
    real(r8) :: sapwc_tp1
    real(r8) :: storec_tp1
    real(r8) :: structc_tp1
    real(r8) :: leaf_c_target_tp1
    real(r8) :: fnrt_c_target_tp1
    real(r8) :: sapw_c_target_tp1
    real(r8) :: agw_c_target_tp1
    real(r8) :: bgw_c_target_tp1
    real(r8) :: struct_c_target_tp1
    real(r8) :: store_c_target_tp1
    real(r8) :: sapw_area
    
    ! Integegrator variables
    ! These are not global because we want a unique instance for each time the routine is called
    ! ----------------------------------------------------------------------------------------
    
    real(r8),dimension(num_intgr_vars) :: state_array      ! Vector of carbon pools passed to integrator
    real(r8),dimension(num_intgr_vars) :: state_array_out  ! Vector of carbon pools passed back from integrator
    logical,dimension(num_intgr_vars)  :: state_mask       ! Mask of active pools during integration
    integer , parameter :: max_substeps = 300            ! Maximum allowable iterations
    real(r8), parameter :: max_trunc_error = 1.0_r8        ! Maximum allowable truncation error
    integer,  parameter :: ODESolve = 2                    ! 1=RKF45,  2=Euler

    real(r8)            :: intgr_params(num_intgr_parm)

    
    real(r8) :: neq_cgain, peq_cgain  ! N and P equivalent c_gain spent on growth
    real(r8) :: cnp_gain              ! used as a check to see efficiency of limited growth
    
    

    leaf_status = this%bc_in(acnp_bc_in_id_lstat)%ival
    elongf_leaf = this%bc_in(acnp_bc_in_id_efleaf)%rval
    elongf_fnrt = this%bc_in(acnp_bc_in_id_effnrt)%rval
    elongf_stem = this%bc_in(acnp_bc_in_id_efstem)%rval
    dbh         => this%bc_inout(acnp_bc_inout_id_dbh)%rval
    ipft        = this%bc_in(acnp_bc_in_id_pft)%ival
    crown_damage = this%bc_in(acnp_bc_in_id_cdamage)%ival
    limiter     => this%bc_out(acnp_bc_out_id_limiter)%ival
    canopy_trim = this%bc_in(acnp_bc_in_id_ctrim)%rval
    l2fr        = this%bc_inout(acnp_bc_inout_id_l2fr)%rval ! This variable is not updated in this
                                                            ! routine, and is therefore not a pointer
    
    if( c_gain <= calloc_abs_error ) then
       limiter = c_limited
       if((n_gain <= 0.1_r8*calloc_abs_error) .or. &
          (p_gain <= 0.02_r8*calloc_abs_error)) limiter = cnp_limited
    else
       if(n_gain <= 0.1_r8*calloc_abs_error) limiter = n_limited
       if(p_gain <= 0.02_r8*calloc_abs_error) limiter = p_limited
    end if

    limiter = 0
    
    ! If any of these resources is essentially tapped out,
    ! then there is no point in performing growth
    ! It also seems impossible that we would be in a leaf-off status
    ! and have enough carbon to grow stature, but its possible that
    ! a plant had a productive last day before the phenology scheme
    ! signaled a drop. If this is the case, we can't grow stature
    ! cause that would force the leaves back on, so just leave.

    if( c_gain <= calloc_abs_error .or. &
        n_gain <= 0.1_r8*calloc_abs_error .or. &
        p_gain <= 0.02_r8*calloc_abs_error .or. &
        any(leaf_status == [leaves_off,leaves_shedding]) ) then
       return
    end if
       
    intgr_params(:)                  = fates_unset_r8
    intgr_params(intgr_parm_ctrim)   = this%bc_in(acnp_bc_in_id_ctrim)%rval
    intgr_params(intgr_parm_pft)     = real(this%bc_in(acnp_bc_in_id_pft)%ival,r8)
    intgr_params(intgr_parm_l2fr)    = this%bc_inout(acnp_bc_inout_id_l2fr)%rval
    intgr_params(intgr_parm_cdamage) = real(this%bc_in(acnp_bc_in_id_cdamage)%ival,r8)
    intgr_params(intgr_parm_efleaf)  = this%bc_in(acnp_bc_in_id_efleaf)%rval
    intgr_params(intgr_parm_effnrt)  = this%bc_in(acnp_bc_in_id_effnrt)%rval
    intgr_params(intgr_parm_efstem)  = this%bc_in(acnp_bc_in_id_efstem)%rval
    state_mask(:) = .false.
    mask_organs(:) = fates_unset_int
    mask_gorgans(:) = fates_unset_int
    
    ! Go through and flag the integrating variables as either pools that
    ! are growing in this iteration, or not.   At this point, if carbon for growth
    ! remains, it means that all pools are up to, or above the target.  If
    ! it is above, that is because of numerical integration errors, or fusion.
    ! In that case, we flag that pool to not be included in stature growth. It will
    ! catch up with the other pools in the next stature growth steps.

    ii = 0
    do i = 1, num_organs

       i_org = l2g_organ_list(i)
       
       cdeficit = this%GetDeficit(carbon12_element,i_org,target_c(i_org))
       
       if ( cdeficit > calloc_abs_error ) then
          ! In this case, we somehow still have carbon to play with,
          ! yet one of the pools is below its current target
          ! gracefully fail
          write(fates_log(),*) 'A carbon pool has reached the stature growth step'
          write(fates_log(),*) 'yet its deficit is too large to integrate '
          write(fates_log(),*) 'organ: ',i_org
          write(fates_log(),*) 'carbon gain: ',c_gain
          write(fates_log(),*) 'leaves status:', leaf_status
          write(fates_log(),*) cdeficit, target_c(i_org)
          call endrun(msg=errMsg(sourcefile, __LINE__))
       elseif( (-cdeficit) > calloc_abs_error ) then
          ! In this case, we are above our target (ie negative deficit (fusion?))
          ! and if so, this pool does not have to grow and will
          ! catch up in the next step
          state_mask(i)            = .false.    ! flag index of state variable
       else
          ! In this case, the pool is close enough to the target
          ! to be flagged for growth
          state_mask(i)            = .true.    ! flag index of state variable

          ! Reproduction is a special case, don't add it to the
          ! list of organs... yet
          if (i_org.ne.repro_organ) then
             ii=ii+1
             mask_organs(ii) = i
             mask_gorgans(ii) = i_org
          end if
          
       end if
    end do

    n_mask_organs = ii

    if(debug) then
       if ( .not.any(state_mask(1:num_organs)) ) then
          write(fates_log(),*) 'No organs seem to have carbon masses that are'
          write(fates_log(),*) 'on allometry. Apparently, all are above allometry'
          write(fates_log(),*) 'which should be impossible. We allow for all but'
          write(fates_log(),*) 'one pool to be above allometry. Structure in woody'
          write(fates_log(),*) 'plants, and roots in grasses are not allowed above target.'
          write(fates_log(),*) 'pft: ',ipft
          write(fates_log(),*) 'dbh: ',dbh
          write(fates_log(),*) 'c targets: ',target_c(:)
          call endrun(msg=errMsg(sourcefile, __LINE__))
       end if
    end if
    
    ! fraction of carbon going towards reproduction. reproductive carbon is
    ! just different from the other pools. It is not based on proportionality,
    ! so its mask is set differently.  We (inefficiently) just included
    ! reproduction in the previous loop, but oh well, we over-write now.
    
    if (dbh <= prt_params%dbh_repro_threshold(ipft)) then
       repro_c_frac = prt_params%seed_alloc(ipft)
    else
       repro_c_frac = prt_params%seed_alloc(ipft) + prt_params%seed_alloc_mature(ipft)
    end if
    
    if(repro_c_frac>nearzero)then
       state_mask(repro_id)            = .true.
       n_mask_organs = n_mask_organs + 1
       mask_organs(n_mask_organs)  = repro_id
       mask_gorgans(n_mask_organs) = repro_organ
    else
       state_mask(repro_id)            = .false.
    end if

    ! Calculate the total CARBON allocation rate per diameter increment
    ! Include the growth respiration costs "total_dcostdd" in that estimate
    ! ALso include the non-respiring cost, which is needed to project reproductive
    ! costs.
    ! --------------------------------------------------------------------------------

    ! First objective is to find the extrapolated proportions of carbon going to
    ! each pool. This has nothing to do with carbon conservation, it is just used
    ! to make a rough prediction of how much nutrient is needed to match carbon
    
    total_dcostdd = 0._r8

    do i = 1, n_mask_organs
       i_org = mask_gorgans(ii)
       total_dcostdd = total_dcostdd + target_dcdd(i_org)
    end do
    
    ! We can either proceed with stature growth by using all of the carbon
    ! available, or we can try to estimate the limitations of N and P
    ! and thereby reduce the amount of C we are willing to use to try
    ! and match what is available in n_gain and p_gain.  Note that the
    ! c-only option does allow limitations to eventually occur, because
    ! it is assumed that in the dynamics call that follows this one, there may
    ! or not be enough N or P to reach the stature growth step at all.

    if(grow_lim_type == grow_lim_conly) then
       c_gstature = c_gain
       limiter = 0
    elseif (grow_lim_type == grow_lim_estNP) then

       call EstimateGrowthNC(this,target_c,target_dcdd,state_mask,avg_nc,avg_pc)

       neq_cgain = n_gain/avg_nc
       peq_cgain = p_gain/avg_pc
       
       if(c_gain<neq_cgain) then

          if(c_gain < peq_cgain) then
             limiter = c_limited
             c_gstature = c_gain
             cnp_gain = c_gain
          else
             limiter = p_limited
             c_gstature = peq_cgain
             cnp_gain = p_gain
          end if
          
       else
          if(neq_cgain < peq_cgain) then
             limiter = n_limited
             c_gstature = neq_cgain
             cnp_gain   = n_gain
          else
             limiter = p_limited
             c_gstature = peq_cgain
             cnp_gain = p_gain
          end if
          
       end if
       
    end if

    
   if_stature_growth: if(c_gstature > nearzero) then

       ! Initialize the adaptive integrator arrays and flags
       ! -----------------------------------------------------------------------------------
       
      if(ODESolve == 2) then
         this%ode_opt_step = c_gstature
      end if
      
      ! If this flag is set to 0, then
      ! we have a successful integration
      ierr             = 1
      nsteps           = 0
      totalC           = c_gstature
      
      ! Fill the state array with element masses for each organ
      do i = 1, num_organs
         i_org = l2g_organ_list(i)
         i_var = prt_global%sp_organ_map(i_org,carbon12_element)
         state_array(i) = this%variables(i_var)%val(1)
      end do
      
      state_mask(dbh_id)       = .true.
      state_array(dbh_id)      = dbh

      do_solve_check: do while( ierr .ne. 0 )
         
         deltaC = min(totalC,this%ode_opt_step)
         if(ODESolve == 1) then
            
            call RKF45(AllomCNPGrowthDeriv,state_array,state_mask,deltaC,totalC, &
                 max_trunc_error,intgr_params,state_array_out,this%ode_opt_step,step_pass)
            
         elseif(ODESolve == 2) then
            
            call Euler(AllomCNPGrowthDeriv,state_array,state_mask, &
                 deltaC,totalC,intgr_params,state_array_out)

            ! Here we check to see if the solution is reasonably
            ! close to allometry, we also have to add up all leaf bins
            ! for this check.
            
            leafc_tp1 = state_array_out(leaf_id)
            i_var     = prt_global%sp_organ_map(leaf_organ,carbon12_element)
            nbins     = prt_global%state_descriptor(i_var)%num_pos
            do i = 2,nbins
               leafc_tp1 = leafc_tp1 + this%variables(i_var)%val(i)
            end do

            call CheckIntegratedAllometries(state_array_out(dbh_id),ipft,crown_damage,canopy_trim,  &
                 elongf_leaf, elongf_fnrt, elongf_stem, l2fr, &
                 leafc_tp1, state_array_out(fnrt_id), state_array_out(sapw_id), &
                 state_array_out(store_id), state_array_out(struct_id), &
                 state_mask(leaf_id), state_mask(fnrt_id), state_mask(sapw_id), &
                 state_mask(store_id),state_mask(struct_id),  max_trunc_error, step_pass)

            if(step_pass)  then
               this%ode_opt_step = deltaC
            else
               this%ode_opt_step = 0.5_r8*deltaC
            end if
            
         else
            write(fates_log(),*) 'An integrator was chosen that DNE'
            write(fates_log(),*) 'ODESolve = ',ODESolve
            call endrun(msg=errMsg(sourcefile, __LINE__))
         end if

         nsteps = nsteps + 1
         
         if(step_pass)  then
            totalC            = totalC - deltaC
            state_array(:)    = state_array_out(:)
         end if
          
         ! TotalC should eventually be whittled down to near-zero
         ! --------------------------------------------------------------------------------
         if_completed_solve:  if( (totalC < calloc_abs_error) )then
            
            ierr           = 0
            
            ! Sum up the total flux predicted by the integrator,
            ! which SHOULD be c_gstature, except
            ! for integration errors.  To make carbon
            ! perfectly preserved, we calculate this bias
            ! and make a linear (proportional) correction to all pools.
            
            sum_c_flux = 0.0_r8
            do ii = 1, n_mask_organs
               i     = mask_organs(ii)
               i_org = mask_gorgans(ii)
               i_var = prt_global%sp_organ_map(i_org,carbon12_element)
               sum_c_flux = sum_c_flux + (state_array(i) - this%variables(i_var)%val(1))
            end do
            
            ! This is a correction factor that forces
            ! mass conservation
            c_flux_adj = c_gstature/sum_c_flux
            
            do ii = 1, n_mask_organs
               
               i     = mask_organs(ii)
               i_org = mask_gorgans(ii)
               i_var = prt_global%sp_organ_map(i_org,carbon12_element)
               
               ! Calculate adjusted flux
               c_flux   = (state_array(i) - this%variables(i_var)%val(1))*c_flux_adj
               
               ! update the carbon pool (in all pools flux goes into the first pool)
               this%variables(i_var)%val(1) = this%variables(i_var)%val(1) + c_flux
               
               ! Remove carbon from the daily gain
               c_gain = c_gain - c_flux
               
            end do
            
            ! Update dbh
            dbh = state_array(dbh_id)       
            
         else

            if_step_exceedance: if (nsteps > max_substeps ) then
               
               write(fates_log(),*) 'CNP Plant Growth Integrator could not find'
               write(fates_log(),*) 'a solution in less than ',max_substeps,' tries'
               write(fates_log(),*) 'Aborting'
               write(fates_log(),*) 'mask: ',state_mask
               write(fates_log(),*) 'smallest deltaC',this%ode_opt_step
               write(fates_log(),*) 'totalC',totalC,c_gain,neq_cgain,peq_cgain
               write(fates_log(),*) 'pft: ',ipft
               write(fates_log(),*) 'trim: ',canopy_trim
               write(fates_log(),*) 'l2fr: ',l2fr
               write(fates_log(),*) 'dbh: ',dbh
               write(fates_log(),*) 'elongf_leaf: ',elongf_leaf
               write(fates_log(),*) 'elongf_fnrt: ',elongf_fnrt
               write(fates_log(),*) 'elongf_stem: ',elongf_stem
               write(fates_log(),*) 'dCleaf_dd: ',target_dcdd(leaf_organ)
               write(fates_log(),*) 'dCfnrt_dd: ',target_dcdd(fnrt_organ)
               write(fates_log(),*) 'dCstore_dd: ',target_dcdd(store_organ)
               write(fates_log(),*) 'dCsapw_dd: ',target_dcdd(sapw_organ)
               write(fates_log(),*) 'dCstruct_dd: ',target_dcdd(struct_organ)
               write(fates_log(),*) 'repro c frac: ',repro_c_frac
               dbh_tp1     = state_array_out(dbh_id)
               leafc_tp1   = state_array_out(leaf_id)
               fnrtc_tp1   = state_array_out(fnrt_id)
               sapwc_tp1   = state_array_out(sapw_id)
               storec_tp1  = state_array_out(store_id)
               structc_tp1 = state_array_out(struct_id)
               
               call bleaf(dbh_tp1,ipft,crown_damage,canopy_trim, elongf_leaf, leaf_c_target_tp1)
               call bfineroot(dbh_tp1,ipft,canopy_trim,l2fr, elongf_fnrt, fnrt_c_target_tp1)
               call bsap_allom(dbh_tp1,ipft,crown_damage,canopy_trim, elongf_stem, sapw_area,sapw_c_target_tp1)
               call bagw_allom(dbh_tp1,ipft,crown_damage, elongf_stem, agw_c_target_tp1)
               call bbgw_allom(dbh_tp1,ipft, elongf_stem, bgw_c_target_tp1)
               call bdead_allom(agw_c_target_tp1,bgw_c_target_tp1, sapw_c_target_tp1, ipft, struct_c_target_tp1)
               call bstore_allom(dbh_tp1,ipft,crown_damage,canopy_trim,store_c_target_tp1)

               write(fates_log(),*) 'leaf_c: ',leafc_tp1, leaf_c_target_tp1,leafc_tp1-leaf_c_target_tp1
               write(fates_log(),*) 'fnrt_c: ',fnrtc_tp1, fnrt_c_target_tp1,fnrtc_tp1- fnrt_c_target_tp1
               write(fates_log(),*) 'sapw_c: ',sapwc_tp1, sapw_c_target_tp1 ,sapwc_tp1- sapw_c_target_tp1
               write(fates_log(),*) 'store_c: ',storec_tp1, store_c_target_tp1,storec_tp1- store_c_target_tp1
               write(fates_log(),*) 'struct_c: ',structc_tp1, struct_c_target_tp1,structc_tp1- struct_c_target_tp1
               call endrun(msg=errMsg(sourcefile, __LINE__))

            end if if_step_exceedance
               
         end if if_completed_solve
         
      end do do_solve_check

      ! Prioritize nutrient transfer to the reproductive pool
      ! Note, that if we do not keep reproductive tissues on stoichiometry, the seed
      ! pool for that pft will be off stoichiometry, and one of C,N or P will limit
      ! recruitment. Per the current model formulation, new recruits are forced to
      ! have their maximum stoichiometry in each organ. The total stoichiometry
      ! of the recruits should match the stoichiometry of the seeds

      if(prioritize_repro_nutr_growth)then

         target_n = this%GetNutrientTarget(nitrogen_element,repro_organ,stoich_growth_min)
         deficit_n(1) = this%GetDeficit(nitrogen_element,repro_organ,target_n)
         n_flux = max(0._r8,min(n_gain,deficit_n(1)))
         
         target_p = this%GetNutrientTarget(phosphorus_element,repro_organ,stoich_growth_min)
         deficit_p(1) = this%GetDeficit(phosphorus_element,repro_organ,target_p)
         p_flux = max(0._r8,min(p_gain,deficit_p(1)))
         
         this%variables(repro_n_id)%val(1) = this%variables(repro_n_id)%val(1) + n_flux
         this%variables(repro_p_id)%val(1) = this%variables(repro_p_id)%val(1) + p_flux

         n_gain = n_gain - n_flux
         p_gain = p_gain - p_flux
         
      end if
      
      ! -----------------------------------------------------------------------------------
      ! Nutrient Fluxes proportionally to each pool (these should be fully actualized)
      ! (this also removes from the gain pools)
      ! -----------------------------------------------------------------------------------

      sum_n_demand = 0._r8   ! For error checking
      sum_p_demand = 0._r8   ! For error checking
      do ii = 1, n_mask_organs

         i     = mask_organs(ii)
         i_org = mask_gorgans(ii)
         
         target_n = this%GetNutrientTarget(nitrogen_element,i_org,stoich_growth_min)
         target_p = this%GetNutrientTarget(phosphorus_element,i_org,stoich_growth_min)

         deficit_n(ii) = this%GetDeficit(nitrogen_element,i_org,target_n)
         sum_n_demand = sum_n_demand+max(0._r8,deficit_n(ii))
         
         deficit_p(ii) = this%GetDeficit(phosphorus_element,i_org,target_p)
         sum_p_demand = sum_p_demand+max(0._r8,deficit_p(ii))
         
      end do

      ! TODO: mask_organs should be a vector of global organs
      
      ! Nitrogen
      call ProportionalNutrAllocation(this,deficit_n(1:n_mask_organs), & 
           n_gain, nitrogen_element,mask_gorgans(1:n_mask_organs))
      
      ! Phosphorus
      call ProportionalNutrAllocation(this,deficit_p(1:n_mask_organs), &
           p_gain, phosphorus_element,mask_gorgans(1:n_mask_organs))

    end if if_stature_growth

    return
  end subroutine CNPStatureGrowth
  
  ! =====================================================================================

  subroutine CNPAllocateRemainder(this, c_gain,n_gain,p_gain, &
                                  c_efflux, n_efflux, p_efflux, &
                                  target_c,target_dcdd)

    class(cnp_allom_prt_vartypes) :: this
    real(r8), intent(inout) :: c_gain
    real(r8), intent(inout) :: n_gain
    real(r8), intent(inout) :: p_gain 
    real(r8), intent(inout) :: c_efflux
    real(r8), intent(inout) :: n_efflux
    real(r8), intent(inout) :: p_efflux
    real(r8)  :: target_c(:)
    real(r8) :: target_dcdd(:)
    
    integer  :: i
    real(r8), dimension(num_organs) :: deficit_n
    real(r8), dimension(num_organs) :: deficit_p
    real(r8) :: target_n
    real(r8) :: target_p
    real(r8) :: store_c_target   ! Target amount of C in storage including "overflow" [kgC]
    real(r8) :: total_c_flux     ! Total C flux from gains into storage and growth R [kgC]
    real(r8), pointer :: dbh
    real(r8), pointer :: resp_excess
    integer           :: ipft
    integer, pointer  :: limiter
    real(r8)          :: canopy_trim
    integer           :: crown_damage
    
    dbh         => this%bc_inout(acnp_bc_inout_id_dbh)%rval
    canopy_trim = this%bc_in(acnp_bc_in_id_ctrim)%rval
    ipft        = this%bc_in(acnp_bc_in_id_pft)%ival
    resp_excess => this%bc_inout(acnp_bc_inout_id_resp_excess)%rval
    limiter     => this%bc_out(acnp_bc_out_id_limiter)%ival
    crown_damage = this%bc_in(acnp_bc_in_id_cdamage)%ival
    
    ! -----------------------------------------------------------------------------------
    ! If nutrients are still available, then we can bump up the values in the pools
    !  towards the OPTIMAL target values.
    ! -----------------------------------------------------------------------------------

    do i = 1, num_organs
       
       ! Update the nitrogen and phosphorus deficits
       target_n = this%GetNutrientTarget(nitrogen_element,l2g_organ_list(i),stoich_growth_min)
       target_p = this%GetNutrientTarget(phosphorus_element,l2g_organ_list(i),stoich_growth_min)

       if(l2g_organ_list(i)==store_organ)then
          target_n = target_n * (1._r8 + prt_params%store_ovrflw_frac(ipft))
          target_p = target_p * (1._r8 + prt_params%store_ovrflw_frac(ipft))
       end if

       deficit_n(i) = max(0._r8,this%GetDeficit(nitrogen_element,l2g_organ_list(i),target_n))
       deficit_p(i) = max(0._r8,this%GetDeficit(phosphorus_element,l2g_organ_list(i),target_p))
          
    end do
    
    ! -----------------------------------------------------------------------------------
    ! Nutrient Fluxes proportionally to each pool (these should be fully actualized)
    ! (this also removes from the gain pools)
    ! -----------------------------------------------------------------------------------
    
    ! Nitrogen
    call ProportionalNutrAllocation(this,deficit_n(1:num_organs), & 
         n_gain, nitrogen_element, l2g_organ_list(1:num_organs))
    
    ! Phosphorus
    call ProportionalNutrAllocation(this,deficit_p(1:num_organs), &
         p_gain, phosphorus_element, l2g_organ_list(1:num_organs))


    ! This routine updates the l2fr (leaf 2 fine-root multiplier) variable
    ! It will also update the target
    call this%CNPAdjustFRootTargets(target_c,target_dcdd)
        
    ! -----------------------------------------------------------------------------------
    ! If carbon is still available, lets cram some into storage overflow
    ! We will do this last, because we wanted the non-overflow storage
    ! value to draw minimum and optimal nutrient fluxes
    ! -----------------------------------------------------------------------------------

    if(c_gain>calloc_abs_error) then

       if(store_c_overflow == retain_c_store_overflow)then
          
          total_c_flux = c_gain
          ! Transfer excess carbon into storage overflow
          this%variables(store_c_id)%val(1) = this%variables(store_c_id)%val(1) + total_c_flux
          c_gain              = c_gain - total_c_flux
          
       elseif(store_c_overflow == burn_c_store_overflow) then

          ! Update carbon based allometric targets
          call bstore_allom(dbh,ipft,crown_damage,canopy_trim, store_c_target)

          ! Allow some overflow
          store_c_target = store_c_target * (1._r8 + prt_params%store_ovrflw_frac(ipft))
          
          total_c_flux = max(0._r8,min(c_gain, store_c_target - this%variables(store_c_id)%val(1) ))
          
          ! Transfer excess carbon INTO storage overflow
          this%variables(store_c_id)%val(1) = this%variables(store_c_id)%val(1) + total_c_flux
          c_gain              = c_gain - total_c_flux

          resp_excess = resp_excess + c_gain
          c_gain      = 0._r8
          
       elseif(store_c_overflow == exude_c_store_overflow)then
                 
          ! Update carbon based allometric targets
          call bstore_allom(dbh,ipft,crown_damage,canopy_trim, store_c_target)
          
          ! Estimate the overflow
          store_c_target = store_c_target * (1._r8 + prt_params%store_ovrflw_frac(ipft))
          
          total_c_flux = max(0.0, min(c_gain, store_c_target - this%variables(store_c_id)%val(1)))
          ! Transfer excess carbon into storage overflow
          this%variables(store_c_id)%val(1) = this%variables(store_c_id)%val(1) + total_c_flux
          c_gain = c_gain - total_c_flux
          
       end if

    end if

    ! If we had some poor numerical precision resulting
    ! in negative gains, use storage to get them back to zero
    ! they should be very very small
    if(c_gain<-nearzero) then
       this%variables(store_c_id)%val(1) = this%variables(store_c_id)%val(1) + c_gain
       c_gain                            = 0
    end if
    if(n_gain<-nearzero) then
       this%variables(store_n_id)%val(1) = this%variables(store_n_id)%val(1) + n_gain
       n_gain                            = 0
    end if
    if(p_gain<-nearzero) then
       this%variables(store_p_id)%val(1) = this%variables(store_p_id)%val(1) + p_gain
       p_gain                            = 0
    end if
    
    

    ! Figure out what to do with excess carbon and nutrients
    ! 1) excude through roots cap at 0 to flush out imprecisions
    ! -----------------------------------------------------------------------------------

    ! If either n or p uptake is in prescribed mode
    ! don't efflux anything, we will use the remainder
    ! n_gain and p_gain to specify the demand as what was used
    ! and what was uptaken
    
    if(n_uptake_mode.eq.prescribed_n_uptake) then
       n_efflux  = 0._r8
    else
       n_efflux = n_gain
       n_gain   = 0._r8
    end if
    
    if(p_uptake_mode.eq.prescribed_p_uptake) then
       p_efflux = 0._r8
    else
       p_efflux = p_gain
       p_gain   = 0._r8
    end if

    c_efflux = c_gain
    c_gain   = 0.0_r8
    
    

    nullify(dbh)

    return
  end subroutine CNPAllocateRemainder

  ! =====================================================================================

  subroutine FastPRTAllometricCNP(this)

    implicit none
    class(cnp_allom_prt_vartypes) :: this     ! this class

    ! This routine does nothing, because
    ! we currently don't have any fast-timestep processes
    ! Think of this as a stub.

    return
  end subroutine FastPRTAllometricCNP

  ! =====================================================================================



  ! =====================================================================================
  
  function GetDeficit(this,element_id,organ_id,target_m) result(deficit_m)

    class(cnp_allom_prt_vartypes) :: this
    integer,intent(in)            :: element_id
    integer,intent(in)            :: organ_id
    real(r8),intent(in)           :: target_m

    integer  :: i_var
    real(r8) :: deficit_m
    
    i_var = prt_global%sp_organ_map(organ_id,element_id)

    if(element_id.eq.carbon12_element) then
       deficit_m = target_m - sum(this%variables(i_var)%val(:),dim=1)
    else
       deficit_m = target_m - this%variables(i_var)%val(1)
    end if
       
    return
  end function GetDeficit
  
  ! =====================================================================================

  function GetNutrientTargetCNP(this,element_id,organ_id,stoich_mode) result(target_m)
    
    class(cnp_allom_prt_vartypes) :: this
    integer, intent(in)           :: element_id
    integer, intent(in)           :: organ_id
    integer, intent(in),optional  :: stoich_mode
    real(r8)                      :: target_m    ! Target amount of nutrient for this organ [kg]
    
    real(r8)         :: target_c
    real(r8),pointer :: dbh
    real(r8)         :: canopy_trim
    real(r8)         :: l2fr
    integer          :: ipft
    integer          :: i_cvar
    integer          :: crown_damage
    real(r8)         :: sapw_area
    real(r8)         :: leaf_c_target,fnrt_c_target
    real(r8)         :: sapw_c_target,agw_c_target
    real(r8)         :: bgw_c_target,struct_c_target
    real(r8)         :: elongf_leaf
    real(r8)         :: elongf_fnrt
    real(r8)         :: elongf_stem
    real(r8)         :: nc_repro,pc_repro


    dbh         => this%bc_inout(acnp_bc_inout_id_dbh)%rval
    canopy_trim = this%bc_in(acnp_bc_in_id_ctrim)%rval
    ipft        = this%bc_in(acnp_bc_in_id_pft)%ival
    elongf_leaf = this%bc_in(acnp_bc_in_id_efleaf)%rval
    elongf_fnrt = this%bc_in(acnp_bc_in_id_effnrt)%rval
    elongf_stem = this%bc_in(acnp_bc_in_id_efstem)%rval
    i_cvar      = prt_global%sp_organ_map(organ_id,carbon12_element)
    l2fr        = this%bc_inout(acnp_bc_inout_id_l2fr)%rval
    nc_repro    = this%bc_in(acnp_bc_in_id_nc_repro)%rval
    pc_repro    = this%bc_in(acnp_bc_in_id_pc_repro)%rval
    crown_damage = this%bc_in(acnp_bc_in_id_cdamage)%ival
    
    ! Storage of nutrients are assumed to have different compartments than
    ! for carbon, and thus their targets are not associated with a tissue
    ! but is more represented as a fraction of the maximum amount of nutrient
    ! that can be bound in non-reproductive tissues
    
    if(organ_id == store_organ) then

       call bleaf(dbh,ipft,crown_damage,canopy_trim, elongf_leaf, leaf_c_target)
       call bfineroot(dbh,ipft,canopy_trim,l2fr, elongf_fnrt, fnrt_c_target)
       call bsap_allom(dbh,ipft,crown_damage,canopy_trim, elongf_stem, sapw_area,sapw_c_target)
       call bagw_allom(dbh,ipft,crown_damage, elongf_stem, agw_c_target)
       call bbgw_allom(dbh,ipft, elongf_stem, bgw_c_target)
       call bdead_allom(agw_c_target,bgw_c_target, sapw_c_target, ipft, struct_c_target)

       ! Target for storage is a fraction of the sum target of all
       ! non-reproductive organs

       if( element_id == nitrogen_element) then
          
          target_m = StorageNutrientTarget(ipft, element_id, &
               leaf_c_target*prt_params%nitr_stoich_p1(ipft,prt_params%organ_param_id(leaf_organ)), &
               fnrt_c_target*prt_params%nitr_stoich_p1(ipft,prt_params%organ_param_id(fnrt_organ)), &
               sapw_c_target*prt_params%nitr_stoich_p1(ipft,prt_params%organ_param_id(sapw_organ)), & 
               struct_c_target*prt_params%nitr_stoich_p1(ipft,prt_params%organ_param_id(struct_organ)))
       else
          
          target_m = StorageNutrientTarget(ipft, element_id, &
               leaf_c_target*prt_params%phos_stoich_p1(ipft,prt_params%organ_param_id(leaf_organ)), &
               fnrt_c_target*prt_params%phos_stoich_p1(ipft,prt_params%organ_param_id(fnrt_organ)), &
               sapw_c_target*prt_params%phos_stoich_p1(ipft,prt_params%organ_param_id(sapw_organ)), & 
               struct_c_target*prt_params%phos_stoich_p1(ipft,prt_params%organ_param_id(struct_organ)))

       end if

       ! This is only called during phase 3, remainder and allows
       ! us to have some overflow to avoid exudation/efflux if possible
       if( stoich_mode == stoich_max ) then
          target_m = target_m*(1._r8 + prt_params%store_ovrflw_frac(ipft))
       end if
       
    elseif(organ_id == repro_organ) then

       target_c = this%variables(i_cvar)%val(1)
       if( element_id == nitrogen_element) then
          target_m = target_c * nc_repro
       else
          target_m = target_c * pc_repro
       end if
       
    else


       if(.not.present(stoich_mode))then
          write(fates_log(),*) 'Must specify if nutrient target is growthmin or max'
          write(fates_log(),*) 'for non-reproductive and non-storage organs'
          call endrun(msg=errMsg(sourcefile, __LINE__))
       end if
       
       ! In all cases, we want the first index because for non-leaves
       ! that is the only index, and for leaves, that is the newly
       ! growing index.
       target_c = this%variables(i_cvar)%val(1)
    
       if( stoich_mode == stoich_growth_min ) then
          if( element_id == nitrogen_element) then
             target_m = target_c * prt_params%nitr_stoich_p1(ipft,prt_params%organ_param_id(organ_id))
          else
             target_m = target_c * prt_params%phos_stoich_p1(ipft,prt_params%organ_param_id(organ_id))
          end if
       elseif( stoich_mode == stoich_max ) then
          !if( element_id == nitrogen_element) then
          !   target_m = target_c * prt_params%nitr_stoich_p2(ipft,prt_params%organ_param_id(organ_id))
          !else
          !   target_m = target_c * prt_params%phos_stoich_p2(ipft,prt_params%organ_param_id(organ_id))
          !end if
          write(fates_log(),*) 'invalid stoichiometry mode specified while getting'
          write(fates_log(),*) 'nutrient targets'
          write(fates_log(),*) 'stoich_mode: ',stoich_mode
          call endrun(msg=errMsg(sourcefile, __LINE__))
       else
          write(fates_log(),*) 'invalid stoichiometry mode specified while getting'
          write(fates_log(),*) 'nutrient targets'
          write(fates_log(),*) 'stoich_mode: ',stoich_mode
          call endrun(msg=errMsg(sourcefile, __LINE__))
       end if
    end if

    nullify(dbh)

    return
  end function GetNutrientTargetCNP


  
  ! =====================================================================================
  
  subroutine ProportionalNutrAllocation(this,deficit_m, gain_m, element_id, list)

    ! -----------------------------------------------------------------------------------
    ! This routine allocates nutrients to a set of organs based on proportional
    ! need.  It is assumed that the input arrays are not sparse, and the fluxes
    ! are based purely off of there deficit from some ideal state.
    ! Note: this may or may not be called inside some preferential organ filter.
    ! -----------------------------------------------------------------------------------

    class(cnp_allom_prt_vartypes) :: this
    real(r8),intent(inout) :: deficit_m(:) ! Nutrient mass deficit of species
                                           ! over set of organs
    integer, intent(in)    :: list(:)      ! List of organ indices from PRTGenericMod
    real(r8),intent(inout) :: gain_m       ! Total nutrient mass gain to
                                           ! work with
    integer,intent(in) :: element_id       ! Element global index

    ! locals
    integer :: num_organs
    integer :: i,i_org
    integer :: i_var
    real(r8) :: flux
    real(r8) :: sum_deficit
    real(r8) :: sum_flux

    num_organs = size(list,dim=1)
       
    sum_deficit = 0._r8
    do i = 1, num_organs
       i_org = list(i)
       sum_deficit = sum_deficit + max(0._r8,deficit_m(i))
    end do
    
    if (sum_deficit>nearzero) then
       
       sum_flux = min(gain_m, sum_deficit)
       
       do i = 1, num_organs
          i_org = list(i)
          
          flux  = sum_flux * max(0._r8,deficit_m(i))/sum_deficit

          i_var = prt_global%sp_organ_map(i_org,element_id)
          this%variables(i_var)%val(1) = this%variables(i_var)%val(1) + flux
          
          deficit_m(i) = deficit_m(i) - flux
          gain_m      = gain_m - flux
          
      end do
      
    end if
    
    if(debug) then
       if(gain_m < -calloc_abs_error) then
          write(fates_log(),*) 'Somehow we have negative nutrient gain'
          write(fates_log(),*) 'during proportional allocation'
          write(fates_log(),*) 'gain: ',gain_m,'element: ',element_id
          call endrun(msg=errMsg(sourcefile, __LINE__))
       end if
    end if
    
    return
  end subroutine ProportionalNutrAllocation

  ! =====================================================================================

  function AllomCNPGrowthDeriv(l_state_array,l_state_mask,cbalance,intgr_params) result(dCdx)

      ! ---------------------------------------------------------------------------------
      ! This function calculates the derivatives for the carbon pools
      ! relative to the amount of carbon balance.
      ! This function is based off of allometry.
      !
      ! Important Note:  While this routine is carbon-only, the total carbon balance
      ! that governs how much each pool is integrated, was likely limited by nutrient
      ! availability.
      !
      ! ---------------------------------------------------------------------------------

      ! Arguments
      real(r8),intent(in), dimension(:) :: l_state_array      ! Vector of carbon pools
                                                        ! dbh,leaf,root,sap,store,dead
      logical,intent(in), dimension(:)  :: l_state_mask ! logical mask of active pools
                                                        ! some may be turned off
      real(r8),intent(in)               :: cbalance     ! The carbon balance of the
                                                        ! partial step (independant var)

      real(r8), intent(in),dimension(:) :: intgr_params  ! Generic Array used to pass
                                                        ! parameters into this function


      ! Return Value
      real(r8),dimension(lbound(l_state_array,dim=1):ubound(l_state_array,dim=1)) :: dCdx

      ! locals
      integer  :: ipft             ! PFT index
      real(r8) :: canopy_trim      ! Canopy trimming function (boundary condition [0-1]
      integer  :: crown_damage     ! Damage class
      real(r8) :: l2fr             ! leaf to fineroot biomass multiplier 
      real(r8) :: leaf_c_target    ! target leaf biomass, dummy var (kgC)
      real(r8) :: fnrt_c_target    ! target fine-root biomass, dummy var (kgC)
      real(r8) :: sapw_c_target    ! target sapwood biomass, dummy var (kgC)
      real(r8) :: agw_c_target     ! target aboveground wood, dummy var (kgC)
      real(r8) :: bgw_c_target     ! target belowground wood, dummy var (kgC)
      real(r8) :: store_c_target   ! target storage, dummy var (kgC)
      real(r8) :: struct_c_target  ! target structural biomas, dummy var (kgC)
      real(r8) :: sapw_area
      real(r8) :: leaf_dcdd_target      ! target leaf biomass derivative wrt d, (kgC/cm)
      real(r8) :: fnrt_dcdd_target      ! target fine-root biomass derivative wrt d, (kgC/cm)
      real(r8) :: sapw_dcdd_target      ! target sapwood biomass derivative wrt d, (kgC/cm)
      real(r8) :: agw_dcdd_target       ! target AG wood biomass derivative wrt d, (kgC/cm)
      real(r8) :: bgw_dcdd_target       ! target BG wood biomass derivative wrt d, (kgC/cm)
      real(r8) :: store_dcdd_target     ! target storage biomass derivative wrt d, (kgC/cm)
      real(r8) :: struct_dcdd_target    ! target structural biomass derivative wrt d, (kgC/cm)
      real(r8) :: repro_fraction        ! fraction of carbon balance directed towards reproduction (kgC/kgC)
      real(r8) :: total_dcostdd         ! carbon cost for non-reproductive pools per unit increment of dbh
      real(r8) :: elongf_leaf           ! Leaf elongation factor (0-1)
      real(r8) :: elongf_fnrt           ! Fine-root "elongation factor" (0-1)
      real(r8) :: elongf_stem           ! Stem "elongation factor" (0-1)


      associate( dbh         => l_state_array(dbh_id),      &
                 leaf_c      => l_state_array(leaf_id),   &
                 fnrt_c      => l_state_array(fnrt_id),   &
                 sapw_c      => l_state_array(sapw_id),   &
                 store_c     => l_state_array(store_id),  &
                 struct_c    => l_state_array(struct_id), &
                 repro_c     => l_state_array(repro_id),  &
                 mask_dbh    => l_state_mask(dbh_id),       &
                 mask_leaf   => l_state_mask(leaf_id),    &
                 mask_fnrt   => l_state_mask(fnrt_id),    &
                 mask_sapw   => l_state_mask(sapw_id),    &
                 mask_store  => l_state_mask(store_id),   &
                 mask_struct => l_state_mask(struct_id),  &
                 mask_repro  => l_state_mask(repro_id) )

        canopy_trim  = intgr_params(intgr_parm_ctrim)
        ipft         = int(intgr_params(intgr_parm_pft))
        l2fr         = intgr_params(intgr_parm_l2fr)
        crown_damage = int(intgr_params(intgr_parm_cdamage))
        elongf_leaf  = intgr_params(intgr_parm_efleaf)
        elongf_fnrt  = intgr_params(intgr_parm_effnrt)
        elongf_stem  = intgr_params(intgr_parm_efstem)

        call bleaf(dbh,ipft,crown_damage,canopy_trim, elongf_leaf, leaf_c_target,leaf_dcdd_target)
        call bfineroot(dbh,ipft,canopy_trim,l2fr, elongf_fnrt, fnrt_c_target,fnrt_dcdd_target)
        call bsap_allom(dbh,ipft,crown_damage,canopy_trim, elongf_stem, sapw_area,sapw_c_target,sapw_dcdd_target)
        call bagw_allom(dbh,ipft,crown_damage, elongf_stem,agw_c_target,agw_dcdd_target)
        call bbgw_allom(dbh,ipft, elongf_stem,bgw_c_target,bgw_dcdd_target)
        call bdead_allom(agw_c_target,bgw_c_target, sapw_c_target, ipft, struct_c_target, &
                         agw_dcdd_target, bgw_dcdd_target, sapw_dcdd_target, struct_dcdd_target)
        call bstore_allom(dbh,ipft,crown_damage,canopy_trim,store_c_target,store_dcdd_target)

        if (mask_repro) then
           ! fraction of carbon going towards reproduction
           if (dbh <= prt_params%dbh_repro_threshold(ipft)) then
              repro_fraction = prt_params%seed_alloc(ipft)
           else
              repro_fraction = prt_params%seed_alloc(ipft) + prt_params%seed_alloc_mature(ipft)
           end if
        else
           repro_fraction = 0._r8
        end if

        total_dcostdd = 0._r8
        if (mask_struct) then
           total_dcostdd = total_dcostdd + struct_dcdd_target
        end if
        if (mask_leaf) then
           total_dcostdd = total_dcostdd + leaf_dcdd_target
        end if
        if (mask_fnrt) then
           total_dcostdd = total_dcostdd + fnrt_dcdd_target
        end if
        if (mask_sapw) then
           total_dcostdd = total_dcostdd + sapw_dcdd_target
        end if
        if (mask_store) then
           total_dcostdd = total_dcostdd + store_dcdd_target
        end if

        dCdx(:) = 0.0_r8

        ! It is possible that with some asymptotic, or hard
        ! capped allometries, that all growth rates reach zero.
        ! In this case, if there is carbon, give it to reproduction

        if(total_dcostdd > nearzero) then

           if (mask_struct) then
              dCdx(struct_id) =                  struct_dcdd_target/total_dcostdd * (1.0_r8 - repro_fraction)
           end if
           if (mask_leaf) then
              dCdx(leaf_id)  =                   leaf_dcdd_target/total_dcostdd * (1.0_r8 - repro_fraction)
           end if
           if (mask_fnrt) then
              dCdx(fnrt_id)  =                   fnrt_dcdd_target/total_dcostdd * (1.0_r8 - repro_fraction)
           end if
           if (mask_sapw) then
              dCdx(sapw_id)  =                   sapw_dcdd_target/total_dcostdd * (1.0_r8 - repro_fraction)
           end if
           if (mask_store) then
              dCdx(store_id) =                   store_dcdd_target/total_dcostdd * (1.0_r8 - repro_fraction)
           end if
           if (mask_repro) then
              dCdx(repro_id)  =                  repro_fraction
           end if

           if( abs(sum(dCdx,dim=1)-1.0_r8)>rsnbl_math_prec ) then
              write(fates_log(),*) 'dCdx should sum to 1'
              write(fates_log(),*) 'dCdx: ',dCdx
              write(fates_log(),*) 'repro fraction: ',repro_fraction
              call endrun(msg=errMsg(sourcefile, __LINE__))
           end if
           
           dCdx(dbh_id)      = (1.0_r8/total_dcostdd)*(1.0_r8 - repro_fraction)
           
        else

           if(repro_fraction<nearzero) then
              write(fates_log(),*) 'A plant has reached a stature where'
              write(fates_log(),*) 'allometry is dictating that no more growth'
              write(fates_log(),*) 'should be occuring in any of its non-reporductive pools'
              write(fates_log(),*) 'However, at this point, the fraction sent to reproduction'
              write(fates_log(),*) 'is also zero, which is a conflict. The plant needs'
              write(fates_log(),*) 'to spend its carbon somewhere no?'
              write(fates_log(),*) 'dbh: ',dbh
              write(fates_log(),*) 'pft: ',ipft
              write(fates_log(),*) 'repro fraction: ',repro_fraction
              call endrun(msg=errMsg(sourcefile, __LINE__))
           end if
              
           dCdx(repro_id) = 1._r8
           
        end if

      end associate

      return
   end function AllomCNPGrowthDeriv

   ! =====================================================================================
   
   
   subroutine EstimateGrowthNC(this,target_c,target_dcdd,state_mask,avg_nc,avg_pc)

     ! This routine predicts the effective nutrient/carbon allocation ratio
     ! for the forthcoming growth step. This helps the growth step predict
     ! which element will be limiting, and reduce the amount of carbon
     ! used to make the step.

     class(cnp_allom_prt_vartypes) :: this
     real(r8)            :: target_c(:)
     real(r8)            :: target_dcdd(:)
     logical             :: state_mask(:)
     real(r8)            :: avg_nc  ! Average N:C ratio
     real(r8)            :: avg_pc  ! Average P:C ratio

     real(r8) :: repro_c_frac
     real(r8) :: total_w      ! Weight (dC/dd) for the ratios
     real(r8) :: store_nc
     real(r8) :: store_pc
     real(r8) :: repro_w,leaf_w,fnrt_w,sapw_w,struct_w,store_w
     
     associate(dbh    => this%bc_inout(acnp_bc_inout_id_dbh)%rval, & 
          ipft        => this%bc_in(acnp_bc_in_id_pft)%ival, &
          nc_repro    => this%bc_in(acnp_bc_in_id_nc_repro)%rval, &
          pc_repro    => this%bc_in(acnp_bc_in_id_pc_repro)%rval)
     
     if(state_mask(repro_id)) then
        if (dbh <= prt_params%dbh_repro_threshold(ipft)) then
           repro_c_frac = prt_params%seed_alloc(ipft)
        else
           repro_c_frac = prt_params%seed_alloc(ipft) + prt_params%seed_alloc_mature(ipft)
        end if
     else
        repro_c_frac = 0._r8
     end if
        
     ! Estimate the total weight
     total_w = 0._r8
     avg_nc = 0._r8
     avg_pc = 0._r8
     
     if(state_mask(leaf_id)) then
        leaf_w = target_dcdd(leaf_organ) * (1._r8 - repro_c_frac)
        total_w = total_w + leaf_w
        avg_nc = avg_nc + leaf_w * prt_params%nitr_stoich_p1(ipft,prt_params%organ_param_id(leaf_organ))
        avg_pc = avg_pc + leaf_w * prt_params%phos_stoich_p1(ipft,prt_params%organ_param_id(leaf_organ))
     end if
     if(state_mask(fnrt_id)) then
        fnrt_w = target_dcdd(fnrt_organ) * (1._r8 - repro_c_frac)
        total_w = total_w + fnrt_w
        avg_nc = avg_nc + fnrt_w * prt_params%nitr_stoich_p1(ipft,prt_params%organ_param_id(fnrt_organ))
        avg_pc = avg_pc + fnrt_w * prt_params%phos_stoich_p1(ipft,prt_params%organ_param_id(fnrt_organ))
     end if
     if(state_mask(sapw_id)) then
        sapw_w = target_dcdd(sapw_organ) * (1._r8 - repro_c_frac)
        total_w = total_w + sapw_w
        avg_nc = avg_nc + sapw_w * prt_params%nitr_stoich_p1(ipft,prt_params%organ_param_id(sapw_organ))
        avg_pc = avg_pc + sapw_w * prt_params%phos_stoich_p1(ipft,prt_params%organ_param_id(sapw_organ))
     end if
     if(state_mask(struct_id)) then
        struct_w = target_dcdd(struct_organ) * (1._r8 - repro_c_frac)
        total_w = total_w + struct_w
        avg_nc = avg_nc + struct_w * prt_params%nitr_stoich_p1(ipft,prt_params%organ_param_id(struct_organ))
        avg_pc = avg_pc + struct_w * prt_params%phos_stoich_p1(ipft,prt_params%organ_param_id(struct_organ))
     end if
     if(state_mask(store_id)) then
        store_w = target_dcdd(store_organ) * (1._r8 - repro_c_frac)
        total_w = total_w + store_w
        store_nc = this%GetNutrientTarget(nitrogen_element,store_organ,stoich_growth_min) / target_c(store_organ)
        store_pc = this%GetNutrientTarget(phosphorus_element,store_organ,stoich_growth_min) / target_c(store_organ)
        avg_nc = avg_nc + store_w * store_nc
        avg_pc = avg_pc + store_w * store_pc
     end if

     if(state_mask(repro_id)) then

        ! repro_w = total*repro_c_frac
        ! repro_w = (total_w + repro_w)*repro_c_frac = total_w*repro_c_frac + repro_w*repro_c_frac
        ! repro_w * (1 - repro_c_frac) = total_w*repro_c_frac
        ! repro_w = total_w * repro_c_frac/(1-repro_c_frac)
        
        repro_w = total_w * repro_c_frac/(1._r8 - repro_c_frac)
        total_w = total_w  + repro_w
        avg_nc = avg_nc + repro_w * nc_repro
        avg_pc = avg_pc + repro_w * pc_repro
     end if

     avg_nc = avg_nc / total_w
     avg_pc = avg_pc / total_w

   end associate
     
   return
 end subroutine EstimateGrowthNC

end module PRTAllometricCNPMod<|MERGE_RESOLUTION|>--- conflicted
+++ resolved
@@ -56,14 +56,10 @@
   use FatesConstantsMod   , only : fates_unset_int
   use FatesConstantsMod   , only : sec_per_day
   use PRTParametersMod    , only : prt_params
-<<<<<<< HEAD
-  use FatesConstantsMod   , only : leaves_on, leaves_off
-  use EDParamsMod        , only : p_uptake_mode, n_uptake_mode
-=======
-  use EDTypesMod          , only : leaves_on,leaves_off,leaves_shedding
+  use FatesConstantsMod   , only : leaves_on,leaves_off
+  use EDTypesMod          , only : leaves_shedding
   use EDTypesMod        , only : p_uptake_mode
   use EDTypesMod        , only : n_uptake_mode
->>>>>>> b8ad811e
   use FatesConstantsMod , only : prescribed_p_uptake
   use FatesConstantsMod , only : prescribed_n_uptake
   use EDPftvarcon, only : EDPftvarcon_inst
