--- conflicted
+++ resolved
@@ -32,12 +32,8 @@
   use FatesAllometryMod  , only : CheckIntegratedAllometries
   use FatesAllometryMod, only : set_root_fraction
   use PRTGenericMod, only : StorageNutrientTarget
-<<<<<<< HEAD
-  
-=======
   use EDTypesMod,          only : init_recruit_trim
   use FatesConstantsMod,   only : ihard_stress_decid, isemi_stress_decid
->>>>>>> 64c50364
   
   !
   ! !PUBLIC TYPES:
