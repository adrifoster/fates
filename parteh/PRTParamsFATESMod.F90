module PRTInitParamsFatesMod

  ! This is a FATES specific module for loading parameters through
  ! the CLM/ELM module system.

<<<<<<< HEAD
  use FatesConstantsMod,        only : r8 => fates_r8
  use FatesConstantsMod,        only : itrue, ifalse
  use FatesConstantsMod,        only : nearzero
  use FatesConstantsMod,        only : years_per_day
  use FatesConstantsMod,        only : init_recruit_trim
  use FatesHLMRuntimeParamsMod, only : hlm_runtime_params_inst
  use PRTParametersMod,         only : prt_params
  use PRTGenericMod,            only : num_organ_types
  use PRTGenericMod,            only : leaf_organ, fnrt_organ, store_organ
  use PRTGenericMod,            only : sapw_organ, struct_organ, repro_organ
  use PRTGenericMod,            only : nitrogen_element, phosphorus_element
  use FatesGlobals,             only : endrun => fates_endrun
  use FatesGlobals,             only : fates_log 
  use shr_log_mod,              only : errMsg => shr_log_errMsg
  use EDPftvarcon,              only : EDPftvarcon_inst
  use PRTGenericMod,            only : prt_cnp_flex_allom_hyp, prt_carbon_allom_hyp
  use FatesAllometryMod,        only : h2d_allom
  use FatesAllometryMod,        only : bagw_allom
  use FatesAllometryMod,        only : bsap_allom
  use FatesAllometryMod,        only : bleaf
  use FatesAllometryMod,        only : bfineroot
  use FatesAllometryMod,        only : bdead_allom
  use FatesAllometryMod,        only : bstore_allom
  use FatesAllometryMod,        only : bbgw_allom
  use PRTGenericMod,            only : StorageNutrientTarget
=======
  use FatesConstantsMod, only : r8 => fates_r8
  use FatesConstantsMod, only : itrue,ifalse
  use FatesConstantsMod, only : nearzero
  use FatesConstantsMod, only : years_per_day
  use FatesConstantsMod, only : init_recruit_trim
  use FatesInterfaceTypesMod, only : hlm_parteh_mode
  use PRTParametersMod,  only : prt_params
  use PRTGenericMod,     only : num_organ_types
  use PRTGenericMod,     only : leaf_organ, fnrt_organ, store_organ
  use PRTGenericMod,     only : sapw_organ, struct_organ, repro_organ
  use PRTGenericMod,     only : nitrogen_element, phosphorus_element
  use FatesGlobals,      only : endrun => fates_endrun
  use FatesGlobals,      only : fates_log 
  use shr_log_mod,       only : errMsg => shr_log_errMsg
  use EDPftvarcon,       only : EDPftvarcon_inst
  use PRTGenericMod,     only : prt_cnp_flex_allom_hyp,prt_carbon_allom_hyp
  use FatesAllometryMod  , only : h_allom
  use FatesAllometryMod  , only : h2d_allom
  use FatesAllometryMod  , only : bagw_allom
  use FatesAllometryMod  , only : bsap_allom
  use FatesAllometryMod  , only : bleaf
  use FatesAllometryMod  , only : bfineroot
  use FatesAllometryMod  , only : bdead_allom
  use FatesAllometryMod  , only : bstore_allom
  use FatesAllometryMod  , only : bbgw_allom
  use FatesAllometryMod  , only : carea_allom
  use FatesAllometryMod  , only : CheckIntegratedAllometries
  use FatesAllometryMod, only : set_root_fraction
  use PRTGenericMod, only : StorageNutrientTarget
  use EDTypesMod,          only : init_recruit_trim
  use FatesConstantsMod,   only : ihard_stress_decid, isemi_stress_decid
>>>>>>> 4c6d6ece
  
  !
  ! !PUBLIC TYPES:
  implicit none
  save
  private

  integer, parameter, public :: lower_bound_pft = 1
  integer, parameter, public :: lower_bound_general = 1

  character(len=*), parameter, private :: sourcefile = &
       __FILE__

  ! !PUBLIC MEMBER FUNCTIONS:
  public :: PRTRegisterParams
  public :: PRTReceiveParams
  public :: PRTCheckParams
  public :: PRTDerivedParams
  public :: NewRecruitTotalStoichiometry
  !-----------------------------------------------------------------------

contains

  !-----------------------------------------------------------------------

  subroutine PRTRegisterParams(fates_params)

    use FatesParametersInterface, only : fates_parameters_type

    implicit none

    class(fates_parameters_type), intent(inout) :: fates_params
    
    call PRTRegisterPFT(fates_params)
    call PRTRegisterPFTOrgans(fates_params)
    call PRTRegisterPFTLeafAge(fates_params)
    call Register_PFT_nvariants(fates_params)
    call PRTRegisterOrgan(fates_params)
    
  end subroutine PRTRegisterParams

  !-----------------------------------------------------------------------
  subroutine PRTReceiveParams(fates_params)

    use FatesParametersInterface, only : fates_parameters_type

    implicit none

    class(fates_parameters_type), intent(inout) :: fates_params

    call PRTReceivePFT(fates_params)
    call PRTReceivePFTOrgans(fates_params)
    call PRTReceivePFTLeafAge(fates_params)
    call Receive_PFT_nvariants(fates_params)
    call PRTReceiveOrgan(fates_params)
    
  end subroutine PRTReceiveParams

  ! =====================================================================================
  
  subroutine PRTRegisterOrgan(fates_params)

    use FatesParametersInterface, only : fates_parameters_type, param_string_length
    use FatesParametersInterface, only : dimension_name_prt_organs, dimension_shape_1d

    implicit none

    class(fates_parameters_type), intent(inout) :: fates_params

    character(len=param_string_length), parameter :: dim_names(1) = (/dimension_name_prt_organs/)
    integer, parameter :: dim_lower_bound(1) = (/ lower_bound_general /)
    character(len=param_string_length) :: name

    name = 'fates_alloc_organ_id'
    call fates_params%RegisterParameter(name=name, dimension_shape=dimension_shape_1d, &
         dimension_names=dim_names, lower_bounds=dim_lower_bound)
    
  end subroutine PRTRegisterOrgan
    
  ! =====================================================================================

  subroutine PRTReceiveOrgan(fates_params)

    ! Make sure to call this after PRTRegisterPFTOrgans
    
    use FatesParametersInterface, only : fates_parameters_type, param_string_length

    implicit none

    class(fates_parameters_type), intent(inout) :: fates_params

    character(len=param_string_length) :: name

    real(r8), allocatable :: tmpreal(:)  ! Temporary variable to hold floats
    
    name = 'fates_alloc_organ_id'
    call fates_params%RetrieveParameterAllocate(name=name, &
         data=tmpreal)
    allocate(prt_params%organ_id(size(tmpreal,dim=1)))
    call ArrayNint(tmpreal,prt_params%organ_id)
    deallocate(tmpreal)
    
  end subroutine PRTReceiveOrgan
  
  ! =====================================================================================
  
  subroutine PRTRegisterPFT(fates_params)

    use FatesParametersInterface, only : fates_parameters_type, param_string_length
    use FatesParametersInterface, only : dimension_name_pft, dimension_shape_1d

    implicit none

    class(fates_parameters_type), intent(inout) :: fates_params

    character(len=param_string_length), parameter :: dim_names(1) = (/dimension_name_pft/)
    integer, parameter :: dim_lower_bound(1) = (/ lower_bound_pft /)
    character(len=param_string_length) :: name


    name = 'fates_phen_stress_decid'
    call fates_params%RegisterParameter(name=name, dimension_shape=dimension_shape_1d, &
         dimension_names=dim_names, lower_bounds=dim_lower_bound)

    name = 'fates_phen_season_decid'
    call fates_params%RegisterParameter(name=name, dimension_shape=dimension_shape_1d, &
         dimension_names=dim_names, lower_bounds=dim_lower_bound)

    name = 'fates_phen_evergreen'
    call fates_params%RegisterParameter(name=name, dimension_shape=dimension_shape_1d, &
         dimension_names=dim_names, lower_bounds=dim_lower_bound)

    name = 'fates_phen_stem_drop_fraction'
    call fates_params%RegisterParameter(name=name, dimension_shape=dimension_shape_1d, &
          dimension_names=dim_names, lower_bounds=dim_lower_bound)

    name = 'fates_phen_fnrt_drop_fraction'
    call fates_params%RegisterParameter(name=name, dimension_shape=dimension_shape_1d, &
          dimension_names=dim_names, lower_bounds=dim_lower_bound)

    name = 'fates_phen_mindaysoff'
    call fates_params%RegisterParameter(name=name, dimension_shape=dimension_shape_1d, &
          dimension_names=dim_names, lower_bounds=dim_lower_bound)

    name = 'fates_phen_drought_threshold'
    call fates_params%RegisterParameter(name=name, dimension_shape=dimension_shape_1d, &
          dimension_names=dim_names, lower_bounds=dim_lower_bound)

    name = 'fates_phen_moist_threshold'
    call fates_params%RegisterParameter(name=name, dimension_shape=dimension_shape_1d, &
          dimension_names=dim_names, lower_bounds=dim_lower_bound)

    name = 'fates_allom_fnrt_prof_a'
    call fates_params%RegisterParameter(name=name, dimension_shape=dimension_shape_1d, &
         dimension_names=dim_names, lower_bounds=dim_lower_bound)

    name = 'fates_allom_fnrt_prof_b'
    call fates_params%RegisterParameter(name=name, dimension_shape=dimension_shape_1d, &
         dimension_names=dim_names, lower_bounds=dim_lower_bound)

    name = 'fates_allom_fnrt_prof_mode'
    call fates_params%RegisterParameter(name=name, dimension_shape=dimension_shape_1d, &
          dimension_names=dim_names, lower_bounds=dim_lower_bound)
    
    name = 'fates_woody'
    call fates_params%RegisterParameter(name=name, dimension_shape=dimension_shape_1d, &
         dimension_names=dim_names, lower_bounds=dim_lower_bound)

    name = 'fates_allom_crown_depth_frac'
    call fates_params%RegisterParameter(name=name, dimension_shape=dimension_shape_1d, &
         dimension_names=dim_names, lower_bounds=dim_lower_bound)
    
    name = 'fates_wood_density'
    call fates_params%RegisterParameter(name=name, dimension_shape=dimension_shape_1d, &
         dimension_names=dim_names, lower_bounds=dim_lower_bound)

    name = 'fates_leaf_slamax'
    call fates_params%RegisterParameter(name=name, dimension_shape=dimension_shape_1d, &
         dimension_names=dim_names, lower_bounds=dim_lower_bound)

    name = 'fates_leaf_slatop'
    call fates_params%RegisterParameter(name=name, dimension_shape=dimension_shape_1d, &
         dimension_names=dim_names, lower_bounds=dim_lower_bound)

    name = 'fates_allom_sai_scaler'
    call fates_params%RegisterParameter(name=name, dimension_shape=dimension_shape_1d, &
         dimension_names=dim_names, lower_bounds=dim_lower_bound)
    
    name = 'fates_recruit_seed_dbh_repro_threshold'
    call fates_params%RegisterParameter(name=name, dimension_shape=dimension_shape_1d, &
         dimension_names=dim_names, lower_bounds=dim_lower_bound)

    name = 'fates_alloc_storage_cushion'
    call fates_params%RegisterParameter(name=name, dimension_shape=dimension_shape_1d, &
         dimension_names=dim_names, lower_bounds=dim_lower_bound)

    name = 'fates_alloc_store_priority_frac'
    call fates_params%RegisterParameter(name=name, dimension_shape=dimension_shape_1d, &
         dimension_names=dim_names, lower_bounds=dim_lower_bound)

    name = 'fates_turnover_senleaf_fdrought'
    call fates_params%RegisterParameter(name=name, dimension_shape=dimension_shape_1d, &
          dimension_names=dim_names, lower_bounds=dim_lower_bound)

    name = 'fates_turnover_fnrt'
    call fates_params%RegisterParameter(name=name, dimension_shape=dimension_shape_1d, &
         dimension_names=dim_names, lower_bounds=dim_lower_bound)

    name = 'fates_recruit_seed_alloc_mature'
    call fates_params%RegisterParameter(name=name, dimension_shape=dimension_shape_1d, &
         dimension_names=dim_names, lower_bounds=dim_lower_bound)

    name = 'fates_recruit_seed_alloc'
    call fates_params%RegisterParameter(name=name, dimension_shape=dimension_shape_1d, &
         dimension_names=dim_names, lower_bounds=dim_lower_bound)

    name = 'fates_trs_repro_alloc_a'
    call fates_params%RegisterParameter(name=name, dimension_shape=dimension_shape_1d, &
         dimension_names=dim_names, lower_bounds=dim_lower_bound)
    
    name = 'fates_trs_repro_alloc_b'
    call fates_params%RegisterParameter(name=name, dimension_shape=dimension_shape_1d, &
         dimension_names=dim_names, lower_bounds=dim_lower_bound)
    
    name = 'fates_c2b'
    call fates_params%RegisterParameter(name=name, dimension_shape=dimension_shape_1d, &
         dimension_names=dim_names, lower_bounds=dim_lower_bound)

    name = 'fates_allom_l2fr'
    call fates_params%RegisterParameter(name=name, dimension_shape=dimension_shape_1d, &
         dimension_names=dim_names, lower_bounds=dim_lower_bound)

    name = 'fates_cnp_pid_kd'
    call fates_params%RegisterParameter(name=name, dimension_shape=dimension_shape_1d, &
         dimension_names=dim_names, lower_bounds=dim_lower_bound)

    name = 'fates_cnp_pid_ki'
    call fates_params%RegisterParameter(name=name, dimension_shape=dimension_shape_1d, &
         dimension_names=dim_names, lower_bounds=dim_lower_bound)

    name = 'fates_cnp_pid_kp'
    call fates_params%RegisterParameter(name=name, dimension_shape=dimension_shape_1d, &
         dimension_names=dim_names, lower_bounds=dim_lower_bound)
    
    name = 'fates_cnp_store_ovrflw_frac'
    call fates_params%RegisterParameter(name=name, dimension_shape=dimension_shape_1d, &
         dimension_names=dim_names, lower_bounds=dim_lower_bound)

    name = 'fates_cnp_nfix1'
    call fates_params%RegisterParameter(name=name, dimension_shape=dimension_shape_1d, &
         dimension_names=dim_names, lower_bounds=dim_lower_bound)
    
    name = 'fates_grperc'
    call fates_params%RegisterParameter(name=name, dimension_shape=dimension_shape_1d, &
         dimension_names=dim_names, lower_bounds=dim_lower_bound)

    name = 'fates_allom_dbh_maxheight'
    call fates_params%RegisterParameter(name=name, dimension_shape=dimension_shape_1d, &
         dimension_names=dim_names, lower_bounds=dim_lower_bound)

    name = 'fates_allom_hmode'
    call fates_params%RegisterParameter(name=name, dimension_shape=dimension_shape_1d, &
          dimension_names=dim_names, lower_bounds=dim_lower_bound)

    name = 'fates_allom_lmode'
    call fates_params%RegisterParameter(name=name, dimension_shape=dimension_shape_1d, &
          dimension_names=dim_names, lower_bounds=dim_lower_bound)

    name = 'fates_allom_fmode'
    call fates_params%RegisterParameter(name=name, dimension_shape=dimension_shape_1d, &
          dimension_names=dim_names, lower_bounds=dim_lower_bound)

    name = 'fates_allom_amode'
    call fates_params%RegisterParameter(name=name, dimension_shape=dimension_shape_1d, &
          dimension_names=dim_names, lower_bounds=dim_lower_bound)

    name = 'fates_allom_stmode'
    call fates_params%RegisterParameter(name=name, dimension_shape=dimension_shape_1d, &
          dimension_names=dim_names, lower_bounds=dim_lower_bound)

    name = 'fates_allom_cmode'
    call fates_params%RegisterParameter(name=name, dimension_shape=dimension_shape_1d, &
          dimension_names=dim_names, lower_bounds=dim_lower_bound)

    name = 'fates_allom_smode'
    call fates_params%RegisterParameter(name=name, dimension_shape=dimension_shape_1d, &
          dimension_names=dim_names, lower_bounds=dim_lower_bound)

    name = 'fates_allom_la_per_sa_int'
    call fates_params%RegisterParameter(name=name, dimension_shape=dimension_shape_1d, &
          dimension_names=dim_names, lower_bounds=dim_lower_bound)

    name = 'fates_allom_la_per_sa_slp'
    call fates_params%RegisterParameter(name=name, dimension_shape=dimension_shape_1d, &
          dimension_names=dim_names, lower_bounds=dim_lower_bound)

    name = 'fates_allom_agb_frac'
    call fates_params%RegisterParameter(name=name, dimension_shape=dimension_shape_1d, &
          dimension_names=dim_names, lower_bounds=dim_lower_bound)

    name = 'fates_allom_d2h1'
    call fates_params%RegisterParameter(name=name, dimension_shape=dimension_shape_1d, &
         dimension_names=dim_names, lower_bounds=dim_lower_bound)

    name = 'fates_allom_d2h2'
    call fates_params%RegisterParameter(name=name, dimension_shape=dimension_shape_1d, &
         dimension_names=dim_names, lower_bounds=dim_lower_bound)

    name = 'fates_allom_d2h3'
    call fates_params%RegisterParameter(name=name, dimension_shape=dimension_shape_1d, &
         dimension_names=dim_names, lower_bounds=dim_lower_bound)
    
    name = 'fates_allom_d2bl1'
    call fates_params%RegisterParameter(name=name, dimension_shape=dimension_shape_1d, &
         dimension_names=dim_names, lower_bounds=dim_lower_bound)

    name = 'fates_allom_d2bl2'
    call fates_params%RegisterParameter(name=name, dimension_shape=dimension_shape_1d, &
         dimension_names=dim_names, lower_bounds=dim_lower_bound)

    name = 'fates_allom_d2bl3'
    call fates_params%RegisterParameter(name=name, dimension_shape=dimension_shape_1d, &
         dimension_names=dim_names, lower_bounds=dim_lower_bound)

    name = 'fates_allom_blca_expnt_diff'
    call fates_params%RegisterParameter(name=name, dimension_shape=dimension_shape_1d, &
         dimension_names=dim_names, lower_bounds=dim_lower_bound)

    name = 'fates_allom_d2ca_coefficient_max'
    call fates_params%RegisterParameter(name=name, dimension_shape=dimension_shape_1d, &
         dimension_names=dim_names, lower_bounds=dim_lower_bound)

    name = 'fates_allom_d2ca_coefficient_min'
    call fates_params%RegisterParameter(name=name, dimension_shape=dimension_shape_1d, &
         dimension_names=dim_names, lower_bounds=dim_lower_bound)

    name = 'fates_allom_agb1'
    call fates_params%RegisterParameter(name=name, dimension_shape=dimension_shape_1d, &
         dimension_names=dim_names, lower_bounds=dim_lower_bound)

    name = 'fates_allom_agb2'
    call fates_params%RegisterParameter(name=name, dimension_shape=dimension_shape_1d, &
         dimension_names=dim_names, lower_bounds=dim_lower_bound)

    name = 'fates_allom_agb3'
    call fates_params%RegisterParameter(name=name, dimension_shape=dimension_shape_1d, &
         dimension_names=dim_names, lower_bounds=dim_lower_bound)

    name = 'fates_allom_agb4'
    call fates_params%RegisterParameter(name=name, dimension_shape=dimension_shape_1d, &
         dimension_names=dim_names, lower_bounds=dim_lower_bound)

    name = 'fates_allom_zroot_max_dbh'
    call fates_params%RegisterParameter(name=name, dimension_shape=dimension_shape_1d, &
         dimension_names=dim_names, lower_bounds=dim_lower_bound)
    
    name = 'fates_allom_zroot_max_z'
    call fates_params%RegisterParameter(name=name, dimension_shape=dimension_shape_1d, &
         dimension_names=dim_names, lower_bounds=dim_lower_bound)
    
    name = 'fates_allom_zroot_min_dbh'
    call fates_params%RegisterParameter(name=name, dimension_shape=dimension_shape_1d, &
         dimension_names=dim_names, lower_bounds=dim_lower_bound)
    
    name = 'fates_allom_zroot_min_z'
    call fates_params%RegisterParameter(name=name, dimension_shape=dimension_shape_1d, &
         dimension_names=dim_names, lower_bounds=dim_lower_bound)
    
    name = 'fates_allom_zroot_k'
    call fates_params%RegisterParameter(name=name, dimension_shape=dimension_shape_1d, &
         dimension_names=dim_names, lower_bounds=dim_lower_bound)
        
    name = 'fates_turnover_branch'
    call fates_params%RegisterParameter(name=name, dimension_shape=dimension_shape_1d, &
         dimension_names=dim_names, lower_bounds=dim_lower_bound)

   

    name = 'fates_cnp_nitr_store_ratio'
    call fates_params%RegisterParameter(name=name, dimension_shape=dimension_shape_1d, &
         dimension_names=dim_names, lower_bounds=dim_lower_bound)

    name = 'fates_cnp_phos_store_ratio'
    call fates_params%RegisterParameter(name=name, dimension_shape=dimension_shape_1d, &
         dimension_names=dim_names, lower_bounds=dim_lower_bound)
    
  end subroutine PRTRegisterPFT
  
  !-----------------------------------------------------------------------
  
  subroutine PRTReceivePFT(fates_params)

    use FatesParametersInterface, only : fates_parameters_type, param_string_length

    implicit none

    class(fates_parameters_type), intent(inout) :: fates_params

    character(len=param_string_length) :: name

    real(r8), allocatable :: tmpreal(:)  ! Temporary variable to hold floats
                                         ! that are converted to ints

    name = 'fates_phen_stress_decid'
    call fates_params%RetrieveParameterAllocate(name=name, &
         data=tmpreal)
    allocate(prt_params%stress_decid(size(tmpreal,dim=1)))
    call ArrayNint(tmpreal,prt_params%stress_decid)
    deallocate(tmpreal)
    
    name = 'fates_phen_season_decid'
    call fates_params%RetrieveParameterAllocate(name=name, &
         data=tmpreal)
    allocate(prt_params%season_decid(size(tmpreal,dim=1)))
    call ArrayNint(tmpreal,prt_params%season_decid)
    deallocate(tmpreal)
    
    name = 'fates_phen_evergreen'
    call fates_params%RetrieveParameterAllocate(name=name, &
         data=tmpreal)
    allocate(prt_params%evergreen(size(tmpreal,dim=1)))
    call ArrayNint(tmpreal,prt_params%evergreen)
    deallocate(tmpreal)

    name = 'fates_phen_stem_drop_fraction'
    call fates_params%RetrieveParameterAllocate(name=name, &
          data=prt_params%phen_stem_drop_fraction)

    name = 'fates_phen_fnrt_drop_fraction'
    call fates_params%RetrieveParameterAllocate(name=name, &
          data=prt_params%phen_fnrt_drop_fraction)

    name = 'fates_phen_mindaysoff'
    call fates_params%RetrieveParameterAllocate(name=name, &
          data=prt_params%phen_doff_time)

    name = 'fates_phen_drought_threshold'
    call fates_params%RetrieveParameterAllocate(name=name, &
          data=prt_params%phen_drought_threshold)

    name = 'fates_phen_moist_threshold'
    call fates_params%RetrieveParameterAllocate(name=name, &
          data=prt_params%phen_moist_threshold)

    name = 'fates_leaf_slamax'
    call fates_params%RetrieveParameterAllocate(name=name, &
         data=prt_params%slamax)
    
    name = 'fates_leaf_slatop'
    call fates_params%RetrieveParameterAllocate(name=name, &
         data=prt_params%slatop)

    name = 'fates_allom_sai_scaler'
    call fates_params%RetrieveParameterAllocate(name=name, &
         data=prt_params%allom_sai_scaler)

    name = 'fates_allom_fnrt_prof_a'
    call fates_params%RetrieveParameterAllocate(name=name, &
         data=prt_params%fnrt_prof_a)

    name = 'fates_allom_fnrt_prof_b'
    call fates_params%RetrieveParameterAllocate(name=name, &
         data=prt_params%fnrt_prof_b)

    name = 'fates_allom_fnrt_prof_mode'
    call fates_params%RetrieveParameterAllocate(name=name, &
         data=prt_params%fnrt_prof_mode)

    name = 'fates_allom_crown_depth_frac'
    call fates_params%RetrieveParameterAllocate(name=name, &
         data=prt_params%crown_depth_frac)
    
    name = 'fates_woody'
    call fates_params%RetrieveParameterAllocate(name=name, &
         data=tmpreal)
    allocate(prt_params%woody(size(tmpreal,dim=1)))
    call ArrayNint(tmpreal,prt_params%woody)
    deallocate(tmpreal)
    
    name = 'fates_wood_density'
    call fates_params%RetrieveParameterAllocate(name=name, &
         data=prt_params%wood_density)
    
    name = 'fates_recruit_seed_dbh_repro_threshold'
    call fates_params%RetrieveParameterAllocate(name=name, &
         data=prt_params%dbh_repro_threshold)

    name = 'fates_alloc_storage_cushion'
    call fates_params%RetrieveParameterAllocate(name=name, &
         data=prt_params%cushion)

    name = 'fates_alloc_store_priority_frac'
    call fates_params%RetrieveParameterAllocate(name=name, &
         data=prt_params%leaf_stor_priority)

    name = 'fates_turnover_senleaf_fdrought'
    call fates_params%RetrieveParameterAllocate(name=name, &
          data=prt_params%senleaf_long_fdrought)

    name = 'fates_turnover_fnrt'
    call fates_params%RetrieveParameterAllocate(name=name, &
         data=prt_params%root_long)

    name = 'fates_recruit_seed_alloc_mature'
    call fates_params%RetrieveParameterAllocate(name=name, &
         data=prt_params%seed_alloc_mature)
    
    name = 'fates_recruit_seed_alloc'
    call fates_params%RetrieveParameterAllocate(name=name, &
         data=prt_params%seed_alloc)

    name = 'fates_trs_repro_alloc_a'
    call fates_params%RetrieveParameterAllocate(name=name, &
         data=prt_params%repro_alloc_a)

    name = 'fates_trs_repro_alloc_b'
    call fates_params%RetrieveParameterAllocate(name=name, &
         data=prt_params%repro_alloc_b)
    
    name = 'fates_c2b'
    call fates_params%RetrieveParameterAllocate(name=name, &
         data=prt_params%c2b)

    name = 'fates_grperc'
    call fates_params%RetrieveParameterAllocate(name=name, &
         data=prt_params%grperc)

    name = 'fates_allom_dbh_maxheight'
    call fates_params%RetrieveParameterAllocate(name=name, &
          data=prt_params%allom_dbh_maxheight)

    name = 'fates_allom_hmode'
    call fates_params%RetrieveParameterAllocate(name=name, &
         data=prt_params%allom_hmode)

    name = 'fates_allom_lmode'
    call fates_params%RetrieveParameterAllocate(name=name, &
         data=prt_params%allom_lmode)

    name = 'fates_allom_fmode'
    call fates_params%RetrieveParameterAllocate(name=name, &
         data=prt_params%allom_fmode)

    name = 'fates_allom_amode'
    call fates_params%RetrieveParameterAllocate(name=name, &
         data=prt_params%allom_amode)

    name = 'fates_allom_stmode'
    call fates_params%RetrieveParameterAllocate(name=name, &
         data=prt_params%allom_stmode)

    name = 'fates_allom_cmode'
    call fates_params%RetrieveParameterAllocate(name=name, &
         data=prt_params%allom_cmode)

    name = 'fates_allom_smode'
    call fates_params%RetrieveParameterAllocate(name=name, &
         data=prt_params%allom_smode)

    name = 'fates_allom_la_per_sa_int'
    call fates_params%RetrieveParameterAllocate(name=name, &
         data=prt_params%allom_la_per_sa_int)

    name = 'fates_allom_la_per_sa_slp'
    call fates_params%RetrieveParameterAllocate(name=name, &
         data=prt_params%allom_la_per_sa_slp)

    name = 'fates_allom_l2fr'
    call fates_params%RetrieveParameterAllocate(name=name, &
         data=prt_params%allom_l2fr)

    name = 'fates_cnp_pid_kp'
    call fates_params%RetrieveParameterAllocate(name=name, &
         data=prt_params%pid_kp)

    name = 'fates_cnp_pid_ki'
    call fates_params%RetrieveParameterAllocate(name=name, &
         data=prt_params%pid_ki)

    name = 'fates_cnp_pid_kd'
    call fates_params%RetrieveParameterAllocate(name=name, &
         data=prt_params%pid_kd)
    
    name = 'fates_cnp_store_ovrflw_frac'
    call fates_params%RetrieveParameterAllocate(name=name, &
         data=prt_params%store_ovrflw_frac)
    
    name = 'fates_cnp_nfix1'
    call fates_params%RetrieveParameterAllocate(name=name, &
         data=prt_params%nfix_mresp_scfrac)
    
    name = 'fates_allom_agb_frac'
    call fates_params%RetrieveParameterAllocate(name=name, &
         data=prt_params%allom_agb_frac)

    name = 'fates_allom_d2h1'
    call fates_params%RetrieveParameterAllocate(name=name, &
         data=prt_params%allom_d2h1)

    name = 'fates_allom_d2h2'
    call fates_params%RetrieveParameterAllocate(name=name, &
         data=prt_params%allom_d2h2)

    name = 'fates_allom_d2h3'
    call fates_params%RetrieveParameterAllocate(name=name, &
         data=prt_params%allom_d2h3)

    name = 'fates_allom_d2bl1'
    call fates_params%RetrieveParameterAllocate(name=name, &
         data=prt_params%allom_d2bl1)

    name = 'fates_allom_d2bl2'
    call fates_params%RetrieveParameterAllocate(name=name, &
         data=prt_params%allom_d2bl2)

    name = 'fates_allom_d2bl3'
    call fates_params%RetrieveParameterAllocate(name=name, &
         data=prt_params%allom_d2bl3)

    name = 'fates_allom_blca_expnt_diff'
    call fates_params%RetrieveParameterAllocate(name=name, &
         data=prt_params%allom_blca_expnt_diff)

    name = 'fates_allom_d2ca_coefficient_max'
    call fates_params%RetrieveParameterAllocate(name=name, &
         data=prt_params%allom_d2ca_coefficient_max)

    name = 'fates_allom_d2ca_coefficient_min'
    call fates_params%RetrieveParameterAllocate(name=name, &
         data=prt_params%allom_d2ca_coefficient_min)

    name = 'fates_allom_agb1'
    call fates_params%RetrieveParameterAllocate(name=name, &
         data=prt_params%allom_agb1)

    name = 'fates_allom_agb2'
    call fates_params%RetrieveParameterAllocate(name=name, &
         data=prt_params%allom_agb2)

    name = 'fates_allom_agb3'
    call fates_params%RetrieveParameterAllocate(name=name, &
         data=prt_params%allom_agb3)

    name = 'fates_allom_agb4'
    call fates_params%RetrieveParameterAllocate(name=name, &
         data=prt_params%allom_agb4)

    name = 'fates_allom_zroot_max_dbh'
    call fates_params%RetrieveParameterAllocate(name=name, &
         data=prt_params%allom_zroot_max_dbh)
    
    name = 'fates_allom_zroot_max_z'
    call fates_params%RetrieveParameterAllocate(name=name, &
         data=prt_params%allom_zroot_max_z)
    
    name = 'fates_allom_zroot_min_dbh'
    call fates_params%RetrieveParameterAllocate(name=name, &
         data=prt_params%allom_zroot_min_dbh)
    
    name = 'fates_allom_zroot_min_z'
    call fates_params%RetrieveParameterAllocate(name=name, &
         data=prt_params%allom_zroot_min_z)
    
    name = 'fates_allom_zroot_k'
    call fates_params%RetrieveParameterAllocate(name=name, &
         data=prt_params%allom_zroot_k)
    
    name = 'fates_turnover_branch'
    call fates_params%RetrieveParameterAllocate(name=name, &
         data=prt_params%branch_long)
    
    name = 'fates_cnp_nitr_store_ratio'
    call fates_params%RetrieveParameterAllocate(name=name, &
         data=prt_params%nitr_store_ratio)
    
    name = 'fates_cnp_phos_store_ratio'
    call fates_params%RetrieveParameterAllocate(name=name, &
         data=prt_params%phos_store_ratio)

    
  end subroutine PRTReceivePFT

  !-----------------------------------------------------------------------

  subroutine PRTRegisterPFTLeafAge(fates_params)

    use FatesParametersInterface, only : fates_parameters_type, param_string_length
    use FatesParametersInterface, only : max_dimensions, dimension_name_leaf_age
    use FatesParametersInterface, only : dimension_name_pft, dimension_shape_2d
    
    implicit none

    class(fates_parameters_type), intent(inout) :: fates_params

    integer, parameter :: dim_lower_bound(2) = (/ lower_bound_pft, lower_bound_general /)
    character(len=param_string_length) :: dim_names(2)
    character(len=param_string_length) :: name

    dim_names(1) = dimension_name_pft
    dim_names(2) = dimension_name_leaf_age

    name = 'fates_turnover_leaf'
    call fates_params%RegisterParameter(name=name, dimension_shape=dimension_shape_2d, &
         dimension_names=dim_names, lower_bounds=dim_lower_bound)

    return
  end subroutine PRTRegisterPFTLeafAge

  ! =====================================================================================

  subroutine ArrayNint(realarr,intarr)

    real(r8),intent(in)  :: realarr(:)
    integer,intent(out)  :: intarr(:)
    integer  :: i

    do i = 1,size(realarr,dim=1)
       intarr(i) = nint(realarr(i))
    end do
    
    return
  end subroutine ArrayNint
  
  ! =====================================================================================
  
  subroutine Register_PFT_nvariants(fates_params)

    use FatesParametersInterface, only : fates_parameters_type, param_string_length
    use FatesParametersInterface, only : max_dimensions, dimension_name_variants, dimension_name_pft, dimension_shape_2d

    implicit none

    class(fates_parameters_type), intent(inout) :: fates_params

    integer, parameter :: dim_lower_bound(2) = (/ lower_bound_pft, lower_bound_general /)
    character(len=param_string_length) :: dim_names(2)
    character(len=param_string_length) :: name

    ! NOTE(bja, 2017-01) initialization doesn't seem to work correctly
    ! if dim_names has a parameter qualifier.
    dim_names(1) = dimension_name_pft
    dim_names(2) = dimension_name_variants

    !X!    name = ''
    !X!    call fates_params%RegisterParameter(name=name, dimension_shape=dimension_shape_2d, &
    !X!         dimension_names=dim_names)

  end subroutine Register_PFT_nvariants

  ! =====================================================================================
  
  subroutine Receive_PFT_nvariants(fates_params)

    use FatesParametersInterface, only : fates_parameters_type
    use FatesParametersInterface, only : param_string_length

    implicit none

    class(fates_parameters_type), intent(inout) :: fates_params

    character(len=param_string_length) :: name

    !X!    name = ''
    !X!    call fates_params%RetrieveParameter(name=name, &
    !X!         data=this%)

  end subroutine Receive_PFT_nvariants
  
  ! =====================================================================================

  subroutine PRTReceivePFTLeafAge(fates_params)
     
     use FatesParametersInterface, only : fates_parameters_type
     use FatesParametersInterface, only : param_string_length
     
     implicit none
     
     class(fates_parameters_type), intent(inout) :: fates_params
     
     character(len=param_string_length) :: name

     name = 'fates_turnover_leaf'
     call fates_params%RetrieveParameterAllocate(name=name, &
          data=prt_params%leaf_long)

     return
  end subroutine PRTReceivePFTLeafAge

  ! =====================================================================================

  
  subroutine PRTRegisterPFTOrgans(fates_params)
    
    use FatesParametersInterface, only : fates_parameters_type, param_string_length
    use FatesParametersInterface, only : max_dimensions, dimension_name_prt_organs
    use FatesParametersInterface, only : dimension_name_pft, dimension_shape_2d

    implicit none

    class(fates_parameters_type), intent(inout) :: fates_params

    integer, parameter :: dim_lower_bound(2) = (/ lower_bound_pft, lower_bound_general /)
    character(len=param_string_length) :: dim_names(2)
    character(len=param_string_length) :: name

    ! NOTE(bja, 2017-01) initialization doesn't seem to work correctly
    ! if dim_names has a parameter qualifier.
    dim_names(1) = dimension_name_pft
    dim_names(2) = dimension_name_prt_organs

    name = 'fates_stoich_nitr'
    call fates_params%RegisterParameter(name=name, dimension_shape=dimension_shape_2d, &
          dimension_names=dim_names, lower_bounds=dim_lower_bound)

    name = 'fates_stoich_phos'
    call fates_params%RegisterParameter(name=name, dimension_shape=dimension_shape_2d, &
          dimension_names=dim_names, lower_bounds=dim_lower_bound)

    name = 'fates_alloc_organ_priority'
    call fates_params%RegisterParameter(name=name, dimension_shape=dimension_shape_2d, &
          dimension_names=dim_names, lower_bounds=dim_lower_bound)

    name = 'fates_cnp_turnover_nitr_retrans'
    call fates_params%RegisterParameter(name=name, dimension_shape=dimension_shape_2d, &
          dimension_names=dim_names, lower_bounds=dim_lower_bound)
    
    name = 'fates_cnp_turnover_phos_retrans'
    call fates_params%RegisterParameter(name=name, dimension_shape=dimension_shape_2d, &
          dimension_names=dim_names, lower_bounds=dim_lower_bound)

    
  end subroutine PRTRegisterPFTOrgans

  ! =====================================================================================

  subroutine PRTReceivePFTOrgans(fates_params)
     
     use FatesParametersInterface, only : fates_parameters_type
     use FatesParametersInterface, only : param_string_length
     
     implicit none
     
     class(fates_parameters_type), intent(inout) :: fates_params
     
     character(len=param_string_length) :: name

     name = 'fates_stoich_nitr'
     call fates_params%RetrieveParameterAllocate(name=name, &
           data=prt_params%nitr_stoich_p1)

     name = 'fates_stoich_phos'
     call fates_params%RetrieveParameterAllocate(name=name, &
           data=prt_params%phos_stoich_p1)

     name = 'fates_alloc_organ_priority'
     call fates_params%RetrieveParameterAllocate(name=name, &
           data=prt_params%alloc_priority)

     name = 'fates_cnp_turnover_nitr_retrans'
     call fates_params%RetrieveParameterAllocate(name=name, &
           data=prt_params%turnover_nitr_retrans)

     name = 'fates_cnp_turnover_phos_retrans'
     call fates_params%RetrieveParameterAllocate(name=name, &
           data=prt_params%turnover_phos_retrans)

  end subroutine PRTReceivePFTOrgans

  ! ===============================================================================================
  
  subroutine FatesReportPFTParams(is_master)
     
     ! Argument
     logical, intent(in) :: is_master  ! Only log if this is the master proc

     logical, parameter :: debug_report = .false.
     character(len=15),parameter :: fmti = '(a,100(I12,1X))'
     character(len=32),parameter :: fmt0 = '(a,100(F12.4,1X))'

     integer :: npft,ipft
     
     npft = size(prt_params%allom_hmode,1)
     
     if(debug_report .and. is_master) then
        
        if(npft>100)then
           write(fates_log(),*) 'you are trying to report pft parameters during initialization'
           write(fates_log(),*) 'but you have so many that it is over-running the format spec'
           write(fates_log(),*) 'simply bump up the muptiplier in parameter fmt0 shown above'
           call endrun(msg=errMsg(sourcefile, __LINE__))
        end if

        write(fates_log(),*) '-----------  FATES PARTEH Parameters -----------------'
        write(fates_log(),fmti) 'stress_decid = ',prt_params%stress_decid
        write(fates_log(),fmti) 'season_decid = ',prt_params%season_decid
        write(fates_log(),fmti) 'evergreen = ',prt_params%evergreen
        write(fates_log(),fmt0) 'phen_fnrt_drop_fraction = ',prt_params%phen_fnrt_drop_fraction
        write(fates_log(),fmt0) 'phen_stem_drop_fraction = ',prt_params%phen_stem_drop_fraction
        write(fates_log(),fmt0) 'phen_doff_time = ',prt_params%phen_doff_time
        write(fates_log(),fmt0) 'phen_drought_threshold = ',prt_params%phen_drought_threshold
        write(fates_log(),fmt0) 'phen_moist_threshold = ',prt_params%phen_moist_threshold
        write(fates_log(),fmt0) 'wood_density = ',prt_params%wood_density
        write(fates_log(),fmt0) 'dbh max height = ',prt_params%allom_dbh_maxheight
        write(fates_log(),fmt0) 'dbh mature = ',prt_params%dbh_repro_threshold
        write(fates_log(),fmt0) 'cushion = ',prt_params%cushion
        write(fates_log(),fmt0) 'leaf_stor_priority = ',prt_params%leaf_stor_priority
        write(fates_log(),fmt0) 'root_long = ',prt_params%root_long
        write(fates_log(),fmt0) 'senleaf_long_fdrought = ',prt_params%senleaf_long_fdrought
        write(fates_log(),fmt0) 'seed_alloc_mature = ',prt_params%seed_alloc_mature
        write(fates_log(),fmt0) 'seed_alloc = ',prt_params%seed_alloc
        write(fates_log(),fmt0) 'repro_alloc_a = ',prt_params%repro_alloc_a
        write(fates_log(),fmt0) 'repro_alloc_b = ',prt_params%repro_alloc_b
        write(fates_log(),fmt0) 'slamax = ',prt_params%slamax
        write(fates_log(),fmt0) 'slatop = ',prt_params%slatop
        write(fates_log(),fmt0) 'allom_sai_scaler = ',prt_params%allom_sai_scaler
        write(fates_log(),fmt0) 'leaf_long = ',prt_params%leaf_long
        write(fates_log(),fmt0) 'grperc = ',prt_params%grperc
        write(fates_log(),fmt0) 'c2b = ',prt_params%c2b
        write(fates_log(),fmt0) 'branch_turnover = ',prt_params%branch_long
        write(fates_log(),fmt0) 'allom_hmode = ',prt_params%allom_hmode
        write(fates_log(),fmt0) 'allom_lmode = ',prt_params%allom_lmode
        write(fates_log(),fmt0) 'allom_fmode = ',prt_params%allom_fmode
        write(fates_log(),fmt0) 'allom_amode = ',prt_params%allom_amode
        write(fates_log(),fmt0) 'allom_cmode = ',prt_params%allom_cmode
        write(fates_log(),fmt0) 'allom_smode = ',prt_params%allom_smode
        write(fates_log(),fmt0) 'allom_la_per_sa_int = ',prt_params%allom_la_per_sa_int
        write(fates_log(),fmt0) 'allom_la_per_sa_slp = ',prt_params%allom_la_per_sa_slp
        write(fates_log(),fmt0) 'allom_l2fr = ',prt_params%allom_l2fr
        write(fates_log(),fmt0) 'pid_kp = ',prt_params%pid_kp
        write(fates_log(),fmt0) 'pid_ki = ',prt_params%pid_ki
        write(fates_log(),fmt0) 'pid_kd = ',prt_params%pid_kd
        write(fates_log(),fmt0) 'store_ovrflw_frac = ',prt_params%store_ovrflw_frac
        write(fates_log(),fmt0) 'allom_agb_frac = ',prt_params%allom_agb_frac
        write(fates_log(),fmt0) 'allom_d2h1 = ',prt_params%allom_d2h1
        write(fates_log(),fmt0) 'allom_d2h2 = ',prt_params%allom_d2h2
        write(fates_log(),fmt0) 'allom_d2h3 = ',prt_params%allom_d2h3
        write(fates_log(),fmt0) 'allom_d2bl1 = ',prt_params%allom_d2bl1
        write(fates_log(),fmt0) 'allom_d2bl2 = ',prt_params%allom_d2bl2
        write(fates_log(),fmt0) 'allom_d2bl3 = ',prt_params%allom_d2bl3
        write(fates_log(),fmt0) 'allom_blca_expnt_diff = ',prt_params%allom_blca_expnt_diff
        write(fates_log(),fmt0) 'allom_d2ca_coefficient_max = ',prt_params%allom_d2ca_coefficient_max
        write(fates_log(),fmt0) 'allom_d2ca_coefficient_min = ',prt_params%allom_d2ca_coefficient_min        
        write(fates_log(),fmt0) 'allom_agb1 = ',prt_params%allom_agb1
        write(fates_log(),fmt0) 'allom_agb2 = ',prt_params%allom_agb2
        write(fates_log(),fmt0) 'allom_agb3 = ',prt_params%allom_agb3
        write(fates_log(),fmt0) 'allom_agb4 = ',prt_params%allom_agb4

        write(fates_log(),fmt0) 'allom_zroot_max_dbh = ',prt_params%allom_zroot_max_dbh
        write(fates_log(),fmt0) 'allom_zroot_max_z = ',prt_params%allom_zroot_max_z
        write(fates_log(),fmt0) 'allom_zroot_min_dbh = ',prt_params%allom_zroot_min_dbh
        write(fates_log(),fmt0) 'allom_zroot_min_z = ',prt_params%allom_zroot_min_z
        write(fates_log(),fmt0) 'allom_zroot_k = ',prt_params%allom_zroot_k
        
        write(fates_log(),fmt0) 'stoich_nitr = ',prt_params%nitr_stoich_p1
        write(fates_log(),fmt0) 'stoich_phos = ',prt_params%phos_stoich_p1
        write(fates_log(),fmt0) 'alloc_organ_priority = ',prt_params%alloc_priority
        write(fates_log(),fmt0) 'woody = ',prt_params%woody
        write(fates_log(),fmt0) 'crown_depth_frac = ',prt_params%crown_depth_frac
        write(fates_log(),fmt0) 'roota_par = ',prt_params%fnrt_prof_a
        write(fates_log(),fmt0) 'rootb_par = ',prt_params%fnrt_prof_b
        write(fates_log(),fmt0) 'fnrt_prof_mode = ',prt_params%fnrt_prof_mode
        write(fates_log(),fmt0) 'turnover_nitr_retrans = ',prt_params%turnover_nitr_retrans
        write(fates_log(),fmt0) 'turnover_phos_retrans = ',prt_params%turnover_phos_retrans
        write(fates_log(),fmti) 'organ_id = ',prt_params%organ_id
        write(fates_log(),fmt0) 'nitr_store_ratio = ',prt_params%nitr_store_ratio
        write(fates_log(),fmt0) 'phos_store_ratio = ',prt_params%phos_store_ratio
        write(fates_log(),*) '-------------------------------------------------'

     end if

  end subroutine FatesReportPFTParams

  ! =====================================================================================

  subroutine PRTDerivedParams()

    integer :: npft     ! number of PFTs
    integer :: ft       ! pft index
    integer :: norgans  ! number of organs in the parameter file
    integer :: i, io    ! generic loop index and organ loop index
    
    norgans = size(prt_params%organ_id,1)
    npft    = size(prt_params%evergreen,1)
    
    ! Set the reverse lookup map for organs to the parameter file index
    allocate(prt_params%organ_param_id(num_organ_types))
    
    ! Initialize them as invalid
    prt_params%organ_param_id(:) = -1
    
    do i = 1,norgans
       prt_params%organ_param_id(prt_params%organ_id(i)) = i
    end do

    return
  end subroutine PRTDerivedParams
    
  ! =====================================================================================
  
  subroutine PRTCheckParams(is_master)

     ! ----------------------------------------------------------------------------------
     !
     ! This subroutine performs logical checks on user supplied parameters.  It cross
     ! compares various parameters and will fail if they don't make sense.  
     ! Examples:
     ! A tree can not be defined as both evergreen and deciduous.  A woody plant
     ! cannot have a structural biomass allometry intercept of 0, and a non-woody
     ! plant (grass) can't have a non-zero intercept...
     ! -----------------------------------------------------------------------------------


     ! Argument
     logical, intent(in) :: is_master    ! Only log if this is the master proc

     character(len=32),parameter :: fmt0 = '(a,100(F12.4,1X))'

     integer :: npft            ! number of PFTs
     integer :: ipft            ! pft index
     integer :: nleafage        ! size of the leaf age class array
     integer :: iage            ! leaf age class index
     integer :: norgans         ! size of the plant organ dimension
     integer :: i, io           ! generic loop index and organ loop index
     logical :: is_evergreen    ! Is the PFT evergreen
     logical :: is_season_decid ! Is the PFT cold-deciduous?
     logical :: is_stress_decid ! Is the PFT drought-deciduous?
     logical :: is_semi_decid   ! Is the PFT drought semi-deciduous?

     npft = size(prt_params%evergreen,1)

     ! Prior to performing checks copy grperc to the 
     ! organ dimensioned version

     norgans = size(prt_params%organ_id,1)

     if(.not.is_master) return


     if( any(prt_params%organ_id(:)<1) .or. &
         any(prt_params%organ_id(:)>num_organ_types) ) then
        write(fates_log(),*) 'prt_organ_ids should match the global ids'
        write(fates_log(),*) 'of organ types found in PRTGenericMod.F90'
        write(fates_log(),*) 'organ_ids: ',prt_params%organ_id(:)
        write(fates_log(),*) 'Aborting'
        call endrun(msg=errMsg(sourcefile, __LINE__))
     end if

     ! Check to make sure the organ ids are valid if this is the
     ! cnp_flex_allom_hypothesis
     select case (hlm_runtime_params_inst%get_parteh_mode())
     case (prt_carbon_allom_hyp,prt_cnp_flex_allom_hyp)

         do io = 1,norgans
           if(prt_params%organ_id(io) == repro_organ) then
              write(fates_log(),*) 'with flexible cnp or c-only alloc hypotheses'
              write(fates_log(),*) 'reproductive tissues are a special case'
              write(fates_log(),*) 'and therefore should not be included in'
              write(fates_log(),*) 'the parameter file organ list'
              write(fates_log(),*) 'fates_prt_organ_id: ',prt_params%organ_id(:)
              write(fates_log(),*) 'Aborting'
              call endrun(msg=errMsg(sourcefile, __LINE__))
           end if
           if(prt_params%organ_id(io) == store_organ) then
              write(fates_log(),*) 'with flexible cnp or c-only alloc hypotheses'
              write(fates_log(),*) 'storage is a special case'
              write(fates_log(),*) 'and therefore should not be included in'
              write(fates_log(),*) 'the parameter file organ list'
              write(fates_log(),*) 'fates_prt_organ_id: ',prt_params%organ_id(:)
              write(fates_log(),*) 'Aborting'
              call endrun(msg=errMsg(sourcefile, __LINE__))
           end if

        end do
     end select

     ! Make sure that the N fixation respiration surcharge fraction is
     ! between 0 and 1
     if (hlm_runtime_params_inst%get_parteh_mode() .eq. prt_cnp_flex_allom_hyp) then
        if(any(prt_params%nfix_mresp_scfrac(:)<0._r8) .or. any(prt_params%nfix_mresp_scfrac(:)>1.0_r8)) then
           write(fates_log(),*) 'The N fixation surcharge nfix_mresp_sfrac (fates_nfix1) must be between 0-1.'
           write(fates_log(),*) 'here are the values: ',prt_params%nfix_mresp_scfrac(:)
           write(fates_log(),*) 'Aborting'
           call endrun(msg=errMsg(sourcefile, __LINE__))
        end if
     end if

     
     pftloop: do ipft = 1,npft

        ! Check to see if evergreen, deciduous flags are mutually exclusive
        !      By the way, if these are mutually exclusive, shouldn't we define a
        !      single prt_params%leaf_phenology and a list of codes for the different
        !      types (i.e., ievergreen, iseason_decid, istress_hard, istress_semi, etc.)?
        ! ----------------------------------------------------------------------------------
        is_evergreen    = prt_params%evergreen(ipft)    == itrue
        is_season_decid = prt_params%season_decid(ipft) == itrue
        is_stress_decid = any(prt_params%stress_decid(ipft) == [ihard_stress_decid,isemi_stress_decid])
        is_semi_decid   = prt_params%stress_decid(ipft) == isemi_stress_decid

        if ( ( is_evergreen    .and. is_season_decid ) .or. &
             ( is_evergreen    .and. is_stress_decid ) .or. &
             ( is_season_decid .and. is_stress_decid ) ) then

           write(fates_log(),*) 'PFT # ',ipft,' must be defined as having one of three'
           write(fates_log(),*) 'phenology habits, ie, only one of the flags below should'
           write(fates_log(),*) 'be different than ',ifalse
           write(fates_log(),*) 'stress_decid: ',prt_params%stress_decid(ipft)
           write(fates_log(),*) 'season_decid: ',prt_params%season_decid(ipft)
           write(fates_log(),*) 'evergreen: ',prt_params%evergreen(ipft)
           write(fates_log(),*) 'Aborting'
           call endrun(msg=errMsg(sourcefile, __LINE__))
        end if


        ! When using the the drought semi-deciduous phenology, we must ensure that the lower
        ! and upper thresholds are consistent (i.e., that both are based on either soil
        ! water content or soil matric potential).
        if (is_semi_decid) then
           if ( prt_params%phen_drought_threshold(ipft)*prt_params%phen_moist_threshold(ipft) < 0._r8 ) then
              ! In case the product of the lower and upper thresholds is negative, the
              !    thresholds are inconsistent as both should be defined using the same 
              !    quantity.
              write(fates_log(),*) ' When using drought semi-deciduous phenology,'
              write(fates_log(),*) '    the moist threshold must have the same sign as'
              write(fates_log(),*) '    the dry threshold.  Positive = soil water content [m3/m3],'
              write(fates_log(),*) '    Negative = soil matric potential [mm].'
              write(fates_log(),*) ' PFT                          = ',ipft
              write(fates_log(),*) ' Stress_decid                 = ',prt_params%stress_decid(ipft)
              write(fates_log(),*) ' fates_phen_drought_threshold = ',prt_params%phen_drought_threshold(ipft)
              write(fates_log(),*) ' fates_phen_moist_threshold   = ',prt_params%phen_moist_threshold  (ipft)
              write(fates_log(),*) ' Aborting'
              call endrun(msg=errMsg(sourcefile, __LINE__))

           elseif ( prt_params%phen_drought_threshold(ipft) >= prt_params%phen_moist_threshold(ipft) ) then
              write(fates_log(),*) ' When using drought semi-deciduous phenology,'
              write(fates_log(),*) '   the moist threshold must be greater than the dry threshold.'
              write(fates_log(),*) '   By greater we mean more positive or less negative, and'
              write(fates_log(),*) '   they cannot be the identical.'
              write(fates_log(),*) ' PFT                          = ',ipft
              write(fates_log(),*) ' Stress_decid                 = ',prt_params%stress_decid(ipft)
              write(fates_log(),*) ' fates_phen_drought_threshold = ',prt_params%phen_drought_threshold(ipft)
              write(fates_log(),*) ' fates_phen_moist_threshold   = ',prt_params%phen_moist_threshold  (ipft)
              write(fates_log(),*) ' Aborting'
              call endrun(msg=errMsg(sourcefile, __LINE__))
           end if
        end if

        ! For all deciduous PFTs, check that abscission fractions are all bounded.
        if (prt_params%evergreen(ipft) == ifalse) then
           ! Check if the fraction of fine roots to be actively abscised relative to leaf abscission
           ! is bounded between 0 and 1 (exactly 0 and 1 are acceptable).
           if ( ( prt_params%phen_fnrt_drop_fraction(ipft) < 0.0_r8 ) .or. &
                ( prt_params%phen_fnrt_drop_fraction(ipft) > 1.0_r8 ) ) then
              write(fates_log(),*) ' Abscission rate for fine roots must be between 0 and 1 for '
              write(fates_log(),*) ' deciduous PFTs.'
              write(fates_log(),*) ' PFT#: ',ipft
              write(fates_log(),*) ' evergreen flag: (should be 0):',prt_params%evergreen(ipft)
              write(fates_log(),*) ' phen_fnrt_drop_fraction: ', prt_params%phen_fnrt_drop_fraction(ipft)
              write(fates_log(),*) ' Aborting'
              call endrun(msg=errMsg(sourcefile, __LINE__))
           end if


           ! Check if the fraction of stems to be actively abscised relative to leaf abscission
           ! is bounded between 0 and 1 (exactly 0 and 1 are acceptable) when PFTs are non-woody, and
           ! that the fraction is zero for woody PFTs.  Stem abscission is a solution to avoid hydraulic
           ! problems when plant hydraulics is enabled.
           if ( ( prt_params%woody(ipft) == itrue )                     .and. &
                ( ( prt_params%phen_stem_drop_fraction(ipft) < 0.0_r8 ) .or.  &
                  ( prt_params%phen_stem_drop_fraction(ipft) > nearzero )   ) ) then
              write(fates_log(),*) ' Non-zero stem-drop fractions are not allowed for woody plants'
              write(fates_log(),*) ' PFT#: ',ipft
              write(fates_log(),*) ' part_params%woody:',prt_params%woody(ipft)
              write(fates_log(),*) ' phen_stem_drop_fraction: ', prt_params%phen_stem_drop_fraction(ipft)
              write(fates_log(),*) ' Aborting'
              call endrun(msg=errMsg(sourcefile, __LINE__))
           elseif ( ( prt_params%phen_stem_drop_fraction(ipft) < 0.0_r8 ) .or. &
                    ( prt_params%phen_stem_drop_fraction(ipft) > 1.0_r8 ) ) then
              write(fates_log(),*) ' Deciduous non-wood plants must keep 0-100% of their stems'
              write(fates_log(),*) ' during the deciduous period.'
              write(fates_log(),*) ' PFT#: ',ipft
              write(fates_log(),*) ' evergreen flag: (should be 0):',prt_params%evergreen(ipft)
              write(fates_log(),*) ' phen_stem_drop_fraction: ', prt_params%phen_stem_drop_fraction(ipft)
              write(fates_log(),*) ' Aborting'
              call endrun(msg=errMsg(sourcefile, __LINE__))
           end if
        end if




        ! Check to see if mature and base seed allocation is greater than 1
        ! ----------------------------------------------------------------------------------
        if ( ( prt_params%seed_alloc(ipft) + &
               prt_params%seed_alloc_mature(ipft)) > 1.0_r8 ) then

           write(fates_log(),*) 'The sum of seed allocation from base and mature trees may'
           write(fates_log(),*) ' not exceed 1.'
           write(fates_log(),*) ' PFT#: ',ipft
           write(fates_log(),*) ' seed_alloc: ',prt_params%seed_alloc(ipft)
           write(fates_log(),*) ' seed_alloc_mature: ',prt_params%seed_alloc_mature(ipft)
           write(fates_log(),*) ' Aborting'
           call endrun(msg=errMsg(sourcefile, __LINE__))
           
        end if

        ! Check if woody plants have a structural biomass (agb) intercept
        ! ----------------------------------------------------------------------------------
        if ( ( prt_params%allom_agb1(ipft) <= tiny(prt_params%allom_agb1(ipft)) ) .and. &
             ( prt_params%woody(ipft) .eq. 1 ) ) then

           write(fates_log(),*) 'Woody plants are expected to have a non-zero intercept'
           write(fates_log(),*) ' in the diameter to AGB allometry equations'
           write(fates_log(),*) ' PFT#: ',ipft
           write(fates_log(),*) ' allom_agb1: ',prt_params%allom_agb1(ipft)
           write(fates_log(),*) ' woody: ',prt_params%woody(ipft)
           write(fates_log(),*) ' Aborting'
           call endrun(msg=errMsg(sourcefile, __LINE__))

        end if

        ! Check if non-woody plants have structural biomass (agb) intercept
        ! ----------------------------------------------------------------------------------
!        if ( ( prt_params%allom_agb1(ipft) > tiny(prt_params%allom_agb1(ipft)) ) .and. &
!              ( iprt_params%woody(ipft) .ne. 1 ) ) then
!
!           write(fates_log(),*) 'Non-woody plants are expected to have a zero intercept'
!           write(fates_log(),*) ' in the diameter to AGB allometry equations'
!           write(fates_log(),*) ' This is because the definition of AGB (as far as allometry)'
!           write(fates_log(),*) ' is concerned, ignores leaf and fine-roots, and only contains'
!           write(fates_log(),*) ' woody tissues (sap and structural dead wood).'
!           write(fates_log(),*) ' PFT#: ',ipft
!           write(fates_log(),*) ' allom_agb1: ',prt_params%allom_agb1(ipft)
!           write(fates_log(),*) ' woody: ',prt_params%woody(ipft)
!           write(fates_log(),*) ' Aborting'
!           call endrun(msg=errMsg(sourcefile, __LINE__))
!
!        end if

        ! Check if leaf storage priority is between 0-1
        ! ----------------------------------------------------------------------------------
        
        if ( ( prt_params%leaf_stor_priority(ipft) < 0.0_r8 ) .or. &
             ( prt_params%leaf_stor_priority(ipft) > 1.0_r8 ) ) then

           write(fates_log(),*) 'Prioritization of carbon allocation to leaf'
           write(fates_log(),*) ' and root turnover replacement, must be between'
           write(fates_log(),*) ' 0 and 1'
           write(fates_log(),*) ' PFT#: ',ipft
           write(fates_log(),*) 'leaf_stor_priority: ',prt_params%leaf_stor_priority(ipft)
           write(fates_log(),*) ' Aborting'
           call endrun(msg=errMsg(sourcefile, __LINE__))

        end if

        select case (hlm_runtime_params_inst%get_parteh_mode())
        case (prt_cnp_flex_allom_hyp)

           ! Make sure nutrient storage fractions are positive
           if( prt_params%nitr_store_ratio(ipft) < 0._r8  ) then
              write(fates_log(),*) 'With parteh allometric CNP hypothesis'
              write(fates_log(),*) 'nitr_store_ratio must be > 0'
              write(fates_log(),*) 'PFT#: ',ipft
              write(fates_log(),*) 'nitr_store_ratio = ',prt_params%nitr_store_ratio(ipft)
              call endrun(msg=errMsg(sourcefile, __LINE__))
           end if
           if( prt_params%phos_store_ratio(ipft) < 0._r8 ) then
              write(fates_log(),*) 'With parteh allometric CNP hypothesis'
              write(fates_log(),*) 'phos_store_ratio must be > 0'
              write(fates_log(),*) 'PFT#: ',ipft
              write(fates_log(),*) 'nitr_store_ratio = ',prt_params%phos_store_ratio(ipft)
              call endrun(msg=errMsg(sourcefile, __LINE__))
           end if

           do i = 1,norgans
              io = prt_params%organ_id(i)

              if(io == sapw_organ) then
                 if ((prt_params%turnover_nitr_retrans(ipft,i) > nearzero)) then
                    write(fates_log(),*) ' Retranslocation of sapwood tissues should be zero.'
                    write(fates_log(),*) ' PFT#: ',ipft
                    write(fates_log(),*) ' nitrogen retrans: ',prt_params%turnover_nitr_retrans(ipft,i)
                    write(fates_log(),*) ' Aborting'
                    call endrun(msg=errMsg(sourcefile, __LINE__))
                 end if
                 if ((prt_params%turnover_phos_retrans(ipft,i) > nearzero)) then
                    write(fates_log(),*) ' Retranslocation of sapwood tissues should be zero.'
                    write(fates_log(),*) ' PFT#: ',ipft
                    write(fates_log(),*) ' phosphorus retrans: ',prt_params%turnover_nitr_retrans(ipft,i)
                    write(fates_log(),*) ' Aborting'
                    call endrun(msg=errMsg(sourcefile, __LINE__))
                 end if
              elseif(io == struct_organ) then
                 if ((prt_params%turnover_nitr_retrans(ipft,i) > nearzero)) then
                    write(fates_log(),*) ' Retranslocation of structural tissues should be zero.'
                    write(fates_log(),*) ' PFT#: ',ipft
                    write(fates_log(),*) ' carbon retrans: ',prt_params%turnover_nitr_retrans(ipft,i)
                    write(fates_log(),*) ' Aborting'
                    call endrun(msg=errMsg(sourcefile, __LINE__))
                 end if
                 if ((prt_params%turnover_phos_retrans(ipft,i) > nearzero)) then
                    write(fates_log(),*) ' Retranslocation of structural tissues should be zero.'
                    write(fates_log(),*) ' PFT#: ',ipft
                    write(fates_log(),*) ' phosphorus retrans: ',prt_params%turnover_nitr_retrans(ipft,i)
                    write(fates_log(),*) ' Aborting'
                    call endrun(msg=errMsg(sourcefile, __LINE__))
                 end if
              end if
              
              ! Otherwise, all other retranslocations should be between 0 and 1
              if ((prt_params%turnover_nitr_retrans(ipft,i) > 1.0_r8) .or.  & 
                   (prt_params%turnover_phos_retrans(ipft,i) > 1.0_r8) .or. &
                   (prt_params%turnover_nitr_retrans(ipft,i) < 0.0_r8) .or.  & 
                   (prt_params%turnover_phos_retrans(ipft,i) < 0.0_r8)) then
                 write(fates_log(),*) ' Retranslocation should range from 0 to 1.'
                 write(fates_log(),*) ' PFT#: ',ipft
                 write(fates_log(),*) ' parameter file organ index: ',i,' global index: ',io
                 write(fates_log(),*) ' nitr: ',prt_params%turnover_nitr_retrans(ipft,i)
                 write(fates_log(),*) ' phos: ',prt_params%turnover_phos_retrans(ipft,i)
                 write(fates_log(),*) ' Aborting'
                 call endrun(msg=errMsg(sourcefile, __LINE__))
              end if

           end do

        end select


        ! Growth respiration
        !        if (parteh_mode .eq. prt_carbon_allom_hyp) then
        if ( ( prt_params%grperc(ipft) < 0.0_r8) .or. &
             ( prt_params%grperc(ipft) > 1.0_r8 ) ) then
           write(fates_log(),*) ' PFT#: ',ipft
           write(fates_log(),*) ' Growth respiration must be between 0 and 1: ',prt_params%grperc(ipft)
           write(fates_log(),*) ' Aborting'
           call endrun(msg=errMsg(sourcefile, __LINE__))
        end if
!        elseif(parteh_mode .eq. prt_cnp_flex_allom_hyp) then
!           if ( ( any(prt_params%grperc_organ(ipft,:) < 0.0_r8)) .or. &
!                ( any(prt_params%grperc_organ(ipft,:) >= 1.0_r8)) ) then
!              write(fates_log(),*) ' PFT#: ',ipft
!              write(fates_log(),*) ' Growth respiration must be between 0 and 1: ',prt_params%grperc_organ(ipft,:)
!              write(fates_log(),*) ' Aborting'
!              call endrun(msg=errMsg(sourcefile, __LINE__))
!           end if
!        end if

        select case (hlm_runtime_params_inst%get_parteh_mode())
        case (prt_carbon_allom_hyp,prt_cnp_flex_allom_hyp)
           ! The first nitrogen stoichiometry is used in all cases
           if ( (any(prt_params%nitr_stoich_p1(ipft,:) < 0.0_r8)) .or. &
                (any(prt_params%nitr_stoich_p1(ipft,:) >= 1.0_r8))) then
              write(fates_log(),*) ' PFT#: ',ipft
              write(fates_log(),*) ' N per C stoichiometry must bet between 0-1'
              write(fates_log(),*) prt_params%nitr_stoich_p1(ipft,:)
              write(fates_log(),*) ' Aborting'
              call endrun(msg=errMsg(sourcefile, __LINE__))
           end if
        end select

        select case (hlm_runtime_params_inst%get_parteh_mode())
        case (prt_cnp_flex_allom_hyp)

           do i = 1,norgans
              if ( (prt_params%nitr_stoich_p1(ipft,i) < 0._r8) .or. &
                   (prt_params%phos_stoich_p1(ipft,i) < 0._r8) .or. &
                   (prt_params%nitr_stoich_p1(ipft,i) > 1._r8) .or. &
                   (prt_params%phos_stoich_p1(ipft,i) > 1._r8) ) then
                 write(fates_log(),*) 'When the C,N,P allocation hypothesis with flexible'
                 write(fates_log(),*) 'stoichiometry is turned on (prt_cnp_flex_allom_hyp),'
                 write(fates_log(),*) 'all stoichiometries must be greater than or equal to zero,'
                 write(fates_log(),*) 'and less than 1 (probably way less than 1).'
                 write(fates_log(),*) 'You specified an organ/pft less than zero.'
                 write(fates_log(),*) 'PFT: ',ipft
                 write(fates_log(),*) 'organ index (see head of PRTGenericMod): ',io
                 write(fates_log(),*) 'nitr_stoich: ',prt_params%nitr_stoich_p1(ipft,i)
                 write(fates_log(),*) 'phos_stoich: ',prt_params%phos_stoich_p1(ipft,i)
                 write(fates_log(),*) 'Aborting'
                 call endrun(msg=errMsg(sourcefile, __LINE__))
              end if
           end do

           if ( any(prt_params%alloc_priority(ipft,:) < 0) .or. &
                any(prt_params%alloc_priority(ipft,:) > 6) ) then
              write(fates_log(),*) ' PFT#: ',ipft
              write(fates_log(),*) ' Allocation priorities should be 0-6 for CNP flex hypothesis'
              write(fates_log(),*) prt_params%alloc_priority(ipft,:)
              write(fates_log(),*) ' Aborting'
              call endrun(msg=errMsg(sourcefile, __LINE__))
           end if

        end select


        ! Check turnover time-scales
        
        nleafage = size(prt_params%leaf_long,dim=2)

        do iage = 1, nleafage

           if ( prt_params%leaf_long(ipft,iage)>nearzero ) then
              
              ! Check that leaf turnover doesn't exeed 1 day
              if ( (years_per_day / prt_params%leaf_long(ipft,iage)) > 1._r8 ) then
                 write(fates_log(),*) 'Leaf turnover time-scale is greater than 1 day!'
                 write(fates_log(),*) 'ipft: ',ipft,' iage: ',iage
                 write(fates_log(),*) 'leaf_long(ipft,iage): ',prt_params%leaf_long(ipft,iage),' [years]'
                 write(fates_log(),*) 'Aborting'
                 call endrun(msg=errMsg(sourcefile, __LINE__))
              end if
              
              ! Check to make sure that all other age-classes for this PFT also
              ! have non-zero entries, it wouldn't make sense otherwise
              if ( any(prt_params%leaf_long(ipft,:) <= nearzero) ) then
                 write(fates_log(),*) 'You specified a leaf_long that is zero or'
                 write(fates_log(),*) 'invalid for a particular age class.'
                 write(fates_log(),*) 'Yet, other age classes for this PFT are non-zero.'
                 write(fates_log(),*) 'this doesnt make sense.'
                 write(fates_log(),*) 'ipft = ',ipft
                 write(fates_log(),*) 'leaf_long(ipft,:) =  ',prt_params%leaf_long(ipft,:)
                 write(fates_log(),*) 'Aborting'
                 call endrun(msg=errMsg(sourcefile, __LINE__))
              end if

           else
              if (prt_params%evergreen(ipft) .eq. itrue) then
                 write(fates_log(),*) 'You specified zero leaf turnover: '
                 write(fates_log(),*) 'ipft: ',ipft,' iage: ',iage
                 write(fates_log(),*) 'leaf_long(ipft,iage): ',prt_params%leaf_long(ipft,iage)
                 write(fates_log(),*) 'yet this is an evergreen PFT, and it only makes sense'
                 write(fates_log(),*) 'that an evergreen would have leaf maintenance turnover'
                 write(fates_log(),*) 'disable this error if you are ok with this'
                 call endrun(msg=errMsg(sourcefile, __LINE__))
              end if
           end if

        end do

        ! Check the turnover rates on the senescing leaf pool
        if ( prt_params%leaf_long(ipft,nleafage)>nearzero ) then
           
           ! Check that leaf turnover doesn't exeed 1 day
           if ( (years_per_day / &
                 (prt_params%leaf_long(ipft,nleafage) * &
                  prt_params%senleaf_long_fdrought(ipft))) > 1._r8 ) then
              write(fates_log(),*) 'Drought-senescent turnover time-scale is greater than 1 day!'
              write(fates_log(),*) 'ipft: ',ipft
              write(fates_log(),*) 'leaf_long(ipft,nleafage)*senleaf_long_fdrought: ', &
                    prt_params%leaf_long(ipft,nleafage)*prt_params%senleaf_long_fdrought(ipft),' [years]'
              write(fates_log(),*) 'Aborting'
              call endrun(msg=errMsg(sourcefile, __LINE__))
           end if
        end if
        
        if ( prt_params%senleaf_long_fdrought(ipft)<nearzero .or. &
             prt_params%senleaf_long_fdrought(ipft)>1._r8 ) then
           write(fates_log(),*) 'senleaf_long_fdrought(ipft) must be greater than 0 '
           write(fates_log(),*) 'or less than or equal to 1.'
           write(fates_log(),*) 'Set this to 1 if you want no accelerated senescence turnover'
           write(fates_log(),*) 'ipft = ',ipft
           write(fates_log(),*) 'senleaf_long_fdrought(ipft) = ',prt_params%senleaf_long_fdrought(ipft)
           call endrun(msg=errMsg(sourcefile, __LINE__))
        end if
           

        if ( prt_params%root_long(ipft)>nearzero ) then
           
           ! Check that root turnover doesn't exeed 1 day
           if ( (years_per_day / prt_params%root_long(ipft)) > 1._r8 ) then
              write(fates_log(),*) 'Root turnover time-scale is greater than 1 day!'
              write(fates_log(),*) 'ipft: ',ipft
              write(fates_log(),*) 'root_long(ipft): ',prt_params%root_long(ipft),' [years]'
              write(fates_log(),*) 'Aborting'
              call endrun(msg=errMsg(sourcefile, __LINE__))
           end if
           
        else
           if (prt_params%evergreen(ipft) .eq. itrue) then
              write(fates_log(),*) 'You specified zero root turnover: '
              write(fates_log(),*) 'ipft: ',ipft
              write(fates_log(),*) 'root_long(ipft): ',prt_params%root_long(ipft)
              write(fates_log(),*) 'yet this is an evergreen PFT, and it only makes sense'
              write(fates_log(),*) 'that an evergreen would have root maintenance turnover'
              write(fates_log(),*) 'disable this error if you are ok with this'
              call endrun(msg=errMsg(sourcefile, __LINE__))
           end if
        end if
        
        ! Check Branch turnover doesn't exceed one day
        if ( prt_params%branch_long(ipft)>nearzero ) then
           
           ! Check that branch turnover doesn't exeed 1 day
           if ( (years_per_day / prt_params%branch_long(ipft)) > 1._r8 ) then
              write(fates_log(),*) 'Branch turnover time-scale is greater than 1 day!'
              write(fates_log(),*) 'ipft: ',ipft
              write(fates_log(),*) 'branch_long(ipft): ',prt_params%branch_long(ipft),' [years]'
              write(fates_log(),*) 'Aborting'
              call endrun(msg=errMsg(sourcefile, __LINE__))
           end if
        end if


     end do pftloop


     return
   end subroutine PRTCheckParams

   ! ====================================================================================
   
   function NewRecruitTotalStoichiometry(ft,l2fr,element_id) result(recruit_stoich)

     ! ----------------------------------------------------------------------------------
     ! This function calculates the total N:C or P:C ratio for a newly recruited plant
     ! It does this by first identifying the dbh of a new plant, then uses
     ! allometry to calculate the starting amount of carbon, and then uses
     ! the stoichiometry parameters to determine the proportional mass of N or P
     !
     ! This process only has to be called once, and is then stored in parameter
     ! constants for each PFT.  These values are used for determining nutrient
     ! fluxes into seed pools (on plant), and also from germinated seed polls (on ground)
     ! into new recruits.
     ! ----------------------------------------------------------------------------------

     integer,intent(in)  :: ft
     integer,intent(in)  :: element_id
     real(r8),intent(in) :: l2fr
     real(r8)            :: recruit_stoich  ! nutrient to carbon ratio of recruit

     real(r8) :: dbh         ! dbh of the new recruit [cm]
     real(r8) :: c_leaf      ! target leaf biomass [kgC]
     real(r8) :: c_fnrt      ! target fine root biomass [kgC]
     real(r8) :: c_sapw      ! target sapwood biomass [kgC]
     real(r8) :: a_sapw      ! target sapwood cross section are [m2] (dummy)
     real(r8) :: c_agw       ! target Above ground biomass [kgC]
     real(r8) :: c_bgw       ! target Below ground biomass [kgC]
     real(r8) :: c_struct    ! target Structural biomass [kgc]
     real(r8) :: c_store     ! target Storage biomass [kgC]
     real(r8) :: c_total     ! total target carbon
     real(r8) :: nutr_total  ! total target nutrient

     integer, parameter :: not_damaged = 1 ! this is also in MainDamageMod, here for dependency purposes

     ! For all tissues, assume tissues of new recruits will be fully flushed.
     call h2d_allom(EDPftvarcon_inst%hgt_min(ft),ft,dbh)
     call bleaf(dbh,ft,not_damaged,init_recruit_trim, 1.0_r8, c_leaf)
     call bfineroot(dbh,ft,init_recruit_trim,l2fr, 1.0_r8,c_fnrt)
     call bsap_allom(dbh,ft,not_damaged,init_recruit_trim, 1.0_r8,a_sapw, c_sapw)
     call bagw_allom(dbh,ft,not_damaged, 1.0_r8,c_agw)
     call bbgw_allom(dbh,ft, 1.0_r8,c_bgw)
     call bdead_allom(c_agw,c_bgw,c_sapw,ft,c_struct)
     call bstore_allom(dbh,ft,not_damaged,init_recruit_trim,c_store)

     ! Total carbon in a newly recruited plant
     c_total = c_leaf + c_fnrt + c_sapw + c_struct + c_store

     ! Total nutrient in a newly recruited plant
     select case(element_id)
     case(nitrogen_element)

        nutr_total = &
             c_struct*prt_params%nitr_stoich_p1(ft,prt_params%organ_param_id(struct_organ)) + &
             c_leaf*prt_params%nitr_stoich_p1(ft,prt_params%organ_param_id(leaf_organ)) + &
             c_fnrt*prt_params%nitr_stoich_p1(ft,prt_params%organ_param_id(fnrt_organ)) + & 
             c_sapw*prt_params%nitr_stoich_p1(ft,prt_params%organ_param_id(sapw_organ)) + &
             StorageNutrientTarget(ft, element_id, &
             c_leaf*prt_params%nitr_stoich_p1(ft,prt_params%organ_param_id(leaf_organ)), &
             c_fnrt*prt_params%nitr_stoich_p1(ft,prt_params%organ_param_id(fnrt_organ)), &
             c_sapw*prt_params%nitr_stoich_p1(ft,prt_params%organ_param_id(sapw_organ)), &
             c_struct*prt_params%nitr_stoich_p1(ft,prt_params%organ_param_id(struct_organ)))

     case(phosphorus_element)

        nutr_total = &
             c_struct*prt_params%phos_stoich_p1(ft,prt_params%organ_param_id(struct_organ)) + &
             c_leaf*prt_params%phos_stoich_p1(ft,prt_params%organ_param_id(leaf_organ)) + &
             c_fnrt*prt_params%phos_stoich_p1(ft,prt_params%organ_param_id(fnrt_organ)) + & 
             c_sapw*prt_params%phos_stoich_p1(ft,prt_params%organ_param_id(sapw_organ)) + &
             StorageNutrientTarget(ft, element_id, &
             c_leaf*prt_params%phos_stoich_p1(ft,prt_params%organ_param_id(leaf_organ)), &
             c_fnrt*prt_params%phos_stoich_p1(ft,prt_params%organ_param_id(fnrt_organ)), &
             c_sapw*prt_params%phos_stoich_p1(ft,prt_params%organ_param_id(sapw_organ)), &
             c_struct*prt_params%phos_stoich_p1(ft,prt_params%organ_param_id(struct_organ)))


     end select

     recruit_stoich = nutr_total/c_total


     return
   end function NewRecruitTotalStoichiometry
  
 end module PRTInitParamsFatesMod<|MERGE_RESOLUTION|>--- conflicted
+++ resolved
@@ -3,33 +3,6 @@
   ! This is a FATES specific module for loading parameters through
   ! the CLM/ELM module system.
 
-<<<<<<< HEAD
-  use FatesConstantsMod,        only : r8 => fates_r8
-  use FatesConstantsMod,        only : itrue, ifalse
-  use FatesConstantsMod,        only : nearzero
-  use FatesConstantsMod,        only : years_per_day
-  use FatesConstantsMod,        only : init_recruit_trim
-  use FatesHLMRuntimeParamsMod, only : hlm_runtime_params_inst
-  use PRTParametersMod,         only : prt_params
-  use PRTGenericMod,            only : num_organ_types
-  use PRTGenericMod,            only : leaf_organ, fnrt_organ, store_organ
-  use PRTGenericMod,            only : sapw_organ, struct_organ, repro_organ
-  use PRTGenericMod,            only : nitrogen_element, phosphorus_element
-  use FatesGlobals,             only : endrun => fates_endrun
-  use FatesGlobals,             only : fates_log 
-  use shr_log_mod,              only : errMsg => shr_log_errMsg
-  use EDPftvarcon,              only : EDPftvarcon_inst
-  use PRTGenericMod,            only : prt_cnp_flex_allom_hyp, prt_carbon_allom_hyp
-  use FatesAllometryMod,        only : h2d_allom
-  use FatesAllometryMod,        only : bagw_allom
-  use FatesAllometryMod,        only : bsap_allom
-  use FatesAllometryMod,        only : bleaf
-  use FatesAllometryMod,        only : bfineroot
-  use FatesAllometryMod,        only : bdead_allom
-  use FatesAllometryMod,        only : bstore_allom
-  use FatesAllometryMod,        only : bbgw_allom
-  use PRTGenericMod,            only : StorageNutrientTarget
-=======
   use FatesConstantsMod, only : r8 => fates_r8
   use FatesConstantsMod, only : itrue,ifalse
   use FatesConstantsMod, only : nearzero
@@ -61,7 +34,6 @@
   use PRTGenericMod, only : StorageNutrientTarget
   use EDTypesMod,          only : init_recruit_trim
   use FatesConstantsMod,   only : ihard_stress_decid, isemi_stress_decid
->>>>>>> 4c6d6ece
   
   !
   ! !PUBLIC TYPES:
