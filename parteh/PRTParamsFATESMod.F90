--- conflicted
+++ resolved
@@ -126,13 +126,8 @@
 
     real(r8), allocatable :: tmpreal(:)  ! Temporary variable to hold floats
     
-<<<<<<< HEAD
     name = 'fates_alloc_organ_id'
-    call fates_params%RetreiveParameterAllocate(name=name, &
-=======
-    name = 'fates_prt_organ_id'
-    call fates_params%RetrieveParameterAllocate(name=name, &
->>>>>>> d273ede9
+    call fates_params%RetrieveParameterAllocate(name=name, &
          data=tmpreal)
     allocate(prt_params%organ_id(size(tmpreal,dim=1)))
     call ArrayNint(tmpreal,prt_params%organ_id)
@@ -424,39 +419,21 @@
     call fates_params%RetrieveParameterAllocate(name=name, &
          data=prt_params%allom_sai_scaler)
 
-<<<<<<< HEAD
     name = 'fates_allom_fnrt_prof_a'
-    call fates_params%RetreiveParameterAllocate(name=name, &
+    call fates_params%RetrieveParameterAllocate(name=name, &
          data=prt_params%fnrt_prof_a)
 
     name = 'fates_allom_fnrt_prof_b'
-    call fates_params%RetreiveParameterAllocate(name=name, &
+    call fates_params%RetrieveParameterAllocate(name=name, &
          data=prt_params%fnrt_prof_b)
 
     name = 'fates_allom_fnrt_prof_mode'
-    call fates_params%RetreiveParameterAllocate(name=name, &
+    call fates_params%RetrieveParameterAllocate(name=name, &
          data=prt_params%fnrt_prof_mode)
 
     name = 'fates_allom_crown_depth_frac'
-    call fates_params%RetreiveParameterAllocate(name=name, &
+    call fates_params%RetrieveParameterAllocate(name=name, &
          data=prt_params%crown_depth_frac)
-=======
-    name = 'fates_fnrt_prof_a'
-    call fates_params%RetrieveParameterAllocate(name=name, &
-         data=prt_params%fnrt_prof_a)
-
-    name = 'fates_fnrt_prof_b'
-    call fates_params%RetrieveParameterAllocate(name=name, &
-         data=prt_params%fnrt_prof_b)
-
-    name = 'fates_fnrt_prof_mode'
-    call fates_params%RetrieveParameterAllocate(name=name, &
-         data=prt_params%fnrt_prof_mode)
-
-    name = 'fates_fire_crown_depth_frac'
-    call fates_params%RetrieveParameterAllocate(name=name, &
-         data=prt_params%crown)
->>>>>>> d273ede9
     
     name = 'fates_woody'
     call fates_params%RetrieveParameterAllocate(name=name, &
@@ -469,58 +446,32 @@
     call fates_params%RetrieveParameterAllocate(name=name, &
          data=prt_params%wood_density)
     
-<<<<<<< HEAD
     name = 'fates_recruit_seed_dbh_repro_threshold'
-    call fates_params%RetreiveParameterAllocate(name=name, &
-=======
-    name = 'fates_seed_dbh_repro_threshold'
-    call fates_params%RetrieveParameterAllocate(name=name, &
->>>>>>> d273ede9
+    call fates_params%RetrieveParameterAllocate(name=name, &
          data=prt_params%dbh_repro_threshold)
 
     name = 'fates_alloc_storage_cushion'
     call fates_params%RetrieveParameterAllocate(name=name, &
          data=prt_params%cushion)
 
-<<<<<<< HEAD
     name = 'fates_alloc_store_priority_frac'
-    call fates_params%RetreiveParameterAllocate(name=name, &
+    call fates_params%RetrieveParameterAllocate(name=name, &
          data=prt_params%leaf_stor_priority)
 
     name = 'fates_turnover_senleaf_fdrought'
-    call fates_params%RetreiveParameterAllocate(name=name, &
+    call fates_params%RetrieveParameterAllocate(name=name, &
           data=prt_params%senleaf_long_fdrought)
 
     name = 'fates_turnover_fnrt'
-    call fates_params%RetreiveParameterAllocate(name=name, &
+    call fates_params%RetrieveParameterAllocate(name=name, &
          data=prt_params%root_long)
 
     name = 'fates_recruit_seed_alloc_mature'
-    call fates_params%RetreiveParameterAllocate(name=name, &
+    call fates_params%RetrieveParameterAllocate(name=name, &
          data=prt_params%seed_alloc_mature)
 
     name = 'fates_recruit_seed_alloc'
-    call fates_params%RetreiveParameterAllocate(name=name, &
-=======
-    name = 'fates_leaf_stor_priority'
-    call fates_params%RetrieveParameterAllocate(name=name, &
-         data=prt_params%leaf_stor_priority)
-
-    name = 'fates_senleaf_long_fdrought'
-    call fates_params%RetrieveParameterAllocate(name=name, &
-          data=prt_params%senleaf_long_fdrought)
-
-    name = 'fates_root_long'
-    call fates_params%RetrieveParameterAllocate(name=name, &
-         data=prt_params%root_long)
-
-    name = 'fates_seed_alloc_mature'
-    call fates_params%RetrieveParameterAllocate(name=name, &
-         data=prt_params%seed_alloc_mature)
-
-    name = 'fates_seed_alloc'
-    call fates_params%RetrieveParameterAllocate(name=name, &
->>>>>>> d273ede9
+    call fates_params%RetrieveParameterAllocate(name=name, &
          data=prt_params%seed_alloc)
 
     name = 'fates_c2b'
@@ -651,33 +602,16 @@
     call fates_params%RetrieveParameterAllocate(name=name, &
          data=prt_params%allom_zroot_k)
     
-<<<<<<< HEAD
     name = 'fates_turnover_branch'
-    call fates_params%RetreiveParameterAllocate(name=name, &
+    call fates_params%RetrieveParameterAllocate(name=name, &
          data=prt_params%branch_long)
     
     name = 'fates_cnp_nitr_store_ratio'
-    call fates_params%RetreiveParameterAllocate(name=name, &
+    call fates_params%RetrieveParameterAllocate(name=name, &
          data=prt_params%nitr_store_ratio)
     
     name = 'fates_cnp_phos_store_ratio'
-    call fates_params%RetreiveParameterAllocate(name=name, &
-=======
-    name = 'fates_branch_turnover'
-    call fates_params%RetrieveParameterAllocate(name=name, &
-         data=prt_params%branch_long)
-    
-    name = 'fates_turnover_retrans_mode'
-    call fates_params%RetrieveParameterAllocate(name=name, &
-          data=prt_params%turnover_retrans_mode)
-
-    name = 'fates_nitr_store_ratio'
-    call fates_params%RetrieveParameterAllocate(name=name, &
-         data=prt_params%nitr_store_ratio)
-    
-    name = 'fates_phos_store_ratio'
-    call fates_params%RetrieveParameterAllocate(name=name, &
->>>>>>> d273ede9
+    call fates_params%RetrieveParameterAllocate(name=name, &
          data=prt_params%phos_store_ratio)
     
     
@@ -782,13 +716,8 @@
      
      character(len=param_string_length) :: name
 
-<<<<<<< HEAD
      name = 'fates_turnover_leaf'
-     call fates_params%RetreiveParameterAllocate(name=name, &
-=======
-     name = 'fates_leaf_long'
      call fates_params%RetrieveParameterAllocate(name=name, &
->>>>>>> d273ede9
           data=prt_params%leaf_long)
 
      return
@@ -852,57 +781,24 @@
      
      character(len=param_string_length) :: name
 
-<<<<<<< HEAD
      name = 'fates_stoich_nitr'
-     call fates_params%RetreiveParameterAllocate(name=name, &
-           data=prt_params%nitr_stoich_p1)
-
-     name = 'fates_stoich_phos'
-     call fates_params%RetreiveParameterAllocate(name=name, &
-           data=prt_params%phos_stoich_p1)
-
-     name = 'fates_alloc_organ_priority'
-     call fates_params%RetreiveParameterAllocate(name=name, &
-           data=prt_params%alloc_priority)
-
-     name = 'fates_cnp_turnover_nitr_retrans'
-     call fates_params%RetreiveParameterAllocate(name=name, &
-           data=prt_params%turnover_nitr_retrans)
-
-     name = 'fates_cnp_turnover_phos_retrans'
-     call fates_params%RetreiveParameterAllocate(name=name, &
-=======
-     name = 'fates_prt_nitr_stoich_p1'
      call fates_params%RetrieveParameterAllocate(name=name, &
            data=prt_params%nitr_stoich_p1)
 
-     name = 'fates_prt_nitr_stoich_p2'
-     call fates_params%RetrieveParameterAllocate(name=name, &
-           data=prt_params%nitr_stoich_p2)
-     
-     name = 'fates_prt_phos_stoich_p1'
+     name = 'fates_stoich_phos'
      call fates_params%RetrieveParameterAllocate(name=name, &
            data=prt_params%phos_stoich_p1)
 
-     name = 'fates_prt_phos_stoich_p2'
-     call fates_params%RetrieveParameterAllocate(name=name, &
-           data=prt_params%phos_stoich_p2)
-    
-     name = 'fates_prt_alloc_priority'
+     name = 'fates_alloc_organ_priority'
      call fates_params%RetrieveParameterAllocate(name=name, &
            data=prt_params%alloc_priority)
 
-     name = 'fates_turnover_carb_retrans'
-     call fates_params%RetrieveParameterAllocate(name=name, &
-           data=prt_params%turnover_carb_retrans)
-
-     name = 'fates_turnover_nitr_retrans'
+     name = 'fates_cnp_turnover_nitr_retrans'
      call fates_params%RetrieveParameterAllocate(name=name, &
            data=prt_params%turnover_nitr_retrans)
 
-     name = 'fates_turnover_phos_retrans'
+     name = 'fates_cnp_turnover_phos_retrans'
      call fates_params%RetrieveParameterAllocate(name=name, &
->>>>>>> d273ede9
            data=prt_params%turnover_phos_retrans)
 
   end subroutine PRTReceivePFTOrgans
