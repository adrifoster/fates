module PRTInitParamsFatesMod

  ! This is a FATES specific module for loading parameters through
  ! the CLM/ELM module system.

  use FatesConstantsMod, only : r8 => fates_r8
  use FatesConstantsMod, only : itrue,ifalse
  use FatesConstantsMod, only : nearzero
  use FatesConstantsMod, only : years_per_day
  use FatesInterfaceTypesMod, only : hlm_parteh_mode
  use PRTParametersMod,  only : prt_params
  use PRTGenericMod,     only : num_organ_types
  use PRTGenericMod,     only : leaf_organ, fnrt_organ, store_organ
  use PRTGenericMod,     only : sapw_organ, struct_organ, repro_organ
  use PRTGenericMod,     only : nitrogen_element, phosphorus_element
  use FatesGlobals,      only : endrun => fates_endrun
  use FatesGlobals,      only : fates_log 
  use shr_log_mod,       only : errMsg => shr_log_errMsg
  use EDPftvarcon,       only : EDPftvarcon_inst
  use PRTGenericMod,     only : prt_cnp_flex_allom_hyp,prt_carbon_allom_hyp
  use FatesAllometryMod  , only : h_allom
  use FatesAllometryMod  , only : h2d_allom
  use FatesAllometryMod  , only : bagw_allom
  use FatesAllometryMod  , only : bsap_allom
  use FatesAllometryMod  , only : bleaf
  use FatesAllometryMod  , only : bfineroot
  use FatesAllometryMod  , only : bdead_allom
  use FatesAllometryMod  , only : bstore_allom
  use FatesAllometryMod  , only : bbgw_allom
  use FatesAllometryMod  , only : carea_allom
  use FatesAllometryMod  , only : CheckIntegratedAllometries
  use FatesAllometryMod, only : set_root_fraction
  use PRTGenericMod, only : StorageNutrientTarget
  use EDTypesMod,          only : init_recruit_trim
  
  !
  ! !PUBLIC TYPES:
  implicit none
  save
  private

  integer, parameter, public :: lower_bound_pft = 1
  integer, parameter, public :: lower_bound_general = 1

  character(len=*), parameter, private :: sourcefile = &
       __FILE__

  ! !PUBLIC MEMBER FUNCTIONS:
  public :: PRTRegisterParams
  public :: PRTReceiveParams
  public :: PRTCheckParams
  public :: PRTDerivedParams
  public :: NewRecruitTotalStoichiometry
  !-----------------------------------------------------------------------

contains

  !-----------------------------------------------------------------------

  subroutine PRTRegisterParams(fates_params)

    use FatesParametersInterface, only : fates_parameters_type

    implicit none

    class(fates_parameters_type), intent(inout) :: fates_params
    
    call PRTRegisterPFT(fates_params)
    call PRTRegisterPFTOrgans(fates_params)
    call PRTRegisterPFTLeafAge(fates_params)
    call Register_PFT_nvariants(fates_params)
    call PRTRegisterOrgan(fates_params)
    
  end subroutine PRTRegisterParams

  !-----------------------------------------------------------------------
  subroutine PRTReceiveParams(fates_params)

    use FatesParametersInterface, only : fates_parameters_type

    implicit none

    class(fates_parameters_type), intent(inout) :: fates_params

    call PRTReceivePFT(fates_params)
    call PRTReceivePFTOrgans(fates_params)
    call PRTReceivePFTLeafAge(fates_params)
    call Receive_PFT_nvariants(fates_params)
    call PRTReceiveOrgan(fates_params)
    
  end subroutine PRTReceiveParams

  ! =====================================================================================
  
  subroutine PRTRegisterOrgan(fates_params)

    use FatesParametersInterface, only : fates_parameters_type, param_string_length
    use FatesParametersInterface, only : dimension_name_prt_organs, dimension_shape_1d

    implicit none

    class(fates_parameters_type), intent(inout) :: fates_params

    character(len=param_string_length), parameter :: dim_names(1) = (/dimension_name_prt_organs/)
    integer, parameter :: dim_lower_bound(1) = (/ lower_bound_general /)
    character(len=param_string_length) :: name

    name = 'fates_alloc_organ_id'
    call fates_params%RegisterParameter(name=name, dimension_shape=dimension_shape_1d, &
         dimension_names=dim_names, lower_bounds=dim_lower_bound)
    
  end subroutine PRTRegisterOrgan
    
  ! =====================================================================================

  subroutine PRTReceiveOrgan(fates_params)

    ! Make sure to call this after PRTRegisterPFTOrgans
    
    use FatesParametersInterface, only : fates_parameters_type, param_string_length

    implicit none

    class(fates_parameters_type), intent(inout) :: fates_params

    character(len=param_string_length) :: name

    real(r8), allocatable :: tmpreal(:)  ! Temporary variable to hold floats
    
    name = 'fates_alloc_organ_id'
    call fates_params%RetrieveParameterAllocate(name=name, &
         data=tmpreal)
    allocate(prt_params%organ_id(size(tmpreal,dim=1)))
    call ArrayNint(tmpreal,prt_params%organ_id)
    deallocate(tmpreal)
    
  end subroutine PRTReceiveOrgan
  
  ! =====================================================================================
  
  subroutine PRTRegisterPFT(fates_params)

    use FatesParametersInterface, only : fates_parameters_type, param_string_length
    use FatesParametersInterface, only : dimension_name_pft, dimension_shape_1d

    implicit none

    class(fates_parameters_type), intent(inout) :: fates_params

    character(len=param_string_length), parameter :: dim_names(1) = (/dimension_name_pft/)
    integer, parameter :: dim_lower_bound(1) = (/ lower_bound_pft /)
    character(len=param_string_length) :: name


    name = 'fates_phen_stress_decid'
    call fates_params%RegisterParameter(name=name, dimension_shape=dimension_shape_1d, &
         dimension_names=dim_names, lower_bounds=dim_lower_bound)

    name = 'fates_phen_season_decid'
    call fates_params%RegisterParameter(name=name, dimension_shape=dimension_shape_1d, &
         dimension_names=dim_names, lower_bounds=dim_lower_bound)

    name = 'fates_phen_evergreen'
    call fates_params%RegisterParameter(name=name, dimension_shape=dimension_shape_1d, &
         dimension_names=dim_names, lower_bounds=dim_lower_bound)

    name = 'fates_allom_fnrt_prof_a'
    call fates_params%RegisterParameter(name=name, dimension_shape=dimension_shape_1d, &
         dimension_names=dim_names, lower_bounds=dim_lower_bound)

    name = 'fates_allom_fnrt_prof_b'
    call fates_params%RegisterParameter(name=name, dimension_shape=dimension_shape_1d, &
         dimension_names=dim_names, lower_bounds=dim_lower_bound)

    name = 'fates_allom_fnrt_prof_mode'
    call fates_params%RegisterParameter(name=name, dimension_shape=dimension_shape_1d, &
          dimension_names=dim_names, lower_bounds=dim_lower_bound)
    
    name = 'fates_woody'
    call fates_params%RegisterParameter(name=name, dimension_shape=dimension_shape_1d, &
         dimension_names=dim_names, lower_bounds=dim_lower_bound)

    name = 'fates_allom_crown_depth_frac'
    call fates_params%RegisterParameter(name=name, dimension_shape=dimension_shape_1d, &
         dimension_names=dim_names, lower_bounds=dim_lower_bound)
    
    name = 'fates_wood_density'
    call fates_params%RegisterParameter(name=name, dimension_shape=dimension_shape_1d, &
         dimension_names=dim_names, lower_bounds=dim_lower_bound)

    name = 'fates_leaf_slamax'
    call fates_params%RegisterParameter(name=name, dimension_shape=dimension_shape_1d, &
         dimension_names=dim_names, lower_bounds=dim_lower_bound)

    name = 'fates_leaf_slatop'
    call fates_params%RegisterParameter(name=name, dimension_shape=dimension_shape_1d, &
         dimension_names=dim_names, lower_bounds=dim_lower_bound)

    name = 'fates_allom_sai_scaler'
    call fates_params%RegisterParameter(name=name, dimension_shape=dimension_shape_1d, &
         dimension_names=dim_names, lower_bounds=dim_lower_bound)
    
    name = 'fates_recruit_seed_dbh_repro_threshold'
    call fates_params%RegisterParameter(name=name, dimension_shape=dimension_shape_1d, &
         dimension_names=dim_names, lower_bounds=dim_lower_bound)

    name = 'fates_alloc_storage_cushion'
    call fates_params%RegisterParameter(name=name, dimension_shape=dimension_shape_1d, &
         dimension_names=dim_names, lower_bounds=dim_lower_bound)

    name = 'fates_alloc_store_priority_frac'
    call fates_params%RegisterParameter(name=name, dimension_shape=dimension_shape_1d, &
         dimension_names=dim_names, lower_bounds=dim_lower_bound)

    name = 'fates_turnover_senleaf_fdrought'
    call fates_params%RegisterParameter(name=name, dimension_shape=dimension_shape_1d, &
          dimension_names=dim_names, lower_bounds=dim_lower_bound)

    name = 'fates_turnover_fnrt'
    call fates_params%RegisterParameter(name=name, dimension_shape=dimension_shape_1d, &
         dimension_names=dim_names, lower_bounds=dim_lower_bound)

    name = 'fates_recruit_seed_alloc_mature'
    call fates_params%RegisterParameter(name=name, dimension_shape=dimension_shape_1d, &
         dimension_names=dim_names, lower_bounds=dim_lower_bound)

    name = 'fates_recruit_seed_alloc'
    call fates_params%RegisterParameter(name=name, dimension_shape=dimension_shape_1d, &
         dimension_names=dim_names, lower_bounds=dim_lower_bound)

    name = 'fates_c2b'
    call fates_params%RegisterParameter(name=name, dimension_shape=dimension_shape_1d, &
         dimension_names=dim_names, lower_bounds=dim_lower_bound)

    name = 'fates_allom_l2fr'
    call fates_params%RegisterParameter(name=name, dimension_shape=dimension_shape_1d, &
         dimension_names=dim_names, lower_bounds=dim_lower_bound)

    name = 'fates_cnp_pid_kd'
    call fates_params%RegisterParameter(name=name, dimension_shape=dimension_shape_1d, &
         dimension_names=dim_names, lower_bounds=dim_lower_bound)

    name = 'fates_cnp_pid_ki'
    call fates_params%RegisterParameter(name=name, dimension_shape=dimension_shape_1d, &
         dimension_names=dim_names, lower_bounds=dim_lower_bound)

    name = 'fates_cnp_pid_kp'
    call fates_params%RegisterParameter(name=name, dimension_shape=dimension_shape_1d, &
         dimension_names=dim_names, lower_bounds=dim_lower_bound)
    
    name = 'fates_cnp_store_ovrflw_frac'
    call fates_params%RegisterParameter(name=name, dimension_shape=dimension_shape_1d, &
         dimension_names=dim_names, lower_bounds=dim_lower_bound)

    name = 'fates_nfix1'
    call fates_params%RegisterParameter(name=name, dimension_shape=dimension_shape_1d, &
         dimension_names=dim_names, lower_bounds=dim_lower_bound)
    
    name = 'fates_grperc'
    call fates_params%RegisterParameter(name=name, dimension_shape=dimension_shape_1d, &
         dimension_names=dim_names, lower_bounds=dim_lower_bound)

    name = 'fates_allom_dbh_maxheight'
    call fates_params%RegisterParameter(name=name, dimension_shape=dimension_shape_1d, &
         dimension_names=dim_names, lower_bounds=dim_lower_bound)

    name = 'fates_allom_hmode'
    call fates_params%RegisterParameter(name=name, dimension_shape=dimension_shape_1d, &
          dimension_names=dim_names, lower_bounds=dim_lower_bound)

    name = 'fates_allom_lmode'
    call fates_params%RegisterParameter(name=name, dimension_shape=dimension_shape_1d, &
          dimension_names=dim_names, lower_bounds=dim_lower_bound)

    name = 'fates_allom_fmode'
    call fates_params%RegisterParameter(name=name, dimension_shape=dimension_shape_1d, &
          dimension_names=dim_names, lower_bounds=dim_lower_bound)

    name = 'fates_allom_amode'
    call fates_params%RegisterParameter(name=name, dimension_shape=dimension_shape_1d, &
          dimension_names=dim_names, lower_bounds=dim_lower_bound)

    name = 'fates_allom_stmode'
    call fates_params%RegisterParameter(name=name, dimension_shape=dimension_shape_1d, &
          dimension_names=dim_names, lower_bounds=dim_lower_bound)

    name = 'fates_allom_cmode'
    call fates_params%RegisterParameter(name=name, dimension_shape=dimension_shape_1d, &
          dimension_names=dim_names, lower_bounds=dim_lower_bound)

    name = 'fates_allom_smode'
    call fates_params%RegisterParameter(name=name, dimension_shape=dimension_shape_1d, &
          dimension_names=dim_names, lower_bounds=dim_lower_bound)

    name = 'fates_allom_la_per_sa_int'
    call fates_params%RegisterParameter(name=name, dimension_shape=dimension_shape_1d, &
          dimension_names=dim_names, lower_bounds=dim_lower_bound)

    name = 'fates_allom_la_per_sa_slp'
    call fates_params%RegisterParameter(name=name, dimension_shape=dimension_shape_1d, &
          dimension_names=dim_names, lower_bounds=dim_lower_bound)

    name = 'fates_allom_agb_frac'
    call fates_params%RegisterParameter(name=name, dimension_shape=dimension_shape_1d, &
          dimension_names=dim_names, lower_bounds=dim_lower_bound)

    name = 'fates_allom_d2h1'
    call fates_params%RegisterParameter(name=name, dimension_shape=dimension_shape_1d, &
         dimension_names=dim_names, lower_bounds=dim_lower_bound)

    name = 'fates_allom_d2h2'
    call fates_params%RegisterParameter(name=name, dimension_shape=dimension_shape_1d, &
         dimension_names=dim_names, lower_bounds=dim_lower_bound)

    name = 'fates_allom_d2h3'
    call fates_params%RegisterParameter(name=name, dimension_shape=dimension_shape_1d, &
         dimension_names=dim_names, lower_bounds=dim_lower_bound)
    
    name = 'fates_allom_d2bl1'
    call fates_params%RegisterParameter(name=name, dimension_shape=dimension_shape_1d, &
         dimension_names=dim_names, lower_bounds=dim_lower_bound)

    name = 'fates_allom_d2bl2'
    call fates_params%RegisterParameter(name=name, dimension_shape=dimension_shape_1d, &
         dimension_names=dim_names, lower_bounds=dim_lower_bound)

    name = 'fates_allom_d2bl3'
    call fates_params%RegisterParameter(name=name, dimension_shape=dimension_shape_1d, &
         dimension_names=dim_names, lower_bounds=dim_lower_bound)

    name = 'fates_allom_blca_expnt_diff'
    call fates_params%RegisterParameter(name=name, dimension_shape=dimension_shape_1d, &
         dimension_names=dim_names, lower_bounds=dim_lower_bound)

    name = 'fates_allom_d2ca_coefficient_max'
    call fates_params%RegisterParameter(name=name, dimension_shape=dimension_shape_1d, &
         dimension_names=dim_names, lower_bounds=dim_lower_bound)

    name = 'fates_allom_d2ca_coefficient_min'
    call fates_params%RegisterParameter(name=name, dimension_shape=dimension_shape_1d, &
         dimension_names=dim_names, lower_bounds=dim_lower_bound)

    name = 'fates_allom_agb1'
    call fates_params%RegisterParameter(name=name, dimension_shape=dimension_shape_1d, &
         dimension_names=dim_names, lower_bounds=dim_lower_bound)

    name = 'fates_allom_agb2'
    call fates_params%RegisterParameter(name=name, dimension_shape=dimension_shape_1d, &
         dimension_names=dim_names, lower_bounds=dim_lower_bound)

    name = 'fates_allom_agb3'
    call fates_params%RegisterParameter(name=name, dimension_shape=dimension_shape_1d, &
         dimension_names=dim_names, lower_bounds=dim_lower_bound)

    name = 'fates_allom_agb4'
    call fates_params%RegisterParameter(name=name, dimension_shape=dimension_shape_1d, &
         dimension_names=dim_names, lower_bounds=dim_lower_bound)

    name = 'fates_allom_zroot_max_dbh'
    call fates_params%RegisterParameter(name=name, dimension_shape=dimension_shape_1d, &
         dimension_names=dim_names, lower_bounds=dim_lower_bound)
    
    name = 'fates_allom_zroot_max_z'
    call fates_params%RegisterParameter(name=name, dimension_shape=dimension_shape_1d, &
         dimension_names=dim_names, lower_bounds=dim_lower_bound)
    
    name = 'fates_allom_zroot_min_dbh'
    call fates_params%RegisterParameter(name=name, dimension_shape=dimension_shape_1d, &
         dimension_names=dim_names, lower_bounds=dim_lower_bound)
    
    name = 'fates_allom_zroot_min_z'
    call fates_params%RegisterParameter(name=name, dimension_shape=dimension_shape_1d, &
         dimension_names=dim_names, lower_bounds=dim_lower_bound)
    
    name = 'fates_allom_zroot_k'
    call fates_params%RegisterParameter(name=name, dimension_shape=dimension_shape_1d, &
         dimension_names=dim_names, lower_bounds=dim_lower_bound)
        
    name = 'fates_turnover_branch'
    call fates_params%RegisterParameter(name=name, dimension_shape=dimension_shape_1d, &
         dimension_names=dim_names, lower_bounds=dim_lower_bound)

   

    name = 'fates_cnp_nitr_store_ratio'
    call fates_params%RegisterParameter(name=name, dimension_shape=dimension_shape_1d, &
         dimension_names=dim_names, lower_bounds=dim_lower_bound)

    name = 'fates_cnp_phos_store_ratio'
    call fates_params%RegisterParameter(name=name, dimension_shape=dimension_shape_1d, &
         dimension_names=dim_names, lower_bounds=dim_lower_bound)
    
  end subroutine PRTRegisterPFT
  
  !-----------------------------------------------------------------------
  
  subroutine PRTReceivePFT(fates_params)

    use FatesParametersInterface, only : fates_parameters_type, param_string_length

    implicit none

    class(fates_parameters_type), intent(inout) :: fates_params

    character(len=param_string_length) :: name

    real(r8), allocatable :: tmpreal(:)  ! Temporary variable to hold floats
                                         ! that are converted to ints

    name = 'fates_phen_stress_decid'
    call fates_params%RetrieveParameterAllocate(name=name, &
         data=tmpreal)
    allocate(prt_params%stress_decid(size(tmpreal,dim=1)))
    call ArrayNint(tmpreal,prt_params%stress_decid)
    deallocate(tmpreal)
    
    name = 'fates_phen_season_decid'
    call fates_params%RetrieveParameterAllocate(name=name, &
         data=tmpreal)
    allocate(prt_params%season_decid(size(tmpreal,dim=1)))
    call ArrayNint(tmpreal,prt_params%season_decid)
    deallocate(tmpreal)
    
    name = 'fates_phen_evergreen'
    call fates_params%RetrieveParameterAllocate(name=name, &
         data=tmpreal)
    allocate(prt_params%evergreen(size(tmpreal,dim=1)))
    call ArrayNint(tmpreal,prt_params%evergreen)
    deallocate(tmpreal)

    name = 'fates_leaf_slamax'
    call fates_params%RetrieveParameterAllocate(name=name, &
         data=prt_params%slamax)
    
    name = 'fates_leaf_slatop'
    call fates_params%RetrieveParameterAllocate(name=name, &
         data=prt_params%slatop)

    name = 'fates_allom_sai_scaler'
    call fates_params%RetrieveParameterAllocate(name=name, &
         data=prt_params%allom_sai_scaler)

    name = 'fates_allom_fnrt_prof_a'
    call fates_params%RetrieveParameterAllocate(name=name, &
         data=prt_params%fnrt_prof_a)

    name = 'fates_allom_fnrt_prof_b'
    call fates_params%RetrieveParameterAllocate(name=name, &
         data=prt_params%fnrt_prof_b)

    name = 'fates_allom_fnrt_prof_mode'
    call fates_params%RetrieveParameterAllocate(name=name, &
         data=prt_params%fnrt_prof_mode)

    name = 'fates_allom_crown_depth_frac'
    call fates_params%RetrieveParameterAllocate(name=name, &
         data=prt_params%crown_depth_frac)
    
    name = 'fates_woody'
    call fates_params%RetrieveParameterAllocate(name=name, &
         data=tmpreal)
    allocate(prt_params%woody(size(tmpreal,dim=1)))
    call ArrayNint(tmpreal,prt_params%woody)
    deallocate(tmpreal)
    
    name = 'fates_wood_density'
    call fates_params%RetrieveParameterAllocate(name=name, &
         data=prt_params%wood_density)
    
    name = 'fates_recruit_seed_dbh_repro_threshold'
    call fates_params%RetrieveParameterAllocate(name=name, &
         data=prt_params%dbh_repro_threshold)

    name = 'fates_alloc_storage_cushion'
    call fates_params%RetrieveParameterAllocate(name=name, &
         data=prt_params%cushion)

    name = 'fates_alloc_store_priority_frac'
    call fates_params%RetrieveParameterAllocate(name=name, &
         data=prt_params%leaf_stor_priority)

    name = 'fates_turnover_senleaf_fdrought'
    call fates_params%RetrieveParameterAllocate(name=name, &
          data=prt_params%senleaf_long_fdrought)

    name = 'fates_turnover_fnrt'
    call fates_params%RetrieveParameterAllocate(name=name, &
         data=prt_params%root_long)

    name = 'fates_recruit_seed_alloc_mature'
    call fates_params%RetrieveParameterAllocate(name=name, &
         data=prt_params%seed_alloc_mature)

    name = 'fates_recruit_seed_alloc'
    call fates_params%RetrieveParameterAllocate(name=name, &
         data=prt_params%seed_alloc)

    name = 'fates_c2b'
    call fates_params%RetrieveParameterAllocate(name=name, &
         data=prt_params%c2b)

    name = 'fates_grperc'
    call fates_params%RetrieveParameterAllocate(name=name, &
         data=prt_params%grperc)

    name = 'fates_allom_dbh_maxheight'
    call fates_params%RetrieveParameterAllocate(name=name, &
          data=prt_params%allom_dbh_maxheight)

    name = 'fates_allom_hmode'
    call fates_params%RetrieveParameterAllocate(name=name, &
         data=prt_params%allom_hmode)

    name = 'fates_allom_lmode'
    call fates_params%RetrieveParameterAllocate(name=name, &
         data=prt_params%allom_lmode)

    name = 'fates_allom_fmode'
    call fates_params%RetrieveParameterAllocate(name=name, &
         data=prt_params%allom_fmode)

    name = 'fates_allom_amode'
    call fates_params%RetrieveParameterAllocate(name=name, &
         data=prt_params%allom_amode)

    name = 'fates_allom_stmode'
    call fates_params%RetrieveParameterAllocate(name=name, &
         data=prt_params%allom_stmode)

    name = 'fates_allom_cmode'
    call fates_params%RetrieveParameterAllocate(name=name, &
         data=prt_params%allom_cmode)

    name = 'fates_allom_smode'
    call fates_params%RetrieveParameterAllocate(name=name, &
         data=prt_params%allom_smode)

    name = 'fates_allom_la_per_sa_int'
    call fates_params%RetrieveParameterAllocate(name=name, &
         data=prt_params%allom_la_per_sa_int)

    name = 'fates_allom_la_per_sa_slp'
    call fates_params%RetrieveParameterAllocate(name=name, &
         data=prt_params%allom_la_per_sa_slp)

    name = 'fates_allom_l2fr'
    call fates_params%RetrieveParameterAllocate(name=name, &
         data=prt_params%allom_l2fr)

    name = 'fates_cnp_pid_kp'
    call fates_params%RetreiveParameterAllocate(name=name, &
         data=prt_params%pid_kp)

    name = 'fates_cnp_pid_ki'
    call fates_params%RetreiveParameterAllocate(name=name, &
         data=prt_params%pid_ki)

    name = 'fates_cnp_pid_kd'
    call fates_params%RetreiveParameterAllocate(name=name, &
         data=prt_params%pid_kd)
    
    name = 'fates_cnp_store_ovrflw_frac'
    call fates_params%RetreiveParameterAllocate(name=name, &
         data=prt_params%store_ovrflw_frac)
    
    name = 'fates_nfix1'
    call fates_params%RetreiveParameterAllocate(name=name, &
         data=prt_params%nfix_mresp_scfrac)
    
    name = 'fates_allom_agb_frac'
    call fates_params%RetrieveParameterAllocate(name=name, &
         data=prt_params%allom_agb_frac)

    name = 'fates_allom_d2h1'
    call fates_params%RetrieveParameterAllocate(name=name, &
         data=prt_params%allom_d2h1)

    name = 'fates_allom_d2h2'
    call fates_params%RetrieveParameterAllocate(name=name, &
         data=prt_params%allom_d2h2)

    name = 'fates_allom_d2h3'
    call fates_params%RetrieveParameterAllocate(name=name, &
         data=prt_params%allom_d2h3)

    name = 'fates_allom_d2bl1'
    call fates_params%RetrieveParameterAllocate(name=name, &
         data=prt_params%allom_d2bl1)

    name = 'fates_allom_d2bl2'
    call fates_params%RetrieveParameterAllocate(name=name, &
         data=prt_params%allom_d2bl2)

    name = 'fates_allom_d2bl3'
    call fates_params%RetrieveParameterAllocate(name=name, &
         data=prt_params%allom_d2bl3)

    name = 'fates_allom_blca_expnt_diff'
    call fates_params%RetrieveParameterAllocate(name=name, &
         data=prt_params%allom_blca_expnt_diff)

    name = 'fates_allom_d2ca_coefficient_max'
    call fates_params%RetrieveParameterAllocate(name=name, &
         data=prt_params%allom_d2ca_coefficient_max)

    name = 'fates_allom_d2ca_coefficient_min'
    call fates_params%RetrieveParameterAllocate(name=name, &
         data=prt_params%allom_d2ca_coefficient_min)

    name = 'fates_allom_agb1'
    call fates_params%RetrieveParameterAllocate(name=name, &
         data=prt_params%allom_agb1)

    name = 'fates_allom_agb2'
    call fates_params%RetrieveParameterAllocate(name=name, &
         data=prt_params%allom_agb2)

    name = 'fates_allom_agb3'
    call fates_params%RetrieveParameterAllocate(name=name, &
         data=prt_params%allom_agb3)

    name = 'fates_allom_agb4'
    call fates_params%RetrieveParameterAllocate(name=name, &
         data=prt_params%allom_agb4)

    name = 'fates_allom_zroot_max_dbh'
    call fates_params%RetrieveParameterAllocate(name=name, &
         data=prt_params%allom_zroot_max_dbh)
    
    name = 'fates_allom_zroot_max_z'
    call fates_params%RetrieveParameterAllocate(name=name, &
         data=prt_params%allom_zroot_max_z)
    
    name = 'fates_allom_zroot_min_dbh'
    call fates_params%RetrieveParameterAllocate(name=name, &
         data=prt_params%allom_zroot_min_dbh)
    
    name = 'fates_allom_zroot_min_z'
    call fates_params%RetrieveParameterAllocate(name=name, &
         data=prt_params%allom_zroot_min_z)
    
    name = 'fates_allom_zroot_k'
    call fates_params%RetrieveParameterAllocate(name=name, &
         data=prt_params%allom_zroot_k)
    
    name = 'fates_turnover_branch'
    call fates_params%RetrieveParameterAllocate(name=name, &
         data=prt_params%branch_long)
    
    name = 'fates_cnp_nitr_store_ratio'
    call fates_params%RetrieveParameterAllocate(name=name, &
         data=prt_params%nitr_store_ratio)
    
    name = 'fates_cnp_phos_store_ratio'
    call fates_params%RetrieveParameterAllocate(name=name, &
         data=prt_params%phos_store_ratio)

    
  end subroutine PRTReceivePFT

  !-----------------------------------------------------------------------

  subroutine PRTRegisterPFTLeafAge(fates_params)

    use FatesParametersInterface, only : fates_parameters_type, param_string_length
    use FatesParametersInterface, only : max_dimensions, dimension_name_leaf_age
    use FatesParametersInterface, only : dimension_name_pft, dimension_shape_2d
    
    implicit none

    class(fates_parameters_type), intent(inout) :: fates_params

    integer, parameter :: dim_lower_bound(2) = (/ lower_bound_pft, lower_bound_general /)
    character(len=param_string_length) :: dim_names(2)
    character(len=param_string_length) :: name

    dim_names(1) = dimension_name_pft
    dim_names(2) = dimension_name_leaf_age

    name = 'fates_turnover_leaf'
    call fates_params%RegisterParameter(name=name, dimension_shape=dimension_shape_2d, &
         dimension_names=dim_names, lower_bounds=dim_lower_bound)

    return
  end subroutine PRTRegisterPFTLeafAge

  ! =====================================================================================

  subroutine ArrayNint(realarr,intarr)

    real(r8),intent(in)  :: realarr(:)
    integer,intent(out)  :: intarr(:)
    integer  :: i

    do i = 1,size(realarr,dim=1)
       intarr(i) = nint(realarr(i))
    end do
    
    return
  end subroutine ArrayNint
  
  ! =====================================================================================
  
  subroutine Register_PFT_nvariants(fates_params)

    use FatesParametersInterface, only : fates_parameters_type, param_string_length
    use FatesParametersInterface, only : max_dimensions, dimension_name_variants, dimension_name_pft, dimension_shape_2d

    implicit none

    class(fates_parameters_type), intent(inout) :: fates_params

    integer, parameter :: dim_lower_bound(2) = (/ lower_bound_pft, lower_bound_general /)
    character(len=param_string_length) :: dim_names(2)
    character(len=param_string_length) :: name

    ! NOTE(bja, 2017-01) initialization doesn't seem to work correctly
    ! if dim_names has a parameter qualifier.
    dim_names(1) = dimension_name_pft
    dim_names(2) = dimension_name_variants

    !X!    name = ''
    !X!    call fates_params%RegisterParameter(name=name, dimension_shape=dimension_shape_2d, &
    !X!         dimension_names=dim_names)

  end subroutine Register_PFT_nvariants

  ! =====================================================================================
  
  subroutine Receive_PFT_nvariants(fates_params)

    use FatesParametersInterface, only : fates_parameters_type
    use FatesParametersInterface, only : param_string_length

    implicit none

    class(fates_parameters_type), intent(inout) :: fates_params

    character(len=param_string_length) :: name

    !X!    name = ''
    !X!    call fates_params%RetrieveParameter(name=name, &
    !X!         data=this%)

  end subroutine Receive_PFT_nvariants
  
  ! =====================================================================================

  subroutine PRTReceivePFTLeafAge(fates_params)
     
     use FatesParametersInterface, only : fates_parameters_type
     use FatesParametersInterface, only : param_string_length
     
     implicit none
     
     class(fates_parameters_type), intent(inout) :: fates_params
     
     character(len=param_string_length) :: name

     name = 'fates_turnover_leaf'
     call fates_params%RetrieveParameterAllocate(name=name, &
          data=prt_params%leaf_long)

     return
  end subroutine PRTReceivePFTLeafAge

  ! =====================================================================================

  
  subroutine PRTRegisterPFTOrgans(fates_params)
    
    use FatesParametersInterface, only : fates_parameters_type, param_string_length
    use FatesParametersInterface, only : max_dimensions, dimension_name_prt_organs
    use FatesParametersInterface, only : dimension_name_pft, dimension_shape_2d

    implicit none

    class(fates_parameters_type), intent(inout) :: fates_params

    integer, parameter :: dim_lower_bound(2) = (/ lower_bound_pft, lower_bound_general /)
    character(len=param_string_length) :: dim_names(2)
    character(len=param_string_length) :: name

    ! NOTE(bja, 2017-01) initialization doesn't seem to work correctly
    ! if dim_names has a parameter qualifier.
    dim_names(1) = dimension_name_pft
    dim_names(2) = dimension_name_prt_organs

    name = 'fates_stoich_nitr'
    call fates_params%RegisterParameter(name=name, dimension_shape=dimension_shape_2d, &
          dimension_names=dim_names, lower_bounds=dim_lower_bound)

    name = 'fates_stoich_phos'
    call fates_params%RegisterParameter(name=name, dimension_shape=dimension_shape_2d, &
          dimension_names=dim_names, lower_bounds=dim_lower_bound)

    name = 'fates_alloc_organ_priority'
    call fates_params%RegisterParameter(name=name, dimension_shape=dimension_shape_2d, &
          dimension_names=dim_names, lower_bounds=dim_lower_bound)

    name = 'fates_cnp_turnover_nitr_retrans'
    call fates_params%RegisterParameter(name=name, dimension_shape=dimension_shape_2d, &
          dimension_names=dim_names, lower_bounds=dim_lower_bound)
    
    name = 'fates_cnp_turnover_phos_retrans'
    call fates_params%RegisterParameter(name=name, dimension_shape=dimension_shape_2d, &
          dimension_names=dim_names, lower_bounds=dim_lower_bound)

    
  end subroutine PRTRegisterPFTOrgans

  ! =====================================================================================

  subroutine PRTReceivePFTOrgans(fates_params)
     
     use FatesParametersInterface, only : fates_parameters_type
     use FatesParametersInterface, only : param_string_length
     
     implicit none
     
     class(fates_parameters_type), intent(inout) :: fates_params
     
     character(len=param_string_length) :: name

     name = 'fates_stoich_nitr'
     call fates_params%RetrieveParameterAllocate(name=name, &
           data=prt_params%nitr_stoich_p1)

     name = 'fates_stoich_phos'
     call fates_params%RetrieveParameterAllocate(name=name, &
           data=prt_params%phos_stoich_p1)

     name = 'fates_alloc_organ_priority'
     call fates_params%RetrieveParameterAllocate(name=name, &
           data=prt_params%alloc_priority)

     name = 'fates_cnp_turnover_nitr_retrans'
     call fates_params%RetrieveParameterAllocate(name=name, &
           data=prt_params%turnover_nitr_retrans)

     name = 'fates_cnp_turnover_phos_retrans'
     call fates_params%RetrieveParameterAllocate(name=name, &
           data=prt_params%turnover_phos_retrans)

  end subroutine PRTReceivePFTOrgans

  ! ===============================================================================================
  
  subroutine FatesReportPFTParams(is_master)
     
     ! Argument
     logical, intent(in) :: is_master  ! Only log if this is the master proc

     logical, parameter :: debug_report = .false.
     character(len=32),parameter :: fmt0 = '(a,100(F12.4,1X))'

     integer :: npft,ipft
     
     npft = size(prt_params%allom_hmode,1)
     
     if(debug_report .and. is_master) then
        
        if(npft>100)then
           write(fates_log(),*) 'you are trying to report pft parameters during initialization'
           write(fates_log(),*) 'but you have so many that it is over-running the format spec'
           write(fates_log(),*) 'simply bump up the muptiplier in parameter fmt0 shown above'
           call endrun(msg=errMsg(sourcefile, __LINE__))
        end if

        write(fates_log(),*) '-----------  FATES PARTEH Parameters -----------------'
        write(fates_log(),fmt0) 'stress_decid = ',prt_params%stress_decid
        write(fates_log(),fmt0) 'season_decid = ',prt_params%season_decid
        write(fates_log(),fmt0) 'evergreen = ',prt_params%evergreen
        write(fates_log(),fmt0) 'wood_density = ',prt_params%wood_density
        write(fates_log(),fmt0) 'dbh max height = ',prt_params%allom_dbh_maxheight
        write(fates_log(),fmt0) 'dbh mature = ',prt_params%dbh_repro_threshold
        write(fates_log(),fmt0) 'cushion = ',prt_params%cushion
        write(fates_log(),fmt0) 'leaf_stor_priority = ',prt_params%leaf_stor_priority
        write(fates_log(),fmt0) 'root_long = ',prt_params%root_long
        write(fates_log(),fmt0) 'senleaf_long_fdrought = ',prt_params%senleaf_long_fdrought
        write(fates_log(),fmt0) 'seed_alloc_mature = ',prt_params%seed_alloc_mature
        write(fates_log(),fmt0) 'seed_alloc = ',prt_params%seed_alloc
        write(fates_log(),fmt0) 'slamax = ',prt_params%slamax
        write(fates_log(),fmt0) 'slatop = ',prt_params%slatop
        write(fates_log(),fmt0) 'allom_sai_scaler = ',prt_params%allom_sai_scaler
        write(fates_log(),fmt0) 'leaf_long = ',prt_params%leaf_long
        write(fates_log(),fmt0) 'grperc = ',prt_params%grperc
        write(fates_log(),fmt0) 'c2b = ',prt_params%c2b
        write(fates_log(),fmt0) 'branch_turnover = ',prt_params%branch_long
        write(fates_log(),fmt0) 'allom_hmode = ',prt_params%allom_hmode
        write(fates_log(),fmt0) 'allom_lmode = ',prt_params%allom_lmode
        write(fates_log(),fmt0) 'allom_fmode = ',prt_params%allom_fmode
        write(fates_log(),fmt0) 'allom_amode = ',prt_params%allom_amode
        write(fates_log(),fmt0) 'allom_cmode = ',prt_params%allom_cmode
        write(fates_log(),fmt0) 'allom_smode = ',prt_params%allom_smode
        write(fates_log(),fmt0) 'allom_la_per_sa_int = ',prt_params%allom_la_per_sa_int
        write(fates_log(),fmt0) 'allom_la_per_sa_slp = ',prt_params%allom_la_per_sa_slp
        write(fates_log(),fmt0) 'allom_l2fr = ',prt_params%allom_l2fr
        write(fates_log(),fmt0) 'pid_kp = ',prt_params%pid_kp
        write(fates_log(),fmt0) 'pid_ki = ',prt_params%pid_ki
        write(fates_log(),fmt0) 'pid_kd = ',prt_params%pid_kd
        write(fates_log(),fmt0) 'store_ovrflw_frac = ',prt_params%store_ovrflw_frac
        write(fates_log(),fmt0) 'allom_agb_frac = ',prt_params%allom_agb_frac
        write(fates_log(),fmt0) 'allom_d2h1 = ',prt_params%allom_d2h1
        write(fates_log(),fmt0) 'allom_d2h2 = ',prt_params%allom_d2h2
        write(fates_log(),fmt0) 'allom_d2h3 = ',prt_params%allom_d2h3
        write(fates_log(),fmt0) 'allom_d2bl1 = ',prt_params%allom_d2bl1
        write(fates_log(),fmt0) 'allom_d2bl2 = ',prt_params%allom_d2bl2
        write(fates_log(),fmt0) 'allom_d2bl3 = ',prt_params%allom_d2bl3
        write(fates_log(),fmt0) 'allom_blca_expnt_diff = ',prt_params%allom_blca_expnt_diff
        write(fates_log(),fmt0) 'allom_d2ca_coefficient_max = ',prt_params%allom_d2ca_coefficient_max
        write(fates_log(),fmt0) 'allom_d2ca_coefficient_min = ',prt_params%allom_d2ca_coefficient_min        
        write(fates_log(),fmt0) 'allom_agb1 = ',prt_params%allom_agb1
        write(fates_log(),fmt0) 'allom_agb2 = ',prt_params%allom_agb2
        write(fates_log(),fmt0) 'allom_agb3 = ',prt_params%allom_agb3
        write(fates_log(),fmt0) 'allom_agb4 = ',prt_params%allom_agb4

        write(fates_log(),fmt0) 'allom_zroot_max_dbh = ',prt_params%allom_zroot_max_dbh
        write(fates_log(),fmt0) 'allom_zroot_max_z = ',prt_params%allom_zroot_max_z
        write(fates_log(),fmt0) 'allom_zroot_min_dbh = ',prt_params%allom_zroot_min_dbh
        write(fates_log(),fmt0) 'allom_zroot_min_z = ',prt_params%allom_zroot_min_z
        write(fates_log(),fmt0) 'allom_zroot_k = ',prt_params%allom_zroot_k
        
        write(fates_log(),fmt0) 'stoich_nitr = ',prt_params%nitr_stoich_p1
        write(fates_log(),fmt0) 'stoich_phos = ',prt_params%phos_stoich_p1
        write(fates_log(),fmt0) 'alloc_organ_priority = ',prt_params%alloc_priority
        write(fates_log(),fmt0) 'woody = ',prt_params%woody
        write(fates_log(),fmt0) 'crown_depth_frac = ',prt_params%crown_depth_frac
        write(fates_log(),fmt0) 'roota_par = ',prt_params%fnrt_prof_a
        write(fates_log(),fmt0) 'rootb_par = ',prt_params%fnrt_prof_b
        write(fates_log(),fmt0) 'fnrt_prof_mode = ',prt_params%fnrt_prof_mode
        write(fates_log(),fmt0) 'turnover_nitr_retrans = ',prt_params%turnover_nitr_retrans
        write(fates_log(),fmt0) 'turnover_phos_retrans = ',prt_params%turnover_phos_retrans
        write(fates_log(),fmt0) 'organ_id = ',prt_params%organ_id
        write(fates_log(),fmt0) 'nitr_store_ratio = ',prt_params%nitr_store_ratio
        write(fates_log(),fmt0) 'phos_store_ratio = ',prt_params%phos_store_ratio
        write(fates_log(),*) '-------------------------------------------------'

     end if

  end subroutine FatesReportPFTParams

  ! =====================================================================================

  subroutine PRTDerivedParams()

    integer :: npft     ! number of PFTs
    integer :: ft       ! pft index
    integer :: norgans  ! number of organs in the parameter file
    integer :: i, io    ! generic loop index and organ loop index
    
    norgans = size(prt_params%organ_id,1)
    npft    = size(prt_params%evergreen,1)
    
    ! Set the reverse lookup map for organs to the parameter file index
    allocate(prt_params%organ_param_id(num_organ_types))
    
    ! Initialize them as invalid
    prt_params%organ_param_id(:) = -1
    
    do i = 1,norgans
       prt_params%organ_param_id(prt_params%organ_id(i)) = i
    end do

    return
  end subroutine PRTDerivedParams
    
  ! =====================================================================================
  
  subroutine PRTCheckParams(is_master)

     ! ----------------------------------------------------------------------------------
     !
     ! This subroutine performs logical checks on user supplied parameters.  It cross
     ! compares various parameters and will fail if they don't make sense.  
     ! Examples:
     ! A tree can not be defined as both evergreen and deciduous.  A woody plant
     ! cannot have a structural biomass allometry intercept of 0, and a non-woody
     ! plant (grass) can't have a non-zero intercept...
     ! -----------------------------------------------------------------------------------


     ! Argument
     logical, intent(in) :: is_master    ! Only log if this is the master proc

     character(len=32),parameter :: fmt0 = '(a,100(F12.4,1X))'

     integer :: npft     ! number of PFTs
     integer :: ipft     ! pft index
     integer :: nleafage ! size of the leaf age class array
     integer :: iage     ! leaf age class index
     integer :: norgans  ! size of the plant organ dimension
     integer :: i, io    ! generic loop index and organ loop index

     npft = size(prt_params%evergreen,1)

     ! Prior to performing checks copy grperc to the 
     ! organ dimensioned version

     norgans = size(prt_params%organ_id,1)

     if(.not.is_master) return


     if( any(prt_params%organ_id(:)<1) .or. &
         any(prt_params%organ_id(:)>num_organ_types) ) then
        write(fates_log(),*) 'prt_organ_ids should match the global ids'
        write(fates_log(),*) 'of organ types found in PRTGenericMod.F90'
        write(fates_log(),*) 'organ_ids: ',prt_params%organ_id(:)
        write(fates_log(),*) 'Aborting'
        call endrun(msg=errMsg(sourcefile, __LINE__))
     end if

     ! Check to make sure the organ ids are valid if this is the
     ! cnp_flex_allom_hypothesis
     select case (hlm_parteh_mode)
     case (prt_carbon_allom_hyp,prt_cnp_flex_allom_hyp)

         do io = 1,norgans
           if(prt_params%organ_id(io) == repro_organ) then
              write(fates_log(),*) 'with flexible cnp or c-only alloc hypotheses'
              write(fates_log(),*) 'reproductive tissues are a special case'
              write(fates_log(),*) 'and therefore should not be included in'
              write(fates_log(),*) 'the parameter file organ list'
              write(fates_log(),*) 'fates_prt_organ_id: ',prt_params%organ_id(:)
              write(fates_log(),*) 'Aborting'
              call endrun(msg=errMsg(sourcefile, __LINE__))
           end if
           if(prt_params%organ_id(io) == store_organ) then
              write(fates_log(),*) 'with flexible cnp or c-only alloc hypotheses'
              write(fates_log(),*) 'storage is a special case'
              write(fates_log(),*) 'and therefore should not be included in'
              write(fates_log(),*) 'the parameter file organ list'
              write(fates_log(),*) 'fates_prt_organ_id: ',prt_params%organ_id(:)
              write(fates_log(),*) 'Aborting'
              call endrun(msg=errMsg(sourcefile, __LINE__))
           end if

        end do
<<<<<<< HEAD
     end if

     ! Make sure that the N fixation respiration surcharge fraction is
     ! between 0 and 1
     if (hlm_parteh_mode .eq. prt_cnp_flex_allom_hyp) then
        if(any(prt_params%nfix_mresp_scfrac(:)<0._r8) .or. any(prt_params%nfix_mresp_scfrac(:)>1.0_r8)) then
           write(fates_log(),*) 'The N fixation surcharge nfix_mresp_sfrac (fates_nfix1) must be between 0-1.'
           write(fates_log(),*) 'here are the values: ',prt_params%nfix_mresp_scfrac(:)
           write(fates_log(),*) 'Aborting'
           call endrun(msg=errMsg(sourcefile, __LINE__))
        end if
     end if

=======
     end select
>>>>>>> 2021c435
     
     pftloop: do ipft = 1,npft

        ! Check to see if evergreen, deciduous flags are mutually exclusive
        ! ----------------------------------------------------------------------------------

        if ( int(prt_params%evergreen(ipft) +    &
                 prt_params%season_decid(ipft) + &
                 prt_params%stress_decid(ipft)) .ne. 1 ) then
           
           write(fates_log(),*) 'PFT # ',ipft,' must be defined as having one of three'
           write(fates_log(),*) 'phenology habits, ie == 1'
           write(fates_log(),*) 'stress_decid: ',prt_params%stress_decid(ipft)
           write(fates_log(),*) 'season_decid: ',prt_params%season_decid(ipft)
           write(fates_log(),*) 'evergreen: ',prt_params%evergreen(ipft)
           write(fates_log(),*) 'Aborting'
           call endrun(msg=errMsg(sourcefile, __LINE__))
           
        end if


        ! Check to see if mature and base seed allocation is greater than 1
        ! ----------------------------------------------------------------------------------
        if ( ( prt_params%seed_alloc(ipft) + &
               prt_params%seed_alloc_mature(ipft)) > 1.0_r8 ) then

           write(fates_log(),*) 'The sum of seed allocation from base and mature trees may'
           write(fates_log(),*) ' not exceed 1.'
           write(fates_log(),*) ' PFT#: ',ipft
           write(fates_log(),*) ' seed_alloc: ',prt_params%seed_alloc(ipft)
           write(fates_log(),*) ' seed_alloc_mature: ',prt_params%seed_alloc_mature(ipft)
           write(fates_log(),*) ' Aborting'
           call endrun(msg=errMsg(sourcefile, __LINE__))
           
        end if

        ! Check if woody plants have a structural biomass (agb) intercept
        ! ----------------------------------------------------------------------------------
        if ( ( prt_params%allom_agb1(ipft) <= tiny(prt_params%allom_agb1(ipft)) ) .and. &
             ( prt_params%woody(ipft) .eq. 1 ) ) then

           write(fates_log(),*) 'Woody plants are expected to have a non-zero intercept'
           write(fates_log(),*) ' in the diameter to AGB allometry equations'
           write(fates_log(),*) ' PFT#: ',ipft
           write(fates_log(),*) ' allom_agb1: ',prt_params%allom_agb1(ipft)
           write(fates_log(),*) ' woody: ',prt_params%woody(ipft)
           write(fates_log(),*) ' Aborting'
           call endrun(msg=errMsg(sourcefile, __LINE__))

        end if

        ! Check if non-woody plants have structural biomass (agb) intercept
        ! ----------------------------------------------------------------------------------
!        if ( ( prt_params%allom_agb1(ipft) > tiny(prt_params%allom_agb1(ipft)) ) .and. &
!              ( iprt_params%woody(ipft) .ne. 1 ) ) then
!
!           write(fates_log(),*) 'Non-woody plants are expected to have a zero intercept'
!           write(fates_log(),*) ' in the diameter to AGB allometry equations'
!           write(fates_log(),*) ' This is because the definition of AGB (as far as allometry)'
!           write(fates_log(),*) ' is concerned, ignores leaf and fine-roots, and only contains'
!           write(fates_log(),*) ' woody tissues (sap and structural dead wood).'
!           write(fates_log(),*) ' PFT#: ',ipft
!           write(fates_log(),*) ' allom_agb1: ',prt_params%allom_agb1(ipft)
!           write(fates_log(),*) ' woody: ',prt_params%woody(ipft)
!           write(fates_log(),*) ' Aborting'
!           call endrun(msg=errMsg(sourcefile, __LINE__))
!
!        end if

        ! Check if leaf storage priority is between 0-1
        ! ----------------------------------------------------------------------------------
        
        if ( ( prt_params%leaf_stor_priority(ipft) < 0.0_r8 ) .or. &
             ( prt_params%leaf_stor_priority(ipft) > 1.0_r8 ) ) then

           write(fates_log(),*) 'Prioritization of carbon allocation to leaf'
           write(fates_log(),*) ' and root turnover replacement, must be between'
           write(fates_log(),*) ' 0 and 1'
           write(fates_log(),*) ' PFT#: ',ipft
           write(fates_log(),*) 'leaf_stor_priority: ',prt_params%leaf_stor_priority(ipft)
           write(fates_log(),*) ' Aborting'
           call endrun(msg=errMsg(sourcefile, __LINE__))

        end if

        select case (hlm_parteh_mode)
        case (prt_cnp_flex_allom_hyp)

           ! Make sure nutrient storage fractions are positive
           if( prt_params%nitr_store_ratio(ipft) < 0._r8  ) then
              write(fates_log(),*) 'With parteh allometric CNP hypothesis'
              write(fates_log(),*) 'nitr_store_ratio must be > 0'
              write(fates_log(),*) 'PFT#: ',ipft
              write(fates_log(),*) 'nitr_store_ratio = ',prt_params%nitr_store_ratio(ipft)
              call endrun(msg=errMsg(sourcefile, __LINE__))
           end if
           if( prt_params%phos_store_ratio(ipft) < 0._r8 ) then
              write(fates_log(),*) 'With parteh allometric CNP hypothesis'
              write(fates_log(),*) 'phos_store_ratio must be > 0'
              write(fates_log(),*) 'PFT#: ',ipft
              write(fates_log(),*) 'nitr_store_ratio = ',prt_params%phos_store_ratio(ipft)
              call endrun(msg=errMsg(sourcefile, __LINE__))
           end if

           do i = 1,norgans
              io = prt_params%organ_id(i)

              if(io == sapw_organ) then
                 if ((prt_params%turnover_nitr_retrans(ipft,i) > nearzero)) then
                    write(fates_log(),*) ' Retranslocation of sapwood tissues should be zero.'
                    write(fates_log(),*) ' PFT#: ',ipft
                    write(fates_log(),*) ' nitrogen retrans: ',prt_params%turnover_nitr_retrans(ipft,i)
                    write(fates_log(),*) ' Aborting'
                    call endrun(msg=errMsg(sourcefile, __LINE__))
                 end if
                 if ((prt_params%turnover_phos_retrans(ipft,i) > nearzero)) then
                    write(fates_log(),*) ' Retranslocation of sapwood tissues should be zero.'
                    write(fates_log(),*) ' PFT#: ',ipft
                    write(fates_log(),*) ' phosphorus retrans: ',prt_params%turnover_nitr_retrans(ipft,i)
                    write(fates_log(),*) ' Aborting'
                    call endrun(msg=errMsg(sourcefile, __LINE__))
                 end if
              elseif(io == struct_organ) then
                 if ((prt_params%turnover_nitr_retrans(ipft,i) > nearzero)) then
                    write(fates_log(),*) ' Retranslocation of structural tissues should be zero.'
                    write(fates_log(),*) ' PFT#: ',ipft
                    write(fates_log(),*) ' carbon retrans: ',prt_params%turnover_nitr_retrans(ipft,i)
                    write(fates_log(),*) ' Aborting'
                    call endrun(msg=errMsg(sourcefile, __LINE__))
                 end if
                 if ((prt_params%turnover_phos_retrans(ipft,i) > nearzero)) then
                    write(fates_log(),*) ' Retranslocation of structural tissues should be zero.'
                    write(fates_log(),*) ' PFT#: ',ipft
                    write(fates_log(),*) ' phosphorus retrans: ',prt_params%turnover_nitr_retrans(ipft,i)
                    write(fates_log(),*) ' Aborting'
                    call endrun(msg=errMsg(sourcefile, __LINE__))
                 end if
              end if
              
              ! Otherwise, all other retranslocations should be between 0 and 1
              if ((prt_params%turnover_nitr_retrans(ipft,i) > 1.0_r8) .or.  & 
                   (prt_params%turnover_phos_retrans(ipft,i) > 1.0_r8) .or. &
                   (prt_params%turnover_nitr_retrans(ipft,i) < 0.0_r8) .or.  & 
                   (prt_params%turnover_phos_retrans(ipft,i) < 0.0_r8)) then
                 write(fates_log(),*) ' Retranslocation should range from 0 to 1.'
                 write(fates_log(),*) ' PFT#: ',ipft
                 write(fates_log(),*) ' parameter file organ index: ',i,' global index: ',io
                 write(fates_log(),*) ' nitr: ',prt_params%turnover_nitr_retrans(ipft,i)
                 write(fates_log(),*) ' phos: ',prt_params%turnover_phos_retrans(ipft,i)
                 write(fates_log(),*) ' Aborting'
                 call endrun(msg=errMsg(sourcefile, __LINE__))
              end if

           end do

        end select


        ! Growth respiration
        !        if (parteh_mode .eq. prt_carbon_allom_hyp) then
        if ( ( prt_params%grperc(ipft) < 0.0_r8) .or. &
             ( prt_params%grperc(ipft) > 1.0_r8 ) ) then
           write(fates_log(),*) ' PFT#: ',ipft
           write(fates_log(),*) ' Growth respiration must be between 0 and 1: ',prt_params%grperc(ipft)
           write(fates_log(),*) ' Aborting'
           call endrun(msg=errMsg(sourcefile, __LINE__))
        end if
!        elseif(parteh_mode .eq. prt_cnp_flex_allom_hyp) then
!           if ( ( any(prt_params%grperc_organ(ipft,:) < 0.0_r8)) .or. &
!                ( any(prt_params%grperc_organ(ipft,:) >= 1.0_r8)) ) then
!              write(fates_log(),*) ' PFT#: ',ipft
!              write(fates_log(),*) ' Growth respiration must be between 0 and 1: ',prt_params%grperc_organ(ipft,:)
!              write(fates_log(),*) ' Aborting'
!              call endrun(msg=errMsg(sourcefile, __LINE__))
!           end if
!        end if

        select case (hlm_parteh_mode)
        case (prt_carbon_allom_hyp,prt_cnp_flex_allom_hyp)
           ! The first nitrogen stoichiometry is used in all cases
           if ( (any(prt_params%nitr_stoich_p1(ipft,:) < 0.0_r8)) .or. &
                (any(prt_params%nitr_stoich_p1(ipft,:) >= 1.0_r8))) then
              write(fates_log(),*) ' PFT#: ',ipft
              write(fates_log(),*) ' N per C stoichiometry must bet between 0-1'
              write(fates_log(),*) prt_params%nitr_stoich_p1(ipft,:)
              write(fates_log(),*) ' Aborting'
              call endrun(msg=errMsg(sourcefile, __LINE__))
           end if
        end select

        select case (hlm_parteh_mode)
        case (prt_cnp_flex_allom_hyp)

           do i = 1,norgans
              if ( (prt_params%nitr_stoich_p1(ipft,i) < 0._r8) .or. &
                   (prt_params%phos_stoich_p1(ipft,i) < 0._r8) .or. &
                   (prt_params%nitr_stoich_p1(ipft,i) > 1._r8) .or. &
                   (prt_params%phos_stoich_p1(ipft,i) > 1._r8) ) then
                 write(fates_log(),*) 'When the C,N,P allocation hypothesis with flexible'
                 write(fates_log(),*) 'stoichiometry is turned on (prt_cnp_flex_allom_hyp),'
                 write(fates_log(),*) 'all stoichiometries must be greater than or equal to zero,'
                 write(fates_log(),*) 'and less than 1 (probably way less than 1).'
                 write(fates_log(),*) 'You specified an organ/pft less than zero.'
                 write(fates_log(),*) 'PFT: ',ipft
                 write(fates_log(),*) 'organ index (see head of PRTGenericMod): ',io
                 write(fates_log(),*) 'nitr_stoich: ',prt_params%nitr_stoich_p1(ipft,i)
                 write(fates_log(),*) 'phos_stoich: ',prt_params%phos_stoich_p1(ipft,i)
                 write(fates_log(),*) 'Aborting'
                 call endrun(msg=errMsg(sourcefile, __LINE__))
              end if
           end do

           if ( any(prt_params%alloc_priority(ipft,:) < 0) .or. &
                any(prt_params%alloc_priority(ipft,:) > 6) ) then
              write(fates_log(),*) ' PFT#: ',ipft
              write(fates_log(),*) ' Allocation priorities should be 0-6 for CNP flex hypothesis'
              write(fates_log(),*) prt_params%alloc_priority(ipft,:)
              write(fates_log(),*) ' Aborting'
              call endrun(msg=errMsg(sourcefile, __LINE__))
           end if

        end select


        ! Check turnover time-scales
        
        nleafage = size(prt_params%leaf_long,dim=2)

        do iage = 1, nleafage

           if ( prt_params%leaf_long(ipft,iage)>nearzero ) then
              
              ! Check that leaf turnover doesn't exeed 1 day
              if ( (years_per_day / prt_params%leaf_long(ipft,iage)) > 1._r8 ) then
                 write(fates_log(),*) 'Leaf turnover time-scale is greater than 1 day!'
                 write(fates_log(),*) 'ipft: ',ipft,' iage: ',iage
                 write(fates_log(),*) 'leaf_long(ipft,iage): ',prt_params%leaf_long(ipft,iage),' [years]'
                 write(fates_log(),*) 'Aborting'
                 call endrun(msg=errMsg(sourcefile, __LINE__))
              end if
              
              ! Check to make sure that all other age-classes for this PFT also
              ! have non-zero entries, it wouldn't make sense otherwise
              if ( any(prt_params%leaf_long(ipft,:) <= nearzero) ) then
                 write(fates_log(),*) 'You specified a leaf_long that is zero or'
                 write(fates_log(),*) 'invalid for a particular age class.'
                 write(fates_log(),*) 'Yet, other age classes for this PFT are non-zero.'
                 write(fates_log(),*) 'this doesnt make sense.'
                 write(fates_log(),*) 'ipft = ',ipft
                 write(fates_log(),*) 'leaf_long(ipft,:) =  ',prt_params%leaf_long(ipft,:)
                 write(fates_log(),*) 'Aborting'
                 call endrun(msg=errMsg(sourcefile, __LINE__))
              end if

           else
              if (prt_params%evergreen(ipft) .eq. itrue) then
                 write(fates_log(),*) 'You specified zero leaf turnover: '
                 write(fates_log(),*) 'ipft: ',ipft,' iage: ',iage
                 write(fates_log(),*) 'leaf_long(ipft,iage): ',prt_params%leaf_long(ipft,iage)
                 write(fates_log(),*) 'yet this is an evergreen PFT, and it only makes sense'
                 write(fates_log(),*) 'that an evergreen would have leaf maintenance turnover'
                 write(fates_log(),*) 'disable this error if you are ok with this'
                 call endrun(msg=errMsg(sourcefile, __LINE__))
              end if
           end if

        end do

        ! Check the turnover rates on the senescing leaf pool
        if ( prt_params%leaf_long(ipft,nleafage)>nearzero ) then
           
           ! Check that leaf turnover doesn't exeed 1 day
           if ( (years_per_day / &
                 (prt_params%leaf_long(ipft,nleafage) * &
                  prt_params%senleaf_long_fdrought(ipft))) > 1._r8 ) then
              write(fates_log(),*) 'Drought-senescent turnover time-scale is greater than 1 day!'
              write(fates_log(),*) 'ipft: ',ipft
              write(fates_log(),*) 'leaf_long(ipft,nleafage)*senleaf_long_fdrought: ', &
                    prt_params%leaf_long(ipft,nleafage)*prt_params%senleaf_long_fdrought(ipft),' [years]'
              write(fates_log(),*) 'Aborting'
              call endrun(msg=errMsg(sourcefile, __LINE__))
           end if
        end if
        
        if ( prt_params%senleaf_long_fdrought(ipft)<nearzero .or. &
             prt_params%senleaf_long_fdrought(ipft)>1._r8 ) then
           write(fates_log(),*) 'senleaf_long_fdrought(ipft) must be greater than 0 '
           write(fates_log(),*) 'or less than or equal to 1.'
           write(fates_log(),*) 'Set this to 1 if you want no accelerated senescence turnover'
           write(fates_log(),*) 'ipft = ',ipft
           write(fates_log(),*) 'senleaf_long_fdrought(ipft) = ',prt_params%senleaf_long_fdrought(ipft)
           call endrun(msg=errMsg(sourcefile, __LINE__))
        end if
           

        if ( prt_params%root_long(ipft)>nearzero ) then
           
           ! Check that root turnover doesn't exeed 1 day
           if ( (years_per_day / prt_params%root_long(ipft)) > 1._r8 ) then
              write(fates_log(),*) 'Root turnover time-scale is greater than 1 day!'
              write(fates_log(),*) 'ipft: ',ipft
              write(fates_log(),*) 'root_long(ipft): ',prt_params%root_long(ipft),' [years]'
              write(fates_log(),*) 'Aborting'
              call endrun(msg=errMsg(sourcefile, __LINE__))
           end if
           
        else
           if (prt_params%evergreen(ipft) .eq. itrue) then
              write(fates_log(),*) 'You specified zero root turnover: '
              write(fates_log(),*) 'ipft: ',ipft
              write(fates_log(),*) 'root_long(ipft): ',prt_params%root_long(ipft)
              write(fates_log(),*) 'yet this is an evergreen PFT, and it only makes sense'
              write(fates_log(),*) 'that an evergreen would have root maintenance turnover'
              write(fates_log(),*) 'disable this error if you are ok with this'
              call endrun(msg=errMsg(sourcefile, __LINE__))
           end if
        end if
        
        ! Check Branch turnover doesn't exceed one day
        if ( prt_params%branch_long(ipft)>nearzero ) then
           
           ! Check that branch turnover doesn't exeed 1 day
           if ( (years_per_day / prt_params%branch_long(ipft)) > 1._r8 ) then
              write(fates_log(),*) 'Branch turnover time-scale is greater than 1 day!'
              write(fates_log(),*) 'ipft: ',ipft
              write(fates_log(),*) 'branch_long(ipft): ',prt_params%branch_long(ipft),' [years]'
              write(fates_log(),*) 'Aborting'
              call endrun(msg=errMsg(sourcefile, __LINE__))
           end if
        end if


     end do pftloop


     return
   end subroutine PRTCheckParams

   ! ====================================================================================
   
   function NewRecruitTotalStoichiometry(ft,l2fr,element_id) result(recruit_stoich)

     ! ----------------------------------------------------------------------------------
     ! This function calculates the total N:C or P:C ratio for a newly recruited plant
     ! It does this by first identifying the dbh of a new plant, then uses
     ! allometry to calculate the starting amount of carbon, and then uses
     ! the stoichiometry parameters to determine the proportional mass of N or P
     !
     ! This process only has to be called once, and is then stored in parameter
     ! constants for each PFT.  These values are used for determining nutrient
     ! fluxes into seed pools (on plant), and also from germinated seed polls (on ground)
     ! into new recruits.
     ! ----------------------------------------------------------------------------------

     integer,intent(in)  :: ft
     integer,intent(in)  :: element_id
     real(r8),intent(in) :: l2fr
     real(r8)            :: recruit_stoich  ! nutrient to carbon ratio of recruit

     real(r8) :: dbh         ! dbh of the new recruit [cm]
     real(r8) :: c_leaf      ! target leaf biomass [kgC]
     real(r8) :: c_fnrt      ! target fine root biomass [kgC]
     real(r8) :: c_sapw      ! target sapwood biomass [kgC]
     real(r8) :: a_sapw      ! target sapwood cross section are [m2] (dummy)
     real(r8) :: c_agw       ! target Above ground biomass [kgC]
     real(r8) :: c_bgw       ! target Below ground biomass [kgC]
     real(r8) :: c_struct    ! target Structural biomass [kgc]
     real(r8) :: c_store     ! target Storage biomass [kgC]
     real(r8) :: c_total     ! total target carbon
     real(r8) :: nutr_total  ! total target nutrient

     call h2d_allom(EDPftvarcon_inst%hgt_min(ft),ft,dbh)
     call bleaf(dbh,ft,init_recruit_trim,c_leaf)
     call bfineroot(dbh,ft,init_recruit_trim,l2fr,c_fnrt)
     call bsap_allom(dbh,ft,init_recruit_trim,a_sapw, c_sapw)
     call bagw_allom(dbh,ft,c_agw)
     call bbgw_allom(dbh,ft,c_bgw)
     call bdead_allom(c_agw,c_bgw,c_sapw,ft,c_struct)
     call bstore_allom(dbh,ft,init_recruit_trim,c_store)

     ! Total carbon in a newly recruited plant
     c_total = c_leaf + c_fnrt + c_sapw + c_struct + c_store

     ! Total nutrient in a newly recruited plant
     select case(element_id)
     case(nitrogen_element)

        nutr_total = &
             c_struct*prt_params%nitr_stoich_p1(ft,prt_params%organ_param_id(struct_organ)) + &
             c_leaf*prt_params%nitr_stoich_p1(ft,prt_params%organ_param_id(leaf_organ)) + &
             c_fnrt*prt_params%nitr_stoich_p1(ft,prt_params%organ_param_id(fnrt_organ)) + & 
             c_sapw*prt_params%nitr_stoich_p1(ft,prt_params%organ_param_id(sapw_organ)) + &
             StorageNutrientTarget(ft, element_id, &
             c_leaf*prt_params%nitr_stoich_p1(ft,prt_params%organ_param_id(leaf_organ)), &
             c_fnrt*prt_params%nitr_stoich_p1(ft,prt_params%organ_param_id(fnrt_organ)), &
             c_sapw*prt_params%nitr_stoich_p1(ft,prt_params%organ_param_id(sapw_organ)), &
             c_struct*prt_params%nitr_stoich_p1(ft,prt_params%organ_param_id(struct_organ)))

     case(phosphorus_element)

        nutr_total = &
             c_struct*prt_params%phos_stoich_p1(ft,prt_params%organ_param_id(struct_organ)) + &
             c_leaf*prt_params%phos_stoich_p1(ft,prt_params%organ_param_id(leaf_organ)) + &
             c_fnrt*prt_params%phos_stoich_p1(ft,prt_params%organ_param_id(fnrt_organ)) + & 
             c_sapw*prt_params%phos_stoich_p1(ft,prt_params%organ_param_id(sapw_organ)) + &
             StorageNutrientTarget(ft, element_id, &
             c_leaf*prt_params%phos_stoich_p1(ft,prt_params%organ_param_id(leaf_organ)), &
             c_fnrt*prt_params%phos_stoich_p1(ft,prt_params%organ_param_id(fnrt_organ)), &
             c_sapw*prt_params%phos_stoich_p1(ft,prt_params%organ_param_id(sapw_organ)), &
             c_struct*prt_params%phos_stoich_p1(ft,prt_params%organ_param_id(struct_organ)))


     end select

     recruit_stoich = nutr_total/c_total


     return
   end function NewRecruitTotalStoichiometry
  
 end module PRTInitParamsFatesMod<|MERGE_RESOLUTION|>--- conflicted
+++ resolved
@@ -1037,8 +1037,7 @@
            end if
 
         end do
-<<<<<<< HEAD
-     end if
+     end select
 
      ! Make sure that the N fixation respiration surcharge fraction is
      ! between 0 and 1
@@ -1051,9 +1050,6 @@
         end if
      end if
 
-=======
-     end select
->>>>>>> 2021c435
      
      pftloop: do ipft = 1,npft
 
