module PRTInitParamsFatesMod

  ! This is a FATES specific module for loading parameters through
  ! the CLM/ELM module system.

  use FatesConstantsMod, only : r8 => fates_r8
  use FatesConstantsMod, only : itrue,ifalse
  use FatesConstantsMod, only : nearzero
  use FatesConstantsMod, only : years_per_day
  use FatesInterfaceTypesMod, only : hlm_parteh_mode
  use PRTParametersMod,  only : prt_params
  use PRTGenericMod,     only : num_organ_types
  use PRTGenericMod,     only : leaf_organ, fnrt_organ, store_organ
  use PRTGenericMod,     only : sapw_organ, struct_organ, repro_organ
  use PRTGenericMod,     only : nitrogen_element, phosphorus_element
  use FatesGlobals,      only : endrun => fates_endrun
  use FatesGlobals,      only : fates_log 
  use shr_log_mod,       only : errMsg => shr_log_errMsg
  use EDPftvarcon,       only : EDPftvarcon_inst
  use PRTGenericMod,     only : prt_cnp_flex_allom_hyp,prt_carbon_allom_hyp
  use FatesAllometryMod  , only : h_allom
  use FatesAllometryMod  , only : h2d_allom
  use FatesAllometryMod  , only : bagw_allom
  use FatesAllometryMod  , only : bsap_allom
  use FatesAllometryMod  , only : bleaf
  use FatesAllometryMod  , only : bfineroot
  use FatesAllometryMod  , only : bdead_allom
  use FatesAllometryMod  , only : bstore_allom
  use FatesAllometryMod  , only : bbgw_allom
  use FatesAllometryMod  , only : carea_allom
  use FatesAllometryMod  , only : CheckIntegratedAllometries
  use FatesAllometryMod, only : set_root_fraction
  use PRTGenericMod, only : StorageNutrientTarget
  use EDTypesMod,          only : init_recruit_trim
  
  !
  ! !PUBLIC TYPES:
  implicit none
  save
  private

  integer, parameter, public :: lower_bound_pft = 1
  integer, parameter, public :: lower_bound_general = 1

  character(len=*), parameter, private :: sourcefile = &
       __FILE__

  ! !PUBLIC MEMBER FUNCTIONS:
  public :: PRTRegisterParams
  public :: PRTReceiveParams
  public :: PRTCheckParams
  public :: PRTDerivedParams
  !-----------------------------------------------------------------------

contains

  !-----------------------------------------------------------------------

  subroutine PRTRegisterParams(fates_params)

    use FatesParametersInterface, only : fates_parameters_type

    implicit none

    class(fates_parameters_type), intent(inout) :: fates_params
    
    call PRTRegisterPFT(fates_params)
    call PRTRegisterPFTOrgans(fates_params)
    call PRTRegisterPFTLeafAge(fates_params)
    call Register_PFT_nvariants(fates_params)
    call PRTRegisterOrgan(fates_params)
    
  end subroutine PRTRegisterParams

  !-----------------------------------------------------------------------
  subroutine PRTReceiveParams(fates_params)

    use FatesParametersInterface, only : fates_parameters_type

    implicit none

    class(fates_parameters_type), intent(inout) :: fates_params

    call PRTReceivePFT(fates_params)
    call PRTReceivePFTOrgans(fates_params)
    call PRTReceivePFTLeafAge(fates_params)
    call Receive_PFT_nvariants(fates_params)
    call PRTReceiveOrgan(fates_params)
    
  end subroutine PRTReceiveParams

  ! =====================================================================================
  
  subroutine PRTRegisterOrgan(fates_params)

    use FatesParametersInterface, only : fates_parameters_type, param_string_length
    use FatesParametersInterface, only : dimension_name_prt_organs, dimension_shape_1d

    implicit none

    class(fates_parameters_type), intent(inout) :: fates_params

    character(len=param_string_length), parameter :: dim_names(1) = (/dimension_name_prt_organs/)
    integer, parameter :: dim_lower_bound(1) = (/ lower_bound_general /)
    character(len=param_string_length) :: name

    name = 'fates_alloc_organ_id'
    call fates_params%RegisterParameter(name=name, dimension_shape=dimension_shape_1d, &
         dimension_names=dim_names, lower_bounds=dim_lower_bound)
    
  end subroutine PRTRegisterOrgan
    
  ! =====================================================================================

  subroutine PRTReceiveOrgan(fates_params)

    ! Make sure to call this after PRTRegisterPFTOrgans
    
    use FatesParametersInterface, only : fates_parameters_type, param_string_length

    implicit none

    class(fates_parameters_type), intent(inout) :: fates_params

    character(len=param_string_length) :: name

    real(r8), allocatable :: tmpreal(:)  ! Temporary variable to hold floats
    
    name = 'fates_alloc_organ_id'
    call fates_params%RetrieveParameterAllocate(name=name, &
         data=tmpreal)
    allocate(prt_params%organ_id(size(tmpreal,dim=1)))
    call ArrayNint(tmpreal,prt_params%organ_id)
    deallocate(tmpreal)
    
  end subroutine PRTReceiveOrgan
  
  ! =====================================================================================
  
  subroutine PRTRegisterPFT(fates_params)

    use FatesParametersInterface, only : fates_parameters_type, param_string_length
    use FatesParametersInterface, only : dimension_name_pft, dimension_shape_1d

    implicit none

    class(fates_parameters_type), intent(inout) :: fates_params

    character(len=param_string_length), parameter :: dim_names(1) = (/dimension_name_pft/)
    integer, parameter :: dim_lower_bound(1) = (/ lower_bound_pft /)
    character(len=param_string_length) :: name


    name = 'fates_phen_stress_decid'
    call fates_params%RegisterParameter(name=name, dimension_shape=dimension_shape_1d, &
         dimension_names=dim_names, lower_bounds=dim_lower_bound)

    name = 'fates_phen_season_decid'
    call fates_params%RegisterParameter(name=name, dimension_shape=dimension_shape_1d, &
         dimension_names=dim_names, lower_bounds=dim_lower_bound)

    name = 'fates_phen_evergreen'
    call fates_params%RegisterParameter(name=name, dimension_shape=dimension_shape_1d, &
         dimension_names=dim_names, lower_bounds=dim_lower_bound)

    name = 'fates_allom_fnrt_prof_a'
    call fates_params%RegisterParameter(name=name, dimension_shape=dimension_shape_1d, &
         dimension_names=dim_names, lower_bounds=dim_lower_bound)

    name = 'fates_allom_fnrt_prof_b'
    call fates_params%RegisterParameter(name=name, dimension_shape=dimension_shape_1d, &
         dimension_names=dim_names, lower_bounds=dim_lower_bound)

    name = 'fates_allom_fnrt_prof_mode'
    call fates_params%RegisterParameter(name=name, dimension_shape=dimension_shape_1d, &
          dimension_names=dim_names, lower_bounds=dim_lower_bound)
    
    name = 'fates_woody'
    call fates_params%RegisterParameter(name=name, dimension_shape=dimension_shape_1d, &
         dimension_names=dim_names, lower_bounds=dim_lower_bound)

    name = 'fates_allom_crown_depth_frac'
    call fates_params%RegisterParameter(name=name, dimension_shape=dimension_shape_1d, &
         dimension_names=dim_names, lower_bounds=dim_lower_bound)
    
    name = 'fates_wood_density'
    call fates_params%RegisterParameter(name=name, dimension_shape=dimension_shape_1d, &
         dimension_names=dim_names, lower_bounds=dim_lower_bound)

    name = 'fates_leaf_slamax'
    call fates_params%RegisterParameter(name=name, dimension_shape=dimension_shape_1d, &
         dimension_names=dim_names, lower_bounds=dim_lower_bound)

    name = 'fates_leaf_slatop'
    call fates_params%RegisterParameter(name=name, dimension_shape=dimension_shape_1d, &
         dimension_names=dim_names, lower_bounds=dim_lower_bound)

    name = 'fates_allom_sai_scaler'
    call fates_params%RegisterParameter(name=name, dimension_shape=dimension_shape_1d, &
         dimension_names=dim_names, lower_bounds=dim_lower_bound)
    
    name = 'fates_recruit_seed_dbh_repro_threshold'
    call fates_params%RegisterParameter(name=name, dimension_shape=dimension_shape_1d, &
         dimension_names=dim_names, lower_bounds=dim_lower_bound)

    name = 'fates_alloc_storage_cushion'
    call fates_params%RegisterParameter(name=name, dimension_shape=dimension_shape_1d, &
         dimension_names=dim_names, lower_bounds=dim_lower_bound)

    name = 'fates_alloc_store_priority_frac'
    call fates_params%RegisterParameter(name=name, dimension_shape=dimension_shape_1d, &
         dimension_names=dim_names, lower_bounds=dim_lower_bound)

    name = 'fates_turnover_senleaf_fdrought'
    call fates_params%RegisterParameter(name=name, dimension_shape=dimension_shape_1d, &
          dimension_names=dim_names, lower_bounds=dim_lower_bound)

    name = 'fates_turnover_fnrt'
    call fates_params%RegisterParameter(name=name, dimension_shape=dimension_shape_1d, &
         dimension_names=dim_names, lower_bounds=dim_lower_bound)

    name = 'fates_recruit_seed_alloc_mature'
    call fates_params%RegisterParameter(name=name, dimension_shape=dimension_shape_1d, &
         dimension_names=dim_names, lower_bounds=dim_lower_bound)

    name = 'fates_recruit_seed_alloc'
    call fates_params%RegisterParameter(name=name, dimension_shape=dimension_shape_1d, &
         dimension_names=dim_names, lower_bounds=dim_lower_bound)

    name = 'fates_c2b'
    call fates_params%RegisterParameter(name=name, dimension_shape=dimension_shape_1d, &
         dimension_names=dim_names, lower_bounds=dim_lower_bound)

    name = 'fates_allom_l2fr'
    call fates_params%RegisterParameter(name=name, dimension_shape=dimension_shape_1d, &
         dimension_names=dim_names, lower_bounds=dim_lower_bound)

    name = 'fates_grperc'
    call fates_params%RegisterParameter(name=name, dimension_shape=dimension_shape_1d, &
         dimension_names=dim_names, lower_bounds=dim_lower_bound)

    name = 'fates_allom_dbh_maxheight'
    call fates_params%RegisterParameter(name=name, dimension_shape=dimension_shape_1d, &
         dimension_names=dim_names, lower_bounds=dim_lower_bound)

    name = 'fates_allom_hmode'
    call fates_params%RegisterParameter(name=name, dimension_shape=dimension_shape_1d, &
          dimension_names=dim_names, lower_bounds=dim_lower_bound)

    name = 'fates_allom_lmode'
    call fates_params%RegisterParameter(name=name, dimension_shape=dimension_shape_1d, &
          dimension_names=dim_names, lower_bounds=dim_lower_bound)

    name = 'fates_allom_fmode'
    call fates_params%RegisterParameter(name=name, dimension_shape=dimension_shape_1d, &
          dimension_names=dim_names, lower_bounds=dim_lower_bound)

    name = 'fates_allom_amode'
    call fates_params%RegisterParameter(name=name, dimension_shape=dimension_shape_1d, &
          dimension_names=dim_names, lower_bounds=dim_lower_bound)

    name = 'fates_allom_stmode'
    call fates_params%RegisterParameter(name=name, dimension_shape=dimension_shape_1d, &
          dimension_names=dim_names, lower_bounds=dim_lower_bound)

    name = 'fates_allom_cmode'
    call fates_params%RegisterParameter(name=name, dimension_shape=dimension_shape_1d, &
          dimension_names=dim_names, lower_bounds=dim_lower_bound)

    name = 'fates_allom_smode'
    call fates_params%RegisterParameter(name=name, dimension_shape=dimension_shape_1d, &
          dimension_names=dim_names, lower_bounds=dim_lower_bound)

    name = 'fates_allom_la_per_sa_int'
    call fates_params%RegisterParameter(name=name, dimension_shape=dimension_shape_1d, &
          dimension_names=dim_names, lower_bounds=dim_lower_bound)

    name = 'fates_allom_la_per_sa_slp'
    call fates_params%RegisterParameter(name=name, dimension_shape=dimension_shape_1d, &
          dimension_names=dim_names, lower_bounds=dim_lower_bound)

    name = 'fates_allom_agb_frac'
    call fates_params%RegisterParameter(name=name, dimension_shape=dimension_shape_1d, &
          dimension_names=dim_names, lower_bounds=dim_lower_bound)

    name = 'fates_allom_d2h1'
    call fates_params%RegisterParameter(name=name, dimension_shape=dimension_shape_1d, &
         dimension_names=dim_names, lower_bounds=dim_lower_bound)

    name = 'fates_allom_d2h2'
    call fates_params%RegisterParameter(name=name, dimension_shape=dimension_shape_1d, &
         dimension_names=dim_names, lower_bounds=dim_lower_bound)

    name = 'fates_allom_d2h3'
    call fates_params%RegisterParameter(name=name, dimension_shape=dimension_shape_1d, &
         dimension_names=dim_names, lower_bounds=dim_lower_bound)
    
    name = 'fates_allom_d2bl1'
    call fates_params%RegisterParameter(name=name, dimension_shape=dimension_shape_1d, &
         dimension_names=dim_names, lower_bounds=dim_lower_bound)

    name = 'fates_allom_d2bl2'
    call fates_params%RegisterParameter(name=name, dimension_shape=dimension_shape_1d, &
         dimension_names=dim_names, lower_bounds=dim_lower_bound)

    name = 'fates_allom_d2bl3'
    call fates_params%RegisterParameter(name=name, dimension_shape=dimension_shape_1d, &
         dimension_names=dim_names, lower_bounds=dim_lower_bound)

    name = 'fates_allom_blca_expnt_diff'
    call fates_params%RegisterParameter(name=name, dimension_shape=dimension_shape_1d, &
         dimension_names=dim_names, lower_bounds=dim_lower_bound)

    name = 'fates_allom_d2ca_coefficient_max'
    call fates_params%RegisterParameter(name=name, dimension_shape=dimension_shape_1d, &
         dimension_names=dim_names, lower_bounds=dim_lower_bound)

    name = 'fates_allom_d2ca_coefficient_min'
    call fates_params%RegisterParameter(name=name, dimension_shape=dimension_shape_1d, &
         dimension_names=dim_names, lower_bounds=dim_lower_bound)

    name = 'fates_allom_agb1'
    call fates_params%RegisterParameter(name=name, dimension_shape=dimension_shape_1d, &
         dimension_names=dim_names, lower_bounds=dim_lower_bound)

    name = 'fates_allom_agb2'
    call fates_params%RegisterParameter(name=name, dimension_shape=dimension_shape_1d, &
         dimension_names=dim_names, lower_bounds=dim_lower_bound)

    name = 'fates_allom_agb3'
    call fates_params%RegisterParameter(name=name, dimension_shape=dimension_shape_1d, &
         dimension_names=dim_names, lower_bounds=dim_lower_bound)

    name = 'fates_allom_agb4'
    call fates_params%RegisterParameter(name=name, dimension_shape=dimension_shape_1d, &
         dimension_names=dim_names, lower_bounds=dim_lower_bound)

    name = 'fates_allom_zroot_max_dbh'
    call fates_params%RegisterParameter(name=name, dimension_shape=dimension_shape_1d, &
         dimension_names=dim_names, lower_bounds=dim_lower_bound)
    
    name = 'fates_allom_zroot_max_z'
    call fates_params%RegisterParameter(name=name, dimension_shape=dimension_shape_1d, &
         dimension_names=dim_names, lower_bounds=dim_lower_bound)
    
    name = 'fates_allom_zroot_min_dbh'
    call fates_params%RegisterParameter(name=name, dimension_shape=dimension_shape_1d, &
         dimension_names=dim_names, lower_bounds=dim_lower_bound)
    
    name = 'fates_allom_zroot_min_z'
    call fates_params%RegisterParameter(name=name, dimension_shape=dimension_shape_1d, &
         dimension_names=dim_names, lower_bounds=dim_lower_bound)
    
    name = 'fates_allom_zroot_k'
    call fates_params%RegisterParameter(name=name, dimension_shape=dimension_shape_1d, &
         dimension_names=dim_names, lower_bounds=dim_lower_bound)
        
    name = 'fates_turnover_branch'
    call fates_params%RegisterParameter(name=name, dimension_shape=dimension_shape_1d, &
         dimension_names=dim_names, lower_bounds=dim_lower_bound)

<<<<<<< HEAD
    name = 'fates_damage_recovery_scalar'
    call fates_params%RegisterParameter(name=name, dimension_shape=dimension_shape_1d, &
         dimension_names=dim_names, lower_bounds=dim_lower_bound)
 
    name = 'fates_nitr_store_ratio'
=======
   

    name = 'fates_cnp_nitr_store_ratio'
>>>>>>> 682dc264
    call fates_params%RegisterParameter(name=name, dimension_shape=dimension_shape_1d, &
         dimension_names=dim_names, lower_bounds=dim_lower_bound)

    name = 'fates_cnp_phos_store_ratio'
    call fates_params%RegisterParameter(name=name, dimension_shape=dimension_shape_1d, &
         dimension_names=dim_names, lower_bounds=dim_lower_bound)

  end subroutine PRTRegisterPFT
  
  !-----------------------------------------------------------------------
  
  subroutine PRTReceivePFT(fates_params)

    use FatesParametersInterface, only : fates_parameters_type, param_string_length

    implicit none

    class(fates_parameters_type), intent(inout) :: fates_params

    character(len=param_string_length) :: name

    real(r8), allocatable :: tmpreal(:)  ! Temporary variable to hold floats
                                         ! that are converted to ints

    name = 'fates_phen_stress_decid'
    call fates_params%RetrieveParameterAllocate(name=name, &
         data=tmpreal)
    allocate(prt_params%stress_decid(size(tmpreal,dim=1)))
    call ArrayNint(tmpreal,prt_params%stress_decid)
    deallocate(tmpreal)
    
    name = 'fates_phen_season_decid'
    call fates_params%RetrieveParameterAllocate(name=name, &
         data=tmpreal)
    allocate(prt_params%season_decid(size(tmpreal,dim=1)))
    call ArrayNint(tmpreal,prt_params%season_decid)
    deallocate(tmpreal)
    
    name = 'fates_phen_evergreen'
    call fates_params%RetrieveParameterAllocate(name=name, &
         data=tmpreal)
    allocate(prt_params%evergreen(size(tmpreal,dim=1)))
    call ArrayNint(tmpreal,prt_params%evergreen)
    deallocate(tmpreal)

    name = 'fates_leaf_slamax'
    call fates_params%RetrieveParameterAllocate(name=name, &
         data=prt_params%slamax)
    
    name = 'fates_leaf_slatop'
    call fates_params%RetrieveParameterAllocate(name=name, &
         data=prt_params%slatop)

    name = 'fates_allom_sai_scaler'
    call fates_params%RetrieveParameterAllocate(name=name, &
         data=prt_params%allom_sai_scaler)

    name = 'fates_allom_fnrt_prof_a'
    call fates_params%RetrieveParameterAllocate(name=name, &
         data=prt_params%fnrt_prof_a)

    name = 'fates_allom_fnrt_prof_b'
    call fates_params%RetrieveParameterAllocate(name=name, &
         data=prt_params%fnrt_prof_b)

    name = 'fates_allom_fnrt_prof_mode'
    call fates_params%RetrieveParameterAllocate(name=name, &
         data=prt_params%fnrt_prof_mode)

    name = 'fates_allom_crown_depth_frac'
    call fates_params%RetrieveParameterAllocate(name=name, &
         data=prt_params%crown_depth_frac)
    
    name = 'fates_woody'
    call fates_params%RetrieveParameterAllocate(name=name, &
         data=tmpreal)
    allocate(prt_params%woody(size(tmpreal,dim=1)))
    call ArrayNint(tmpreal,prt_params%woody)
    deallocate(tmpreal)
    
    name = 'fates_wood_density'
    call fates_params%RetrieveParameterAllocate(name=name, &
         data=prt_params%wood_density)
    
    name = 'fates_recruit_seed_dbh_repro_threshold'
    call fates_params%RetrieveParameterAllocate(name=name, &
         data=prt_params%dbh_repro_threshold)

    name = 'fates_alloc_storage_cushion'
    call fates_params%RetrieveParameterAllocate(name=name, &
         data=prt_params%cushion)

    name = 'fates_alloc_store_priority_frac'
    call fates_params%RetrieveParameterAllocate(name=name, &
         data=prt_params%leaf_stor_priority)

    name = 'fates_turnover_senleaf_fdrought'
    call fates_params%RetrieveParameterAllocate(name=name, &
          data=prt_params%senleaf_long_fdrought)

    name = 'fates_turnover_fnrt'
    call fates_params%RetrieveParameterAllocate(name=name, &
         data=prt_params%root_long)

    name = 'fates_recruit_seed_alloc_mature'
    call fates_params%RetrieveParameterAllocate(name=name, &
         data=prt_params%seed_alloc_mature)

    name = 'fates_recruit_seed_alloc'
    call fates_params%RetrieveParameterAllocate(name=name, &
         data=prt_params%seed_alloc)

    name = 'fates_c2b'
    call fates_params%RetrieveParameterAllocate(name=name, &
         data=prt_params%c2b)

    name = 'fates_grperc'
    call fates_params%RetrieveParameterAllocate(name=name, &
         data=prt_params%grperc)

    name = 'fates_allom_dbh_maxheight'
    call fates_params%RetrieveParameterAllocate(name=name, &
          data=prt_params%allom_dbh_maxheight)

    name = 'fates_allom_hmode'
    call fates_params%RetrieveParameterAllocate(name=name, &
         data=prt_params%allom_hmode)

    name = 'fates_allom_lmode'
    call fates_params%RetrieveParameterAllocate(name=name, &
         data=prt_params%allom_lmode)

    name = 'fates_allom_fmode'
    call fates_params%RetrieveParameterAllocate(name=name, &
         data=prt_params%allom_fmode)

    name = 'fates_allom_amode'
    call fates_params%RetrieveParameterAllocate(name=name, &
         data=prt_params%allom_amode)

    name = 'fates_allom_stmode'
    call fates_params%RetrieveParameterAllocate(name=name, &
         data=prt_params%allom_stmode)

    name = 'fates_allom_cmode'
    call fates_params%RetrieveParameterAllocate(name=name, &
         data=prt_params%allom_cmode)

    name = 'fates_allom_smode'
    call fates_params%RetrieveParameterAllocate(name=name, &
         data=prt_params%allom_smode)

    name = 'fates_allom_la_per_sa_int'
    call fates_params%RetrieveParameterAllocate(name=name, &
         data=prt_params%allom_la_per_sa_int)

    name = 'fates_allom_la_per_sa_slp'
    call fates_params%RetrieveParameterAllocate(name=name, &
         data=prt_params%allom_la_per_sa_slp)

    name = 'fates_allom_l2fr'
    call fates_params%RetrieveParameterAllocate(name=name, &
         data=prt_params%allom_l2fr)

    name = 'fates_allom_agb_frac'
    call fates_params%RetrieveParameterAllocate(name=name, &
         data=prt_params%allom_agb_frac)

    name = 'fates_allom_d2h1'
    call fates_params%RetrieveParameterAllocate(name=name, &
         data=prt_params%allom_d2h1)

    name = 'fates_allom_d2h2'
    call fates_params%RetrieveParameterAllocate(name=name, &
         data=prt_params%allom_d2h2)

    name = 'fates_allom_d2h3'
    call fates_params%RetrieveParameterAllocate(name=name, &
         data=prt_params%allom_d2h3)

    name = 'fates_allom_d2bl1'
    call fates_params%RetrieveParameterAllocate(name=name, &
         data=prt_params%allom_d2bl1)

    name = 'fates_allom_d2bl2'
    call fates_params%RetrieveParameterAllocate(name=name, &
         data=prt_params%allom_d2bl2)

    name = 'fates_allom_d2bl3'
    call fates_params%RetrieveParameterAllocate(name=name, &
         data=prt_params%allom_d2bl3)

    name = 'fates_allom_blca_expnt_diff'
    call fates_params%RetrieveParameterAllocate(name=name, &
         data=prt_params%allom_blca_expnt_diff)

    name = 'fates_allom_d2ca_coefficient_max'
    call fates_params%RetrieveParameterAllocate(name=name, &
         data=prt_params%allom_d2ca_coefficient_max)

    name = 'fates_allom_d2ca_coefficient_min'
    call fates_params%RetrieveParameterAllocate(name=name, &
         data=prt_params%allom_d2ca_coefficient_min)

    name = 'fates_allom_agb1'
    call fates_params%RetrieveParameterAllocate(name=name, &
         data=prt_params%allom_agb1)

    name = 'fates_allom_agb2'
    call fates_params%RetrieveParameterAllocate(name=name, &
         data=prt_params%allom_agb2)

    name = 'fates_allom_agb3'
    call fates_params%RetrieveParameterAllocate(name=name, &
         data=prt_params%allom_agb3)

    name = 'fates_allom_agb4'
    call fates_params%RetrieveParameterAllocate(name=name, &
         data=prt_params%allom_agb4)

    name = 'fates_allom_zroot_max_dbh'
    call fates_params%RetrieveParameterAllocate(name=name, &
         data=prt_params%allom_zroot_max_dbh)
    
    name = 'fates_allom_zroot_max_z'
    call fates_params%RetrieveParameterAllocate(name=name, &
         data=prt_params%allom_zroot_max_z)
    
    name = 'fates_allom_zroot_min_dbh'
    call fates_params%RetrieveParameterAllocate(name=name, &
         data=prt_params%allom_zroot_min_dbh)
    
    name = 'fates_allom_zroot_min_z'
    call fates_params%RetrieveParameterAllocate(name=name, &
         data=prt_params%allom_zroot_min_z)
    
    name = 'fates_allom_zroot_k'
    call fates_params%RetrieveParameterAllocate(name=name, &
         data=prt_params%allom_zroot_k)
    
    name = 'fates_turnover_branch'
    call fates_params%RetrieveParameterAllocate(name=name, &
         data=prt_params%branch_long)
    
<<<<<<< HEAD
    name = 'fates_turnover_retrans_mode'
    call fates_params%RetreiveParameterAllocate(name=name, &
          data=prt_params%turnover_retrans_mode)

    name = 'fates_damage_recovery_scalar'
    call fates_params%RetreiveParameterAllocate(name=name, &
          data=prt_params%damage_recovery_scalar)

    name = 'fates_nitr_store_ratio'
    call fates_params%RetreiveParameterAllocate(name=name, &
=======
    name = 'fates_cnp_nitr_store_ratio'
    call fates_params%RetrieveParameterAllocate(name=name, &
>>>>>>> 682dc264
         data=prt_params%nitr_store_ratio)
    
    name = 'fates_cnp_phos_store_ratio'
    call fates_params%RetrieveParameterAllocate(name=name, &
         data=prt_params%phos_store_ratio)

  end subroutine PRTReceivePFT

  !-----------------------------------------------------------------------

  subroutine PRTRegisterPFTLeafAge(fates_params)

    use FatesParametersInterface, only : fates_parameters_type, param_string_length
    use FatesParametersInterface, only : max_dimensions, dimension_name_leaf_age
    use FatesParametersInterface, only : dimension_name_pft, dimension_shape_2d
    
    implicit none

    class(fates_parameters_type), intent(inout) :: fates_params

    integer, parameter :: dim_lower_bound(2) = (/ lower_bound_pft, lower_bound_general /)
    character(len=param_string_length) :: dim_names(2)
    character(len=param_string_length) :: name

    dim_names(1) = dimension_name_pft
    dim_names(2) = dimension_name_leaf_age

    name = 'fates_turnover_leaf'
    call fates_params%RegisterParameter(name=name, dimension_shape=dimension_shape_2d, &
         dimension_names=dim_names, lower_bounds=dim_lower_bound)

    return
  end subroutine PRTRegisterPFTLeafAge

  ! =====================================================================================

  subroutine ArrayNint(realarr,intarr)

    real(r8),intent(in)  :: realarr(:)
    integer,intent(out)  :: intarr(:)
    integer  :: i

    do i = 1,size(realarr,dim=1)
       intarr(i) = nint(realarr(i))
    end do
    
    return
  end subroutine ArrayNint
  
  ! =====================================================================================
  
  subroutine Register_PFT_nvariants(fates_params)

    use FatesParametersInterface, only : fates_parameters_type, param_string_length
    use FatesParametersInterface, only : max_dimensions, dimension_name_variants, dimension_name_pft, dimension_shape_2d

    implicit none

    class(fates_parameters_type), intent(inout) :: fates_params

    integer, parameter :: dim_lower_bound(2) = (/ lower_bound_pft, lower_bound_general /)
    character(len=param_string_length) :: dim_names(2)
    character(len=param_string_length) :: name

    ! NOTE(bja, 2017-01) initialization doesn't seem to work correctly
    ! if dim_names has a parameter qualifier.
    dim_names(1) = dimension_name_pft
    dim_names(2) = dimension_name_variants

    !X!    name = ''
    !X!    call fates_params%RegisterParameter(name=name, dimension_shape=dimension_shape_2d, &
    !X!         dimension_names=dim_names)

  end subroutine Register_PFT_nvariants

  ! =====================================================================================
  
  subroutine Receive_PFT_nvariants(fates_params)

    use FatesParametersInterface, only : fates_parameters_type
    use FatesParametersInterface, only : param_string_length

    implicit none

    class(fates_parameters_type), intent(inout) :: fates_params

    character(len=param_string_length) :: name

    !X!    name = ''
    !X!    call fates_params%RetrieveParameter(name=name, &
    !X!         data=this%)

  end subroutine Receive_PFT_nvariants
  
  ! =====================================================================================

  subroutine PRTReceivePFTLeafAge(fates_params)
     
     use FatesParametersInterface, only : fates_parameters_type
     use FatesParametersInterface, only : param_string_length
     
     implicit none
     
     class(fates_parameters_type), intent(inout) :: fates_params
     
     character(len=param_string_length) :: name

     name = 'fates_turnover_leaf'
     call fates_params%RetrieveParameterAllocate(name=name, &
          data=prt_params%leaf_long)

     return
  end subroutine PRTReceivePFTLeafAge

  ! =====================================================================================

  
  subroutine PRTRegisterPFTOrgans(fates_params)
    
    use FatesParametersInterface, only : fates_parameters_type, param_string_length
    use FatesParametersInterface, only : max_dimensions, dimension_name_prt_organs
    use FatesParametersInterface, only : dimension_name_pft, dimension_shape_2d

    implicit none

    class(fates_parameters_type), intent(inout) :: fates_params

    integer, parameter :: dim_lower_bound(2) = (/ lower_bound_pft, lower_bound_general /)
    character(len=param_string_length) :: dim_names(2)
    character(len=param_string_length) :: name

    ! NOTE(bja, 2017-01) initialization doesn't seem to work correctly
    ! if dim_names has a parameter qualifier.
    dim_names(1) = dimension_name_pft
    dim_names(2) = dimension_name_prt_organs

    name = 'fates_stoich_nitr'
    call fates_params%RegisterParameter(name=name, dimension_shape=dimension_shape_2d, &
          dimension_names=dim_names, lower_bounds=dim_lower_bound)

    name = 'fates_stoich_phos'
    call fates_params%RegisterParameter(name=name, dimension_shape=dimension_shape_2d, &
          dimension_names=dim_names, lower_bounds=dim_lower_bound)

    name = 'fates_alloc_organ_priority'
    call fates_params%RegisterParameter(name=name, dimension_shape=dimension_shape_2d, &
          dimension_names=dim_names, lower_bounds=dim_lower_bound)

    name = 'fates_cnp_turnover_nitr_retrans'
    call fates_params%RegisterParameter(name=name, dimension_shape=dimension_shape_2d, &
          dimension_names=dim_names, lower_bounds=dim_lower_bound)
    
    name = 'fates_cnp_turnover_phos_retrans'
    call fates_params%RegisterParameter(name=name, dimension_shape=dimension_shape_2d, &
          dimension_names=dim_names, lower_bounds=dim_lower_bound)

    
  end subroutine PRTRegisterPFTOrgans

  ! =====================================================================================

  subroutine PRTReceivePFTOrgans(fates_params)
     
     use FatesParametersInterface, only : fates_parameters_type
     use FatesParametersInterface, only : param_string_length
     
     implicit none
     
     class(fates_parameters_type), intent(inout) :: fates_params
     
     character(len=param_string_length) :: name

     name = 'fates_stoich_nitr'
     call fates_params%RetrieveParameterAllocate(name=name, &
           data=prt_params%nitr_stoich_p1)

     name = 'fates_stoich_phos'
     call fates_params%RetrieveParameterAllocate(name=name, &
           data=prt_params%phos_stoich_p1)

     name = 'fates_alloc_organ_priority'
     call fates_params%RetrieveParameterAllocate(name=name, &
           data=prt_params%alloc_priority)

     name = 'fates_cnp_turnover_nitr_retrans'
     call fates_params%RetrieveParameterAllocate(name=name, &
           data=prt_params%turnover_nitr_retrans)

     name = 'fates_cnp_turnover_phos_retrans'
     call fates_params%RetrieveParameterAllocate(name=name, &
           data=prt_params%turnover_phos_retrans)

  end subroutine PRTReceivePFTOrgans

  ! ===============================================================================================
  
  subroutine FatesReportPFTParams(is_master)
     
     ! Argument
     logical, intent(in) :: is_master  ! Only log if this is the master proc

     logical, parameter :: debug_report = .false.
     character(len=32),parameter :: fmt0 = '(a,100(F12.4,1X))'

     integer :: npft,ipft
     
     npft = size(prt_params%allom_hmode,1)
     
     if(debug_report .and. is_master) then
        
        if(npft>100)then
           write(fates_log(),*) 'you are trying to report pft parameters during initialization'
           write(fates_log(),*) 'but you have so many that it is over-running the format spec'
           write(fates_log(),*) 'simply bump up the muptiplier in parameter fmt0 shown above'
           call endrun(msg=errMsg(sourcefile, __LINE__))
        end if

        write(fates_log(),*) '-----------  FATES PARTEH Parameters -----------------'
        write(fates_log(),fmt0) 'stress_decid = ',prt_params%stress_decid
        write(fates_log(),fmt0) 'season_decid = ',prt_params%season_decid
        write(fates_log(),fmt0) 'evergreen = ',prt_params%evergreen
        write(fates_log(),fmt0) 'wood_density = ',prt_params%wood_density
        write(fates_log(),fmt0) 'dbh max height = ',prt_params%allom_dbh_maxheight
        write(fates_log(),fmt0) 'dbh mature = ',prt_params%dbh_repro_threshold
        write(fates_log(),fmt0) 'cushion = ',prt_params%cushion
        write(fates_log(),fmt0) 'leaf_stor_priority = ',prt_params%leaf_stor_priority
        write(fates_log(),fmt0) 'root_long = ',prt_params%root_long
        write(fates_log(),fmt0) 'senleaf_long_fdrought = ',prt_params%senleaf_long_fdrought
        write(fates_log(),fmt0) 'seed_alloc_mature = ',prt_params%seed_alloc_mature
        write(fates_log(),fmt0) 'seed_alloc = ',prt_params%seed_alloc
        write(fates_log(),fmt0) 'slamax = ',prt_params%slamax
        write(fates_log(),fmt0) 'slatop = ',prt_params%slatop
        write(fates_log(),fmt0) 'allom_sai_scaler = ',prt_params%allom_sai_scaler
        write(fates_log(),fmt0) 'leaf_long = ',prt_params%leaf_long
        write(fates_log(),fmt0) 'grperc = ',prt_params%grperc
        write(fates_log(),fmt0) 'c2b = ',prt_params%c2b
        write(fates_log(),fmt0) 'branch_turnover = ',prt_params%branch_long
        write(fates_log(),fmt0) 'damage_recovery_scalar = ', prt_params%damage_recovery_scalar
        write(fates_log(),fmt0) 'allom_hmode = ',prt_params%allom_hmode
        write(fates_log(),fmt0) 'allom_lmode = ',prt_params%allom_lmode
        write(fates_log(),fmt0) 'allom_fmode = ',prt_params%allom_fmode
        write(fates_log(),fmt0) 'allom_amode = ',prt_params%allom_amode
        write(fates_log(),fmt0) 'allom_cmode = ',prt_params%allom_cmode
        write(fates_log(),fmt0) 'allom_smode = ',prt_params%allom_smode
        write(fates_log(),fmt0) 'allom_la_per_sa_int = ',prt_params%allom_la_per_sa_int
        write(fates_log(),fmt0) 'allom_la_per_sa_slp = ',prt_params%allom_la_per_sa_slp
        write(fates_log(),fmt0) 'allom_l2fr = ',prt_params%allom_l2fr
        write(fates_log(),fmt0) 'allom_agb_frac = ',prt_params%allom_agb_frac
        write(fates_log(),fmt0) 'allom_d2h1 = ',prt_params%allom_d2h1
        write(fates_log(),fmt0) 'allom_d2h2 = ',prt_params%allom_d2h2
        write(fates_log(),fmt0) 'allom_d2h3 = ',prt_params%allom_d2h3
        write(fates_log(),fmt0) 'allom_d2bl1 = ',prt_params%allom_d2bl1
        write(fates_log(),fmt0) 'allom_d2bl2 = ',prt_params%allom_d2bl2
        write(fates_log(),fmt0) 'allom_d2bl3 = ',prt_params%allom_d2bl3
        write(fates_log(),fmt0) 'allom_blca_expnt_diff = ',prt_params%allom_blca_expnt_diff
        write(fates_log(),fmt0) 'allom_d2ca_coefficient_max = ',prt_params%allom_d2ca_coefficient_max
        write(fates_log(),fmt0) 'allom_d2ca_coefficient_min = ',prt_params%allom_d2ca_coefficient_min        
        write(fates_log(),fmt0) 'allom_agb1 = ',prt_params%allom_agb1
        write(fates_log(),fmt0) 'allom_agb2 = ',prt_params%allom_agb2
        write(fates_log(),fmt0) 'allom_agb3 = ',prt_params%allom_agb3
        write(fates_log(),fmt0) 'allom_agb4 = ',prt_params%allom_agb4

        write(fates_log(),fmt0) 'allom_zroot_max_dbh = ',prt_params%allom_zroot_max_dbh
        write(fates_log(),fmt0) 'allom_zroot_max_z = ',prt_params%allom_zroot_max_z
        write(fates_log(),fmt0) 'allom_zroot_min_dbh = ',prt_params%allom_zroot_min_dbh
        write(fates_log(),fmt0) 'allom_zroot_min_z = ',prt_params%allom_zroot_min_z
        write(fates_log(),fmt0) 'allom_zroot_k = ',prt_params%allom_zroot_k
        
        write(fates_log(),fmt0) 'stoich_nitr = ',prt_params%nitr_stoich_p1
        write(fates_log(),fmt0) 'stoich_phos = ',prt_params%phos_stoich_p1
        write(fates_log(),fmt0) 'alloc_organ_priority = ',prt_params%alloc_priority
        write(fates_log(),fmt0) 'woody = ',prt_params%woody
        write(fates_log(),fmt0) 'crown_depth_frac = ',prt_params%crown_depth_frac
        write(fates_log(),fmt0) 'roota_par = ',prt_params%fnrt_prof_a
        write(fates_log(),fmt0) 'rootb_par = ',prt_params%fnrt_prof_b
        write(fates_log(),fmt0) 'fnrt_prof_mode = ',prt_params%fnrt_prof_mode
        write(fates_log(),fmt0) 'turnover_nitr_retrans = ',prt_params%turnover_nitr_retrans
        write(fates_log(),fmt0) 'turnover_phos_retrans = ',prt_params%turnover_phos_retrans
        write(fates_log(),fmt0) 'organ_id = ',prt_params%organ_id
        write(fates_log(),fmt0) 'nitr_store_ratio = ',prt_params%nitr_store_ratio
        write(fates_log(),fmt0) 'phos_store_ratio = ',prt_params%phos_store_ratio
        write(fates_log(),*) '-------------------------------------------------'

     end if

  end subroutine FatesReportPFTParams

  ! =====================================================================================

  subroutine PRTDerivedParams()

    integer :: npft     ! number of PFTs
    integer :: ft       ! pft index
    integer :: norgans  ! number of organs in the parameter file
    integer :: i, io    ! generic loop index and organ loop index
    
    norgans = size(prt_params%organ_id,1)
    npft    = size(prt_params%evergreen,1)
    
    ! Set the reverse lookup map for organs to the parameter file index
    allocate(prt_params%organ_param_id(num_organ_types))
    allocate(prt_params%nitr_recr_stoich(npft))
    allocate(prt_params%phos_recr_stoich(npft))
    
    ! Initialize them as invalid
    prt_params%organ_param_id(:) = -1
    
    do i = 1,norgans
       prt_params%organ_param_id(prt_params%organ_id(i)) = i
    end do

    
    ! Calculate the stoichiometry of a new recruit, and use this for defining
    ! seed stoichiometry and 

    do ft = 1,npft

       prt_params%nitr_recr_stoich(ft) = NewRecruitTotalStoichiometry(ft,nitrogen_element)
       prt_params%phos_recr_stoich(ft) = NewRecruitTotalStoichiometry(ft,phosphorus_element)
       
    end do

    
    return
  end subroutine PRTDerivedParams
    
  ! =====================================================================================
  
  subroutine PRTCheckParams(is_master)

     ! ----------------------------------------------------------------------------------
     !
     ! This subroutine performs logical checks on user supplied parameters.  It cross
     ! compares various parameters and will fail if they don't make sense.  
     ! Examples:
     ! A tree can not be defined as both evergreen and deciduous.  A woody plant
     ! cannot have a structural biomass allometry intercept of 0, and a non-woody
     ! plant (grass) can't have a non-zero intercept...
     ! -----------------------------------------------------------------------------------


     ! Argument
     logical, intent(in) :: is_master    ! Only log if this is the master proc

     character(len=32),parameter :: fmt0 = '(a,100(F12.4,1X))'

     integer :: npft     ! number of PFTs
     integer :: ipft     ! pft index
     integer :: nleafage ! size of the leaf age class array
     integer :: iage     ! leaf age class index
     integer :: norgans  ! size of the plant organ dimension
     integer :: i, io    ! generic loop index and organ loop index

     npft = size(prt_params%evergreen,1)

     ! Prior to performing checks copy grperc to the 
     ! organ dimensioned version

     norgans = size(prt_params%organ_id,1)

     if(.not.is_master) return


     if( any(prt_params%organ_id(:)<1) .or. &
         any(prt_params%organ_id(:)>num_organ_types) ) then
        write(fates_log(),*) 'prt_organ_ids should match the global ids'
        write(fates_log(),*) 'of organ types found in PRTGenericMod.F90'
        write(fates_log(),*) 'organ_ids: ',prt_params%organ_id(:)
        write(fates_log(),*) 'Aborting'
        call endrun(msg=errMsg(sourcefile, __LINE__))
     end if

     ! Check to make sure the organ ids are valid if this is the
     ! cnp_flex_allom_hypothesis
     select case (hlm_parteh_mode)
     case (prt_carbon_allom_hyp,prt_cnp_flex_allom_hyp)

         do io = 1,norgans
           if(prt_params%organ_id(io) == repro_organ) then
              write(fates_log(),*) 'with flexible cnp or c-only alloc hypotheses'
              write(fates_log(),*) 'reproductive tissues are a special case'
              write(fates_log(),*) 'and therefore should not be included in'
              write(fates_log(),*) 'the parameter file organ list'
              write(fates_log(),*) 'fates_prt_organ_id: ',prt_params%organ_id(:)
              write(fates_log(),*) 'Aborting'
              call endrun(msg=errMsg(sourcefile, __LINE__))
           end if
           if(prt_params%organ_id(io) == store_organ) then
              write(fates_log(),*) 'with flexible cnp or c-only alloc hypotheses'
              write(fates_log(),*) 'storage is a special case'
              write(fates_log(),*) 'and therefore should not be included in'
              write(fates_log(),*) 'the parameter file organ list'
              write(fates_log(),*) 'fates_prt_organ_id: ',prt_params%organ_id(:)
              write(fates_log(),*) 'Aborting'
              call endrun(msg=errMsg(sourcefile, __LINE__))
           end if

        end do
     end select
     
     pftloop: do ipft = 1,npft

        ! Check to see if evergreen, deciduous flags are mutually exclusive
        ! ----------------------------------------------------------------------------------

        if ( int(prt_params%evergreen(ipft) +    &
                 prt_params%season_decid(ipft) + &
                 prt_params%stress_decid(ipft)) .ne. 1 ) then
           
           write(fates_log(),*) 'PFT # ',ipft,' must be defined as having one of three'
           write(fates_log(),*) 'phenology habits, ie == 1'
           write(fates_log(),*) 'stress_decid: ',prt_params%stress_decid(ipft)
           write(fates_log(),*) 'season_decid: ',prt_params%season_decid(ipft)
           write(fates_log(),*) 'evergreen: ',prt_params%evergreen(ipft)
           write(fates_log(),*) 'Aborting'
           call endrun(msg=errMsg(sourcefile, __LINE__))
           
        end if


        ! Check to see if mature and base seed allocation is greater than 1
        ! ----------------------------------------------------------------------------------
        if ( ( prt_params%seed_alloc(ipft) + &
               prt_params%seed_alloc_mature(ipft)) > 1.0_r8 ) then

           write(fates_log(),*) 'The sum of seed allocation from base and mature trees may'
           write(fates_log(),*) ' not exceed 1.'
           write(fates_log(),*) ' PFT#: ',ipft
           write(fates_log(),*) ' seed_alloc: ',prt_params%seed_alloc(ipft)
           write(fates_log(),*) ' seed_alloc_mature: ',prt_params%seed_alloc_mature(ipft)
           write(fates_log(),*) ' Aborting'
           call endrun(msg=errMsg(sourcefile, __LINE__))
           
        end if

        ! Check if woody plants have a structural biomass (agb) intercept
        ! ----------------------------------------------------------------------------------
        if ( ( prt_params%allom_agb1(ipft) <= tiny(prt_params%allom_agb1(ipft)) ) .and. &
             ( prt_params%woody(ipft) .eq. 1 ) ) then

           write(fates_log(),*) 'Woody plants are expected to have a non-zero intercept'
           write(fates_log(),*) ' in the diameter to AGB allometry equations'
           write(fates_log(),*) ' PFT#: ',ipft
           write(fates_log(),*) ' allom_agb1: ',prt_params%allom_agb1(ipft)
           write(fates_log(),*) ' woody: ',prt_params%woody(ipft)
           write(fates_log(),*) ' Aborting'
           call endrun(msg=errMsg(sourcefile, __LINE__))

        end if

        ! Check if non-woody plants have structural biomass (agb) intercept
        ! ----------------------------------------------------------------------------------
!        if ( ( prt_params%allom_agb1(ipft) > tiny(prt_params%allom_agb1(ipft)) ) .and. &
!              ( iprt_params%woody(ipft) .ne. 1 ) ) then
!
!           write(fates_log(),*) 'Non-woody plants are expected to have a zero intercept'
!           write(fates_log(),*) ' in the diameter to AGB allometry equations'
!           write(fates_log(),*) ' This is because the definition of AGB (as far as allometry)'
!           write(fates_log(),*) ' is concerned, ignores leaf and fine-roots, and only contains'
!           write(fates_log(),*) ' woody tissues (sap and structural dead wood).'
!           write(fates_log(),*) ' PFT#: ',ipft
!           write(fates_log(),*) ' allom_agb1: ',prt_params%allom_agb1(ipft)
!           write(fates_log(),*) ' woody: ',prt_params%woody(ipft)
!           write(fates_log(),*) ' Aborting'
!           call endrun(msg=errMsg(sourcefile, __LINE__))
!
!        end if

        ! Check if leaf storage priority is between 0-1
        ! ----------------------------------------------------------------------------------
        
        if ( ( prt_params%leaf_stor_priority(ipft) < 0.0_r8 ) .or. &
             ( prt_params%leaf_stor_priority(ipft) > 1.0_r8 ) ) then

           write(fates_log(),*) 'Prioritization of carbon allocation to leaf'
           write(fates_log(),*) ' and root turnover replacement, must be between'
           write(fates_log(),*) ' 0 and 1'
           write(fates_log(),*) ' PFT#: ',ipft
           write(fates_log(),*) 'leaf_stor_priority: ',prt_params%leaf_stor_priority(ipft)
           write(fates_log(),*) ' Aborting'
           call endrun(msg=errMsg(sourcefile, __LINE__))

        end if

        select case (hlm_parteh_mode)
        case (prt_cnp_flex_allom_hyp)

           ! Make sure nutrient storage fractions are positive
           if( prt_params%nitr_store_ratio(ipft) < 0._r8  ) then
              write(fates_log(),*) 'With parteh allometric CNP hypothesis'
              write(fates_log(),*) 'nitr_store_ratio must be > 0'
              write(fates_log(),*) 'PFT#: ',ipft
              write(fates_log(),*) 'nitr_store_ratio = ',prt_params%nitr_store_ratio(ipft)
              call endrun(msg=errMsg(sourcefile, __LINE__))
           end if
           if( prt_params%phos_store_ratio(ipft) < 0._r8 ) then
              write(fates_log(),*) 'With parteh allometric CNP hypothesis'
              write(fates_log(),*) 'phos_store_ratio must be > 0'
              write(fates_log(),*) 'PFT#: ',ipft
              write(fates_log(),*) 'nitr_store_ratio = ',prt_params%phos_store_ratio(ipft)
              call endrun(msg=errMsg(sourcefile, __LINE__))
           end if

           do i = 1,norgans
              io = prt_params%organ_id(i)

              if(io == sapw_organ) then
                 if ((prt_params%turnover_nitr_retrans(ipft,i) > nearzero)) then
                    write(fates_log(),*) ' Retranslocation of sapwood tissues should be zero.'
                    write(fates_log(),*) ' PFT#: ',ipft
                    write(fates_log(),*) ' nitrogen retrans: ',prt_params%turnover_nitr_retrans(ipft,i)
                    write(fates_log(),*) ' Aborting'
                    call endrun(msg=errMsg(sourcefile, __LINE__))
                 end if
                 if ((prt_params%turnover_phos_retrans(ipft,i) > nearzero)) then
                    write(fates_log(),*) ' Retranslocation of sapwood tissues should be zero.'
                    write(fates_log(),*) ' PFT#: ',ipft
                    write(fates_log(),*) ' phosphorus retrans: ',prt_params%turnover_nitr_retrans(ipft,i)
                    write(fates_log(),*) ' Aborting'
                    call endrun(msg=errMsg(sourcefile, __LINE__))
                 end if
              elseif(io == struct_organ) then
                 if ((prt_params%turnover_nitr_retrans(ipft,i) > nearzero)) then
                    write(fates_log(),*) ' Retranslocation of structural tissues should be zero.'
                    write(fates_log(),*) ' PFT#: ',ipft
                    write(fates_log(),*) ' carbon retrans: ',prt_params%turnover_nitr_retrans(ipft,i)
                    write(fates_log(),*) ' Aborting'
                    call endrun(msg=errMsg(sourcefile, __LINE__))
                 end if
                 if ((prt_params%turnover_phos_retrans(ipft,i) > nearzero)) then
                    write(fates_log(),*) ' Retranslocation of structural tissues should be zero.'
                    write(fates_log(),*) ' PFT#: ',ipft
                    write(fates_log(),*) ' phosphorus retrans: ',prt_params%turnover_nitr_retrans(ipft,i)
                    write(fates_log(),*) ' Aborting'
                    call endrun(msg=errMsg(sourcefile, __LINE__))
                 end if
              end if
              
              ! Otherwise, all other retranslocations should be between 0 and 1
              if ((prt_params%turnover_nitr_retrans(ipft,i) > 1.0_r8) .or.  & 
                   (prt_params%turnover_phos_retrans(ipft,i) > 1.0_r8) .or. &
                   (prt_params%turnover_nitr_retrans(ipft,i) < 0.0_r8) .or.  & 
                   (prt_params%turnover_phos_retrans(ipft,i) < 0.0_r8)) then
                 write(fates_log(),*) ' Retranslocation should range from 0 to 1.'
                 write(fates_log(),*) ' PFT#: ',ipft
                 write(fates_log(),*) ' parameter file organ index: ',i,' global index: ',io
                 write(fates_log(),*) ' nitr: ',prt_params%turnover_nitr_retrans(ipft,i)
                 write(fates_log(),*) ' phos: ',prt_params%turnover_phos_retrans(ipft,i)
                 write(fates_log(),*) ' Aborting'
                 call endrun(msg=errMsg(sourcefile, __LINE__))
              end if

           end do

        end select


        ! Growth respiration
        !        if (parteh_mode .eq. prt_carbon_allom_hyp) then
        if ( ( prt_params%grperc(ipft) < 0.0_r8) .or. &
             ( prt_params%grperc(ipft) > 1.0_r8 ) ) then
           write(fates_log(),*) ' PFT#: ',ipft
           write(fates_log(),*) ' Growth respiration must be between 0 and 1: ',prt_params%grperc(ipft)
           write(fates_log(),*) ' Aborting'
           call endrun(msg=errMsg(sourcefile, __LINE__))
        end if
!        elseif(parteh_mode .eq. prt_cnp_flex_allom_hyp) then
!           if ( ( any(prt_params%grperc_organ(ipft,:) < 0.0_r8)) .or. &
!                ( any(prt_params%grperc_organ(ipft,:) >= 1.0_r8)) ) then
!              write(fates_log(),*) ' PFT#: ',ipft
!              write(fates_log(),*) ' Growth respiration must be between 0 and 1: ',prt_params%grperc_organ(ipft,:)
!              write(fates_log(),*) ' Aborting'
!              call endrun(msg=errMsg(sourcefile, __LINE__))
!           end if
!        end if

        select case (hlm_parteh_mode)
        case (prt_carbon_allom_hyp,prt_cnp_flex_allom_hyp)
           ! The first nitrogen stoichiometry is used in all cases
           if ( (any(prt_params%nitr_stoich_p1(ipft,:) < 0.0_r8)) .or. &
                (any(prt_params%nitr_stoich_p1(ipft,:) >= 1.0_r8))) then
              write(fates_log(),*) ' PFT#: ',ipft
              write(fates_log(),*) ' N per C stoichiometry must bet between 0-1'
              write(fates_log(),*) prt_params%nitr_stoich_p1(ipft,:)
              write(fates_log(),*) ' Aborting'
              call endrun(msg=errMsg(sourcefile, __LINE__))
           end if
        end select

        select case (hlm_parteh_mode)
        case (prt_cnp_flex_allom_hyp)

           do i = 1,norgans
              if ( (prt_params%nitr_stoich_p1(ipft,i) < 0._r8) .or. &
                   (prt_params%phos_stoich_p1(ipft,i) < 0._r8) .or. &
                   (prt_params%nitr_stoich_p1(ipft,i) > 1._r8) .or. &
                   (prt_params%phos_stoich_p1(ipft,i) > 1._r8) ) then
                 write(fates_log(),*) 'When the C,N,P allocation hypothesis with flexible'
                 write(fates_log(),*) 'stoichiometry is turned on (prt_cnp_flex_allom_hyp),'
                 write(fates_log(),*) 'all stoichiometries must be greater than or equal to zero,'
                 write(fates_log(),*) 'and less than 1 (probably way less than 1).'
                 write(fates_log(),*) 'You specified an organ/pft less than zero.'
                 write(fates_log(),*) 'PFT: ',ipft
                 write(fates_log(),*) 'organ index (see head of PRTGenericMod): ',io
                 write(fates_log(),*) 'nitr_stoich: ',prt_params%nitr_stoich_p1(ipft,i)
                 write(fates_log(),*) 'phos_stoich: ',prt_params%phos_stoich_p1(ipft,i)
                 write(fates_log(),*) 'Aborting'
                 call endrun(msg=errMsg(sourcefile, __LINE__))
              end if
           end do

           if ( any(prt_params%alloc_priority(ipft,:) < 0) .or. &
                any(prt_params%alloc_priority(ipft,:) > 6) ) then
              write(fates_log(),*) ' PFT#: ',ipft
              write(fates_log(),*) ' Allocation priorities should be 0-6 for CNP flex hypothesis'
              write(fates_log(),*) prt_params%alloc_priority(ipft,:)
              write(fates_log(),*) ' Aborting'
              call endrun(msg=errMsg(sourcefile, __LINE__))
           end if

        end select


        ! Check turnover time-scales
        
        nleafage = size(prt_params%leaf_long,dim=2)

        do iage = 1, nleafage

           if ( prt_params%leaf_long(ipft,iage)>nearzero ) then
              
              ! Check that leaf turnover doesn't exeed 1 day
              if ( (years_per_day / prt_params%leaf_long(ipft,iage)) > 1._r8 ) then
                 write(fates_log(),*) 'Leaf turnover time-scale is greater than 1 day!'
                 write(fates_log(),*) 'ipft: ',ipft,' iage: ',iage
                 write(fates_log(),*) 'leaf_long(ipft,iage): ',prt_params%leaf_long(ipft,iage),' [years]'
                 write(fates_log(),*) 'Aborting'
                 call endrun(msg=errMsg(sourcefile, __LINE__))
              end if
              
              ! Check to make sure that all other age-classes for this PFT also
              ! have non-zero entries, it wouldn't make sense otherwise
              if ( any(prt_params%leaf_long(ipft,:) <= nearzero) ) then
                 write(fates_log(),*) 'You specified a leaf_long that is zero or'
                 write(fates_log(),*) 'invalid for a particular age class.'
                 write(fates_log(),*) 'Yet, other age classes for this PFT are non-zero.'
                 write(fates_log(),*) 'this doesnt make sense.'
                 write(fates_log(),*) 'ipft = ',ipft
                 write(fates_log(),*) 'leaf_long(ipft,:) =  ',prt_params%leaf_long(ipft,:)
                 write(fates_log(),*) 'Aborting'
                 call endrun(msg=errMsg(sourcefile, __LINE__))
              end if

           else
              if (prt_params%evergreen(ipft) .eq. itrue) then
                 write(fates_log(),*) 'You specified zero leaf turnover: '
                 write(fates_log(),*) 'ipft: ',ipft,' iage: ',iage
                 write(fates_log(),*) 'leaf_long(ipft,iage): ',prt_params%leaf_long(ipft,iage)
                 write(fates_log(),*) 'yet this is an evergreen PFT, and it only makes sense'
                 write(fates_log(),*) 'that an evergreen would have leaf maintenance turnover'
                 write(fates_log(),*) 'disable this error if you are ok with this'
                 call endrun(msg=errMsg(sourcefile, __LINE__))
              end if
           end if

        end do

        ! Check the turnover rates on the senescing leaf pool
        if ( prt_params%leaf_long(ipft,nleafage)>nearzero ) then
           
           ! Check that leaf turnover doesn't exeed 1 day
           if ( (years_per_day / &
                 (prt_params%leaf_long(ipft,nleafage) * &
                  prt_params%senleaf_long_fdrought(ipft))) > 1._r8 ) then
              write(fates_log(),*) 'Drought-senescent turnover time-scale is greater than 1 day!'
              write(fates_log(),*) 'ipft: ',ipft
              write(fates_log(),*) 'leaf_long(ipft,nleafage)*senleaf_long_fdrought: ', &
                    prt_params%leaf_long(ipft,nleafage)*prt_params%senleaf_long_fdrought(ipft),' [years]'
              write(fates_log(),*) 'Aborting'
              call endrun(msg=errMsg(sourcefile, __LINE__))
           end if
        end if
        
        if ( prt_params%senleaf_long_fdrought(ipft)<nearzero .or. &
             prt_params%senleaf_long_fdrought(ipft)>1._r8 ) then
           write(fates_log(),*) 'senleaf_long_fdrought(ipft) must be greater than 0 '
           write(fates_log(),*) 'or less than or equal to 1.'
           write(fates_log(),*) 'Set this to 1 if you want no accelerated senescence turnover'
           write(fates_log(),*) 'ipft = ',ipft
           write(fates_log(),*) 'senleaf_long_fdrought(ipft) = ',prt_params%senleaf_long_fdrought(ipft)
           call endrun(msg=errMsg(sourcefile, __LINE__))
        end if
           

        if ( prt_params%root_long(ipft)>nearzero ) then
           
           ! Check that root turnover doesn't exeed 1 day
           if ( (years_per_day / prt_params%root_long(ipft)) > 1._r8 ) then
              write(fates_log(),*) 'Root turnover time-scale is greater than 1 day!'
              write(fates_log(),*) 'ipft: ',ipft
              write(fates_log(),*) 'root_long(ipft): ',prt_params%root_long(ipft),' [years]'
              write(fates_log(),*) 'Aborting'
              call endrun(msg=errMsg(sourcefile, __LINE__))
           end if
           
        else
           if (prt_params%evergreen(ipft) .eq. itrue) then
              write(fates_log(),*) 'You specified zero root turnover: '
              write(fates_log(),*) 'ipft: ',ipft
              write(fates_log(),*) 'root_long(ipft): ',prt_params%root_long(ipft)
              write(fates_log(),*) 'yet this is an evergreen PFT, and it only makes sense'
              write(fates_log(),*) 'that an evergreen would have root maintenance turnover'
              write(fates_log(),*) 'disable this error if you are ok with this'
              call endrun(msg=errMsg(sourcefile, __LINE__))
           end if
        end if
        
        ! Check Branch turnover doesn't exceed one day
        if ( prt_params%branch_long(ipft)>nearzero ) then
           
           ! Check that branch turnover doesn't exeed 1 day
           if ( (years_per_day / prt_params%branch_long(ipft)) > 1._r8 ) then
              write(fates_log(),*) 'Branch turnover time-scale is greater than 1 day!'
              write(fates_log(),*) 'ipft: ',ipft
              write(fates_log(),*) 'branch_long(ipft): ',prt_params%branch_long(ipft),' [years]'
              write(fates_log(),*) 'Aborting'
              call endrun(msg=errMsg(sourcefile, __LINE__))
           end if
        end if


     end do pftloop


     return
   end subroutine PRTCheckParams

   ! ====================================================================================
   
   function NewRecruitTotalStoichiometry(ft,element_id) result(recruit_stoich)

     ! ----------------------------------------------------------------------------------
     ! This function calculates the total N:C or P:C ratio for a newly recruited plant
     ! It does this by first identifying the dbh of a new plant, then uses
     ! allometry to calculate the starting amount of carbon, and then uses
     ! the stoichiometry parameters to determine the proportional mass of N or P
     !
     ! This process only has to be called once, and is then stored in parameter
     ! constants for each PFT.  These values are used for determining nutrient
     ! fluxes into seed pools (on plant), and also from germinated seed polls (on ground)
     ! into new recruits.
     ! ----------------------------------------------------------------------------------


     integer,intent(in) :: ft
     integer,intent(in) :: element_id

     real(r8)           :: recruit_stoich  ! nutrient to carbon ratio of recruit

     real(r8) :: dbh         ! dbh of the new recruit [cm]
     real(r8) :: c_leaf      ! target leaf biomass [kgC]
     real(r8) :: c_fnrt      ! target fine root biomass [kgC]
     real(r8) :: c_sapw      ! target sapwood biomass [kgC]
     real(r8) :: a_sapw      ! target sapwood cross section are [m2] (dummy)
     real(r8) :: c_agw       ! target Above ground biomass [kgC]
     real(r8) :: c_bgw       ! target Below ground biomass [kgC]
     real(r8) :: c_struct    ! target Structural biomass [kgc]
     real(r8) :: c_store     ! target Storage biomass [kgC]
     real(r8) :: c_total     ! total target carbon
     real(r8) :: nutr_total  ! total target nutrient
    
    
     ! Since recruits have no damage we can put 1 for crown damage class and
     ! branch fraction 
     call h2d_allom(EDPftvarcon_inst%hgt_min(ft),ft,dbh)
     call bleaf(dbh,ft,1, init_recruit_trim,c_leaf)
     call bfineroot(dbh,ft,init_recruit_trim,c_fnrt)
     call bsap_allom(dbh,ft,1,init_recruit_trim,a_sapw, c_sapw)
     call bagw_allom(dbh,ft,1,c_agw)
     call bbgw_allom(dbh,ft,c_bgw)
     call bdead_allom(c_agw,c_bgw,c_sapw,ft,c_struct)
     call bstore_allom(dbh,ft,1,init_recruit_trim,c_store)

     ! Total carbon in a newly recruited plant
     c_total = c_leaf + c_fnrt + c_sapw + c_struct + c_store

     ! Total nutrient in a newly recruited plant
     select case(element_id)
     case(nitrogen_element)

        nutr_total = &
             c_struct*prt_params%nitr_stoich_p1(ft,prt_params%organ_param_id(struct_organ)) + &
             c_leaf*prt_params%nitr_stoich_p1(ft,prt_params%organ_param_id(leaf_organ)) + &
             c_fnrt*prt_params%nitr_stoich_p1(ft,prt_params%organ_param_id(fnrt_organ)) + & 
             c_sapw*prt_params%nitr_stoich_p1(ft,prt_params%organ_param_id(sapw_organ)) + &
             StorageNutrientTarget(ft, element_id, &
             c_leaf*prt_params%nitr_stoich_p1(ft,prt_params%organ_param_id(leaf_organ)), &
             c_fnrt*prt_params%nitr_stoich_p1(ft,prt_params%organ_param_id(fnrt_organ)), &
             c_sapw*prt_params%nitr_stoich_p1(ft,prt_params%organ_param_id(sapw_organ)), &
             c_struct*prt_params%nitr_stoich_p1(ft,prt_params%organ_param_id(struct_organ)))

     case(phosphorus_element)

        nutr_total = &
             c_struct*prt_params%phos_stoich_p1(ft,prt_params%organ_param_id(struct_organ)) + &
             c_leaf*prt_params%phos_stoich_p1(ft,prt_params%organ_param_id(leaf_organ)) + &
             c_fnrt*prt_params%phos_stoich_p1(ft,prt_params%organ_param_id(fnrt_organ)) + & 
             c_sapw*prt_params%phos_stoich_p1(ft,prt_params%organ_param_id(sapw_organ)) + &
             StorageNutrientTarget(ft, element_id, &
             c_leaf*prt_params%phos_stoich_p1(ft,prt_params%organ_param_id(leaf_organ)), &
             c_fnrt*prt_params%phos_stoich_p1(ft,prt_params%organ_param_id(fnrt_organ)), &
             c_sapw*prt_params%phos_stoich_p1(ft,prt_params%organ_param_id(sapw_organ)), &
             c_struct*prt_params%phos_stoich_p1(ft,prt_params%organ_param_id(struct_organ)))


     end select

     recruit_stoich = nutr_total/c_total


     return
   end function NewRecruitTotalStoichiometry
  
 end module PRTInitParamsFatesMod<|MERGE_RESOLUTION|>--- conflicted
+++ resolved
@@ -359,24 +359,16 @@
     call fates_params%RegisterParameter(name=name, dimension_shape=dimension_shape_1d, &
          dimension_names=dim_names, lower_bounds=dim_lower_bound)
 
-<<<<<<< HEAD
-    name = 'fates_damage_recovery_scalar'
-    call fates_params%RegisterParameter(name=name, dimension_shape=dimension_shape_1d, &
-         dimension_names=dim_names, lower_bounds=dim_lower_bound)
- 
-    name = 'fates_nitr_store_ratio'
-=======
    
 
     name = 'fates_cnp_nitr_store_ratio'
->>>>>>> 682dc264
     call fates_params%RegisterParameter(name=name, dimension_shape=dimension_shape_1d, &
          dimension_names=dim_names, lower_bounds=dim_lower_bound)
 
     name = 'fates_cnp_phos_store_ratio'
     call fates_params%RegisterParameter(name=name, dimension_shape=dimension_shape_1d, &
          dimension_names=dim_names, lower_bounds=dim_lower_bound)
-
+    
   end subroutine PRTRegisterPFT
   
   !-----------------------------------------------------------------------
@@ -614,27 +606,15 @@
     call fates_params%RetrieveParameterAllocate(name=name, &
          data=prt_params%branch_long)
     
-<<<<<<< HEAD
-    name = 'fates_turnover_retrans_mode'
-    call fates_params%RetreiveParameterAllocate(name=name, &
-          data=prt_params%turnover_retrans_mode)
-
-    name = 'fates_damage_recovery_scalar'
-    call fates_params%RetreiveParameterAllocate(name=name, &
-          data=prt_params%damage_recovery_scalar)
-
-    name = 'fates_nitr_store_ratio'
-    call fates_params%RetreiveParameterAllocate(name=name, &
-=======
     name = 'fates_cnp_nitr_store_ratio'
     call fates_params%RetrieveParameterAllocate(name=name, &
->>>>>>> 682dc264
          data=prt_params%nitr_store_ratio)
     
     name = 'fates_cnp_phos_store_ratio'
     call fates_params%RetrieveParameterAllocate(name=name, &
          data=prt_params%phos_store_ratio)
-
+    
+    
   end subroutine PRTReceivePFT
 
   !-----------------------------------------------------------------------
@@ -866,7 +846,6 @@
         write(fates_log(),fmt0) 'grperc = ',prt_params%grperc
         write(fates_log(),fmt0) 'c2b = ',prt_params%c2b
         write(fates_log(),fmt0) 'branch_turnover = ',prt_params%branch_long
-        write(fates_log(),fmt0) 'damage_recovery_scalar = ', prt_params%damage_recovery_scalar
         write(fates_log(),fmt0) 'allom_hmode = ',prt_params%allom_hmode
         write(fates_log(),fmt0) 'allom_lmode = ',prt_params%allom_lmode
         write(fates_log(),fmt0) 'allom_fmode = ',prt_params%allom_fmode
@@ -1385,7 +1364,6 @@
 
      integer,intent(in) :: ft
      integer,intent(in) :: element_id
-
      real(r8)           :: recruit_stoich  ! nutrient to carbon ratio of recruit
 
      real(r8) :: dbh         ! dbh of the new recruit [cm]
@@ -1399,18 +1377,15 @@
      real(r8) :: c_store     ! target Storage biomass [kgC]
      real(r8) :: c_total     ! total target carbon
      real(r8) :: nutr_total  ! total target nutrient
-    
-    
-     ! Since recruits have no damage we can put 1 for crown damage class and
-     ! branch fraction 
+
      call h2d_allom(EDPftvarcon_inst%hgt_min(ft),ft,dbh)
-     call bleaf(dbh,ft,1, init_recruit_trim,c_leaf)
+     call bleaf(dbh,ft,init_recruit_trim,c_leaf)
      call bfineroot(dbh,ft,init_recruit_trim,c_fnrt)
-     call bsap_allom(dbh,ft,1,init_recruit_trim,a_sapw, c_sapw)
-     call bagw_allom(dbh,ft,1,c_agw)
+     call bsap_allom(dbh,ft,init_recruit_trim,a_sapw, c_sapw)
+     call bagw_allom(dbh,ft,c_agw)
      call bbgw_allom(dbh,ft,c_bgw)
      call bdead_allom(c_agw,c_bgw,c_sapw,ft,c_struct)
-     call bstore_allom(dbh,ft,1,init_recruit_trim,c_store)
+     call bstore_allom(dbh,ft,init_recruit_trim,c_store)
 
      ! Total carbon in a newly recruited plant
      c_total = c_leaf + c_fnrt + c_sapw + c_struct + c_store
