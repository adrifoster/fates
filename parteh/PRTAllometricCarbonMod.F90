module PRTAllometricCarbonMod

   ! ------------------------------------------------------------------------------------
   !
   ! This module contains all of the specific functions and types for
   ! Plant Allocation and Reactive Transport Extensible Hypotheses (PARTEH)
   ! CARBON only, allometric growth hypothesis
   ! 
   ! Adapted from code originally in ED, by Rosie Fisher and Paul Moorcroft
   ! This refactor written by : Ryan Knox Apr 2018
   !
   ! ------------------------------------------------------------------------------------

  use PRTGenericMod , only  : prt_global_type
  use PRTGenericMod , only  : prt_global
  use PRTGenericMod , only  : prt_vartype
  use PRTGenericMod , only  : prt_vartypes
  use PRTGenericMod , only  : carbon12_element
  use PRTGenericMod , only  : leaf_organ
  use PRTGenericMod , only  : fnrt_organ
  use PRTGenericMod , only  : sapw_organ
  use PRTGenericMod , only  : store_organ
  use PRTGenericMod , only  : repro_organ
  use PRTGenericMod , only  : struct_organ
  use PRTGenericMod , only  : un_initialized
  use PRTGenericMod , only  : prt_carbon_allom_hyp

  use FatesAllometryMod   , only : bleaf
  use FatesAllometryMod   , only : bsap_allom
  use FatesAllometryMod   , only : bfineroot
  use FatesAllometryMod   , only : bstore_allom
  use FatesAllometryMod   , only : bdead_allom
  use FatesAllometryMod   , only : bbgw_allom
  use FatesAllometryMod   , only : bagw_allom
  use FatesAllometryMod   , only : h_allom
  use FatesAllometryMod   , only : CheckIntegratedAllometries

  use FatesGlobals        , only : endrun => fates_endrun
  use FatesGlobals        , only : fates_log
  use shr_log_mod         , only : errMsg => shr_log_errMsg
  use FatesConstantsMod   , only : r8 => fates_r8
  use FatesConstantsMod   , only : i4 => fates_int
  use FatesConstantsMod   , only : sec_per_day
  use FatesConstantsMod   , only : mm_per_cm 
  use FatesConstantsMod   , only : TRS_regeneration        
  use FatesConstantsMod   , only : default_regeneration
  use FatesConstantsMod   , only : TRS_no_seedling_dyn
  use FatesConstantsMod   , only : min_max_dbh_for_trees 
  use FatesIntegratorsMod , only : RKF45
  use FatesIntegratorsMod , only : Euler
  use FatesConstantsMod   , only : calloc_abs_error
  use FatesConstantsMod   , only : nearzero
  use FatesConstantsMod   , only : itrue
  use FatesConstantsMod   , only : years_per_day
  use FatesInterfaceTypesMod, only    : hlm_day_of_year


  use PRTParametersMod    , only : prt_params
  use EDParamsMod         , only : regeneration_model

  use EDTypesMod          , only : leaves_on
  use EDTypesMod          , only : leaves_off
  use EDTypesMod          , only : leaves_shedding
  use EDTypesMod          , only : ihard_stress_decid
  use EDTypesMod          , only : isemi_stress_decid

  implicit none
  private

  ! -------------------------------------------------------------------------------------
  !
  ! Define the state variables for this specific hypothesis.
  !
  ! -------------------------------------------------------------------------------------

  integer, parameter :: leaf_c_id   = 1   ! Unique object index for leaf carbon
  integer, parameter :: fnrt_c_id   = 2   ! Unique object index for fine-root carbon
  integer, parameter :: sapw_c_id   = 3   ! Unique object index for sapwood carbon 
  integer, parameter :: store_c_id  = 4   ! Unique object index for storage carbon
  integer, parameter :: repro_c_id  = 5   ! Unique object index for reproductive carbon
  integer, parameter :: struct_c_id = 6   ! Unique object index for structural carbon
  integer, parameter :: num_vars = 6      ! THIS MUST MATCH THE LARGEST INDEX ABOVE
  
  
  ! For this hypothesis, we integrate dbh along with the other 6. Since this
  ! is a boundary condition, we do not add it to the state array, but we do want
  ! to include it with the integrator array.

  integer, parameter :: dbh_id             = 7  ! This is just used for the integrator
  integer, parameter :: n_integration_vars = 7


  ! -------------------------------------------------------------------------------------
  ! Boundary Conditions
  ! -------------------------------------------------------------------------------------
  ! Input Boundary Indices (These are public, and therefore
  !       each boundary condition across all modules must
  !       have a unique name !!!!)
  ! -------------------------------------------------------------------------------------

  integer, public, parameter :: ac_bc_inout_id_dbh   = 1   ! Plant DBH
  integer, public, parameter :: ac_bc_inout_id_netdc = 2   ! Index for the net daily C input BC
  
  integer, parameter         :: num_bc_inout         = 2   ! Number of in & output boundary conditions


  integer, public, parameter :: ac_bc_in_id_pft     = 1   ! Index for the PFT input BC
  integer, public, parameter :: ac_bc_in_id_ctrim   = 2   ! Index for the canopy trim function
  integer, public, parameter :: ac_bc_in_id_lstat   = 3   ! Leaf status (on, off, partial abscission)
  integer, public, parameter :: ac_bc_in_id_cdamage = 4   ! Index for the crowndamage input BC
  integer, public, parameter :: ac_bc_in_id_efleaf  = 5   ! Elongation factor (leaves)
  integer, public, parameter :: ac_bc_in_id_effnrt  = 6   ! "Elongation factor" (fine roots)
  integer, public, parameter :: ac_bc_in_id_efstem  = 7   ! "Elongation factor" (stem)
  integer, parameter         :: num_bc_in           = 7   ! Number of input boundary conditions

  
  ! THere are no purely output boundary conditions
  integer, parameter         :: num_bc_out        = 0   ! Number of purely output boundary condtions

  ! -------------------------------------------------------------------------------------
  ! Define the size of the coorindate vector.  For this hypothesis, there is only
  ! one pool per each species x organ combination.
  ! -------------------------------------------------------------------------------------
  integer, parameter         :: icd               = 1   ! Only 1 coordinate per variable

  
  ! This is the maximum number of leaf age pools  (used for allocating scratch space)
  integer, parameter         :: max_nleafage  = 10

  ! -------------------------------------------------------------------------------------
  ! This is the core type that holds this specific
  ! plant reactive transport (PRT) module
  ! -------------------------------------------------------------------------------------


   type, public, extends(prt_vartypes) :: callom_prt_vartypes

   contains

     procedure :: DailyPRT     => DailyPRTAllometricCarbon
     procedure :: FastPRT      => FastPRTAllometricCarbon

   end type callom_prt_vartypes
   
   ! ------------------------------------------------------------------------------------
   !
   ! This next class is an extention of the base instance that maps state variables
   !      to the outside model.
   !
   ! ------------------------------------------------------------------------------------
   
   character(len=*), parameter, private :: sourcefile = __FILE__


   ! This is the instance of the mapping table and variable definitions
   ! this is only allocated once per node.  This should be read-only
   ! everywhere in the code, except for where it is populated in this init routine
   ! below.

   class(prt_global_type), public, target, allocatable :: prt_global_ac


   public :: InitPRTGlobalAllometricCarbon


   contains
  
 
  subroutine InitPRTGlobalAllometricCarbon()

     ! ----------------------------------------------------------------------------------
     ! Initialize and populate the object that holds the descriptions of the variables,
     ! and contains the mappings of each variable to the pre-ordained organ
     ! and species list, and the number of boundary conditions of each 3 types.
     !
     ! This is called very early on in the call sequence of the model, and should occur
     ! before any plants start being initialized.  These mapping tables must 
     ! exist before that happens.  This initialization only happens once on each
     ! machine, and the mapping will be read-only, and a global thing. This step
     ! is not initializing the data structures bound to the plants.
     !
     ! There are two mapping tables.  One mapping table is a 2d array organized
     ! by organ and species, that contains the variable index:
     ! 
     ! prt_global%sp_organ_map
     !
     ! The other mapping table is similar, but it is a 1D array, a list of the organs.
     ! And each of these the in turn points to a list of the indices associated
     ! with that organ.  This is useful when you want to do lots of stuff to a specified
     ! organ. 
     ! 
     ! prt_global%organ_map
     !
     ! IMPORTANT NOTE:  Once this object is populated, we can use this to properly
     ! allocate the "prt_vartypes_type" objects that attached to each plant. That process
     ! is handled by generic functions, and does not need to be written in each hypothesis.
     ! 
     ! -----------------------------------------------------------------------------------

     integer :: nleafage

     allocate(prt_global_ac)
     
     ! The "state descriptor" object holds things like the names, the symbols, the units
     ! of each variable. By putting it in an object, we can loop through them when
     ! doing things like reading/writing history and restarts

     allocate(prt_global_ac%state_descriptor(num_vars))

     prt_global_ac%hyp_name = 'Allometric Carbon Only'
     
     prt_global_ac%hyp_id = prt_carbon_allom_hyp

     ! Set mapping tables to zero
     call prt_global_ac%ZeroGlobal()

     
     ! The number of leaf age classes can be determined from the parameter file,
     ! notably the size of the leaf-longevity parameter's second dimension.
     ! This is the same value in FatesInterfaceMod.F90

     nleafage = size(prt_params%leaf_long,dim=2)
     
     if(nleafage>max_nleafage) then
        write(fates_log(),*) 'The allometric carbon PARTEH hypothesis'
        write(fates_log(),*) 'sets a maximum number of leaf age classes'
        write(fates_log(),*) 'used for scratch space. The model wants'
        write(fates_log(),*) 'exceed that. Simply increase max_nleafage'
        write(fates_log(),*) 'found in parteh/PRTAllometricCarbonMod.F90'
        call endrun(msg=errMsg(sourcefile, __LINE__))
     end if

     ! Register the variables. Each variable must be associated with a global identifier
     ! for an organ and species.  Leaves are a little special in that they are discretized
     ! further by age class.  Although the code works fine if this collapses to 1.

     call prt_global_ac%RegisterVarInGlobal(leaf_c_id,"Leaf Carbon","leaf_c",leaf_organ,carbon12_element,nleafage)
     call prt_global_ac%RegisterVarInGlobal(fnrt_c_id,"Fine Root Carbon","fnrt_c",fnrt_organ,carbon12_element,icd)
     call prt_global_ac%RegisterVarInGlobal(sapw_c_id,"Sapwood Carbon","sapw_c",sapw_organ,carbon12_element,icd)
     call prt_global_ac%RegisterVarInGlobal(store_c_id,"Storage Carbon","store_c",store_organ,carbon12_element,icd)
     call prt_global_ac%RegisterVarInGlobal(struct_c_id,"Structural Carbon","struct_c",struct_organ,carbon12_element,icd)
     call prt_global_ac%RegisterVarInGlobal(repro_c_id,"Reproductive Carbon","repro_c",repro_organ,carbon12_element,icd)
     
     ! Set some of the array sizes for input and output boundary conditions
     prt_global_ac%num_bc_in    = num_bc_in
     prt_global_ac%num_bc_out   = num_bc_out
     prt_global_ac%num_bc_inout = num_bc_inout
     prt_global_ac%num_vars     = num_vars

     ! Have the global generic pointer, point to this hypothesis' object
     prt_global => prt_global_ac


     return
  end subroutine InitPRTGlobalAllometricCarbon

  ! =====================================================================================
  

  subroutine DailyPRTAllometricCarbon(this,phase)

    ! -----------------------------------------------------------------------------------
    !
    ! This is the main routine that handles allocation associated with the 1st
    ! hypothesis;  carbon only, and growth governed by allometry
    ! 
    ! This routine is explained in the technical documentation in detail.
    !
    ! Some points:
    ! 1) dbh, while not a PARTEH "state variable", is passed in from FATES (or other
    !    model), is integrated along with the mass based state variables, and then
    !    passed back to the ecosystem model. It is a "inout" style boundary condition.
    !
    ! 2) It is assumed that both growth respiration, and maintenance respiration
    !    costs have already been paid, and therefore the "carbon_balance" boundary
    !    condition is the net carbon gained by the plant over the coarse of the day.
    !    Think of "daily integrated NPP".
    ! 
    ! 3) This routine will completely spend carbon_balance if it enters as a positive 
    !    value, or replace carbon balance (using storage) if it enters as a negative value.
    !    
    ! 4) It is assumed that the ecosystem model calling this routine has ensured that
    !    the net amount of negative carbon is no greater than that which can be replaced
    !    by storage.  This routine will crash gracefully if that is not true.
    !
    ! 5) Leaves and fine-roots are given top priority, but just to replace maintenance 
    !    turnover. This can also draw from strorage.
    ! 
    ! 6) Storage is given next available carbon gain, either to push up to zero, 
    !    or to use it to top off stores.
    !
    ! 7) Third priority is then given to leaves and fine-roots again, but can only use
    !    carbon gain. Also, this transfer will attempt to get pools up to allometry.
    ! 
    ! 8) Fourth priority is to bring other live pools up to allometry, and then structure.
    ! 
    ! 9) Finally, if carbon is yet still available, it will grow all pools out concurrently
    !    including some to reproduction.
    !
    ! ----------------------------------------------------------------------------------


    class(callom_prt_vartypes)   :: this          ! this class
    integer,intent(in)           :: phase         ! the phase splits the routine into parts


    ! -----------------------------------------------------------------------------------
    ! These are local copies of the in/out boundary condition structure
    ! -----------------------------------------------------------------------------------

    real(r8),pointer :: dbh            ! Diameter at breast height [cm]
    ! this local will point to both in and out bc's
    real(r8),pointer :: carbon_balance ! Daily carbon balance for this cohort [kgC]

    integer           :: crowndamage   ! which crown damage class


    real(r8) :: canopy_trim            ! The canopy trimming function [0-1]
    integer  :: ipft                   ! Plant Functional Type index

    real(r8) :: target_leaf_c         ! target leaf carbon [kgC]
    real(r8) :: target_fnrt_c         ! target fine-root carbon [kgC]
    real(r8) :: target_sapw_c         ! target sapwood carbon [kgC]
    real(r8) :: target_store_c        ! target storage carbon [kgC]
    real(r8) :: target_agw_c          ! target above ground carbon in woody tissues [kgC]
    real(r8) :: target_bgw_c          ! target below ground carbon in woody tissues [kgC]
    real(r8) :: target_struct_c       ! target structural carbon [kgC]

    real(r8) :: sapw_area             ! dummy var, x-section area of sapwood [m2]

    real(r8) :: leaf_below_target     ! fineroot biomass below target amount [kgC]
    real(r8) :: fnrt_below_target     ! fineroot biomass below target amount [kgC]
    real(r8) :: sapw_below_target     ! sapwood biomass below target amount [kgC]
    real(r8) :: store_below_target    ! storage biomass below target amount [kgC]
    real(r8) :: struct_below_target   ! dead (structural) biomass below target amount [kgC]
    real(r8) :: total_below_target    ! total biomass below the allometric target [kgC]

    real(r8) :: allocation_factor     ! allocation factor (relative to demand) to 
    ! reconstruct tissues

    real(r8) :: flux_adj              ! adjustment made to growth flux term to minimize error [kgC]
    real(r8) :: store_target_fraction ! ratio between storage and leaf biomass when on allometry [kgC]

    real(r8) :: leaf_c_demand         ! leaf carbon that is demanded to replace maintenance turnover [kgC]
    real(r8) :: fnrt_c_demand         ! fineroot carbon that is demanded to replace 
                                      ! maintenance turnover [kgC]
    real(r8) :: total_c_demand        ! total carbon that is demanded to replace maintenance turnover [kgC]
    logical  :: step_pass             ! Did the integration step pass?

    real(r8) :: leaf_c_flux           ! Transfer into leaves at various stages [kgC]
    real(r8) :: fnrt_c_flux           ! Transfer into fine-roots at various stages [kgC]
    real(r8) :: sapw_c_flux           ! Transfer into sapwood at various stages [kgC]
    real(r8) :: store_c_flux          ! Transfer into storage at various stages [kgC]
    real(r8) :: repro_c_flux          ! Transfer into reproduction at the final stage [kgC]
    real(r8) :: struct_c_flux         ! Transfer into structure at various stages [kgC]

    real(r8),dimension(max_nleafage) :: leaf_c0 

    ! Initial value of carbon used to determine net flux
    real(r8) :: fnrt_c0               ! during this routine
    real(r8) :: sapw_c0               ! ""   
    real(r8) :: store_c0              ! ""
    real(r8) :: repro_c0              ! ""
    real(r8) :: struct_c0             ! ""

    logical  :: is_hydecid_dormant    ! Flag to signal that the cohort is drought deciduous and dormant
    logical  :: is_deciduous          ! Flag to signal this is a deciduous PFT

    logical  :: grow_struct
    logical  :: grow_leaf             ! Are leaves at allometric target and should be grown?
    logical  :: grow_fnrt             ! Are fine-roots at allometric target and should be grown?
    logical  :: grow_sapw             ! Is sapwood at allometric target and should be grown?
    logical  :: grow_store            ! Is storage at allometric target and should be grown?

    ! integrator variables
    real(r8) :: deltaC                ! trial value for substep
    integer  :: ierr                  ! error flag for allometric growth step
    integer  :: nsteps                ! number of sub-steps
    integer  :: istep                 ! current substep index
    real(r8) :: totalC                ! total carbon allocated over alometric growth step
    real(r8) :: hite_out              ! dummy height variable

    integer  :: i_var                 ! index for iterating state variables
    integer  :: i_age                 ! index for iterating leaf ages
    integer  :: nleafage              ! number of leaf age classifications
    integer  :: leaf_status           ! are leaves on (2) or off (1) 
    real(r8) :: leaf_age_flux         ! carbon mass flux between leaf age classification pools

    real(r8) :: elongf_leaf           ! Leaf elongation factor
    real(r8) :: elongf_fnrt           ! Fine-root "elongation factor"
    real(r8) :: elongf_stem           ! Stem "elongation factor"

    ! Integegrator variables c_pool is "mostly" carbon variables, it also includes
    ! dbh...
    ! -----------------------------------------------------------------------------------

    real(r8),dimension(n_integration_vars) :: c_pool     ! Vector of carbon pools passed to integrator
    real(r8),dimension(n_integration_vars) :: c_pool_out ! Vector of carbon pools passed back from integrator
    logical,dimension(n_integration_vars)  :: c_mask     ! Mask of active pools during integration

    integer , parameter :: max_substeps = 300            ! Maximum allowable iterations

    real(r8), parameter :: max_trunc_error = 1.0_r8      ! Maximum allowable truncation error

    integer,  parameter :: ODESolve = 2                  ! 1=RKF45,  2=Euler

    integer,  parameter :: iexp_leaf = 1                 ! index 1 is the expanding (i.e. youngest)
    ! leaf age class, and therefore
    ! all new allocation goes into that pool
    character(len= 9),  parameter :: fmti = '(a,1x,i5)'
    character(len=13),  parameter :: fmt0 = '(a,1x,es12.5)'
    character(len=19),  parameter :: fmth = '(a,1x,a5,3(1x,a12))'
    character(len=22),  parameter :: fmtg = '(a,5x,l1,3(1x,es12.5))'

    ! The boundary conditions to this routine,
    ! are pressed into an array that is also
    ! passed to the integrators
    ! add one because we pass crown damage also
    ! which is not a bc_in
    
    real(r8) ::  intgr_params(num_bc_in)


    ! -----------------------------------------------------------------------------------
    ! 0.
    ! Copy the boundary conditions into readable local variables.
    ! We don't use pointers for bc's that are "in" only, only "in-out" and "out"
    ! -----------------------------------------------------------------------------------
    ipft         = this%bc_in(ac_bc_in_id_pft)%ival
    canopy_trim  = this%bc_in(ac_bc_in_id_ctrim)%rval
    leaf_status  = this%bc_in(ac_bc_in_id_lstat)%ival
    crowndamage  = this%bc_in(ac_bc_in_id_cdamage)%ival
    elongf_leaf  = this%bc_in(ac_bc_in_id_efleaf)%rval
    elongf_fnrt  = this%bc_in(ac_bc_in_id_effnrt)%rval
    elongf_stem  = this%bc_in(ac_bc_in_id_efstem)%rval
    !--- Set some logical flags to simplify "if" blocks
    is_hydecid_dormant = any(prt_params%stress_decid(ipft) == [ihard_stress_decid,isemi_stress_decid] ) &
                         .and. any(leaf_status == [leaves_off,leaves_shedding] )
    is_deciduous       = any(prt_params%stress_decid(ipft) == [ihard_stress_decid,isemi_stress_decid] ) &
                         .or. ( prt_params%season_decid(ipft) == itrue )

    nleafage = prt_global%state_descriptor(leaf_c_id)%num_pos ! Number of leaf age class


    ! -----------------------------------------------------------------------------------
    ! 1/2. Use pointers and associations to create simpler names inside the sub-routine.
    !      MLO. Any reason to use associate for some variables and pointers for others?
    ! -----------------------------------------------------------------------------------
    associate( & 
         leaf_c   => this%variables(leaf_c_id)%val, &
         fnrt_c   => this%variables(fnrt_c_id)%val(icd), &
         sapw_c   => this%variables(sapw_c_id)%val(icd), &
         store_c  => this%variables(store_c_id)%val(icd), &
         repro_c  => this%variables(repro_c_id)%val(icd), &
         struct_c => this%variables(struct_c_id)%val(icd), &
         l2fr     => prt_params%allom_l2fr(ipft) )

      dbh            => this%bc_inout(ac_bc_inout_id_dbh)%rval
      carbon_balance => this%bc_inout(ac_bc_inout_id_netdc)%rval




      ! -----------------------------------------------------------------------------------
      ! I. Remember the values for the state variables at the beginning of this
      ! routines. We will then use that to determine their net allocation and reactive
      ! transport flux "%net_alloc" at the end.
      ! -----------------------------------------------------------------------------------

      leaf_c0(1:nleafage) = leaf_c(1:nleafage)  ! Set initial leaf carbon 
      fnrt_c0 = fnrt_c                          ! Set initial fine-root carbon
      sapw_c0 = sapw_c                          ! Set initial sapwood carbon
      store_c0 = store_c                        ! Set initial storage carbon 
      repro_c0 = repro_c                        ! Set initial reproductive carbon
      struct_c0 = struct_c                      ! Set initial structural carbon

      ! -----------------------------------------------------------------------------------
      ! II. Calculate target size of the biomass compartment for a given dbh.   
      ! -----------------------------------------------------------------------------------

      ! Target sapwood biomass according to allometry and trimming [kgC]
      call bsap_allom(dbh,ipft, crowndamage, canopy_trim, elongf_stem, sapw_area,target_sapw_c)

      ! Target total above ground biomass in woody/fibrous tissues  [kgC]
      call bagw_allom(dbh,ipft, crowndamage, elongf_stem, target_agw_c)

      ! Target total below ground biomass in woody/fibrous tissues [kgC] 
      call bbgw_allom(dbh,ipft, elongf_stem, target_bgw_c)

      ! Target total dead (structrual) biomass [kgC]
      call bdead_allom( target_agw_c, target_bgw_c, target_sapw_c, ipft, target_struct_c)

      ! Target leaf biomass according to allometry and trimming
      call bleaf(dbh,ipft,crowndamage,canopy_trim, elongf_leaf, target_leaf_c)

      ! Target fine-root biomass and deriv. according to allometry and trimming [kgC, kgC/cm]
      call bfineroot(dbh,ipft,canopy_trim,l2fr, elongf_fnrt, target_fnrt_c)

      ! Target storage carbon [kgC,kgC/cm]
      call bstore_allom(dbh,ipft,crowndamage,canopy_trim,target_store_c)


      ! -----------------------------------------------------------------------------------
      ! II 1/2. Update target biomass based on the leaf elongation factor and the abscission
      !         fraction for each non-leaf tissue. Elongation factor is binary for 
      !         cold-deciduous and original drought-deciduous, and always one for 
      !         evergreens. In case the plant is shedding leaves, we impose that any 
      !         positive carbon balance necessarily goes to storage, even if this causes
      !         storage to go above allometry.
      ! -----------------------------------------------------------------------------------
      if (is_hydecid_dormant) then
         target_leaf_c   = 0.0_r8
         target_fnrt_c   = 0.0_r8
         target_sapw_c   = 0.0_r8
         target_struct_c = 0.0_r8
         target_store_c  = target_store_c + max(0.0_r8,carbon_balance)
      end if



      ! -----------------------------------------------------------------------------------
      ! The following blocks will allocate carbon
      ! -----------------------------------------------------------------------------------
      select_phase: select case (phase)
      case(1)
         ! -----------------------------------------------------------------------------------
         ! Phase 1: Replace losses, push pools towards targets
         ! -----------------------------------------------------------------------------------


         ! -----------------------------------------------------------------------------------
         ! III.  Prioritize some amount of carbon to replace leaf/root turnover
         !         Make sure it isn't a negative payment, and either pay what is available
         !         or forcefully pay from storage. 
         ! MLO.  Added a few conditions to decide what to do in case plants are deciduous.
         !       Specifically, drought deciduous with leaves off should not replace fine
         !       roots. They will be in negative carbon balance, and unlike cold deciduous,
         !       the turnover rates will be high during the dry season (turnover is 
         !       temperature-dependent, but not moisture-dependent).  Allocating carbon
         !       to high-maintanence tissues will drain the storage with little benefit for
         !       these plants.
         ! -----------------------------------------------------------------------------------
         if ( is_hydecid_dormant ) then
            ! Drought deciduous, dormant state. Set demands to both leaves and roots to zero.
            leaf_c_demand = 0.0_r8
            fnrt_c_demand = 0.0_r8
         elseif ( is_deciduous ) then
            ! Either cold deciduous plant, or drought deciduous with leaves on. Maintain roots.
            leaf_c_demand = 0.0_r8
            fnrt_c_demand = max(0.0_r8, &
                  prt_params%leaf_stor_priority(ipft)*this%variables(fnrt_c_id)%turnover(icd))
         else
            ! Evergreen PFT. Try to meet demands for both leaves and fine roots.
            ! If this is not evergreen, this PFT isn't expected by FATES, and we assume
            ! evergreen.
            leaf_c_demand   = max(0.0_r8, &
                  prt_params%leaf_stor_priority(ipft)*sum(this%variables(leaf_c_id)%turnover(:)))
            fnrt_c_demand   = max(0.0_r8, &
                  prt_params%leaf_stor_priority(ipft)*this%variables(fnrt_c_id)%turnover(icd))
         end if

         total_c_demand = leaf_c_demand + fnrt_c_demand

         if (total_c_demand > nearzero) then

            ! We pay this even if we don't have the carbon
            ! Just don't pay so much carbon that storage+carbon_balance can't pay for it
            allocation_factor = max(0.0_r8,min(1.0_r8,(store_c+carbon_balance)/total_c_demand))

            ! MLO. Edited the code to switch the order of operations. The previous code would
            !      subtract leaf flux from carbon balance before estimating the fine root flux,
            !      potentially allowing less fluxes to fine roots than possible.
            leaf_c_flux = leaf_c_demand * allocation_factor
            fnrt_c_flux = fnrt_c_demand * allocation_factor

            ! Add carbon to the youngest age pool (i.e iexp_leaf = index 1) and fine roots
            leaf_c(iexp_leaf) = leaf_c(iexp_leaf) + leaf_c_flux
            fnrt_c            = fnrt_c + fnrt_c_flux

            ! Remove fluxes from carbon balance. In case we may have drawn carbon from storage,
            ! carbon_balance will become negative, in which case we will deplete carbon from
            ! storage in the next step.
            carbon_balance    = carbon_balance - ( leaf_c_flux + fnrt_c_flux )
         end if

         ! -----------------------------------------------------------------------------------
         ! IV. if carbon balance is negative, re-coup the losses from storage
         !       if it is positive, give some love to storage carbon
         ! -----------------------------------------------------------------------------------

         if( carbon_balance < 0.0_r8 ) then

            ! Store_c_flux will be negative, so store_c will be depleted
            store_c_flux           = carbon_balance
            carbon_balance         = carbon_balance - store_c_flux
            store_c                = store_c + store_c_flux

         else

            ! Accumulate some carbon in storage.  If storage is completely depleted, aim to
            ! increase storage, but not to replenish completely so we can still use some
            ! carbon for growth.
            store_below_target     = max(0.0_r8,target_store_c - store_c)
            store_target_fraction  = max(0.0_r8, store_c/target_store_c )

            store_c_flux           = min(store_below_target,carbon_balance * &
                 max(exp(-1.*store_target_fraction**4._r8) - exp( -1.0_r8 ),0.0_r8))

            ! Move carbon from carbon balance to storage
            carbon_balance         = carbon_balance - store_c_flux
            store_c                = store_c + store_c_flux

         end if

      case (2)
         
         ! -----------------------------------------------------------------------------------
         ! V.  If carbon is still available, prioritize some allocation to replace
         !        the rest of the leaf/fineroot deficit
         !        carbon balance is guaranteed to be >=0 beyond this point
         !     MLO. Renamed demand with below target to make it consistent with the
         !          definitions at the variable declaration part.
         ! -----------------------------------------------------------------------------------

         leaf_below_target  = max(0.0_r8,target_leaf_c - sum(leaf_c(1:nleafage)))
         fnrt_below_target  = max(0.0_r8,target_fnrt_c - fnrt_c)

         total_below_target = leaf_below_target + fnrt_below_target

         if ( (carbon_balance > nearzero) .and. (total_below_target > nearzero) ) then
            ! Find fraction of carbon to be allocated to leaves and fine roots
            allocation_factor = min(1.0_r8, carbon_balance / total_below_target)

            ! MLO. Edited the code to switch the order of operations. The previous code would
            !      subtract leaf flux from carbon balance before estimating the fine root flux,
            !      potentially allowing less fluxes to fine roots than possible.
            leaf_c_flux       = leaf_below_target * allocation_factor
            fnrt_c_flux       = fnrt_below_target * allocation_factor

            leaf_c(iexp_leaf) = leaf_c(iexp_leaf) + leaf_c_flux
            fnrt_c            = fnrt_c + fnrt_c_flux

            carbon_balance    = carbon_balance - ( leaf_c_flux + fnrt_c_flux )

         end if

         ! -----------------------------------------------------------------------------------
         ! VI.  If carbon is still available, we try to push all live 
         !        pools back towards allometry. But only upwards, if fusion happened
         !        to generate some pools above allometric target, don't reduce the pool,
         !        just ignore it until the rest of the plant grows to meet it.
         ! -----------------------------------------------------------------------------------
         if( carbon_balance > nearzero ) then

            leaf_below_target  = max(target_leaf_c - sum(leaf_c(1:nleafage)),0.0_r8)
            fnrt_below_target  = max(target_fnrt_c - fnrt_c,0.0_r8)
            sapw_below_target  = max(target_sapw_c - sapw_c,0.0_r8)
            store_below_target = max(target_store_c - store_c,0.0_r8)

            total_below_target = leaf_below_target + fnrt_below_target + &
                 sapw_below_target + store_below_target

            if ( total_below_target > nearzero ) then
               ! Find allocation factor based on available carbon and total demand to meet target.
               allocation_factor = min(1.0_r8, carbon_balance / total_below_target)

               ! Find fluxes to individual pools
               leaf_c_flux  = leaf_below_target  * allocation_factor
               fnrt_c_flux  = fnrt_below_target  * allocation_factor
               sapw_c_flux  = sapw_below_target  * allocation_factor
               store_c_flux = store_below_target * allocation_factor

               leaf_c(iexp_leaf) = leaf_c(iexp_leaf) + leaf_c_flux
               fnrt_c            = fnrt_c + fnrt_c_flux
               sapw_c            = sapw_c + sapw_c_flux
               store_c           = store_c  +  store_c_flux

               carbon_balance    = carbon_balance - &
                    ( leaf_c_flux + fnrt_c_flux + sapw_c_flux + store_c_flux )
            end if
         end if

         ! -----------------------------------------------------------------------------------
         ! VII.  If carbon is still available, replenish the structural pool to get
         !           back on allometry
         ! -----------------------------------------------------------------------------------

         if( carbon_balance > nearzero ) then

            struct_below_target  = max(target_struct_c - struct_c ,0.0_r8)

            if ( struct_below_target > 0.0_r8) then

               struct_c_flux          = min(carbon_balance,struct_below_target)
               carbon_balance         = carbon_balance - struct_c_flux
               struct_c               = struct_c + struct_c_flux

            end if

         end if
      
      case (3)
         ! -----------------------------------------------------------------------------------
         ! VII 1/2: If plant is semi-deciduous, there will be cases in which plant's carbon
         !          balance is positive but plant is losing leaves, in which case the plant
         !          should not invest in growth.
         ! -----------------------------------------------------------------------------------
         select_stash_grow: select case (leaf_status)
         case (leaves_off,leaves_shedding)
            ! There is carbon balance, but plant is shedding leaves. We stash the carbon
            ! to storage even if it makes their storage too large.
            store_c_flux   = carbon_balance
            carbon_balance = carbon_balance - store_c_flux
            store_c        = store_c + store_c_flux
         end select select_stash_grow


         if_carbon_increment: if(carbon_balance > calloc_abs_error ) then


            ! -----------------------------------------------------------------------------------
            ! VIII.  If carbon is yet still available ...
            !        Our pools are now either on allometry or above (from fusion).
            !        We we can increment those pools at or below,
            !        including structure and reproduction according to their rates
            !        Use an adaptive euler integration. If the error is not nominal,
            !        the carbon balance sub-step (deltaC) will be halved and tried again
            !
            ! Note that we compare against calloc_abs_error here because it is possible
            ! that all the carbon was effectively used up, but a miniscule amount
            ! remains due to numerical precision (ie -20 or so), so even though
            ! the plant has not been brought to be "on allometry", it thinks it has carbon
            ! left to allocate, and thus it must be on allometry when its not.
            ! -----------------------------------------------------------------------------------

            intgr_params(:)                   = un_initialized
            intgr_params(ac_bc_in_id_ctrim)   = this%bc_in(ac_bc_in_id_ctrim)%rval
            intgr_params(ac_bc_in_id_pft)     = real(this%bc_in(ac_bc_in_id_pft)%ival,r8)
            intgr_params(ac_bc_in_id_cdamage) = real(this%bc_in(ac_bc_in_id_cdamage)%ival,r8)
            intgr_params(ac_bc_in_id_lstat)   = real(this%bc_in(ac_bc_in_id_lstat)%ival,r8)
            intgr_params(ac_bc_in_id_efleaf)  = this%bc_in(ac_bc_in_id_efleaf)%rval
            intgr_params(ac_bc_in_id_effnrt)  = this%bc_in(ac_bc_in_id_effnrt)%rval
            intgr_params(ac_bc_in_id_efstem)  = this%bc_in(ac_bc_in_id_efstem)%rval



            ! This routine checks that actual carbon is not below that targets. It does
            ! allow actual pools to be above the target, and in these cases, it sends
            ! a false on the "grow_<>" flag, allowing the plant to grow into these pools.
            ! It also checks to make sure that structural biomass is not above the target.
            ! ( MLO. Removed the check for storage because the same test is done inside
            !        sub-routine TargetAllometryCheck.)

            call TargetAllometryCheck(sum(leaf_c0(1:nleafage)),fnrt_c0,sapw_c0,store_c0,struct_c0, &
                 sum(leaf_c(1:nleafage)), fnrt_c, sapw_c,store_c, struct_c, &
                 target_leaf_c, target_fnrt_c, target_sapw_c, &
                 target_store_c, target_struct_c, &
                 carbon_balance,elongf_leaf,elongf_fnrt,elongf_stem,ipft,leaf_status, &
                 grow_leaf, grow_fnrt, grow_sapw, grow_store, grow_struct)

            ! --------------------------------------------------------------------------------
            ! The numerical integration of growth requires that the instantaneous state
            ! variables are passed in as an array.  We call it "c_pool".
            !
            ! Initialize the adaptive integrator arrays and flags
            ! --------------------------------------------------------------------------------

            ierr             = 1
            totalC           = carbon_balance
            nsteps           = 0

            c_pool(:) = 0.0_r8                        ! Zero state variable array
            c_mask(:) = .false.                       ! This mask tells the integrator
            ! which indices are active. Its possible
            ! that due to fusion, or previous numerical
            ! truncation errors, that one of these pools
            ! may be larger than its target! We check
            ! this, and if true, then we flag that
            ! pool to be ignored. c_mask(i) = .false.
            ! For grasses, since they don't grow very 
            ! large and thus won't accumulate such large
            ! errors, we always mask as true.

            c_pool(leaf_c_id)   = sum(leaf_c(1:nleafage))
            c_pool(fnrt_c_id)   = fnrt_c
            c_pool(sapw_c_id)   = sapw_c
            c_pool(store_c_id)  = store_c
            c_pool(struct_c_id) = struct_c
            c_pool(repro_c_id)  = repro_c
            c_pool(dbh_id)      = dbh

            ! Only grow leaves if we are in a "leaf-on" status. For drought-deciduous, we
            ! interrupt growth for all tissues when in dormant mode.
            if (is_hydecid_dormant) then
               c_mask(leaf_c_id)   = .false.
               c_mask(fnrt_c_id)   = .false.
               c_mask(sapw_c_id)   = .false.
               c_mask(struct_c_id) = .false.

            else
               select case (leaf_status)
               case (leaves_on)
                  c_mask(leaf_c_id) = grow_leaf
               case default
                  c_mask(leaf_c_id) = .false.
               end select
               c_mask(fnrt_c_id)   = grow_fnrt
               c_mask(sapw_c_id)   = grow_sapw
               c_mask(struct_c_id) = grow_struct

            end if
            c_mask(store_c_id)  = grow_store
            c_mask(repro_c_id)  = .true.                ! Always calculate reproduction on growth
            c_mask(dbh_id)      = .true.                ! Always increment dbh on growth step


            ! When using the Euler method, we keep things simple.  We always try
            ! to make the first integration step to span the entirety of the integration
            ! window for the independent variable (available carbon)

            select case (ODESolve)
            case (2)
               this%ode_opt_step = totalC
            end select

            do_solve_check: do while( ierr .ne. 0 )

               deltaC = min(totalC,this%ode_opt_step)
               select_ODESolve: select case (ODESolve)
               case (1)
                  call RKF45(AllomCGrowthDeriv,c_pool,c_mask,deltaC,totalC, &
                       max_trunc_error,intgr_params,c_pool_out,this%ode_opt_step,step_pass)

               case (2)
                  call Euler(AllomCGrowthDeriv,c_pool,c_mask,deltaC,totalC,intgr_params,c_pool_out)
                  !  step_pass = .true.

                  ! When integrating along the allometric curve, we have the luxury of perfect
                  ! hindsite.  Ie, after we have made our step, we can see if the amount
                  ! of each carbon we have matches the target associated with the new dbh.
                  ! The following call evaluates how close we are to the allometically defined
                  ! targets. If we are too far (governed by max_trunc_error), then we
                  ! pass back the pass/fail flag (step_pass) as false.  If false, then
                  ! we halve the step-size, and then retry.  If that step was fine, then
                  ! we remember the current step size as a good next guess.

                  call CheckIntegratedAllometries(c_pool_out(dbh_id),ipft,&
                       crowndamage, canopy_trim, elongf_leaf, elongf_fnrt, elongf_stem, l2fr,  &
                       c_pool_out(leaf_c_id), c_pool_out(fnrt_c_id), c_pool_out(sapw_c_id), &
                       c_pool_out(store_c_id), c_pool_out(struct_c_id), &
                       c_mask(leaf_c_id), c_mask(fnrt_c_id), c_mask(sapw_c_id), &
                       c_mask(store_c_id), c_mask(struct_c_id),  max_trunc_error, step_pass)
                  if(step_pass)  then
                     this%ode_opt_step = deltaC
                  else
                     this%ode_opt_step = 0.5*deltaC
                  end if
               case default
                  write(fates_log(),*) 'An integrator was chosen that does not exist'
                  write(fates_log(),*) 'ODESolve = ',ODESolve
                  call endrun(msg=errMsg(sourcefile, __LINE__))
               end select select_ODESolve

               nsteps = nsteps + 1

               if (step_pass) then ! If true, then step is accepted
                  totalC    = totalC - deltaC
                  c_pool(:) = c_pool_out(:)
               end if

               if(nsteps > max_substeps ) then
                  write(fates_log(),fmt=*)    '---~---'
                  write(fates_log(),fmt=*)    'Plant Growth Integrator could not find'
                  write(fates_log(),fmt=*)    'a solution in less than ',max_substeps,' tries.'
                  write(fates_log(),fmt=*)    'Aborting!'
                  write(fates_log(),fmt=*)    '---~---'
                  write(fates_log(),fmt=fmti) 'Leaf status    =',leaf_status
                  write(fates_log(),fmt=fmt0) 'Carbon_balance =',carbon_balance
                  write(fates_log(),fmt=fmt0) 'deltaC         =',deltaC
                  write(fates_log(),fmt=fmt0) 'totalC         =',totalC
                  write(fates_log(),fmt=*)    'crowndamage : ', crowndamage
                  write(fates_log(),fmt=fmth) ' Tissue     |',         ' Grow','       Current','      Target'  ,'     Deficit'
                  write(fates_log(),fmt=fmtg) ' Leaf       |', grow_leaf      ,  sum(leaf_c(:)),target_leaf_c  , target_leaf_c - sum(leaf_c(:))
                  write(fates_log(),fmt=fmtg) ' Fine root  |', grow_fnrt      ,          fnrt_c,target_fnrt_c  , target_fnrt_c - fnrt_c
                  write(fates_log(),fmt=fmtg) ' Sapwood    |', grow_sapw      ,          sapw_c,target_sapw_c  , target_sapw_c - sapw_c
                  write(fates_log(),fmt=fmtg) ' Storage    |', grow_store     ,         store_c,target_store_c , target_store_c - store_c
                  write(fates_log(),fmt=fmtg) ' Structural |', grow_struct    ,        struct_c,target_struct_c, target_struct_c - struct_c
                  write(fates_log(),fmt=*)    '---~---'
                  call endrun(msg=errMsg(sourcefile, __LINE__))
               end if

               !
               ! TotalC should eventually be whittled down to near zero.
               ! The solvers are not perfect, so we can't expect it to be perfectly zero.
               ! Note that calloc_abs_error is 1e-9, which is really small (1 microgram of carbon)
               ! yet also six orders of magnitude greater than typical rounding errors (~1e-15).

               ! At that point, update the actual states
               ! --------------------------------------------------------------------------------
               if_step_pass: if( (totalC < calloc_abs_error) .and. (step_pass) )then

                  ierr           = 0
                  leaf_c_flux    = c_pool(leaf_c_id)   - sum(leaf_c(1:nleafage))
                  fnrt_c_flux    = c_pool(fnrt_c_id)   - fnrt_c
                  sapw_c_flux    = c_pool(sapw_c_id)   - sapw_c
                  store_c_flux   = c_pool(store_c_id)  - store_c
                  struct_c_flux  = c_pool(struct_c_id) - struct_c
                  repro_c_flux   = c_pool(repro_c_id)  - repro_c

                  ! Make an adjustment to flux partitions to make it match remaining c balance
                  flux_adj       = carbon_balance/(leaf_c_flux+fnrt_c_flux+sapw_c_flux + &
                       store_c_flux+struct_c_flux+repro_c_flux)


                  leaf_c_flux    = leaf_c_flux*flux_adj
                  fnrt_c_flux    = fnrt_c_flux*flux_adj
                  sapw_c_flux    = sapw_c_flux*flux_adj
                  store_c_flux   = store_c_flux*flux_adj
                  struct_c_flux  = struct_c_flux*flux_adj
                  repro_c_flux   = repro_c_flux*flux_adj

                  leaf_c(iexp_leaf) = leaf_c(iexp_leaf) + leaf_c_flux
                  fnrt_c            = fnrt_c + fnrt_c_flux
                  sapw_c            = sapw_c + sapw_c_flux
                  store_c           = store_c + store_c_flux
                  struct_c          = struct_c + struct_c_flux
                  repro_c           = repro_c  + repro_c_flux

                  carbon_balance = carbon_balance -  &
                                   ( leaf_c_flux + fnrt_c_flux + sapw_c_flux + &
                                     store_c_flux + struct_c_flux + repro_c_flux )

                  dbh            = c_pool(dbh_id)

                  if( abs(carbon_balance)>calloc_abs_error ) then
                     write(fates_log(),*) 'carbon conservation error while integrating pools'
                     write(fates_log(),*) 'along alometric curve'
                     write(fates_log(),*) 'carbon_balance = ',carbon_balance,totalC
                     write(fates_log(),*) 'exiting'
                     call endrun(msg=errMsg(sourcefile, __LINE__))
                  end if

               end if if_step_pass

            end do do_solve_check

         end if if_carbon_increment

      end select select_phase

      ! Track the net allocations and transport from this routine
      ! (the AgeLeaves() routine handled tracking allocation through aging)

      this%variables(leaf_c_id)%net_alloc(icd) = &
           this%variables(leaf_c_id)%net_alloc(icd) + (leaf_c(icd) - leaf_c0(icd))

      this%variables(fnrt_c_id)%net_alloc(icd) = &
           this%variables(fnrt_c_id)%net_alloc(icd) + (fnrt_c - fnrt_c0)

      this%variables(sapw_c_id)%net_alloc(icd) = &
           this%variables(sapw_c_id)%net_alloc(icd) + (sapw_c - sapw_c0)

      this%variables(store_c_id)%net_alloc(icd) = &
           this%variables(store_c_id)%net_alloc(icd) + (store_c - store_c0)

      this%variables(repro_c_id)%net_alloc(icd) = &
           this%variables(repro_c_id)%net_alloc(icd) + (repro_c - repro_c0)

      this%variables(struct_c_id)%net_alloc(icd) = &
           this%variables(struct_c_id)%net_alloc(icd) + (struct_c - struct_c0)



    end associate

    return
  end subroutine DailyPRTAllometricCarbon
  
  ! =====================================================================================
  
  function AllomCGrowthDeriv(c_pools,c_mask,cbalance,intgr_params) result(dCdx)

      ! ---------------------------------------------------------------------------------
      ! This function calculates the derivatives for the carbon pools
      ! relative to the amount of carbon balance.  This function is based completely
      ! off of allometry, and assumes that there are no other species (ie nutrients) that
      ! govern allocation.
      ! ---------------------------------------------------------------------------------
      
      ! Arguments
      real(r8),intent(in), dimension(:) :: c_pools      ! Vector of carbon pools
                                                        ! dbh,leaf,root,sap,store,dead
      logical,intent(in), dimension(:)  :: c_mask       ! logical mask of active pools
                                                        ! some may be turned off
      real(r8),intent(in)               :: cbalance     ! The carbon balance of the
                                                        ! partial step (independant var)
                                             
      real(r8), intent(in),dimension(:) :: intgr_params  ! Generic Array used to pass 
                                                         ! parameters into this function


      ! Return Value 
      ! Change in carbon (each pool) per change in total allocatable carbon (kgC/kgC)
      real(r8),dimension(lbound(c_pools,dim=1):ubound(c_pools,dim=1)) :: dCdx 

      ! locals
      integer  :: ipft           ! PFT index
      integer  :: crowndamage    ! Damage class
      real(r8) :: canopy_trim    ! Canopy trimming function (boundary condition [0-1]
      real(r8) :: elongf_leaf    ! Leaf elongation factor (boundary condition) [0-1]
      real(r8) :: elongf_fnrt    ! Fine-root "elongation factor" (boundary condition) [0-1]
      real(r8) :: elongf_stem    ! Stem "elongation factor" (boundary condition) [0-1]
      real(r8) :: l2fr           ! Leaf to fine-root multiplier
      real(r8) :: ct_leaf        ! target leaf biomass, dummy var (kgC)
      real(r8) :: ct_fnrt        ! target fine-root biomass, dummy var (kgC)
      real(r8) :: ct_sap         ! target sapwood biomass, dummy var (kgC)
      real(r8) :: ct_agw         ! target aboveground wood, dummy var (kgC)
      real(r8) :: ct_bgw         ! target belowground wood, dummy var (kgC)
      real(r8) :: ct_store       ! target storage, dummy var (kgC)
      real(r8) :: ct_dead        ! target structural biomas, dummy var (kgC)
      real(r8) :: sapw_area      ! dummy sapwood area
      real(r8) :: ct_dleafdd     ! target leaf biomass derivative wrt diameter, (kgC/cm)
      real(r8) :: ct_dfnrtdd     ! target fine-root biomass derivative wrt diameter, (kgC/cm)
      real(r8) :: ct_dsapdd      ! target sapwood biomass derivative wrt diameter, (kgC/cm)
      real(r8) :: ct_dagwdd      ! target AG wood biomass derivative wrt diameter, (kgC/cm)
      real(r8) :: ct_dbgwdd      ! target BG wood biomass derivative wrt diameter, (kgC/cm)
      real(r8) :: ct_dstoredd    ! target storage biomass derivative wrt diameter, (kgC/cm)
      real(r8) :: ct_ddeaddd     ! target structural biomass derivative wrt diameter, (kgC/cm)
      real(r8) :: ct_dtotaldd    ! target total (not reproductive) biomass derivative wrt diameter, (kgC/cm)
      real(r8) :: repro_fraction ! fraction of carbon balance directed towards reproduction (kgC/kgC)

      associate( dbh    => c_pools(dbh_id), &
                 cleaf  => c_pools(leaf_c_id), &
                 cfnrt  => c_pools(fnrt_c_id), &
                 csap   => c_pools(sapw_c_id), &
                 cstore => c_pools(store_c_id), &
                 cdead  => c_pools(struct_c_id), &
                 crepro => c_pools(repro_c_id), &    ! Unused (memoryless)
                 mask_dbh  => c_mask(dbh_id), &    ! Unused (dbh always grows)
                 mask_leaf => c_mask(leaf_c_id), &  
                 mask_fnrt => c_mask(fnrt_c_id), &
                 mask_sap  => c_mask(sapw_c_id), &
                 mask_store => c_mask(store_c_id), &
                 mask_dead  => c_mask(struct_c_id),  & ! Unused (dead always grows)
                 mask_repro => c_mask(repro_c_id) )

        canopy_trim = intgr_params(ac_bc_in_id_ctrim)
        ipft        = int(intgr_params(ac_bc_in_id_pft))
        elongf_leaf = intgr_params(ac_bc_in_id_efleaf)
        elongf_fnrt = intgr_params(ac_bc_in_id_effnrt)
        elongf_stem = intgr_params(ac_bc_in_id_efstem)
        crowndamage = int(intgr_params(ac_bc_in_id_cdamage))
        l2fr        = prt_params%allom_l2fr(ipft)

        call bleaf(dbh,ipft,crowndamage,canopy_trim, elongf_leaf, ct_leaf, dbldd=ct_dleafdd)
        call bfineroot(dbh,ipft,canopy_trim,l2fr, elongf_fnrt, ct_fnrt,ct_dfnrtdd)
        call bsap_allom(dbh,ipft, crowndamage, canopy_trim, elongf_stem, sapw_area,ct_sap,ct_dsapdd)
        call bagw_allom(dbh,ipft,crowndamage, elongf_stem, ct_agw,ct_dagwdd)
        call bbgw_allom(dbh,ipft, elongf_stem, ct_bgw, ct_dbgwdd)
        call bdead_allom(ct_agw,ct_bgw, ct_sap, ipft, ct_dead, &
                         ct_dagwdd, ct_dbgwdd, ct_dsapdd, ct_ddeaddd)
        call bstore_allom(dbh,ipft,crowndamage, canopy_trim,ct_store,ct_dstoredd)
<<<<<<< HEAD
        
        
        ! If the TRS is switched off then we use FATES's default reproductive allocation.
        if ( regeneration_model == default_regeneration .or. &
             prt_params%allom_dbh_maxheight(ipft) < min_max_dbh_for_trees ) then !The Tree Recruitment Scheme 
                                                                                 !is only for tree pfts
        ! Calculate fraction of carbon going towards reproduction
=======

        ! fraction of carbon going towards reproduction
>>>>>>> b8ad811e
        if (dbh <= prt_params%dbh_repro_threshold(ipft)) then ! cap on leaf biomass
           repro_fraction = prt_params%seed_alloc(ipft)
        else
           repro_fraction = prt_params%seed_alloc(ipft) + prt_params%seed_alloc_mature(ipft)
        end if ! End dbh check on if to add additional carbon to reproduction.
        
        ! If the TRS is switched on (with or w/o seedling dynamics) then reproductive allocation is
        ! a pft-specific function of dbh. This allows for the representation of different
        ! reproductive schedules (Wenk and Falster, 2015)
        else if ( any(regeneration_model == [TRS_regeneration, TRS_no_seedling_dyn]) .and. &
                  prt_params%allom_dbh_maxheight(ipft) > min_max_dbh_for_trees ) then

        repro_fraction = prt_params%seed_alloc(ipft) * &
        (exp(prt_params%repro_alloc_b(ipft) + prt_params%repro_alloc_a(ipft)*dbh*mm_per_cm) / &
        (1 + exp(prt_params%repro_alloc_b(ipft) + prt_params%repro_alloc_a(ipft)*dbh*mm_per_cm)))

        end if ! TRS switch 

        dCdx = 0.0_r8

        ct_dtotaldd = ct_ddeaddd
        if (mask_leaf)  ct_dtotaldd = ct_dtotaldd + ct_dleafdd 
        if (mask_fnrt) ct_dtotaldd = ct_dtotaldd + ct_dfnrtdd 
        if (mask_sap)   ct_dtotaldd = ct_dtotaldd + ct_dsapdd
        if (mask_store) ct_dtotaldd = ct_dtotaldd + ct_dstoredd

        ! It is possible that with some asymptotic, or hard
        ! capped allometries, that all growth rates reach zero.
        ! In this case, if there is carbon, give it to reproduction

        if(ct_dtotaldd<=tiny(ct_dtotaldd))then

           dCdx(struct_c_id)  = 0.0_r8
           dCdx(dbh_id)    = 0.0_r8
           dCdx(leaf_c_id)  = 0.0_r8
           dCdx(fnrt_c_id) = 0.0_r8
           dCdx(sapw_c_id)   = 0.0_r8
           dCdx(store_c_id) = 0.0_r8
           dCdx(repro_c_id) = 1.0_r8

        else

           dCdx(struct_c_id) = (ct_ddeaddd/ct_dtotaldd)*(1.0_r8-repro_fraction)   
           dCdx(dbh_id)   = (1.0_r8/ct_dtotaldd)*(1.0_r8-repro_fraction)
        
           if (mask_leaf) then
              dCdx(leaf_c_id) = (ct_dleafdd/ct_dtotaldd)*(1.0_r8-repro_fraction)
           else
              dCdx(leaf_c_id) = 0.0_r8
           end if
           
           if (mask_fnrt) then
              dCdx(fnrt_c_id) = (ct_dfnrtdd/ct_dtotaldd)*(1.0_r8-repro_fraction)
           else
              dCdx(fnrt_c_id) = 0.0_r8
           end if
           
           if (mask_sap) then
              dCdx(sapw_c_id) = (ct_dsapdd/ct_dtotaldd)*(1.0_r8-repro_fraction)
           else
              dCdx(sapw_c_id) = 0.0_r8
           end if
           
           if (mask_store) then
              dCdx(store_c_id) = (ct_dstoredd/ct_dtotaldd)*(1.0_r8-repro_fraction)
           else
              dCdx(store_c_id) = 0.0_r8
           end if
           
           dCdx(repro_c_id) = repro_fraction

        end if
        
      end associate

      return
   end function AllomCGrowthDeriv

   ! ====================================================================================

   subroutine TargetAllometryCheck(b0_leaf,b0_fnrt,b0_sapw,b0_store,b0_struct, &
                                   ba_leaf,ba_fnrt,ba_sapw,ba_store,ba_struct, &
                                   bt_leaf,bt_fnrt,bt_sapw,bt_store,bt_struct, &
                                   carbon_balance,elongf_leaf,elongf_fnrt,elongf_stem, &
                                   ipft,leaf_status, &
                                   grow_leaf,grow_fnrt,grow_sapw,grow_store,grow_struct)

      ! Arguments
      real(r8),intent(in) :: b0_leaf        !initial
      real(r8),intent(in) :: b0_fnrt
      real(r8),intent(in) :: b0_sapw
      real(r8),intent(in) :: b0_store
      real(r8),intent(in) :: b0_struct
      real(r8),intent(in) :: ba_leaf        !actual
      real(r8),intent(in) :: ba_fnrt
      real(r8),intent(in) :: ba_sapw
      real(r8),intent(in) :: ba_store
      real(r8),intent(in) :: ba_struct
      real(r8),intent(in) :: bt_leaf        !target
      real(r8),intent(in) :: bt_fnrt
      real(r8),intent(in) :: bt_sapw
      real(r8),intent(in) :: bt_store
      real(r8),intent(in) :: bt_struct
      real(r8),intent(in) :: carbon_balance !remaining carbon balance
      real(r8),intent(in) :: elongf_leaf    !elongation factors
      real(r8),intent(in) :: elongf_fnrt
      real(r8),intent(in) :: elongf_stem
      integer,intent(in)  :: ipft           !Plant functional type
      integer,intent(in)  :: leaf_status    !Phenology status
      logical,intent(out) :: grow_leaf      !growth flag
      logical,intent(out) :: grow_fnrt
      logical,intent(out) :: grow_sapw
      logical,intent(out) :: grow_store
      logical,intent(out) :: grow_struct
      ! Local variables
      logical             :: fine_leaf
      logical             :: fine_fnrt
      logical             :: fine_sapw
      logical             :: fine_store
      logical             :: fine_struct
      logical             :: all_fine
      ! Local constants
      character(len= 3), parameter :: fmth = '(a)'
      character(len=27), parameter :: fmtb = '(a,3(1x,es12.5,1x,a),1x,l1)'
      character(len=13), parameter :: fmte = '(a,1x,es12.5)'
      character(len=10), parameter :: fmti = '(a,1x,i12)'


      ! First test whether or not each pool looks reasonable.
      fine_leaf   = (bt_leaf   - ba_leaf  ) <= calloc_abs_error
      fine_fnrt   = (bt_fnrt   - ba_fnrt  ) <= calloc_abs_error
      fine_sapw   = (bt_sapw   - ba_sapw  ) <= calloc_abs_error
      fine_store  = (bt_store  - ba_store ) <= calloc_abs_error
      fine_struct = (bt_struct - ba_struct) <= calloc_abs_error
      all_fine    = fine_leaf .and. fine_fnrt .and. fine_sapw .and. &
                    fine_store .and. fine_struct

      ! Decide whether or not to grow tissues (but only if all tissues look fine).
      ! We grow only when biomass is less than target biomass (with tolerance).
      if (all_fine) then
         grow_leaf   = ( ba_leaf   - bt_leaf   ) <= calloc_abs_error
         grow_fnrt   = ( ba_fnrt   - bt_fnrt   ) <= calloc_abs_error
         grow_sapw   = ( ba_sapw   - bt_sapw   ) <= calloc_abs_error
         grow_store  = ( ba_store  - bt_store  ) <= calloc_abs_error
         grow_struct = ( ba_struct - bt_struct ) <= calloc_abs_error
      else
         ! If anything looks not fine, write a detailed report 
         write(fates_log(),fmt=fmth) '======'
         write(fates_log(),fmt=fmth) ' At least one tissue is not on-allometry at the growth step'
         write(fates_log(),fmt=fmth) '======'
         write(fates_log(),fmt=fmth) ''
         write(fates_log(),fmt=fmth) ' Biomass and on-allometry test (''F'' means problem)'
         write(fates_log(),fmt=fmth) '------'
         write(fates_log(),fmt=fmth) ' Tissue     | Initial      | Current      | Target       | On-allometry'
         write(fates_log(),fmt=fmtb) ' Leaf       |',b0_leaf   ,'|',ba_leaf   ,'|',bt_leaf   ,'|',fine_leaf
         write(fates_log(),fmt=fmtb) ' Fine root  |',b0_fnrt   ,'|',ba_fnrt   ,'|',bt_fnrt   ,'|',fine_fnrt
         write(fates_log(),fmt=fmtb) ' Sap wood   |',b0_sapw   ,'|',ba_sapw   ,'|',bt_sapw   ,'|',fine_sapw
         write(fates_log(),fmt=fmtb) ' Storage    |',b0_store  ,'|',ba_store  ,'|',bt_store  ,'|',fine_store
         write(fates_log(),fmt=fmtb) ' Structural |',b0_struct ,'|',ba_struct ,'|',bt_struct ,'|',fine_struct
         write(fates_log(),fmt=fmth) ''
         write(fates_log(),fmt=fmth) ' Ancillary information'
         write(fates_log(),fmt=fmth) '------'
         write(fates_log(),fmt=fmti) ' PFT              = ',ipft
         write(fates_log(),fmt=fmti) ' leaf_status      = ',leaf_status
         write(fates_log(),fmt=fmte) ' elongf_leaf      = ',elongf_leaf
         write(fates_log(),fmt=fmte) ' elongf_fnrt      = ',elongf_fnrt
         write(fates_log(),fmt=fmte) ' elongf_stem      = ',elongf_stem
         write(fates_log(),fmt=fmte) ' carbon_balance   = ',carbon_balance
         write(fates_log(),fmt=fmte) ' calloc_abs_error = ',calloc_abs_error
         write(fates_log(),fmt=fmth) ''
         write(fates_log(),fmt=fmth) '======'
         call endrun(msg=errMsg(sourcefile, __LINE__))
      end if

      return
   end subroutine TargetAllometryCheck

   ! =====================================================================================

   subroutine FastPRTAllometricCarbon(this)
      
      implicit none
      class(callom_prt_vartypes) :: this     ! this class
      
      ! This routine does nothing, because in the carbon only allometric RT model
      ! we currently don't have any fast-timestep processes
      ! Think of this as a stub.


      return
    end subroutine FastPRTAllometricCarbon

   
end module PRTAllometricCarbonMod
  <|MERGE_RESOLUTION|>--- conflicted
+++ resolved
@@ -1060,18 +1060,12 @@
         call bdead_allom(ct_agw,ct_bgw, ct_sap, ipft, ct_dead, &
                          ct_dagwdd, ct_dbgwdd, ct_dsapdd, ct_ddeaddd)
         call bstore_allom(dbh,ipft,crowndamage, canopy_trim,ct_store,ct_dstoredd)
-<<<<<<< HEAD
-        
-        
+
         ! If the TRS is switched off then we use FATES's default reproductive allocation.
         if ( regeneration_model == default_regeneration .or. &
              prt_params%allom_dbh_maxheight(ipft) < min_max_dbh_for_trees ) then !The Tree Recruitment Scheme 
                                                                                  !is only for tree pfts
         ! Calculate fraction of carbon going towards reproduction
-=======
-
-        ! fraction of carbon going towards reproduction
->>>>>>> b8ad811e
         if (dbh <= prt_params%dbh_repro_threshold(ipft)) then ! cap on leaf biomass
            repro_fraction = prt_params%seed_alloc(ipft)
         else
