module PRTAllometricCarbonMod

   ! ------------------------------------------------------------------------------------
   !
   ! This module contains all of the specific functions and types for
   ! Plant Allocation and Reactive Transport Extensible Hypotheses (PARTEH)
   ! CARBON only, allometric growth hypothesis
   ! 
   ! Adapted from code originally in ED, by Rosie Fisher and Paul Moorcroft
   ! This refactor written by : Ryan Knox Apr 2018
   !
   ! ------------------------------------------------------------------------------------

  use PRTGenericMod , only  : prt_global_type
  use PRTGenericMod , only  : prt_global
  use PRTGenericMod , only  : prt_vartype
  use PRTGenericMod , only  : prt_vartypes
  use PRTGenericMod , only  : carbon12_element
  use PRTGenericMod , only  : leaf_organ
  use PRTGenericMod , only  : fnrt_organ
  use PRTGenericMod , only  : sapw_organ
  use PRTGenericMod , only  : store_organ
  use PRTGenericMod , only  : repro_organ
  use PRTGenericMod , only  : struct_organ
  use PRTGenericMod , only  : un_initialized
  use PRTGenericMod , only  : prt_carbon_allom_hyp

  use FatesAllometryMod   , only : bleaf
  use FatesAllometryMod   , only : bsap_allom
  use FatesAllometryMod   , only : bfineroot
  use FatesAllometryMod   , only : bstore_allom
  use FatesAllometryMod   , only : bdead_allom
  use FatesAllometryMod   , only : bbgw_allom
  use FatesAllometryMod   , only : bagw_allom
  use FatesAllometryMod   , only : h_allom
  use FatesAllometryMod   , only : CheckIntegratedAllometries
  use FatesAllometryMod   , only : ForceDBH

  use FatesGlobals        , only : endrun => fates_endrun
  use FatesGlobals        , only : fates_log
  use shr_log_mod         , only : errMsg => shr_log_errMsg
  use FatesConstantsMod   , only : r8 => fates_r8
  use FatesConstantsMod   , only : i4 => fates_int
  use FatesConstantsMod   , only : sec_per_day
  use FatesIntegratorsMod , only : RKF45
  use FatesIntegratorsMod , only : Euler
  use FatesConstantsMod   , only : calloc_abs_error
  use FatesConstantsMod   , only : nearzero
  use FatesConstantsMod   , only : itrue
  use FatesConstantsMod   , only : years_per_day

  use PRTParametersMod    , only : prt_params

  use EDTypesMod          , only : leaves_on
  use EDTypesMod          , only : leaves_off
  use EDTypesMod          , only : leaves_pshed
  use EDTypesMod          , only : ihard_stress_decid
  use EDTypesMod          , only : isemi_stress_decid

  implicit none
  private

  ! -------------------------------------------------------------------------------------
  !
  ! Define the state variables for this specific hypothesis.
  !
  ! -------------------------------------------------------------------------------------

  integer, parameter :: leaf_c_id   = 1   ! Unique object index for leaf carbon
  integer, parameter :: fnrt_c_id   = 2   ! Unique object index for fine-root carbon
  integer, parameter :: sapw_c_id   = 3   ! Unique object index for sapwood carbon 
  integer, parameter :: store_c_id  = 4   ! Unique object index for storage carbon
  integer, parameter :: repro_c_id  = 5   ! Unique object index for reproductive carbon
  integer, parameter :: struct_c_id = 6   ! Unique object index for structural carbon
  integer, parameter :: num_vars = 6      ! THIS MUST MATCH THE LARGEST INDEX ABOVE
  
  
  ! For this hypothesis, we integrate dbh along with the other 6. Since this
  ! is a boundary condition, we do not add it to the state array, but we do want
  ! to include it with the integrator array.

  integer, parameter :: dbh_id             = 7  ! This is just used for the integrator
  integer, parameter :: n_integration_vars = 7


  ! -------------------------------------------------------------------------------------
  ! Boundary Conditions
  ! -------------------------------------------------------------------------------------
  ! Input Boundary Indices (These are public, and therefore
  !       each boundary condition across all modules must
  !       have a unique name !!!!)
  ! -------------------------------------------------------------------------------------

  integer, public, parameter :: ac_bc_inout_id_dbh   = 1   ! Plant DBH
  integer, public, parameter :: ac_bc_inout_id_netdc = 2   ! Index for the net daily C input BC
  
  integer, parameter         :: num_bc_inout         = 2   ! Number of in & output boundary conditions


  integer, public, parameter :: ac_bc_in_id_pft     = 1   ! Index for the PFT input BC
  integer, public, parameter :: ac_bc_in_id_ctrim   = 2   ! Index for the canopy trim function
  integer, public, parameter :: ac_bc_in_id_lstat   = 3   ! Leaf status (on, off, partial abscission)
  integer, public, parameter :: ac_bc_in_id_cdamage = 4   ! Index for the crowndamage input BC
  integer, public, parameter :: ac_bc_in_id_efleaf  = 5   ! Elongation factor (leaves)
  integer, public, parameter :: ac_bc_in_id_effnrt  = 6   ! "Elongation factor" (fine roots)
  integer, public, parameter :: ac_bc_in_id_efstem  = 7   ! "Elongation factor" (stem)
  integer, parameter         :: num_bc_in           = 7   ! Number of input boundary conditions

  
  ! THere are no purely output boundary conditions
  integer, parameter         :: num_bc_out        = 0   ! Number of purely output boundary condtions

  ! -------------------------------------------------------------------------------------
  ! Define the size of the coorindate vector.  For this hypothesis, there is only
  ! one pool per each species x organ combination.
  ! -------------------------------------------------------------------------------------
  integer, parameter         :: icd               = 1   ! Only 1 coordinate per variable

  
  ! This is the maximum number of leaf age pools  (used for allocating scratch space)
  integer, parameter         :: max_nleafage  = 10

  ! -------------------------------------------------------------------------------------
  ! This is the core type that holds this specific
  ! plant reactive transport (PRT) module
  ! -------------------------------------------------------------------------------------


   type, public, extends(prt_vartypes) :: callom_prt_vartypes

   contains

     procedure :: DailyPRT     => DailyPRTAllometricCarbon
     procedure :: FastPRT      => FastPRTAllometricCarbon

   end type callom_prt_vartypes
   
   ! ------------------------------------------------------------------------------------
   !
   ! This next class is an extention of the base instance that maps state variables
   !      to the outside model.
   !
   ! ------------------------------------------------------------------------------------
   
   character(len=*), parameter, private :: sourcefile = __FILE__


   ! This is the instance of the mapping table and variable definitions
   ! this is only allocated once per node.  This should be read-only
   ! everywhere in the code, except for where it is populated in this init routine
   ! below.

   class(prt_global_type), public, target, allocatable :: prt_global_ac


   public :: InitPRTGlobalAllometricCarbon


   contains
  
 
  subroutine InitPRTGlobalAllometricCarbon()

     ! ----------------------------------------------------------------------------------
     ! Initialize and populate the object that holds the descriptions of the variables,
     ! and contains the mappings of each variable to the pre-ordained organ
     ! and species list, and the number of boundary conditions of each 3 types.
     !
     ! This is called very early on in the call sequence of the model, and should occur
     ! before any plants start being initialized.  These mapping tables must 
     ! exist before that happens.  This initialization only happens once on each
     ! machine, and the mapping will be read-only, and a global thing. This step
     ! is not initializing the data structures bound to the plants.
     !
     ! There are two mapping tables.  One mapping table is a 2d array organized
     ! by organ and species, that contains the variable index:
     ! 
     ! prt_global%sp_organ_map
     !
     ! The other mapping table is similar, but it is a 1D array, a list of the organs.
     ! And each of these the in turn points to a list of the indices associated
     ! with that organ.  This is useful when you want to do lots of stuff to a specified
     ! organ. 
     ! 
     ! prt_global%organ_map
     !
     ! IMPORTANT NOTE:  Once this object is populated, we can use this to properly
     ! allocate the "prt_vartypes_type" objects that attached to each plant. That process
     ! is handled by generic functions, and does not need to be written in each hypothesis.
     ! 
     ! -----------------------------------------------------------------------------------

     integer :: nleafage

     allocate(prt_global_ac)
     
     ! The "state descriptor" object holds things like the names, the symbols, the units
     ! of each variable. By putting it in an object, we can loop through them when
     ! doing things like reading/writing history and restarts

     allocate(prt_global_ac%state_descriptor(num_vars))

     prt_global_ac%hyp_name = 'Allometric Carbon Only'
     
     prt_global_ac%hyp_id = prt_carbon_allom_hyp

     ! Set mapping tables to zero
     call prt_global_ac%ZeroGlobal()

     
     ! The number of leaf age classes can be determined from the parameter file,
     ! notably the size of the leaf-longevity parameter's second dimension.
     ! This is the same value in FatesInterfaceMod.F90

     nleafage = size(prt_params%leaf_long,dim=2)
     
     if(nleafage>max_nleafage) then
        write(fates_log(),*) 'The allometric carbon PARTEH hypothesis'
        write(fates_log(),*) 'sets a maximum number of leaf age classes'
        write(fates_log(),*) 'used for scratch space. The model wants'
        write(fates_log(),*) 'exceed that. Simply increase max_nleafage'
        write(fates_log(),*) 'found in parteh/PRTAllometricCarbonMod.F90'
        call endrun(msg=errMsg(sourcefile, __LINE__))
     end if

     ! Register the variables. Each variable must be associated with a global identifier
     ! for an organ and species.  Leaves are a little special in that they are discretized
     ! further by age class.  Although the code works fine if this collapses to 1.

     call prt_global_ac%RegisterVarInGlobal(leaf_c_id,"Leaf Carbon","leaf_c",leaf_organ,carbon12_element,nleafage)
     call prt_global_ac%RegisterVarInGlobal(fnrt_c_id,"Fine Root Carbon","fnrt_c",fnrt_organ,carbon12_element,icd)
     call prt_global_ac%RegisterVarInGlobal(sapw_c_id,"Sapwood Carbon","sapw_c",sapw_organ,carbon12_element,icd)
     call prt_global_ac%RegisterVarInGlobal(store_c_id,"Storage Carbon","store_c",store_organ,carbon12_element,icd)
     call prt_global_ac%RegisterVarInGlobal(struct_c_id,"Structural Carbon","struct_c",struct_organ,carbon12_element,icd)
     call prt_global_ac%RegisterVarInGlobal(repro_c_id,"Reproductive Carbon","repro_c",repro_organ,carbon12_element,icd)
     
     ! Set some of the array sizes for input and output boundary conditions
     prt_global_ac%num_bc_in    = num_bc_in
     prt_global_ac%num_bc_out   = num_bc_out
     prt_global_ac%num_bc_inout = num_bc_inout
     prt_global_ac%num_vars     = num_vars

     ! Have the global generic pointer, point to this hypothesis' object
     prt_global => prt_global_ac


     return
  end subroutine InitPRTGlobalAllometricCarbon

  ! =====================================================================================
  

  subroutine DailyPRTAllometricCarbon(this,phase)

    ! -----------------------------------------------------------------------------------
    !
    ! This is the main routine that handles allocation associated with the 1st
    ! hypothesis;  carbon only, and growth governed by allometry
    ! 
    ! This routine is explained in the technical documentation in detail.
    !
    ! Some points:
    ! 1) dbh, while not a PARTEH "state variable", is passed in from FATES (or other
    !    model), is integrated along with the mass based state variables, and then
    !    passed back to the ecosystem model. It is a "inout" style boundary condition.
    !
    ! 2) It is assumed that both growth respiration, and maintenance respiration
    !    costs have already been paid, and therefore the "carbon_balance" boundary
    !    condition is the net carbon gained by the plant over the coarse of the day.
    !    Think of "daily integrated NPP".
    ! 
    ! 3) This routine will completely spend carbon_balance if it enters as a positive 
    !    value, or replace carbon balance (using storage) if it enters as a negative value.
    !    
    ! 4) It is assumed that the ecosystem model calling this routine has ensured that
    !    the net amount of negative carbon is no greater than that which can be replaced
    !    by storage.  This routine will crash gracefully if that is not true.
    !
    ! 5) Leaves and fine-roots are given top priority, but just to replace maintenance 
    !    turnover. This can also draw from strorage.
    ! 
    ! 6) Storage is given next available carbon gain, either to push up to zero, 
    !    or to use it to top off stores.
    !
    ! 7) Third priority is then given to leaves and fine-roots again, but can only use
    !    carbon gain. Also, this transfer will attempt to get pools up to allometry.
    ! 
    ! 8) Fourth priority is to bring other live pools up to allometry, and then structure.
    ! 
    ! 9) Finally, if carbon is yet still available, it will grow all pools out concurrently
    !    including some to reproduction.
    !
    ! ----------------------------------------------------------------------------------


    class(callom_prt_vartypes)   :: this          ! this class
    integer,intent(in)           :: phase         ! the phase splits the routine into parts


    ! -----------------------------------------------------------------------------------
    ! These are local copies of the in/out boundary condition structure
    ! -----------------------------------------------------------------------------------

    real(r8),pointer :: dbh            ! Diameter at breast height [cm]
    ! this local will point to both in and out bc's
    real(r8),pointer :: carbon_balance ! Daily carbon balance for this cohort [kgC]

    integer           :: crowndamage   ! which crown damage class


    real(r8) :: canopy_trim            ! The canopy trimming function [0-1]
    integer  :: ipft                   ! Plant Functional Type index

    real(r8) :: target_leaf_c         ! target leaf carbon [kgC]
    real(r8) :: target_fnrt_c         ! target fine-root carbon [kgC]
    real(r8) :: target_sapw_c         ! target sapwood carbon [kgC]
    real(r8) :: target_store_c        ! target storage carbon [kgC]
    real(r8) :: target_agw_c          ! target above ground carbon in woody tissues [kgC]
    real(r8) :: target_bgw_c          ! target below ground carbon in woody tissues [kgC]
    real(r8) :: target_struct_c       ! target structural carbon [kgC]

    real(r8) :: sapw_area             ! dummy var, x-section area of sapwood [m2]

    real(r8) :: leaf_below_target     ! fineroot biomass below target amount [kgC]
    real(r8) :: fnrt_below_target     ! fineroot biomass below target amount [kgC]
    real(r8) :: sapw_below_target     ! sapwood biomass below target amount [kgC]
    real(r8) :: store_below_target    ! storage biomass below target amount [kgC]
    real(r8) :: struct_below_target   ! dead (structural) biomass below target amount [kgC]
    real(r8) :: total_below_target    ! total biomass below the allometric target [kgC]

    real(r8) :: allocation_factor     ! allocation factor (relative to demand) to 
    ! reconstruct tissues

    real(r8) :: flux_adj              ! adjustment made to growth flux term to minimize error [kgC]
    real(r8) :: store_target_fraction ! ratio between storage and leaf biomass when on allometry [kgC]

    real(r8) :: leaf_c_demand         ! leaf carbon that is demanded to replace maintenance turnover [kgC]
    real(r8) :: fnrt_c_demand         ! fineroot carbon that is demanded to replace 
                                      ! maintenance turnover [kgC]
    real(r8) :: total_c_demand        ! total carbon that is demanded to replace maintenance turnover [kgC]
    logical  :: step_pass             ! Did the integration step pass?

    real(r8) :: leaf_c_flux           ! Transfer into leaves at various stages [kgC]
    real(r8) :: fnrt_c_flux           ! Transfer into fine-roots at various stages [kgC]
    real(r8) :: sapw_c_flux           ! Transfer into sapwood at various stages [kgC]
    real(r8) :: store_c_flux          ! Transfer into storage at various stages [kgC]
    real(r8) :: repro_c_flux          ! Transfer into reproduction at the final stage [kgC]
    real(r8) :: struct_c_flux         ! Transfer into structure at various stages [kgC]

    real(r8),dimension(max_nleafage) :: leaf_c0 

    ! Initial value of carbon used to determine net flux
    real(r8) :: fnrt_c0               ! during this routine
    real(r8) :: sapw_c0               ! ""   
    real(r8) :: store_c0              ! ""
    real(r8) :: repro_c0              ! ""
    real(r8) :: struct_c0             ! ""

    logical  :: is_hydecid_dormant    ! Flag to signal that the cohort is drought deciduous and dormant
    logical  :: is_deciduous          ! Flag to signal this is a deciduous PFT

    logical  :: grow_struct
    logical  :: grow_leaf             ! Are leaves at allometric target and should be grown?
    logical  :: grow_fnrt             ! Are fine-roots at allometric target and should be grown?
    logical  :: grow_sapw             ! Is sapwood at allometric target and should be grown?
    logical  :: grow_store            ! Is storage at allometric target and should be grown?

    ! integrator variables
    real(r8) :: deltaC                ! trial value for substep
    integer  :: ierr                  ! error flag for allometric growth step
    integer  :: nsteps                ! number of sub-steps
    integer  :: istep                 ! current substep index
    real(r8) :: totalC                ! total carbon allocated over alometric growth step
    real(r8) :: hite_out              ! dummy height variable

    integer  :: i_var                 ! index for iterating state variables
    integer  :: i_age                 ! index for iterating leaf ages
    integer  :: nleafage              ! number of leaf age classifications
    integer  :: leaf_status           ! are leaves on (2) or off (1) 
    real(r8) :: leaf_age_flux         ! carbon mass flux between leaf age classification pools

    real(r8) :: elongf_leaf           ! Leaf elongation factor
    real(r8) :: elongf_fnrt           ! Fine-root "elongation factor"
    real(r8) :: elongf_stem           ! Stem "elongation factor"

    ! Integegrator variables c_pool is "mostly" carbon variables, it also includes
    ! dbh...
    ! -----------------------------------------------------------------------------------

    real(r8),dimension(n_integration_vars) :: c_pool     ! Vector of carbon pools passed to integrator
    real(r8),dimension(n_integration_vars) :: c_pool_out ! Vector of carbon pools passed back from integrator
    logical,dimension(n_integration_vars)  :: c_mask     ! Mask of active pools during integration

    integer , parameter :: max_substeps = 300            ! Maximum allowable iterations

    real(r8), parameter :: max_trunc_error = 1.0_r8      ! Maximum allowable truncation error

    integer,  parameter :: ODESolve = 2                  ! 1=RKF45,  2=Euler

    integer,  parameter :: iexp_leaf = 1                 ! index 1 is the expanding (i.e. youngest)
    ! leaf age class, and therefore
    ! all new allocation goes into that pool
    character(len= 9),  parameter :: fmti = '(a,1x,i5)'
    character(len=13),  parameter :: fmt0 = '(a,1x,es12.5)'
    character(len=19),  parameter :: fmth = '(a,1x,a5,3(1x,a12))'
    character(len=22),  parameter :: fmtg = '(a,5x,l1,3(1x,es12.5))'

    ! The boundary conditions to this routine,
    ! are pressed into an array that is also
    ! passed to the integrators
    ! add one because we pass crown damage also
    ! which is not a bc_in
    
    real(r8) ::  intgr_params(num_bc_in)


    ipft = this%bc_in(ac_bc_in_id_pft)%ival
    
    associate( & 
         
         leaf_c   => this%variables(leaf_c_id)%val, &
         fnrt_c   => this%variables(fnrt_c_id)%val(icd), &
         sapw_c   => this%variables(sapw_c_id)%val(icd), &
         store_c  => this%variables(store_c_id)%val(icd), &
         repro_c  => this%variables(repro_c_id)%val(icd), &
<<<<<<< HEAD
         struct_c => this%variables(struct_c_id)%val(icd) )
=======
         struct_c => this%variables(struct_c_id)%val(icd), &
         l2fr     => prt_params%allom_l2fr(ipft) )
>>>>>>> e663a6e6


      ! -----------------------------------------------------------------------------------
      ! 0.
      ! Copy the boundary conditions into readable local variables.
      ! We don't use pointers for bc's that ar "in" only, only "in-out" and "out"
      ! -----------------------------------------------------------------------------------

      dbh                             => this%bc_inout(ac_bc_inout_id_dbh)%rval
      carbon_balance                  => this%bc_inout(ac_bc_inout_id_netdc)%rval
      

      canopy_trim                     = this%bc_in(ac_bc_in_id_ctrim)%rval
      leaf_status                     = this%bc_in(ac_bc_in_id_lstat)%ival
      crowndamage                     = this%bc_in(ac_bc_in_id_cdamage)%ival
      elongf_leaf                     = this%bc_in(ac_bc_in_id_efleaf)%rval
      elongf_fnrt                     = this%bc_in(ac_bc_in_id_effnrt)%rval
      elongf_stem                     = this%bc_in(ac_bc_in_id_efstem)%rval


      ! Set some logical flags to simplify "if" blocks
      is_hydecid_dormant = ( prt_params%stress_decid(ipft) == 1 ) .and. &
                           any(leaf_status == [leaves_off,leaves_pshed] )
      is_deciduous       = ( prt_params%stress_decid(ipft) == 1 ) .or.  &
                           ( prt_params%season_decid(ipft) == 1 )

      nleafage = prt_global%state_descriptor(leaf_c_id)%num_pos ! Number of leaf age class

      ! -----------------------------------------------------------------------------------
      ! I. Remember the values for the state variables at the beginning of this
      ! routines. We will then use that to determine their net allocation and reactive
      ! transport flux "%net_alloc" at the end.
      ! -----------------------------------------------------------------------------------

      leaf_c0(1:nleafage) = leaf_c(1:nleafage)  ! Set initial leaf carbon 
      fnrt_c0 = fnrt_c                          ! Set initial fine-root carbon
      sapw_c0 = sapw_c                          ! Set initial sapwood carbon
      store_c0 = store_c                        ! Set initial storage carbon 
      repro_c0 = repro_c                        ! Set initial reproductive carbon
      struct_c0 = struct_c                      ! Set initial structural carbon

      ! -----------------------------------------------------------------------------------
      ! II. Calculate target size of the biomass compartment for a given dbh.   
      ! -----------------------------------------------------------------------------------

      ! Target sapwood biomass according to allometry and trimming [kgC]
      call bsap_allom(dbh,ipft, crowndamage, canopy_trim,sapw_area,target_sapw_c)

      ! Target total above ground biomass in woody/fibrous tissues  [kgC]
      call bagw_allom(dbh,ipft, crowndamage, target_agw_c)

      ! Target total below ground biomass in woody/fibrous tissues [kgC] 
      call bbgw_allom(dbh,ipft,target_bgw_c)

      ! Target total dead (structrual) biomass [kgC]
      call bdead_allom( target_agw_c, target_bgw_c, target_sapw_c, ipft, target_struct_c)

      ! Target leaf biomass according to allometry and trimming
      call bleaf(dbh,ipft,crowndamage,canopy_trim,target_leaf_c)

      ! Target fine-root biomass and deriv. according to allometry and trimming [kgC, kgC/cm]
      call bfineroot(dbh,ipft,canopy_trim,l2fr,target_fnrt_c)

      ! Target storage carbon [kgC,kgC/cm]
      call bstore_allom(dbh,ipft,crowndamage,canopy_trim,target_store_c)


      ! -----------------------------------------------------------------------------------
      ! II 1/2. Update target biomass based on the leaf elongation factor and the abscission
      !         fraction for each non-leaf tissue. Elongation factor is binary for 
      !         cold-deciduous and original drought-deciduous, and always one for 
      !         evergreens. In case the plant is shedding leaves, we impose that any 
      !         positive carbon balance necessarily goes to storage, even if this causes
      !         storage to go above allometry.
      ! -----------------------------------------------------------------------------------
      if (is_hydecid_dormant) then
         target_leaf_c   = 0.0_r8
         target_fnrt_c   = 0.0_r8
         target_sapw_c   = 0.0_r8
         target_struct_c = 0.0_r8
         target_store_c  = target_store_c + max(0.0_r8,carbon_balance)
      else
         target_leaf_c   = elongf_leaf * target_leaf_c
         target_fnrt_c   = elongf_fnrt * target_fnrt_c
         target_sapw_c   = elongf_stem * target_sapw_c
         target_struct_c = elongf_stem * target_struct_c
      end if



      ! -----------------------------------------------------------------------------------
      ! The following blocks will allocate carbon
      ! -----------------------------------------------------------------------------------
      select_phase: select case (phase)
      case(1)
         ! -----------------------------------------------------------------------------------
         ! Phase 1: Replace losses, push pools towards targets
         ! -----------------------------------------------------------------------------------


         ! III.  Prioritize some amount of carbon to replace leaf/root turnover
         !         Make sure it isn't a negative payment, and either pay what is available
         !         or forcefully pay from storage. 
         ! MLO.  Added a few conditions to decide what to do in case plants are deciduous.
         !       Specifically, drought deciduous with leaves off should not replace fine
         !       roots. They will be in negative carbon balance, and unlike cold deciduous,
         !       the turnover rates will be high during the dry season (turnover is 
         !       temperature-dependent, but not moisture-dependent).  Allocating carbon
         !       to high-maintanence tissues will drain the storage with little benefit for
         !       these plants.
         ! -----------------------------------------------------------------------------------
         if ( is_hydecid_dormant ) then
            ! Drought deciduous, dormant state. Set demands to both leaves and roots to zero.
            leaf_c_demand = 0.0_r8
            fnrt_c_demand = 0.0_r8
         elseif ( is_deciduous ) then
            ! Either cold deciduous plant, or drought deciduous with leaves on. Maintain roots.
            leaf_c_demand = 0.0_r8
            fnrt_c_demand = max(0.0_r8, &
                  prt_params%leaf_stor_priority(ipft)*this%variables(fnrt_c_id)%turnover(icd))
         else
            ! Evergreen PFT. Try to meet demands for both leaves and fine roots.
            ! If this is not evergreen, this PFT isn't expected by FATES, and we assume
            ! evergreen.
            leaf_c_demand   = max(0.0_r8, &
                  prt_params%leaf_stor_priority(ipft)*sum(this%variables(leaf_c_id)%turnover(:)))
            fnrt_c_demand   = max(0.0_r8, &
                  prt_params%leaf_stor_priority(ipft)*this%variables(fnrt_c_id)%turnover(icd))
         end if

         total_c_demand = leaf_c_demand + fnrt_c_demand

         if (total_c_demand > nearzero) then

            ! We pay this even if we don't have the carbon
            ! Just don't pay so much carbon that storage+carbon_balance can't pay for it
            allocation_factor = max(0.0_r8,min(1.0_r8,(store_c+carbon_balance)/total_c_demand))

            ! MLO. Edited the code to switch the order of operations. The previous code would
            !      subtract leaf flux from carbon balance before estimating the fine root flux,
            !      potentially allowing less fluxes to fine roots than possible.
            leaf_c_flux = leaf_c_demand * allocation_factor
            fnrt_c_flux = fnrt_c_demand * allocation_factor

            ! Add carbon to the youngest age pool (i.e iexp_leaf = index 1) and fine roots
            leaf_c(iexp_leaf) = leaf_c(iexp_leaf) + leaf_c_flux
            fnrt_c            = fnrt_c + fnrt_c_flux

            ! Remove fluxes from carbon balance. In case we may have drawn carbon from storage,
            ! carbon_balance will become negative, in which case we will deplete carbon from
            ! storage in the next step.
            carbon_balance    = carbon_balance - ( leaf_c_flux + fnrt_c_flux )
         end if

         ! -----------------------------------------------------------------------------------
         ! IV. if carbon balance is negative, re-coup the losses from storage
         !       if it is positive, give some love to storage carbon
         ! -----------------------------------------------------------------------------------

         if( carbon_balance < 0.0_r8 ) then

            ! Store_c_flux will be negative, so store_c will be depleted
            store_c_flux           = carbon_balance
            carbon_balance         = carbon_balance - store_c_flux
            store_c                = store_c + store_c_flux

         else

            ! Accumulate some carbon in storage.  If storage is completely depleted, aim to
            ! increase storage, but not to replenish completely so we can still use some
            ! carbon for growth.
            store_below_target     = max(0.0_r8,target_store_c - store_c)
            store_target_fraction  = max(0.0_r8, store_c/target_store_c )

            store_c_flux           = min(store_below_target,carbon_balance * &
                 max(exp(-1.*store_target_fraction**4._r8) - exp( -1.0_r8 ),0.0_r8))

            ! Move carbon from carbon balance to storage
            carbon_balance         = carbon_balance - store_c_flux
            store_c                = store_c + store_c_flux

         end if

      case (2)
         
         ! -----------------------------------------------------------------------------------
         ! V.  If carbon is still available, prioritize some allocation to replace
         !        the rest of the leaf/fineroot deficit
         !        carbon balance is guaranteed to be >=0 beyond this point
         !     MLO. Renamed demand with below target to make it consistent with the
         !          definitions at the variable declaration part.
         ! -----------------------------------------------------------------------------------

         leaf_below_target  = max(0.0_r8,target_leaf_c - sum(leaf_c(1:nleafage)))
         fnrt_below_target  = max(0.0_r8,target_fnrt_c - fnrt_c)

         total_below_target = leaf_below_target + fnrt_below_target

         if ( (carbon_balance > nearzero) .and. (total_below_target > nearzero) ) then
            ! Find fraction of carbon to be allocated to leaves and fine roots
            allocation_factor = min(1.0_r8, carbon_balance / total_below_target)

            ! MLO. Edited the code to switch the order of operations. The previous code would
            !      subtract leaf flux from carbon balance before estimating the fine root flux,
            !      potentially allowing less fluxes to fine roots than possible.
            leaf_c_flux       = leaf_below_target * allocation_factor
            fnrt_c_flux       = fnrt_below_target * allocation_factor

            leaf_c(iexp_leaf) = leaf_c(iexp_leaf) + leaf_c_flux
            fnrt_c            = fnrt_c + fnrt_c_flux

            carbon_balance    = carbon_balance - ( leaf_c_flux + fnrt_c_flux )

         end if

         ! -----------------------------------------------------------------------------------
         ! VI.  If carbon is still available, we try to push all live 
         !        pools back towards allometry. But only upwards, if fusion happened
         !        to generate some pools above allometric target, don't reduce the pool,
         !        just ignore it until the rest of the plant grows to meet it.
         ! -----------------------------------------------------------------------------------
         if( carbon_balance > nearzero ) then

            leaf_below_target  = max(target_leaf_c - sum(leaf_c(1:nleafage)),0.0_r8)
            fnrt_below_target  = max(target_fnrt_c - fnrt_c,0.0_r8)
            sapw_below_target  = max(target_sapw_c - sapw_c,0.0_r8)
            store_below_target = max(target_store_c - store_c,0.0_r8)

            total_below_target = leaf_below_target + fnrt_below_target + &
                 sapw_below_target + store_below_target

            if ( total_below_target > nearzero ) then
               ! Find allocation factor based on available carbon and total demand to meet target.
               allocation_factor = min(1.0_r8, carbon_balance / total_below_target)

               ! Find fluxes to individual pools
               leaf_c_flux  = leaf_below_target  * allocation_factor
               fnrt_c_flux  = fnrt_below_target  * allocation_factor
               sapw_c_flux  = sapw_below_target  * allocation_factor
               store_c_flux = store_below_target * allocation_factor

               leaf_c(iexp_leaf) = leaf_c(iexp_leaf) + leaf_c_flux
               fnrt_c            = fnrt_c + fnrt_c_flux
               sapw_c            = sapw_c + sapw_c_flux
               store_c           = store_c  +  store_c_flux

               carbon_balance    = carbon_balance - &
                    ( leaf_c_flux + fnrt_c_flux + sapw_c_flux + store_c_flux )
            end if
         end if

         ! -----------------------------------------------------------------------------------
         ! VII.  If carbon is still available, replenish the structural pool to get
         !           back on allometry
         ! -----------------------------------------------------------------------------------

         if( carbon_balance > nearzero ) then

            struct_below_target  = max(target_struct_c - struct_c ,0.0_r8)

            if ( struct_below_target > 0.0_r8) then

               struct_c_flux          = min(carbon_balance,struct_below_target)
               carbon_balance         = carbon_balance - struct_c_flux
               struct_c               = struct_c + struct_c_flux

            end if

         end if
      
      case (3)
         if_carbon_increment: if(carbon_balance > calloc_abs_error ) then

            ! -----------------------------------------------------------------------------------
            ! VIII.  If carbon is yet still available ...
            !        Our pools are now either on allometry or above (from fusion).
            !        We we can increment those pools at or below,
            !        including structure and reproduction according to their rates
            !        Use an adaptive euler integration. If the error is not nominal,
            !        the carbon balance sub-step (deltaC) will be halved and tried again
            !
            ! Note that we compare against calloc_abs_error here because it is possible
            ! that all the carbon was effectively used up, but a miniscule amount
            ! remains due to numerical precision (ie -20 or so), so even though
            ! the plant has not been brought to be "on allometry", it thinks it has carbon
            ! left to allocate, and thus it must be on allometry when its not.
            ! -----------------------------------------------------------------------------------

            intgr_params(:)                   = un_initialized
            intgr_params(ac_bc_in_id_ctrim)   = this%bc_in(ac_bc_in_id_ctrim)%rval
            intgr_params(ac_bc_in_id_pft)     = real(this%bc_in(ac_bc_in_id_pft)%ival)
            intgr_params(ac_bc_in_id_cdamage) = real(this%bc_in(ac_bc_in_id_cdamage)%ival)



            ! This routine checks that actual carbon is not below that targets. It does
            ! allow actual pools to be above the target, and in these cases, it sends
            ! a false on the "grow_<>" flag, allowing the plant to grow into these pools.
            ! It also checks to make sure that structural biomass is not above the target.
            ! ( MLO. Removed the check for storage because the same test is done inside
            !        sub-routine TargetAllometryCheck.)

            call TargetAllometryCheck(sum(leaf_c0(1:nleafage)),fnrt_c0,sapw_c0,store_c0,struct_c0, &
                 sum(leaf_c(1:nleafage)), fnrt_c, sapw_c,store_c, struct_c, &
                 target_leaf_c, target_fnrt_c, target_sapw_c, &
                 target_store_c, target_struct_c, &
                 carbon_balance,elongf_leaf,elongf_fnrt,elongf_stem,ipft,leaf_status, &
                 grow_leaf, grow_fnrt, grow_sapw, grow_store, grow_struct)

            ! --------------------------------------------------------------------------------
            ! The numerical integration of growth requires that the instantaneous state
            ! variables are passed in as an array.  We call it "c_pool".
            !
            ! Initialize the adaptive integrator arrays and flags
            ! --------------------------------------------------------------------------------

            ierr             = 1
            totalC           = carbon_balance
            nsteps           = 0

            c_pool(:) = 0.0_r8                        ! Zero state variable array
            c_mask(:) = .false.                       ! This mask tells the integrator
            ! which indices are active. Its possible
            ! that due to fusion, or previous numerical
            ! truncation errors, that one of these pools
            ! may be larger than its target! We check
            ! this, and if true, then we flag that
            ! pool to be ignored. c_mask(i) = .false.
            ! For grasses, since they don't grow very 
            ! large and thus won't accumulate such large
            ! errors, we always mask as true.

            c_pool(leaf_c_id)   = sum(leaf_c(1:nleafage))
            c_pool(fnrt_c_id)   = fnrt_c
            c_pool(sapw_c_id)   = sapw_c
            c_pool(store_c_id)  = store_c
            c_pool(struct_c_id) = struct_c
            c_pool(repro_c_id)  = repro_c
            c_pool(dbh_id)      = dbh

            ! Only grow leaves if we are in a "leaf-on" status. For drought-deciduous, we
            ! interrupt growth for all tissues when in dormant mode.
            if (is_hydecid_dormant) then
               c_mask(leaf_c_id)   = .false.
               c_mask(fnrt_c_id)   = .false.
               c_mask(sapw_c_id)   = .false.
               c_mask(struct_c_id) = .false.

            else
               select case (leaf_status)
               case (leaves_on)
                  c_mask(leaf_c_id) = grow_leaf
               case default
                  c_mask(leaf_c_id) = .false.
               end select
               c_mask(fnrt_c_id)   = grow_fnrt
               c_mask(sapw_c_id)   = grow_sapw
               c_mask(struct_c_id) = grow_struct

<<<<<<< HEAD
            end if
            c_mask(store_c_id)  = grow_store
            c_mask(repro_c_id)  = .true.                ! Always calculate reproduction on growth
            c_mask(dbh_id)      = .true.                ! Always increment dbh on growth step
=======
            case (2)
               call Euler(AllomCGrowthDeriv,c_pool,c_mask,deltaC,totalC,intgr_params,c_pool_out)
               !  step_pass = .true.

               ! When integrating along the allometric curve, we have the luxury of perfect
               ! hindsite.  Ie, after we have made our step, we can see if the amount
               ! of each carbon we have matches the target associated with the new dbh.
               ! The following call evaluates how close we are to the allometically defined
               ! targets. If we are too far (governed by max_trunc_error), then we
               ! pass back the pass/fail flag (step_pass) as false.  If false, then
               ! we halve the step-size, and then retry.  If that step was fine, then
               ! we remember the current step size as a good next guess.

               call CheckIntegratedAllometries(c_pool_out(dbh_id),ipft,&
                    crowndamage, canopy_trim, l2fr,  &
                    c_pool_out(leaf_c_id), c_pool_out(fnrt_c_id), c_pool_out(sapw_c_id), &
                    c_pool_out(store_c_id), c_pool_out(struct_c_id), &
                    c_mask(leaf_c_id), c_mask(fnrt_c_id), c_mask(sapw_c_id), &
                    c_mask(store_c_id), c_mask(struct_c_id),  max_trunc_error, step_pass)
               if(step_pass)  then
                  this%ode_opt_step = deltaC
               else
                  this%ode_opt_step = 0.5*deltaC
               end if
            case default
               write(fates_log(),*) 'An integrator was chosen that does not exist'
               write(fates_log(),*) 'ODESolve = ',ODESolve
               call endrun(msg=errMsg(sourcefile, __LINE__))
            end select select_ODESolve
>>>>>>> e663a6e6


            ! When using the Euler method, we keep things simple.  We always try
            ! to make the first integration step to span the entirety of the integration
            ! window for the independent variable (available carbon)

            select case (ODESolve)
            case (2)
               this%ode_opt_step = totalC
            end select

            do_solve_check: do while( ierr .ne. 0 )

               deltaC = min(totalC,this%ode_opt_step)
               select_ODESolve: select case (ODESolve)
               case (1)
                  call RKF45(AllomCGrowthDeriv,c_pool,c_mask,deltaC,totalC, &
                       max_trunc_error,intgr_params,c_pool_out,this%ode_opt_step,step_pass)

               case (2)
                  call Euler(AllomCGrowthDeriv,c_pool,c_mask,deltaC,totalC,intgr_params,c_pool_out)
                  !  step_pass = .true.

                  ! When integrating along the allometric curve, we have the luxury of perfect
                  ! hindsite.  Ie, after we have made our step, we can see if the amount
                  ! of each carbon we have matches the target associated with the new dbh.
                  ! The following call evaluates how close we are to the allometically defined
                  ! targets. If we are too far (governed by max_trunc_error), then we
                  ! pass back the pass/fail flag (step_pass) as false.  If false, then
                  ! we halve the step-size, and then retry.  If that step was fine, then
                  ! we remember the current step size as a good next guess.

                  call CheckIntegratedAllometries(c_pool_out(dbh_id),ipft,&
                       crowndamage, canopy_trim, elongf_leaf, elongf_fnrt, elongf_stem,  &
                       c_pool_out(leaf_c_id), c_pool_out(fnrt_c_id), c_pool_out(sapw_c_id), &
                       c_pool_out(store_c_id), c_pool_out(struct_c_id), &
                       c_mask(leaf_c_id), c_mask(fnrt_c_id), c_mask(sapw_c_id), &
                       c_mask(store_c_id), c_mask(struct_c_id),  max_trunc_error, step_pass)
                  if(step_pass)  then
                     this%ode_opt_step = deltaC
                  else
                     this%ode_opt_step = 0.5*deltaC
                  end if
               case default
                  write(fates_log(),*) 'An integrator was chosen that does not exist'
                  write(fates_log(),*) 'ODESolve = ',ODESolve
                  call endrun(msg=errMsg(sourcefile, __LINE__))
               end select select_ODESolve

               nsteps = nsteps + 1

               if (step_pass) then ! If true, then step is accepted
                  totalC    = totalC - deltaC
                  c_pool(:) = c_pool_out(:)
               end if

               if(nsteps > max_substeps ) then
                  write(fates_log(),fmt=*)    '---~---'
                  write(fates_log(),fmt=*)    'Plant Growth Integrator could not find'
                  write(fates_log(),fmt=*)    'a solution in less than ',max_substeps,' tries.'
                  write(fates_log(),fmt=*)    'Aborting!'
                  write(fates_log(),fmt=*)    '---~---'
                  write(fates_log(),fmt=fmti) 'Leaf status    =',leaf_status
                  write(fates_log(),fmt=fmt0) 'Carbon_balance =',carbon_balance
                  write(fates_log(),fmt=fmt0) 'deltaC         =',deltaC
                  write(fates_log(),fmt=fmt0) 'totalC         =',totalC
                  write(fates_log(),fmt=*)    'crowndamage : ', crowndamage
                  write(fates_log(),fmt=fmth) ' Tissue     |',         ' Grow','       Current','      Target'  ,'     Deficit'
                  write(fates_log(),fmt=fmtg) ' Leaf       |', grow_leaf      ,  sum(leaf_c(:)),target_leaf_c  , target_leaf_c - sum(leaf_c(:))
                  write(fates_log(),fmt=fmtg) ' Fine root  |', grow_fnrt      ,          fnrt_c,target_fnrt_c  , target_fnrt_c - fnrt_c
                  write(fates_log(),fmt=fmtg) ' Sapwood    |', grow_sapw      ,          sapw_c,target_sapw_c  , target_sapw_c - sapw_c
                  write(fates_log(),fmt=fmtg) ' Storage    |', grow_store     ,         store_c,target_store_c , target_store_c - store_c
                  write(fates_log(),fmt=fmtg) ' Structural |', grow_struct    ,        struct_c,target_struct_c, target_struct_c - struct_c
                  write(fates_log(),fmt=*)    '---~---'
                  call endrun(msg=errMsg(sourcefile, __LINE__))
               end if

               !
               ! TotalC should eventually be whittled down to near zero.
               ! The solvers are not perfect, so we can't expect it to be perfectly zero.
               ! Note that calloc_abs_error is 1e-9, which is really small (1 microgram of carbon)
               ! yet also six orders of magnitude greater than typical rounding errors (~1e-15).

               ! At that point, update the actual states
               ! --------------------------------------------------------------------------------
               if_step_pass: if( (totalC < calloc_abs_error) .and. (step_pass) )then

                  ierr           = 0
                  leaf_c_flux    = c_pool(leaf_c_id)   - sum(leaf_c(1:nleafage))
                  fnrt_c_flux    = c_pool(fnrt_c_id)   - fnrt_c
                  sapw_c_flux    = c_pool(sapw_c_id)   - sapw_c
                  store_c_flux   = c_pool(store_c_id)  - store_c
                  struct_c_flux  = c_pool(struct_c_id) - struct_c
                  repro_c_flux   = c_pool(repro_c_id)  - repro_c

                  ! Make an adjustment to flux partitions to make it match remaining c balance
                  flux_adj       = carbon_balance/(leaf_c_flux+fnrt_c_flux+sapw_c_flux + &
                       store_c_flux+struct_c_flux+repro_c_flux)


                  leaf_c_flux    = leaf_c_flux*flux_adj
                  fnrt_c_flux    = fnrt_c_flux*flux_adj
                  sapw_c_flux    = sapw_c_flux*flux_adj
                  store_c_flux   = store_c_flux*flux_adj
                  struct_c_flux  = struct_c_flux*flux_adj
                  repro_c_flux   = repro_c_flux*flux_adj

                  leaf_c(iexp_leaf) = leaf_c(iexp_leaf) + leaf_c_flux
                  fnrt_c            = fnrt_c + fnrt_c_flux
                  sapw_c            = sapw_c + sapw_c_flux
                  store_c           = store_c + store_c_flux
                  struct_c          = struct_c + struct_c_flux
                  repro_c           = repro_c  + repro_c_flux

                  carbon_balance = carbon_balance -  &
                                   ( leaf_c_flux + fnrt_c_flux + sapw_c_flux + &
                                     store_c_flux + struct_c_flux + repro_c_flux )

                  dbh            = c_pool(dbh_id)

                  if( abs(carbon_balance)>calloc_abs_error ) then
                     write(fates_log(),*) 'carbon conservation error while integrating pools'
                     write(fates_log(),*) 'along alometric curve'
                     write(fates_log(),*) 'carbon_balance = ',carbon_balance,totalC
                     write(fates_log(),*) 'exiting'
                     call endrun(msg=errMsg(sourcefile, __LINE__))
                  end if

               end if if_step_pass

            end do do_solve_check

         end if if_carbon_increment

      end select select_phase

      ! Track the net allocations and transport from this routine
      ! (the AgeLeaves() routine handled tracking allocation through aging)

      this%variables(leaf_c_id)%net_alloc(icd) = &
           this%variables(leaf_c_id)%net_alloc(icd) + (leaf_c(icd) - leaf_c0(icd))

      this%variables(fnrt_c_id)%net_alloc(icd) = &
           this%variables(fnrt_c_id)%net_alloc(icd) + (fnrt_c - fnrt_c0)

      this%variables(sapw_c_id)%net_alloc(icd) = &
           this%variables(sapw_c_id)%net_alloc(icd) + (sapw_c - sapw_c0)

      this%variables(store_c_id)%net_alloc(icd) = &
           this%variables(store_c_id)%net_alloc(icd) + (store_c - store_c0)

      this%variables(repro_c_id)%net_alloc(icd) = &
           this%variables(repro_c_id)%net_alloc(icd) + (repro_c - repro_c0)

      this%variables(struct_c_id)%net_alloc(icd) = &
           this%variables(struct_c_id)%net_alloc(icd) + (struct_c - struct_c0)



    end associate

    return
  end subroutine DailyPRTAllometricCarbon
  
  ! =====================================================================================
  
  function AllomCGrowthDeriv(c_pools,c_mask,cbalance,intgr_params) result(dCdx)

      ! ---------------------------------------------------------------------------------
      ! This function calculates the derivatives for the carbon pools
      ! relative to the amount of carbon balance.  This function is based completely
      ! off of allometry, and assumes that there are no other species (ie nutrients) that
      ! govern allocation.
      ! ---------------------------------------------------------------------------------
      
      ! Arguments
      real(r8),intent(in), dimension(:) :: c_pools      ! Vector of carbon pools
                                                        ! dbh,leaf,root,sap,store,dead
      logical,intent(in), dimension(:)  :: c_mask       ! logical mask of active pools
                                                        ! some may be turned off
      real(r8),intent(in)               :: cbalance     ! The carbon balance of the
                                                        ! partial step (independant var)
                                             
      real(r8), intent(in),dimension(:) :: intgr_params  ! Generic Array used to pass 
                                                         ! parameters into this function


      ! Return Value 
      ! Change in carbon (each pool) per change in total allocatable carbon (kgC/kgC)
      real(r8),dimension(lbound(c_pools,dim=1):ubound(c_pools,dim=1)) :: dCdx 

      ! locals
      integer  :: ipft           ! PFT index
      integer  :: crowndamage    ! Damage class
<<<<<<< HEAD
      real(r8) :: canopy_trim    ! Canopy trimming function (boundary condition) [0-1]
      real(r8) :: elongf_leaf    ! Leaf elongation factor (boundary condition) [0-1]
      real(r8) :: elongf_fnrt    ! Fine-root "elongation factor" (boundary condition) [0-1]
      real(r8) :: elongf_stem    ! Stem "elongation factor" (boundary condition) [0-1]
=======
      real(r8) :: canopy_trim    ! Canopy trimming function (boundary condition [0-1]
      real(r8) :: l2fr           ! Leaf to fine-root multiplier
>>>>>>> e663a6e6
      real(r8) :: ct_leaf        ! target leaf biomass, dummy var (kgC)
      real(r8) :: ct_fnrt        ! target fine-root biomass, dummy var (kgC)
      real(r8) :: ct_sap         ! target sapwood biomass, dummy var (kgC)
      real(r8) :: ct_agw         ! target aboveground wood, dummy var (kgC)
      real(r8) :: ct_bgw         ! target belowground wood, dummy var (kgC)
      real(r8) :: ct_store       ! target storage, dummy var (kgC)
      real(r8) :: ct_dead        ! target structural biomas, dummy var (kgC)
      real(r8) :: sapw_area      ! dummy sapwood area
      real(r8) :: ct_dleafdd     ! target leaf biomass derivative wrt diameter, (kgC/cm)
      real(r8) :: ct_dfnrtdd     ! target fine-root biomass derivative wrt diameter, (kgC/cm)
      real(r8) :: ct_dsapdd      ! target sapwood biomass derivative wrt diameter, (kgC/cm)
      real(r8) :: ct_dagwdd      ! target AG wood biomass derivative wrt diameter, (kgC/cm)
      real(r8) :: ct_dbgwdd      ! target BG wood biomass derivative wrt diameter, (kgC/cm)
      real(r8) :: ct_dstoredd    ! target storage biomass derivative wrt diameter, (kgC/cm)
      real(r8) :: ct_ddeaddd     ! target structural biomass derivative wrt diameter, (kgC/cm)
      real(r8) :: ct_dtotaldd    ! target total (not reproductive) biomass derivative wrt diameter, (kgC/cm)
      real(r8) :: repro_fraction ! fraction of carbon balance directed towards reproduction (kgC/kgC)


      associate( dbh    => c_pools(dbh_id), &
                 cleaf  => c_pools(leaf_c_id), &
                 cfnrt  => c_pools(fnrt_c_id), &
                 csap   => c_pools(sapw_c_id), &
                 cstore => c_pools(store_c_id), &
                 cdead  => c_pools(struct_c_id), &
                 crepro => c_pools(repro_c_id), &    ! Unused (memoryless)
                 mask_dbh  => c_mask(dbh_id), &    ! Unused (dbh always grows)
                 mask_leaf => c_mask(leaf_c_id), &  
                 mask_fnrt => c_mask(fnrt_c_id), &
                 mask_sap  => c_mask(sapw_c_id), &
                 mask_store => c_mask(store_c_id), &
                 mask_dead  => c_mask(struct_c_id),  & ! Unused (dead always grows)
                 mask_repro => c_mask(repro_c_id) )

        canopy_trim = intgr_params(ac_bc_in_id_ctrim)
        ipft        = int(intgr_params(ac_bc_in_id_pft))
        elongf_leaf = intgr_params(ac_bc_in_id_efleaf)
        elongf_fnrt = intgr_params(ac_bc_in_id_effnrt)
        elongf_stem = intgr_params(ac_bc_in_id_efstem)
        crowndamage = int(intgr_params(ac_bc_in_id_cdamage))
<<<<<<< HEAD
=======
        l2fr        = prt_params%allom_l2fr(ipft)
        
>>>>>>> e663a6e6
        call bleaf(dbh,ipft,crowndamage,canopy_trim,ct_leaf, dbldd=ct_dleafdd)
        call bfineroot(dbh,ipft,canopy_trim,l2fr,ct_fnrt,ct_dfnrtdd)
        call bsap_allom(dbh,ipft, crowndamage, canopy_trim,sapw_area,ct_sap,ct_dsapdd)
        call bagw_allom(dbh,ipft,crowndamage, ct_agw,ct_dagwdd)
        call bbgw_allom(dbh,ipft,ct_bgw, ct_dbgwdd)        
        call bdead_allom(ct_agw,ct_bgw, ct_sap, ipft, ct_dead, &
                         ct_dagwdd, ct_dbgwdd, ct_dsapdd, ct_ddeaddd)
        call bstore_allom(dbh,ipft,crowndamage, canopy_trim,ct_store,ct_dstoredd)

        ! Apply elongation factor correction to targets
        ct_leaf    = elongf_leaf * ct_leaf
        ct_fnrt    = elongf_fnrt * ct_fnrt
        ct_sap     = elongf_stem * ct_sap
        ct_dead    = elongf_stem * ct_dead
        ! MLO - Need to double check that it is correct to multiply derivatives too.
        ct_dleafdd = elongf_leaf * ct_dleafdd
        ct_dfnrtdd = elongf_fnrt * ct_dfnrtdd
        ct_dsapdd  = elongf_stem * ct_dsapdd
        ct_ddeaddd = elongf_stem * ct_ddeaddd

        ! fraction of carbon going towards reproduction
        if (dbh <= prt_params%dbh_repro_threshold(ipft)) then ! cap on leaf biomass
           repro_fraction = prt_params%seed_alloc(ipft)
        else
           repro_fraction = prt_params%seed_alloc(ipft) + prt_params%seed_alloc_mature(ipft)
        end if

        dCdx = 0.0_r8

        ct_dtotaldd = ct_ddeaddd
        if (mask_leaf)  ct_dtotaldd = ct_dtotaldd + ct_dleafdd 
        if (mask_fnrt) ct_dtotaldd = ct_dtotaldd + ct_dfnrtdd 
        if (mask_sap)   ct_dtotaldd = ct_dtotaldd + ct_dsapdd
        if (mask_store) ct_dtotaldd = ct_dtotaldd + ct_dstoredd

        ! It is possible that with some asymptotic, or hard
        ! capped allometries, that all growth rates reach zero.
        ! In this case, if there is carbon, give it to reproduction

        if(ct_dtotaldd<=tiny(ct_dtotaldd))then

           dCdx(struct_c_id)  = 0.0_r8
           dCdx(dbh_id)    = 0.0_r8
           dCdx(leaf_c_id)  = 0.0_r8
           dCdx(fnrt_c_id) = 0.0_r8
           dCdx(sapw_c_id)   = 0.0_r8
           dCdx(store_c_id) = 0.0_r8
           dCdx(repro_c_id) = 1.0_r8

        else

           dCdx(struct_c_id) = (ct_ddeaddd/ct_dtotaldd)*(1.0_r8-repro_fraction)   
           dCdx(dbh_id)   = (1.0_r8/ct_dtotaldd)*(1.0_r8-repro_fraction)
        
           if (mask_leaf) then
              dCdx(leaf_c_id) = (ct_dleafdd/ct_dtotaldd)*(1.0_r8-repro_fraction)
           else
              dCdx(leaf_c_id) = 0.0_r8
           end if
           
           if (mask_fnrt) then
              dCdx(fnrt_c_id) = (ct_dfnrtdd/ct_dtotaldd)*(1.0_r8-repro_fraction)
           else
              dCdx(fnrt_c_id) = 0.0_r8
           end if
           
           if (mask_sap) then
              dCdx(sapw_c_id) = (ct_dsapdd/ct_dtotaldd)*(1.0_r8-repro_fraction)
           else
              dCdx(sapw_c_id) = 0.0_r8
           end if
           
           if (mask_store) then
              dCdx(store_c_id) = (ct_dstoredd/ct_dtotaldd)*(1.0_r8-repro_fraction)
           else
              dCdx(store_c_id) = 0.0_r8
           end if
           
           dCdx(repro_c_id) = repro_fraction

        end if
        
      end associate

      return
   end function AllomCGrowthDeriv

   ! ====================================================================================

   subroutine TargetAllometryCheck(b0_leaf,b0_fnrt,b0_sapw,b0_store,b0_struct, &
                                   bleaf,bfnrt,bsapw,bstore,bstruct, &
                                   bt_leaf,bt_fnrt,bt_sapw,bt_store,bt_struct, &
                                   carbon_balance,elongf_leaf,elongf_fnrt,elongf_stem, &
                                   ipft,leaf_status, &
                                   grow_leaf,grow_fnrt,grow_sapw,grow_store,grow_struct)

      ! Arguments
      real(r8),intent(in) :: b0_leaf        !initial
      real(r8),intent(in) :: b0_fnrt
      real(r8),intent(in) :: b0_sapw
      real(r8),intent(in) :: b0_store
      real(r8),intent(in) :: b0_struct
      real(r8),intent(in) :: bleaf          !actual
      real(r8),intent(in) :: bfnrt
      real(r8),intent(in) :: bsapw
      real(r8),intent(in) :: bstore
      real(r8),intent(in) :: bstruct
      real(r8),intent(in) :: bt_leaf        !target
      real(r8),intent(in) :: bt_fnrt
      real(r8),intent(in) :: bt_sapw
      real(r8),intent(in) :: bt_store
      real(r8),intent(in) :: bt_struct
      real(r8),intent(in) :: carbon_balance !remaining carbon balance
      real(r8),intent(in) :: elongf_leaf    !elongation factors
      real(r8),intent(in) :: elongf_fnrt
      real(r8),intent(in) :: elongf_stem
      integer,intent(in)  :: ipft           !Plant functional type
      integer,intent(in)  :: leaf_status    !Phenology status
      logical,intent(out) :: grow_leaf      !growth flag
      logical,intent(out) :: grow_fnrt
      logical,intent(out) :: grow_sapw
      logical,intent(out) :: grow_store
      logical,intent(out) :: grow_struct
      ! Local variables
      logical             :: fine_leaf
      logical             :: fine_fnrt
      logical             :: fine_sapw
      logical             :: fine_store
      logical             :: fine_struct
      logical             :: all_fine
      ! Local constants
      character(len= 3), parameter :: fmth = '(a)'
      character(len=27), parameter :: fmtb = '(a,3(1x,es12.5,1x,a),1x,l1)'
      character(len=13), parameter :: fmte = '(a,1x,es12.5)'
      character(len=10), parameter :: fmti = '(a,1x,i12)'


      ! First test whether or not each pool looks reasonable.
      fine_leaf   = (bt_leaf   - bleaf  ) <= calloc_abs_error
      fine_fnrt   = (bt_fnrt   - bfnrt  ) <= calloc_abs_error
      fine_sapw   = (bt_sapw   - bsapw  ) <= calloc_abs_error
      fine_store  = (bt_store  - bstore ) <= calloc_abs_error
      fine_struct = (bt_struct - bstruct) <= calloc_abs_error
      all_fine    = fine_leaf .and. fine_fnrt .and. fine_sapw .and. &
                    fine_store .and. fine_struct

      ! Decide whether or not to grow tissues (but only if all tissues look fine).
      ! We grow only when biomass is less than target biomass (with tolerance).
      if (all_fine) then
         grow_leaf   = ( bleaf   - bt_leaf   ) <= calloc_abs_error
         grow_fnrt   = ( bfnrt   - bt_fnrt   ) <= calloc_abs_error
         grow_sapw   = ( bsapw   - bt_sapw   ) <= calloc_abs_error
         grow_store  = ( bstore  - bt_store  ) <= calloc_abs_error
         grow_struct = ( bstruct - bt_struct ) <= calloc_abs_error
      else
         ! If anything looks not fine, write a detailed report 
         write(fates_log(),fmt=fmth) '======'
         write(fates_log(),fmt=fmth) ' At least one tissue is not on-allometry at the growth step'
         write(fates_log(),fmt=fmth) '======'
         write(fates_log(),fmt=fmth) ''
         write(fates_log(),fmt=fmth) ' Biomass and on-allometry test (''F'' means problem)'
         write(fates_log(),fmt=fmth) '------'
         write(fates_log(),fmt=fmth) ' Tissue     | Initial      | Current      | Target       | On-allometry'
         write(fates_log(),fmt=fmtb) ' Leaf       |',b0_leaf   ,'|',bleaf     ,'|',bt_leaf   ,'|',fine_leaf
         write(fates_log(),fmt=fmtb) ' Fine root  |',b0_fnrt   ,'|',bfnrt     ,'|',bt_fnrt   ,'|',fine_fnrt
         write(fates_log(),fmt=fmtb) ' Sap wood   |',b0_sapw   ,'|',bsapw     ,'|',bt_sapw   ,'|',fine_sapw
         write(fates_log(),fmt=fmtb) ' Storage    |',b0_store  ,'|',bstore    ,'|',bt_store  ,'|',fine_store
         write(fates_log(),fmt=fmtb) ' Structural |',b0_struct ,'|',bstruct   ,'|',bt_struct ,'|',fine_struct
         write(fates_log(),fmt=fmth) ''
         write(fates_log(),fmt=fmth) ' Ancillary information'
         write(fates_log(),fmt=fmth) '------'
         write(fates_log(),fmt=fmti) ' PFT              = ',ipft
         write(fates_log(),fmt=fmti) ' leaf_status      = ',leaf_status
         write(fates_log(),fmt=fmte) ' elongf_leaf      = ',elongf_leaf
         write(fates_log(),fmt=fmte) ' elongf_fnrt      = ',elongf_fnrt
         write(fates_log(),fmt=fmte) ' elongf_stem      = ',elongf_stem
         write(fates_log(),fmt=fmte) ' carbon_balance   = ',carbon_balance
         write(fates_log(),fmt=fmte) ' calloc_abs_error = ',calloc_abs_error
         write(fates_log(),fmt=fmth) ''
         write(fates_log(),fmt=fmth) '======'
         call endrun(msg=errMsg(sourcefile, __LINE__))
      end if

      return
   end subroutine TargetAllometryCheck

   ! =====================================================================================

   subroutine FastPRTAllometricCarbon(this)
      
      implicit none
      class(callom_prt_vartypes) :: this     ! this class
      
      ! This routine does nothing, because in the carbon only allometric RT model
      ! we currently don't have any fast-timestep processes
      ! Think of this as a stub.


      return
    end subroutine FastPRTAllometricCarbon

   
end module PRTAllometricCarbonMod
  <|MERGE_RESOLUTION|>--- conflicted
+++ resolved
@@ -423,12 +423,8 @@
          sapw_c   => this%variables(sapw_c_id)%val(icd), &
          store_c  => this%variables(store_c_id)%val(icd), &
          repro_c  => this%variables(repro_c_id)%val(icd), &
-<<<<<<< HEAD
-         struct_c => this%variables(struct_c_id)%val(icd) )
-=======
          struct_c => this%variables(struct_c_id)%val(icd), &
          l2fr     => prt_params%allom_l2fr(ipft) )
->>>>>>> e663a6e6
 
 
       ! -----------------------------------------------------------------------------------
@@ -702,6 +698,7 @@
       case (3)
          if_carbon_increment: if(carbon_balance > calloc_abs_error ) then
 
+
             ! -----------------------------------------------------------------------------------
             ! VIII.  If carbon is yet still available ...
             !        Our pools are now either on allometry or above (from fusion).
@@ -788,42 +785,10 @@
                c_mask(sapw_c_id)   = grow_sapw
                c_mask(struct_c_id) = grow_struct
 
-<<<<<<< HEAD
             end if
             c_mask(store_c_id)  = grow_store
             c_mask(repro_c_id)  = .true.                ! Always calculate reproduction on growth
             c_mask(dbh_id)      = .true.                ! Always increment dbh on growth step
-=======
-            case (2)
-               call Euler(AllomCGrowthDeriv,c_pool,c_mask,deltaC,totalC,intgr_params,c_pool_out)
-               !  step_pass = .true.
-
-               ! When integrating along the allometric curve, we have the luxury of perfect
-               ! hindsite.  Ie, after we have made our step, we can see if the amount
-               ! of each carbon we have matches the target associated with the new dbh.
-               ! The following call evaluates how close we are to the allometically defined
-               ! targets. If we are too far (governed by max_trunc_error), then we
-               ! pass back the pass/fail flag (step_pass) as false.  If false, then
-               ! we halve the step-size, and then retry.  If that step was fine, then
-               ! we remember the current step size as a good next guess.
-
-               call CheckIntegratedAllometries(c_pool_out(dbh_id),ipft,&
-                    crowndamage, canopy_trim, l2fr,  &
-                    c_pool_out(leaf_c_id), c_pool_out(fnrt_c_id), c_pool_out(sapw_c_id), &
-                    c_pool_out(store_c_id), c_pool_out(struct_c_id), &
-                    c_mask(leaf_c_id), c_mask(fnrt_c_id), c_mask(sapw_c_id), &
-                    c_mask(store_c_id), c_mask(struct_c_id),  max_trunc_error, step_pass)
-               if(step_pass)  then
-                  this%ode_opt_step = deltaC
-               else
-                  this%ode_opt_step = 0.5*deltaC
-               end if
-            case default
-               write(fates_log(),*) 'An integrator was chosen that does not exist'
-               write(fates_log(),*) 'ODESolve = ',ODESolve
-               call endrun(msg=errMsg(sourcefile, __LINE__))
-            end select select_ODESolve
->>>>>>> e663a6e6
 
 
             ! When using the Euler method, we keep things simple.  We always try
@@ -857,7 +822,7 @@
                   ! we remember the current step size as a good next guess.
 
                   call CheckIntegratedAllometries(c_pool_out(dbh_id),ipft,&
-                       crowndamage, canopy_trim, elongf_leaf, elongf_fnrt, elongf_stem,  &
+                       crowndamage, canopy_trim, elongf_leaf, elongf_fnrt, elongf_stem, l2fr,  &
                        c_pool_out(leaf_c_id), c_pool_out(fnrt_c_id), c_pool_out(sapw_c_id), &
                        c_pool_out(store_c_id), c_pool_out(struct_c_id), &
                        c_mask(leaf_c_id), c_mask(fnrt_c_id), c_mask(sapw_c_id), &
@@ -1018,15 +983,11 @@
       ! locals
       integer  :: ipft           ! PFT index
       integer  :: crowndamage    ! Damage class
-<<<<<<< HEAD
-      real(r8) :: canopy_trim    ! Canopy trimming function (boundary condition) [0-1]
+      real(r8) :: canopy_trim    ! Canopy trimming function (boundary condition [0-1]
       real(r8) :: elongf_leaf    ! Leaf elongation factor (boundary condition) [0-1]
       real(r8) :: elongf_fnrt    ! Fine-root "elongation factor" (boundary condition) [0-1]
       real(r8) :: elongf_stem    ! Stem "elongation factor" (boundary condition) [0-1]
-=======
-      real(r8) :: canopy_trim    ! Canopy trimming function (boundary condition [0-1]
       real(r8) :: l2fr           ! Leaf to fine-root multiplier
->>>>>>> e663a6e6
       real(r8) :: ct_leaf        ! target leaf biomass, dummy var (kgC)
       real(r8) :: ct_fnrt        ! target fine-root biomass, dummy var (kgC)
       real(r8) :: ct_sap         ! target sapwood biomass, dummy var (kgC)
@@ -1067,11 +1028,8 @@
         elongf_fnrt = intgr_params(ac_bc_in_id_effnrt)
         elongf_stem = intgr_params(ac_bc_in_id_efstem)
         crowndamage = int(intgr_params(ac_bc_in_id_cdamage))
-<<<<<<< HEAD
-=======
         l2fr        = prt_params%allom_l2fr(ipft)
-        
->>>>>>> e663a6e6
+
         call bleaf(dbh,ipft,crowndamage,canopy_trim,ct_leaf, dbldd=ct_dleafdd)
         call bfineroot(dbh,ipft,canopy_trim,l2fr,ct_fnrt,ct_dfnrtdd)
         call bsap_allom(dbh,ipft, crowndamage, canopy_trim,sapw_area,ct_sap,ct_dsapdd)
