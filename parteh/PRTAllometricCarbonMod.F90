module PRTAllometricCarbonMod

   ! ------------------------------------------------------------------------------------
   !
   ! This module contains all of the specific functions and types for
   ! Plant Allocation and Reactive Transport Extensible Hypotheses (PARTEH)
   ! CARBON only, allometric growth hypothesis
   ! 
   ! Adapted from code originally in ED, by Rosie Fisher and Paul Moorcroft
   ! This refactor written by : Ryan Knox Apr 2018
   !
   ! ------------------------------------------------------------------------------------

  use PRTGenericMod , only  : prt_global_type
  use PRTGenericMod , only  : prt_global
  use PRTGenericMod , only  : prt_vartype
  use PRTGenericMod , only  : prt_vartypes
  use PRTGenericMod , only  : carbon12_element
  use PRTGenericMod , only  : leaf_organ
  use PRTGenericMod , only  : fnrt_organ
  use PRTGenericMod , only  : sapw_organ
  use PRTGenericMod , only  : store_organ
  use PRTGenericMod , only  : repro_organ
  use PRTGenericMod , only  : struct_organ
  use PRTGenericMod , only  : un_initialized
  use PRTGenericMod , only  : prt_carbon_allom_hyp

  use FatesAllometryMod   , only : bleaf
  use FatesAllometryMod   , only : bsap_allom
  use FatesAllometryMod   , only : bfineroot
  use FatesAllometryMod   , only : bstore_allom
  use FatesAllometryMod   , only : bdead_allom
  use FatesAllometryMod   , only : bbgw_allom
  use FatesAllometryMod   , only : bagw_allom
  use FatesAllometryMod   , only : h_allom
  use FatesAllometryMod   , only : CheckIntegratedAllometries

  use FatesGlobals        , only : endrun => fates_endrun
  use FatesGlobals        , only : fates_log
  use shr_log_mod         , only : errMsg => shr_log_errMsg
  use FatesConstantsMod   , only : r8 => fates_r8
  use FatesConstantsMod   , only : i4 => fates_int
  use FatesConstantsMod   , only : sec_per_day
  use FatesConstantsMod   , only : mm_per_cm 
  use FatesConstantsMod   , only : TRS_regeneration        
  use FatesConstantsMod   , only : default_regeneration
  use FatesConstantsMod   , only : TRS_no_seedling_dyn
  use FatesConstantsMod   , only : min_max_dbh_for_trees 
  use FatesIntegratorsMod , only : RKF45
  use FatesIntegratorsMod , only : Euler
  use FatesConstantsMod   , only : calloc_abs_error
  use FatesConstantsMod   , only : nearzero
  use FatesConstantsMod   , only : itrue
  use FatesConstantsMod   , only : years_per_day
<<<<<<< HEAD
=======
  use FatesInterfaceTypesMod, only    : hlm_day_of_year


>>>>>>> 3fcc9fca
  use PRTParametersMod    , only : prt_params
  use EDParamsMod         , only : regeneration_model

  use FatesConstantsMod   , only : leaves_on
  use FatesConstantsMod   , only : leaves_off
  use FatesConstantsMod   , only : leaves_shedding
  use FatesConstantsMod   , only : ihard_stress_decid
  use FatesConstantsMod   , only : isemi_stress_decid

  implicit none
  private

  ! -------------------------------------------------------------------------------------
  !
  ! Define the state variables for this specific hypothesis.
  !
  ! -------------------------------------------------------------------------------------

  integer, parameter :: leaf_c_id   = 1   ! Unique object index for leaf carbon
  integer, parameter :: fnrt_c_id   = 2   ! Unique object index for fine-root carbon
  integer, parameter :: sapw_c_id   = 3   ! Unique object index for sapwood carbon 
  integer, parameter :: store_c_id  = 4   ! Unique object index for storage carbon
  integer, parameter :: repro_c_id  = 5   ! Unique object index for reproductive carbon
  integer, parameter :: struct_c_id = 6   ! Unique object index for structural carbon
  integer, parameter :: num_vars = 6      ! THIS MUST MATCH THE LARGEST INDEX ABOVE
  
  
  ! For this hypothesis, we integrate dbh along with the other 6. Since this
  ! is a boundary condition, we do not add it to the state array, but we do want
  ! to include it with the integrator array.

  integer, parameter :: dbh_id             = 7  ! This is just used for the integrator
  integer, parameter :: n_integration_vars = 7


  ! -------------------------------------------------------------------------------------
  ! Boundary Conditions
  ! -------------------------------------------------------------------------------------
  ! Input Boundary Indices (These are public, and therefore
  !       each boundary condition across all modules must
  !       have a unique name !!!!)
  ! -------------------------------------------------------------------------------------

  integer, public, parameter :: ac_bc_inout_id_dbh   = 1   ! Plant DBH
  integer, public, parameter :: ac_bc_inout_id_netdc = 2   ! Index for the net daily C input BC
  
  integer, parameter         :: num_bc_inout         = 2   ! Number of in & output boundary conditions


  integer, public, parameter :: ac_bc_in_id_pft     = 1   ! Index for the PFT input BC
  integer, public, parameter :: ac_bc_in_id_ctrim   = 2   ! Index for the canopy trim function
  integer, public, parameter :: ac_bc_in_id_lstat   = 3   ! Leaf status (on, off, partial abscission)
  integer, public, parameter :: ac_bc_in_id_cdamage = 4   ! Index for the crowndamage input BC
  integer, public, parameter :: ac_bc_in_id_efleaf  = 5   ! Elongation factor (leaves)
  integer, public, parameter :: ac_bc_in_id_effnrt  = 6   ! "Elongation factor" (fine roots)
  integer, public, parameter :: ac_bc_in_id_efstem  = 7   ! "Elongation factor" (stem)
  integer, parameter         :: num_bc_in           = 7   ! Number of input boundary conditions

  
  ! THere are no purely output boundary conditions
  integer, parameter         :: num_bc_out        = 0   ! Number of purely output boundary condtions

  ! -------------------------------------------------------------------------------------
  ! Define the size of the coorindate vector.  For this hypothesis, there is only
  ! one pool per each species x organ combination.
  ! -------------------------------------------------------------------------------------
  integer, parameter         :: icd               = 1   ! Only 1 coordinate per variable

  
  ! This is the maximum number of leaf age pools  (used for allocating scratch space)
  integer, parameter         :: max_nleafage  = 10

  ! -------------------------------------------------------------------------------------
  ! This is the core type that holds this specific
  ! plant reactive transport (PRT) module
  ! -------------------------------------------------------------------------------------


   type, public, extends(prt_vartypes) :: callom_prt_vartypes

   contains

     procedure :: DailyPRT     => DailyPRTAllometricCarbon
     procedure :: FastPRT      => FastPRTAllometricCarbon

   end type callom_prt_vartypes
   
   ! ------------------------------------------------------------------------------------
   !
   ! This next class is an extention of the base instance that maps state variables
   !      to the outside model.
   !
   ! ------------------------------------------------------------------------------------
   
   character(len=*), parameter, private :: sourcefile = __FILE__


   ! This is the instance of the mapping table and variable definitions
   ! this is only allocated once per node.  This should be read-only
   ! everywhere in the code, except for where it is populated in this init routine
   ! below.

   class(prt_global_type), public, target, allocatable :: prt_global_ac


   public :: InitPRTGlobalAllometricCarbon


   contains
  
 
  subroutine InitPRTGlobalAllometricCarbon()

     ! ----------------------------------------------------------------------------------
     ! Initialize and populate the object that holds the descriptions of the variables,
     ! and contains the mappings of each variable to the pre-ordained organ
     ! and species list, and the number of boundary conditions of each 3 types.
     !
     ! This is called very early on in the call sequence of the model, and should occur
     ! before any plants start being initialized.  These mapping tables must 
     ! exist before that happens.  This initialization only happens once on each
     ! machine, and the mapping will be read-only, and a global thing. This step
     ! is not initializing the data structures bound to the plants.
     !
     ! There are two mapping tables.  One mapping table is a 2d array organized
     ! by organ and species, that contains the variable index:
     ! 
     ! prt_global%sp_organ_map
     !
     ! The other mapping table is similar, but it is a 1D array, a list of the organs.
     ! And each of these the in turn points to a list of the indices associated
     ! with that organ.  This is useful when you want to do lots of stuff to a specified
     ! organ. 
     ! 
     ! prt_global%organ_map
     !
     ! IMPORTANT NOTE:  Once this object is populated, we can use this to properly
     ! allocate the "prt_vartypes_type" objects that attached to each plant. That process
     ! is handled by generic functions, and does not need to be written in each hypothesis.
     ! 
     ! -----------------------------------------------------------------------------------

     integer :: nleafage

     allocate(prt_global_ac)
     
     ! The "state descriptor" object holds things like the names, the symbols, the units
     ! of each variable. By putting it in an object, we can loop through them when
     ! doing things like reading/writing history and restarts

     allocate(prt_global_ac%state_descriptor(num_vars))

     prt_global_ac%hyp_name = 'Allometric Carbon Only'
     
     prt_global_ac%hyp_id = prt_carbon_allom_hyp

     ! Set mapping tables to zero
     call prt_global_ac%ZeroGlobal()

     
     ! The number of leaf age classes can be determined from the parameter file,
     ! notably the size of the leaf-longevity parameter's second dimension.
     ! This is the same value in FatesInterfaceMod.F90

     nleafage = size(prt_params%leaf_long,dim=2)
     
     if(nleafage>max_nleafage) then
        write(fates_log(),*) 'The allometric carbon PARTEH hypothesis'
        write(fates_log(),*) 'sets a maximum number of leaf age classes'
        write(fates_log(),*) 'used for scratch space. The model wants'
        write(fates_log(),*) 'exceed that. Simply increase max_nleafage'
        write(fates_log(),*) 'found in parteh/PRTAllometricCarbonMod.F90'
        call endrun(msg=errMsg(sourcefile, __LINE__))
     end if

     ! Register the variables. Each variable must be associated with a global identifier
     ! for an organ and species.  Leaves are a little special in that they are discretized
     ! further by age class.  Although the code works fine if this collapses to 1.

     call prt_global_ac%RegisterVarInGlobal(leaf_c_id,"Leaf Carbon","leaf_c",leaf_organ,carbon12_element,nleafage)
     call prt_global_ac%RegisterVarInGlobal(fnrt_c_id,"Fine Root Carbon","fnrt_c",fnrt_organ,carbon12_element,icd)
     call prt_global_ac%RegisterVarInGlobal(sapw_c_id,"Sapwood Carbon","sapw_c",sapw_organ,carbon12_element,icd)
     call prt_global_ac%RegisterVarInGlobal(store_c_id,"Storage Carbon","store_c",store_organ,carbon12_element,icd)
     call prt_global_ac%RegisterVarInGlobal(struct_c_id,"Structural Carbon","struct_c",struct_organ,carbon12_element,icd)
     call prt_global_ac%RegisterVarInGlobal(repro_c_id,"Reproductive Carbon","repro_c",repro_organ,carbon12_element,icd)
     
     ! Set some of the array sizes for input and output boundary conditions
     prt_global_ac%num_bc_in    = num_bc_in
     prt_global_ac%num_bc_out   = num_bc_out
     prt_global_ac%num_bc_inout = num_bc_inout
     prt_global_ac%num_vars     = num_vars

     ! Have the global generic pointer, point to this hypothesis' object
     prt_global => prt_global_ac


     return
  end subroutine InitPRTGlobalAllometricCarbon

  ! =====================================================================================
  

  subroutine DailyPRTAllometricCarbon(this,phase)

    ! -----------------------------------------------------------------------------------
    !
    ! This is the main routine that handles allocation associated with the 1st
    ! hypothesis;  carbon only, and growth governed by allometry
    ! 
    ! This routine is explained in the technical documentation in detail.
    !
    ! Some points:
    ! 1) dbh, while not a PARTEH "state variable", is passed in from FATES (or other
    !    model), is integrated along with the mass based state variables, and then
    !    passed back to the ecosystem model. It is a "inout" style boundary condition.
    !
    ! 2) It is assumed that both growth respiration, and maintenance respiration
    !    costs have already been paid, and therefore the "carbon_balance" boundary
    !    condition is the net carbon gained by the plant over the coarse of the day.
    !    Think of "daily integrated NPP".
    ! 
    ! 3) This routine will completely spend carbon_balance if it enters as a positive 
    !    value, or replace carbon balance (using storage) if it enters as a negative value.
    !    
    ! 4) It is assumed that the ecosystem model calling this routine has ensured that
    !    the net amount of negative carbon is no greater than that which can be replaced
    !    by storage.  This routine will crash gracefully if that is not true.
    !
    ! 5) Leaves and fine-roots are given top priority, but just to replace maintenance 
    !    turnover. This can also draw from strorage.
    ! 
    ! 6) Storage is given next available carbon gain, either to push up to zero, 
    !    or to use it to top off stores.
    !
    ! 7) Third priority is then given to leaves and fine-roots again, but can only use
    !    carbon gain. Also, this transfer will attempt to get pools up to allometry.
    ! 
    ! 8) Fourth priority is to bring other live pools up to allometry, and then structure.
    ! 
    ! 9) Finally, if carbon is yet still available, it will grow all pools out concurrently
    !    including some to reproduction.
    !
    ! ----------------------------------------------------------------------------------


    class(callom_prt_vartypes)   :: this          ! this class
    integer,intent(in)           :: phase         ! the phase splits the routine into parts


    ! -----------------------------------------------------------------------------------
    ! These are local copies of the in/out boundary condition structure
    ! -----------------------------------------------------------------------------------

    real(r8),pointer :: dbh            ! Diameter at breast height [cm]
    ! this local will point to both in and out bc's
    real(r8),pointer :: carbon_balance ! Daily carbon balance for this cohort [kgC]

    integer           :: crowndamage   ! which crown damage class


    real(r8) :: canopy_trim            ! The canopy trimming function [0-1]
    integer  :: ipft                   ! Plant Functional Type index

    real(r8) :: target_leaf_c         ! target leaf carbon [kgC]
    real(r8) :: target_fnrt_c         ! target fine-root carbon [kgC]
    real(r8) :: target_sapw_c         ! target sapwood carbon [kgC]
    real(r8) :: target_store_c        ! target storage carbon [kgC]
    real(r8) :: target_agw_c          ! target above ground carbon in woody tissues [kgC]
    real(r8) :: target_bgw_c          ! target below ground carbon in woody tissues [kgC]
    real(r8) :: target_struct_c       ! target structural carbon [kgC]

    real(r8) :: sapw_area             ! dummy var, x-section area of sapwood [m2]

    real(r8) :: leaf_below_target     ! fineroot biomass below target amount [kgC]
    real(r8) :: fnrt_below_target     ! fineroot biomass below target amount [kgC]
    real(r8) :: sapw_below_target     ! sapwood biomass below target amount [kgC]
    real(r8) :: store_below_target    ! storage biomass below target amount [kgC]
    real(r8) :: struct_below_target   ! dead (structural) biomass below target amount [kgC]
    real(r8) :: total_below_target    ! total biomass below the allometric target [kgC]

    real(r8) :: allocation_factor     ! allocation factor (relative to demand) to 
    ! reconstruct tissues

    real(r8) :: flux_adj              ! adjustment made to growth flux term to minimize error [kgC]
    real(r8) :: store_target_fraction ! ratio between storage and leaf biomass when on allometry [kgC]

    real(r8) :: leaf_c_demand         ! leaf carbon that is demanded to replace maintenance turnover [kgC]
    real(r8) :: fnrt_c_demand         ! fineroot carbon that is demanded to replace 
                                      ! maintenance turnover [kgC]
    real(r8) :: total_c_demand        ! total carbon that is demanded to replace maintenance turnover [kgC]
    logical  :: step_pass             ! Did the integration step pass?

    real(r8) :: leaf_c_flux           ! Transfer into leaves at various stages [kgC]
    real(r8) :: fnrt_c_flux           ! Transfer into fine-roots at various stages [kgC]
    real(r8) :: sapw_c_flux           ! Transfer into sapwood at various stages [kgC]
    real(r8) :: store_c_flux          ! Transfer into storage at various stages [kgC]
    real(r8) :: repro_c_flux          ! Transfer into reproduction at the final stage [kgC]
    real(r8) :: struct_c_flux         ! Transfer into structure at various stages [kgC]

    real(r8),dimension(max_nleafage) :: leaf_c0 

    ! Initial value of carbon used to determine net flux
    real(r8) :: fnrt_c0               ! during this routine
    real(r8) :: sapw_c0               ! ""   
    real(r8) :: store_c0              ! ""
    real(r8) :: repro_c0              ! ""
    real(r8) :: struct_c0             ! ""

    logical  :: is_hydecid_dormant    ! Flag to signal that the cohort is drought deciduous and dormant
    logical  :: is_deciduous          ! Flag to signal this is a deciduous PFT

    logical  :: grow_struct
    logical  :: grow_leaf             ! Are leaves at allometric target and should be grown?
    logical  :: grow_fnrt             ! Are fine-roots at allometric target and should be grown?
    logical  :: grow_sapw             ! Is sapwood at allometric target and should be grown?
    logical  :: grow_store            ! Is storage at allometric target and should be grown?

    ! integrator variables
    real(r8) :: deltaC                ! trial value for substep
    integer  :: ierr                  ! error flag for allometric growth step
    integer  :: nsteps                ! number of sub-steps
    integer  :: istep                 ! current substep index
    real(r8) :: totalC                ! total carbon allocated over alometric growth step
    real(r8) :: hite_out              ! dummy height variable

    integer  :: i_var                 ! index for iterating state variables
    integer  :: i_age                 ! index for iterating leaf ages
    integer  :: nleafage              ! number of leaf age classifications
    integer  :: leaf_status           ! are leaves on (2) or off (1) 
    real(r8) :: leaf_age_flux         ! carbon mass flux between leaf age classification pools

    real(r8) :: elongf_leaf           ! Leaf elongation factor
    real(r8) :: elongf_fnrt           ! Fine-root "elongation factor"
    real(r8) :: elongf_stem           ! Stem "elongation factor"

    ! Integegrator variables c_pool is "mostly" carbon variables, it also includes
    ! dbh...
    ! -----------------------------------------------------------------------------------

    real(r8),dimension(n_integration_vars) :: c_pool     ! Vector of carbon pools passed to integrator
    real(r8),dimension(n_integration_vars) :: c_pool_out ! Vector of carbon pools passed back from integrator
    logical,dimension(n_integration_vars)  :: c_mask     ! Mask of active pools during integration

    integer , parameter :: max_substeps = 300            ! Maximum allowable iterations

    real(r8), parameter :: max_trunc_error = 1.0_r8      ! Maximum allowable truncation error

    integer,  parameter :: ODESolve = 2                  ! 1=RKF45,  2=Euler

    integer,  parameter :: iexp_leaf = 1                 ! index 1 is the expanding (i.e. youngest)
    ! leaf age class, and therefore
    ! all new allocation goes into that pool
    character(len= 9),  parameter :: fmti = '(a,1x,i5)'
    character(len=13),  parameter :: fmt0 = '(a,1x,es12.5)'
    character(len=19),  parameter :: fmth = '(a,1x,a5,3(1x,a12))'
    character(len=22),  parameter :: fmtg = '(a,5x,l1,3(1x,es12.5))'

    ! The boundary conditions to this routine,
    ! are pressed into an array that is also
    ! passed to the integrators
    ! add one because we pass crown damage also
    ! which is not a bc_in
    
    real(r8) ::  intgr_params(num_bc_in)


    ! -----------------------------------------------------------------------------------
    ! 0.
    ! Copy the boundary conditions into readable local variables.
    ! We don't use pointers for bc's that are "in" only, only "in-out" and "out"
    ! -----------------------------------------------------------------------------------
    ipft         = this%bc_in(ac_bc_in_id_pft)%ival
    canopy_trim  = this%bc_in(ac_bc_in_id_ctrim)%rval
    leaf_status  = this%bc_in(ac_bc_in_id_lstat)%ival
    crowndamage  = this%bc_in(ac_bc_in_id_cdamage)%ival
    elongf_leaf  = this%bc_in(ac_bc_in_id_efleaf)%rval
    elongf_fnrt  = this%bc_in(ac_bc_in_id_effnrt)%rval
    elongf_stem  = this%bc_in(ac_bc_in_id_efstem)%rval
    !--- Set some logical flags to simplify "if" blocks
    is_hydecid_dormant = any(prt_params%stress_decid(ipft) == [ihard_stress_decid,isemi_stress_decid] ) &
                         .and. any(leaf_status == [leaves_off,leaves_shedding] )
    is_deciduous       = any(prt_params%stress_decid(ipft) == [ihard_stress_decid,isemi_stress_decid] ) &
                         .or. ( prt_params%season_decid(ipft) == itrue )

    nleafage = prt_global%state_descriptor(leaf_c_id)%num_pos ! Number of leaf age class


    ! -----------------------------------------------------------------------------------
    ! 1/2. Use pointers and associations to create simpler names inside the sub-routine.
    !      MLO. Any reason to use associate for some variables and pointers for others?
    ! -----------------------------------------------------------------------------------
    associate( & 
         leaf_c   => this%variables(leaf_c_id)%val, &
         fnrt_c   => this%variables(fnrt_c_id)%val(icd), &
         sapw_c   => this%variables(sapw_c_id)%val(icd), &
         store_c  => this%variables(store_c_id)%val(icd), &
         repro_c  => this%variables(repro_c_id)%val(icd), &
         struct_c => this%variables(struct_c_id)%val(icd), &
         l2fr     => prt_params%allom_l2fr(ipft) )

      dbh            => this%bc_inout(ac_bc_inout_id_dbh)%rval
      carbon_balance => this%bc_inout(ac_bc_inout_id_netdc)%rval




      ! -----------------------------------------------------------------------------------
      ! I. Remember the values for the state variables at the beginning of this
      ! routines. We will then use that to determine their net allocation and reactive
      ! transport flux "%net_alloc" at the end.
      ! -----------------------------------------------------------------------------------

      leaf_c0(1:nleafage) = leaf_c(1:nleafage)  ! Set initial leaf carbon 
      fnrt_c0 = fnrt_c                          ! Set initial fine-root carbon
      sapw_c0 = sapw_c                          ! Set initial sapwood carbon
      store_c0 = store_c                        ! Set initial storage carbon 
      repro_c0 = repro_c                        ! Set initial reproductive carbon
      struct_c0 = struct_c                      ! Set initial structural carbon

      ! -----------------------------------------------------------------------------------
      ! II. Calculate target size of the biomass compartment for a given dbh.   
      ! -----------------------------------------------------------------------------------

      ! Target sapwood biomass according to allometry and trimming [kgC]
      call bsap_allom(dbh,ipft, crowndamage, canopy_trim, elongf_stem, sapw_area,target_sapw_c)

      ! Target total above ground biomass in woody/fibrous tissues  [kgC]
      call bagw_allom(dbh,ipft, crowndamage, elongf_stem, target_agw_c)

      ! Target total below ground biomass in woody/fibrous tissues [kgC] 
      call bbgw_allom(dbh,ipft, elongf_stem, target_bgw_c)

      ! Target total dead (structrual) biomass [kgC]
      call bdead_allom( target_agw_c, target_bgw_c, target_sapw_c, ipft, target_struct_c)

      ! Target leaf biomass according to allometry and trimming
      call bleaf(dbh,ipft,crowndamage,canopy_trim, elongf_leaf, target_leaf_c)

      ! Target fine-root biomass and deriv. according to allometry and trimming [kgC, kgC/cm]
      call bfineroot(dbh,ipft,canopy_trim,l2fr, elongf_fnrt, target_fnrt_c)

      ! Target storage carbon [kgC,kgC/cm]
      call bstore_allom(dbh,ipft,crowndamage,canopy_trim,target_store_c)


      ! -----------------------------------------------------------------------------------
      ! II 1/2. Update target biomass based on the leaf elongation factor and the abscission
      !         fraction for each non-leaf tissue. Elongation factor is binary for 
      !         cold-deciduous and original drought-deciduous, and always one for 
      !         evergreens. In case the plant is shedding leaves, we impose that any 
      !         positive carbon balance necessarily goes to storage, even if this causes
      !         storage to go above allometry.
      ! -----------------------------------------------------------------------------------
      if (is_hydecid_dormant) then
         target_leaf_c   = 0.0_r8
         target_fnrt_c   = 0.0_r8
         target_sapw_c   = 0.0_r8
         target_struct_c = 0.0_r8
         target_store_c  = target_store_c + max(0.0_r8,carbon_balance)
      end if



      ! -----------------------------------------------------------------------------------
      ! The following blocks will allocate carbon
      ! -----------------------------------------------------------------------------------
      select_phase: select case (phase)
      case(1)
         ! -----------------------------------------------------------------------------------
         ! Phase 1: Replace losses, push pools towards targets
         ! -----------------------------------------------------------------------------------


         ! -----------------------------------------------------------------------------------
         ! III.  Prioritize some amount of carbon to replace leaf/root turnover
         !         Make sure it isn't a negative payment, and either pay what is available
         !         or forcefully pay from storage. 
         ! MLO.  Added a few conditions to decide what to do in case plants are deciduous.
         !       Specifically, drought deciduous with leaves off should not replace fine
         !       roots. They will be in negative carbon balance, and unlike cold deciduous,
         !       the turnover rates will be high during the dry season (turnover is 
         !       temperature-dependent, but not moisture-dependent).  Allocating carbon
         !       to high-maintanence tissues will drain the storage with little benefit for
         !       these plants.
         ! -----------------------------------------------------------------------------------
         if ( is_hydecid_dormant ) then
            ! Drought deciduous, dormant state. Set demands to both leaves and roots to zero.
            leaf_c_demand = 0.0_r8
            fnrt_c_demand = 0.0_r8
         elseif ( is_deciduous ) then
            ! Either cold deciduous plant, or drought deciduous with leaves on. Maintain roots.
            leaf_c_demand = 0.0_r8
            fnrt_c_demand = max(0.0_r8, &
                  prt_params%leaf_stor_priority(ipft)*this%variables(fnrt_c_id)%turnover(icd))
         else
            ! Evergreen PFT. Try to meet demands for both leaves and fine roots.
            ! If this is not evergreen, this PFT isn't expected by FATES, and we assume
            ! evergreen.
            leaf_c_demand   = max(0.0_r8, &
                  prt_params%leaf_stor_priority(ipft)*sum(this%variables(leaf_c_id)%turnover(:)))
            fnrt_c_demand   = max(0.0_r8, &
                  prt_params%leaf_stor_priority(ipft)*this%variables(fnrt_c_id)%turnover(icd))
         end if

         total_c_demand = leaf_c_demand + fnrt_c_demand

         if (total_c_demand > nearzero) then

            ! We pay this even if we don't have the carbon
            ! Just don't pay so much carbon that storage+carbon_balance can't pay for it
            allocation_factor = max(0.0_r8,min(1.0_r8,(store_c+carbon_balance)/total_c_demand))

            ! MLO. Edited the code to switch the order of operations. The previous code would
            !      subtract leaf flux from carbon balance before estimating the fine root flux,
            !      potentially allowing less fluxes to fine roots than possible.
            leaf_c_flux = leaf_c_demand * allocation_factor
            fnrt_c_flux = fnrt_c_demand * allocation_factor

            ! Add carbon to the youngest age pool (i.e iexp_leaf = index 1) and fine roots
            leaf_c(iexp_leaf) = leaf_c(iexp_leaf) + leaf_c_flux
            fnrt_c            = fnrt_c + fnrt_c_flux

            ! Remove fluxes from carbon balance. In case we may have drawn carbon from storage,
            ! carbon_balance will become negative, in which case we will deplete carbon from
            ! storage in the next step.
            carbon_balance    = carbon_balance - ( leaf_c_flux + fnrt_c_flux )
         end if

         ! -----------------------------------------------------------------------------------
         ! IV. if carbon balance is negative, re-coup the losses from storage
         !       if it is positive, give some love to storage carbon
         ! -----------------------------------------------------------------------------------

         if( carbon_balance < 0.0_r8 ) then

            ! Store_c_flux will be negative, so store_c will be depleted
            store_c_flux           = carbon_balance
            carbon_balance         = carbon_balance - store_c_flux
            store_c                = store_c + store_c_flux

         else

            ! Accumulate some carbon in storage.  If storage is completely depleted, aim to
            ! increase storage, but not to replenish completely so we can still use some
            ! carbon for growth.
            store_below_target     = max(0.0_r8,target_store_c - store_c)
            store_target_fraction  = max(0.0_r8, store_c/target_store_c )

            store_c_flux           = min(store_below_target,carbon_balance * &
                 max(exp(-1.*store_target_fraction**4._r8) - exp( -1.0_r8 ),0.0_r8))

            ! Move carbon from carbon balance to storage
            carbon_balance         = carbon_balance - store_c_flux
            store_c                = store_c + store_c_flux

         end if

      case (2)
         
         ! -----------------------------------------------------------------------------------
         ! V.  If carbon is still available, prioritize some allocation to replace
         !        the rest of the leaf/fineroot deficit
         !        carbon balance is guaranteed to be >=0 beyond this point
         !     MLO. Renamed demand with below target to make it consistent with the
         !          definitions at the variable declaration part.
         ! -----------------------------------------------------------------------------------

         leaf_below_target  = max(0.0_r8,target_leaf_c - sum(leaf_c(1:nleafage)))
         fnrt_below_target  = max(0.0_r8,target_fnrt_c - fnrt_c)

         total_below_target = leaf_below_target + fnrt_below_target

         if ( (carbon_balance > nearzero) .and. (total_below_target > nearzero) ) then
            ! Find fraction of carbon to be allocated to leaves and fine roots
            allocation_factor = min(1.0_r8, carbon_balance / total_below_target)

            ! MLO. Edited the code to switch the order of operations. The previous code would
            !      subtract leaf flux from carbon balance before estimating the fine root flux,
            !      potentially allowing less fluxes to fine roots than possible.
            leaf_c_flux       = leaf_below_target * allocation_factor
            fnrt_c_flux       = fnrt_below_target * allocation_factor

            leaf_c(iexp_leaf) = leaf_c(iexp_leaf) + leaf_c_flux
            fnrt_c            = fnrt_c + fnrt_c_flux

            carbon_balance    = carbon_balance - ( leaf_c_flux + fnrt_c_flux )

         end if

         ! -----------------------------------------------------------------------------------
         ! VI.  If carbon is still available, we try to push all live 
         !        pools back towards allometry. But only upwards, if fusion happened
         !        to generate some pools above allometric target, don't reduce the pool,
         !        just ignore it until the rest of the plant grows to meet it.
         ! -----------------------------------------------------------------------------------
         if( carbon_balance > nearzero ) then

            leaf_below_target  = max(target_leaf_c - sum(leaf_c(1:nleafage)),0.0_r8)
            fnrt_below_target  = max(target_fnrt_c - fnrt_c,0.0_r8)
            sapw_below_target  = max(target_sapw_c - sapw_c,0.0_r8)
            store_below_target = max(target_store_c - store_c,0.0_r8)

            total_below_target = leaf_below_target + fnrt_below_target + &
                 sapw_below_target + store_below_target

            if ( total_below_target > nearzero ) then
               ! Find allocation factor based on available carbon and total demand to meet target.
               allocation_factor = min(1.0_r8, carbon_balance / total_below_target)

               ! Find fluxes to individual pools
               leaf_c_flux  = leaf_below_target  * allocation_factor
               fnrt_c_flux  = fnrt_below_target  * allocation_factor
               sapw_c_flux  = sapw_below_target  * allocation_factor
               store_c_flux = store_below_target * allocation_factor

               leaf_c(iexp_leaf) = leaf_c(iexp_leaf) + leaf_c_flux
               fnrt_c            = fnrt_c + fnrt_c_flux
               sapw_c            = sapw_c + sapw_c_flux
               store_c           = store_c  +  store_c_flux

               carbon_balance    = carbon_balance - &
                    ( leaf_c_flux + fnrt_c_flux + sapw_c_flux + store_c_flux )
            end if
         end if

         ! -----------------------------------------------------------------------------------
         ! VII.  If carbon is still available, replenish the structural pool to get
         !           back on allometry
         ! -----------------------------------------------------------------------------------

         if( carbon_balance > nearzero ) then

            struct_below_target  = max(target_struct_c - struct_c ,0.0_r8)

            if ( struct_below_target > 0.0_r8) then

               struct_c_flux          = min(carbon_balance,struct_below_target)
               carbon_balance         = carbon_balance - struct_c_flux
               struct_c               = struct_c + struct_c_flux

            end if

         end if
      
      case (3)
         ! -----------------------------------------------------------------------------------
         ! VII 1/2: If plant is semi-deciduous, there will be cases in which plant's carbon
         !          balance is positive but plant is losing leaves, in which case the plant
         !          should not invest in growth.
         ! -----------------------------------------------------------------------------------
         select_stash_grow: select case (leaf_status)
         case (leaves_off,leaves_shedding)
            ! There is carbon balance, but plant is shedding leaves. We stash the carbon
            ! to storage even if it makes their storage too large.
            store_c_flux   = carbon_balance
            carbon_balance = carbon_balance - store_c_flux
            store_c        = store_c + store_c_flux
         end select select_stash_grow


         if_carbon_increment: if(carbon_balance > calloc_abs_error ) then


            ! -----------------------------------------------------------------------------------
            ! VIII.  If carbon is yet still available ...
            !        Our pools are now either on allometry or above (from fusion).
            !        We we can increment those pools at or below,
            !        including structure and reproduction according to their rates
            !        Use an adaptive euler integration. If the error is not nominal,
            !        the carbon balance sub-step (deltaC) will be halved and tried again
            !
            ! Note that we compare against calloc_abs_error here because it is possible
            ! that all the carbon was effectively used up, but a miniscule amount
            ! remains due to numerical precision (ie -20 or so), so even though
            ! the plant has not been brought to be "on allometry", it thinks it has carbon
            ! left to allocate, and thus it must be on allometry when its not.
            ! -----------------------------------------------------------------------------------

            intgr_params(:)                   = un_initialized
            intgr_params(ac_bc_in_id_ctrim)   = this%bc_in(ac_bc_in_id_ctrim)%rval
            intgr_params(ac_bc_in_id_pft)     = real(this%bc_in(ac_bc_in_id_pft)%ival,r8)
            intgr_params(ac_bc_in_id_cdamage) = real(this%bc_in(ac_bc_in_id_cdamage)%ival,r8)
            intgr_params(ac_bc_in_id_lstat)   = real(this%bc_in(ac_bc_in_id_lstat)%ival,r8)
            intgr_params(ac_bc_in_id_efleaf)  = this%bc_in(ac_bc_in_id_efleaf)%rval
            intgr_params(ac_bc_in_id_effnrt)  = this%bc_in(ac_bc_in_id_effnrt)%rval
            intgr_params(ac_bc_in_id_efstem)  = this%bc_in(ac_bc_in_id_efstem)%rval



            ! This routine checks that actual carbon is not below that targets. It does
            ! allow actual pools to be above the target, and in these cases, it sends
            ! a false on the "grow_<>" flag, allowing the plant to grow into these pools.
            ! It also checks to make sure that structural biomass is not above the target.
            ! ( MLO. Removed the check for storage because the same test is done inside
            !        sub-routine TargetAllometryCheck.)

            call TargetAllometryCheck(sum(leaf_c0(1:nleafage)),fnrt_c0,sapw_c0,store_c0,struct_c0, &
                 sum(leaf_c(1:nleafage)), fnrt_c, sapw_c,store_c, struct_c, &
                 target_leaf_c, target_fnrt_c, target_sapw_c, &
                 target_store_c, target_struct_c, &
                 carbon_balance,elongf_leaf,elongf_fnrt,elongf_stem,ipft,leaf_status, &
                 grow_leaf, grow_fnrt, grow_sapw, grow_store, grow_struct)

            ! --------------------------------------------------------------------------------
            ! The numerical integration of growth requires that the instantaneous state
            ! variables are passed in as an array.  We call it "c_pool".
            !
            ! Initialize the adaptive integrator arrays and flags
            ! --------------------------------------------------------------------------------

            ierr             = 1
            totalC           = carbon_balance
            nsteps           = 0

            c_pool(:) = 0.0_r8                        ! Zero state variable array
            c_mask(:) = .false.                       ! This mask tells the integrator
            ! which indices are active. Its possible
            ! that due to fusion, or previous numerical
            ! truncation errors, that one of these pools
            ! may be larger than its target! We check
            ! this, and if true, then we flag that
            ! pool to be ignored. c_mask(i) = .false.
            ! For grasses, since they don't grow very 
            ! large and thus won't accumulate such large
            ! errors, we always mask as true.

            c_pool(leaf_c_id)   = sum(leaf_c(1:nleafage))
            c_pool(fnrt_c_id)   = fnrt_c
            c_pool(sapw_c_id)   = sapw_c
            c_pool(store_c_id)  = store_c
            c_pool(struct_c_id) = struct_c
            c_pool(repro_c_id)  = repro_c
            c_pool(dbh_id)      = dbh

            ! Only grow leaves if we are in a "leaf-on" status. For drought-deciduous, we
            ! interrupt growth for all tissues when in dormant mode.
            if (is_hydecid_dormant) then
               c_mask(leaf_c_id)   = .false.
               c_mask(fnrt_c_id)   = .false.
               c_mask(sapw_c_id)   = .false.
               c_mask(struct_c_id) = .false.

            else
               select case (leaf_status)
               case (leaves_on)
                  c_mask(leaf_c_id) = grow_leaf
               case default
                  c_mask(leaf_c_id) = .false.
               end select
               c_mask(fnrt_c_id)   = grow_fnrt
               c_mask(sapw_c_id)   = grow_sapw
               c_mask(struct_c_id) = grow_struct

            end if
            c_mask(store_c_id)  = grow_store
            c_mask(repro_c_id)  = .true.                ! Always calculate reproduction on growth
            c_mask(dbh_id)      = .true.                ! Always increment dbh on growth step


            ! When using the Euler method, we keep things simple.  We always try
            ! to make the first integration step to span the entirety of the integration
            ! window for the independent variable (available carbon)

            select case (ODESolve)
            case (2)
               this%ode_opt_step = totalC
            end select

            do_solve_check: do while( ierr .ne. 0 )

               deltaC = min(totalC,this%ode_opt_step)
               select_ODESolve: select case (ODESolve)
               case (1)
                  call RKF45(AllomCGrowthDeriv,c_pool,c_mask,deltaC,totalC, &
                       max_trunc_error,intgr_params,c_pool_out,this%ode_opt_step,step_pass)

               case (2)
                  call Euler(AllomCGrowthDeriv,c_pool,c_mask,deltaC,totalC,intgr_params,c_pool_out)
                  !  step_pass = .true.

                  ! When integrating along the allometric curve, we have the luxury of perfect
                  ! hindsite.  Ie, after we have made our step, we can see if the amount
                  ! of each carbon we have matches the target associated with the new dbh.
                  ! The following call evaluates how close we are to the allometically defined
                  ! targets. If we are too far (governed by max_trunc_error), then we
                  ! pass back the pass/fail flag (step_pass) as false.  If false, then
                  ! we halve the step-size, and then retry.  If that step was fine, then
                  ! we remember the current step size as a good next guess.

                  call CheckIntegratedAllometries(c_pool_out(dbh_id),ipft,&
                       crowndamage, canopy_trim, elongf_leaf, elongf_fnrt, elongf_stem, l2fr,  &
                       c_pool_out(leaf_c_id), c_pool_out(fnrt_c_id), c_pool_out(sapw_c_id), &
                       c_pool_out(store_c_id), c_pool_out(struct_c_id), &
                       c_mask(leaf_c_id), c_mask(fnrt_c_id), c_mask(sapw_c_id), &
                       c_mask(store_c_id), c_mask(struct_c_id),  max_trunc_error, step_pass)
                  if(step_pass)  then
                     this%ode_opt_step = deltaC
                  else
                     this%ode_opt_step = 0.5*deltaC
                  end if
               case default
                  write(fates_log(),*) 'An integrator was chosen that does not exist'
                  write(fates_log(),*) 'ODESolve = ',ODESolve
                  call endrun(msg=errMsg(sourcefile, __LINE__))
               end select select_ODESolve

               nsteps = nsteps + 1

               if (step_pass) then ! If true, then step is accepted
                  totalC    = totalC - deltaC
                  c_pool(:) = c_pool_out(:)
               end if

               if(nsteps > max_substeps ) then
                  write(fates_log(),fmt=*)    '---~---'
                  write(fates_log(),fmt=*)    'Plant Growth Integrator could not find'
                  write(fates_log(),fmt=*)    'a solution in less than ',max_substeps,' tries.'
                  write(fates_log(),fmt=*)    'Aborting!'
                  write(fates_log(),fmt=*)    '---~---'
                  write(fates_log(),fmt=fmti) 'Leaf status    =',leaf_status
                  write(fates_log(),fmt=fmt0) 'Carbon_balance =',carbon_balance
                  write(fates_log(),fmt=fmt0) 'deltaC         =',deltaC
                  write(fates_log(),fmt=fmt0) 'totalC         =',totalC
                  write(fates_log(),fmt=*)    'crowndamage : ', crowndamage
                  write(fates_log(),fmt=fmth) ' Tissue     |',         ' Grow','       Current','      Target'  ,'     Deficit'
                  write(fates_log(),fmt=fmtg) ' Leaf       |', grow_leaf      ,  sum(leaf_c(:)),target_leaf_c  , target_leaf_c - sum(leaf_c(:))
                  write(fates_log(),fmt=fmtg) ' Fine root  |', grow_fnrt      ,          fnrt_c,target_fnrt_c  , target_fnrt_c - fnrt_c
                  write(fates_log(),fmt=fmtg) ' Sapwood    |', grow_sapw      ,          sapw_c,target_sapw_c  , target_sapw_c - sapw_c
                  write(fates_log(),fmt=fmtg) ' Storage    |', grow_store     ,         store_c,target_store_c , target_store_c - store_c
                  write(fates_log(),fmt=fmtg) ' Structural |', grow_struct    ,        struct_c,target_struct_c, target_struct_c - struct_c
                  write(fates_log(),fmt=*)    '---~---'
                  call endrun(msg=errMsg(sourcefile, __LINE__))
               end if

               !
               ! TotalC should eventually be whittled down to near zero.
               ! The solvers are not perfect, so we can't expect it to be perfectly zero.
               ! Note that calloc_abs_error is 1e-9, which is really small (1 microgram of carbon)
               ! yet also six orders of magnitude greater than typical rounding errors (~1e-15).

               ! At that point, update the actual states
               ! --------------------------------------------------------------------------------
               if_step_pass: if( (totalC < calloc_abs_error) .and. (step_pass) )then

                  ierr           = 0
                  leaf_c_flux    = c_pool(leaf_c_id)   - sum(leaf_c(1:nleafage))
                  fnrt_c_flux    = c_pool(fnrt_c_id)   - fnrt_c
                  sapw_c_flux    = c_pool(sapw_c_id)   - sapw_c
                  store_c_flux   = c_pool(store_c_id)  - store_c
                  struct_c_flux  = c_pool(struct_c_id) - struct_c
                  repro_c_flux   = c_pool(repro_c_id)  - repro_c

                  ! Make an adjustment to flux partitions to make it match remaining c balance
                  flux_adj       = carbon_balance/(leaf_c_flux+fnrt_c_flux+sapw_c_flux + &
                       store_c_flux+struct_c_flux+repro_c_flux)


                  leaf_c_flux    = leaf_c_flux*flux_adj
                  fnrt_c_flux    = fnrt_c_flux*flux_adj
                  sapw_c_flux    = sapw_c_flux*flux_adj
                  store_c_flux   = store_c_flux*flux_adj
                  struct_c_flux  = struct_c_flux*flux_adj
                  repro_c_flux   = repro_c_flux*flux_adj

                  leaf_c(iexp_leaf) = leaf_c(iexp_leaf) + leaf_c_flux
                  fnrt_c            = fnrt_c + fnrt_c_flux
                  sapw_c            = sapw_c + sapw_c_flux
                  store_c           = store_c + store_c_flux
                  struct_c          = struct_c + struct_c_flux
                  repro_c           = repro_c  + repro_c_flux

                  carbon_balance = carbon_balance -  &
                                   ( leaf_c_flux + fnrt_c_flux + sapw_c_flux + &
                                     store_c_flux + struct_c_flux + repro_c_flux )

                  dbh            = c_pool(dbh_id)

                  if( abs(carbon_balance)>calloc_abs_error ) then
                     write(fates_log(),*) 'carbon conservation error while integrating pools'
                     write(fates_log(),*) 'along alometric curve'
                     write(fates_log(),*) 'carbon_balance = ',carbon_balance,totalC
                     write(fates_log(),*) 'exiting'
                     call endrun(msg=errMsg(sourcefile, __LINE__))
                  end if

               end if if_step_pass

            end do do_solve_check

         end if if_carbon_increment

      end select select_phase

      ! Track the net allocations and transport from this routine
      ! (the AgeLeaves() routine handled tracking allocation through aging)

      this%variables(leaf_c_id)%net_alloc(icd) = &
           this%variables(leaf_c_id)%net_alloc(icd) + (leaf_c(icd) - leaf_c0(icd))

      this%variables(fnrt_c_id)%net_alloc(icd) = &
           this%variables(fnrt_c_id)%net_alloc(icd) + (fnrt_c - fnrt_c0)

      this%variables(sapw_c_id)%net_alloc(icd) = &
           this%variables(sapw_c_id)%net_alloc(icd) + (sapw_c - sapw_c0)

      this%variables(store_c_id)%net_alloc(icd) = &
           this%variables(store_c_id)%net_alloc(icd) + (store_c - store_c0)

      this%variables(repro_c_id)%net_alloc(icd) = &
           this%variables(repro_c_id)%net_alloc(icd) + (repro_c - repro_c0)

      this%variables(struct_c_id)%net_alloc(icd) = &
           this%variables(struct_c_id)%net_alloc(icd) + (struct_c - struct_c0)



    end associate

    return
  end subroutine DailyPRTAllometricCarbon
  
  ! =====================================================================================
  
  function AllomCGrowthDeriv(c_pools,c_mask,cbalance,intgr_params) result(dCdx)

      ! ---------------------------------------------------------------------------------
      ! This function calculates the derivatives for the carbon pools
      ! relative to the amount of carbon balance.  This function is based completely
      ! off of allometry, and assumes that there are no other species (ie nutrients) that
      ! govern allocation.
      ! ---------------------------------------------------------------------------------
      
      ! Arguments
      real(r8),intent(in), dimension(:) :: c_pools      ! Vector of carbon pools
                                                        ! dbh,leaf,root,sap,store,dead
      logical,intent(in), dimension(:)  :: c_mask       ! logical mask of active pools
                                                        ! some may be turned off
      real(r8),intent(in)               :: cbalance     ! The carbon balance of the
                                                        ! partial step (independant var)
                                             
      real(r8), intent(in),dimension(:) :: intgr_params  ! Generic Array used to pass 
                                                         ! parameters into this function


      ! Return Value 
      ! Change in carbon (each pool) per change in total allocatable carbon (kgC/kgC)
      real(r8),dimension(lbound(c_pools,dim=1):ubound(c_pools,dim=1)) :: dCdx 

      ! locals
      integer  :: ipft           ! PFT index
      integer  :: crowndamage    ! Damage class
      real(r8) :: canopy_trim    ! Canopy trimming function (boundary condition [0-1]
      real(r8) :: elongf_leaf    ! Leaf elongation factor (boundary condition) [0-1]
      real(r8) :: elongf_fnrt    ! Fine-root "elongation factor" (boundary condition) [0-1]
      real(r8) :: elongf_stem    ! Stem "elongation factor" (boundary condition) [0-1]
      real(r8) :: l2fr           ! Leaf to fine-root multiplier
      real(r8) :: ct_leaf        ! target leaf biomass, dummy var (kgC)
      real(r8) :: ct_fnrt        ! target fine-root biomass, dummy var (kgC)
      real(r8) :: ct_sap         ! target sapwood biomass, dummy var (kgC)
      real(r8) :: ct_agw         ! target aboveground wood, dummy var (kgC)
      real(r8) :: ct_bgw         ! target belowground wood, dummy var (kgC)
      real(r8) :: ct_store       ! target storage, dummy var (kgC)
      real(r8) :: ct_dead        ! target structural biomas, dummy var (kgC)
      real(r8) :: sapw_area      ! dummy sapwood area
      real(r8) :: ct_dleafdd     ! target leaf biomass derivative wrt diameter, (kgC/cm)
      real(r8) :: ct_dfnrtdd     ! target fine-root biomass derivative wrt diameter, (kgC/cm)
      real(r8) :: ct_dsapdd      ! target sapwood biomass derivative wrt diameter, (kgC/cm)
      real(r8) :: ct_dagwdd      ! target AG wood biomass derivative wrt diameter, (kgC/cm)
      real(r8) :: ct_dbgwdd      ! target BG wood biomass derivative wrt diameter, (kgC/cm)
      real(r8) :: ct_dstoredd    ! target storage biomass derivative wrt diameter, (kgC/cm)
      real(r8) :: ct_ddeaddd     ! target structural biomass derivative wrt diameter, (kgC/cm)
      real(r8) :: ct_dtotaldd    ! target total (not reproductive) biomass derivative wrt diameter, (kgC/cm)
      real(r8) :: repro_fraction ! fraction of carbon balance directed towards reproduction (kgC/kgC)

      associate( dbh    => c_pools(dbh_id), &
                 cleaf  => c_pools(leaf_c_id), &
                 cfnrt  => c_pools(fnrt_c_id), &
                 csap   => c_pools(sapw_c_id), &
                 cstore => c_pools(store_c_id), &
                 cdead  => c_pools(struct_c_id), &
                 crepro => c_pools(repro_c_id), &    ! Unused (memoryless)
                 mask_dbh  => c_mask(dbh_id), &    ! Unused (dbh always grows)
                 mask_leaf => c_mask(leaf_c_id), &  
                 mask_fnrt => c_mask(fnrt_c_id), &
                 mask_sap  => c_mask(sapw_c_id), &
                 mask_store => c_mask(store_c_id), &
                 mask_dead  => c_mask(struct_c_id),  & ! Unused (dead always grows)
                 mask_repro => c_mask(repro_c_id) )

        canopy_trim = intgr_params(ac_bc_in_id_ctrim)
        ipft        = int(intgr_params(ac_bc_in_id_pft))
        elongf_leaf = intgr_params(ac_bc_in_id_efleaf)
        elongf_fnrt = intgr_params(ac_bc_in_id_effnrt)
        elongf_stem = intgr_params(ac_bc_in_id_efstem)
        crowndamage = int(intgr_params(ac_bc_in_id_cdamage))
        l2fr        = prt_params%allom_l2fr(ipft)

        call bleaf(dbh,ipft,crowndamage,canopy_trim, elongf_leaf, ct_leaf, dbldd=ct_dleafdd)
        call bfineroot(dbh,ipft,canopy_trim,l2fr, elongf_fnrt, ct_fnrt,ct_dfnrtdd)
        call bsap_allom(dbh,ipft, crowndamage, canopy_trim, elongf_stem, sapw_area,ct_sap,ct_dsapdd)
        call bagw_allom(dbh,ipft,crowndamage, elongf_stem, ct_agw,ct_dagwdd)
        call bbgw_allom(dbh,ipft, elongf_stem, ct_bgw, ct_dbgwdd)
        call bdead_allom(ct_agw,ct_bgw, ct_sap, ipft, ct_dead, &
                         ct_dagwdd, ct_dbgwdd, ct_dsapdd, ct_ddeaddd)
        call bstore_allom(dbh,ipft,crowndamage, canopy_trim,ct_store,ct_dstoredd)

        ! If the TRS is switched off, or if the plant is a shrub or grass
        ! then we use FATES's default reproductive allocation.
        ! We designate a plant a shrub or grass if its dbh at maximum height
        ! is less than 15 cm
        
        if ( regeneration_model == default_regeneration .or. &
             prt_params%allom_dbh_maxheight(ipft) < min_max_dbh_for_trees ) then

           ! TRS is only for tree pfts
           ! Calculate fraction of carbon going towards reproduction
           if (dbh <= prt_params%dbh_repro_threshold(ipft)) then ! cap on leaf biomass
              repro_fraction = prt_params%seed_alloc(ipft)
           else
              repro_fraction = prt_params%seed_alloc(ipft) + prt_params%seed_alloc_mature(ipft)
           end if ! End dbh check on if to add additional carbon to reproduction.

           ! If the TRS is switched on (with or w/o seedling dynamics) then reproductive allocation is
           ! a pft-specific function of dbh. This allows for the representation of different
           ! reproductive schedules (Wenk and Falster, 2015)
        else if ( any(regeneration_model == [TRS_regeneration, TRS_no_seedling_dyn]) .and. &
             prt_params%allom_dbh_maxheight(ipft) > min_max_dbh_for_trees ) then

           repro_fraction = prt_params%seed_alloc(ipft) * &
                (exp(prt_params%repro_alloc_b(ipft) + prt_params%repro_alloc_a(ipft)*dbh*mm_per_cm) / &
                (1 + exp(prt_params%repro_alloc_b(ipft) + prt_params%repro_alloc_a(ipft)*dbh*mm_per_cm)))
        else
           write(fates_log(),*) 'unknown seed allocation and regeneration model, exiting'
           write(fates_log(),*) 'regeneration_model: ',regeneration_model
           call endrun(msg=errMsg(sourcefile, __LINE__))
        end if ! TRS switch 

        dCdx = 0.0_r8

        ct_dtotaldd = ct_ddeaddd
        if (mask_leaf)  ct_dtotaldd = ct_dtotaldd + ct_dleafdd 
        if (mask_fnrt) ct_dtotaldd = ct_dtotaldd + ct_dfnrtdd 
        if (mask_sap)   ct_dtotaldd = ct_dtotaldd + ct_dsapdd
        if (mask_store) ct_dtotaldd = ct_dtotaldd + ct_dstoredd

        ! It is possible that with some asymptotic, or hard
        ! capped allometries, that all growth rates reach zero.
        ! In this case, if there is carbon, give it to reproduction

        if(ct_dtotaldd<=tiny(ct_dtotaldd))then

           dCdx(struct_c_id)  = 0.0_r8
           dCdx(dbh_id)    = 0.0_r8
           dCdx(leaf_c_id)  = 0.0_r8
           dCdx(fnrt_c_id) = 0.0_r8
           dCdx(sapw_c_id)   = 0.0_r8
           dCdx(store_c_id) = 0.0_r8
           dCdx(repro_c_id) = 1.0_r8

        else

           dCdx(struct_c_id) = (ct_ddeaddd/ct_dtotaldd)*(1.0_r8-repro_fraction)   
           dCdx(dbh_id)   = (1.0_r8/ct_dtotaldd)*(1.0_r8-repro_fraction)
        
           if (mask_leaf) then
              dCdx(leaf_c_id) = (ct_dleafdd/ct_dtotaldd)*(1.0_r8-repro_fraction)
           else
              dCdx(leaf_c_id) = 0.0_r8
           end if
           
           if (mask_fnrt) then
              dCdx(fnrt_c_id) = (ct_dfnrtdd/ct_dtotaldd)*(1.0_r8-repro_fraction)
           else
              dCdx(fnrt_c_id) = 0.0_r8
           end if
           
           if (mask_sap) then
              dCdx(sapw_c_id) = (ct_dsapdd/ct_dtotaldd)*(1.0_r8-repro_fraction)
           else
              dCdx(sapw_c_id) = 0.0_r8
           end if
           
           if (mask_store) then
              dCdx(store_c_id) = (ct_dstoredd/ct_dtotaldd)*(1.0_r8-repro_fraction)
           else
              dCdx(store_c_id) = 0.0_r8
           end if
           
           dCdx(repro_c_id) = repro_fraction

        end if
        
      end associate

      return
   end function AllomCGrowthDeriv

   ! ====================================================================================

   subroutine TargetAllometryCheck(b0_leaf,b0_fnrt,b0_sapw,b0_store,b0_struct, &
                                   ba_leaf,ba_fnrt,ba_sapw,ba_store,ba_struct, &
                                   bt_leaf,bt_fnrt,bt_sapw,bt_store,bt_struct, &
                                   carbon_balance,elongf_leaf,elongf_fnrt,elongf_stem, &
                                   ipft,leaf_status, &
                                   grow_leaf,grow_fnrt,grow_sapw,grow_store,grow_struct)

      ! Arguments
      real(r8),intent(in) :: b0_leaf        !initial
      real(r8),intent(in) :: b0_fnrt
      real(r8),intent(in) :: b0_sapw
      real(r8),intent(in) :: b0_store
      real(r8),intent(in) :: b0_struct
      real(r8),intent(in) :: ba_leaf        !actual
      real(r8),intent(in) :: ba_fnrt
      real(r8),intent(in) :: ba_sapw
      real(r8),intent(in) :: ba_store
      real(r8),intent(in) :: ba_struct
      real(r8),intent(in) :: bt_leaf        !target
      real(r8),intent(in) :: bt_fnrt
      real(r8),intent(in) :: bt_sapw
      real(r8),intent(in) :: bt_store
      real(r8),intent(in) :: bt_struct
      real(r8),intent(in) :: carbon_balance !remaining carbon balance
      real(r8),intent(in) :: elongf_leaf    !elongation factors
      real(r8),intent(in) :: elongf_fnrt
      real(r8),intent(in) :: elongf_stem
      integer,intent(in)  :: ipft           !Plant functional type
      integer,intent(in)  :: leaf_status    !Phenology status
      logical,intent(out) :: grow_leaf      !growth flag
      logical,intent(out) :: grow_fnrt
      logical,intent(out) :: grow_sapw
      logical,intent(out) :: grow_store
      logical,intent(out) :: grow_struct
      ! Local variables
      logical             :: fine_leaf
      logical             :: fine_fnrt
      logical             :: fine_sapw
      logical             :: fine_store
      logical             :: fine_struct
      logical             :: all_fine
      ! Local constants
      character(len= 3), parameter :: fmth = '(a)'
      character(len=27), parameter :: fmtb = '(a,3(1x,es12.5,1x,a),1x,l1)'
      character(len=13), parameter :: fmte = '(a,1x,es12.5)'
      character(len=10), parameter :: fmti = '(a,1x,i12)'


      ! First test whether or not each pool looks reasonable.
      fine_leaf   = (bt_leaf   - ba_leaf  ) <= calloc_abs_error
      fine_fnrt   = (bt_fnrt   - ba_fnrt  ) <= calloc_abs_error
      fine_sapw   = (bt_sapw   - ba_sapw  ) <= calloc_abs_error
      fine_store  = (bt_store  - ba_store ) <= calloc_abs_error
      fine_struct = (bt_struct - ba_struct) <= calloc_abs_error
      all_fine    = fine_leaf .and. fine_fnrt .and. fine_sapw .and. &
                    fine_store .and. fine_struct

      ! Decide whether or not to grow tissues (but only if all tissues look fine).
      ! We grow only when biomass is less than target biomass (with tolerance).
      if (all_fine) then
         grow_leaf   = ( ba_leaf   - bt_leaf   ) <= calloc_abs_error
         grow_fnrt   = ( ba_fnrt   - bt_fnrt   ) <= calloc_abs_error
         grow_sapw   = ( ba_sapw   - bt_sapw   ) <= calloc_abs_error
         grow_store  = ( ba_store  - bt_store  ) <= calloc_abs_error
         grow_struct = ( ba_struct - bt_struct ) <= calloc_abs_error
      else
         ! If anything looks not fine, write a detailed report 
         write(fates_log(),fmt=fmth) '======'
         write(fates_log(),fmt=fmth) ' At least one tissue is not on-allometry at the growth step'
         write(fates_log(),fmt=fmth) '======'
         write(fates_log(),fmt=fmth) ''
         write(fates_log(),fmt=fmth) ' Biomass and on-allometry test (''F'' means problem)'
         write(fates_log(),fmt=fmth) '------'
         write(fates_log(),fmt=fmth) ' Tissue     | Initial      | Current      | Target       | On-allometry'
         write(fates_log(),fmt=fmtb) ' Leaf       |',b0_leaf   ,'|',ba_leaf   ,'|',bt_leaf   ,'|',fine_leaf
         write(fates_log(),fmt=fmtb) ' Fine root  |',b0_fnrt   ,'|',ba_fnrt   ,'|',bt_fnrt   ,'|',fine_fnrt
         write(fates_log(),fmt=fmtb) ' Sap wood   |',b0_sapw   ,'|',ba_sapw   ,'|',bt_sapw   ,'|',fine_sapw
         write(fates_log(),fmt=fmtb) ' Storage    |',b0_store  ,'|',ba_store  ,'|',bt_store  ,'|',fine_store
         write(fates_log(),fmt=fmtb) ' Structural |',b0_struct ,'|',ba_struct ,'|',bt_struct ,'|',fine_struct
         write(fates_log(),fmt=fmth) ''
         write(fates_log(),fmt=fmth) ' Ancillary information'
         write(fates_log(),fmt=fmth) '------'
         write(fates_log(),fmt=fmti) ' PFT              = ',ipft
         write(fates_log(),fmt=fmti) ' leaf_status      = ',leaf_status
         write(fates_log(),fmt=fmte) ' elongf_leaf      = ',elongf_leaf
         write(fates_log(),fmt=fmte) ' elongf_fnrt      = ',elongf_fnrt
         write(fates_log(),fmt=fmte) ' elongf_stem      = ',elongf_stem
         write(fates_log(),fmt=fmte) ' carbon_balance   = ',carbon_balance
         write(fates_log(),fmt=fmte) ' calloc_abs_error = ',calloc_abs_error
         write(fates_log(),fmt=fmth) ''
         write(fates_log(),fmt=fmth) '======'
         call endrun(msg=errMsg(sourcefile, __LINE__))
      end if

      return
   end subroutine TargetAllometryCheck

   ! =====================================================================================

   subroutine FastPRTAllometricCarbon(this)
      
      implicit none
      class(callom_prt_vartypes) :: this     ! this class
      
      ! This routine does nothing, because in the carbon only allometric RT model
      ! we currently don't have any fast-timestep processes
      ! Think of this as a stub.


      return
    end subroutine FastPRTAllometricCarbon


end module PRTAllometricCarbonMod
  <|MERGE_RESOLUTION|>--- conflicted
+++ resolved
@@ -52,12 +52,9 @@
   use FatesConstantsMod   , only : nearzero
   use FatesConstantsMod   , only : itrue
   use FatesConstantsMod   , only : years_per_day
-<<<<<<< HEAD
-=======
   use FatesInterfaceTypesMod, only    : hlm_day_of_year
 
 
->>>>>>> 3fcc9fca
   use PRTParametersMod    , only : prt_params
   use EDParamsMod         , only : regeneration_model
 
