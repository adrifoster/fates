module PRTAllometricCarbonMod

   ! ------------------------------------------------------------------------------------
   !
   ! This module contains all of the specific functions and types for
   ! Plant Allocation and Reactive Transport Extensible Hypotheses (PARTEH)
   ! CARBON only, allometric growth hypothesis
   ! 
   ! Adapted from code originally in ED, by Rosie Fisher and Paul Moorcroft
   ! This refactor written by : Ryan Knox Apr 2018
   !
   ! ------------------------------------------------------------------------------------

  use PRTGenericMod , only  : prt_global_type
  use PRTGenericMod , only  : prt_global
  use PRTGenericMod , only  : prt_vartype
  use PRTGenericMod , only  : prt_vartypes
  use PRTGenericMod , only  : carbon12_element
  use PRTGenericMod , only  : leaf_organ
  use PRTGenericMod , only  : fnrt_organ
  use PRTGenericMod , only  : sapw_organ
  use PRTGenericMod , only  : store_organ
  use PRTGenericMod , only  : repro_organ
  use PRTGenericMod , only  : struct_organ
  use PRTGenericMod , only  : un_initialized
  use PRTGenericMod , only  : prt_carbon_allom_hyp

  use FatesAllometryMod   , only : bleaf
  use FatesAllometryMod   , only : bsap_allom
  use FatesAllometryMod   , only : bfineroot
  use FatesAllometryMod   , only : bstore_allom
  use FatesAllometryMod   , only : bdead_allom
  use FatesAllometryMod   , only : bbgw_allom
  use FatesAllometryMod   , only : bagw_allom
  use FatesAllometryMod   , only : h_allom
  use FatesAllometryMod   , only : CheckIntegratedAllometries
  use FatesAllometryMod   , only : ForceDBH

  use FatesGlobals        , only : endrun => fates_endrun
  use FatesGlobals        , only : fates_log
  use shr_log_mod         , only : errMsg => shr_log_errMsg
  use FatesConstantsMod   , only : r8 => fates_r8
  use FatesConstantsMod   , only : i4 => fates_int
  use FatesConstantsMod   , only : sec_per_day
  use FatesIntegratorsMod , only : RKF45
  use FatesIntegratorsMod , only : Euler
  use FatesConstantsMod   , only : calloc_abs_error
  use FatesConstantsMod   , only : nearzero
  use FatesConstantsMod   , only : itrue
  use FatesConstantsMod   , only : years_per_day

  use PRTParametersMod    , only : prt_params

  use EDTypesMod          , only : leaves_on
  use EDTypesMod          , only : leaves_off
  use EDTypesMod          , only : leaves_pshed
  use EDTypesMod          , only : ihard_stress_decid
  use EDTypesMod          , only : isemi_stress_decid

  implicit none
  private

  ! -------------------------------------------------------------------------------------
  !
  ! Define the state variables for this specific hypothesis.
  !
  ! -------------------------------------------------------------------------------------

  integer, parameter :: leaf_c_id   = 1   ! Unique object index for leaf carbon
  integer, parameter :: fnrt_c_id   = 2   ! Unique object index for fine-root carbon
  integer, parameter :: sapw_c_id   = 3   ! Unique object index for sapwood carbon 
  integer, parameter :: store_c_id  = 4   ! Unique object index for storage carbon
  integer, parameter :: repro_c_id  = 5   ! Unique object index for reproductive carbon
  integer, parameter :: struct_c_id = 6   ! Unique object index for structural carbon
  integer, parameter :: num_vars = 6      ! THIS MUST MATCH THE LARGEST INDEX ABOVE
  
  
  ! For this hypothesis, we integrate dbh along with the other 6. Since this
  ! is a boundary condition, we do not add it to the state array, but we do want
  ! to include it with the integrator array.

  integer, parameter :: dbh_id             = 7  ! This is just used for the integrator
  integer, parameter :: n_integration_vars = 7


  ! -------------------------------------------------------------------------------------
  ! Boundary Conditions
  ! -------------------------------------------------------------------------------------
  ! Input Boundary Indices (These are public, and therefore
  !       each boundary condition across all modules must
  !       have a unique name !!!!)
  ! -------------------------------------------------------------------------------------

  integer, public, parameter :: ac_bc_inout_id_dbh   = 1   ! Plant DBH
  integer, public, parameter :: ac_bc_inout_id_netdc = 2   ! Index for the net daily C input BC
  
  integer, parameter         :: num_bc_inout         = 2   ! Number of in & output boundary conditions


  integer, public, parameter :: ac_bc_in_id_pft   = 1   ! Index for the PFT input BC
  integer, public, parameter :: ac_bc_in_id_ctrim = 2   ! Index for the canopy trim function
<<<<<<< HEAD
  integer, public, parameter :: ac_bc_in_id_lstat = 3   ! Leaf status (on, off, partial abscission)
  integer, public, parameter :: ac_bc_in_id_efleaf = 4   ! Elongation factor (leaves)
  integer, public, parameter :: ac_bc_in_id_effnrt = 5   ! "Elongation factor" (fine roots)
  integer, public, parameter :: ac_bc_in_id_efstem = 6   ! "Elongation factor" (stem)
  integer, parameter         :: num_bc_in          = 6   ! Number of input boundary conditions
=======
  integer, public, parameter :: ac_bc_in_id_lstat = 3   ! Leaf status (on or off)
  integer, public, parameter :: ac_bc_in_id_cdamage = 4 ! Index for the crowndamage input BC
  integer, parameter         :: num_bc_in         = 4   ! Number of input boundary conditions
>>>>>>> 474fa84c

  
  ! THere are no purely output boundary conditions
  integer, parameter         :: num_bc_out        = 0   ! Number of purely output boundary condtions

  ! -------------------------------------------------------------------------------------
  ! Define the size of the coorindate vector.  For this hypothesis, there is only
  ! one pool per each species x organ combination.
  ! -------------------------------------------------------------------------------------
  integer, parameter         :: icd               = 1   ! Only 1 coordinate per variable

  
  ! This is the maximum number of leaf age pools  (used for allocating scratch space)
  integer, parameter         :: max_nleafage  = 10

  ! -------------------------------------------------------------------------------------
  ! This is the core type that holds this specific
  ! plant reactive transport (PRT) module
  ! -------------------------------------------------------------------------------------


   type, public, extends(prt_vartypes) :: callom_prt_vartypes

   contains

     procedure :: DailyPRT     => DailyPRTAllometricCarbon
     procedure :: FastPRT      => FastPRTAllometricCarbon

   end type callom_prt_vartypes
   
   ! ------------------------------------------------------------------------------------
   !
   ! This next class is an extention of the base instance that maps state variables
   !      to the outside model.
   !
   ! ------------------------------------------------------------------------------------
   
   character(len=*), parameter, private :: sourcefile = __FILE__


   ! This is the instance of the mapping table and variable definitions
   ! this is only allocated once per node.  This should be read-only
   ! everywhere in the code, except for where it is populated in this init routine
   ! below.

   class(prt_global_type), public, target, allocatable :: prt_global_ac


   public :: InitPRTGlobalAllometricCarbon


   contains
  
 
  subroutine InitPRTGlobalAllometricCarbon()

     ! ----------------------------------------------------------------------------------
     ! Initialize and populate the object that holds the descriptions of the variables,
     ! and contains the mappings of each variable to the pre-ordained organ
     ! and species list, and the number of boundary conditions of each 3 types.
     !
     ! This is called very early on in the call sequence of the model, and should occur
     ! before any plants start being initialized.  These mapping tables must 
     ! exist before that happens.  This initialization only happens once on each
     ! machine, and the mapping will be read-only, and a global thing. This step
     ! is not initializing the data structures bound to the plants.
     !
     ! There are two mapping tables.  One mapping table is a 2d array organized
     ! by organ and species, that contains the variable index:
     ! 
     ! prt_global%sp_organ_map
     !
     ! The other mapping table is similar, but it is a 1D array, a list of the organs.
     ! And each of these the in turn points to a list of the indices associated
     ! with that organ.  This is useful when you want to do lots of stuff to a specified
     ! organ. 
     ! 
     ! prt_global%organ_map
     !
     ! IMPORTANT NOTE:  Once this object is populated, we can use this to properly
     ! allocate the "prt_vartypes_type" objects that attached to each plant. That process
     ! is handled by generic functions, and does not need to be written in each hypothesis.
     ! 
     ! -----------------------------------------------------------------------------------

     integer :: nleafage

     allocate(prt_global_ac)
     
     ! The "state descriptor" object holds things like the names, the symbols, the units
     ! of each variable. By putting it in an object, we can loop through them when
     ! doing things like reading/writing history and restarts

     allocate(prt_global_ac%state_descriptor(num_vars))

     prt_global_ac%hyp_name = 'Allometric Carbon Only'
     
     prt_global_ac%hyp_id = prt_carbon_allom_hyp

     ! Set mapping tables to zero
     call prt_global_ac%ZeroGlobal()

     
     ! The number of leaf age classes can be determined from the parameter file,
     ! notably the size of the leaf-longevity parameter's second dimension.
     ! This is the same value in FatesInterfaceMod.F90

     nleafage = size(prt_params%leaf_long,dim=2)
     
     if(nleafage>max_nleafage) then
        write(fates_log(),*) 'The allometric carbon PARTEH hypothesis'
        write(fates_log(),*) 'sets a maximum number of leaf age classes'
        write(fates_log(),*) 'used for scratch space. The model wants'
        write(fates_log(),*) 'exceed that. Simply increase max_nleafage'
        write(fates_log(),*) 'found in parteh/PRTAllometricCarbonMod.F90'
        call endrun(msg=errMsg(sourcefile, __LINE__))
     end if

     ! Register the variables. Each variable must be associated with a global identifier
     ! for an organ and species.  Leaves are a little special in that they are discretized
     ! further by age class.  Although the code works fine if this collapses to 1.

     call prt_global_ac%RegisterVarInGlobal(leaf_c_id,"Leaf Carbon","leaf_c",leaf_organ,carbon12_element,nleafage)
     call prt_global_ac%RegisterVarInGlobal(fnrt_c_id,"Fine Root Carbon","fnrt_c",fnrt_organ,carbon12_element,icd)
     call prt_global_ac%RegisterVarInGlobal(sapw_c_id,"Sapwood Carbon","sapw_c",sapw_organ,carbon12_element,icd)
     call prt_global_ac%RegisterVarInGlobal(store_c_id,"Storage Carbon","store_c",store_organ,carbon12_element,icd)
     call prt_global_ac%RegisterVarInGlobal(struct_c_id,"Structural Carbon","struct_c",struct_organ,carbon12_element,icd)
     call prt_global_ac%RegisterVarInGlobal(repro_c_id,"Reproductive Carbon","repro_c",repro_organ,carbon12_element,icd)
     
     ! Set some of the array sizes for input and output boundary conditions
     prt_global_ac%num_bc_in    = num_bc_in
     prt_global_ac%num_bc_out   = num_bc_out
     prt_global_ac%num_bc_inout = num_bc_inout
     prt_global_ac%num_vars     = num_vars

     ! Have the global generic pointer, point to this hypothesis' object
     prt_global => prt_global_ac


     return
  end subroutine InitPRTGlobalAllometricCarbon

  ! =====================================================================================
  

  subroutine DailyPRTAllometricCarbon(this,phase)

    ! -----------------------------------------------------------------------------------
    !
    ! This is the main routine that handles allocation associated with the 1st
    ! hypothesis;  carbon only, and growth governed by allometry
    ! 
    ! This routine is explained in the technical documentation in detail.
    !
    ! Some points:
    ! 1) dbh, while not a PARTEH "state variable", is passed in from FATES (or other
    !    model), is integrated along with the mass based state variables, and then
    !    passed back to the ecosystem model. It is a "inout" style boundary condition.
    !
    ! 2) It is assumed that both growth respiration, and maintenance respiration
    !    costs have already been paid, and therefore the "carbon_balance" boundary
    !    condition is the net carbon gained by the plant over the coarse of the day.
    !    Think of "daily integrated NPP".
    ! 
    ! 3) This routine will completely spend carbon_balance if it enters as a positive 
    !    value, or replace carbon balance (using storage) if it enters as a negative value.
    !    
    ! 4) It is assumed that the ecosystem model calling this routine has ensured that
    !    the net amount of negative carbon is no greater than that which can be replaced
    !    by storage.  This routine will crash gracefully if that is not true.
    !
    ! 5) Leaves and fine-roots are given top priority, but just to replace maintenance 
    !    turnover. This can also draw from strorage.
    ! 
    ! 6) Storage is given next available carbon gain, either to push up to zero, 
    !    or to use it to top off stores.
    !
    ! 7) Third priority is then given to leaves and fine-roots again, but can only use
    !    carbon gain. Also, this transfer will attempt to get pools up to allometry.
    ! 
    ! 8) Fourth priority is to bring other live pools up to allometry, and then structure.
    ! 
    ! 9) Finally, if carbon is yet still available, it will grow all pools out concurrently
    !    including some to reproduction.
    !
    ! ----------------------------------------------------------------------------------


    class(callom_prt_vartypes)   :: this          ! this class
    integer,intent(in)           :: phase         ! the phase splits the routine into parts


    ! -----------------------------------------------------------------------------------
    ! These are local copies of the in/out boundary condition structure
    ! -----------------------------------------------------------------------------------

    real(r8),pointer :: dbh            ! Diameter at breast height [cm]
    ! this local will point to both in and out bc's
    real(r8),pointer :: carbon_balance ! Daily carbon balance for this cohort [kgC]

    integer           :: crowndamage   ! which crown damage class


    real(r8) :: canopy_trim            ! The canopy trimming function [0-1]
    integer  :: ipft                   ! Plant Functional Type index

    real(r8) :: target_leaf_c         ! target leaf carbon [kgC]
    real(r8) :: target_fnrt_c         ! target fine-root carbon [kgC]
    real(r8) :: target_sapw_c         ! target sapwood carbon [kgC]
    real(r8) :: target_store_c        ! target storage carbon [kgC]
    real(r8) :: target_agw_c          ! target above ground carbon in woody tissues [kgC]
    real(r8) :: target_bgw_c          ! target below ground carbon in woody tissues [kgC]
    real(r8) :: target_struct_c       ! target structural carbon [kgC]

    real(r8) :: sapw_area             ! dummy var, x-section area of sapwood [m2]

    real(r8) :: leaf_below_target     ! fineroot biomass below target amount [kgC]
    real(r8) :: fnrt_below_target     ! fineroot biomass below target amount [kgC]
    real(r8) :: sapw_below_target     ! sapwood biomass below target amount [kgC]
    real(r8) :: store_below_target    ! storage biomass below target amount [kgC]
    real(r8) :: struct_below_target   ! dead (structural) biomass below target amount [kgC]
    real(r8) :: total_below_target    ! total biomass below the allometric target [kgC]

    real(r8) :: allocation_factor     ! allocation factor (relative to demand) to 
    ! reconstruct tissues

    real(r8) :: flux_adj              ! adjustment made to growth flux term to minimize error [kgC]
    real(r8) :: store_target_fraction ! ratio between storage and leaf biomass when on allometry [kgC]

    real(r8) :: leaf_c_demand         ! leaf carbon that is demanded to replace maintenance turnover [kgC]
    real(r8) :: fnrt_c_demand         ! fineroot carbon that is demanded to replace 
    ! maintenance turnover [kgC]
    real(r8) :: total_c_demand        ! total carbon that is demanded to replace maintenance turnover [kgC]
    logical  :: step_pass             ! Did the integration step pass?

    real(r8) :: leaf_c_flux           ! Transfer into leaves at various stages [kgC]
    real(r8) :: fnrt_c_flux           ! Transfer into fine-roots at various stages [kgC]
    real(r8) :: sapw_c_flux           ! Transfer into sapwood at various stages [kgC]
    real(r8) :: store_c_flux          ! Transfer into storage at various stages [kgC]
    real(r8) :: repro_c_flux          ! Transfer into reproduction at the final stage [kgC]
    real(r8) :: struct_c_flux         ! Transfer into structure at various stages [kgC]

    real(r8),dimension(max_nleafage) :: leaf_c0 

    ! Initial value of carbon used to determine net flux
    real(r8) :: fnrt_c0               ! during this routine
    real(r8) :: sapw_c0               ! ""   
    real(r8) :: store_c0              ! ""
    real(r8) :: repro_c0              ! ""
    real(r8) :: struct_c0             ! ""

    logical  :: is_hydecid_dormant    ! Flag to signal that the cohort is drought deciduous and dormant
    logical  :: is_deciduous          ! Flag to signal this is a deciduous PFT

    logical  :: grow_struct
    logical  :: grow_leaf             ! Are leaves at allometric target and should be grown?
    logical  :: grow_fnrt             ! Are fine-roots at allometric target and should be grown?
    logical  :: grow_sapw             ! Is sapwood at allometric target and should be grown?
    logical  :: grow_store            ! Is storage at allometric target and should be grown?

    ! integrator variables
    real(r8) :: deltaC                ! trial value for substep
    integer  :: ierr                  ! error flag for allometric growth step
    integer  :: nsteps                ! number of sub-steps
    integer  :: istep                 ! current substep index
    real(r8) :: totalC                ! total carbon allocated over alometric growth step
    real(r8) :: hite_out              ! dummy height variable

    integer  :: i_var                 ! index for iterating state variables
    integer  :: i_age                 ! index for iterating leaf ages
    integer  :: nleafage              ! number of leaf age classifications
    integer  :: leaf_status           ! are leaves on (2) or off (1) 
    real(r8) :: leaf_age_flux         ! carbon mass flux between leaf age classification pools

<<<<<<< HEAD
    real(r8) :: elongf_leaf           ! Leaf elongation factor
    real(r8) :: elongf_fnrt           ! Fine-root "elongation factor"
    real(r8) :: elongf_stem           ! Stem "elongation factor"


=======
>>>>>>> 474fa84c
    ! Integegrator variables c_pool is "mostly" carbon variables, it also includes
    ! dbh...
    ! -----------------------------------------------------------------------------------

    real(r8),dimension(n_integration_vars) :: c_pool     ! Vector of carbon pools passed to integrator
    real(r8),dimension(n_integration_vars) :: c_pool_out ! Vector of carbon pools passed back from integrator
    logical,dimension(n_integration_vars)  :: c_mask     ! Mask of active pools during integration

    integer , parameter :: max_substeps = 300            ! Maximum allowable iterations

    real(r8), parameter :: max_trunc_error = 1.0_r8      ! Maximum allowable truncation error

    integer,  parameter :: ODESolve = 2                  ! 1=RKF45,  2=Euler

    integer,  parameter :: iexp_leaf = 1                 ! index 1 is the expanding (i.e. youngest)
    ! leaf age class, and therefore
    ! all new allocation goes into that pool
    character(len= 9),  parameter :: fmti = '(a,1x,i5)'
    character(len=13),  parameter :: fmt0 = '(a,1x,es12.5)'
    character(len=19),  parameter :: fmth = '(a,1x,a5,3(1x,a12))'
    character(len=22),  parameter :: fmtg = '(a,5x,l1,3(1x,es12.5))'

    ! The boundary conditions to this routine,
    ! are pressed into an array that is also
    ! passed to the integrators
    ! add one because we pass crown damage also
    ! which is not a bc_in
    
    real(r8) ::  intgr_params(num_bc_in)

    associate( & 
         
         leaf_c   => this%variables(leaf_c_id)%val, &
         fnrt_c   => this%variables(fnrt_c_id)%val(icd), &
         sapw_c   => this%variables(sapw_c_id)%val(icd), &
         store_c  => this%variables(store_c_id)%val(icd), &
         repro_c  => this%variables(repro_c_id)%val(icd), &
         struct_c => this%variables(struct_c_id)%val(icd))


      ! -----------------------------------------------------------------------------------
      ! 0.
      ! Copy the boundary conditions into readable local variables.
      ! We don't use pointers for bc's that ar "in" only, only "in-out" and "out"
      ! -----------------------------------------------------------------------------------

      dbh                             => this%bc_inout(ac_bc_inout_id_dbh)%rval
      carbon_balance                  => this%bc_inout(ac_bc_inout_id_netdc)%rval
      

      canopy_trim                     = this%bc_in(ac_bc_in_id_ctrim)%rval
      ipft                            = this%bc_in(ac_bc_in_id_pft)%ival
      leaf_status                     = this%bc_in(ac_bc_in_id_lstat)%ival
      crowndamage                     = this%bc_in(ac_bc_in_id_cdamage)%ival
      
      nleafage = prt_global%state_descriptor(leaf_c_id)%num_pos ! Number of leaf age class

      ! -----------------------------------------------------------------------------------
      ! I. Remember the values for the state variables at the beginning of this
      ! routines. We will then use that to determine their net allocation and reactive
      ! transport flux "%net_alloc" at the end.
      ! -----------------------------------------------------------------------------------

      leaf_c0(1:nleafage) = leaf_c(1:nleafage)  ! Set initial leaf carbon 
      fnrt_c0 = fnrt_c                          ! Set initial fine-root carbon
      sapw_c0 = sapw_c                          ! Set initial sapwood carbon
      store_c0 = store_c                        ! Set initial storage carbon 
      repro_c0 = repro_c                        ! Set initial reproductive carbon
      struct_c0 = struct_c                      ! Set initial structural carbon

<<<<<<< HEAD
    canopy_trim                     = this%bc_in(ac_bc_in_id_ctrim)%rval
    ipft                            = this%bc_in(ac_bc_in_id_pft)%ival
    leaf_status                     = this%bc_in(ac_bc_in_id_lstat)%ival
    elongf_leaf                     = this%bc_in(ac_bc_in_id_efleaf)%rval
    elongf_fnrt                     = this%bc_in(ac_bc_in_id_effnrt)%rval
    elongf_stem                     = this%bc_in(ac_bc_in_id_efstem)%rval

    intgr_params(:)                  = un_initialized
    intgr_params(ac_bc_in_id_ctrim)  = this%bc_in(ac_bc_in_id_ctrim)%rval
    intgr_params(ac_bc_in_id_pft)    = real(this%bc_in(ac_bc_in_id_pft)%ival,r8)
    intgr_params(ac_bc_in_id_lstat)  = real(this%bc_in(ac_bc_in_id_lstat)%ival,r8)
    intgr_params(ac_bc_in_id_efleaf) = this%bc_in(ac_bc_in_id_efleaf)%rval
    intgr_params(ac_bc_in_id_effnrt) = this%bc_in(ac_bc_in_id_effnrt)%rval
    intgr_params(ac_bc_in_id_efstem) = this%bc_in(ac_bc_in_id_efstem)%rval

    ! Set some logical flags to simplify "if" blocks
    is_hydecid_dormant = any(prt_params%stress_decid(ipft) == [ihard_stress_decid,isemi_stress_decid] ) &
                         .and. any(leaf_status == [leaves_off,leaves_pshed] )
    is_deciduous       = ( prt_params%stress_decid(ipft) == itrue ) .or.  &
                         any(prt_params%stress_decid(ipft) == [ihard_stress_decid,isemi_stress_decid] )
=======
      ! -----------------------------------------------------------------------------------
      ! II. Calculate target size of the biomass compartment for a given dbh.   
      ! -----------------------------------------------------------------------------------

      ! Target sapwood biomass according to allometry and trimming [kgC]
      call bsap_allom(dbh,ipft, crowndamage, canopy_trim,sapw_area,target_sapw_c)
>>>>>>> 474fa84c

      ! Target total above ground biomass in woody/fibrous tissues  [kgC]
      call bagw_allom(dbh,ipft, crowndamage, target_agw_c)

      ! Target total below ground biomass in woody/fibrous tissues [kgC] 
      call bbgw_allom(dbh,ipft,target_bgw_c)

      ! Target total dead (structrual) biomass [kgC]
      call bdead_allom( target_agw_c, target_bgw_c, target_sapw_c, ipft, target_struct_c)

      ! Target leaf biomass according to allometry and trimming
      select case (leaf_status)
      case (leaves_on)
         call bleaf(dbh,ipft,crowndamage,canopy_trim,target_leaf_c)
      case (leaves_off)
         target_leaf_c = 0._r8
      end select

<<<<<<< HEAD
    ! -----------------------------------------------------------------------------------
    ! II. Calculate target size of the biomass compartment for a given dbh.   
    ! -----------------------------------------------------------------------------------
    
    ! Target sapwood biomass according to allometry and trimming [kgC]
    call bsap_allom(dbh,ipft,canopy_trim,sapw_area,target_sapw_c)
    
    ! Target total above ground biomass in woody/fibrous tissues  [kgC]
    call bagw_allom(dbh,ipft,target_agw_c)
    
    ! Target total below ground biomass in woody/fibrous tissues [kgC] 
    call bbgw_allom(dbh,ipft,target_bgw_c)
    
    ! Target total dead (structrual) biomass [kgC]
    call bdead_allom( target_agw_c, target_bgw_c, target_sapw_c, ipft, target_struct_c)
    
    ! Target leaf biomass according to allometry and trimming
    call bleaf(dbh,ipft,canopy_trim,target_leaf_c)

    ! Target fine-root biomass and deriv. according to allometry and trimming [kgC, kgC/cm]
    call bfineroot(dbh,ipft,canopy_trim,target_fnrt_c)
    
    ! Target storage carbon [kgC,kgC/cm]
    call bstore_allom(dbh,ipft,canopy_trim,target_store_c)
=======
      ! Target fine-root biomass and deriv. according to allometry and trimming [kgC, kgC/cm]
      call bfineroot(dbh,ipft,canopy_trim,target_fnrt_c)
>>>>>>> 474fa84c

      ! Target storage carbon [kgC,kgC/cm]
      call bstore_allom(dbh,ipft,crowndamage,canopy_trim,target_store_c)

<<<<<<< HEAD

    ! -----------------------------------------------------------------------------------
    ! II 1/2. Update target biomass based on the leaf elongation factor and the abscission
    !         fraction for each non-leaf tissue. Elongation factor is binary for 
    !         cold-deciduous and original drought-deciduous, and always one for 
    !         evergreens. In case the plant is shedding leaves, we impose that any 
    !         positive carbon balance necessarily goes to storage, even if this causes
    !         storage to go above allometry.
    ! -----------------------------------------------------------------------------------
    if (is_hydecid_dormant) then
       target_leaf_c   = 0.0_r8
       target_fnrt_c   = 0.0_r8
       target_sapw_c   = 0.0_r8
       target_struct_c = 0.0_r8
       target_store_c  = target_store_c + max(0.0_r8,carbon_balance)
    else
       target_leaf_c   = elongf_leaf * target_leaf_c
       target_fnrt_c   = elongf_fnrt * target_fnrt_c
       target_sapw_c   = elongf_stem * target_sapw_c
       target_struct_c = elongf_stem * target_struct_c
    end if



    ! -----------------------------------------------------------------------------------
    ! III.  Prioritize some amount of carbon to replace leaf/root turnover
    !         Make sure it isnt a negative payment, and either pay what is available
    !         or forcefully pay from storage. 
    ! MLO.  Added a few conditions to decide what to do in case plants are deciduous.
    !       Specifically, drought deciduous with leaves off should not replace fine
    !       roots. They will be in negative carbon balance, and unlike cold deciduous,
    !       the turnover rates will be high during the dry season (turnover is 
    !       temperature-dependent, but not moisture-dependent).  Allocating carbon
    !       to high-maintanence tissues will drain the storage with little benefit for
    !       these plants.
    ! -----------------------------------------------------------------------------------
    if ( is_hydecid_dormant ) then
       ! Drought deciduous, dormant state. Set demands to both leaves and roots to zero.
       leaf_c_demand = 0.0_r8
       fnrt_c_demand = 0.0_r8
    elseif ( is_deciduous ) then
       ! Either cold deciduous plant, or drought deciduous with leaves on. Maintain roots.
       leaf_c_demand = 0.0_r8
       fnrt_c_demand = max(0.0_r8, &
             prt_params%leaf_stor_priority(ipft)*this%variables(fnrt_c_id)%turnover(icd))
    else
       ! Evergreen PFT. Try to meet demands for both leaves and fine roots.
       ! If this is not evergreen, this PFT isn't expected by FATES, and we assume
       ! evergreen.
       leaf_c_demand   = max(0.0_r8, &
             prt_params%leaf_stor_priority(ipft)*sum(this%variables(leaf_c_id)%turnover(:)))
       fnrt_c_demand   = max(0.0_r8, &
             prt_params%leaf_stor_priority(ipft)*this%variables(fnrt_c_id)%turnover(icd))
    end if
=======
      ! -----------------------------------------------------------------------------------
      ! Phase 1: Replace losses, push pools towards targets
      ! -----------------------------------------------------------------------------------
>>>>>>> 474fa84c

      if_phase1: if(phase.eq.1) then

         ! III.  Prioritize some amount of carbon to replace leaf/root turnover
         !         Make sure it isn't a negative payment, and either pay what is available
         !         or forcefully pay from storage. 
         ! -----------------------------------------------------------------------------------

         if( prt_params%evergreen(ipft) == itrue ) then
            leaf_c_demand   = max(0.0_r8, &
                 prt_params%leaf_stor_priority(ipft)*sum(this%variables(leaf_c_id)%turnover(:)))
         else
            leaf_c_demand   = 0.0_r8
         end if

         fnrt_c_demand = max(0.0_r8, &
              prt_params%leaf_stor_priority(ipft)*this%variables(fnrt_c_id)%turnover(icd))

         total_c_demand = leaf_c_demand + fnrt_c_demand

         if (total_c_demand > nearzero) then

            ! We pay this even if we don't have the carbon
            ! Just don't pay so much carbon that storage+carbon_balance can't pay for it
            allocation_factor = max(0.0_r8,min(1.0_r8,(store_c+carbon_balance)/total_c_demand))

            ! MLO. Edited the code to switch the order of operations. The previous code would
            !      subtract leaf flux from carbon balance before estimating the fine root flux,
            !      potentially allowing less fluxes to fine roots than possible.
            leaf_c_flux = leaf_c_demand * allocation_factor
            fnrt_c_flux = fnrt_c_demand * allocation_factor

            ! Add carbon to the youngest age pool (i.e iexp_leaf = index 1) and fine roots
            leaf_c(iexp_leaf) = leaf_c(iexp_leaf) + leaf_c_flux
            fnrt_c            = fnrt_c + fnrt_c_flux

            ! Remove fluxes from carbon balance. In case we may have drawn carbon from storage,
            ! carbon_balance will become negative, in which case we will deplete carbon from
            ! storage in the next step.
            carbon_balance    = carbon_balance - ( leaf_c_flux + fnrt_c_flux )
         end if

         ! -----------------------------------------------------------------------------------
         ! IV. if carbon balance is negative, re-coup the losses from storage
         !       if it is positive, give some love to storage carbon
         ! -----------------------------------------------------------------------------------

         if( carbon_balance < 0.0_r8 ) then

            ! Store_c_flux will be negative, so store_c will be depleted
            store_c_flux           = carbon_balance
            carbon_balance         = carbon_balance - store_c_flux
            store_c                = store_c + store_c_flux

         else

            ! Accumulate some carbon in storage.  If storage is completely depleted, aim to
            ! increase storage, but not to replenish completely so we can still use some
            ! carbon for growth.
            store_below_target     = max(0.0_r8,target_store_c - store_c)
            store_target_fraction  = max(0.0_r8, store_c/target_store_c )

            store_c_flux           = min(store_below_target,carbon_balance * &
                 max(exp(-1.*store_target_fraction**4._r8) - exp( -1.0_r8 ),0.0_r8))

            ! Move carbon from carbon balance to storage
            carbon_balance         = carbon_balance - store_c_flux
            store_c                = store_c + store_c_flux

         end if

      end if if_phase1

      
      if_phase2: if(phase.eq.2)then
         
         ! -----------------------------------------------------------------------------------
         ! V.  If carbon is still available, prioritize some allocation to replace
         !        the rest of the leaf/fineroot deficit
         !        carbon balance is guaranteed to be >=0 beyond this point
         !     MLO. Renamed demand with below target to make it consistent with the
         !          definitions at the variable declaration part.
         ! -----------------------------------------------------------------------------------

         leaf_below_target  = max(0.0_r8,target_leaf_c - sum(leaf_c(1:nleafage)))
         fnrt_below_target  = max(0.0_r8,target_fnrt_c - fnrt_c)

         total_below_target = leaf_below_target + fnrt_below_target

         if ( (carbon_balance > nearzero) .and. (total_below_target > nearzero) ) then
            ! Find fraction of carbon to be allocated to leaves and fine roots
            allocation_factor = min(1.0_r8, carbon_balance / total_below_target)

            ! MLO. Edited the code to switch the order of operations. The previous code would
            !      subtract leaf flux from carbon balance before estimating the fine root flux,
            !      potentially allowing less fluxes to fine roots than possible.
            leaf_c_flux       = leaf_below_target * allocation_factor
            fnrt_c_flux       = fnrt_below_target * allocation_factor

            leaf_c(iexp_leaf) = leaf_c(iexp_leaf) + leaf_c_flux
            fnrt_c            = fnrt_c + fnrt_c_flux

            carbon_balance    = carbon_balance - ( leaf_c_flux + fnrt_c_flux )

         end if

         ! -----------------------------------------------------------------------------------
         ! VI.  If carbon is still available, we try to push all live 
         !        pools back towards allometry. But only upwards, if fusion happened
         !        to generate some pools above allometric target, don't reduce the pool,
         !        just ignore it until the rest of the plant grows to meet it.
         ! -----------------------------------------------------------------------------------
         if( carbon_balance > nearzero ) then

            leaf_below_target  = max(target_leaf_c - sum(leaf_c(1:nleafage)),0.0_r8)
            fnrt_below_target  = max(target_fnrt_c - fnrt_c,0.0_r8)
            sapw_below_target  = max(target_sapw_c - sapw_c,0.0_r8)
            store_below_target = max(target_store_c - store_c,0.0_r8)

            total_below_target = leaf_below_target + fnrt_below_target + &
                 sapw_below_target + store_below_target

            if ( total_below_target > nearzero ) then
               ! Find allocation factor based on available carbon and total demand to meet target.
               allocation_factor = min(1.0_r8, carbon_balance / total_below_target)

               ! Find fluxes to individual pools
               leaf_c_flux  = leaf_below_target  * allocation_factor
               fnrt_c_flux  = fnrt_below_target  * allocation_factor
               sapw_c_flux  = sapw_below_target  * allocation_factor
               store_c_flux = store_below_target * allocation_factor

               leaf_c(iexp_leaf) = leaf_c(iexp_leaf) + leaf_c_flux
               fnrt_c            = fnrt_c + fnrt_c_flux
               sapw_c            = sapw_c + sapw_c_flux
               store_c           = store_c  +  store_c_flux

               carbon_balance    = carbon_balance - &
                    ( leaf_c_flux + fnrt_c_flux + sapw_c_flux + store_c_flux )
            end if
         end if

         ! -----------------------------------------------------------------------------------
         ! VII.  If carbon is still available, replenish the structural pool to get
         !           back on allometry
         ! -----------------------------------------------------------------------------------

         if( carbon_balance > nearzero ) then

            struct_below_target  = max(target_struct_c - struct_c ,0.0_r8)

            if ( struct_below_target > 0.0_r8) then

               struct_c_flux          = min(carbon_balance,struct_below_target)
               carbon_balance         = carbon_balance - struct_c_flux
               struct_c               = struct_c + struct_c_flux

            end if

         end if
      end if if_phase2
         
      if_phase3: if( (phase.eq.3) .and. ( carbon_balance > calloc_abs_error )) then

         ! -----------------------------------------------------------------------------------
         ! VIII.  If carbon is yet still available ...
         !        Our pools are now either on allometry or above (from fusion).
         !        We we can increment those pools at or below,
         !        including structure and reproduction according to their rates
         !        Use an adaptive euler integration. If the error is not nominal,
         !        the carbon balance sub-step (deltaC) will be halved and tried again
         !
         ! Note that we compare against calloc_abs_error here because it is possible
         ! that all the carbon was effectively used up, but a miniscule amount
         ! remains due to numerical precision (ie -20 or so), so even though
         ! the plant has not been brought to be "on allometry", it thinks it has carbon
         ! left to allocate, and thus it must be on allometry when its not.
         ! -----------------------------------------------------------------------------------

         intgr_params(:)                   = un_initialized
         intgr_params(ac_bc_in_id_ctrim)   = this%bc_in(ac_bc_in_id_ctrim)%rval
         intgr_params(ac_bc_in_id_pft)     = real(this%bc_in(ac_bc_in_id_pft)%ival)
         intgr_params(ac_bc_in_id_cdamage) = real(this%bc_in(ac_bc_in_id_cdamage)%ival)



         ! This routine checks that actual carbon is not below that targets. It does
         ! allow actual pools to be above the target, and in these cases, it sends
         ! a false on the "grow_<>" flag, allowing the plant to grow into these pools.
         ! It also checks to make sure that structural biomass is not above the target.
         ! ( MLO. Removed the check for storage because the same test is done inside
         !        sub-routine TargetAllometryCheck.)

         call TargetAllometryCheck(sum(leaf_c0(1:nleafage)),fnrt_c0,sapw_c0,store_c0,struct_c0, &
              sum(leaf_c(1:nleafage)), fnrt_c, sapw_c,store_c, struct_c, &
              target_leaf_c, target_fnrt_c, target_sapw_c, &
              target_store_c, target_struct_c, &
              carbon_balance,ipft,leaf_status, &
              grow_leaf, grow_fnrt, grow_sapw, grow_store, grow_struct)

         ! --------------------------------------------------------------------------------
         ! The numerical integration of growth requires that the instantaneous state
         ! variables are passed in as an array.  We call it "c_pool".
         !
         ! Initialize the adaptive integrator arrays and flags
         ! --------------------------------------------------------------------------------

         ierr             = 1
         totalC           = carbon_balance
         nsteps           = 0

         c_pool(:) = 0.0_r8                        ! Zero state variable array
         c_mask(:) = .false.                       ! This mask tells the integrator
         ! which indices are active. Its possible
         ! that due to fusion, or previous numerical
         ! truncation errors, that one of these pools
         ! may be larger than its target! We check
         ! this, and if true, then we flag that
         ! pool to be ignored. c_mask(i) = .false.
         ! For grasses, since they don't grow very 
         ! large and thus won't accumulate such large
         ! errors, we always mask as true.

         c_pool(leaf_c_id)   = sum(leaf_c(1:nleafage))
         c_pool(fnrt_c_id)   = fnrt_c
         c_pool(sapw_c_id)   = sapw_c
         c_pool(store_c_id)  = store_c
         c_pool(struct_c_id) = struct_c
         c_pool(repro_c_id)  = repro_c
         c_pool(dbh_id)      = dbh

         ! Only grow leaves if we are in a "leaf-on" status
         select case (leaf_status)
         case (leaves_on)
            c_mask(leaf_c_id) = grow_leaf
         case default
            c_mask(leaf_c_id) = .false.
         end select
         c_mask(fnrt_c_id)   = grow_fnrt
         c_mask(sapw_c_id)   = grow_sapw
         c_mask(struct_c_id) = grow_struct
         c_mask(store_c_id)  = grow_store
         c_mask(repro_c_id)  = .true.                ! Always calculate reproduction on growth
         c_mask(dbh_id)      = .true.                ! Always increment dbh on growth step


         ! When using the Euler method, we keep things simple.  We always try
         ! to make the first integration step to span the entirety of the integration
         ! window for the independent variable (available carbon)

         select case (ODESolve)
         case (2)
            this%ode_opt_step = totalC
         end select

         do_solve_check: do while( ierr .ne. 0 )

            deltaC = min(totalC,this%ode_opt_step)
            select_ODESolve: select case (ODESolve)
            case (1)
               call RKF45(AllomCGrowthDeriv,c_pool,c_mask,deltaC,totalC, &
                    max_trunc_error,intgr_params,c_pool_out,this%ode_opt_step,step_pass)

            case (2)
               call Euler(AllomCGrowthDeriv,c_pool,c_mask,deltaC,totalC,intgr_params,c_pool_out)
               !  step_pass = .true.

               ! When integrating along the allometric curve, we have the luxury of perfect
               ! hindsite.  Ie, after we have made our step, we can see if the amount
               ! of each carbon we have matches the target associated with the new dbh.
               ! The following call evaluates how close we are to the allometically defined
               ! targets. If we are too far (governed by max_trunc_error), then we
               ! pass back the pass/fail flag (step_pass) as false.  If false, then
               ! we halve the step-size, and then retry.  If that step was fine, then
               ! we remember the current step size as a good next guess.

               call CheckIntegratedAllometries(c_pool_out(dbh_id),ipft,&
                    crowndamage, canopy_trim,  &
                    c_pool_out(leaf_c_id), c_pool_out(fnrt_c_id), c_pool_out(sapw_c_id), &
                    c_pool_out(store_c_id), c_pool_out(struct_c_id), &
                    c_mask(leaf_c_id), c_mask(fnrt_c_id), c_mask(sapw_c_id), &
                    c_mask(store_c_id), c_mask(struct_c_id),  max_trunc_error, step_pass)
               if(step_pass)  then
                  this%ode_opt_step = deltaC
               else
                  this%ode_opt_step = 0.5*deltaC
               end if
            case default
               write(fates_log(),*) 'An integrator was chosen that does not exist'
               write(fates_log(),*) 'ODESolve = ',ODESolve
               call endrun(msg=errMsg(sourcefile, __LINE__))
            end select select_ODESolve

            nsteps = nsteps + 1

            if (step_pass) then ! If true, then step is accepted
               totalC    = totalC - deltaC
               c_pool(:) = c_pool_out(:)
            end if

            if(nsteps > max_substeps ) then
               write(fates_log(),fmt=*)    '---~---'
               write(fates_log(),fmt=*)    'Plant Growth Integrator could not find'
               write(fates_log(),fmt=*)    'a solution in less than ',max_substeps,' tries.'
               write(fates_log(),fmt=*)    'Aborting!'
               write(fates_log(),fmt=*)    '---~---'
               write(fates_log(),fmt=fmti) 'Leaf status    =',leaf_status
               write(fates_log(),fmt=fmt0) 'Carbon_balance =',carbon_balance
               write(fates_log(),fmt=fmt0) 'deltaC         =',deltaC
               write(fates_log(),fmt=fmt0) 'totalC         =',totalC
               write(fates_log(),fmt=*)    'crowndamage : ', crowndamage
               write(fates_log(),fmt=fmth) ' Tissue     |',         ' Grow','       Current','      Target'  ,'     Deficit'
               write(fates_log(),fmt=fmtg) ' Leaf       |', grow_leaf      ,  sum(leaf_c(:)),target_leaf_c  , target_leaf_c - sum(leaf_c(:))
               write(fates_log(),fmt=fmtg) ' Fine root  |', grow_fnrt      ,          fnrt_c,target_fnrt_c  , target_fnrt_c - fnrt_c
               write(fates_log(),fmt=fmtg) ' Sapwood    |', grow_sapw      ,          sapw_c,target_sapw_c  , target_sapw_c - sapw_c
               write(fates_log(),fmt=fmtg) ' Storage    |', grow_store     ,         store_c,target_store_c , target_store_c - store_c
               write(fates_log(),fmt=fmtg) ' Structural |', grow_struct    ,        struct_c,target_struct_c, target_struct_c - struct_c
               write(fates_log(),fmt=*)    '---~---'
               call endrun(msg=errMsg(sourcefile, __LINE__))
            end if

            !
            ! TotalC should eventually be whittled down to near zero.
            ! The solvers are not perfect, so we can't expect it to be perfectly zero.
            ! Note that calloc_abs_error is 1e-9, which is really small (1 microgram of carbon)
            ! yet also six orders of magnitude greater than typical rounding errors (~1e-15).

            ! At that point, update the actual states
            ! --------------------------------------------------------------------------------
            if_step_pass: if( (totalC < calloc_abs_error) .and. (step_pass) )then

               ierr           = 0
               leaf_c_flux    = c_pool(leaf_c_id)   - sum(leaf_c(1:nleafage))
               fnrt_c_flux    = c_pool(fnrt_c_id)   - fnrt_c
               sapw_c_flux    = c_pool(sapw_c_id)   - sapw_c
               store_c_flux   = c_pool(store_c_id)  - store_c
               struct_c_flux  = c_pool(struct_c_id) - struct_c
               repro_c_flux   = c_pool(repro_c_id)  - repro_c

               ! Make an adjustment to flux partitions to make it match remaining c balance
               flux_adj       = carbon_balance/(leaf_c_flux+fnrt_c_flux+sapw_c_flux + &
                    store_c_flux+struct_c_flux+repro_c_flux)


               leaf_c_flux    = leaf_c_flux*flux_adj
               fnrt_c_flux    = fnrt_c_flux*flux_adj
               sapw_c_flux    = sapw_c_flux*flux_adj
               store_c_flux   = store_c_flux*flux_adj
               struct_c_flux  = struct_c_flux*flux_adj
               repro_c_flux   = repro_c_flux*flux_adj

               carbon_balance    = carbon_balance - leaf_c_flux
               leaf_c(iexp_leaf) = leaf_c(iexp_leaf) + leaf_c_flux

               carbon_balance = carbon_balance - fnrt_c_flux
               fnrt_c         = fnrt_c + fnrt_c_flux

               carbon_balance = carbon_balance - sapw_c_flux
               sapw_c         = sapw_c + sapw_c_flux

               carbon_balance = carbon_balance - store_c_flux
               store_c        = store_c + store_c_flux

               carbon_balance = carbon_balance - struct_c_flux
               struct_c       = struct_c + struct_c_flux

               carbon_balance = carbon_balance - repro_c_flux
               repro_c        = repro_c  + repro_c_flux

               dbh            = c_pool(dbh_id)

               if( abs(carbon_balance)>calloc_abs_error ) then
                  write(fates_log(),*) 'carbon conservation error while integrating pools'
                  write(fates_log(),*) 'along alometric curve'
                  write(fates_log(),*) 'carbon_balance = ',carbon_balance,totalC
                  write(fates_log(),*) 'exiting'
                  call endrun(msg=errMsg(sourcefile, __LINE__))
               end if

            end if if_step_pass

         end do do_solve_check

      end if if_phase3

      ! Track the net allocations and transport from this routine
      ! (the AgeLeaves() routine handled tracking allocation through aging)

      this%variables(leaf_c_id)%net_alloc(icd) = &
           this%variables(leaf_c_id)%net_alloc(icd) + (leaf_c(icd) - leaf_c0(icd))

      this%variables(fnrt_c_id)%net_alloc(icd) = &
           this%variables(fnrt_c_id)%net_alloc(icd) + (fnrt_c - fnrt_c0)

      this%variables(sapw_c_id)%net_alloc(icd) = &
           this%variables(sapw_c_id)%net_alloc(icd) + (sapw_c - sapw_c0)

      this%variables(store_c_id)%net_alloc(icd) = &
           this%variables(store_c_id)%net_alloc(icd) + (store_c - store_c0)

<<<<<<< HEAD
    end if



    ! -----------------------------------------------------------------------------------
    ! VII 1/2: If plant is semi-deciduous, there will be cases in which plant's carbon
    !          balance is positive but plant is losing leaves, in which case the plant
    !          should not invest in growth.  Likewise, when plants are flushing but the
    !          elongation factor is small, we may have need to "shed" excess storage by
    !          placing it as carbon_balance again (not the neatest solution, but other-
    !          wise the solver may fail to find a solution).
    ! -----------------------------------------------------------------------------------
    select_stash_grow: select case (leaf_status)
    case (leaves_off,leaves_pshed)
       ! There is carbon balance, but plant is shedding leaves. We stash the carbon
       ! to storage even if it makes their storage too large.
       store_c_flux   = carbon_balance
       carbon_balance = carbon_balance - store_c_flux
       store_c        = store_c + store_c_flux
    end select select_stash_grow
    
    ! -----------------------------------------------------------------------------------
    ! VIII.  If carbon is yet still available ...
    !        Our pools are now either on allometry or above (from fusion).
    !        We we can increment those pools at or below,
    !        including structure and reproduction according to their rates
    !        Use an adaptive euler integration. If the error is not nominal,
    !        the carbon balance sub-step (deltaC) will be halved and tried again
    !
    ! Note that we compare against calloc_abs_error here because it is possible
    ! that all the carbon was effectively used up, but a miniscule amount
    ! remains due to numerical precision (ie -20 or so), so even though
    ! the plant has not been brought to be "on allometry", it thinks it has carbon
    ! left to allocate, and thus it must be on allometry when its not.
    ! -----------------------------------------------------------------------------------
    
    if_stature_growth: if( carbon_balance > calloc_abs_error ) then
       
       ! This routine checks that actual carbon is not below that targets. It does
       ! allow actual pools to be above the target, and in these cases, it sends
       ! a false on the "grow_<>" flag, allowing the plant to grow into these pools.
       ! It also checks to make sure that structural biomass is not above the target.
       ! ( MLO. Removed the check for storage because the same test is done inside
       !        sub-routine TargetAllometryCheck.)

       call TargetAllometryCheck(sum(leaf_c0(1:nleafage)),fnrt_c0,sapw_c0,store_c0,struct_c0, &
                                 sum(leaf_c(1:nleafage)), fnrt_c, sapw_c,store_c, struct_c, &
                                 target_leaf_c, target_fnrt_c, target_sapw_c, &
                                 target_store_c, target_struct_c, &
                                 carbon_balance,elongf_leaf,elongf_fnrt,elongf_stem, &
                                 ipft,leaf_status, &
                                 grow_leaf, grow_fnrt, grow_sapw, grow_store, grow_struct)

       ! --------------------------------------------------------------------------------
       ! The numerical integration of growth requires that the instantaneous state
       ! variables are passed in as an array.  We call it "c_pool".
       !
       ! Initialize the adaptive integrator arrays and flags
       ! --------------------------------------------------------------------------------

       ierr             = 1
       totalC           = carbon_balance
       nsteps           = 0
       
       c_pool(:) = 0.0_r8                        ! Zero state variable array
       c_mask(:) = .false.                       ! This mask tells the integrator
                                                 ! which indices are active. Its possible
                                                 ! that due to fusion, or previous numerical
                                                 ! truncation errors, that one of these pools
                                                 ! may be larger than its target! We check
                                                 ! this, and if true, then we flag that
                                                 ! pool to be ignored. c_mask(i) = .false.
                                                 ! For grasses, since they don't grow very 
                                                 ! large and thus won't accumulate such large
                                                 ! errors, we always mask as true.

       c_pool(leaf_c_id)   = sum(leaf_c(1:nleafage))
       c_pool(fnrt_c_id)   = fnrt_c
       c_pool(sapw_c_id)   = sapw_c
       c_pool(store_c_id)  = store_c
       c_pool(struct_c_id) = struct_c
       c_pool(repro_c_id)  = repro_c
       c_pool(dbh_id)      = dbh

       ! Only grow leaves if we are in a "leaf-on" status. For drought-deciduous, we
       ! interrupt growth for all tissues when in dormant mode.
       if (is_hydecid_dormant) then
          c_mask(leaf_c_id)   = .false.
          c_mask(fnrt_c_id)   = .false.
          c_mask(sapw_c_id)   = .false.
          c_mask(struct_c_id) = .false.

       else
          select case (leaf_status)
          case (leaves_on)
             c_mask(leaf_c_id) = grow_leaf
          case default
             c_mask(leaf_c_id) = .false.
          end select
          c_mask(fnrt_c_id)   = grow_fnrt
          c_mask(sapw_c_id)   = grow_sapw
          c_mask(struct_c_id) = grow_struct

       end if
       c_mask(store_c_id)  = grow_store
       c_mask(repro_c_id)  = .true.                ! Always calculate reproduction on growth
       c_mask(dbh_id)      = .true.                ! Always increment dbh on growth step


       ! When using the Euler method, we keep things simple.  We always try
       ! to make the first integration step to span the entirety of the integration
       ! window for the independent variable (available carbon)

       select case (ODESolve)
       case (2)
          this%ode_opt_step = totalC
       end select
       
       do_solve_check: do while( ierr .ne. 0 )
          
          deltaC = min(totalC,this%ode_opt_step)
          select_ODESolve: select case (ODESolve)
          case (1)
             call RKF45(AllomCGrowthDeriv,c_pool,c_mask,deltaC,totalC, &
                   max_trunc_error,intgr_params,c_pool_out,this%ode_opt_step,step_pass)
             
          case (2)
             call Euler(AllomCGrowthDeriv,c_pool,c_mask,deltaC,totalC,intgr_params,c_pool_out)
             !  step_pass = .true.
             
             ! When integrating along the allometric curve, we have the luxury of perfect
             ! hindsite.  Ie, after we have made our step, we can see if the amount
             ! of each carbon we have matches the target associated with the new dbh.
             ! The following call evaluates how close we are to the allometically defined
             ! targets. If we are too far (governed by max_trunc_error), then we
             ! pass back the pass/fail flag (step_pass) as false.  If false, then
             ! we halve the step-size, and then retry.  If that step was fine, then
             ! we remember the current step size as a good next guess.
             
             call CheckIntegratedAllometries(c_pool_out(dbh_id),ipft,canopy_trim,  &
                   elongf_leaf, elongf_fnrt, elongf_stem, &
                   c_pool_out(leaf_c_id), c_pool_out(fnrt_c_id), c_pool_out(sapw_c_id), &
                   c_pool_out(store_c_id), c_pool_out(struct_c_id), &
                   c_mask(leaf_c_id), c_mask(fnrt_c_id), c_mask(sapw_c_id), &
                   c_mask(store_c_id),c_mask(struct_c_id),  max_trunc_error, step_pass)
             if(step_pass)  then
                this%ode_opt_step = deltaC
             else
                this%ode_opt_step = 0.5*deltaC
             end if
          case default
             write(fates_log(),*) 'An integrator was chosen that does not exist'
             write(fates_log(),*) 'ODESolve = ',ODESolve
             call endrun(msg=errMsg(sourcefile, __LINE__))
          end select select_ODESolve

          nsteps = nsteps + 1
          
          if (step_pass) then ! If true, then step is accepted
             totalC    = totalC - deltaC
             c_pool(:) = c_pool_out(:)
          end if
          
          if(nsteps > max_substeps ) then
             write(fates_log(),fmt=*)    '---~---'
             write(fates_log(),fmt=*)    'Plant Growth Integrator could not find'
             write(fates_log(),fmt=*)    'a solution in less than ',max_substeps,' tries.'
             write(fates_log(),fmt=*)    'Aborting!'
             write(fates_log(),fmt=*)    '---~---'
             write(fates_log(),fmt=fmti) 'Leaf status    =',leaf_status
             write(fates_log(),fmt=fmt0) 'Carbon_balance =',carbon_balance
             write(fates_log(),fmt=fmt0) 'deltaC         =',deltaC
             write(fates_log(),fmt=fmt0) 'totalC         =',totalC
             write(fates_log(),fmt=fmth) ' Tissue     |',         ' Grow','       Current','      Target'  ,'     Deficit'
             write(fates_log(),fmt=fmtg) ' Leaf       |', grow_leaf      ,  sum(leaf_c(:)),target_leaf_c  , target_leaf_c - sum(leaf_c(:))
             write(fates_log(),fmt=fmtg) ' Fine root  |', grow_fnrt      ,          fnrt_c,target_fnrt_c  , target_fnrt_c - fnrt_c
             write(fates_log(),fmt=fmtg) ' Sapwood    |', grow_sapw      ,          sapw_c,target_sapw_c  , target_sapw_c - sapw_c
             write(fates_log(),fmt=fmtg) ' Storage    |', grow_store     ,         store_c,target_store_c , target_store_c - store_c
             write(fates_log(),fmt=fmtg) ' Structural |', grow_struct    ,        struct_c,target_struct_c, target_struct_c - struct_c
             write(fates_log(),fmt=*)    '---~---'
             call endrun(msg=errMsg(sourcefile, __LINE__))
          end if

          !
          ! TotalC should eventually be whittled down to near zero.
          ! The solvers are not perfect, so we can't expect it to be perfectly zero.
          ! Note that calloc_abs_error is 1e-9, which is really small (1 microgram of carbon)
          ! yet also six orders of magnitude greater than typical rounding errors (~1e-15).
  
          ! At that point, update the actual states
          ! --------------------------------------------------------------------------------
          if_step_pass: if( (totalC < calloc_abs_error) .and. (step_pass) )then

             ierr           = 0
             leaf_c_flux    = c_pool(leaf_c_id)   - sum(leaf_c(1:nleafage))
             fnrt_c_flux    = c_pool(fnrt_c_id)   - fnrt_c
             sapw_c_flux    = c_pool(sapw_c_id)   - sapw_c
             store_c_flux   = c_pool(store_c_id)  - store_c
             struct_c_flux  = c_pool(struct_c_id) - struct_c
             repro_c_flux   = c_pool(repro_c_id)  - repro_c
             
             ! Make an adjustment to flux partitions to make it match remaining c balance
             flux_adj       = carbon_balance/(leaf_c_flux+fnrt_c_flux+sapw_c_flux + &
                                              store_c_flux+struct_c_flux+repro_c_flux)

             
             leaf_c_flux    = leaf_c_flux*flux_adj
             fnrt_c_flux    = fnrt_c_flux*flux_adj
             sapw_c_flux    = sapw_c_flux*flux_adj
             store_c_flux   = store_c_flux*flux_adj
             struct_c_flux  = struct_c_flux*flux_adj
             repro_c_flux   = repro_c_flux*flux_adj
             
             carbon_balance    = carbon_balance - leaf_c_flux
             leaf_c(iexp_leaf) = leaf_c(iexp_leaf) + leaf_c_flux
             
             carbon_balance = carbon_balance - fnrt_c_flux
             fnrt_c         = fnrt_c + fnrt_c_flux
             
             carbon_balance = carbon_balance - sapw_c_flux
             sapw_c         = sapw_c + sapw_c_flux
             
             carbon_balance = carbon_balance - store_c_flux
             store_c        = store_c + store_c_flux
             
             carbon_balance = carbon_balance - struct_c_flux
             struct_c       = struct_c + struct_c_flux
             
             carbon_balance = carbon_balance - repro_c_flux
             repro_c        = repro_c  + repro_c_flux
             
             dbh            = c_pool(dbh_id)

             if( abs(carbon_balance)>calloc_abs_error ) then
                write(fates_log(),*) 'carbon conservation error while integrating pools'
                write(fates_log(),*) 'along alometric curve'
                write(fates_log(),*) 'carbon_balance = ',carbon_balance,totalC
                write(fates_log(),*) 'exiting'
                call endrun(msg=errMsg(sourcefile, __LINE__))
             end if
             
          end if if_step_pass

       end do do_solve_check
       
    end if if_stature_growth
=======
      this%variables(repro_c_id)%net_alloc(icd) = &
           this%variables(repro_c_id)%net_alloc(icd) + (repro_c - repro_c0)
>>>>>>> 474fa84c

      this%variables(struct_c_id)%net_alloc(icd) = &
           this%variables(struct_c_id)%net_alloc(icd) + (struct_c - struct_c0)



    end associate

    return
  end subroutine DailyPRTAllometricCarbon
  
  ! =====================================================================================
  
  function AllomCGrowthDeriv(c_pools,c_mask,cbalance,intgr_params) result(dCdx)

      ! ---------------------------------------------------------------------------------
      ! This function calculates the derivatives for the carbon pools
      ! relative to the amount of carbon balance.  This function is based completely
      ! off of allometry, and assumes that there are no other species (ie nutrients) that
      ! govern allocation.
      ! ---------------------------------------------------------------------------------
      
      ! Arguments
      real(r8),intent(in), dimension(:) :: c_pools      ! Vector of carbon pools
                                                        ! dbh,leaf,root,sap,store,dead
      logical,intent(in), dimension(:)  :: c_mask       ! logical mask of active pools
                                                        ! some may be turned off
      real(r8),intent(in)               :: cbalance     ! The carbon balance of the
                                                        ! partial step (independant var)
                                             
      real(r8), intent(in),dimension(:) :: intgr_params  ! Generic Array used to pass 
                                                         ! parameters into this function


      ! Return Value 
      ! Change in carbon (each pool) per change in total allocatable carbon (kgC/kgC)
      real(r8),dimension(lbound(c_pools,dim=1):ubound(c_pools,dim=1)) :: dCdx 

      ! locals
<<<<<<< HEAD
      integer  :: ipft       ! PFT index
      real(r8) :: canopy_trim    ! Canopy trimming function (boundary condition) [0-1]
      real(r8) :: elongf_leaf    ! Leaf elongation factor (boundary condition) [0-1]
      real(r8) :: elongf_fnrt    ! Fine-root "elongation factor" (boundary condition) [0-1]
      real(r8) :: elongf_stem    ! Stem "elongation factor" (boundary condition) [0-1]
      real(r8) :: ct_leaf    ! target leaf biomass, dummy var (kgC)
      real(r8) :: ct_fnrt   ! target fine-root biomass, dummy var (kgC)
      real(r8) :: ct_sap     ! target sapwood biomass, dummy var (kgC)
      real(r8) :: ct_agw     ! target aboveground wood, dummy var (kgC)
      real(r8) :: ct_bgw     ! target belowground wood, dummy var (kgC)
      real(r8) :: ct_store   ! target storage, dummy var (kgC)
      real(r8) :: ct_dead    ! target structural biomas, dummy var (kgC)
=======
      integer  :: ipft           ! PFT index
      integer  :: crowndamage    ! Damage class
      real(r8) :: canopy_trim    ! Canopy trimming function (boundary condition [0-1]
      real(r8) :: ct_leaf        ! target leaf biomass, dummy var (kgC)
      real(r8) :: ct_fnrt        ! target fine-root biomass, dummy var (kgC)
      real(r8) :: ct_sap         ! target sapwood biomass, dummy var (kgC)
      real(r8) :: ct_agw         ! target aboveground wood, dummy var (kgC)
      real(r8) :: ct_bgw         ! target belowground wood, dummy var (kgC)
      real(r8) :: ct_store       ! target storage, dummy var (kgC)
      real(r8) :: ct_dead        ! target structural biomas, dummy var (kgC)
>>>>>>> 474fa84c
      real(r8) :: sapw_area      ! dummy sapwood area
      real(r8) :: ct_dleafdd     ! target leaf biomass derivative wrt diameter, (kgC/cm)
      real(r8) :: ct_dfnrtdd     ! target fine-root biomass derivative wrt diameter, (kgC/cm)
      real(r8) :: ct_dsapdd      ! target sapwood biomass derivative wrt diameter, (kgC/cm)
      real(r8) :: ct_dagwdd      ! target AG wood biomass derivative wrt diameter, (kgC/cm)
      real(r8) :: ct_dbgwdd      ! target BG wood biomass derivative wrt diameter, (kgC/cm)
      real(r8) :: ct_dstoredd    ! target storage biomass derivative wrt diameter, (kgC/cm)
      real(r8) :: ct_ddeaddd     ! target structural biomass derivative wrt diameter, (kgC/cm)
      real(r8) :: ct_dtotaldd    ! target total (not reproductive) biomass derivative wrt diameter, (kgC/cm)
      real(r8) :: repro_fraction ! fraction of carbon balance directed towards reproduction (kgC/kgC)


      associate( dbh    => c_pools(dbh_id), &
                 cleaf  => c_pools(leaf_c_id), &
                 cfnrt  => c_pools(fnrt_c_id), &
                 csap   => c_pools(sapw_c_id), &
                 cstore => c_pools(store_c_id), &
                 cdead  => c_pools(struct_c_id), &
                 crepro => c_pools(repro_c_id), &    ! Unused (memoryless)
                 mask_dbh  => c_mask(dbh_id), &    ! Unused (dbh always grows)
                 mask_leaf => c_mask(leaf_c_id), &  
                 mask_fnrt => c_mask(fnrt_c_id), &
                 mask_sap  => c_mask(sapw_c_id), &
                 mask_store => c_mask(store_c_id), &
                 mask_dead  => c_mask(struct_c_id),  & ! Unused (dead always grows)
                 mask_repro => c_mask(repro_c_id) )

        canopy_trim = intgr_params(ac_bc_in_id_ctrim)
        ipft        = int(intgr_params(ac_bc_in_id_pft))
<<<<<<< HEAD
        elongf_leaf = intgr_params(ac_bc_in_id_efleaf)
        elongf_fnrt = intgr_params(ac_bc_in_id_effnrt)
        elongf_stem = intgr_params(ac_bc_in_id_efstem)


        call bleaf(dbh,ipft,canopy_trim,ct_leaf,ct_dleafdd)
=======
        crowndamage = int(intgr_params(ac_bc_in_id_cdamage))
       
        call bleaf(dbh,ipft,crowndamage,canopy_trim,ct_leaf, dbldd=ct_dleafdd)
>>>>>>> 474fa84c
        call bfineroot(dbh,ipft,canopy_trim,ct_fnrt,ct_dfnrtdd)
        call bsap_allom(dbh,ipft, crowndamage, canopy_trim,sapw_area,ct_sap,ct_dsapdd)
        call bagw_allom(dbh,ipft,crowndamage, ct_agw,ct_dagwdd)
        call bbgw_allom(dbh,ipft,ct_bgw, ct_dbgwdd)        
        call bdead_allom(ct_agw,ct_bgw, ct_sap, ipft, ct_dead, &
                         ct_dagwdd, ct_dbgwdd, ct_dsapdd, ct_ddeaddd)
<<<<<<< HEAD
        call bstore_allom(dbh,ipft,canopy_trim,ct_store,ct_dstoredd)

        ! Apply elongation factor correction to targets
        ct_leaf    = elongf_leaf * ct_leaf
        ct_fnrt    = elongf_fnrt * ct_fnrt
        ct_sap     = elongf_stem * ct_sap
        ct_dead    = elongf_stem * ct_dead
        ! MLO - Need to double check that it is correct to multiply derivatives too.
        ct_dleafdd = elongf_leaf * ct_dleafdd
        ct_dfnrtdd = elongf_fnrt * ct_dfnrtdd
        ct_dsapdd  = elongf_stem * ct_dsapdd
        ct_ddeaddd = elongf_stem * ct_ddeaddd

=======
        call bstore_allom(dbh,ipft,crowndamage, canopy_trim,ct_store,ct_dstoredd)
        
>>>>>>> 474fa84c
        ! fraction of carbon going towards reproduction
        if (dbh <= prt_params%dbh_repro_threshold(ipft)) then ! cap on leaf biomass
           repro_fraction = prt_params%seed_alloc(ipft)
        else
           repro_fraction = prt_params%seed_alloc(ipft) + prt_params%seed_alloc_mature(ipft)
        end if

        dCdx = 0.0_r8

        ct_dtotaldd = ct_ddeaddd
        if (mask_leaf)  ct_dtotaldd = ct_dtotaldd + ct_dleafdd 
        if (mask_fnrt) ct_dtotaldd = ct_dtotaldd + ct_dfnrtdd 
        if (mask_sap)   ct_dtotaldd = ct_dtotaldd + ct_dsapdd
        if (mask_store) ct_dtotaldd = ct_dtotaldd + ct_dstoredd

        ! It is possible that with some asymptotic, or hard
        ! capped allometries, that all growth rates reach zero.
        ! In this case, if there is carbon, give it to reproduction

        if(ct_dtotaldd<=tiny(ct_dtotaldd))then

           dCdx(struct_c_id)  = 0.0_r8
           dCdx(dbh_id)    = 0.0_r8
           dCdx(leaf_c_id)  = 0.0_r8
           dCdx(fnrt_c_id) = 0.0_r8
           dCdx(sapw_c_id)   = 0.0_r8
           dCdx(store_c_id) = 0.0_r8
           dCdx(repro_c_id) = 1.0_r8

        else

           dCdx(struct_c_id) = (ct_ddeaddd/ct_dtotaldd)*(1.0_r8-repro_fraction)   
           dCdx(dbh_id)   = (1.0_r8/ct_dtotaldd)*(1.0_r8-repro_fraction)
        
           if (mask_leaf) then
              dCdx(leaf_c_id) = (ct_dleafdd/ct_dtotaldd)*(1.0_r8-repro_fraction)
           else
              dCdx(leaf_c_id) = 0.0_r8
           end if
           
           if (mask_fnrt) then
              dCdx(fnrt_c_id) = (ct_dfnrtdd/ct_dtotaldd)*(1.0_r8-repro_fraction)
           else
              dCdx(fnrt_c_id) = 0.0_r8
           end if
           
           if (mask_sap) then
              dCdx(sapw_c_id) = (ct_dsapdd/ct_dtotaldd)*(1.0_r8-repro_fraction)
           else
              dCdx(sapw_c_id) = 0.0_r8
           end if
           
           if (mask_store) then
              dCdx(store_c_id) = (ct_dstoredd/ct_dtotaldd)*(1.0_r8-repro_fraction)
           else
              dCdx(store_c_id) = 0.0_r8
           end if
           
           dCdx(repro_c_id) = repro_fraction

        end if
        
      end associate

      return
   end function AllomCGrowthDeriv

   ! ====================================================================================

   subroutine TargetAllometryCheck(b0_leaf,b0_fnrt,b0_sapw,b0_store,b0_struct, &
                                   bleaf,bfnrt,bsapw,bstore,bstruct, &
                                   bt_leaf,bt_fnrt,bt_sapw,bt_store,bt_struct, &
                                   carbon_balance,elongf_leaf,elongf_fnrt,elongf_stem, &
                                   ipft,leaf_status, &
                                   grow_leaf,grow_fnrt,grow_sapw,grow_store,grow_struct)

      ! Arguments
      real(r8),intent(in) :: b0_leaf        !initial
      real(r8),intent(in) :: b0_fnrt
      real(r8),intent(in) :: b0_sapw
      real(r8),intent(in) :: b0_store
      real(r8),intent(in) :: b0_struct
      real(r8),intent(in) :: bleaf          !actual
      real(r8),intent(in) :: bfnrt
      real(r8),intent(in) :: bsapw
      real(r8),intent(in) :: bstore
      real(r8),intent(in) :: bstruct
      real(r8),intent(in) :: bt_leaf        !target
      real(r8),intent(in) :: bt_fnrt
      real(r8),intent(in) :: bt_sapw
      real(r8),intent(in) :: bt_store
      real(r8),intent(in) :: bt_struct
      real(r8),intent(in) :: carbon_balance !remaining carbon balance
      real(r8),intent(in) :: elongf_leaf    !elongation factors
      real(r8),intent(in) :: elongf_fnrt
      real(r8),intent(in) :: elongf_stem
      integer,intent(in)  :: ipft           !Plant functional type
      integer,intent(in)  :: leaf_status    !Phenology status
      logical,intent(out) :: grow_leaf      !growth flag
      logical,intent(out) :: grow_fnrt
      logical,intent(out) :: grow_sapw
      logical,intent(out) :: grow_store
      logical,intent(out) :: grow_struct
      ! Local variables
      logical             :: fine_leaf
      logical             :: fine_fnrt
      logical             :: fine_sapw
      logical             :: fine_store
      logical             :: fine_struct
      logical             :: all_fine
      ! Local constants
      character(len= 3), parameter :: fmth = '(a)'
      character(len=27), parameter :: fmtb = '(a,3(1x,es12.5,1x,a),1x,l1)'
      character(len=13), parameter :: fmte = '(a,1x,es12.5)'
      character(len=10), parameter :: fmti = '(a,1x,i12)'


      ! First test whether or not each pool looks reasonable.
      fine_leaf   = (bt_leaf   - bleaf  ) <= calloc_abs_error
      fine_fnrt   = (bt_fnrt   - bfnrt  ) <= calloc_abs_error
      fine_sapw   = (bt_sapw   - bsapw  ) <= calloc_abs_error
      fine_store  = (bt_store  - bstore ) <= calloc_abs_error
      fine_struct = (bt_struct - bstruct) <= calloc_abs_error
      all_fine    = fine_leaf .and. fine_fnrt .and. fine_sapw .and. &
                    fine_store .and. fine_struct

      ! Decide whether or not to grow tissues (but only if all tissues look fine).
      ! We grow only when biomass is less than target biomass (with tolerance).
      if (all_fine) then
         grow_leaf   = ( bleaf   - bt_leaf   ) <= calloc_abs_error
         grow_fnrt   = ( bfnrt   - bt_fnrt   ) <= calloc_abs_error
         grow_sapw   = ( bsapw   - bt_sapw   ) <= calloc_abs_error
         grow_store  = ( bstore  - bt_store  ) <= calloc_abs_error
         grow_struct = ( bstruct - bt_struct ) <= calloc_abs_error
      else
         ! If anything looks not fine, write a detailed report 
         write(fates_log(),fmt=fmth) '======'
         write(fates_log(),fmt=fmth) ' At least one tissue is not on-allometry at the growth step'
         write(fates_log(),fmt=fmth) '======'
         write(fates_log(),fmt=fmth) ''
         write(fates_log(),fmt=fmth) ' Biomass and on-allometry test (''F'' means problem)'
         write(fates_log(),fmt=fmth) '------'
         write(fates_log(),fmt=fmth) ' Tissue     | Initial      | Current      | Target       | On-allometry'
         write(fates_log(),fmt=fmtb) ' Leaf       |',b0_leaf   ,'|',bleaf     ,'|',bt_leaf   ,'|',fine_leaf
         write(fates_log(),fmt=fmtb) ' Fine root  |',b0_fnrt   ,'|',bfnrt     ,'|',bt_fnrt   ,'|',fine_fnrt
         write(fates_log(),fmt=fmtb) ' Sap wood   |',b0_sapw   ,'|',bsapw     ,'|',bt_sapw   ,'|',fine_sapw
         write(fates_log(),fmt=fmtb) ' Storage    |',b0_store  ,'|',bstore    ,'|',bt_store  ,'|',fine_store
         write(fates_log(),fmt=fmtb) ' Structural |',b0_struct ,'|',bstruct   ,'|',bt_struct ,'|',fine_struct
         write(fates_log(),fmt=fmth) ''
         write(fates_log(),fmt=fmth) ' Ancillary information'
         write(fates_log(),fmt=fmth) '------'
         write(fates_log(),fmt=fmti) ' PFT              = ',ipft
         write(fates_log(),fmt=fmti) ' leaf_status      = ',leaf_status
         write(fates_log(),fmt=fmte) ' elongf_leaf      = ',elongf_leaf
         write(fates_log(),fmt=fmte) ' elongf_fnrt      = ',elongf_fnrt
         write(fates_log(),fmt=fmte) ' elongf_stem      = ',elongf_stem
         write(fates_log(),fmt=fmte) ' carbon_balance   = ',carbon_balance
         write(fates_log(),fmt=fmte) ' calloc_abs_error = ',calloc_abs_error
         write(fates_log(),fmt=fmth) ''
         write(fates_log(),fmt=fmth) '======'
         call endrun(msg=errMsg(sourcefile, __LINE__))
      end if

      return
   end subroutine TargetAllometryCheck

   ! =====================================================================================

   subroutine FastPRTAllometricCarbon(this)
      
      implicit none
      class(callom_prt_vartypes) :: this     ! this class
      
      ! This routine does nothing, because in the carbon only allometric RT model
      ! we currently don't have any fast-timestep processes
      ! Think of this as a stub.


      return
    end subroutine FastPRTAllometricCarbon

   
end module PRTAllometricCarbonMod
  <|MERGE_RESOLUTION|>--- conflicted
+++ resolved
@@ -97,19 +97,14 @@
   integer, parameter         :: num_bc_inout         = 2   ! Number of in & output boundary conditions
 
 
-  integer, public, parameter :: ac_bc_in_id_pft   = 1   ! Index for the PFT input BC
-  integer, public, parameter :: ac_bc_in_id_ctrim = 2   ! Index for the canopy trim function
-<<<<<<< HEAD
-  integer, public, parameter :: ac_bc_in_id_lstat = 3   ! Leaf status (on, off, partial abscission)
-  integer, public, parameter :: ac_bc_in_id_efleaf = 4   ! Elongation factor (leaves)
-  integer, public, parameter :: ac_bc_in_id_effnrt = 5   ! "Elongation factor" (fine roots)
-  integer, public, parameter :: ac_bc_in_id_efstem = 6   ! "Elongation factor" (stem)
-  integer, parameter         :: num_bc_in          = 6   ! Number of input boundary conditions
-=======
-  integer, public, parameter :: ac_bc_in_id_lstat = 3   ! Leaf status (on or off)
-  integer, public, parameter :: ac_bc_in_id_cdamage = 4 ! Index for the crowndamage input BC
-  integer, parameter         :: num_bc_in         = 4   ! Number of input boundary conditions
->>>>>>> 474fa84c
+  integer, public, parameter :: ac_bc_in_id_pft     = 1   ! Index for the PFT input BC
+  integer, public, parameter :: ac_bc_in_id_ctrim   = 2   ! Index for the canopy trim function
+  integer, public, parameter :: ac_bc_in_id_lstat   = 3   ! Leaf status (on, off, partial abscission)
+  integer, public, parameter :: ac_bc_in_id_cdamage = 4   ! Index for the crowndamage input BC
+  integer, public, parameter :: ac_bc_in_id_efleaf  = 5   ! Elongation factor (leaves)
+  integer, public, parameter :: ac_bc_in_id_effnrt  = 6   ! "Elongation factor" (fine roots)
+  integer, public, parameter :: ac_bc_in_id_efstem  = 7   ! "Elongation factor" (stem)
+  integer, parameter         :: num_bc_in           = 7   ! Number of input boundary conditions
 
   
   ! THere are no purely output boundary conditions
@@ -341,7 +336,7 @@
 
     real(r8) :: leaf_c_demand         ! leaf carbon that is demanded to replace maintenance turnover [kgC]
     real(r8) :: fnrt_c_demand         ! fineroot carbon that is demanded to replace 
-    ! maintenance turnover [kgC]
+                                      ! maintenance turnover [kgC]
     real(r8) :: total_c_demand        ! total carbon that is demanded to replace maintenance turnover [kgC]
     logical  :: step_pass             ! Did the integration step pass?
 
@@ -384,14 +379,10 @@
     integer  :: leaf_status           ! are leaves on (2) or off (1) 
     real(r8) :: leaf_age_flux         ! carbon mass flux between leaf age classification pools
 
-<<<<<<< HEAD
     real(r8) :: elongf_leaf           ! Leaf elongation factor
     real(r8) :: elongf_fnrt           ! Fine-root "elongation factor"
     real(r8) :: elongf_stem           ! Stem "elongation factor"
 
-
-=======
->>>>>>> 474fa84c
     ! Integegrator variables c_pool is "mostly" carbon variables, it also includes
     ! dbh...
     ! -----------------------------------------------------------------------------------
@@ -422,6 +413,9 @@
     
     real(r8) ::  intgr_params(num_bc_in)
 
+
+    ipft = this%bc_in(ac_bc_in_id_pft)%ival
+    
     associate( & 
          
          leaf_c   => this%variables(leaf_c_id)%val, &
@@ -429,7 +423,7 @@
          sapw_c   => this%variables(sapw_c_id)%val(icd), &
          store_c  => this%variables(store_c_id)%val(icd), &
          repro_c  => this%variables(repro_c_id)%val(icd), &
-         struct_c => this%variables(struct_c_id)%val(icd))
+         struct_c => this%variables(struct_c_id)%val(icd) )
 
 
       ! -----------------------------------------------------------------------------------
@@ -443,10 +437,19 @@
       
 
       canopy_trim                     = this%bc_in(ac_bc_in_id_ctrim)%rval
-      ipft                            = this%bc_in(ac_bc_in_id_pft)%ival
       leaf_status                     = this%bc_in(ac_bc_in_id_lstat)%ival
       crowndamage                     = this%bc_in(ac_bc_in_id_cdamage)%ival
-      
+      elongf_leaf                     = this%bc_in(ac_bc_in_id_efleaf)%rval
+      elongf_fnrt                     = this%bc_in(ac_bc_in_id_effnrt)%rval
+      elongf_stem                     = this%bc_in(ac_bc_in_id_efstem)%rval
+
+
+      ! Set some logical flags to simplify "if" blocks
+      is_hydecid_dormant = ( prt_params%stress_decid(ipft) == 1 ) .and. &
+                           any(leaf_status == [leaves_off,leaves_pshed] )
+      is_deciduous       = ( prt_params%stress_decid(ipft) == 1 ) .or.  &
+                           ( prt_params%season_decid(ipft) == 1 )
+
       nleafage = prt_global%state_descriptor(leaf_c_id)%num_pos ! Number of leaf age class
 
       ! -----------------------------------------------------------------------------------
@@ -462,35 +465,12 @@
       repro_c0 = repro_c                        ! Set initial reproductive carbon
       struct_c0 = struct_c                      ! Set initial structural carbon
 
-<<<<<<< HEAD
-    canopy_trim                     = this%bc_in(ac_bc_in_id_ctrim)%rval
-    ipft                            = this%bc_in(ac_bc_in_id_pft)%ival
-    leaf_status                     = this%bc_in(ac_bc_in_id_lstat)%ival
-    elongf_leaf                     = this%bc_in(ac_bc_in_id_efleaf)%rval
-    elongf_fnrt                     = this%bc_in(ac_bc_in_id_effnrt)%rval
-    elongf_stem                     = this%bc_in(ac_bc_in_id_efstem)%rval
-
-    intgr_params(:)                  = un_initialized
-    intgr_params(ac_bc_in_id_ctrim)  = this%bc_in(ac_bc_in_id_ctrim)%rval
-    intgr_params(ac_bc_in_id_pft)    = real(this%bc_in(ac_bc_in_id_pft)%ival,r8)
-    intgr_params(ac_bc_in_id_lstat)  = real(this%bc_in(ac_bc_in_id_lstat)%ival,r8)
-    intgr_params(ac_bc_in_id_efleaf) = this%bc_in(ac_bc_in_id_efleaf)%rval
-    intgr_params(ac_bc_in_id_effnrt) = this%bc_in(ac_bc_in_id_effnrt)%rval
-    intgr_params(ac_bc_in_id_efstem) = this%bc_in(ac_bc_in_id_efstem)%rval
-
-    ! Set some logical flags to simplify "if" blocks
-    is_hydecid_dormant = any(prt_params%stress_decid(ipft) == [ihard_stress_decid,isemi_stress_decid] ) &
-                         .and. any(leaf_status == [leaves_off,leaves_pshed] )
-    is_deciduous       = ( prt_params%stress_decid(ipft) == itrue ) .or.  &
-                         any(prt_params%stress_decid(ipft) == [ihard_stress_decid,isemi_stress_decid] )
-=======
       ! -----------------------------------------------------------------------------------
       ! II. Calculate target size of the biomass compartment for a given dbh.   
       ! -----------------------------------------------------------------------------------
 
       ! Target sapwood biomass according to allometry and trimming [kgC]
       call bsap_allom(dbh,ipft, crowndamage, canopy_trim,sapw_area,target_sapw_c)
->>>>>>> 474fa84c
 
       ! Target total above ground biomass in woody/fibrous tissues  [kgC]
       call bagw_allom(dbh,ipft, crowndamage, target_agw_c)
@@ -502,123 +482,77 @@
       call bdead_allom( target_agw_c, target_bgw_c, target_sapw_c, ipft, target_struct_c)
 
       ! Target leaf biomass according to allometry and trimming
-      select case (leaf_status)
-      case (leaves_on)
-         call bleaf(dbh,ipft,crowndamage,canopy_trim,target_leaf_c)
-      case (leaves_off)
-         target_leaf_c = 0._r8
-      end select
-
-<<<<<<< HEAD
-    ! -----------------------------------------------------------------------------------
-    ! II. Calculate target size of the biomass compartment for a given dbh.   
-    ! -----------------------------------------------------------------------------------
-    
-    ! Target sapwood biomass according to allometry and trimming [kgC]
-    call bsap_allom(dbh,ipft,canopy_trim,sapw_area,target_sapw_c)
-    
-    ! Target total above ground biomass in woody/fibrous tissues  [kgC]
-    call bagw_allom(dbh,ipft,target_agw_c)
-    
-    ! Target total below ground biomass in woody/fibrous tissues [kgC] 
-    call bbgw_allom(dbh,ipft,target_bgw_c)
-    
-    ! Target total dead (structrual) biomass [kgC]
-    call bdead_allom( target_agw_c, target_bgw_c, target_sapw_c, ipft, target_struct_c)
-    
-    ! Target leaf biomass according to allometry and trimming
-    call bleaf(dbh,ipft,canopy_trim,target_leaf_c)
-
-    ! Target fine-root biomass and deriv. according to allometry and trimming [kgC, kgC/cm]
-    call bfineroot(dbh,ipft,canopy_trim,target_fnrt_c)
-    
-    ! Target storage carbon [kgC,kgC/cm]
-    call bstore_allom(dbh,ipft,canopy_trim,target_store_c)
-=======
+      call bleaf(dbh,ipft,crowndamage,canopy_trim,target_leaf_c)
+
       ! Target fine-root biomass and deriv. according to allometry and trimming [kgC, kgC/cm]
       call bfineroot(dbh,ipft,canopy_trim,target_fnrt_c)
->>>>>>> 474fa84c
 
       ! Target storage carbon [kgC,kgC/cm]
       call bstore_allom(dbh,ipft,crowndamage,canopy_trim,target_store_c)
 
-<<<<<<< HEAD
-
-    ! -----------------------------------------------------------------------------------
-    ! II 1/2. Update target biomass based on the leaf elongation factor and the abscission
-    !         fraction for each non-leaf tissue. Elongation factor is binary for 
-    !         cold-deciduous and original drought-deciduous, and always one for 
-    !         evergreens. In case the plant is shedding leaves, we impose that any 
-    !         positive carbon balance necessarily goes to storage, even if this causes
-    !         storage to go above allometry.
-    ! -----------------------------------------------------------------------------------
-    if (is_hydecid_dormant) then
-       target_leaf_c   = 0.0_r8
-       target_fnrt_c   = 0.0_r8
-       target_sapw_c   = 0.0_r8
-       target_struct_c = 0.0_r8
-       target_store_c  = target_store_c + max(0.0_r8,carbon_balance)
-    else
-       target_leaf_c   = elongf_leaf * target_leaf_c
-       target_fnrt_c   = elongf_fnrt * target_fnrt_c
-       target_sapw_c   = elongf_stem * target_sapw_c
-       target_struct_c = elongf_stem * target_struct_c
-    end if
-
-
-
-    ! -----------------------------------------------------------------------------------
-    ! III.  Prioritize some amount of carbon to replace leaf/root turnover
-    !         Make sure it isnt a negative payment, and either pay what is available
-    !         or forcefully pay from storage. 
-    ! MLO.  Added a few conditions to decide what to do in case plants are deciduous.
-    !       Specifically, drought deciduous with leaves off should not replace fine
-    !       roots. They will be in negative carbon balance, and unlike cold deciduous,
-    !       the turnover rates will be high during the dry season (turnover is 
-    !       temperature-dependent, but not moisture-dependent).  Allocating carbon
-    !       to high-maintanence tissues will drain the storage with little benefit for
-    !       these plants.
-    ! -----------------------------------------------------------------------------------
-    if ( is_hydecid_dormant ) then
-       ! Drought deciduous, dormant state. Set demands to both leaves and roots to zero.
-       leaf_c_demand = 0.0_r8
-       fnrt_c_demand = 0.0_r8
-    elseif ( is_deciduous ) then
-       ! Either cold deciduous plant, or drought deciduous with leaves on. Maintain roots.
-       leaf_c_demand = 0.0_r8
-       fnrt_c_demand = max(0.0_r8, &
-             prt_params%leaf_stor_priority(ipft)*this%variables(fnrt_c_id)%turnover(icd))
-    else
-       ! Evergreen PFT. Try to meet demands for both leaves and fine roots.
-       ! If this is not evergreen, this PFT isn't expected by FATES, and we assume
-       ! evergreen.
-       leaf_c_demand   = max(0.0_r8, &
-             prt_params%leaf_stor_priority(ipft)*sum(this%variables(leaf_c_id)%turnover(:)))
-       fnrt_c_demand   = max(0.0_r8, &
-             prt_params%leaf_stor_priority(ipft)*this%variables(fnrt_c_id)%turnover(icd))
-    end if
-=======
+
       ! -----------------------------------------------------------------------------------
-      ! Phase 1: Replace losses, push pools towards targets
+      ! II 1/2. Update target biomass based on the leaf elongation factor and the abscission
+      !         fraction for each non-leaf tissue. Elongation factor is binary for 
+      !         cold-deciduous and original drought-deciduous, and always one for 
+      !         evergreens. In case the plant is shedding leaves, we impose that any 
+      !         positive carbon balance necessarily goes to storage, even if this causes
+      !         storage to go above allometry.
       ! -----------------------------------------------------------------------------------
->>>>>>> 474fa84c
-
-      if_phase1: if(phase.eq.1) then
+      if (is_hydecid_dormant) then
+         target_leaf_c   = 0.0_r8
+         target_fnrt_c   = 0.0_r8
+         target_sapw_c   = 0.0_r8
+         target_struct_c = 0.0_r8
+         target_store_c  = target_store_c + max(0.0_r8,carbon_balance)
+      else
+         target_leaf_c   = elongf_leaf * target_leaf_c
+         target_fnrt_c   = elongf_fnrt * target_fnrt_c
+         target_sapw_c   = elongf_stem * target_sapw_c
+         target_struct_c = elongf_stem * target_struct_c
+      end if
+
+
+
+      ! -----------------------------------------------------------------------------------
+      ! The following blocks will allocate carbon
+      ! -----------------------------------------------------------------------------------
+      select_phase: select case (phase)
+      case(1)
+         ! -----------------------------------------------------------------------------------
+         ! Phase 1: Replace losses, push pools towards targets
+         ! -----------------------------------------------------------------------------------
+
 
          ! III.  Prioritize some amount of carbon to replace leaf/root turnover
          !         Make sure it isn't a negative payment, and either pay what is available
          !         or forcefully pay from storage. 
+         ! MLO.  Added a few conditions to decide what to do in case plants are deciduous.
+         !       Specifically, drought deciduous with leaves off should not replace fine
+         !       roots. They will be in negative carbon balance, and unlike cold deciduous,
+         !       the turnover rates will be high during the dry season (turnover is 
+         !       temperature-dependent, but not moisture-dependent).  Allocating carbon
+         !       to high-maintanence tissues will drain the storage with little benefit for
+         !       these plants.
          ! -----------------------------------------------------------------------------------
-
-         if( prt_params%evergreen(ipft) == itrue ) then
+         if ( is_hydecid_dormant ) then
+            ! Drought deciduous, dormant state. Set demands to both leaves and roots to zero.
+            leaf_c_demand = 0.0_r8
+            fnrt_c_demand = 0.0_r8
+         elseif ( is_deciduous ) then
+            ! Either cold deciduous plant, or drought deciduous with leaves on. Maintain roots.
+            leaf_c_demand = 0.0_r8
+            fnrt_c_demand = max(0.0_r8, &
+                  prt_params%leaf_stor_priority(ipft)*this%variables(fnrt_c_id)%turnover(icd))
+         else
+            ! Evergreen PFT. Try to meet demands for both leaves and fine roots.
+            ! If this is not evergreen, this PFT isn't expected by FATES, and we assume
+            ! evergreen.
             leaf_c_demand   = max(0.0_r8, &
-                 prt_params%leaf_stor_priority(ipft)*sum(this%variables(leaf_c_id)%turnover(:)))
-         else
-            leaf_c_demand   = 0.0_r8
+                  prt_params%leaf_stor_priority(ipft)*sum(this%variables(leaf_c_id)%turnover(:)))
+            fnrt_c_demand   = max(0.0_r8, &
+                  prt_params%leaf_stor_priority(ipft)*this%variables(fnrt_c_id)%turnover(icd))
          end if
-
-         fnrt_c_demand = max(0.0_r8, &
-              prt_params%leaf_stor_priority(ipft)*this%variables(fnrt_c_id)%turnover(icd))
 
          total_c_demand = leaf_c_demand + fnrt_c_demand
 
@@ -673,10 +607,7 @@
 
          end if
 
-      end if if_phase1
-
-      
-      if_phase2: if(phase.eq.2)then
+      case (2)
          
          ! -----------------------------------------------------------------------------------
          ! V.  If carbon is still available, prioritize some allocation to replace
@@ -762,230 +693,235 @@
             end if
 
          end if
-      end if if_phase2
-         
-      if_phase3: if( (phase.eq.3) .and. ( carbon_balance > calloc_abs_error )) then
-
-         ! -----------------------------------------------------------------------------------
-         ! VIII.  If carbon is yet still available ...
-         !        Our pools are now either on allometry or above (from fusion).
-         !        We we can increment those pools at or below,
-         !        including structure and reproduction according to their rates
-         !        Use an adaptive euler integration. If the error is not nominal,
-         !        the carbon balance sub-step (deltaC) will be halved and tried again
-         !
-         ! Note that we compare against calloc_abs_error here because it is possible
-         ! that all the carbon was effectively used up, but a miniscule amount
-         ! remains due to numerical precision (ie -20 or so), so even though
-         ! the plant has not been brought to be "on allometry", it thinks it has carbon
-         ! left to allocate, and thus it must be on allometry when its not.
-         ! -----------------------------------------------------------------------------------
-
-         intgr_params(:)                   = un_initialized
-         intgr_params(ac_bc_in_id_ctrim)   = this%bc_in(ac_bc_in_id_ctrim)%rval
-         intgr_params(ac_bc_in_id_pft)     = real(this%bc_in(ac_bc_in_id_pft)%ival)
-         intgr_params(ac_bc_in_id_cdamage) = real(this%bc_in(ac_bc_in_id_cdamage)%ival)
-
-
-
-         ! This routine checks that actual carbon is not below that targets. It does
-         ! allow actual pools to be above the target, and in these cases, it sends
-         ! a false on the "grow_<>" flag, allowing the plant to grow into these pools.
-         ! It also checks to make sure that structural biomass is not above the target.
-         ! ( MLO. Removed the check for storage because the same test is done inside
-         !        sub-routine TargetAllometryCheck.)
-
-         call TargetAllometryCheck(sum(leaf_c0(1:nleafage)),fnrt_c0,sapw_c0,store_c0,struct_c0, &
-              sum(leaf_c(1:nleafage)), fnrt_c, sapw_c,store_c, struct_c, &
-              target_leaf_c, target_fnrt_c, target_sapw_c, &
-              target_store_c, target_struct_c, &
-              carbon_balance,ipft,leaf_status, &
-              grow_leaf, grow_fnrt, grow_sapw, grow_store, grow_struct)
-
-         ! --------------------------------------------------------------------------------
-         ! The numerical integration of growth requires that the instantaneous state
-         ! variables are passed in as an array.  We call it "c_pool".
-         !
-         ! Initialize the adaptive integrator arrays and flags
-         ! --------------------------------------------------------------------------------
-
-         ierr             = 1
-         totalC           = carbon_balance
-         nsteps           = 0
-
-         c_pool(:) = 0.0_r8                        ! Zero state variable array
-         c_mask(:) = .false.                       ! This mask tells the integrator
-         ! which indices are active. Its possible
-         ! that due to fusion, or previous numerical
-         ! truncation errors, that one of these pools
-         ! may be larger than its target! We check
-         ! this, and if true, then we flag that
-         ! pool to be ignored. c_mask(i) = .false.
-         ! For grasses, since they don't grow very 
-         ! large and thus won't accumulate such large
-         ! errors, we always mask as true.
-
-         c_pool(leaf_c_id)   = sum(leaf_c(1:nleafage))
-         c_pool(fnrt_c_id)   = fnrt_c
-         c_pool(sapw_c_id)   = sapw_c
-         c_pool(store_c_id)  = store_c
-         c_pool(struct_c_id) = struct_c
-         c_pool(repro_c_id)  = repro_c
-         c_pool(dbh_id)      = dbh
-
-         ! Only grow leaves if we are in a "leaf-on" status
-         select case (leaf_status)
-         case (leaves_on)
-            c_mask(leaf_c_id) = grow_leaf
-         case default
-            c_mask(leaf_c_id) = .false.
-         end select
-         c_mask(fnrt_c_id)   = grow_fnrt
-         c_mask(sapw_c_id)   = grow_sapw
-         c_mask(struct_c_id) = grow_struct
-         c_mask(store_c_id)  = grow_store
-         c_mask(repro_c_id)  = .true.                ! Always calculate reproduction on growth
-         c_mask(dbh_id)      = .true.                ! Always increment dbh on growth step
-
-
-         ! When using the Euler method, we keep things simple.  We always try
-         ! to make the first integration step to span the entirety of the integration
-         ! window for the independent variable (available carbon)
-
-         select case (ODESolve)
-         case (2)
-            this%ode_opt_step = totalC
-         end select
-
-         do_solve_check: do while( ierr .ne. 0 )
-
-            deltaC = min(totalC,this%ode_opt_step)
-            select_ODESolve: select case (ODESolve)
-            case (1)
-               call RKF45(AllomCGrowthDeriv,c_pool,c_mask,deltaC,totalC, &
-                    max_trunc_error,intgr_params,c_pool_out,this%ode_opt_step,step_pass)
-
+      
+      case (3)
+         if_carbon_increment: if(carbon_balance > calloc_abs_error ) then
+
+            ! -----------------------------------------------------------------------------------
+            ! VIII.  If carbon is yet still available ...
+            !        Our pools are now either on allometry or above (from fusion).
+            !        We we can increment those pools at or below,
+            !        including structure and reproduction according to their rates
+            !        Use an adaptive euler integration. If the error is not nominal,
+            !        the carbon balance sub-step (deltaC) will be halved and tried again
+            !
+            ! Note that we compare against calloc_abs_error here because it is possible
+            ! that all the carbon was effectively used up, but a miniscule amount
+            ! remains due to numerical precision (ie -20 or so), so even though
+            ! the plant has not been brought to be "on allometry", it thinks it has carbon
+            ! left to allocate, and thus it must be on allometry when its not.
+            ! -----------------------------------------------------------------------------------
+
+            intgr_params(:)                   = un_initialized
+            intgr_params(ac_bc_in_id_ctrim)   = this%bc_in(ac_bc_in_id_ctrim)%rval
+            intgr_params(ac_bc_in_id_pft)     = real(this%bc_in(ac_bc_in_id_pft)%ival)
+            intgr_params(ac_bc_in_id_cdamage) = real(this%bc_in(ac_bc_in_id_cdamage)%ival)
+
+
+
+            ! This routine checks that actual carbon is not below that targets. It does
+            ! allow actual pools to be above the target, and in these cases, it sends
+            ! a false on the "grow_<>" flag, allowing the plant to grow into these pools.
+            ! It also checks to make sure that structural biomass is not above the target.
+            ! ( MLO. Removed the check for storage because the same test is done inside
+            !        sub-routine TargetAllometryCheck.)
+
+            call TargetAllometryCheck(sum(leaf_c0(1:nleafage)),fnrt_c0,sapw_c0,store_c0,struct_c0, &
+                 sum(leaf_c(1:nleafage)), fnrt_c, sapw_c,store_c, struct_c, &
+                 target_leaf_c, target_fnrt_c, target_sapw_c, &
+                 target_store_c, target_struct_c, &
+                 carbon_balance,elongf_leaf,elongf_fnrt,elongf_stem,ipft,leaf_status, &
+                 grow_leaf, grow_fnrt, grow_sapw, grow_store, grow_struct)
+
+            ! --------------------------------------------------------------------------------
+            ! The numerical integration of growth requires that the instantaneous state
+            ! variables are passed in as an array.  We call it "c_pool".
+            !
+            ! Initialize the adaptive integrator arrays and flags
+            ! --------------------------------------------------------------------------------
+
+            ierr             = 1
+            totalC           = carbon_balance
+            nsteps           = 0
+
+            c_pool(:) = 0.0_r8                        ! Zero state variable array
+            c_mask(:) = .false.                       ! This mask tells the integrator
+            ! which indices are active. Its possible
+            ! that due to fusion, or previous numerical
+            ! truncation errors, that one of these pools
+            ! may be larger than its target! We check
+            ! this, and if true, then we flag that
+            ! pool to be ignored. c_mask(i) = .false.
+            ! For grasses, since they don't grow very 
+            ! large and thus won't accumulate such large
+            ! errors, we always mask as true.
+
+            c_pool(leaf_c_id)   = sum(leaf_c(1:nleafage))
+            c_pool(fnrt_c_id)   = fnrt_c
+            c_pool(sapw_c_id)   = sapw_c
+            c_pool(store_c_id)  = store_c
+            c_pool(struct_c_id) = struct_c
+            c_pool(repro_c_id)  = repro_c
+            c_pool(dbh_id)      = dbh
+
+            ! Only grow leaves if we are in a "leaf-on" status. For drought-deciduous, we
+            ! interrupt growth for all tissues when in dormant mode.
+            if (is_hydecid_dormant) then
+               c_mask(leaf_c_id)   = .false.
+               c_mask(fnrt_c_id)   = .false.
+               c_mask(sapw_c_id)   = .false.
+               c_mask(struct_c_id) = .false.
+
+            else
+               select case (leaf_status)
+               case (leaves_on)
+                  c_mask(leaf_c_id) = grow_leaf
+               case default
+                  c_mask(leaf_c_id) = .false.
+               end select
+               c_mask(fnrt_c_id)   = grow_fnrt
+               c_mask(sapw_c_id)   = grow_sapw
+               c_mask(struct_c_id) = grow_struct
+
+            end if
+            c_mask(store_c_id)  = grow_store
+            c_mask(repro_c_id)  = .true.                ! Always calculate reproduction on growth
+            c_mask(dbh_id)      = .true.                ! Always increment dbh on growth step
+
+
+            ! When using the Euler method, we keep things simple.  We always try
+            ! to make the first integration step to span the entirety of the integration
+            ! window for the independent variable (available carbon)
+
+            select case (ODESolve)
             case (2)
-               call Euler(AllomCGrowthDeriv,c_pool,c_mask,deltaC,totalC,intgr_params,c_pool_out)
-               !  step_pass = .true.
-
-               ! When integrating along the allometric curve, we have the luxury of perfect
-               ! hindsite.  Ie, after we have made our step, we can see if the amount
-               ! of each carbon we have matches the target associated with the new dbh.
-               ! The following call evaluates how close we are to the allometically defined
-               ! targets. If we are too far (governed by max_trunc_error), then we
-               ! pass back the pass/fail flag (step_pass) as false.  If false, then
-               ! we halve the step-size, and then retry.  If that step was fine, then
-               ! we remember the current step size as a good next guess.
-
-               call CheckIntegratedAllometries(c_pool_out(dbh_id),ipft,&
-                    crowndamage, canopy_trim,  &
-                    c_pool_out(leaf_c_id), c_pool_out(fnrt_c_id), c_pool_out(sapw_c_id), &
-                    c_pool_out(store_c_id), c_pool_out(struct_c_id), &
-                    c_mask(leaf_c_id), c_mask(fnrt_c_id), c_mask(sapw_c_id), &
-                    c_mask(store_c_id), c_mask(struct_c_id),  max_trunc_error, step_pass)
-               if(step_pass)  then
-                  this%ode_opt_step = deltaC
-               else
-                  this%ode_opt_step = 0.5*deltaC
+               this%ode_opt_step = totalC
+            end select
+
+            do_solve_check: do while( ierr .ne. 0 )
+
+               deltaC = min(totalC,this%ode_opt_step)
+               select_ODESolve: select case (ODESolve)
+               case (1)
+                  call RKF45(AllomCGrowthDeriv,c_pool,c_mask,deltaC,totalC, &
+                       max_trunc_error,intgr_params,c_pool_out,this%ode_opt_step,step_pass)
+
+               case (2)
+                  call Euler(AllomCGrowthDeriv,c_pool,c_mask,deltaC,totalC,intgr_params,c_pool_out)
+                  !  step_pass = .true.
+
+                  ! When integrating along the allometric curve, we have the luxury of perfect
+                  ! hindsite.  Ie, after we have made our step, we can see if the amount
+                  ! of each carbon we have matches the target associated with the new dbh.
+                  ! The following call evaluates how close we are to the allometically defined
+                  ! targets. If we are too far (governed by max_trunc_error), then we
+                  ! pass back the pass/fail flag (step_pass) as false.  If false, then
+                  ! we halve the step-size, and then retry.  If that step was fine, then
+                  ! we remember the current step size as a good next guess.
+
+                  call CheckIntegratedAllometries(c_pool_out(dbh_id),ipft,&
+                       crowndamage, canopy_trim, elongf_leaf, elongf_fnrt, elongf_stem,  &
+                       c_pool_out(leaf_c_id), c_pool_out(fnrt_c_id), c_pool_out(sapw_c_id), &
+                       c_pool_out(store_c_id), c_pool_out(struct_c_id), &
+                       c_mask(leaf_c_id), c_mask(fnrt_c_id), c_mask(sapw_c_id), &
+                       c_mask(store_c_id), c_mask(struct_c_id),  max_trunc_error, step_pass)
+                  if(step_pass)  then
+                     this%ode_opt_step = deltaC
+                  else
+                     this%ode_opt_step = 0.5*deltaC
+                  end if
+               case default
+                  write(fates_log(),*) 'An integrator was chosen that does not exist'
+                  write(fates_log(),*) 'ODESolve = ',ODESolve
+                  call endrun(msg=errMsg(sourcefile, __LINE__))
+               end select select_ODESolve
+
+               nsteps = nsteps + 1
+
+               if (step_pass) then ! If true, then step is accepted
+                  totalC    = totalC - deltaC
+                  c_pool(:) = c_pool_out(:)
                end if
-            case default
-               write(fates_log(),*) 'An integrator was chosen that does not exist'
-               write(fates_log(),*) 'ODESolve = ',ODESolve
-               call endrun(msg=errMsg(sourcefile, __LINE__))
-            end select select_ODESolve
-
-            nsteps = nsteps + 1
-
-            if (step_pass) then ! If true, then step is accepted
-               totalC    = totalC - deltaC
-               c_pool(:) = c_pool_out(:)
-            end if
-
-            if(nsteps > max_substeps ) then
-               write(fates_log(),fmt=*)    '---~---'
-               write(fates_log(),fmt=*)    'Plant Growth Integrator could not find'
-               write(fates_log(),fmt=*)    'a solution in less than ',max_substeps,' tries.'
-               write(fates_log(),fmt=*)    'Aborting!'
-               write(fates_log(),fmt=*)    '---~---'
-               write(fates_log(),fmt=fmti) 'Leaf status    =',leaf_status
-               write(fates_log(),fmt=fmt0) 'Carbon_balance =',carbon_balance
-               write(fates_log(),fmt=fmt0) 'deltaC         =',deltaC
-               write(fates_log(),fmt=fmt0) 'totalC         =',totalC
-               write(fates_log(),fmt=*)    'crowndamage : ', crowndamage
-               write(fates_log(),fmt=fmth) ' Tissue     |',         ' Grow','       Current','      Target'  ,'     Deficit'
-               write(fates_log(),fmt=fmtg) ' Leaf       |', grow_leaf      ,  sum(leaf_c(:)),target_leaf_c  , target_leaf_c - sum(leaf_c(:))
-               write(fates_log(),fmt=fmtg) ' Fine root  |', grow_fnrt      ,          fnrt_c,target_fnrt_c  , target_fnrt_c - fnrt_c
-               write(fates_log(),fmt=fmtg) ' Sapwood    |', grow_sapw      ,          sapw_c,target_sapw_c  , target_sapw_c - sapw_c
-               write(fates_log(),fmt=fmtg) ' Storage    |', grow_store     ,         store_c,target_store_c , target_store_c - store_c
-               write(fates_log(),fmt=fmtg) ' Structural |', grow_struct    ,        struct_c,target_struct_c, target_struct_c - struct_c
-               write(fates_log(),fmt=*)    '---~---'
-               call endrun(msg=errMsg(sourcefile, __LINE__))
-            end if
-
-            !
-            ! TotalC should eventually be whittled down to near zero.
-            ! The solvers are not perfect, so we can't expect it to be perfectly zero.
-            ! Note that calloc_abs_error is 1e-9, which is really small (1 microgram of carbon)
-            ! yet also six orders of magnitude greater than typical rounding errors (~1e-15).
-
-            ! At that point, update the actual states
-            ! --------------------------------------------------------------------------------
-            if_step_pass: if( (totalC < calloc_abs_error) .and. (step_pass) )then
-
-               ierr           = 0
-               leaf_c_flux    = c_pool(leaf_c_id)   - sum(leaf_c(1:nleafage))
-               fnrt_c_flux    = c_pool(fnrt_c_id)   - fnrt_c
-               sapw_c_flux    = c_pool(sapw_c_id)   - sapw_c
-               store_c_flux   = c_pool(store_c_id)  - store_c
-               struct_c_flux  = c_pool(struct_c_id) - struct_c
-               repro_c_flux   = c_pool(repro_c_id)  - repro_c
-
-               ! Make an adjustment to flux partitions to make it match remaining c balance
-               flux_adj       = carbon_balance/(leaf_c_flux+fnrt_c_flux+sapw_c_flux + &
-                    store_c_flux+struct_c_flux+repro_c_flux)
-
-
-               leaf_c_flux    = leaf_c_flux*flux_adj
-               fnrt_c_flux    = fnrt_c_flux*flux_adj
-               sapw_c_flux    = sapw_c_flux*flux_adj
-               store_c_flux   = store_c_flux*flux_adj
-               struct_c_flux  = struct_c_flux*flux_adj
-               repro_c_flux   = repro_c_flux*flux_adj
-
-               carbon_balance    = carbon_balance - leaf_c_flux
-               leaf_c(iexp_leaf) = leaf_c(iexp_leaf) + leaf_c_flux
-
-               carbon_balance = carbon_balance - fnrt_c_flux
-               fnrt_c         = fnrt_c + fnrt_c_flux
-
-               carbon_balance = carbon_balance - sapw_c_flux
-               sapw_c         = sapw_c + sapw_c_flux
-
-               carbon_balance = carbon_balance - store_c_flux
-               store_c        = store_c + store_c_flux
-
-               carbon_balance = carbon_balance - struct_c_flux
-               struct_c       = struct_c + struct_c_flux
-
-               carbon_balance = carbon_balance - repro_c_flux
-               repro_c        = repro_c  + repro_c_flux
-
-               dbh            = c_pool(dbh_id)
-
-               if( abs(carbon_balance)>calloc_abs_error ) then
-                  write(fates_log(),*) 'carbon conservation error while integrating pools'
-                  write(fates_log(),*) 'along alometric curve'
-                  write(fates_log(),*) 'carbon_balance = ',carbon_balance,totalC
-                  write(fates_log(),*) 'exiting'
+
+               if(nsteps > max_substeps ) then
+                  write(fates_log(),fmt=*)    '---~---'
+                  write(fates_log(),fmt=*)    'Plant Growth Integrator could not find'
+                  write(fates_log(),fmt=*)    'a solution in less than ',max_substeps,' tries.'
+                  write(fates_log(),fmt=*)    'Aborting!'
+                  write(fates_log(),fmt=*)    '---~---'
+                  write(fates_log(),fmt=fmti) 'Leaf status    =',leaf_status
+                  write(fates_log(),fmt=fmt0) 'Carbon_balance =',carbon_balance
+                  write(fates_log(),fmt=fmt0) 'deltaC         =',deltaC
+                  write(fates_log(),fmt=fmt0) 'totalC         =',totalC
+                  write(fates_log(),fmt=*)    'crowndamage : ', crowndamage
+                  write(fates_log(),fmt=fmth) ' Tissue     |',         ' Grow','       Current','      Target'  ,'     Deficit'
+                  write(fates_log(),fmt=fmtg) ' Leaf       |', grow_leaf      ,  sum(leaf_c(:)),target_leaf_c  , target_leaf_c - sum(leaf_c(:))
+                  write(fates_log(),fmt=fmtg) ' Fine root  |', grow_fnrt      ,          fnrt_c,target_fnrt_c  , target_fnrt_c - fnrt_c
+                  write(fates_log(),fmt=fmtg) ' Sapwood    |', grow_sapw      ,          sapw_c,target_sapw_c  , target_sapw_c - sapw_c
+                  write(fates_log(),fmt=fmtg) ' Storage    |', grow_store     ,         store_c,target_store_c , target_store_c - store_c
+                  write(fates_log(),fmt=fmtg) ' Structural |', grow_struct    ,        struct_c,target_struct_c, target_struct_c - struct_c
+                  write(fates_log(),fmt=*)    '---~---'
                   call endrun(msg=errMsg(sourcefile, __LINE__))
                end if
 
-            end if if_step_pass
-
-         end do do_solve_check
-
-      end if if_phase3
+               !
+               ! TotalC should eventually be whittled down to near zero.
+               ! The solvers are not perfect, so we can't expect it to be perfectly zero.
+               ! Note that calloc_abs_error is 1e-9, which is really small (1 microgram of carbon)
+               ! yet also six orders of magnitude greater than typical rounding errors (~1e-15).
+
+               ! At that point, update the actual states
+               ! --------------------------------------------------------------------------------
+               if_step_pass: if( (totalC < calloc_abs_error) .and. (step_pass) )then
+
+                  ierr           = 0
+                  leaf_c_flux    = c_pool(leaf_c_id)   - sum(leaf_c(1:nleafage))
+                  fnrt_c_flux    = c_pool(fnrt_c_id)   - fnrt_c
+                  sapw_c_flux    = c_pool(sapw_c_id)   - sapw_c
+                  store_c_flux   = c_pool(store_c_id)  - store_c
+                  struct_c_flux  = c_pool(struct_c_id) - struct_c
+                  repro_c_flux   = c_pool(repro_c_id)  - repro_c
+
+                  ! Make an adjustment to flux partitions to make it match remaining c balance
+                  flux_adj       = carbon_balance/(leaf_c_flux+fnrt_c_flux+sapw_c_flux + &
+                       store_c_flux+struct_c_flux+repro_c_flux)
+
+
+                  leaf_c_flux    = leaf_c_flux*flux_adj
+                  fnrt_c_flux    = fnrt_c_flux*flux_adj
+                  sapw_c_flux    = sapw_c_flux*flux_adj
+                  store_c_flux   = store_c_flux*flux_adj
+                  struct_c_flux  = struct_c_flux*flux_adj
+                  repro_c_flux   = repro_c_flux*flux_adj
+
+                  leaf_c(iexp_leaf) = leaf_c(iexp_leaf) + leaf_c_flux
+                  fnrt_c            = fnrt_c + fnrt_c_flux
+                  sapw_c            = sapw_c + sapw_c_flux
+                  store_c           = store_c + store_c_flux
+                  struct_c          = struct_c + struct_c_flux
+                  repro_c           = repro_c  + repro_c_flux
+
+                  carbon_balance = carbon_balance -  &
+                                   ( leaf_c_flux + fnrt_c_flux + sapw_c_flux + &
+                                     store_c_flux + struct_c_flux + repro_c_flux )
+
+                  dbh            = c_pool(dbh_id)
+
+                  if( abs(carbon_balance)>calloc_abs_error ) then
+                     write(fates_log(),*) 'carbon conservation error while integrating pools'
+                     write(fates_log(),*) 'along alometric curve'
+                     write(fates_log(),*) 'carbon_balance = ',carbon_balance,totalC
+                     write(fates_log(),*) 'exiting'
+                     call endrun(msg=errMsg(sourcefile, __LINE__))
+                  end if
+
+               end if if_step_pass
+
+            end do do_solve_check
+
+         end if if_carbon_increment
+
+      end select select_phase
 
       ! Track the net allocations and transport from this routine
       ! (the AgeLeaves() routine handled tracking allocation through aging)
@@ -1002,257 +938,8 @@
       this%variables(store_c_id)%net_alloc(icd) = &
            this%variables(store_c_id)%net_alloc(icd) + (store_c - store_c0)
 
-<<<<<<< HEAD
-    end if
-
-
-
-    ! -----------------------------------------------------------------------------------
-    ! VII 1/2: If plant is semi-deciduous, there will be cases in which plant's carbon
-    !          balance is positive but plant is losing leaves, in which case the plant
-    !          should not invest in growth.  Likewise, when plants are flushing but the
-    !          elongation factor is small, we may have need to "shed" excess storage by
-    !          placing it as carbon_balance again (not the neatest solution, but other-
-    !          wise the solver may fail to find a solution).
-    ! -----------------------------------------------------------------------------------
-    select_stash_grow: select case (leaf_status)
-    case (leaves_off,leaves_pshed)
-       ! There is carbon balance, but plant is shedding leaves. We stash the carbon
-       ! to storage even if it makes their storage too large.
-       store_c_flux   = carbon_balance
-       carbon_balance = carbon_balance - store_c_flux
-       store_c        = store_c + store_c_flux
-    end select select_stash_grow
-    
-    ! -----------------------------------------------------------------------------------
-    ! VIII.  If carbon is yet still available ...
-    !        Our pools are now either on allometry or above (from fusion).
-    !        We we can increment those pools at or below,
-    !        including structure and reproduction according to their rates
-    !        Use an adaptive euler integration. If the error is not nominal,
-    !        the carbon balance sub-step (deltaC) will be halved and tried again
-    !
-    ! Note that we compare against calloc_abs_error here because it is possible
-    ! that all the carbon was effectively used up, but a miniscule amount
-    ! remains due to numerical precision (ie -20 or so), so even though
-    ! the plant has not been brought to be "on allometry", it thinks it has carbon
-    ! left to allocate, and thus it must be on allometry when its not.
-    ! -----------------------------------------------------------------------------------
-    
-    if_stature_growth: if( carbon_balance > calloc_abs_error ) then
-       
-       ! This routine checks that actual carbon is not below that targets. It does
-       ! allow actual pools to be above the target, and in these cases, it sends
-       ! a false on the "grow_<>" flag, allowing the plant to grow into these pools.
-       ! It also checks to make sure that structural biomass is not above the target.
-       ! ( MLO. Removed the check for storage because the same test is done inside
-       !        sub-routine TargetAllometryCheck.)
-
-       call TargetAllometryCheck(sum(leaf_c0(1:nleafage)),fnrt_c0,sapw_c0,store_c0,struct_c0, &
-                                 sum(leaf_c(1:nleafage)), fnrt_c, sapw_c,store_c, struct_c, &
-                                 target_leaf_c, target_fnrt_c, target_sapw_c, &
-                                 target_store_c, target_struct_c, &
-                                 carbon_balance,elongf_leaf,elongf_fnrt,elongf_stem, &
-                                 ipft,leaf_status, &
-                                 grow_leaf, grow_fnrt, grow_sapw, grow_store, grow_struct)
-
-       ! --------------------------------------------------------------------------------
-       ! The numerical integration of growth requires that the instantaneous state
-       ! variables are passed in as an array.  We call it "c_pool".
-       !
-       ! Initialize the adaptive integrator arrays and flags
-       ! --------------------------------------------------------------------------------
-
-       ierr             = 1
-       totalC           = carbon_balance
-       nsteps           = 0
-       
-       c_pool(:) = 0.0_r8                        ! Zero state variable array
-       c_mask(:) = .false.                       ! This mask tells the integrator
-                                                 ! which indices are active. Its possible
-                                                 ! that due to fusion, or previous numerical
-                                                 ! truncation errors, that one of these pools
-                                                 ! may be larger than its target! We check
-                                                 ! this, and if true, then we flag that
-                                                 ! pool to be ignored. c_mask(i) = .false.
-                                                 ! For grasses, since they don't grow very 
-                                                 ! large and thus won't accumulate such large
-                                                 ! errors, we always mask as true.
-
-       c_pool(leaf_c_id)   = sum(leaf_c(1:nleafage))
-       c_pool(fnrt_c_id)   = fnrt_c
-       c_pool(sapw_c_id)   = sapw_c
-       c_pool(store_c_id)  = store_c
-       c_pool(struct_c_id) = struct_c
-       c_pool(repro_c_id)  = repro_c
-       c_pool(dbh_id)      = dbh
-
-       ! Only grow leaves if we are in a "leaf-on" status. For drought-deciduous, we
-       ! interrupt growth for all tissues when in dormant mode.
-       if (is_hydecid_dormant) then
-          c_mask(leaf_c_id)   = .false.
-          c_mask(fnrt_c_id)   = .false.
-          c_mask(sapw_c_id)   = .false.
-          c_mask(struct_c_id) = .false.
-
-       else
-          select case (leaf_status)
-          case (leaves_on)
-             c_mask(leaf_c_id) = grow_leaf
-          case default
-             c_mask(leaf_c_id) = .false.
-          end select
-          c_mask(fnrt_c_id)   = grow_fnrt
-          c_mask(sapw_c_id)   = grow_sapw
-          c_mask(struct_c_id) = grow_struct
-
-       end if
-       c_mask(store_c_id)  = grow_store
-       c_mask(repro_c_id)  = .true.                ! Always calculate reproduction on growth
-       c_mask(dbh_id)      = .true.                ! Always increment dbh on growth step
-
-
-       ! When using the Euler method, we keep things simple.  We always try
-       ! to make the first integration step to span the entirety of the integration
-       ! window for the independent variable (available carbon)
-
-       select case (ODESolve)
-       case (2)
-          this%ode_opt_step = totalC
-       end select
-       
-       do_solve_check: do while( ierr .ne. 0 )
-          
-          deltaC = min(totalC,this%ode_opt_step)
-          select_ODESolve: select case (ODESolve)
-          case (1)
-             call RKF45(AllomCGrowthDeriv,c_pool,c_mask,deltaC,totalC, &
-                   max_trunc_error,intgr_params,c_pool_out,this%ode_opt_step,step_pass)
-             
-          case (2)
-             call Euler(AllomCGrowthDeriv,c_pool,c_mask,deltaC,totalC,intgr_params,c_pool_out)
-             !  step_pass = .true.
-             
-             ! When integrating along the allometric curve, we have the luxury of perfect
-             ! hindsite.  Ie, after we have made our step, we can see if the amount
-             ! of each carbon we have matches the target associated with the new dbh.
-             ! The following call evaluates how close we are to the allometically defined
-             ! targets. If we are too far (governed by max_trunc_error), then we
-             ! pass back the pass/fail flag (step_pass) as false.  If false, then
-             ! we halve the step-size, and then retry.  If that step was fine, then
-             ! we remember the current step size as a good next guess.
-             
-             call CheckIntegratedAllometries(c_pool_out(dbh_id),ipft,canopy_trim,  &
-                   elongf_leaf, elongf_fnrt, elongf_stem, &
-                   c_pool_out(leaf_c_id), c_pool_out(fnrt_c_id), c_pool_out(sapw_c_id), &
-                   c_pool_out(store_c_id), c_pool_out(struct_c_id), &
-                   c_mask(leaf_c_id), c_mask(fnrt_c_id), c_mask(sapw_c_id), &
-                   c_mask(store_c_id),c_mask(struct_c_id),  max_trunc_error, step_pass)
-             if(step_pass)  then
-                this%ode_opt_step = deltaC
-             else
-                this%ode_opt_step = 0.5*deltaC
-             end if
-          case default
-             write(fates_log(),*) 'An integrator was chosen that does not exist'
-             write(fates_log(),*) 'ODESolve = ',ODESolve
-             call endrun(msg=errMsg(sourcefile, __LINE__))
-          end select select_ODESolve
-
-          nsteps = nsteps + 1
-          
-          if (step_pass) then ! If true, then step is accepted
-             totalC    = totalC - deltaC
-             c_pool(:) = c_pool_out(:)
-          end if
-          
-          if(nsteps > max_substeps ) then
-             write(fates_log(),fmt=*)    '---~---'
-             write(fates_log(),fmt=*)    'Plant Growth Integrator could not find'
-             write(fates_log(),fmt=*)    'a solution in less than ',max_substeps,' tries.'
-             write(fates_log(),fmt=*)    'Aborting!'
-             write(fates_log(),fmt=*)    '---~---'
-             write(fates_log(),fmt=fmti) 'Leaf status    =',leaf_status
-             write(fates_log(),fmt=fmt0) 'Carbon_balance =',carbon_balance
-             write(fates_log(),fmt=fmt0) 'deltaC         =',deltaC
-             write(fates_log(),fmt=fmt0) 'totalC         =',totalC
-             write(fates_log(),fmt=fmth) ' Tissue     |',         ' Grow','       Current','      Target'  ,'     Deficit'
-             write(fates_log(),fmt=fmtg) ' Leaf       |', grow_leaf      ,  sum(leaf_c(:)),target_leaf_c  , target_leaf_c - sum(leaf_c(:))
-             write(fates_log(),fmt=fmtg) ' Fine root  |', grow_fnrt      ,          fnrt_c,target_fnrt_c  , target_fnrt_c - fnrt_c
-             write(fates_log(),fmt=fmtg) ' Sapwood    |', grow_sapw      ,          sapw_c,target_sapw_c  , target_sapw_c - sapw_c
-             write(fates_log(),fmt=fmtg) ' Storage    |', grow_store     ,         store_c,target_store_c , target_store_c - store_c
-             write(fates_log(),fmt=fmtg) ' Structural |', grow_struct    ,        struct_c,target_struct_c, target_struct_c - struct_c
-             write(fates_log(),fmt=*)    '---~---'
-             call endrun(msg=errMsg(sourcefile, __LINE__))
-          end if
-
-          !
-          ! TotalC should eventually be whittled down to near zero.
-          ! The solvers are not perfect, so we can't expect it to be perfectly zero.
-          ! Note that calloc_abs_error is 1e-9, which is really small (1 microgram of carbon)
-          ! yet also six orders of magnitude greater than typical rounding errors (~1e-15).
-  
-          ! At that point, update the actual states
-          ! --------------------------------------------------------------------------------
-          if_step_pass: if( (totalC < calloc_abs_error) .and. (step_pass) )then
-
-             ierr           = 0
-             leaf_c_flux    = c_pool(leaf_c_id)   - sum(leaf_c(1:nleafage))
-             fnrt_c_flux    = c_pool(fnrt_c_id)   - fnrt_c
-             sapw_c_flux    = c_pool(sapw_c_id)   - sapw_c
-             store_c_flux   = c_pool(store_c_id)  - store_c
-             struct_c_flux  = c_pool(struct_c_id) - struct_c
-             repro_c_flux   = c_pool(repro_c_id)  - repro_c
-             
-             ! Make an adjustment to flux partitions to make it match remaining c balance
-             flux_adj       = carbon_balance/(leaf_c_flux+fnrt_c_flux+sapw_c_flux + &
-                                              store_c_flux+struct_c_flux+repro_c_flux)
-
-             
-             leaf_c_flux    = leaf_c_flux*flux_adj
-             fnrt_c_flux    = fnrt_c_flux*flux_adj
-             sapw_c_flux    = sapw_c_flux*flux_adj
-             store_c_flux   = store_c_flux*flux_adj
-             struct_c_flux  = struct_c_flux*flux_adj
-             repro_c_flux   = repro_c_flux*flux_adj
-             
-             carbon_balance    = carbon_balance - leaf_c_flux
-             leaf_c(iexp_leaf) = leaf_c(iexp_leaf) + leaf_c_flux
-             
-             carbon_balance = carbon_balance - fnrt_c_flux
-             fnrt_c         = fnrt_c + fnrt_c_flux
-             
-             carbon_balance = carbon_balance - sapw_c_flux
-             sapw_c         = sapw_c + sapw_c_flux
-             
-             carbon_balance = carbon_balance - store_c_flux
-             store_c        = store_c + store_c_flux
-             
-             carbon_balance = carbon_balance - struct_c_flux
-             struct_c       = struct_c + struct_c_flux
-             
-             carbon_balance = carbon_balance - repro_c_flux
-             repro_c        = repro_c  + repro_c_flux
-             
-             dbh            = c_pool(dbh_id)
-
-             if( abs(carbon_balance)>calloc_abs_error ) then
-                write(fates_log(),*) 'carbon conservation error while integrating pools'
-                write(fates_log(),*) 'along alometric curve'
-                write(fates_log(),*) 'carbon_balance = ',carbon_balance,totalC
-                write(fates_log(),*) 'exiting'
-                call endrun(msg=errMsg(sourcefile, __LINE__))
-             end if
-             
-          end if if_step_pass
-
-       end do do_solve_check
-       
-    end if if_stature_growth
-=======
       this%variables(repro_c_id)%net_alloc(icd) = &
            this%variables(repro_c_id)%net_alloc(icd) + (repro_c - repro_c0)
->>>>>>> 474fa84c
 
       this%variables(struct_c_id)%net_alloc(icd) = &
            this%variables(struct_c_id)%net_alloc(icd) + (struct_c - struct_c0)
@@ -1292,23 +979,12 @@
       real(r8),dimension(lbound(c_pools,dim=1):ubound(c_pools,dim=1)) :: dCdx 
 
       ! locals
-<<<<<<< HEAD
-      integer  :: ipft       ! PFT index
+      integer  :: ipft           ! PFT index
+      integer  :: crowndamage    ! Damage class
       real(r8) :: canopy_trim    ! Canopy trimming function (boundary condition) [0-1]
       real(r8) :: elongf_leaf    ! Leaf elongation factor (boundary condition) [0-1]
       real(r8) :: elongf_fnrt    ! Fine-root "elongation factor" (boundary condition) [0-1]
       real(r8) :: elongf_stem    ! Stem "elongation factor" (boundary condition) [0-1]
-      real(r8) :: ct_leaf    ! target leaf biomass, dummy var (kgC)
-      real(r8) :: ct_fnrt   ! target fine-root biomass, dummy var (kgC)
-      real(r8) :: ct_sap     ! target sapwood biomass, dummy var (kgC)
-      real(r8) :: ct_agw     ! target aboveground wood, dummy var (kgC)
-      real(r8) :: ct_bgw     ! target belowground wood, dummy var (kgC)
-      real(r8) :: ct_store   ! target storage, dummy var (kgC)
-      real(r8) :: ct_dead    ! target structural biomas, dummy var (kgC)
-=======
-      integer  :: ipft           ! PFT index
-      integer  :: crowndamage    ! Damage class
-      real(r8) :: canopy_trim    ! Canopy trimming function (boundary condition [0-1]
       real(r8) :: ct_leaf        ! target leaf biomass, dummy var (kgC)
       real(r8) :: ct_fnrt        ! target fine-root biomass, dummy var (kgC)
       real(r8) :: ct_sap         ! target sapwood biomass, dummy var (kgC)
@@ -1316,7 +992,6 @@
       real(r8) :: ct_bgw         ! target belowground wood, dummy var (kgC)
       real(r8) :: ct_store       ! target storage, dummy var (kgC)
       real(r8) :: ct_dead        ! target structural biomas, dummy var (kgC)
->>>>>>> 474fa84c
       real(r8) :: sapw_area      ! dummy sapwood area
       real(r8) :: ct_dleafdd     ! target leaf biomass derivative wrt diameter, (kgC/cm)
       real(r8) :: ct_dfnrtdd     ! target fine-root biomass derivative wrt diameter, (kgC/cm)
@@ -1346,26 +1021,18 @@
 
         canopy_trim = intgr_params(ac_bc_in_id_ctrim)
         ipft        = int(intgr_params(ac_bc_in_id_pft))
-<<<<<<< HEAD
         elongf_leaf = intgr_params(ac_bc_in_id_efleaf)
         elongf_fnrt = intgr_params(ac_bc_in_id_effnrt)
         elongf_stem = intgr_params(ac_bc_in_id_efstem)
-
-
-        call bleaf(dbh,ipft,canopy_trim,ct_leaf,ct_dleafdd)
-=======
         crowndamage = int(intgr_params(ac_bc_in_id_cdamage))
-       
         call bleaf(dbh,ipft,crowndamage,canopy_trim,ct_leaf, dbldd=ct_dleafdd)
->>>>>>> 474fa84c
         call bfineroot(dbh,ipft,canopy_trim,ct_fnrt,ct_dfnrtdd)
         call bsap_allom(dbh,ipft, crowndamage, canopy_trim,sapw_area,ct_sap,ct_dsapdd)
         call bagw_allom(dbh,ipft,crowndamage, ct_agw,ct_dagwdd)
         call bbgw_allom(dbh,ipft,ct_bgw, ct_dbgwdd)        
         call bdead_allom(ct_agw,ct_bgw, ct_sap, ipft, ct_dead, &
                          ct_dagwdd, ct_dbgwdd, ct_dsapdd, ct_ddeaddd)
-<<<<<<< HEAD
-        call bstore_allom(dbh,ipft,canopy_trim,ct_store,ct_dstoredd)
+        call bstore_allom(dbh,ipft,crowndamage, canopy_trim,ct_store,ct_dstoredd)
 
         ! Apply elongation factor correction to targets
         ct_leaf    = elongf_leaf * ct_leaf
@@ -1378,10 +1045,6 @@
         ct_dsapdd  = elongf_stem * ct_dsapdd
         ct_ddeaddd = elongf_stem * ct_ddeaddd
 
-=======
-        call bstore_allom(dbh,ipft,crowndamage, canopy_trim,ct_store,ct_dstoredd)
-        
->>>>>>> 474fa84c
         ! fraction of carbon going towards reproduction
         if (dbh <= prt_params%dbh_repro_threshold(ipft)) then ! cap on leaf biomass
            repro_fraction = prt_params%seed_alloc(ipft)
