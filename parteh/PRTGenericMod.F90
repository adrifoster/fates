--- conflicted
+++ resolved
@@ -95,23 +95,14 @@
   ! element.  At the time of writing this, we are very far away from
   ! creating allocation schemes that even use potassium.
   
-<<<<<<< HEAD
-  integer, parameter :: all_carbon_elements = 0
-  integer, parameter :: carbon12_element    = 1
-  integer, parameter :: carbon13_element    = 2
-  integer, parameter :: carbon14_element    = 3
-  integer, parameter :: nitrogen_element    = 4
-  integer, parameter :: phosphorus_element = 5
-  integer, parameter :: potassium_element   = 6
-=======
   integer, parameter, public :: all_carbon_elements = 0
   integer, parameter, public :: carbon12_element    = 1
   integer, parameter, public :: carbon13_element    = 2
   integer, parameter, public :: carbon14_element    = 3
   integer, parameter, public :: nitrogen_element    = 4
-  integer, parameter, public :: phosphorous_element = 5
+  integer, parameter, public :: phosphorus_element  = 5
   integer, parameter, public :: potassium_element   = 6
->>>>>>> 6232bb3f
+
 
   !  The following elements are just placeholders. In the future
   !  if someone wants to develope an allocation hypothesis
