--- conflicted
+++ resolved
@@ -881,23 +881,6 @@
 
     do i_var = 1, prt_global%num_vars
        deallocate( &
-<<<<<<< HEAD
-          & this%variables(i_var)%val, &
-          & this%variables(i_var)%val0, &
-          & this%variables(i_var)%net_alloc, &
-          & this%variables(i_var)%turnover, &
-          & this%variables(i_var)%burned, &
-          & stat=istat, errmsg=smsg )
-       if (istat/=0) call endrun(msg='deallocate stat/=0:'//trim(smsg)//errMsg(sourcefile, __LINE__))
-    end do
-
-    deallocate(this%variables, stat=istat, errmsg=smsg)
-    if (istat/=0) call endrun(msg='deallocate stat/=0:'//trim(smsg)//errMsg(sourcefile, __LINE__))
-
-    if(allocated(this%bc_in))then
-       deallocate(this%bc_in, stat=istat, errmsg=smsg)
-       if (istat/=0) call endrun(msg='deallocate stat/=0:'//trim(smsg)//errMsg(sourcefile, __LINE__))
-=======
             this%variables(i_var)%val, &
             this%variables(i_var)%val0, &
             this%variables(i_var)%net_alloc, &
@@ -914,25 +897,16 @@
     if(allocated(this%bc_in))then
        deallocate(this%bc_in, stat=istat, errmsg=smsg)
        if (istat/=0) call endrun(msg='DeallocatePRTVartypes bc_in stat/=0:'//trim(smsg)//errMsg(sourcefile, __LINE__))
->>>>>>> f371bd11
     end if
     
     if(allocated(this%bc_out))then
        deallocate(this%bc_out, stat=istat, errmsg=smsg)
-<<<<<<< HEAD
-       if (istat/=0) call endrun(msg='deallocate stat/=0:'//trim(smsg)//errMsg(sourcefile, __LINE__))
-=======
        if (istat/=0) call endrun(msg='DeallocatePRTVartypes bc_out stat/=0:'//trim(smsg)//errMsg(sourcefile, __LINE__))
->>>>>>> f371bd11
     end if
 
     if(allocated(this%bc_inout))then
        deallocate(this%bc_inout, stat=istat, errmsg=smsg)
-<<<<<<< HEAD
-       if (istat/=0) call endrun(msg='deallocate stat/=0:'//trim(smsg)//errMsg(sourcefile, __LINE__))
-=======
        if (istat/=0) call endrun(msg='DeallocatePRTVartypes bc_inout stat/=0:'//trim(smsg)//errMsg(sourcefile, __LINE__))
->>>>>>> f371bd11
     end if
 
     return
