module PRTGenericMod

  ! ------------------------------------------------------------------------------------
  ! Plant Allocation and Reactive Transport (PART) +
  ! Extensible Hypotheses (EH) = PARTEH
  ! 
  ! Non-Specific (Generic) Classes and Functions
  ! This contains the base classes for both the variables and the global class
  !
  ! General idea:  PARTEH treats its state variables as objects. Each object
  !  can be mapped to, or associated with:
  !  1) an organ
  !  2) a spatial position associated with that organ
  !  3) a chemical element (ie carbon isotope or nutrient), aka chemical species
  !
  !
  ! THIS ROUTINE SHOULD NOT HAVE TO BE MODIFIED TO ACCOMODATE NEW HYPOTHESES
  ! (in principle ...)
  !
  ! Ryan Knox, April 2018
  ! ------------------------------------------------------------------------------------


  use FatesConstantsMod, only : r8 => fates_r8
  use FatesConstantsMod, only : i4 => fates_int
  use FatesConstantsMod, only : nearzero
  use FatesConstantsMod, only : calloc_abs_error
  use FatesConstantsMod, only : years_per_day
  use FatesConstantsMod, only : days_per_sec
  use FatesGlobals     , only : endrun => fates_endrun
  use FatesGlobals     , only : fates_log 
  use shr_log_mod      , only : errMsg => shr_log_errMsg
  use PRTParametersMod , only : prt_params
  
  implicit none
  private ! Modules are private by default

  character(len=*), parameter, private :: sourcefile = &
       __FILE__

  integer, parameter, public :: maxlen_varname   = 128
  integer, parameter, public :: maxlen_varsymbol = 32
  integer, parameter, public :: maxlen_varunits  = 32
  integer, parameter, public :: len_baseunit     = 6


  ! We use this parameter as the value for which we set un-initialized values
  real(r8), parameter, public :: un_initialized = -9.9e32_r8

  ! We use this parameter as the value for which we check un-initialized values
  real(r8), parameter, public :: check_initialized = -8.8e32_r8


  ! -------------------------------------------------------------------------------------
  ! IMPORTANT!
  ! All elements in all organs should be expressed in terms of KILOGRAMS
  ! All rates of change are expressed in terms of kilograms / day
  ! This assumption cannot be broken!
  ! -------------------------------------------------------------------------------------
  
  character(len=len_baseunit), parameter, public :: mass_unit = 'kg'
  character(len=len_baseunit), parameter, public :: mass_rate_unit = 'kg/day'

  ! -------------------------------------------------------------------------------------
  ! Allocation Hypothesis Types
  ! These should each have their own module
  ! -------------------------------------------------------------------------------------

  integer, parameter, public :: prt_carbon_allom_hyp   = 1
  integer, parameter, public :: prt_cnp_flex_allom_hyp = 2   ! Still under development


  ! -------------------------------------------------------------------------------------
  ! Organ types
  ! These are public indices used to map the organs
  ! in each hypothesis to organs that acknowledged in the calling model
  ! -------------------------------------------------------------------------------------

  integer, parameter, public :: num_organ_types = 6
  integer, parameter, public :: all_organs    = 0    ! index for all organs
  integer, parameter, public :: leaf_organ    = 1    ! index for leaf organs
  integer, parameter, public :: fnrt_organ    = 2    ! index for fine-root organs
  integer, parameter, public :: sapw_organ    = 3    ! index for sapwood organs
  integer, parameter, public :: store_organ   = 4    ! index for storage organs
  integer, parameter, public :: repro_organ   = 5    ! index for reproductive organs
  integer, parameter, public :: struct_organ  = 6    ! index for structure (dead) organs

  ! -------------------------------------------------------------------------------------
  ! Element types
  ! These are public indices used to map the elements (chem species) in each hypothesis
  ! to the element that are acknowledged in the calling model
  ! -------------------------------------------------------------------------------------

  integer, parameter, public :: num_element_types     = 6    ! Total number of unique element
                                                     ! curently recognized by PARTEH
                                                     ! should be max index in list below

  ! The following list are the unique indices associated with the
  ! element used in each hypothesis.  Note these are just POTENTIAL
  ! element.  At the time of writing this, we are very far away from
  ! creating allocation schemes that even use potassium.
  
  integer, parameter, public :: all_carbon_elements = 0
  integer, parameter, public :: carbon12_element    = 1
  integer, parameter, public :: carbon13_element    = 2
  integer, parameter, public :: carbon14_element    = 3
  integer, parameter, public :: nitrogen_element    = 4
  integer, parameter, public :: phosphorus_element  = 5
  integer, parameter, public :: potassium_element   = 6


  !  The following elements are just placeholders. In the future
  !  if someone wants to develope an allocation hypothesis
  !  that uses nickel, we can just uncomment it from this list

  !  integer, parameter, public :: calcium_element     = 7
  !  integer, parameter, public :: magnesium_element   = 8
  !  integer, parameter, public :: sulfur_element      = 9
  !  integer, parameter, public :: chlorine_element    = 10
  !  integer, parameter, public :: iron_element        = 11
  !  integer, parameter, public :: manganese_element   = 12
  !  integer, parameter, public :: zinc_element        = 13
  !  integer, parameter, public :: copper_element      = 14
  !  integer, parameter, public :: boron_element       = 15
  !  integer, parameter, public :: molybdenum_element  = 16
  !  integer, parameter, public :: nickel_element      = 17

  
  ! We have some lists of elements or lists of organs, such as
  ! a list of all carbon elements.  To keep routines simple
  ! we set a global to the maximum list size for scratch arrays.

  integer, parameter, public :: max_spec_per_group = 3    ! we may query these lists
                                                  ! the carbon elements are the biggest list
                                                  ! right now


  ! List of all carbon elements, the special index "all_carbon_elements"
  ! implies the following list of carbon organs
  
  integer, parameter, dimension(3), public :: carbon_elements_list   = &
       [carbon12_element, carbon13_element, carbon14_element]



  ! This is the maximum number of leaf age pools allowed on each plant
  ! (used for allocating scratch space)
  integer, parameter, public :: max_nleafage = 4

  
  ! -------------------------------------------------------------------------------------
  !
  ! The following is the data structure that holds the state (ie carbon,
  ! nutrients, etc) for each pool of each plant.
  !
  ! For example, this could be the carbon 12 of the leaf pool; its instantaneous state,
  !   and its fluxes.
  !
  ! Note also that these are vectors and not scalars, which indicates that there
  ! may be more than 1 discrete spatial positions.  For instance, there might be multiple
  ! leaf layers or something.
  ! 
  ! Since there are many variables, as well as boundary conditions, this object is 
  ! NESTED in the prt_vartypes  (<---- see the "s" at the end?)  structure that follows.
  ! 
  ! Each object will have a unique index associated with it, it will also be mapped
  ! to a specific organ and element combination.
  ! 
  ! It is assumed that over the control period (probably 1 day) that
  ! changes in the current state (val) relative to the value at the start of the
  ! control period (val0), are equal to the time integrated flux terms 
  ! (net_alloc, turnover, etc)
  !
  ! -------------------------------------------------------------------------------------

  type, public :: prt_vartype
     
     real(r8),pointer :: val(:)       ! Instantaneous state variable           [kg]
     real(r8),allocatable :: val0(:)      ! State variable at the beginning 
                                          ! of the control period                  [kg]
     real(r8),allocatable :: net_alloc(:)   ! Net change due to allocation/transport [kg]
                                          ! over the control period                [kg]
     real(r8),allocatable :: turnover(:)  ! Losses due to turnover                 [kg]
                                          ! or, any mass destined for litter
                                          ! over the control period

     real(r8),allocatable :: burned(:)    ! Losses due to burn                     [kg]
     real(r8),allocatable :: damaged(:)   ! Losses due to damage                   [kg]

     !     real(r8),allocatable :: herbiv(:)    ! Losses due to herbivory                [kg]

     ! Placeholder
     ! To save on memory, keep this commented out, or simply
     ! add this only in the extension ... ?
     ! real(r8),allocatable           :: coordinate(:,:)

  end type prt_vartype


  ! -------------------------------------------------------------------------------------
  ! Input boundary conditions.  These will be allocated as an array for each plant.
  ! This type will also be broken into 3 types of boundary conditions:  input only,
  ! output only, and input-output.
  ! -------------------------------------------------------------------------------------

  type, public :: prt_bctype
     
     real(r8), pointer :: rval
     integer, pointer  :: ival

  end type prt_bctype


  ! -------------------------------------------------------------------------------------
  ! The following is the object that is directly attached to each plant.
  !
  ! ie this is the parent object.
  ! It contains the state variable object: variables
  ! as well as the boundary condition pointers bc_inout, bc_in and bc_out
  !
  ! This object also contains the bulk of the PRT routines, including 
  ! extended (hypothesis specific routines) and generic routines (eg   
  ! routines that can operate on any hypothesis) 
  !
  ! There are procedures that are specialized for each module. And then
  ! there are procedures that are supposed to be generic and should support
  ! all the different modules.
  ! -------------------------------------------------------------------------------------

  type, public :: prt_vartypes
     
     type(prt_vartype),allocatable :: variables(:)    ! The state variables and fluxes
     type(prt_bctype), allocatable :: bc_inout(:)     ! These boundaries may be changed
     type(prt_bctype), allocatable :: bc_in(:)        ! These are protected
     type(prt_bctype), allocatable :: bc_out(:)       ! These are overwritten
     real(r8)                      :: ode_opt_step

   contains
     
     ! These are extendable procedures that have specialized
     ! content in each of the different hypotheses
     
     procedure :: DailyPRT            => DailyPRTBase
     procedure :: FastPRT             => FastPRTBase
     procedure :: DamageRecovery      => DamageRecoveryBase
     procedure :: GetNutrientTarget   => GetNutrientTargetBase
     
     ! These are generic functions that should work on all hypotheses

     procedure, non_overridable :: InitAllocate
     procedure, non_overridable :: InitPRTVartype
     procedure, non_overridable :: FlushBCs
     procedure, non_overridable :: InitializeInitialConditions
     procedure, non_overridable :: CheckInitialConditions
     procedure, non_overridable :: RegisterBCIn
     procedure, non_overridable :: RegisterBCOut
     procedure, non_overridable :: RegisterBCInout
     procedure, non_overridable :: GetState
     procedure, non_overridable :: GetTurnover
     procedure, non_overridable :: GetBurned
     procedure, non_overridable :: GetNetAlloc
     procedure, non_overridable :: ZeroRates
     procedure, non_overridable :: CheckMassConservation
     procedure, non_overridable :: DeallocatePRTVartypes
     procedure, non_overridable :: WeightedFusePRTVartypes
     procedure, non_overridable :: CopyPRTVartypes
     
     
     procedure :: AgeLeaves  ! This routine may be used generically
                             ! but also leaving the door open for over-rides
     

     
  end type prt_vartypes

  
  ! Global identifiers for which elements we are using (apply mostly to litter)

  integer, public              :: num_elements          ! This is the number of elements in this simulation
                                                        ! e.g. (C,N,P,K, etc)
  integer, allocatable, public :: element_list(:)       ! This vector holds the list of global element identifiers
                                                        ! examples are carbon12_element
                                                        ! nitrogen_element, etc.

  integer, public :: element_pos(num_element_types)     ! This is the reverse lookup
                                                        ! for element types. Pick an element
                                                        ! global index, and it gives you
                                                        ! the position in the element_list

  ! -------------------------------------------------------------------------------------
  ! This next section contains the objects that describe the mapping for each specific
  ! hypothesis. It is also a way to call the descriptions of variables for any
  ! arbitrary hypothesis.
  ! These are things that are globally true, not specific to each plant.
  ! For instance the map just contains the list of variable names, not the values for
  ! each plant.
  ! These are not instanced on every plant, they are just instanced once on every model 
  ! machine or memory space. They should only be initialized once and used
  ! as read-only from that point on.
  ! -------------------------------------------------------------------------------------

  ! -------------------------------------------------------------------------------------
  ! This type simply packs the names and symbols associated with all
  ! the variables for any given hypothesis
  ! -------------------------------------------------------------------------------------
  
  type, public :: state_descriptor_type
     character(len=maxlen_varname)   :: longname
     character(len=maxlen_varsymbol) :: symbol
     integer                         :: organ_id    ! global id for organ
     integer                         :: element_id  ! global id for element
     integer                         :: num_pos     ! number of descrete spatial positions

     ! Also, will probably need flags to define different types of groups that this variable
     ! belongs too, which will control things like fusion, normalization, when to zero, etc...

  end type state_descriptor_type
  


  ! This type will help us loop through all the different variables associated
  ! with a specific organ type. Since variables are a combination of organ and
  ! element, the number of unique variables is capped at the number of elements
  ! per each organ.
  
  type, public :: organ_map_type
     integer, dimension(1:num_element_types) :: var_id
     integer                                 :: num_vars
  end type organ_map_type


  ! This structure packs both the mapping structure and the variable descriptors
  ! -------------------------------------------------------------------------------------
  ! This array should contain the lists of indices to 
  ! the element x organ variable structure that is used to map variables to the outside
  ! world.
  !   
  !              
  !                   | carbon | nitrogen | phosphorus  | .... |
  !                   ------------------------------------------
  !    leaf           |        |          |             |      |
  !    fine-root      |        |          |             |      |
  !    sapwood        |        |          |             |      |
  !    storage        |        |          |             |      |
  !    reproduction   |        |          |             |      |
  !    structure      |        |          |             |      |
  !    ....           |        |          |             |      |
  !                   ------------------------------------------
  !     
  ! -------------------------------------------------------------------------------------

  type, public :: prt_global_type
     
     ! Note that index 0 is reserved for "all" or "irrelevant"
     character(len=maxlen_varname)                             :: hyp_name

     ! This is the hypothesis index, used internally for some non-specific
     ! routines where different methods are applied
     integer                                                   :: hyp_id

     ! This will save the specific variable id associated with each organ and element
     integer, dimension(0:num_organ_types,0:num_element_types) :: sp_organ_map

     ! This holds the verbose descriptions of the variables, symbols, names, etc
     type(state_descriptor_type), allocatable                  :: state_descriptor(:)

     ! This will save the list of variable ids associated with each organ. There
     ! are multiple of these because we may have multiple element per organ.
     type(organ_map_type), dimension(1:num_organ_types)        :: organ_map

     ! The number of input boundary conditions
     integer                                                   :: num_bc_in      

     ! The number of output boundary conditions                
     integer                                                   :: num_bc_out
     
     ! The number of combo input-output boundary conditions
     integer                                                   :: num_bc_inout
     
     ! The number of variables set by each hypothesis
     integer                                                   :: num_vars
     

  contains
        
     procedure, non_overridable :: ZeroGlobal
     procedure, non_overridable :: RegisterVarInGlobal

  end type prt_global_type

  
  class(prt_global_type),pointer,public :: prt_global

  ! Make necessary procedures public
  public :: GetCoordVal
  public :: SetState
  public :: StorageNutrientTarget
  
contains

  ! =====================================================================================
  ! Module Functions and Subroutines
  ! =====================================================================================


  subroutine ZeroGlobal(this)
  

     ! This subroutine zero's out the map between variable indexes and the
     ! elements and organs they are associated with.
     ! It also sets the counts of the variables and boundary conditions as 
     ! a nonsense number that will trigger a fail if they are specified later.
     ! This routine must be called 


     class(prt_global_type)    :: this
     
     integer :: io ! Organ loop counter
     integer :: is ! Element loop counter
     
     ! First zero out the array
     do io = 1,num_organ_types
        do is = 1,num_element_types
           this%sp_organ_map(io,is)      = 0
           this%organ_map(io)%var_id(is) = 0
        end do
        this%organ_map(io)%num_vars      = 0
     end do
     
     ! Set the number of boundary conditions as a bogus value
     this%num_bc_in     = -9
     this%num_bc_out    = -9
     this%num_bc_inout  = -9

     ! Set the number of variables to a bogus value. This should be
     ! immediately over-written in the routine that is calling this
     this%num_vars = -9

     return
  end subroutine ZeroGlobal
   
  ! =====================================================================================
  
  subroutine RegisterVarInGlobal(this, var_id, long_name, symbol, organ_id, element_id, num_pos)

     
     ! This subroutine is called for each variable that is defined in each specific hypothesis.
     ! For instance, this is called six times in the carbon only hypothesis,
     ! each time providing names, symbols, associated organs and element for each pool.
     
     class(prt_global_type)      :: this
     integer, intent(in)         :: var_id
     character(len=*),intent(in) :: long_name
     character(len=*),intent(in) :: symbol
     integer, intent(in)         :: organ_id
     integer, intent(in)         :: element_id
     integer, intent(in)         :: num_pos

     ! Set the descriptions and the associated organs/element in the variable's
     ! own array

     this%state_descriptor(var_id)%longname   = long_name
     this%state_descriptor(var_id)%symbol     = symbol
     this%state_descriptor(var_id)%organ_id   = organ_id
     this%state_descriptor(var_id)%element_id = element_id
     this%state_descriptor(var_id)%num_pos    = num_pos

     ! Set the mapping tables for the external model

     this%sp_organ_map(organ_id,element_id) = var_id

     ! Set another map that helps to locate all the relevant pools associated
     ! with an organ

     this%organ_map(organ_id)%num_vars = this%organ_map(organ_id)%num_vars + 1
     this%organ_map(organ_id)%var_id(this%organ_map(organ_id)%num_vars) = var_id

        
     return
  end subroutine RegisterVarInGlobal

  ! =====================================================================================

  subroutine InitPRTVartype(this)

    class(prt_vartypes) :: this
    
    
    ! This subroutine should be the first call whenever a prt_vartype object is
    ! instantiated.  
    ! 
    ! Most likely, this will occur whenever a new plant or cohort is created.
    ! 
    ! This routine handles the allocation (extended procedure)
    ! and then the initializing of states with bogus information, and then
    ! the flushing of all boundary conditions to null.

    call this%InitAllocate()                    ! Allocate memory spaces
    call this%InitializeInitialConditions()     ! Set states to a nan-like starter value
    call this%FlushBCs()                        ! Set all boundary condition pointers 
                                                ! to null


    return
  end subroutine InitPRTVartype

  ! =====================================================================================
  
  subroutine InitAllocate(this)
    
     ! ----------------------------------------------------------------------------------
     ! This initialization is called everytime a plant/cohort
     ! is newly recruited.  Like the name implies, we are just allocating space here.
     ! ----------------------------------------------------------------------------------

     class(prt_vartypes) :: this        

     integer :: i_var    ! Variable loop index
     integer :: num_pos  ! The number of positions for each variable

     ! Allocate the boundar condition arrays and flush them to no-data flags
     ! ----------------------------------------------------------------------------------

     if(prt_global%num_bc_in > 0) then
        allocate(this%bc_in(prt_global%num_bc_in))
     end if

     if(prt_global%num_bc_inout > 0) then
        allocate(this%bc_inout(prt_global%num_bc_inout))
     end if

     if(prt_global%num_bc_out > 0) then
        allocate(this%bc_out(prt_global%num_bc_out))
     end if
     
     ! Allocate the state variables
     allocate(this%variables(prt_global%num_vars))
     
     do i_var = 1, prt_global%num_vars
        
        num_pos = prt_global%state_descriptor(i_var)%num_pos 
        
        allocate(this%variables(i_var)%val(num_pos))
        allocate(this%variables(i_var)%val0(num_pos))
        allocate(this%variables(i_var)%turnover(num_pos))
        allocate(this%variables(i_var)%net_alloc(num_pos))
        allocate(this%variables(i_var)%burned(num_pos))
        allocate(this%variables(i_var)%damaged(num_pos))
        
     end do

     
     return
  end subroutine InitAllocate

  ! =====================================================================================

  subroutine InitializeInitialConditions(this)

     ! ----------------------------------------------------------------------------------
     ! This routine sets all PARTEH variables to a nonsense value.
     ! This ensures that a fail is triggered if a value is not initialized correctly.
     ! ----------------------------------------------------------------------------------

    class(prt_vartypes) :: this

    integer :: i_var      ! Variable index

    do i_var = 1, prt_global%num_vars
       this%variables(i_var)%val(:)       = un_initialized
       this%variables(i_var)%val0(:)      = un_initialized
       this%variables(i_var)%turnover(:)  = un_initialized
       this%variables(i_var)%burned(:)    = un_initialized
       this%variables(i_var)%damaged(:)   = un_initialized
       this%variables(i_var)%net_alloc(:) = un_initialized
    end do

    ! Initialize the optimum step size as very large.
    
    this%ode_opt_step = 1e6_r8
    
    return
  end subroutine InitializeInitialConditions


  ! =============================================================

  subroutine CheckInitialConditions(this)
    
    ! This subroutine makes sure that every variable defined
    ! in the hypothesis has been given an initial value.
    !
    ! This should be called following any blocks where initial
    ! conditions are set. In fates, these calls already
    ! exist and when new hypotheses are added, they will
    ! already be checked if the initial conditions are 
    ! specified in parallel with the other hypotheses.

    class(prt_vartypes) :: this

    integer :: i_var      ! index for iterating variables
    integer :: n_cor_ids  ! Number of coordinate ids
    integer :: i_cor      ! index for iterating coordinate dimension
    integer :: i_organ   ! The global organ id for this variable
    integer :: i_element ! The global element id for this variable

    do i_var = 1, prt_global%num_vars

       n_cor_ids = size(this%variables(i_var)%val,1)

       do i_cor = 1, n_cor_ids
       
          if(this%variables(i_var)%val(i_cor) < check_initialized) then

             i_organ   = prt_global%state_descriptor(i_var)%organ_id
             i_element = prt_global%state_descriptor(i_var)%element_id 
             write(fates_log(),*)'Not all initial conditions for state variables'
             write(fates_log(),*)' in PRT hypothesis: ',trim(prt_global%hyp_name)
             write(fates_log(),*)' were written out.'
             write(fates_log(),*)' i_var: ',i_var
             write(fates_log(),*)' i_cor: ',i_cor
             write(fates_log(),*)' organ_id:',i_organ
             write(fates_log(),*)' element_id',i_element
             write(fates_log(),*)'Exiting'
             call endrun(msg=errMsg(sourcefile, __LINE__))
          end if

       end do
    end do

    return
  end subroutine CheckInitialConditions
  
  ! =====================================================================================

  subroutine FlushBCs(this)

    ! Boundary conditions are pointers to real's and integers in the calling model.
    ! To flush these, we set all pointers to null
    
    ! Arguments
    class(prt_vartypes) :: this
    
    ! Local
    integer :: num_bc_in
    integer :: num_bc_out
    integer :: num_bc_inout
    integer :: i

    if(allocated(this%bc_in))then
       num_bc_in = size(this%bc_in,1)
       do i = 1,num_bc_in
          this%bc_in(i)%rval => null()
          this%bc_in(i)%ival => null()
       end do
    end if
    
    if(allocated(this%bc_out))then
       num_bc_out = size(this%bc_out,1)
       do i = 1,num_bc_out
          this%bc_out(i)%rval => null()
          this%bc_out(i)%ival => null()
       end do
    end if

    if(allocated(this%bc_inout))then
       num_bc_inout = size(this%bc_inout,1)
       do i = 1,num_bc_inout
          this%bc_inout(i)%rval => null()
          this%bc_inout(i)%ival => null()
       end do
    end if
       
    return
  end subroutine FlushBCs

  ! =====================================================================================

  subroutine RegisterBCIn(this,bc_id, bc_rval, bc_ival )

    ! This routine must be called once for each "input only" boundary condition of each 
    ! hypothesis.  
    ! The group of calls only needs to happen once, following InitPRTVartype.
    ! Since we use pointers, we don't need to constantly ask for new boundary conditions
    !
    ! The only complication to this would occur, if the boundary condition variable
    ! that these pointers point to is being disassociated. In that case, one would
    ! need to re-register that boundary condition variable.

    
    ! Input Arguments
    
    class(prt_vartypes)                      :: this
    integer,intent(in)                       :: bc_id
    real(r8),optional, intent(inout), target :: bc_rval
    integer, optional, intent(inout), target :: bc_ival
    
    if(present(bc_ival)) then
       this%bc_in(bc_id)%ival => bc_ival
    end if
       
    if(present(bc_rval)) then
       this%bc_in(bc_id)%rval => bc_rval
    end if
    

    return
  end subroutine RegisterBCIn
  
  ! =====================================================================================

  subroutine RegisterBCOut(this,bc_id, bc_rval, bc_ival )

    
    ! This routine is similar to the routine above RegisterBCIn, except this 
    ! is for registering "output only" boundary conditions.


    ! Input Arguments
    
    class(prt_vartypes)                      :: this
    integer,intent(in)                       :: bc_id
    real(r8), optional, intent(inout),target :: bc_rval
    integer, optional, intent(inout),target  :: bc_ival
    
    if(present(bc_ival)) then
       this%bc_out(bc_id)%ival => bc_ival
    end if

    if(present(bc_rval)) then
       this%bc_out(bc_id)%rval => bc_rval
    end if

    return
  end subroutine RegisterBCOut

  ! =====================================================================================

  subroutine RegisterBCInOut(this,bc_id, bc_rval, bc_ival )


    ! This routine is similar to the two routines above, except this 
    ! is for registering "input-output" boundary conditions.
    ! These are conditions that are passed into PARTEH, and are expected
    ! to be updated (or not), and passed back to the host (FATES).

    ! Input Arguments
    
    class(prt_vartypes)                      :: this
    integer,intent(in)                       :: bc_id
    real(r8), optional, intent(inout),target :: bc_rval
    integer, optional, intent(inout),target  :: bc_ival
    
    if(present(bc_ival)) then
       this%bc_inout(bc_id)%ival => bc_ival
    end if

    if(present(bc_rval)) then
       this%bc_inout(bc_id)%rval => bc_rval
    end if

    return
  end subroutine RegisterBCInOut

  ! =====================================================================================


  subroutine CopyPRTVartypes(this, donor_prt_obj)

    ! Here we copy over all information from a donor_prt_object into the current PRT
    ! object.   It is assumed that the current PRT object
    ! has already been initialized ( ie. InitAllocate() )
    ! variable val0 is omitted, because it is ephemeral and used only during the
    ! allocation process

    ! Arguments
    class(prt_vartypes)                      :: this
    class(prt_vartypes), intent(in), pointer :: donor_prt_obj

    ! Locals

    integer :: i_var    ! loop iterator for variable objects
    integer :: i_bc     ! loop iterator for boundary pointers

    integer :: num_bc_in
    integer :: num_bc_inout
    integer :: num_bc_out

    do i_var = 1, prt_global%num_vars
       this%variables(i_var)%val(:)       = donor_prt_obj%variables(i_var)%val(:)
       this%variables(i_var)%val0(:)      = donor_prt_obj%variables(i_var)%val0(:)
       this%variables(i_var)%net_alloc(:)   = donor_prt_obj%variables(i_var)%net_alloc(:)
       this%variables(i_var)%turnover(:)  = donor_prt_obj%variables(i_var)%turnover(:)
       this%variables(i_var)%burned(:)    = donor_prt_obj%variables(i_var)%burned(:)
       this%variables(i_var)%damaged(:)   = donor_prt_obj%variables(i_var)%damaged(:)
    end do

    this%ode_opt_step = donor_prt_obj%ode_opt_step

    return
  end subroutine CopyPRTVartypes


  ! =====================================================================================

  subroutine WeightedFusePRTVartypes(this,donor_prt_obj, recipient_fuse_weight)
    
    ! This subroutine fuses two PRT objects together based on a fusion weighting
    ! assigned for the recipient (the class calling this)

    ! Arguments 
    class(prt_vartypes)                      :: this
    class(prt_vartypes), intent(in), pointer :: donor_prt_obj
    real(r8),intent(in)                      :: recipient_fuse_weight   ! This is the weighting
                                                                        ! for the recipient
!    integer,intent(in),optional              :: position_id

    ! Locals
    integer :: i_var    ! Loop iterator over variables
    integer :: pos_id   ! coordinate id (defaults to 1, if not position_id)

    ! If no argument regarding positions is supplied, then fuse all positions
    ! sequentially
    do i_var = 1, prt_global%num_vars
       
       do pos_id = 1,prt_global%state_descriptor(i_var)%num_pos
          
          this%variables(i_var)%val(pos_id)  = recipient_fuse_weight * this%variables(i_var)%val(pos_id) + &
                (1.0_r8-recipient_fuse_weight) * donor_prt_obj%variables(i_var)%val(pos_id)
          
          this%variables(i_var)%val0(pos_id)  = recipient_fuse_weight * this%variables(i_var)%val0(pos_id) + &
                (1.0_r8-recipient_fuse_weight) * donor_prt_obj%variables(i_var)%val0(pos_id)
          
          this%variables(i_var)%net_alloc(pos_id)      = recipient_fuse_weight * this%variables(i_var)%net_alloc(pos_id) + &
                (1.0_r8-recipient_fuse_weight) * donor_prt_obj%variables(i_var)%net_alloc(pos_id)
          
          this%variables(i_var)%turnover(pos_id)    = recipient_fuse_weight * this%variables(i_var)%turnover(pos_id) + &
                (1.0_r8-recipient_fuse_weight) * donor_prt_obj%variables(i_var)%turnover(pos_id)
          
          this%variables(i_var)%burned(pos_id)    = recipient_fuse_weight * this%variables(i_var)%burned(pos_id) + &
                (1.0_r8-recipient_fuse_weight) * donor_prt_obj%variables(i_var)%burned(pos_id)
          
          this%variables(i_var)%damaged(pos_id)    = recipient_fuse_weight * this%variables(i_var)%damaged(pos_id) + &
                (1.0_r8-recipient_fuse_weight) * donor_prt_obj%variables(i_var)%damaged(pos_id)
          
       end do
    end do


    this%ode_opt_step = recipient_fuse_weight * this%ode_opt_step + &
                        (1.0_r8-recipient_fuse_weight) * donor_prt_obj%ode_opt_step


    return
  end subroutine WeightedFusePRTVartypes

  ! =====================================================================================

  subroutine DeallocatePRTVartypes(this)

    ! ---------------------------------------------------------------------------------
    ! Unfortunately ... all plants must die. It is sad, but when this happens
    ! we must also deallocate our memory of them.  Man, thats really is sad. Why
    ! must we also forget them...  Well, anyway,  any time a plant/cohort
    ! is deallocated, we must also deallocate all this memory bound in the PARTEH
    ! data structure.  But on the bright side, there will always be new recruits,
    ! a new generation, to allocate as well.  Life must go on.
    ! I suppose since we are recording their life in the history output, in a way
    ! we are remembering them. I feel better now.
    ! ---------------------------------------------------------------------------------

    class(prt_vartypes) :: this
    integer             :: i_var
    
    ! Check to see if there is any value in these pools?
    ! SHould not deallocate if there is any carbon left

<<<<<<< HEAD
    if(allocated(this%variables)) then
       do i_var = 1, prt_global%num_vars
          deallocate(this%variables(i_var)%val)
          deallocate(this%variables(i_var)%val0)
          deallocate(this%variables(i_var)%net_alloc)
          deallocate(this%variables(i_var)%turnover)
          deallocate(this%variables(i_var)%burned)
       end do
=======
    do i_var = 1, prt_global%num_vars
       deallocate(this%variables(i_var)%val)
       deallocate(this%variables(i_var)%val0)
       deallocate(this%variables(i_var)%net_alloc)
       deallocate(this%variables(i_var)%turnover)
       deallocate(this%variables(i_var)%burned)
       deallocate(this%variables(i_var)%damaged)
    end do
>>>>>>> 474fa84c

       deallocate(this%variables)
    end if

    if(allocated(this%bc_in))then
       deallocate(this%bc_in)
    end if
    
    if(allocated(this%bc_out))then
       deallocate(this%bc_out)
    end if

    if(allocated(this%bc_inout))then
       deallocate(this%bc_inout)
    end if

    return
  end subroutine DeallocatePRTVartypes
  
  ! =====================================================================================

  subroutine ZeroRates(this)
      
      ! ---------------------------------------------------------------------------------
      ! This subroutine zeros all of the rates of change for our variables.
      ! It also sets the initial value to the current state.
      ! This allows us to make mass conservation checks, where
      ! val - val0 = net_alloc + turnover
      ! 
      ! This subroutine is called each day in FATES, which is the control interval
      ! that we conserve carbon from the allocation and turnover process.
      ! ---------------------------------------------------------------------------------

      class(prt_vartypes) :: this

      integer :: i_var    ! Variable index

      do i_var = 1, prt_global%num_vars
         this%variables(i_var)%val0(:)      = this%variables(i_var)%val(:)
         this%variables(i_var)%net_alloc(:) = 0.0_r8
         this%variables(i_var)%turnover(:)  = 0.0_r8
         this%variables(i_var)%burned(:)    = 0.0_r8
         this%variables(i_var)%damaged(:)   = 0.0_r8    
      end do
      
    end subroutine ZeroRates

   ! ====================================================================================

   subroutine CheckMassConservation(this,ipft,position_id)

      
     ! ---------------------------------------------------------------------------------
     ! At any time, the sum of fluxes should equal the difference between val and val0.
     ! This routine loops over all variables and ensures this is true.
     ! The final argument is any uniqely identifying index that can be used
     ! to differentiate where in the call sequence a failure in conservation occurs.
     ! ---------------------------------------------------------------------------------

     class(prt_vartypes) :: this    
     integer, intent(in) :: ipft        ! functional type of the plant
     integer, intent(in) :: position_id ! Helps to know where
                                        ! in the call sequence this was called

     integer :: i_var       ! Variable index
     integer :: i_pos       ! Position (coordinate) index

     real(r8) :: err        ! absolute error [kg]
     real(r8) :: rel_err    ! error relative to the pool's size [kg]


     do i_var = 1, prt_global%num_vars

        do i_pos = 1, prt_global%state_descriptor(i_var)%num_pos
           
           err = abs((this%variables(i_var)%val(i_pos) - this%variables(i_var)%val0(i_pos)) - &
                  (this%variables(i_var)%net_alloc(i_pos) &
                   -this%variables(i_var)%turnover(i_pos) & 
                   -this%variables(i_var)%burned(i_pos) &
                   -this%variables(i_var)%damaged(i_pos)))
                  
           if(this%variables(i_var)%val(i_pos) > nearzero ) then
              rel_err = err / this%variables(i_var)%val(i_pos)
           else
              rel_err = 0.0_r8
           end if

          
           if( abs(err) > calloc_abs_error ) then
              write(fates_log(),*) 'PARTEH mass conservation check failed'
              write(fates_log(),*) ' Change in mass over control period should'
              write(fates_log(),*) ' always equal the integrated fluxes.'
              write(fates_log(),*) ' pft id: ',ipft
              write(fates_log(),*) ' position id: ',position_id
              write(fates_log(),*) ' organ id: ',prt_global%state_descriptor(i_var)%organ_id
              write(fates_log(),*) ' element_id: ',prt_global%state_descriptor(i_var)%element_id
              write(fates_log(),*) ' position id: ',i_pos
              write(fates_log(),*) ' symbol: ',trim(prt_global%state_descriptor(i_var)%symbol)
              write(fates_log(),*) ' longname: ',trim(prt_global%state_descriptor(i_var)%longname)
              write(fates_log(),*) ' err: ',err,' max error: ',calloc_abs_error
              write(fates_log(),*) ' terms: ', this%variables(i_var)%val(i_pos), &
                                               this%variables(i_var)%val0(i_pos), &
                                               this%variables(i_var)%net_alloc(i_pos), &
                                               this%variables(i_var)%turnover(i_pos), &
                                               this%variables(i_var)%burned(i_pos), & 
                                               this%variables(i_var)%damaged(i_pos)
              write(fates_log(),*) ' Exiting.'
              call endrun(msg=errMsg(sourcefile, __LINE__))
           end if

        end do
     end do

     return
   end subroutine CheckMassConservation

   ! ====================================================================================
   
   function GetState(this, organ_id, element_id, position_id) result(state_val)
      
      ! This function returns the current amount of mass for
      ! any combination of organ and element. **IF** a position
      ! is provided, it will use it, but otherwise, it will sum over
      ! all dimensions.  It also can accomodate all_carbon_element, which
      ! will return the mass of all carbon isotopes combined.
     
      class(prt_vartypes)                   :: this
      integer,intent(in)                    :: organ_id           ! Organ type querried
      integer,intent(in)                    :: element_id         ! Element type querried
      integer,intent(in),optional           :: position_id        ! Position querried
      real(r8)                              :: state_val          ! Mass (value) of state variable [kg]

      integer                               :: i_pos              ! position loop counter
      integer                               :: i_element          ! element loop counter
      integer                               :: num_element        ! total number of elements
      integer,dimension(max_spec_per_group) :: element_ids        ! element ids (if element list)
      integer                               :: i_var              ! variable id
      
      state_val = 0.0_r8
      
      if(element_id == all_carbon_elements) then
         element_ids(1:3) = carbon_elements_list(1:3)
         num_element  = 3
      else
         num_element  = 1
         element_ids(1) = element_id
      end if

      if(present(position_id)) then
         i_pos = position_id
      
         do i_element = 1,num_element
            i_var = prt_global%sp_organ_map(organ_id,element_ids(i_element))
            if (i_var>0) state_val = state_val + this%variables(i_var)%val(i_pos)
         end do

      else
         
         do i_element = 1,num_element
            
            i_var = prt_global%sp_organ_map(organ_id,element_ids(i_element))
            if(i_var>0)then
               do i_pos = 1, prt_global%state_descriptor(i_var)%num_pos
                  state_val = state_val + this%variables(i_var)%val(i_pos)
               end do
            end if
               
         end do

      end if
      
      return
    end function GetState

    
   ! ====================================================================================

   
    function GetTurnover(this, organ_id, element_id, position_id) result(turnover_val)
      
     
      ! THis function is very similar to GetState, with the only difference that it
      ! returns the turnover mass so-far during the period of interest.
      !
      ! NOTE: THIS HAS NOTHING TO DO WITH SPECIFYING TURNOVER. THIS IS JUST A QUERY FUNCTION


      class(prt_vartypes)                   :: this
      integer,intent(in)                    :: organ_id           ! Organ type querried
      integer,intent(in)                    :: element_id         ! Element type querried
      integer,intent(in),optional           :: position_id        ! Position querried
      real(r8)                              :: turnover_val       ! Amount (value) of turnover [kg]

      integer                               :: i_pos              ! position loop counter
      integer                               :: i_element          ! element loop counter
      integer                               :: num_element        ! total number of elements
      integer,dimension(max_spec_per_group) :: element_ids        ! element ids (if element list)
      integer                               :: i_var              ! variable id
      
      turnover_val = 0.0_r8
      
      if(element_id == all_carbon_elements) then
         element_ids(1:3) = carbon_elements_list(1:3)
         num_element  = 3
      else
         num_element  = 1
         element_ids(1) = element_id
      end if

      if(present(position_id)) then
         i_pos = position_id
      
         do i_element = 1,num_element
            i_var = prt_global%sp_organ_map(organ_id,element_ids(i_element))
            if(i_var>0) turnover_val = turnover_val + &
                 this%variables(i_var)%turnover(i_pos)
         end do

      else

         do i_element = 1,num_element
            i_var = prt_global%sp_organ_map(organ_id,element_ids(i_element))
            if(i_var>0) then
               do i_pos = 1, prt_global%state_descriptor(i_var)%num_pos
                  turnover_val = turnover_val + this%variables(i_var)%turnover(i_pos)
               end do
            end if
            
         end do

      end if
      
      return
    end function GetTurnover

    ! =========================================================================
    
    function GetBurned(this, organ_id, element_id, position_id) result(burned_val)

      ! THis function is very similar to GetTurnover, with the only difference that it
      ! returns the burned mass so-far during the period of interest.
      
      ! NOTE: THIS HAS NOTHING TO DO WITH SPECIFYING BURNING. THIS IS JUST A QUERY FUNCTION

      class(prt_vartypes)                   :: this
      integer,intent(in)                    :: organ_id           ! Organ type querried
      integer,intent(in)                    :: element_id         ! Element type querried
      integer,intent(in),optional           :: position_id        ! Position querried
      real(r8)                              :: burned_val         ! Amount (value) of burned [kg]

      integer                               :: i_pos              ! position loop counter
      integer                               :: i_element          ! element loop counter
      integer                               :: num_element        ! total number of elements
      integer,dimension(max_spec_per_group) :: element_ids        ! element ids (if element list)
      integer                               :: i_var              ! variable id

      
      burned_val = 0.0_r8
      
      if(element_id == all_carbon_elements) then
         element_ids(1:3) = carbon_elements_list(1:3)
         num_element  = 3
      else
         num_element  = 1
         element_ids(1) = element_id
      end if

      if(present(position_id)) then
         i_pos = position_id
      
         do i_element = 1,num_element
            i_var = prt_global%sp_organ_map(organ_id,element_ids(i_element))
            if(i_var>0) burned_val = burned_val + &
                  this%variables(i_var)%burned(i_pos)
         end do

      else
         
         do i_element = 1,num_element
            i_var = prt_global%sp_organ_map(organ_id,element_ids(i_element))
            if(i_var>0) then
               do i_pos = 1, prt_global%state_descriptor(i_var)%num_pos
                  burned_val = burned_val + this%variables(i_var)%burned(i_pos)
               end do
            end if
            
         end do

      end if
      
      return
   end function GetBurned

   ! ====================================================================================
   
   function GetNetAlloc(this, organ_id, element_id, position_id) result(val_netalloc)
      
      ! THis function is very similar to GetTurnover, with the only difference that it
      ! returns the Net changes due to Allocations Reactions and Transport in that pool

      ! NOTE: THIS HAS NOTHING TO DO WITH SPECIFYING ALLOCATION/TRANSPORT. 
      ! THIS IS JUST A QUERY FUNCTION

      class(prt_vartypes)                   :: this
      integer,intent(in)                    :: organ_id           ! Organ type querried
      integer,intent(in)                    :: element_id         ! Element type querried
      integer,intent(in),optional           :: position_id        ! Position querried
      real(r8)                              :: val_netalloc       ! Amount (value) of allocation [kg]

      integer                               :: i_pos              ! position loop counter
      integer                               :: i_element          ! element loop counter
      integer                               :: num_element        ! total number of elements
      integer,dimension(max_spec_per_group) :: element_ids        ! element ids (if element list)
      integer                               :: i_var              ! variable id

      val_netalloc = 0.0_r8
      
      if(element_id == all_carbon_elements) then
         element_ids(1:3) = carbon_elements_list(1:3)
         num_element  = 3
      else
         num_element  = 1
         element_ids(1) = element_id
      end if

      if(present(position_id)) then
         i_pos = position_id
      
         do i_element = 1,num_element
            i_var = prt_global%sp_organ_map(organ_id,element_ids(i_element))
            if(i_var>0) val_netalloc = val_netalloc + &
                 this%variables(i_var)%net_alloc(i_pos)
         end do

      else
         
         do i_element = 1,num_element
            i_var = prt_global%sp_organ_map(organ_id,element_ids(i_element))
            if(i_var>0) then
               do i_pos = 1, prt_global%state_descriptor(i_var)%num_pos 
                  val_netalloc = val_netalloc + this%variables(i_var)%net_alloc(i_pos)
               end do
            end if
            
         end do

      end if
      
      return
   end function GetNetAlloc

   ! =====================================================================================

   function GetCoordVal(this, organ_id, element_id ) result(prt_val)
      
      ! This is support code that may be helpful when we have variables in parteh
      ! that have multiple discrete spatial positions.
      

      class(prt_vartypes)               :: this
      integer,intent(in)                :: organ_id
      integer,intent(in)                :: element_id
      real(r8)                          :: prt_val 
      
      prt_val = 0._r8
      write(fates_log(),*)'Init must be extended by a child class.'
      call endrun(msg=errMsg(sourcefile, __LINE__))
      
    end function GetCoordVal

   ! ====================================================================================

   subroutine DailyPRTBase(this,phase)
      
     class(prt_vartypes) :: this
     integer,intent(in)  :: phase  ! We allow this and its children to be broken into phases
      
      write(fates_log(),*)'Daily PRT Allocation must be extended'
      call endrun(msg=errMsg(sourcefile, __LINE__))
   
   end subroutine DailyPRTBase

   ! ====================================================================================
   
   subroutine DamageRecoveryBase(this)

      class(prt_vartypes) :: this
      
      write(fates_log(),*)'?'
      call endrun(msg=errMsg(sourcefile, __LINE__))

   end subroutine DamageRecoveryBase

   ! ====================================================================================
   ! ====================================================================================

   subroutine FastPRTBase(this)
      
      class(prt_vartypes) :: this
      
      write(fates_log(),*)'FastReactiveTransport must be extended by a child class'
      call endrun(msg=errMsg(sourcefile, __LINE__))
   
   end subroutine FastPRTBase

   !====================================================================================   
   subroutine SetState(prt,organ_id, element_id, state_val, position_id)

     ! This routine should only be called for initalizing the state value
     ! of a plant's pools.  A value is passed in to set the state of 
     ! organ and element couplets, and position id if it is provided.
     ! A select statement will most definitely bracket the call to this
     ! routine.  

     class(prt_vartypes)                   :: prt
     integer,intent(in)                    :: organ_id      ! organ of interest
     integer,intent(in)                    :: element_id    ! element of interest
     real(r8),intent(in)                   :: state_val     ! value to be initialized
     integer,intent(in),optional           :: position_id   ! position of interest
     
     integer                               :: i_element     ! loop counter for elements
     integer                               :: i_var         ! variable loop counter
     integer                               :: i_pos         ! position loop counter
     
     if(element_id == all_carbon_elements) then
        write(fates_log(),*) 'You cannot set the state of all isotopes simultaneously.'
        write(fates_log(),*) 'You can only set 1. Exiting.'
        call endrun(msg=errMsg(sourcefile, __LINE__))
     end if
     
     if( present(position_id) ) then
        i_pos = position_id
     else
        i_pos = 1
     end if
     
     i_var = prt_global%sp_organ_map(organ_id,element_id)
     
     if(i_pos > prt_global%state_descriptor(i_var)%num_pos )then
        write(fates_log(),*) 'A position index was specified that is'
        write(fates_log(),*) 'greater than the allocated position space'
        write(fates_log(),*) ' i_pos: ',i_pos
        write(fates_log(),*) ' num_pos: ',prt_global%state_descriptor(i_var)%num_pos
        call endrun(msg=errMsg(sourcefile, __LINE__))
     end if


     if(i_var>0) then
        prt%variables(i_var)%val(i_pos) = state_val
     else
        write(fates_log(),*) 'A mass was sent to PARTEH to over-write'
        write(fates_log(),*) ' a pool with a specie x organ combination. '
        write(fates_log(),*) ' that does not exist.'
        write(fates_log(),*) ' organ_id:',organ_id
        write(fates_log(),*) ' element_id:',element_id
        write(fates_log(),*) 'Exiting'
        call endrun(msg=errMsg(sourcefile, __LINE__))
     end if
        

     return
   end subroutine SetState

   ! ====================================================================================

   subroutine AgeLeaves(this,ipft,period_sec)

     ! -----------------------------------------------------------------------------------
     ! If we have more than one leaf age classification, allow
     ! some leaf biomass to transition to the older classes.
     ! It is assumed this routine is called once per day.
     ! Note that there is NO turnover or loss of mass on the plant in this routine.
     ! We are simply moving portions of leaves from a young bin to the next older, but
     ! we are not moving any mass out of the last (oldest) bin.
     ! -----------------------------------------------------------------------------------

     class(prt_vartypes)              :: this
     integer,intent(in)               :: ipft
     real(r8),intent(in)              :: period_sec  ! Time period over which this routine
                                                     ! is called [seconds] daily=86400
     integer                          :: nleafage
     integer                          :: i_age
     integer                          :: i_var
     integer                          :: el
     integer                          :: element_id
     real(r8)                         :: leaf_age_flux_frac
     real(r8),dimension(max_nleafage) :: leaf_m0


     do el = 1, num_elements

        element_id = element_list(el)

        ! Global position of leaf variable
        i_var = prt_global%sp_organ_map(leaf_organ,element_id)

        ! Size of the leaf carbon variable (number of age bins)
        nleafage = prt_global%state_descriptor(i_var)%num_pos ! Number of leaf age class

        associate(leaf_m => this%variables(i_var)%val(:))
          
          leaf_m0(1:nleafage) = leaf_m(1:nleafage)
          
          if(nleafage>1) then
             do i_age = 1,nleafage-1
                if (prt_params%leaf_long(ipft,i_age)>nearzero) then

                   ! Units: [-] = [sec] * [day/sec] * [years/day] * [1/years]
                   leaf_age_flux_frac = period_sec * days_per_sec * years_per_day / prt_params%leaf_long(ipft,i_age)
                   
                   leaf_m(i_age)    = leaf_m(i_age)   - leaf_m0(i_age) * leaf_age_flux_frac
                   leaf_m(i_age+1)  = leaf_m(i_age+1) + leaf_m0(i_age) * leaf_age_flux_frac
                   
                end if
             end do
          end if

          
          ! Update the diagnostic on daily rate of change
          do i_age = 1,nleafage
             this%variables(i_var)%net_alloc(i_age) = &
                  this%variables(i_var)%net_alloc(i_age) + &
                  (leaf_m(i_age) - leaf_m0(i_age))
          end do


        end associate
     end do
     
 end subroutine AgeLeaves


 function GetNutrientTargetBase(this,element_id,organ_id,stoich_mode) result(target_m)
    
    class(prt_vartypes) :: this
    integer, intent(in)           :: element_id
    integer, intent(in)           :: organ_id
    integer, intent(in),optional  :: stoich_mode
    real(r8)                      :: target_m    ! Target amount of nutrient for this organ [kg]

    target_m = 0._r8
    
    write(fates_log(),*)'GetNutrientTargetBase must be extended by a child class.'
    call endrun(msg=errMsg(sourcefile, __LINE__))

    return
  end function GetNutrientTargetBase


  ! ====================================================================================
   
  function StorageNutrientTarget(pft, element_id, leaf_target, fnrt_target, sapw_target, struct_target) result(store_target)

     integer :: pft
     integer :: element_id
     real(r8) :: leaf_target    ! Target leaf nutrient mass [kg]
     real(r8) :: fnrt_target    ! Target fineroot nutrient mass [kg]
     real(r8) :: sapw_target    ! Target sapwood nutrient mass [kg]
     real(r8) :: struct_target  ! Target structural nutrient mass [kg]

     real(r8) :: store_target   ! Output: Target storage nutrient mass [kg]
     
     
     ! -------------------------------------------------------------------------------------
     ! Choice of how nutrient storage target is proportioned to
     !   Each choice makes the nutrient storage proportional the the "in-tissue"
     !   total nitrogen content of 1 or more sets of organs
     ! -------------------------------------------------------------------------------------
     
     integer, parameter :: lfs_store_prop = 1  ! leaf-fnrt-sapw proportional storage
     integer, parameter :: lfss_store_prop = 2 ! leaf-fnrt-sapw-struct proportional storage
     integer, parameter :: fnrt_store_prop = 3 ! fineroot proportional storage
     integer, parameter :: store_prop = fnrt_store_prop

     
     select case(element_id)
     case(carbon12_element)
        write(fates_log(),*) 'Cannot call StorageNutrientTarget() for carbon'
        write(fates_log(),*) 'exiting'
        call endrun(msg=errMsg(sourcefile, __LINE__))
        
     case(nitrogen_element)
        
        if (store_prop == lfs_store_prop) then

           store_target  = prt_params%nitr_store_ratio(pft) * (leaf_target + fnrt_target + sapw_target)

        elseif(store_prop==lfss_store_prop) then
           
           store_target  = prt_params%nitr_store_ratio(pft) * (leaf_target + fnrt_target + sapw_target + struct_target)
           
        elseif(store_prop==fnrt_store_prop) then

           store_target  = prt_params%nitr_store_ratio(pft) * fnrt_target

        end if
        
             
     case(phosphorus_element)

        if (store_prop == lfs_store_prop) then
           
           store_target  = prt_params%phos_store_ratio(pft) * (leaf_target + fnrt_target + sapw_target)

        elseif(store_prop==lfss_store_prop) then
           
           store_target  = prt_params%nitr_store_ratio(pft) * (leaf_target + fnrt_target + sapw_target + struct_target)
    
        elseif(store_prop==fnrt_store_prop) then
           
           store_target  = prt_params%phos_store_ratio(pft) * fnrt_target
           
        end if
     end select
     
     
   end function StorageNutrientTarget

  

end module PRTGenericMod<|MERGE_RESOLUTION|>--- conflicted
+++ resolved
@@ -875,7 +875,6 @@
     ! Check to see if there is any value in these pools?
     ! SHould not deallocate if there is any carbon left
 
-<<<<<<< HEAD
     if(allocated(this%variables)) then
        do i_var = 1, prt_global%num_vars
           deallocate(this%variables(i_var)%val)
@@ -884,16 +883,6 @@
           deallocate(this%variables(i_var)%turnover)
           deallocate(this%variables(i_var)%burned)
        end do
-=======
-    do i_var = 1, prt_global%num_vars
-       deallocate(this%variables(i_var)%val)
-       deallocate(this%variables(i_var)%val0)
-       deallocate(this%variables(i_var)%net_alloc)
-       deallocate(this%variables(i_var)%turnover)
-       deallocate(this%variables(i_var)%burned)
-       deallocate(this%variables(i_var)%damaged)
-    end do
->>>>>>> 474fa84c
 
        deallocate(this%variables)
     end if
