module PRTLossFluxesMod


  use PRTGenericMod, only : prt_vartypes
  use PRTGenericMod, only : leaf_organ
  use PRTGenericMod, only : fnrt_organ
  use PRTGenericMod, only : sapw_organ
  use PRTGenericMod, only : store_organ
  use PRTGenericMod, only : repro_organ
  use PRTGenericMod, only : struct_organ
  use PRTGenericMod, only : carbon_elements_list
  use PRTGenericMod, only : carbon12_element
  use PRTGenericMod, only : carbon13_element
  use PRTGenericMod, only : carbon14_element
  use PRTGenericMod, only : nitrogen_element
  use PRTGenericMod, only : phosphorus_element
  use PRTGenericMod, only : un_initialized
  use PRTGenericMod, only : check_initialized
  use PRTGenericMod, only : num_organ_types
  use PRTGenericMod, only : prt_global
  use FatesConstantsMod, only : years_per_day
  use FatesConstantsMod, only : r8 => fates_r8
  use FatesConstantsMod, only : i4 => fates_int
  use FatesConstantsMod, only : nearzero
  use FatesConstantsMod, only : calloc_abs_error
  use FatesConstantsMod, only : itrue
  use FatesGlobals     , only : endrun => fates_endrun
  use FatesGlobals     , only : fates_log 
  use shr_log_mod      , only : errMsg => shr_log_errMsg
  use PRTParametersMod  , only : prt_params
  

  implicit none
  private

  ! -------------------------------------------------------------------------------------
  ! These modules house the public functions that handle all things
  ! related to loss fluxes.  They broadly cover the two types of turnover;
  ! that which happens as events (storms, deciduous drop, herbivory
  ! fire, etc), and maintenance turnover (constant background) 
  ! of evergreens, and branchfall).
  !
  ! IMPORTANT POINTS! 
  ! Retranslocation is handled by a single
  ! flag that defines the mode for each PFT.  So there
  ! are assumptions here.  A deciduous plant does not
  ! have maintenance leaf and fine-root turnover.  An evergreen
  ! plant does not have seasonal or stress induced phenology.
  ! Therefore, the retranslocation parameter
  ! will have different meanings potentially, for each PFT. For evergreens,
  ! it will be the retranslocation during maintenance turnover. For deciduous,
  ! it is during leaf drop.
  !
  ! THIS ROUTINE ONLY DEALS WITH LOSSES OF BIOMASS FROM PLANTS THAT ARE SURVIVING
  ! AN EVENT.  IF A PLANT DIES, THEN THESE ROUTINES DO NOT HANDLE ITS FLUXES. It
  ! is however likely that an event like fire will kill a portion of a population,
  ! and damage the remaining population, these routines will assist in the latter.
  !
  ! prt_params%turnover_retrans_mode
  ! -------------------------------------------------------------------------------------

  public :: PRTDeciduousTurnover
  public :: PRTMaintTurnover
  public :: PRTBurnLosses
  public :: PRTPhenologyFlush
  public :: PRTReproRelease

contains


  subroutine PRTPhenologyFlush(prt, ipft, organ_id, c_store_transfer_frac)
     
     ! ----------------------------------------------------------------------------------
     ! This subroutine is used to flush (leaves) from storage upon bud-burst.
     ! Leaves are somewhat implied here, but the function does allow for other
     ! pools (fine-roots) to be flushed from storage as well.
     ! ----------------------------------------------------------------------------------
     
     class(prt_vartypes) :: prt
     integer,intent(in)  :: ipft
     integer,intent(in)  :: organ_id
     real(r8),intent(in) :: c_store_transfer_frac  ! carbon mass fraction 
                                                   ! transferred from storage
   
     integer             :: i_var                  ! variable index
     integer             :: i_var_of_organ         ! index for all variables in
                                                   ! a given organ (mostly likely
                                                   ! synonymous with diff elements)
     integer             :: i_cvar                 ! carbon variable index for leaves
                                                   ! or other potential organ of interest
     integer             :: i_pos                  ! spatial position index
     integer             :: i_store                ! storage variable index
     integer             :: i_leaf_pos             ! Flush carbon into a specific
                                                   ! leaf pool (probably 1st?)
     integer             :: i_store_pos            ! position index for net allocation
                                                   ! from retranslocatoin in/out
                                                   ! of storage
     integer             :: element_id             ! global element identifier
     real(r8)            :: mass_transfer          ! The actual mass
                                                   ! removed from storage
                                                   ! for each pool
     real(r8)            :: target_stoich          ! stoichiometry of pool of interest
     real(r8)            :: sp_target              ! target nutrient mass for element
     real(r8)            :: sp_demand              ! nutrient demand for element


     ! We currently only allow the flushing and drop of leaves.
     ! If other organs should be desired (like seasonality of fine-roots)
     ! those parameters and clauses need to be added

     !if(organ_id .ne. leaf_organ) then
     if(organ_id .ne. leaf_organ .AND. EDPftvarcon_inst%woody(ipft) == itrue) then
        write(fates_log(),*) 'Deciduous drop and re-flushing only allowed in leaves'
        write(fates_log(),*) ' leaf_organ: ',leaf_organ
        write(fates_log(),*) ' organ: ',organ_id
        write(fates_log(),*) 'Exiting'
        call endrun(msg=errMsg(__FILE__, __LINE__))
     end if

     if(prt_global%hyp_id .le. 2) then
        i_leaf_pos  = 1             ! also used for sapwood and structural for grass
        i_store_pos = 1             ! hypothesis 1/2 only have
                                    ! 1 storage pool
     else
        write(fates_log(),*) 'You picked a hypothesis that has not defined'
        write(fates_log(),*) ' how and where flushing interacts'
        write(fates_log(),*) ' with the storage pool. specifically, '
        write(fates_log(),*) ' if this hypothesis has multiple storage pools'
        write(fates_log(),*) ' to pull carbon/resources from'
        write(fates_log(),*) 'Exiting'
        call endrun(msg=errMsg(__FILE__, __LINE__))
     end if
     

     associate(organ_map => prt_global%organ_map)

       ! Flush carbon variables first, as their transfer
       ! rates from storage is dependant on the fraction
       ! passed in by the argument.
       ! After the values are updated, we can then
       ! identify the stoichiometry targets which
       ! govern the nutrient fluxes
       
       do i_var_of_organ = 1, organ_map(organ_id)%num_vars
          
          ! The variable index
          i_var  = organ_map(organ_id)%var_id(i_var_of_organ)
          
          ! The element index of the varible of interest
          element_id = prt_global%state_descriptor(i_var)%element_id
          
          ! This will filter IN all carbon related variables
          if( any(element_id == carbon_elements_list) ) then
             
             ! No hypotheses exist for how to flush carbon isotopes
             ! yet.  Please fill this in.
             if(  (element_id == carbon13_element) .or. &
                  (element_id == carbon14_element) )then
                write(fates_log(),*) ' Phenology flushing routine does not know'
                write(fates_log(),*) ' how to handle carbon isotopes. Please'
                write(fates_log(),*) ' evaluate the code referenced in this message'
                write(fates_log(),*) ' and provide a hypothesis.'
                call endrun(msg=errMsg(__FILE__, __LINE__))
             end if

             ! Get the variable id of the storage pool for this element (carbon12)
             i_store = prt_global%sp_organ_map(store_organ,element_id)


             do i_pos = 1,i_leaf_pos
                
                ! Calculate the mass transferred out of storage into the pool of interest
                mass_transfer = prt%variables(i_store)%val(i_store_pos) * &
                                c_store_transfer_frac
                
                ! Increment the c pool of interest's allocation flux
                prt%variables(i_var)%net_alloc(i_pos)   = &
                     prt%variables(i_var)%net_alloc(i_pos) + mass_transfer
                
                ! Update the c pool
                prt%variables(i_var)%val(i_pos)       = &
                     prt%variables(i_var)%val(i_pos) + mass_transfer
                
                ! Increment the storage pool's allocation flux
                prt%variables(i_store)%net_alloc(i_pos) = &
                     prt%variables(i_store)%net_alloc(i_store_pos) - mass_transfer
                
                ! Update the storage c pool
                prt%variables(i_store)%val(i_pos)     = &
                     prt%variables(i_store)%val(i_store_pos) - mass_transfer
                
                
             end do
          end if
       end do


       ! This is the variable index for leaf carbon
       ! used to calculate the targets for nutrient flushing
       i_cvar = prt_global%sp_organ_map(organ_id,carbon12_element)
       if(i_cvar < 1) then
          write(fates_log(),*) 'Could not determine the carbon var id during flushing'
          call endrun(msg=errMsg(__FILE__, __LINE__))
       end if

       ! Transfer in other elements (nutrients)
       ! --------------------------------------------------------------------------------
       
       do i_var_of_organ = 1, organ_map(organ_id)%num_vars
          
          i_var  = organ_map(organ_id)%var_id(i_var_of_organ)
          
          ! Variable index for the element of interest
          element_id = prt_global%state_descriptor(i_var)%element_id
          
          ! This will filter OUT all carbon related elements
          if ( .not. any(element_id == carbon_elements_list)   ) then

             ! Get the variable id of the storage pool for this element
             i_store = prt_global%sp_organ_map(store_organ,element_id)
             
             ! Calculate the stoichiometry with C for this element
             
             if( element_id == nitrogen_element ) then
                target_stoich = prt_params%nitr_stoich_p1(ipft,organ_id)
             else if( element_id == phosphorus_element ) then
                target_stoich = prt_params%phos_stoich_p1(ipft,organ_id)
             else
                  write(fates_log(),*) ' Trying to calculate nutrient flushing target'
                  write(fates_log(),*) ' for element that DNE'
                  write(fates_log(),*) ' organ: ',organ_id,' element: ',element_id
                  write(fates_log(),*) 'Exiting'
                  call endrun(msg=errMsg(__FILE__, __LINE__))
             end if

             ! Loop over all of the coordinate ids
             do i_pos = 1,i_leaf_pos
                
                ! The target quanitity for this element is based on the amount
                ! of carbon
                sp_target = prt%variables(i_cvar)%val(i_pos) * target_stoich

                sp_demand = max(0.0_r8,sp_target - prt%variables(i_var)%val(i_pos))

                ! Assume that all of the storage is transferrable
                mass_transfer = min(sp_demand, prt%variables(i_store)%val(i_store_pos))

                ! Increment the pool of interest
                prt%variables(i_var)%net_alloc(i_pos) = &
                prt%variables(i_var)%net_alloc(i_pos) + mass_transfer
                
                ! Update the  pool
                prt%variables(i_var)%val(i_pos) = &
                   prt%variables(i_var)%val(i_pos) + mass_transfer

                ! Increment the store pool allocation diagnostic
                prt%variables(i_store)%net_alloc(i_store_pos) = &
                    prt%variables(i_store)%net_alloc(i_store_pos) - mass_transfer
                
                ! Update the store pool
                prt%variables(i_store)%val(i_store_pos) = &
                    prt%variables(i_store)%val(i_store_pos) - mass_transfer
             
             end do
          
           end if

       end do
       
     end associate
     return
  end subroutine PRTPhenologyFlush
  
  ! =====================================================================================

  subroutine PRTBurnLosses(prt, organ_id, mass_fraction)

    ! ----------------------------------------------------------------------------------
    ! This subroutine assumes that there is no re-translocation associated
    ! with burn. There is only one destiny for burned mass within
    ! the organ, and that is outside the plant.  
    ! It is also assumed that non PARTEH parts of the code (ie the fire-model)
    ! will decide what to do with the burned mass (i.e. sent it to the litter
    ! pool or send to atmosphere, or.. other?)
    ! ----------------------------------------------------------------------------------

    class(prt_vartypes) :: prt
    integer,intent(in)  :: organ_id
    real(r8),intent(in) :: mass_fraction

    integer             :: i_pos          ! position index
    integer             :: i_var          ! index for the variable of interest 
    integer             :: i_var_of_organ ! loop counter for all element in this organ
    integer             :: element_id     ! Element id of the turnover pool
    real(r8)            :: burned_mass    ! Burned mass of each element, in eahc
                                          ! position, in the organ of interest
     
    associate(organ_map => prt_global%organ_map)

       ! This is the total number of state variables associated
       ! with this particular organ

       do i_var_of_organ = 1, organ_map(organ_id)%num_vars
          
          i_var = organ_map(organ_id)%var_id(i_var_of_organ)
          
          element_id = prt_global%state_descriptor(i_var)%element_id
          
          ! Loop over all of the coordinate ids
          do i_pos = 1,prt_global%state_descriptor(i_var)%num_pos
             
             ! The mass that is leaving the plant
             burned_mass = mass_fraction * prt%variables(i_var)%val(i_pos)
             
             ! Track the amount of mass being burned (+ is amount lost)
             prt%variables(i_var)%burned(i_pos) = prt%variables(i_var)%burned(i_pos) &
                  + burned_mass
             
             ! Update the state of the pool to reflect the mass lost
             prt%variables(i_var)%val(i_pos)    = prt%variables(i_var)%val(i_pos) &
                  - burned_mass
             
          end do
          
       end do
       
     end associate
  end subroutine PRTBurnLosses
    

  ! =====================================================================================


  subroutine PRTReproRelease(prt, organ_id, element_id, mass_fraction, mass_out)

    ! ----------------------------------------------------------------------------------
    ! This subroutine assumes that there is no re-translocation associated
    ! with the release of reproductive tissues.
    ! We also do not have a special flux for the release of reproductive
    ! tissues.  To not confuse this with turnover, we will provide an output
    ! mass flux, and instead of tracking it, we will just set val0 to val
    ! to prevent mass imbalances.
    ! ----------------------------------------------------------------------------------

    class(prt_vartypes)  :: prt
    integer,intent(in)   :: organ_id
    integer,intent(in)   :: element_id
    real(r8),intent(in)  :: mass_fraction
    real(r8),intent(out) :: mass_out

    integer             :: i_pos        ! position index
    integer             :: i_var        ! index for the variable of interest 

     
    associate(organ_map        => prt_global%organ_map, &
              sp_organ_map     => prt_global%sp_organ_map, &
              state_descriptor => prt_global%state_descriptor)

      ! This is the total number of state variables associated
      ! with this particular organ.
      ! In the future, we may have more finely resolved reproductive
      ! tissues (ie seeds, flowers, etc). but now we just have 1.
     
      if (organ_id .ne. repro_organ) then
         write(fates_log(),*) 'Reproductive tissue releases were called'
         write(fates_log(),*) 'for a non-reproductive organ.'
         call endrun(msg=errMsg(__FILE__, __LINE__))
      end if

      ! This is the total number of state variables associated
      ! with this particular organ

      i_var = sp_organ_map(organ_id,element_id)

      ! Reproductive mass leaving the plant
      mass_out = 0.0_r8

      ! Loop over all of the coordinate ids
      do i_pos = 1, prt_global%state_descriptor(i_var)%num_pos
         
         ! The mass that is leaving the plant
         mass_out = mass_out + mass_fraction * prt%variables(i_var)%val(i_pos)
             
         ! Update the state of the pool to reflect the mass lost
         prt%variables(i_var)%val(i_pos) = prt%variables(i_var)%val(i_pos) - &
               (mass_fraction * prt%variables(i_var)%val(i_pos))
    
         ! Update the val0 (because we don't give this dedicated flux)
         ! This is somewhat of a hack
         prt%variables(i_var)%val0(i_pos) = prt%variables(i_var)%val(i_pos) - &
               prt%variables(i_var)%net_alloc(i_pos)
         
         
      end do
       
    end associate
  end subroutine PRTReproRelease

  ! ===================================================================================

  subroutine PRTDeciduousTurnover(prt,ipft,organ_id,mass_fraction)
     
     ! ---------------------------------------------------------------------------------
     ! Generic subroutine (wrapper) calling specialized routines handling
     ! the turnover of tissues in living plants (non-mortal)
     ! ---------------------------------------------------------------------------------

     class(prt_vartypes) :: prt
     integer,intent(in)  :: ipft
     integer,intent(in)  :: organ_id      ! see PRTGenericMod for organ list
     real(r8),intent(in) :: mass_fraction ! The fraction of mass in this organ that should
                                          ! leave the indicated organ.
     
     ! We currently only allow the flushing and drop of leaves.
     ! If other organs should be desired (like seasonality of fine-roots)
     ! those parameters and clauses need to be added
     
     !if(organ_id .ne. leaf_organ) then
     if(organ_id .ne. leaf_organ .AND. EDPftvarcon_inst%woody(ipft) == itrue) then
        write(fates_log(),*) 'Deciduous drop and re-flushing only allowed in leaves'
        write(fates_log(),*) ' leaf_organ: ',leaf_organ
        write(fates_log(),*) ' organ: ',organ_id
        write(fates_log(),*) 'Exiting'
        call endrun(msg=errMsg(__FILE__, __LINE__))
     end if

     
     if ( int(prt_params%turnover_retrans_mode(ipft)) == 1 ) then
        call DeciduousTurnoverSimpleRetranslocation(prt,ipft,organ_id,mass_fraction)
     else
        write(fates_log(),*) 'A retranslocation mode was specified for deciduous drop'
        write(fates_log(),*) 'that is unknown.'
        write(fates_log(),*) 'turnover_retrans_mode= ',prt_params%turnover_retrans_mode(ipft)
        write(fates_log(),*) 'pft = ',ipft
        call endrun(msg=errMsg(__FILE__, __LINE__))
     end if
     
     return
   end subroutine PRTDeciduousTurnover
   

   ! ====================================================================================

   subroutine DeciduousTurnoverSimpleRetranslocation(prt,ipft,organ_id,mass_fraction)

     ! ---------------------------------------------------------------------------------
     ! Calculate losses due to deciduous turnover.
     ! the turnover of tissues in living plants (non-mortal)
     !
     ! ALERT: NO CODE IS CURRENTLY IN PLACE TO LIMIT THE AMOUNT OF CARBON OR NUTRIENT
     ! CAN BE RE-TRANSLOCATED INTO STORAGE. IT IS POSSIBLE THAT THE MAXIMUM IS BEING
     ! OVER-SHOT.  TO FIX THIS, EACH HYPOTHESIS NEEDS TO HAVE WRAPPER CODE
     ! TO PROVIDE A WAY TO CALCULATE MAXIMUM ALLOWABLE STORAGE.
     !
     ! ---------------------------------------------------------------------------------

     class(prt_vartypes) :: prt
     integer,intent(in)  :: ipft
     integer,intent(in)  :: organ_id            ! see PRTGenericMod for organ list
     real(r8),intent(in) :: mass_fraction       ! The fraction of mass in this organ that should
                                                ! leave the indicated organ.

     integer             :: i_var               ! index for the variable of interest 
     integer             :: i_var_of_organ      ! loop counter for all element in this organ
     integer             :: element_id          ! Element id of the turnover pool
     integer             :: store_var_id        ! Variable id of the storage pool
     integer             :: i_store_pos         ! Position index for storage
     integer             :: i_pos               ! position index (spatial)
     real(r8)            :: retrans             ! retranslocated fraction 
     real(r8)            :: turnover_mass       ! mass sent to turnover (leaves the plant)
     real(r8)            :: retranslocated_mass ! mass redistributed to storage
     

     associate(organ_map => prt_global%organ_map)

       if((organ_id == store_organ) .or. &
          (organ_id == struct_organ) .or. & 
          (organ_id == sapw_organ)) then	   
           
          if (EDPftvarcon_inst%woody(ipft) == itrue) then        
              write(fates_log(),*) 'Deciduous turnover (leaf drop, etc)'
              write(fates_log(),*) ' was specified for an unexpected organ'
              write(fates_log(),*) ' organ: ',organ_id
              write(fates_log(),*) 'Exiting'
              call endrun(msg=errMsg(__FILE__, __LINE__))        
          end if
	  
       end if

       if(prt_global%hyp_id .le. 2) then
          i_store_pos = 1             ! hypothesis 1&2 only have
                                      ! 1 storage pool
       else
          write(fates_log(),*) 'You picked a hypothesis that has not defined'
          write(fates_log(),*) ' how and where flushing interacts'
          write(fates_log(),*) ' with the storage pool. specifically, '
          write(fates_log(),*) ' if this hypothesis has multiple storage pools'
          write(fates_log(),*) ' to pull carbon/resources from'
          write(fates_log(),*) 'Exiting'
          call endrun(msg=errMsg(__FILE__, __LINE__))
       end if

       do i_var_of_organ = 1, organ_map(organ_id)%num_vars
          
          i_var = organ_map(organ_id)%var_id(i_var_of_organ)
          
          element_id = prt_global%state_descriptor(i_var)%element_id
          
          if ( any(element_id == carbon_elements_list) ) then
             retrans = prt_params%turnover_carb_retrans(ipft,organ_id)
          else if( element_id == nitrogen_element ) then
             retrans = prt_params%turnover_nitr_retrans(ipft,organ_id)
          else if( element_id == phosphorus_element ) then
             retrans = prt_params%turnover_phos_retrans(ipft,organ_id)
          else
             write(fates_log(),*) 'Please add a new re-translocation clause to your '
             write(fates_log(),*) ' organ x element combination'
             write(fates_log(),*) ' organ: ',leaf_organ,' element: ',element_id
             write(fates_log(),*) 'Exiting'
             call endrun(msg=errMsg(__FILE__, __LINE__))
          end if
          
          ! Get the variable id of the storage pool for this element
          store_var_id = prt_global%sp_organ_map(store_organ,element_id)
          
          ! Loop over all of the coordinate ids
          do i_pos = 1, prt_global%state_descriptor(i_var)%num_pos 
             
           ! The mass that is leaving the plant
             turnover_mass = (1.0_r8 - retrans) * mass_fraction * prt%variables(i_var)%val(i_pos)
             
             ! The mass that is going towards storage
             retranslocated_mass = retrans * mass_fraction * prt%variables(i_var)%val(i_pos)
             
             ! Track the amount of mass being turned over (+ is amount lost)
             prt%variables(i_var)%turnover(i_pos) = prt%variables(i_var)%turnover(i_pos) &
                  + turnover_mass
             
             ! Track the amount of mass the is being re-translocated (- is amount lost)
             prt%variables(i_var)%net_alloc(i_pos)  = prt%variables(i_var)%net_alloc(i_pos)  &
                  - retranslocated_mass
             
             ! Update the state of the pool to reflect the mass lost
             prt%variables(i_var)%val(i_pos)      = prt%variables(i_var)%val(i_pos) &
                  - (turnover_mass + retranslocated_mass) 
             
             ! Now, since re-translocation is handled by the storage pool, 
             ! we add the re-translocated mass to it
             
             prt%variables(store_var_id)%net_alloc(i_store_pos)  = &
                  prt%variables(store_var_id)%net_alloc(i_store_pos) + retranslocated_mass
             
             prt%variables(store_var_id)%val(i_store_pos)  = &
                  prt%variables(store_var_id)%val(i_store_pos) + retranslocated_mass

          end do
          
       end do
       
     end associate

     return
   end subroutine DeciduousTurnoverSimpleRetranslocation

   ! ====================================================================================
   
   subroutine PRTMaintTurnover(prt,ipft,is_drought)
      
      ! ---------------------------------------------------------------------------------
      ! Generic subroutine (wrapper) calling specialized routines handling
      ! the turnover of tissues in living plants (non-mortal)
      ! ---------------------------------------------------------------------------------
      class(prt_vartypes) :: prt
      integer,intent(in)  :: ipft
      logical,intent(in)  :: is_drought  ! Is this plant/cohort operating in a drought
                                         ! stress context?
      
      if ( int(prt_params%turnover_retrans_mode(ipft)) == 1 ) then
         call MaintTurnoverSimpleRetranslocation(prt,ipft,is_drought)
      else
         write(fates_log(),*) 'A maintenance/retranslocation mode was specified'
         write(fates_log(),*) 'that is unknown.'
         write(fates_log(),*) 'turnover_retrans_mode= ',prt_params%turnover_retrans_mode(ipft)
         write(fates_log(),*) 'pft = ',ipft
         call endrun(msg=errMsg(__FILE__, __LINE__))
      end if
      
      return
   end subroutine PRTMaintTurnover

   ! ===================================================================================
   
   subroutine MaintTurnoverSimpleRetranslocation(prt,ipft,is_drought)

      ! ---------------------------------------------------------------------------------
      ! This subroutine removes biomass from all applicable pools due to 
      ! "maintenance turnover".  Maintenance turnover, in this context
      ! is the loss of biomass on living plants, due to continuous turnover. 
      !
      ! Notes:
      ! 1) It is assumed that this is called daily.
      ! 2) This is a completely different thing compared to deciduous leaf drop,
      !    or loss of biomass from the death of the plant.
      ! 3) Since this is maintenance turnover, and not a complete drop of leaves for
      !    deciduous trees, we just re-translocate nutrients (if necessary) from the
      !    leaves and roots that leave (no pun intended), into the leaves and roots that
      !    are still rooted to the plant (pun intended). For deciduous, event-based
      !    phenology, we will re-translocate to the storage pool.
      ! 4) There are currently no reaction costs associated with re-translocation
      ! ---------------------------------------------------------------------------------
      
      class(prt_vartypes)  :: prt
      integer, intent(in)  :: ipft
      logical, intent(in)  :: is_drought   ! Is this plant/cohort operating in a drought
                                           ! stress context?
      
      integer  :: i_var            ! the variable index
      integer  :: element_id       ! the element associated w/ each variable
      integer  :: organ_id         ! the organ associated w/ each variable
      integer  :: i_pos            ! spatial position loop counter
      integer  :: aclass_sen_id    ! the index of the leaf age class dimension
                                   ! associated with the senescing pool
      integer  :: ipos_1           ! the first index of the "position"
                                   ! loop to cycle. For leaves, we only
                                   ! generate maintenance fluxes from the last
                                   ! senescing class; all other cases this 
                                   ! is assumed to be 1.
      
      real(r8) :: turnover         ! Actual turnover removed from each
                                   ! pool [kg]
      real(r8) :: retrans          ! A temp for the actual re-translocated mass

      ! A temp for the actual turnover removed from pool
      real(r8), dimension(num_organ_types) :: base_turnover   
      
      ! -----------------------------------------------------------------------------------
      ! Calculate the turnover rates (maybe this should be done once in the parameter
      ! check routine. Perhaps generate a rate in parameters derived?
      ! -----------------------------------------------------------------------------------

      base_turnover(:) = un_initialized

      ! All plants can have branch turnover, if branchfall is non-zero,
      ! which will reduce sapwood, structure and storage.
      ! -----------------------------------------------------------------------------------
      
<<<<<<< HEAD
      if ( prt_params%branch_long(ipft) > nearzero ) then
         base_turnover(sapw_organ)   = years_per_day / prt_params%branch_long(ipft)
         base_turnover(struct_organ) = years_per_day / prt_params%branch_long(ipft)
         base_turnover(store_organ)  = years_per_day / prt_params%branch_long(ipft)
=======
      if ( EDPftvarcon_inst%branch_turnover(ipft) > nearzero ) then
         base_turnover(sapw_organ)   = years_per_day / EDPftvarcon_inst%branch_turnover(ipft)
         base_turnover(struct_organ) = years_per_day / EDPftvarcon_inst%branch_turnover(ipft)
         base_turnover(store_organ)  = years_per_day / EDPftvarcon_inst%branch_turnover(ipft)
>>>>>>> 9a4627a6
      else
         base_turnover(sapw_organ)   = 0.0_r8
         base_turnover(struct_organ) = 0.0_r8
         base_turnover(store_organ)  = 0.0_r8
      end if

      ! All plants are allowed to have fine-root turnover if a non-zero
      ! life-span is selected
      ! ---------------------------------------------------------------------------------
<<<<<<< HEAD
      if ( prt_params%root_long(ipft) > nearzero ) then
         base_turnover(fnrt_organ) = years_per_day / prt_params%root_long(ipft)
=======
      if ( EDPftvarcon_inst%root_long(ipft) > nearzero ) then
         base_turnover(fnrt_organ) = years_per_day / EDPftvarcon_inst%root_long(ipft)
>>>>>>> 9a4627a6
      else
         base_turnover(fnrt_organ) = 0.0_r8
      end if


      ! The last index of the leaf longevity array contains the turnover
      ! timescale for the senescent pool.
      aclass_sen_id = size(prt_params%leaf_long(ipft,:))
      
      ! Only evergreens have maintenance turnover (must also change trimming logic
      ! if we want to change this)
      ! -------------------------------------------------------------------------------------
      if ( (prt_params%leaf_long(ipft,aclass_sen_id) > nearzero ) .and. &
           int(prt_params%evergreen(ipft))==itrue ) then

         if(is_drought) then
            base_turnover(leaf_organ) = years_per_day / &
<<<<<<< HEAD
                  (prt_params%leaf_long(ipft,aclass_sen_id) * &
                  prt_params%senleaf_long_fdrought(ipft) ) 
         else
            base_turnover(leaf_organ) = years_per_day / &
                  prt_params%leaf_long(ipft,aclass_sen_id)
=======
                  (EDPftvarcon_inst%leaf_long(ipft,aclass_sen_id) * &
                  EDPftvarcon_inst%senleaf_long_fdrought(ipft) ) 
         else
            base_turnover(leaf_organ) = years_per_day / &
                  EDPftvarcon_inst%leaf_long(ipft,aclass_sen_id)
>>>>>>> 9a4627a6
         end if
      else
         base_turnover(leaf_organ) = 0.0_r8
      endif

      base_turnover(repro_organ)  = 0.0_r8

      do i_var = 1, prt_global%num_vars
         
         organ_id = prt_global%state_descriptor(i_var)%organ_id
         element_id = prt_global%state_descriptor(i_var)%element_id

         if ( any(element_id == carbon_elements_list) ) then
            retrans = prt_params%turnover_carb_retrans(ipft,organ_id)
         else if( element_id == nitrogen_element ) then
            retrans = prt_params%turnover_nitr_retrans(ipft,organ_id)
         else if( element_id == phosphorus_element ) then
            retrans = prt_params%turnover_phos_retrans(ipft,organ_id)
         else
            write(fates_log(),*) 'Please add a new re-translocation clause to your '
            write(fates_log(),*) ' organ x element combination'
            write(fates_log(),*) ' organ: ',organ_id,' element: ',element_id
            write(fates_log(),*) 'Exiting'
            call endrun(msg=errMsg(__FILE__, __LINE__))
         end if

         if(base_turnover(organ_id) < check_initialized) then
            write(fates_log(),*) 'A maintenance turnover rate for the organ'
            write(fates_log(),*) ' was not specified....'
            write(fates_log(),*) ' organ: ',organ_id,' element: ',element_id
            write(fates_log(),*) ' base turnover rate: ',base_turnover(organ_id)
            write(fates_log(),*) 'Exiting'
            call endrun(msg=errMsg(__FILE__, __LINE__))
         end if
         ! Loop over all of the coordinate ids

         if(retrans<0.0 .or. retrans>1.0) then
            write(fates_log(),*) 'Unacceptable retranslocation calculated'
            write(fates_log(),*) ' organ: ',organ_id,' element: ',element_id
            write(fates_log(),*) ' retranslocation fraction: ',retrans
            write(fates_log(),*) 'Exiting'
            call endrun(msg=errMsg(__FILE__, __LINE__))
         end if

         ! Hypotheses 1 & 2 assume that the leaf pools are statified by age
         ! We only generate turnover from the last (senescing) position
         if((organ_id .eq. leaf_organ)) then
            if (prt_global%hyp_id .le. 2) then
               ipos_1 = prt_global%state_descriptor(i_var)%num_pos 
            else
               write(fates_log(),*) 'Unhandled Leaf maintenance turnover condition'
               write(fates_log(),*) 'for PARTEH hypothesis id: ',prt_global%hyp_id
               call endrun(msg=errMsg(__FILE__, __LINE__))
            end if
         else
            ipos_1 = 1
         end if

         do i_pos = ipos_1, prt_global%state_descriptor(i_var)%num_pos 
            
            turnover = (1.0_r8 - retrans) * base_turnover(organ_id) * prt%variables(i_var)%val(i_pos)
      
            prt%variables(i_var)%turnover(i_pos) = prt%variables(i_var)%turnover(i_pos) + turnover
            
            prt%variables(i_var)%val(i_pos) = prt%variables(i_var)%val(i_pos)           - turnover

         end do

      end do
      
      return
   end subroutine MaintTurnoverSimpleRetranslocation





end module PRTLossFluxesMod<|MERGE_RESOLUTION|>--- conflicted
+++ resolved
@@ -644,17 +644,10 @@
       ! which will reduce sapwood, structure and storage.
       ! -----------------------------------------------------------------------------------
       
-<<<<<<< HEAD
       if ( prt_params%branch_long(ipft) > nearzero ) then
          base_turnover(sapw_organ)   = years_per_day / prt_params%branch_long(ipft)
          base_turnover(struct_organ) = years_per_day / prt_params%branch_long(ipft)
          base_turnover(store_organ)  = years_per_day / prt_params%branch_long(ipft)
-=======
-      if ( EDPftvarcon_inst%branch_turnover(ipft) > nearzero ) then
-         base_turnover(sapw_organ)   = years_per_day / EDPftvarcon_inst%branch_turnover(ipft)
-         base_turnover(struct_organ) = years_per_day / EDPftvarcon_inst%branch_turnover(ipft)
-         base_turnover(store_organ)  = years_per_day / EDPftvarcon_inst%branch_turnover(ipft)
->>>>>>> 9a4627a6
       else
          base_turnover(sapw_organ)   = 0.0_r8
          base_turnover(struct_organ) = 0.0_r8
@@ -664,13 +657,9 @@
       ! All plants are allowed to have fine-root turnover if a non-zero
       ! life-span is selected
       ! ---------------------------------------------------------------------------------
-<<<<<<< HEAD
+
       if ( prt_params%root_long(ipft) > nearzero ) then
          base_turnover(fnrt_organ) = years_per_day / prt_params%root_long(ipft)
-=======
-      if ( EDPftvarcon_inst%root_long(ipft) > nearzero ) then
-         base_turnover(fnrt_organ) = years_per_day / EDPftvarcon_inst%root_long(ipft)
->>>>>>> 9a4627a6
       else
          base_turnover(fnrt_organ) = 0.0_r8
       end if
@@ -688,19 +677,11 @@
 
          if(is_drought) then
             base_turnover(leaf_organ) = years_per_day / &
-<<<<<<< HEAD
                   (prt_params%leaf_long(ipft,aclass_sen_id) * &
                   prt_params%senleaf_long_fdrought(ipft) ) 
          else
             base_turnover(leaf_organ) = years_per_day / &
                   prt_params%leaf_long(ipft,aclass_sen_id)
-=======
-                  (EDPftvarcon_inst%leaf_long(ipft,aclass_sen_id) * &
-                  EDPftvarcon_inst%senleaf_long_fdrought(ipft) ) 
-         else
-            base_turnover(leaf_organ) = years_per_day / &
-                  EDPftvarcon_inst%leaf_long(ipft,aclass_sen_id)
->>>>>>> 9a4627a6
          end if
       else
          base_turnover(leaf_organ) = 0.0_r8
