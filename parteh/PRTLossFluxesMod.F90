module PRTLossFluxesMod

  use EDPftvarcon,   only : EDPftvarcon_inst
  use PRTGenericMod, only : prt_vartypes
  use PRTGenericMod, only : leaf_organ
  use PRTGenericMod, only : fnrt_organ
  use PRTGenericMod, only : sapw_organ
  use PRTGenericMod, only : store_organ
  use PRTGenericMod, only : repro_organ
  use PRTGenericMod, only : struct_organ
  use PRTGenericMod, only : carbon_elements_list
  use PRTGenericMod, only : carbon12_element
  use PRTGenericMod, only : carbon13_element
  use PRTGenericMod, only : carbon14_element
  use PRTGenericMod, only : nitrogen_element
  use PRTGenericMod, only : phosphorus_element
  use PRTGenericMod, only : un_initialized
  use PRTGenericMod, only : check_initialized
  use PRTGenericMod, only : num_organ_types
  use PRTGenericMod, only : prt_global
  use FatesInterfaceMod, only : hlm_freq_day

  use FatesConstantsMod, only : r8 => fates_r8
  use FatesConstantsMod, only : i4 => fates_int
  use FatesConstantsMod, only : nearzero
  use FatesConstantsMod, only : calloc_abs_error
  use FatesConstantsMod, only : itrue
  use FatesGlobals     , only : endrun => fates_endrun
  use FatesGlobals     , only : fates_log 
  use shr_log_mod      , only : errMsg => shr_log_errMsg

  
  implicit none
  private

  ! -------------------------------------------------------------------------------------
  ! These modules house the public functions that handle all things
  ! related to loss fluxes.  They broadly cover the two types of turnover;
  ! that which happens as events (storms, deciduous drop, herbivory
  ! fire, etc), and maintenance turnover (constant background) 
  ! of evergreens, and branchfall).
  !
  ! IMPORTANT POINTS! 
  ! Retranslocation is handled by a single
  ! flag that defines the mode for each PFT.  So there
  ! are assumptions here.  A deciduous plant does not
  ! have maintenance leaf and fine-root turnover.  An evergreen
  ! plant does not have seasonal or stress induced phenology.
  ! Therefore, the retranslocation parameter
  ! will have different meanings potentially, for each PFT. For evergreens,
  ! it will be the retranslocation during maintenance turnover. For deciduous,
  ! it is during leaf drop.
  !
  ! THIS ROUTINE ONLY DEALS WITH LOSSES OF BIOMASS FROM PLANTS THAT ARE SURVIVING
  ! AN EVENT.  IF A PLANT DIES, THEN THESE ROUTINES DO NOT HANDLE ITS FLUXES. It
  ! is however likely that an event like fire will kill a portion of a population,
  ! and damage the remaining population, these routines will assist in the latter.
  !
  ! EDPftvarcon_inst%turnover_retrans_mode
  ! -------------------------------------------------------------------------------------

  public :: PRTDeciduousTurnover
  public :: PRTMaintTurnover
  public :: PRTBurnLosses
  public :: PRTPhenologyFlush
  public :: PRTReproRelease

contains


  subroutine PRTPhenologyFlush(prt, ipft, organ_id, c_store_transfer_frac)
     
     ! ----------------------------------------------------------------------------------
     ! This subroutine is used to flush (leaves) from storage upon bud-burst.
     ! Leaves are somewhat implied here, but the function does allow for other
     ! pools (fine-roots) to be flushed from storage as well.
     ! ----------------------------------------------------------------------------------
     
     class(prt_vartypes) :: prt
     integer,intent(in)  :: ipft
     integer,intent(in)  :: organ_id
     real(r8),intent(in) :: c_store_transfer_frac  ! carbon mass fraction 
                                                   ! transferred from storage
   
     integer             :: i_var                  ! variable index
     integer             :: i_var_of_organ         ! index for all variables in
                                                   ! a given organ (mostly likely
                                                   ! synonymous with diff elements)
     integer             :: i_cvar                 ! carbon variable index for leaves
                                                   ! or other potential organ of interest
     integer             :: i_pos                  ! spatial position index
     integer             :: i_store                ! storage variable index
     integer             :: i_leaf_pos             ! Flush carbon into a specific
                                                   ! leaf pool (probably 1st?)
     integer             :: i_store_pos            ! position index for net allocation
                                                   ! from retranslocatoin in/out
                                                   ! of storage
     integer             :: element_id             ! global element identifier
     real(r8)            :: mass_transfer          ! The actual mass
                                                   ! removed from storage
                                                   ! for each pool
     real(r8)            :: target_stoich          ! stoichiometry of pool of interest
     real(r8)            :: sp_target              ! target nutrient mass for element
     real(r8)            :: sp_demand              ! nutrient demand for element


     ! We currently only allow the flushing and drop of leaves.
     ! If other organs should be desired (like seasonality of fine-roots)
     ! those parameters and clauses need to be added

     !if(organ_id .ne. leaf_organ) then
     if(organ_id .ne. leaf_organ .AND. EDPftvarcon_inst%woody(ipft) == itrue) then
        write(fates_log(),*) 'Deciduous drop and re-flushing only allowed in leaves'
        write(fates_log(),*) ' leaf_organ: ',leaf_organ
        write(fates_log(),*) ' organ: ',organ_id
        write(fates_log(),*) 'Exiting'
        call endrun(msg=errMsg(__FILE__, __LINE__))
     end if

     if(prt_global%hyp_id .le. 2) then
        i_leaf_pos  = 1             ! also used for sapwood and structural for grass
        i_store_pos = 1             ! hypothesis 1/2 only have
                                    ! 1 storage pool
     else
        write(fates_log(),*) 'You picked a hypothesis that has not defined'
        write(fates_log(),*) ' how and where flushing interacts'
        write(fates_log(),*) ' with the storage pool. specifically, '
        write(fates_log(),*) ' if this hypothesis has multiple storage pools'
        write(fates_log(),*) ' to pull carbon/resources from'
        write(fates_log(),*) 'Exiting'
        call endrun(msg=errMsg(__FILE__, __LINE__))
     end if
     

     associate(organ_map => prt_global%organ_map)

       ! Flush carbon variables first, as their transfer
       ! rates from storage is dependant on the fraction
       ! passed in by the argument.
       ! After the values are updated, we can then
       ! identify the stoichiometry targets which
       ! govern the nutrient fluxes
       
       do i_var_of_organ = 1, organ_map(organ_id)%num_vars
          
          ! The variable index
          i_var  = organ_map(organ_id)%var_id(i_var_of_organ)
          
          ! The element index of the varible of interest
          element_id = prt_global%state_descriptor(i_var)%element_id
          
          ! This will filter IN all carbon related variables
          if( any(element_id == carbon_elements_list) ) then
             
             ! No hypotheses exist for how to flush carbon isotopes
             ! yet.  Please fill this in.
             if(  (element_id == carbon13_element) .or. &
                  (element_id == carbon14_element) )then
                write(fates_log(),*) ' Phenology flushing routine does not know'
                write(fates_log(),*) ' how to handle carbon isotopes. Please'
                write(fates_log(),*) ' evaluate the code referenced in this message'
                write(fates_log(),*) ' and provide a hypothesis.'
                call endrun(msg=errMsg(__FILE__, __LINE__))
             end if

             ! Get the variable id of the storage pool for this element (carbon12)
             i_store = prt_global%sp_organ_map(store_organ,element_id)


             do i_pos = 1,i_leaf_pos
                
                ! Calculate the mass transferred out of storage into the pool of interest
                mass_transfer = prt%variables(i_store)%val(i_store_pos) * &
                                c_store_transfer_frac
                
                ! Increment the c pool of interest's allocation flux
                prt%variables(i_var)%net_alloc(i_pos)   = &
                     prt%variables(i_var)%net_alloc(i_pos) + mass_transfer
                
                ! Update the c pool
                prt%variables(i_var)%val(i_pos)       = &
                     prt%variables(i_var)%val(i_pos) + mass_transfer
                
                ! Increment the storage pool's allocation flux
                prt%variables(i_store)%net_alloc(i_pos) = &
                     prt%variables(i_store)%net_alloc(i_store_pos) - mass_transfer
                
                ! Update the storage c pool
                prt%variables(i_store)%val(i_pos)     = &
                     prt%variables(i_store)%val(i_store_pos) - mass_transfer
                
                
             end do
          end if
       end do


       ! This is the variable index for leaf carbon
       ! used to calculate the targets for nutrient flushing
       i_cvar = prt_global%sp_organ_map(organ_id,carbon12_element)
       if(i_cvar < 1) then
          write(fates_log(),*) 'Could not determine the carbon var id during flushing'
          call endrun(msg=errMsg(__FILE__, __LINE__))
       end if

       ! Transfer in other elements (nutrients)
       ! --------------------------------------------------------------------------------
       
       do i_var_of_organ = 1, organ_map(organ_id)%num_vars
          
          i_var  = organ_map(organ_id)%var_id(i_var_of_organ)
          
          ! Variable index for the element of interest
          element_id = prt_global%state_descriptor(i_var)%element_id
          
          ! This will filter OUT all carbon related elements
          if ( .not. any(element_id == carbon_elements_list)   ) then

             ! Get the variable id of the storage pool for this element
             i_store = prt_global%sp_organ_map(store_organ,element_id)
             
             ! Calculate the stoichiometry with C for this element
             
             if( element_id == nitrogen_element ) then
<<<<<<< HEAD
                 target_stoich = EDPftvarcon_inst%prt_nitr_stoich_p1(ipft,organ_id)
             else if( element_id == phosphorous_element ) then
                      target_stoich = EDPftvarcon_inst%prt_phos_stoich_p1(ipft,organ_id)
=======
                target_stoich = EDPftvarcon_inst%prt_nitr_stoich_p1(ipft,organ_id)
             else if( element_id == phosphorus_element ) then
                target_stoich = EDPftvarcon_inst%prt_phos_stoich_p1(ipft,organ_id)
>>>>>>> 87ce2406
             else
                  write(fates_log(),*) ' Trying to calculate nutrient flushing target'
                  write(fates_log(),*) ' for element that DNE'
                  write(fates_log(),*) ' organ: ',organ_id,' element: ',element_id
                  write(fates_log(),*) 'Exiting'
                  call endrun(msg=errMsg(__FILE__, __LINE__))
             end if

             ! Loop over all of the coordinate ids
             do i_pos = 1,i_leaf_pos
                
                ! The target quanitity for this element is based on the amount
                ! of carbon
                sp_target = prt%variables(i_cvar)%val(i_pos) * target_stoich

                sp_demand = max(0.0_r8,sp_target - prt%variables(i_var)%val(i_pos))

                ! Assume that all of the storage is transferrable
                mass_transfer = min(sp_demand, prt%variables(i_store)%val(i_store_pos))

                ! Increment the pool of interest
                prt%variables(i_var)%net_alloc(i_pos) = &
                prt%variables(i_var)%net_alloc(i_pos) + mass_transfer
                
                ! Update the  pool
                prt%variables(i_var)%val(i_pos) = &
                   prt%variables(i_var)%val(i_pos) + mass_transfer

                ! Increment the store pool allocation diagnostic
                prt%variables(i_store)%net_alloc(i_store_pos) = &
                    prt%variables(i_store)%net_alloc(i_store_pos) - mass_transfer
                
                ! Update the store pool
                prt%variables(i_store)%val(i_store_pos) = &
                    prt%variables(i_store)%val(i_store_pos) - mass_transfer
             
             end do
          
           end if

       end do
       
     end associate
     return
  end subroutine PRTPhenologyFlush
  
  ! =====================================================================================

  subroutine PRTBurnLosses(prt, organ_id, mass_fraction)

    ! ----------------------------------------------------------------------------------
    ! This subroutine assumes that there is no re-translocation associated
    ! with burn. There is only one destiny for burned mass within
    ! the organ, and that is outside the plant.  
    ! It is also assumed that non PARTEH parts of the code (ie the fire-model)
    ! will decide what to do with the burned mass (i.e. sent it to the litter
    ! pool or send to atmosphere, or.. other?)
    ! ----------------------------------------------------------------------------------

    class(prt_vartypes) :: prt
    integer,intent(in)  :: organ_id
    real(r8),intent(in) :: mass_fraction

    integer             :: i_pos          ! position index
    integer             :: i_var          ! index for the variable of interest 
    integer             :: i_var_of_organ ! loop counter for all element in this organ
    integer             :: element_id     ! Element id of the turnover pool
    real(r8)            :: burned_mass    ! Burned mass of each element, in eahc
                                          ! position, in the organ of interest
     
    associate(organ_map => prt_global%organ_map)

       ! This is the total number of state variables associated
       ! with this particular organ

       do i_var_of_organ = 1, organ_map(organ_id)%num_vars
          
          i_var = organ_map(organ_id)%var_id(i_var_of_organ)
          
          element_id = prt_global%state_descriptor(i_var)%element_id
          
          ! Loop over all of the coordinate ids
          do i_pos = 1,prt_global%state_descriptor(i_var)%num_pos
             
             ! The mass that is leaving the plant
             burned_mass = mass_fraction * prt%variables(i_var)%val(i_pos)
             
             ! Track the amount of mass being burned (+ is amount lost)
             prt%variables(i_var)%burned(i_pos) = prt%variables(i_var)%burned(i_pos) &
                  + burned_mass
             
             ! Update the state of the pool to reflect the mass lost
             prt%variables(i_var)%val(i_pos)    = prt%variables(i_var)%val(i_pos) &
                  - burned_mass
             
          end do
          
       end do
       
     end associate
  end subroutine PRTBurnLosses
    

  ! =====================================================================================


  subroutine PRTReproRelease(prt, organ_id, element_id, mass_fraction, mass_out)

    ! ----------------------------------------------------------------------------------
    ! This subroutine assumes that there is no re-translocation associated
    ! with the release of reproductive tissues.
    ! We also do not have a special flux for the release of reproductive
    ! tissues.  To not confuse this with turnover, we will provide an output
    ! mass flux, and instead of tracking it, we will just set val0 to val
    ! to prevent mass imbalances.
    ! ----------------------------------------------------------------------------------

    class(prt_vartypes)  :: prt
    integer,intent(in)   :: organ_id
    integer,intent(in)   :: element_id
    real(r8),intent(in)  :: mass_fraction
    real(r8),intent(out) :: mass_out

    integer             :: i_pos        ! position index
    integer             :: i_var        ! index for the variable of interest 

     
    associate(organ_map        => prt_global%organ_map, &
              sp_organ_map     => prt_global%sp_organ_map, &
              state_descriptor => prt_global%state_descriptor)

      ! This is the total number of state variables associated
      ! with this particular organ.
      ! In the future, we may have more finely resolved reproductive
      ! tissues (ie seeds, flowers, etc). but now we just have 1.
     
      if (organ_id .ne. repro_organ) then
         write(fates_log(),*) 'Reproductive tissue releases were called'
         write(fates_log(),*) 'for a non-reproductive organ.'
         call endrun(msg=errMsg(__FILE__, __LINE__))
      end if

      if (element_id .ne. carbon12_element) then
         write(fates_log(),*) 'Reproductive tissue releases were called for a element other than c12'
         write(fates_log(),*) 'Only carbon seed masses are curently handled.'
         call endrun(msg=errMsg(__FILE__, __LINE__))
      end if

      ! This is the total number of state variables associated
      ! with this particular organ

      i_var = sp_organ_map(organ_id,element_id)

      ! Reproductive mass leaving the plant
      mass_out = 0.0_r8

      ! Loop over all of the coordinate ids
      do i_pos = 1, prt_global%state_descriptor(i_var)%num_pos
         
         ! The mass that is leaving the plant
         mass_out = mass_out + mass_fraction * prt%variables(i_var)%val(i_pos)
             
         ! Update the state of the pool to reflect the mass lost
         prt%variables(i_var)%val(i_pos) = prt%variables(i_var)%val(i_pos) - &
               (mass_fraction * prt%variables(i_var)%val(i_pos))
    
         ! Update the val0 (because we don't give this dedicated flux)
         ! This is somewhat of a hack
         prt%variables(i_var)%val0(i_pos) = prt%variables(i_var)%val(i_pos) - &
               prt%variables(i_var)%net_alloc(i_pos)
         
         
      end do
       
    end associate
  end subroutine PRTReproRelease

  ! ===================================================================================

  subroutine PRTDeciduousTurnover(prt,ipft,organ_id,mass_fraction)
     
     ! ---------------------------------------------------------------------------------
     ! Generic subroutine (wrapper) calling specialized routines handling
     ! the turnover of tissues in living plants (non-mortal)
     ! ---------------------------------------------------------------------------------

     class(prt_vartypes) :: prt
     integer,intent(in)  :: ipft
     integer,intent(in)  :: organ_id      ! see PRTGenericMod for organ list
     real(r8),intent(in) :: mass_fraction ! The fraction of mass in this organ that should
                                          ! leave the indicated organ.
     
     ! We currently only allow the flushing and drop of leaves.
     ! If other organs should be desired (like seasonality of fine-roots)
     ! those parameters and clauses need to be added
     
     !if(organ_id .ne. leaf_organ) then
     if(organ_id .ne. leaf_organ .AND. EDPftvarcon_inst%woody(ipft) == itrue) then
        write(fates_log(),*) 'Deciduous drop and re-flushing only allowed in leaves'
        write(fates_log(),*) ' leaf_organ: ',leaf_organ
        write(fates_log(),*) ' organ: ',organ_id
        write(fates_log(),*) 'Exiting'
        call endrun(msg=errMsg(__FILE__, __LINE__))
     end if

     
     if ( int(EDPftvarcon_inst%turnover_retrans_mode(ipft)) == 1 ) then
        call DeciduousTurnoverSimpleRetranslocation(prt,ipft,organ_id,mass_fraction)
     else
        write(fates_log(),*) 'A retranslocation mode was specified for deciduous drop'
        write(fates_log(),*) 'that is unknown.'
        write(fates_log(),*) 'turnover_retrans_mode= ',EDPftvarcon_inst%turnover_retrans_mode(ipft)
        write(fates_log(),*) 'pft = ',ipft
        call endrun(msg=errMsg(__FILE__, __LINE__))
     end if
     
     return
   end subroutine PRTDeciduousTurnover
   

   ! ====================================================================================

   subroutine DeciduousTurnoverSimpleRetranslocation(prt,ipft,organ_id,mass_fraction)

     ! ---------------------------------------------------------------------------------
     ! Calculate losses due to deciduous turnover.
     ! the turnover of tissues in living plants (non-mortal)
     !
     ! ALERT: NO CODE IS CURRENTLY IN PLACE TO LIMIT THE AMOUNT OF CARBON OR NUTRIENT
     ! CAN BE RE-TRANSLOCATED INTO STORAGE. IT IS POSSIBLE THAT THE MAXIMUM IS BEING
     ! OVER-SHOT.  TO FIX THIS, EACH HYPOTHESIS NEEDS TO HAVE WRAPPER CODE
     ! TO PROVIDE A WAY TO CALCULATE MAXIMUM ALLOWABLE STORAGE.
     !
     ! ---------------------------------------------------------------------------------

     class(prt_vartypes) :: prt
     integer,intent(in)  :: ipft
     integer,intent(in)  :: organ_id            ! see PRTGenericMod for organ list
     real(r8),intent(in) :: mass_fraction       ! The fraction of mass in this organ that should
                                                ! leave the indicated organ.

     integer             :: i_var               ! index for the variable of interest 
     integer             :: i_var_of_organ      ! loop counter for all element in this organ
     integer             :: element_id          ! Element id of the turnover pool
     integer             :: store_var_id        ! Variable id of the storage pool
     integer             :: i_store_pos         ! Position index for storage
     integer             :: i_pos               ! position index (spatial)
     real(r8)            :: retrans             ! retranslocated fraction 
     real(r8)            :: turnover_mass       ! mass sent to turnover (leaves the plant)
     real(r8)            :: retranslocated_mass ! mass redistributed to storage
     

     associate(organ_map => prt_global%organ_map)

       if((organ_id == store_organ) .or. &
          (organ_id == struct_organ) .or. & 
          (organ_id == sapw_organ)) then	   
           
          if (EDPftvarcon_inst%woody(ipft) == itrue) then        
              write(fates_log(),*) 'Deciduous turnover (leaf drop, etc)'
              write(fates_log(),*) ' was specified for an unexpected organ'
              write(fates_log(),*) ' organ: ',organ_id
              write(fates_log(),*) 'Exiting'
              call endrun(msg=errMsg(__FILE__, __LINE__))        
          end if
	  
       end if

       if(prt_global%hyp_id .le. 2) then
          i_store_pos = 1             ! hypothesis 1/2 only have
                                      ! 1 storage pool
       else
          write(fates_log(),*) 'You picked a hypothesis that has not defined'
          write(fates_log(),*) ' how and where flushing interacts'
          write(fates_log(),*) ' with the storage pool. specifically, '
          write(fates_log(),*) ' if this hypothesis has multiple storage pools'
          write(fates_log(),*) ' to pull carbon/resources from'
          write(fates_log(),*) 'Exiting'
          call endrun(msg=errMsg(__FILE__, __LINE__))
       end if

       do i_var_of_organ = 1, organ_map(organ_id)%num_vars
          
          i_var = organ_map(organ_id)%var_id(i_var_of_organ)
          
          element_id = prt_global%state_descriptor(i_var)%element_id
          
          if ( any(element_id == carbon_elements_list) ) then
             retrans = EDPftvarcon_inst%turnover_carb_retrans(ipft,organ_id)
          else if( element_id == nitrogen_element ) then
             retrans = EDPftvarcon_inst%turnover_nitr_retrans(ipft,organ_id)
          else if( element_id == phosphorus_element ) then
             retrans = EDPftvarcon_inst%turnover_phos_retrans(ipft,organ_id)
          else
             write(fates_log(),*) 'Please add a new re-translocation clause to your '
             write(fates_log(),*) ' organ x element combination'
             write(fates_log(),*) ' organ: ',leaf_organ,' element: ',element_id
             write(fates_log(),*) 'Exiting'
             call endrun(msg=errMsg(__FILE__, __LINE__))
          end if
          
          ! Get the variable id of the storage pool for this element
          store_var_id = prt_global%sp_organ_map(store_organ,element_id)
          
          ! Loop over all of the coordinate ids
          do i_pos = 1, prt_global%state_descriptor(i_var)%num_pos 
             
           ! The mass that is leaving the plant
             turnover_mass = (1.0_r8 - retrans) * mass_fraction * prt%variables(i_var)%val(i_pos)
             
             ! The mass that is going towards storage
             retranslocated_mass = retrans * mass_fraction * prt%variables(i_var)%val(i_pos)
             
             ! Track the amount of mass being turned over (+ is amount lost)
             prt%variables(i_var)%turnover(i_pos) = prt%variables(i_var)%turnover(i_pos) &
                  + turnover_mass
             
             ! Track the amount of mass the is being re-translocated (- is amount lost)
             prt%variables(i_var)%net_alloc(i_pos)  = prt%variables(i_var)%net_alloc(i_pos)  &
                  - retranslocated_mass
             
             ! Update the state of the pool to reflect the mass lost
             prt%variables(i_var)%val(i_pos)      = prt%variables(i_var)%val(i_pos) &
                  - (turnover_mass + retranslocated_mass) 
             
             ! Now, since re-translocation is handled by the storage pool, 
             ! we add the re-translocated mass to it
             
             prt%variables(store_var_id)%net_alloc(i_store_pos)  = &
                  prt%variables(store_var_id)%net_alloc(i_store_pos) + retranslocated_mass
             
             prt%variables(store_var_id)%val(i_store_pos)  = &
                  prt%variables(store_var_id)%val(i_store_pos) + retranslocated_mass

          end do
          
       end do
       
     end associate

     return
   end subroutine DeciduousTurnoverSimpleRetranslocation

   ! ====================================================================================
   
   subroutine PRTMaintTurnover(prt,ipft,is_drought)
      
      ! ---------------------------------------------------------------------------------
      ! Generic subroutine (wrapper) calling specialized routines handling
      ! the turnover of tissues in living plants (non-mortal)
      ! ---------------------------------------------------------------------------------
      class(prt_vartypes) :: prt
      integer,intent(in)  :: ipft
      logical,intent(in)  :: is_drought  ! Is this plant/cohort operating in a drought
                                         ! stress context?
      
      if ( int(EDPftvarcon_inst%turnover_retrans_mode(ipft)) == 1 ) then
         call MaintTurnoverSimpleRetranslocation(prt,ipft,is_drought)
      else
         write(fates_log(),*) 'A maintenance/retranslocation mode was specified'
         write(fates_log(),*) 'that is unknown.'
         write(fates_log(),*) 'turnover_retrans_mode= ',EDPftvarcon_inst%turnover_retrans_mode(ipft)
         write(fates_log(),*) 'pft = ',ipft
         call endrun(msg=errMsg(__FILE__, __LINE__))
      end if
      
      return
   end subroutine PRTMaintTurnover

   ! ===================================================================================
   
   subroutine MaintTurnoverSimpleRetranslocation(prt,ipft,is_drought)

      ! ---------------------------------------------------------------------------------
      ! This subroutine removes biomass from all applicable pools due to 
      ! "maintenance turnover".  Maintenance turnover, in this context
      ! is the loss of biomass on living plants, due to continuous turnover. 
      !
      ! Notes:
      ! 1) It is assumed that this is called daily.
      ! 2) This is a completely different thing compared to deciduous leaf drop,
      !    or loss of biomass from the death of the plant.
      ! 3) Since this is maintenance turnover, and not a complete drop of leaves for
      !    deciduous trees, we just re-translocate nutrients (if necessary) from the
      !    leaves and roots that leave (no pun intended), into the leaves and roots that
      !    are still rooted to the plant (pun intended). For deciduous, event-based
      !    phenology, we will re-translocate to the storage pool.
      ! 4) There are currently no reaction costs associated with re-translocation
      ! ---------------------------------------------------------------------------------
      
      class(prt_vartypes)  :: prt
      integer, intent(in)  :: ipft
      logical, intent(in)  :: is_drought   ! Is this plant/cohort operating in a drought
                                           ! stress context?
      
      integer  :: i_var            ! the variable index
      integer  :: element_id       ! the element associated w/ each variable
      integer  :: organ_id         ! the organ associated w/ each variable
      integer  :: i_pos            ! spatial position loop counter
      integer  :: aclass_sen_id    ! the index of the leaf age class dimension
                                   ! associated with the senescing pool
      integer  :: ipos_1           ! the first index of the "position"
                                   ! loop to cycle. For leaves, we only
                                   ! generate maintenance fluxes from the last
                                   ! senescing class; all other cases this 
                                   ! is assumed to be 1.
      
      real(r8) :: turnover         ! Actual turnover removed from each
                                   ! pool [kg]
      real(r8) :: retrans          ! A temp for the actual re-translocated mass

      ! A temp for the actual turnover removed from pool
      real(r8), dimension(num_organ_types) :: base_turnover   
      
      ! -----------------------------------------------------------------------------------
      ! Calculate the turnover rates (maybe this should be done once in the parameter
      ! check routine. Perhaps generate a rate in parameters derived?
      ! -----------------------------------------------------------------------------------

      base_turnover(:) = un_initialized

      ! All plants can have branch turnover, if branchfall is nonz-ero,
      ! which will reduce sapwood, structure and storage.
      ! -----------------------------------------------------------------------------------
      
      if ( EDPftvarcon_inst%branch_turnover(ipft) > nearzero ) then
         base_turnover(sapw_organ)   = hlm_freq_day / EDPftvarcon_inst%branch_turnover(ipft)
         base_turnover(struct_organ) = hlm_freq_day / EDPftvarcon_inst%branch_turnover(ipft)
         base_turnover(store_organ)  = hlm_freq_day / EDPftvarcon_inst%branch_turnover(ipft)
      else
         base_turnover(sapw_organ)   = 0.0_r8
         base_turnover(struct_organ) = 0.0_r8
         base_turnover(store_organ)  = 0.0_r8
      end if

      ! All plants are allowed to have fine-root turnover if a non-zero
      ! life-span is selected
      ! ---------------------------------------------------------------------------------
      if ( EDPftvarcon_inst%root_long(ipft) > nearzero ) then
         base_turnover(fnrt_organ) = hlm_freq_day / EDPftvarcon_inst%root_long(ipft)
      else
         base_turnover(fnrt_organ) = 0.0_r8
      end if


      ! The last index of the leaf longevity array contains the turnover
      ! timescale for the senescent pool.
      aclass_sen_id = size(EDPftvarcon_inst%leaf_long(ipft,:))
      
      ! Only evergreens have maintenance turnover (must also change trimming logic
      ! if we want to change this)
      ! -------------------------------------------------------------------------------------
      if ( (EDPftvarcon_inst%leaf_long(ipft,aclass_sen_id) > nearzero ) .and. &
           (EDPftvarcon_inst%evergreen(ipft) == itrue) ) then

         if(is_drought) then
            base_turnover(leaf_organ) = hlm_freq_day / &
                  (EDPftvarcon_inst%leaf_long(ipft,aclass_sen_id) * &
                  EDPftvarcon_inst%senleaf_long_fdrought(ipft) ) 
         else
            base_turnover(leaf_organ) = hlm_freq_day / &
                  EDPftvarcon_inst%leaf_long(ipft,aclass_sen_id)
         end if
      else
         base_turnover(leaf_organ) = 0.0_r8
      endif

      base_turnover(repro_organ)  = 0.0_r8

      do i_var = 1, prt_global%num_vars
         
         organ_id = prt_global%state_descriptor(i_var)%organ_id
         element_id = prt_global%state_descriptor(i_var)%element_id

         if ( any(element_id == carbon_elements_list) ) then
            retrans = EDPftvarcon_inst%turnover_carb_retrans(ipft,organ_id)
         else if( element_id == nitrogen_element ) then
            retrans = EDPftvarcon_inst%turnover_nitr_retrans(ipft,organ_id)
         else if( element_id == phosphorus_element ) then
            retrans = EDPftvarcon_inst%turnover_phos_retrans(ipft,organ_id)
         else
            write(fates_log(),*) 'Please add a new re-translocation clause to your '
            write(fates_log(),*) ' organ x element combination'
            write(fates_log(),*) ' organ: ',organ_id,' element: ',element_id
            write(fates_log(),*) 'Exiting'
            call endrun(msg=errMsg(__FILE__, __LINE__))
         end if

         if(base_turnover(organ_id) < check_initialized) then
            write(fates_log(),*) 'A maintenance turnover rate for the organ'
            write(fates_log(),*) ' was not specified....'
            write(fates_log(),*) ' organ: ',organ_id,' element: ',element_id
            write(fates_log(),*) ' base turnover rate: ',base_turnover(organ_id)
            write(fates_log(),*) 'Exiting'
            call endrun(msg=errMsg(__FILE__, __LINE__))
         end if
         ! Loop over all of the coordinate ids

         if(retrans<0.0 .or. retrans>1.0) then
            write(fates_log(),*) 'Unacceptable retranslocation calculated'
            write(fates_log(),*) ' organ: ',organ_id,' element: ',element_id
            write(fates_log(),*) ' retranslocation fraction: ',retrans
            write(fates_log(),*) 'Exiting'
            call endrun(msg=errMsg(__FILE__, __LINE__))
         end if

         ! Hypotheses 1 & 2 assume that the leaf pools are statified by age
         ! We only generate turnover from the last (senescing) position
         if((organ_id .eq. leaf_organ)) then
            if (prt_global%hyp_id .le. 2) then
               ipos_1 = prt_global%state_descriptor(i_var)%num_pos 
            else
               write(fates_log(),*) 'Unhandled Leaf maintenance turnover condition'
               write(fates_log(),*) 'for PARTEH hypothesis id: ',prt_global%hyp_id
               call endrun(msg=errMsg(__FILE__, __LINE__))
            end if
         else
            ipos_1 = 1
         end if

         do i_pos = ipos_1, prt_global%state_descriptor(i_var)%num_pos 
            
            turnover = (1.0_r8 - retrans) * base_turnover(organ_id) * prt%variables(i_var)%val(i_pos)
      
            prt%variables(i_var)%turnover(i_pos) = prt%variables(i_var)%turnover(i_pos) + turnover
            
            prt%variables(i_var)%val(i_pos) = prt%variables(i_var)%val(i_pos)           - turnover

         end do

      end do
      
      return
   end subroutine MaintTurnoverSimpleRetranslocation





end module PRTLossFluxesMod<|MERGE_RESOLUTION|>--- conflicted
+++ resolved
@@ -222,15 +222,9 @@
              ! Calculate the stoichiometry with C for this element
              
              if( element_id == nitrogen_element ) then
-<<<<<<< HEAD
-                 target_stoich = EDPftvarcon_inst%prt_nitr_stoich_p1(ipft,organ_id)
-             else if( element_id == phosphorous_element ) then
-                      target_stoich = EDPftvarcon_inst%prt_phos_stoich_p1(ipft,organ_id)
-=======
                 target_stoich = EDPftvarcon_inst%prt_nitr_stoich_p1(ipft,organ_id)
              else if( element_id == phosphorus_element ) then
                 target_stoich = EDPftvarcon_inst%prt_phos_stoich_p1(ipft,organ_id)
->>>>>>> 87ce2406
              else
                   write(fates_log(),*) ' Trying to calculate nutrient flushing target'
                   write(fates_log(),*) ' for element that DNE'
