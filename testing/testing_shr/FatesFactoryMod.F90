--- conflicted
+++ resolved
@@ -111,11 +111,8 @@
        dlower_vai(i) =  dlower_vai(i-1) + dinc_vai(i-1)
     end do
     
-<<<<<<< HEAD
     hlm_regeneration_model = default_regeneration
         
-=======
->>>>>>> c667afdf
   end subroutine InitializeGlobals
   
   !---------------------------------------------------------------------------------------
