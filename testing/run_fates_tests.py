#!/usr/bin/env python

"""
|------------------------------------------------------------------|
|---------------------  Instructions  -----------------------------|
|------------------------------------------------------------------|
To run this script the following python packages are required:
        - numpy
        - xarray
        - matplotlib
        - pandas

Though this script does not require any host land model code, it does require some CIME
and shr code, so you should still get these repositories as you normally would
(i.e., manage_externals, etc.)

Additionally, this requires netcdf and netcdff as well as a fortran compiler.

You must also have a .cime folder in your home directory which specifies machine
configurations for CIME.

This script builds and runs various FATES unit and functional tests, and plots any
relevant output from those tests.

You can supply your own parameter file (either a .cdl or a .nc file), or if you do not
specify anything, the script will use the default FATES parameter cdl file.

"""
import os
import argparse
import matplotlib.pyplot as plt
from build_fortran_tests import build_unit_tests, build_exists
from path_utils import add_cime_lib_to_path
from utils import copy_file, create_nc_file
from functional_testing.allometry.allometry_plotting import plot_allometry_dat
from functional_testing.math_utils.math_plotting import plot_quadratic_dat
from functional_testing.fire.fuel_plotting import plot_fuel_dat

add_cime_lib_to_path()

from CIME.utils import run_cmd_no_fail # pylint: disable=wrong-import-position,import-error,wrong-import-order

# Constants for this script
_DEFAULT_CDL_PATH = os.path.abspath("../parameter_files/fates_params_default.cdl")
_CMAKE_BASE_DIR = os.path.join(os.path.dirname(os.path.abspath(__file__)), "../")
_TEST_NAME = "fates_tests"
_TEST_SUB_DIR = "testing"

# Dictionary with needed constants for running the executables and reading in the
# output files - developers who add tests should add things here.

# NOTE: if the functional test you write requires a parameter file read in as a
# command-line argument, this should be the *first* (or only) argument in the
# command-line argument list
_ALL_TESTS_DICT = {
        "allometry": {
          "test_dir": "fates_allom_ftest",
          "test_exe": "FATES_allom_exe",
          "out_file": "allometry_out.nc",
          "has_unit_test": False,
          "use_param_file": True,
          "other_args": [],
          "plotting_function": plot_allometry_dat,
        },
        "quadratic": {
          "test_dir": "fates_math_ftest",
          "test_exe": "FATES_math_exe",
          "out_file": "quad_out.nc",
          "has_unit_test": False,
          "use_param_file": False,
          "other_args": [],
          "plotting_function": plot_quadratic_dat,
        },
<<<<<<< HEAD
        "fuel": {
          "test_dir": "fates_fuel_test",
          "test_exe": "FATES_fuel_exe",
          "out_file": 'fuel_out.nc',
          "has_unit_test": False,
          "use_param_file": True,
          "other_args": ['/Users/afoster/Documents/ncar/CTSM/src/fates/BONA_datm.nc'],
          "plotting_function": plot_fuel_dat
=======
        "fire_weather":{
            "test_dir": "fates_fire_weather_utest",
            "test_exe": None,
            "out_file": None,
            "has_unit_test": True,
            "use_param_file": False,
            "other_args": [],
            "plotting_function": None,
>>>>>>> f0185f7c
        }
    }

def run_fortran_exectuables(build_dir, test_dir, test_exe, run_dir, args):
    """Run the generated Fortran executables

    Args:
        build_dir (str): full path to build directory
        run_dir (str): full path to run directory
        test_dir (str): test directory within the run directory
        test_exe (str): test executable to run
        args ([str]):   arguments for executable
    """

    # move executable to run directory
    exe_path = os.path.join(build_dir, _TEST_SUB_DIR, test_dir, test_exe)
    copy_file(exe_path, run_dir)

    # run the executable
    new_exe_path = os.path.join(run_dir, test_exe)
    run_command = [new_exe_path]
    run_command.extend(args)

    os.chdir(run_dir)
    out = run_cmd_no_fail(" ".join(run_command), combine_output=True)
    print(out)

def make_plotdirs(run_dir, test_dict):
    """Create plotting directories if they don't already exist

    Args:
        run_dir (str): full path to run directory
        test_dict (dict): dictionary of test to run
    """
    # make main plot directory
    plot_dir = os.path.join(run_dir, 'plots')
    if not os.path.isdir(plot_dir):
        os.mkdir(plot_dir)

    # make sub-plot directories
    for test in dict(filter(lambda pair: pair[1]['plotting_function'] is not None,
                                            test_dict.items())):
        sub_dir = os.path.join(plot_dir, test)
        if not os.path.isdir(sub_dir):
            os.mkdir(sub_dir)

def create_param_file(param_file, run_dir):
    """Creates and/or move the default or input parameter file to the run directory
    Creates a netcdf file from a cdl file if a cdl file is supplied

    Args:
        param_file (str): path to parmaeter file
        run_dir (str): full path to run directory

    Raises:
        RuntimeError: Supplied parameter file is not netcdf (.cd) or cdl (.cdl)

    Returns:
        str: full path to new parameter file name/location
    """
    if param_file is None:
        print("Using default parameter file.")
        param_file = _DEFAULT_CDL_PATH
        param_file_update = create_nc_file(param_file, run_dir)
    else:
        print(f"Using parameter file {param_file}.")
        file_suffix = os.path.basename(param_file).split(".")[-1]
        if file_suffix == 'cdl':
            param_file_update = create_nc_file(param_file, run_dir)
        elif file_suffix == "nc":
            param_file_update = copy_file(param_file, run_dir)
        else:
            raise RuntimeError("Must supply parameter file with .cdl or .nc ending.")

    return param_file_update

def run_tests(clean, verbose_make, build_tests, run_executables, build_dir, run_dir,
              make_j, param_file, save_figs, test_dict):
    """Builds and runs the fates tests

    Args:
        clean (bool): whether or not to clean the build directory
        verbose_make (bool): whether or not to run make with verbose output
        build_tests (bool): whether or not to build the exectuables
        run_executables (bool): whether or not to run the executables
        build_dir (str): build directory
        run_dir (str): run directory
        make_j (int): number of processors for the build
        param_file (str): input FATES parameter file
        save_figs (bool): whether or not to write figures to file
        test_dict (dict): dictionary of tests to run
    """

    # absolute path to desired build directory
    build_dir_path = os.path.abspath(build_dir)

    # absolute path to desired run directory
    run_dir_path = os.path.abspath(run_dir)

    # make run directory if it doesn't already exist
    if not os.path.isdir(run_dir_path):
        os.mkdir(run_dir_path)

    # create plot directories if we need to
    if save_figs:
        make_plotdirs(os.path.abspath(run_dir), test_dict)

    # move parameter file to correct location (creates nc file if cdl supplied)
    param_file = create_param_file(param_file, run_dir)

    # compile code
    if build_tests:
        build_unit_tests(build_dir, _TEST_NAME, _CMAKE_BASE_DIR, make_j, clean=clean,
                         verbose=verbose_make)

    # run executables for each test in test list
    if run_executables:
        print("Running executables")
        # we don't run executables for only pfunit tests
        for attributes in dict(filter(lambda pair: pair[1]['test_exe'] is not None,
                                            test_dict.items())).values():
            # prepend parameter file (if required) to argument list
            args = attributes['other_args']
            if attributes['use_param_file']:
                args.insert(0, param_file)
            # run
            run_fortran_exectuables(build_dir_path, attributes['test_dir'],
                            attributes['test_exe'], run_dir_path, args)
            
    # run unit tests 
    for test, attributes in dict(filter(lambda pair: pair[1]['has_unit_test'],
                                        test_dict.items())).items():
        print(f"Running unit tests for {test}.")
        
        test_dir = os.path.join(build_dir_path, _TEST_SUB_DIR, attributes['test_dir'])
        ctest_command = ["ctest", "--output-on-failure"]
        output = run_cmd_no_fail(" ".join(ctest_command), from_dir=test_dir, 
                                 combine_output=True)
        print(output)

    # plot output for relevant tests
    for test, attributes in dict(filter(lambda pair: pair[1]['plotting_function'] is not None,
                                            test_dict.items())).items():
        attributes['plotting_function'](run_dir_path,
                                        attributes['out_file'], save_figs,
                                        os.path.join(run_dir_path, 'plots', test))
    # show plots
    plt.show()

def out_file_exists(run_dir, out_file):
    """Checks to see if the file out_file exists in the run_dir

    Args:
        run_dir (str): full path to run directory
        out_file (str): output file name

    Returns:
        bool: yes/no file exists in correct location
    """
    return os.path.isfile(os.path.join(run_dir, out_file))

def parse_test_list(test_string):
    """Parses the input test list and checks for errors

    Args:
        test (str): user-supplied comma-separated list of test names

    Returns:
        dictionary: filtered dictionary of tests to run

    Raises:
        RuntimeError: Invalid test name supplied
    """
    valid_test_names = _ALL_TESTS_DICT.keys()

    if test_string != "all":
        test_list = test_string.split(',')
        for test in test_list:
            if test not in valid_test_names:
                raise argparse.ArgumentTypeError("Invalid test supplied, \n"
                                                 "must supply one of:\n"
                                  f"{', '.join(valid_test_names)}\n"
                                  "or do not supply a test name to run all tests.")
        test_dict = {key: _ALL_TESTS_DICT[key] for key in test_list}
    else:
        test_dict = _ALL_TESTS_DICT

    return test_dict

def commandline_args():
    """Parse and return command-line arguments"""

    description = """
    Driver for running FATES unit and functional tests

    Typical usage:

    ./run_fates_tests -f parameter_file.nc

    """
    parser = argparse.ArgumentParser(
        description=description, formatter_class=argparse.RawTextHelpFormatter
    )

    parser.add_argument(
        "-f",
        "--parameter-file",
        type=str,
        default=_DEFAULT_CDL_PATH,
        help="Parameter file to run the FATES tests with.\n"
        "Can be a netcdf (.nc) or cdl (.cdl) file.\n"
        "If no file is specified the script will use the default .cdl file in the\n"
        "parameter_files directory.\n",
    )

    parser.add_argument(
        "-b",
        "--build-dir",
        type=str,
        default="../_build",
        help="Directory where tests are built.\n"
        "Will be created if it does not exist.\n",
    )

    parser.add_argument(
        "-r",
        "--run-dir",
        type=str,
        default="../_run",
        help="Directory where tests are run.\n"
        "Will be created if it does not exist.\n",
    )

    parser.add_argument(
        "--make-j",
        type=int,
        default=8,
        help="Number of processes to use for build.",
    )

    parser.add_argument(
        "-c",
        "--clean",
        action="store_true",
        help="Clean build directory before building.\n"
        "Removes CMake cache and runs 'make clean'.\n",
    )

    parser.add_argument(
      "--skip-build",
      action="store_true",
      help="Skip building and compiling the test code.\n"
      "Only do this if you already have run build.\n"
      "Script will check to make sure executables are present.\n",
    )

    parser.add_argument(
      "--skip-run-executables",
      action="store_true",
      help="Skip running test code executables.\n"
      "Only do this if you already have run the code previously.\n"
      "Script will check to make sure required output files are present.\n",
    )

    parser.add_argument(
      "--save-figs",
      action="store_true",
      help="Write out generated figures to files.\n"
      "Will be placed in run_dir/plots.\n"
      "Should probably do this on remote machines.\n",
    )
    
    parser.add_argument(
      "--verbose-make",
      action="store_true",
      help="Run make with verbose output."
    )

    parser.add_argument(
      "-t",
      "--test-list",
      action="store",
      dest="test_dict",
      type=parse_test_list,
      default="all",
      help="Test(s) to run. Comma-separated list of test names, or 'all'\n"
      "for all tests. If not supplied, will run all tests."
    )

    args = parser.parse_args()

    check_arg_validity(args)

    return args

def check_param_file(param_file):
    """Checks to see if param_file exists and is of the correct form (.nc or .cdl)

    Args:
        param_file (str): path to parameter file

    Raises:
        argparse.ArgumentError: Parameter file is not of the correct form (.nc or .cdl)
        argparse.ArgumentError: Can't find parameter file
    """
    file_suffix = os.path.basename(param_file).split(".")[-1]
    if not file_suffix in ['cdl', 'nc']:
        raise argparse.ArgumentError(None, "Must supply parameter file with .cdl or .nc ending.")
    if not os.path.isfile(param_file):
        raise argparse.ArgumentError(None, f"Cannot find file {param_file}.")

def check_build_dir(build_dir, test_dict):
    """Checks to see if all required build directories and executables are present

    Args:
        build_dir (str): build directory
        test_list (list, str): list of test names

    Raises:
        argparse.ArgumentError: Can't find a required build directory or executable
    """
    for attributes in test_dict.values():
        if not build_exists(build_dir, attributes['test_dir'], attributes['test_exe']):
            raise argparse.ArgumentError(None, "Build directory or executable does not exist.\n"
                                "Re-run script without --skip-build.")

def check_out_files(run_dir, test_dict):
    """Checks to see that required output files are present in the run directory

    Args:
        run_dir (str): run directory
        test_dict (dict): dictionary of tests to run

    Raises:
        argparse.ArgumentError: Can't find a required output file
    """
    for test, attributes in dict(filter(lambda pair: pair[1]['out_file'] is not None,
                                            test_dict.items())).items():
        if not out_file_exists(os.path.abspath(run_dir), attributes['out_file']):
            raise argparse.ArgumentError(None, f"Required file for {test} test does not exist.\n"
                                "Re-run script without --skip-run.")

def check_arg_validity(args):
    """Checks validity of input script arguments

    Args:
        args (parse_args): input arguments
    """
    # check to make sure parameter file exists and is one of the correct forms
    check_param_file(args.parameter_file)

    # make sure build directory exists
    if args.skip_build:
        if args.verbose_make:
            raise argparse.ArgumentError(None, "Can't run verbose make and skip build.\n" 
                                         "Re-run script without --skip-build")
        check_build_dir(args.build_dir, args.test_dict)

    # make sure relevant output files exist:
    if args.skip_run_executables:
        check_out_files(args.run_dir, args.test_dict)

def main():
    """Main script
      Reads in command-line arguments and then runs the tests.
    """

    args = commandline_args()

    build = not args.skip_build
    run = not args.skip_run_executables

    run_tests(args.clean, args.verbose_make, build, run, args.build_dir, args.run_dir, 
              args.make_j, args.parameter_file, args.save_figs, args.test_dict)

if __name__ == "__main__":
    main()<|MERGE_RESOLUTION|>--- conflicted
+++ resolved
@@ -71,7 +71,6 @@
           "other_args": [],
           "plotting_function": plot_quadratic_dat,
         },
-<<<<<<< HEAD
         "fuel": {
           "test_dir": "fates_fuel_test",
           "test_exe": "FATES_fuel_exe",
@@ -80,7 +79,7 @@
           "use_param_file": True,
           "other_args": ['/Users/afoster/Documents/ncar/CTSM/src/fates/BONA_datm.nc'],
           "plotting_function": plot_fuel_dat
-=======
+        },
         "fire_weather":{
             "test_dir": "fates_fire_weather_utest",
             "test_exe": None,
@@ -89,7 +88,6 @@
             "use_param_file": False,
             "other_args": [],
             "plotting_function": None,
->>>>>>> f0185f7c
         }
     }
 
