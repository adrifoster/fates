<?xml version="1.0"?>
<config_batch version="1.0.0">
  <!--
     File:    config_batch.xml
     Purpose: abstract out the parts of run scripts that are different, and use this configuration to
     create cesm run scripts from a single template.

     batch_system:     the batch system type and version
     batch_query:      the batch query command for each batch system.
     batch_redirect:   Whether a redirect character is needed to submit jobs.
     batch_directive:  The string that prepends a batch directive for the batch system.
     jobid_pattern:    A perl regular expression used to filter out the returned job id from a
                       queue submission.
     depend_pattern:

 ===============================================================
 batch_system
 ===============================================================
 The batch_system and associated tags are meant for configuring batch systems and
 queues across machines.  The batch_system tag denotes the name for a particular
 batch system, these can either be shared between one or more machines, or can be
 defined for a specific machine if need be.
 queues:
 one or more queues can be defined per batch_system. if the attribute default="true"
 is used, then that queue will be used by default. Alternatively, multiple queues can
 be used.  The following variables can be used to choose a queue :
 walltimemin: Giving the minimum amount of walltime for the queue.
 walltimemax: The maximum amount of walltime for a queue.
 jobmin:      The minimum node count required to use this queue.
 jobmax:      The maximum node count required to use this queue.

 walltimes:
 Denotes the walltimes that can be used for a particular machine.
 walltime: as before, if default="true" is defined, this walltime will be used
 by default.
 Alternatively, ccsm_estcost must be used to choose the queue based on the estimated cost of the run.
    -->
  <batch_system type="template" version="x.y">
    <batch_query args=""></batch_query>
    <batch_submit></batch_submit>
    <batch_redirect></batch_redirect>
    <batch_directive></batch_directive>
    <directives>
      <directive name=""></directive>
    </directives>
  </batch_system>
  
  <batch_system type="none" version="x.y">
    <batch_query args=""></batch_query>
    <batch_submit></batch_submit>
    <batch_redirect></batch_redirect>
    <batch_directive></batch_directive>
    <directives>
      <directive name=""></directive>
    </directives>
  </batch_system>

  <batch_system MACH="wolf" version="x.y">
    <batch_directive>#MSUB</batch_directive>
    <directives>
      <directive>-l nodes={{ num_nodes }}:ppn={{ tasks_per_node }}</directive>
    </directives>
  </batch_system>
  
  <batch_system MACH="conejo" version="x.y">
    <batch_directive>#MSUB</batch_directive>
    <directives>
      <directive>-l nodes={{ num_nodes }}:ppn={{ tasks_per_node }}</directive>
    </directives>
  </batch_system>
  

<<<<<<< HEAD
  <batch_system type="cobalt" version="x.y">
=======
  <batch_system type="none" version="x.y">
    <batch_query args=""></batch_query>
    <batch_submit></batch_submit>
    <batch_redirect></batch_redirect>
    <batch_directive></batch_directive>
    <directives>
      <directive name=""></directive>
    </directives>
  </batch_system>

   <batch_system type="cobalt" version="x.y">
>>>>>>> e48357ae
     <batch_query>qstat</batch_query>
     <batch_submit>qsub</batch_submit>
     <batch_directive></batch_directive>
     <jobid_pattern>(\d+)</jobid_pattern>
     <depend_string> --dependencies</depend_string>
    <walltime_format>%M</walltime_format>
     <submit_args>
       <arg flag="--cwd" name="CASEROOT"/>
       <arg flag="-A" name="PROJECT"/>
       <arg flag="-t" name="JOB_WALLCLOCK_TIME"/>
       <!-- space required at beginning of name -->
       <arg flag="-n" name=" $TOTALPES/$PES_PER_NODE"/>
       <arg flag="-q" name="JOB_QUEUE"/>
       <arg flag="--mode script"/>
       <arg flag="--env" name='"CIMEROOT=$CIMEROOT"'/>
      </submit_args>
   </batch_system>
  
  <batch_system type="moab" version="x.y">
    <batch_query>showq</batch_query>
    <batch_submit>msub </batch_submit>
    <batch_directive>#MSUB</batch_directive>
    <jobid_pattern>(\d+)$</jobid_pattern>
    <depend_string> -W depend=afterok:jobid</depend_string>
    <directives>
      <directive> -N {{ job_id }}</directive>
      <directive> -l walltime={{ wall_time }}</directive>
      <directive> -j oe </directive>
      <directive default="n"> -r {{ rerunnable }} </directive>
      <directive default="ae"  > -m {{ mail_options }} </directive>
      <directive default="/bin/bash" > -S {{ shell }}</directive>
    </directives>
  </batch_system>

  <batch_system type="lsf" version="9.1">
    <batch_query args=" -w" >bjobs</batch_query>
    <batch_submit>bsub</batch_submit>
    <batch_redirect>&lt;</batch_redirect>
    <batch_directive>#BSUB</batch_directive>
    <jobid_pattern>&lt;(\d+)&gt;</jobid_pattern>
    <depend_pattern>^\#BSUB\s+-w.+\((\d+)\)</depend_pattern>
    <depend_string> -w 'done(jobid)'</depend_string>
    <walltime_format>%H:%M</walltime_format>
    <submit_args>
      <arg flag="-q" name="$JOB_QUEUE"/>
      <arg flag="-W" name="$JOB_WALLCLOCK_TIME"/>
      <arg flag="-P" name="$PROJECT"/>
    </submit_args>
    <directives>
      <directive                       > -n {{ totaltasks }} </directive>
      <directive                       > -R "span[ptile={{ ptile }}]"</directive>
      <directive                       > -N  </directive>
      <directive default="poe"         > -a {{ poe }} </directive>
      <directive default="cesm.stdout" > -o {{ output_error_path }}.%J  </directive>
      <directive default="cesm.stderr" > -e {{ output_error_path }}.%J  </directive>
      <directive                       > -J {{ job_id }} </directive>
    </directives>
  </batch_system>

  <batch_system type="pbs" version="x.y">
    <batch_query args="-f" >qstat</batch_query>
    <batch_submit>qsub </batch_submit>
    <batch_directive>#PBS</batch_directive>
    <jobid_pattern>^(\d+)\.</jobid_pattern>
    <depend_string> -W depend=afterok:jobid</depend_string>
    <walltime_format>%H:%M:%S</walltime_format>
    <submit_args>
      <arg flag="-q" name="$JOB_QUEUE"/>
      <arg flag="-l walltime=" name="$JOB_WALLCLOCK_TIME"/>
      <arg flag="-A" name="$PROJECT"/>
    </submit_args>
    <directives>
      <directive> -N {{ job_id }}</directive>
      <directive default="n"> -r {{ rerunnable }} </directive>
      <!-- <directive> -j oe {{ output_error_path }} </directive> -->
      <directive> -j oe </directive>
      <directive default="ae"  > -m {{ mail_options }} </directive>
      <directive> -V </directive>
    </directives>
  </batch_system>

   <batch_system type="slurm" version="x.y">
     <batch_query>squeue</batch_query>
     <batch_submit>sbatch</batch_submit>
     <batch_directive>#SBATCH</batch_directive>
     <jobid_pattern>(\d+)$</jobid_pattern>
     <depend_string> --dependency=afterok:jobid</depend_string>
    <walltime_format>%H:%M:%S</walltime_format>
     <submit_args>
       <arg flag="--time" name="$JOB_WALLCLOCK_TIME"/>
       <arg flag="-p" name="$JOB_QUEUE"/>
       <arg flag="--account" name="$PROJECT"/>
     </submit_args>
     <directives>
       <directive> --job-name={{ job_id }}</directive>
       <directive> --nodes={{ num_nodes }}</directive>
       <directive> --ntasks-per-node={{ tasks_per_node }}</directive>
       <directive> --output={{ output_error_path }}   </directive>
       <directive> --exclusive                        </directive>
     </directives>
   </batch_system>

<<<<<<< HEAD

   <batch_system MACH="eddi" version="x.y">
     <directives>
       <directive>--partition=normal</directive>
     </directives>
   </batch_system>
   
   <batch_system MACH="lawrencium-lr2" version="x.y">
     <directives>
       <directive>--partition=lr2</directive>
       <directive>--qos=lr_normal</directive>
       <directive>--account={{ project }}</directive>
       <directive>--exclusive</directive>
     </directives>
   </batch_system>
   
   <batch_system MACH="lawrencium-lr3" version="x.y">
     <directives>
       <directive>--partition=lr3</directive>
       <directive>--qos=lr_normal</directive>
       <directive>--account={{ project }}</directive>
       <directive>--exclusive</directive>
     </directives>
   </batch_system>

=======
>>>>>>> e48357ae
  <!-- babbage is PBS -->
  <batch_system MACH="babbage" type="pbs">
    <directives>
      <directive default="/bin/bash" > -S {{ shell }}  </directive>
    </directives>
  </batch_system>

  <!-- babbageKnc is PBS -->
  <batch_system MACH="babbageKnc" type="pbs">
    <directives>
      <directive default="/bin/bash" > -S {{ shell }}  </directive>
    </directives>
  </batch_system>

  <!-- brutus is PBS -->
  <batch_system type="pbs" MACH="brutus" >
    <directives>
      <directive default="/bin/bash" > -S {{ shell }}  </directive>
    </directives>
      <queues>
	<queue walltimemax="00:59:00" jobmin="1" jobmax="9999" default="true">batch</queue>
      </queues>
      <walltimes>
	<walltime default="true">00:59:00</walltime>
      </walltimes>
  </batch_system>

  <!-- bluewaters is PBS -->
  <batch_system MACH="bluewaters" type="pbs" version="x.y">
    <directives>
      <directive>-l nodes={{ num_nodes }}:ppn={{ tasks_per_node }}:xe</directive>
      <directive default="/bin/bash" > -S {{ shell }} </directive>
    </directives>
      <queues>
        <queue walltimemax="24:00:00" default="true">regular</queue>
	<queue walltimemax="00:30:00" jobmin="1" jobmax="512">debug</queue>
      </queues>
      <walltimes>
	<walltime default="true">00:30:00</walltime>
	<walltime ccsm_estcost="1">01:00:00</walltime>
	<walltime ccsm_estcost="3">05:00:00</walltime>
      </walltimes>
   </batch_system>

  <!-- brutus is PBS -->
  <batch_system MACH="brutus" type="pbs">
    <directives>
      <directive default="/bin/bash" > -S {{ shell }}  </directive>
    </directives>
  </batch_system>

  <!-- eos is PBS -->
  <batch_system MACH="eos" type="pbs">
    <jobid_pattern>^(\d+)</jobid_pattern>
    <directives>
      <directive>-A $PROJECT</directive>
      <directive>-l mppwidth={{ mppwidth }}</directive>
      <directive>-l  nodes={{ num_nodes }}</directive>
      <directive default="/bin/bash" > -S {{ shell }}  </directive>
    </directives>
  </batch_system>

  <!-- erebus is PBS -->
  <batch_system MACH="erebus" type="pbs">
    <directives>
      <directive default="/bin/bash" > -S {{ shell }}  </directive>
    </directives>
  </batch_system>

   <!-- gaea is PBS -->
   <batch_system MACH="gaea" type="pbs" version="x.y">
     <directives>
       <directive>-A cpo</directive>
       <directive>-l {{ partition }}</directive>
       <directive>-l size={{ mppsize }}</directive>
       <directive>-E </directive>
       <directive>-d $RUNDIR</directive>
       <directive>-o $RUNDIR/$CASE.out </directive>
       <directive>-S /bin/bash  </directive>
     </directives>
     <queues>
       <queue walltimemax="01:00:00" jobmin="1" jobmax="860">debug</queue>
       <queue walltimemax="24:00:00" jobmin="861" jobmax="99999" default="true">batch</queue>
     </queues>
     <walltimes>
       <walltime default="true">00:45:00</walltime>
       <walltime ccsm_estcost="1">01:50:00</walltime>
       <walltime ccsm_estcost="3">05:00:00</walltime>
     </walltimes>
   </batch_system>

  <!-- hobart is PBS -->
  <batch_system type="pbs" MACH="hobart" version="x.y">
    <directives>
      <directive>-l nodes={{ num_nodes }}:ppn={{ tasks_per_node }}</directive>
      <directive default="/bin/bash" > -S {{ shell }}  </directive>
    </directives>
    <queues>
      <queue walltimemax="02:00:00" jobmin="1" jobmax="192" default="true">short</queue>
      <queue walltimemax="40:00:00" jobmin="1" jobmax="144" >long</queue>
    </queues>
  </batch_system>

   <!-- hera is SLURM -->
   <batch_system MACH="hera" type="slurm">
   <batch_directive>#MSUB</batch_directive>
   <directives>
     <directive>-A ees</directive>
     <directive>-l gres=lscratchd</directive>
   </directives>
   </batch_system>

  <batch_system MACH="mira" type="cobalt">
    <queues>
      <queue waltimemin="0" walltimemax="360" jobmin="512" jobmax="4096" default="true">default</queue>
    </queues>
    <walltimes>
      <walltime default="true">60</walltime>
      <walltime ccsm_estcost="-3">60</walltime>
      <walltime ccsm_estcost="0">60</walltime>
    </walltimes>
  </batch_system>

  <batch_system MACH="olympus" type="slurm">
    <queues>
      <queue walltimemin="0" walltimemax="00:59:00" jobmin="0" jobmax="9999" default="true">queue</queue>
    </queues>
    <walltimes>
      <walltime default="true">00:59:00</walltime>
      <walltime ccsm_estcost="2" >08:59:00</walltime>
    </walltimes>
    </batch_system>



  <!-- all pleiades machines are PBS -->
  <batch_system type="pbs" MACH="pleiades-has" version="x.y">
    <jobid_pattern>^(\S+)</jobid_pattern>
    <directives>
      <directive>-W group_list=$PROJECT </directive>
      <directive>-l select={{ num_nodes }}:ncpus=$MAX_TASKS_PER_NODE:mpiprocs={{ tasks_per_node }}:ompthreads={{ thread_count }}:model=has</directive>
      <directive>-l place=scatter:excl</directive>
      <directive default="/bin/bash" > -S {{ shell }}  </directive>
    </directives>
    <queues>
      <queue walltimemin="" walltimemax="" jobmin="0" jobmax="9999" default="true">normal</queue>
    </queues>
    <walltimes>
      <walltime default="true">08:00:00</walltime>
    </walltimes>
  </batch_system>

  <!-- all pleiades machines are PBS -->
  <batch_system type="pbs" MACH="pleiades-ivy" version="x.y">
    <jobid_pattern>^(\S+)</jobid_pattern>
    <directives>
      <directive>-W group_list=$PROJECT </directive>
      <directive>-l select={{ num_nodes }}:ncpus=$MAX_TASKS_PER_NODE:mpiprocs={{ tasks_per_node }}:ompthreads={{ thread_count }}:model=ivy</directive>
      <directive>-l place=scatter:excl</directive>
      <directive default="/bin/bash" > -S {{ shell }}  </directive>
    </directives>
    <queues>
      <queue walltimemin="" walltimemax="" jobmin="0" jobmax="9999" default="true">normal</queue>
    </queues>
    <walltimes>
      <walltime default="true">08:00:00</walltime>
    </walltimes>
  </batch_system>

  <batch_system MACH="skybridge" type="slurm" version="x.y">
    <queues>
      <queue jobmin="1" jobmax="480" default="true">ec</queue>
    </queues>
    <walltimes>
      <walltime default="true">0:50:00</walltime>
      <walltime ccsm_estcost="0">1:50:00</walltime>
      <walltime ccsm_estcost="1">5:00:00</walltime>
    </walltimes>
  </batch_system>

  <!-- all pleiades machines are PBS -->
  <batch_system type="pbs" MACH="pleiades-san" version="x.y">
    <jobid_pattern>^(\S+)</jobid_pattern>
    <directives>
      <directive>-W group_list=$PROJECT </directive>
      <directive>-l select={{ num_nodes }}:ncpus=$MAX_TASKS_PER_NODE:mpiprocs={{ tasks_per_node }}:ompthreads={{ thread_count }}:model=san</directive>
      <directive>-l place=scatter:excl</directive>
      <directive default="/bin/bash" > -S {{ shell }}  </directive>
    </directives>
    <queues>
      <queue walltimemin="" walltimemax="" jobmin="0" jobmax="9999" default="true">normal</queue>
    </queues>
    <walltimes>
      <walltime default="true">08:00:00</walltime>
    </walltimes>
  </batch_system>

  <!-- all pleiades machines are PBS -->
  <batch_system MACH="pleiades-wes" version="x.y" type="pbs">
    <jobid_pattern>^(\S+)</jobid_pattern>
    <directives>
      <directive>-W group_list=$PROJECT </directive>
      <directive>-l select={{ num_nodes }}:ncpus=$MAX_TASKS_PER_NODE:mpiprocs={{ tasks_per_node }}:ompthreads={{ thread_count }}:model=wes</directive>
      <directive>-l place=scatter:excl</directive>
      <directive default="/bin/bash" > -S {{ shell }}  </directive>
    </directives>
  </batch_system>

  <!-- sierra is SLURM -->
   <batch_system MACH="sierra" type="slurm">
   <batch_directive>#MSUB</batch_directive>
   <directives>
     <directive> </directive>
     <directive>-A ees </directive>
     <directive>-l nodes={{ num_nodes }}</directive>
     <directive>-l gres=lscratchd</directive>
   </directives>
   </batch_system>

   <batch_system MACH="eastwind" type="slurm" version="x.y">
     <queues>
       <queue jobmin="1" jobmax="9999" default="true">batch</queue>
     </queues>
     <walltimes>
       <walltime default="true">0:59:00</walltime>
     </walltimes>
   </batch_system>

   <batch_system MACH="corip1" type="slurm" version="x.y">
     <queues>
       <queue walltimemax="06:00:00" jobmin="1" jobmax="45440">regular</queue>
       <queue walltimemax="00:30:00" jobmin="1" jobmax="3072" default="true">debug</queue>
     </queues>
     <walltimes>
       <walltime default="true">00:30:00</walltime>
     </walltimes>
   </batch_system>

   <batch_system MACH="edison" type="slurm" version="x.y">
     <queues>
       <queue walltimemax="36:00:00" jobmin="1" jobmax="130181" >regular</queue>
       <queue walltimemax="00:30:00" jobmin="1" jobmax="12288" default="true">debug</queue>
     </queues>
     <walltimes>
       <walltime default="true">00:30:00</walltime>
     </walltimes>
   </batch_system>

   <batch_system MACH="stampede" type="slurm" version="x.y">
     <queues>
       <queue walltimemax="48:00:00" jobmin="1" jobmax="4096" >normal</queue>
       <queue walltimemax="02:00:00" jobmin="1" jobmax="256" default="true">development</queue>
     </queues>
     <walltimes>
       <walltime default="true">00:30:00</walltime>
     </walltimes>
   </batch_system>

   <batch_system MACH="rosa" type="slurm" version="x.y">
     <queues>
       <queue default="true">default</queue>
     </queues>
     <walltimes>
       <walltime default="true">01:30:00</walltime>
     </walltimes>
   </batch_system>

  <!-- titan is PBS -->
  <batch_system MACH="titan" type="pbs">
    <directives>
      <directive default="/bin/bash" > -S {{ shell }}  </directive>
    </directives>
  </batch_system>

  <batch_system type="slurm" MACH="constance" version="x.y">
    <walltimes>
      <walltime default="true">00:59:00</walltime>
      <walltime ccsm_estcost="2" >04:59:00</walltime>
    </walltimes>
  </batch_system>

  <batch_system MACH="yellowstone" type="lsf" version="9.1">
    <queues>
      <queue walltimemax="24:00" jobmin="1" jobmax="1" jobname="case.lt_archive">hpss</queue>
      <queue walltimemax="24:00" jobmin="1" jobmax="8" >caldera</queue>
      <queue walltimemax="12:00" jobmin="9" jobmax="16384" default="true">regular</queue>
      <queue walltimemax="12:00" jobmin="16385" jobmax="65536">capability</queue>
    </queues>
    <walltimes>
      <walltime default="true">2:00</walltime>
      <walltime ccsm_estcost="-1">2:00</walltime>
      <walltime ccsm_estcost="0">4:00</walltime>
      <walltime ccsm_estcost="1">12:00</walltime>
    </walltimes>
  </batch_system>

  <batch_jobs>
    <!-- order matters, with no-batch jobs will be run in the order listed here -->
    <job name="case.run">
      <template>template.case.run</template>
      <task_count>default</task_count>
      <prereq>$BUILD_COMPLETE and not $TEST</prereq>
    </job>
   <job name="case.test">
      <template>template.case.test</template>
      <task_count>default</task_count>
      <prereq>$BUILD_COMPLETE and $TEST</prereq>
    </job>
    <job name="case.st_archive">
      <template>template.st_archive</template>
      <task_count>1</task_count>
      <!-- If DOUT_S is true and case.run (or case.test) exits successfully then run st_archive-->
      <dependency>case.run or case.test</dependency>
      <prereq>$DOUT_S</prereq>
    </job>
    <job name="case.lt_archive">
      <template>template.lt_archive</template>
      <task_count>1</task_count>
      <dependency>case.st_archive</dependency>
      <prereq>$DOUT_L_MS</prereq>
    </job>
  </batch_jobs>


</config_batch>
<|MERGE_RESOLUTION|>--- conflicted
+++ resolved
@@ -70,9 +70,6 @@
   </batch_system>
   
 
-<<<<<<< HEAD
-  <batch_system type="cobalt" version="x.y">
-=======
   <batch_system type="none" version="x.y">
     <batch_query args=""></batch_query>
     <batch_submit></batch_submit>
@@ -84,7 +81,6 @@
   </batch_system>
 
    <batch_system type="cobalt" version="x.y">
->>>>>>> e48357ae
      <batch_query>qstat</batch_query>
      <batch_submit>qsub</batch_submit>
      <batch_directive></batch_directive>
@@ -187,8 +183,6 @@
      </directives>
    </batch_system>
 
-<<<<<<< HEAD
-
    <batch_system MACH="eddi" version="x.y">
      <directives>
        <directive>--partition=normal</directive>
@@ -213,8 +207,6 @@
      </directives>
    </batch_system>
 
-=======
->>>>>>> e48357ae
   <!-- babbage is PBS -->
   <batch_system MACH="babbage" type="pbs">
     <directives>
