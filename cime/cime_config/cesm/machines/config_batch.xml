--- conflicted
+++ resolved
@@ -107,7 +107,6 @@
      </directives>
    </batch_system>
 
-<<<<<<< HEAD
    <batch_system MACH="lawrencium-lr2" version="x.y">
      <directives>
        <directive>--partition=lr2</directive>
@@ -123,11 +122,6 @@
        <directive>--exclusive</directive>
      </directives>
    </batch_system>
-=======
-
-
-
->>>>>>> c19ae934
 
   <!-- babbage is PBS -->
   <batch_system MACH="babbage" version="x.y">
