<?xml version="1.0"?>
<config_batch version="1.0.0">
  <!--
     File:    config_batch.xml
     Purpose: abstract out the parts of run scripts that are different, and use this configuration to 
     create cesm run scripts from a single template.  

     batch_system:     the batch system type and version 
     batch_query:      the batch query command for each batch system. 
     batch_redirect:   Whether a redirect character is needed to submit jobs. 
     batch_directive:  The string that prepends a batch directive for the batch system. 
     jobid_pattern:    A perl regular expression used to filter out the returned job id from a
                       queue submission. 
     depend_pattern:   
    -->
  <batch_system type="template" version="x.y">
    <batch_query args=""></batch_query>
    <batch_submit></batch_submit>
    <batch_redirect></batch_redirect>
    <batch_directive></batch_directive>
    <directives>
      <directive name=""></directive>
    </directives>
  </batch_system>

   <batch_system type="cobalt" version="x.y">
     <batch_query>qstat</batch_query>
     <batch_submit>bash</batch_submit>
     <batch_directive></batch_directive>
     <jobid_pattern>(\d+)</jobid_pattern>
     <depend_string> --dependencies</depend_string>
     <submit_args>
       <arg flag="-A" name="project"/>
       <arg flag="-t" name="wall_time"/>
       <arg flag="-n" name="num_nodes"/>
       <arg flag="-q" name="queue"/>
       <arg flag="--mode script"/>
     </submit_args>
   </batch_system>

  <batch_system type="lsf" version="9.1">
    <batch_query args=" -w" >bjobs</batch_query>
    <batch_submit>bsub</batch_submit>
    <batch_redirect>&lt;</batch_redirect>
    <batch_directive>#BSUB</batch_directive>
    <jobid_pattern>&lt;(\d+)&gt;</jobid_pattern>
    <depend_pattern>^\#BSUB\s+-w.+\((\d+)\)</depend_pattern>
    <depend_string> -w "done(jobid)"</depend_string>
    <directives>
      <directive                       > -n {{ totaltasks }} </directive>
      <directive                       > -R "span[ptile={{ ptile }}]"</directive>
      <directive                       > -q {{ queue }} </directive>
      <directive                       > -N  </directive>
      <directive default="poe"         > -a {{ poe }} </directive>
      <directive                       > -x {{ queue_exclusive }} </directive>
      <directive default="cesm.stdout" > -o {{ cesm_stdout }}.%J  </directive>
      <directive default="cesm.stderr" > -e {{ cesm_stderr }}.%J  </directive>
      <directive                       > -J {{ job_id }} </directive>
      <directive                       > -W {{ wall_time }} </directive>
      <directive                       > -P {{ account }}  </directive>
    </directives>
  </batch_system>

  <batch_system type="pbs" version="x.y">
    <batch_query args="-f" >qstat</batch_query>
    <batch_submit>qsub </batch_submit>
    <batch_directive>#PBS</batch_directive>
    <jobid_pattern>^(\d+)\.</jobid_pattern>
    <depend_string> -W depend=afterok:jobid</depend_string>
    <directives>
      <directive> -N {{ job_id }}</directive>
      <directive> -q {{ queue }}</directive>
      <directive> -l walltime={{ wall_time }}</directive>
      <directive default="n"> -r {{ rerunnable }} </directive>
      <!-- <directive> -j oe {{ output_error_path }} </directive> -->
      <directive> -j oe </directive>
      <directive default="ae"  > -m {{ mail_options }} </directive>
    </directives>
  </batch_system>

   <batch_system type="slurm" version="x.y">
     <batch_query>squeue</batch_query>
     <batch_submit>sbatch</batch_submit>
     <batch_directive>#SBATCH</batch_directive>
     <jobid_pattern>(\d+)$</jobid_pattern>
     <depend_string> --dependency=afterok:jobid</depend_string>
     <directives>
       <directive> -J {{ job_id }}</directive>
       <directive> --time={{ wall_time }} </directive>
       <directive> --nodes={{ num_nodes }}</directive>
       <directive> --ntasks-per-node={{ tasks_per_node }}</directive>
       <directive> --qos={{ queue }}</directive>
     </directives>
   </batch_system>

<<<<<<< HEAD
   <batch_system MACH="lawrencium-lr2" version="x.y">
     <directives>
       <directive>--partition=lr2</directive>
       <directive>--account={{ project }}</directive>
       <directive>--exclusive</directive>
     </directives>
   </batch_system>
   
   <batch_system MACH="lawrencium-lr3" version="x.y">
     <directives>
       <directive>--partition=lr3</directive>
       <directive>--account={{ project }}</directive>
       <directive>--exclusive</directive>
     </directives>
   </batch_system>

=======
  <!-- babbage is PBS -->
  <batch_system MACH="babbage" version="x.y">
    <directives>
      <directive default="/bin/bash" > -S {{ shell }} -V </directive>
    </directives>
  </batch_system>

  <!-- babbageKnc is PBS -->
  <batch_system MACH="babbageKnc" version="x.y">
    <directives>
      <directive default="/bin/bash" > -S {{ shell }} -V </directive>
    </directives>
  </batch_system>

  <!-- brutus is PBS -->
  <batch_system MACH="brutus" version="x.y">
    <directives>
      <directive default="/bin/bash" > -S {{ shell }} -V </directive>
    </directives>
  </batch_system>

  <!-- bluewaters is PBS -->
  <batch_system MACH="bluewaters" version="x.y">
    <directives>
      <directive>-A {{ project }}</directive>
      <directive>-l nodes={{ num_nodes }}:ppn={{ tasks_per_node }}:xe</directive>
      <directive default="/bin/bash" > -S {{ shell }} </directive>
    </directives>
   </batch_system>

  <!-- brutus is PBS -->
  <batch_system MACH="brutus" version="x.y">
    <directives>
      <directive default="/bin/bash" > -S {{ shell }} -V </directive>
    </directives>
  </batch_system>
>>>>>>> ace1e5de

    <!-- edison is PBS -->
    <batch_system MACH="edison" version="x.y">
      <directives>
	    <directive>-l mppwidth={{ mppwidth }}</directive>
        <directive> -P {{ account }} </directive>
        <directive default="/bin/bash" > -S {{ shell }} </directive>
      </directives>
    </batch_system> 

    <!-- eos is PBS -->
    <batch_system MACH="eos" version="x.y">
    <jobid_pattern>^(\d+)</jobid_pattern>
    <directives>
      <directive>-A {{ project }}</directive>
      <directive>-l mppwidth={{ mppwidth }}</directive>
      <directive>-l  nodes={{ num_nodes }}</directive>
      <directive default="/bin/bash" > -S {{ shell }} -V </directive>
    </directives>
   </batch_system> 

  <!-- erebus is PBS -->
  <batch_system MACH="erebus" version="x.y">
    <directives>
      <directive default="/bin/bash" > -S {{ shell }} -V </directive>
    </directives>
  </batch_system>

  <!-- evergreen is PBS -->
  <batch_system MACH="evergreen" version="x.y">
    <directives>
      <directive default="/bin/bash" > -S {{ shell }} -V </directive>
    </directives>
  </batch_system>

   <!-- gaea is PBS -->
   <batch_system MACH="gaea" version="x.y">
   <directives>
     <directive>-A cpo</directive>
     <directive>-l {{ partition }}</directive>
     <directive>-l size={{ mppsize }}</directive>
	 <directive>-E </directive>
	 <directive>-d {{ rundir }}</directive>
     <directive>-o {{ rundir }}/{{ case }}.out </directive>
     <directive>-S /bin/bash  </directive>
   </directives>
   </batch_system>

  <!-- goldbach is PBS -->
  <batch_system MACH="goldbach" version="x.y">
    <directives>
      <directive>-l nodes={{ num_nodes }}:ppn={{ tasks_per_node }}</directive>
      <directive default="/bin/bash" > -S {{ shell }} -V </directive>
    </directives>
  </batch_system>

  <!-- hobart is PBS -->
  <batch_system MACH="hobart" version="x.y">
    <directives>
      <directive>-l nodes={{ num_nodes }}:ppn={{ tasks_per_node }}</directive>
      <directive default="/bin/bash" > -S {{ shell }} -V </directive>
    </directives>
  </batch_system>

   <!-- hera is SLURM -->
   <batch_system MACH="hera">
   <batch_directive>#MSUB</batch_directive>
   <directives>
     <directive>-A ees</directive>
     <directive>-l gres=lscratchd</directive>
   </directives>
   </batch_system>

  <!-- hopper is PBS -->
  <batch_system MACH="hopper" version="x.y">
    <directives>
      <directive default="/bin/bash" > -S {{ shell }} -V </directive>
    </directives>
  </batch_system>

  <!-- janus is PBS -->
  <batch_system MACH="janus" version="x.y">
    <directives>
      <directive default="/bin/bash" > -S {{ shell }} -V </directive>
    </directives>
  </batch_system>

  <!-- all pleiades machines are PBS -->
  <batch_system MACH="pleiades-has" version="x.y">
    <directives>
      <directive>-W group_list={{ project }} </directive>
      <directive>-L select={{ num_nodes }}:ncpus{{ MAX_TASKS_PER_NODE }}:mpiprocs={{ tasks_per_node }}:ompthreads={{ thread_count }}:model:has</directive>
      <directive>-l place=scatter:excl</directive>
      <directive default="/bin/bash" > -S {{ shell }} -V </directive>
    </directives>
  </batch_system>

  <!-- all pleiades machines are PBS -->
  <batch_system MACH="pleiades-ivy" version="x.y">
    <directives>
      <directive>-W group_list={{ project }} </directive>
      <directive>-l select={{ num_nodes }}:ncpus{{ MAX_TASKS_PER_NODE }}:mpiprocs={{ tasks_per_node }}:ompthreads={{ thread_count }}:model:ivy</directive>
      <directive>-l place=scatter:excl</directive>
      <directive default="/bin/bash" > -S {{ shell }} -V </directive>
    </directives>
  </batch_system>

  <!-- all pleiades machines are PBS -->
  <batch_system MACH="pleiades-san" version="x.y">
    <directives>
      <directive>-W group_list={{ project }} </directive>
      <directive>-l select={{ num_nodes }}:ncpus{{ MAX_TASKS_PER_NODE }}:mpiprocs={{ tasks_per_node }}:ompthreads={{ thread_count }}:model:san</directive>
      <directive>-l place=scatter:excl</directive>
      <directive default="/bin/bash" > -S {{ shell }} -V </directive>
    </directives>
  </batch_system>

  <!-- all pleiades machines are PBS -->
  <batch_system MACH="pleiades-wes" version="x.y">
    <directives>
      <directive>-W group_list={{ project }} </directive>
      <directive>-L select={{ num_nodes }}:ncpus{{ MAX_TASKS_PER_NODE }}:mpiprocs={{ tasks_per_node }}:ompthreads={{ thread_count }}:model:wes</directive>
      <directive>-l place=scatter:excl</directive>
      <directive default="/bin/bash" > -S {{ shell }} -V </directive>
    </directives>
  </batch_system>

  <!-- sierra is SLURM -->
   <batch_system MACH="sierra">
   <batch_directive>#MSUB</batch_directive>
   <directives>
     <directive>-V </directive>
     <directive>-A ees </directive>
     <directive>-l nodes={{ num_nodes }}</directive>
     <directive>-l gres=lscratchd</directive>
   </directives>
   </batch_system>

  <!-- titan is PBS -->
  <batch_system MACH="titan" version="x.y">
    <directives>
      <directive default="/bin/bash" > -S {{ shell }} -V </directive>
    </directives>
  </batch_system>

</config_batch>
<|MERGE_RESOLUTION|>--- conflicted
+++ resolved
@@ -93,7 +93,6 @@
      </directives>
    </batch_system>
 
-<<<<<<< HEAD
    <batch_system MACH="lawrencium-lr2" version="x.y">
      <directives>
        <directive>--partition=lr2</directive>
@@ -110,7 +109,6 @@
      </directives>
    </batch_system>
 
-=======
   <!-- babbage is PBS -->
   <batch_system MACH="babbage" version="x.y">
     <directives>
@@ -147,7 +145,6 @@
       <directive default="/bin/bash" > -S {{ shell }} -V </directive>
     </directives>
   </batch_system>
->>>>>>> ace1e5de
 
     <!-- edison is PBS -->
     <batch_system MACH="edison" version="x.y">
