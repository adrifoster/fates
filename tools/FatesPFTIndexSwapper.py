#!/usr/bin/env python

# =======================================================================================
#
# This python script will open an input FATES parameter file, and given a list of PFT
# indices supplied by the user, will create a new parameter file with PFTs entries cloned
# from the original file as-per the list of indices supplied by the user.
#
# First Added, Ryan Knox: Thu Jan 11 13:36:14 PST 2018
# =======================================================================================

import numpy as np
from numpy import *
import sys
import getopt
import code  # For development: code.interact(local=locals())
from datetime import datetime
from scipy.io import netcdf
<<<<<<< HEAD
import matplotlib.pyplot as plt
from future.utils import iteritems
=======
#import matplotlib.pyplot as plt
>>>>>>> 9a4627a6

# =======================================================================================
# Parameters
# =======================================================================================

pft_dim_name = 'fates_pft'
prt_dim_name = 'fates_prt_organs'


class timetype:

    # This is time, like the thing that always goes forward and cant be seen
    # or touched, insert creative riddle here

    def __init__(self,ntimes):

        self.year  = -9*np.ones((ntimes))
        self.month = -9*np.ones((ntimes))
        # This is a floating point decimal day
        self.day   = -9.0*np.ones((ntimes))

        # This is a decimal datenumber
        self.datenum = -9.0*np.ones((ntimes))


def usage():
     print('')
     print('=======================================================================')
     print('')
     print(' python FatesPFTIndexSwapper.py -h --pft-indices=<integer position> ')
     print('                                --fin=<netcdf-file-in> ')
     print('                                --fout=<netcdf-file-out>')
     print('')
     print('')
     print(' -h --help ')
     print('     print this help message')
     print('')
     print('')
     print(' --pft-indices=<integer positions ie 1,1,2,3,5,7>')
     print('     This is a comma delimited list of integer positions of the PFTs')
     print('     to be copied into the new file. Note that first pft position')
     print('     is treated as 1 (not C or python like), and any order or multiples')
     print('     of indices can be chosen')
     print('')
     print('')
     print(' --fin=<netcdf-file-in>')
     print('     This is the full path to the netcdf file you are basing off of')
     print('')
     print('')
     print(' --fout=<netcdf-file-out>')
     print('     This is the full path to the netcdf file you are writing to.')
     print('')
     print('')
     print('=======================================================================')


def interp_args(argv):

    argv.pop(0)  # The script itself is the first argument, forget it

    # Name of the conversion file

    input_fname = "none"
    output_fname = "none"
    donor_pft_indices = -9
    donot_pft_indices_str = ''
    try:
        opts, args = getopt.getopt(argv, 'h',["fin=","fout=","pft-indices="])
    except getopt.GetoptError as err:
        print('Argument error, see usage')
        usage()
        sys.exit(2)

    for o, a in opts:
        if o in ("-h", "--help"):
            usage()
            sys.exit(0)
        elif o in ("--fin"):
            input_fname = a
        elif o in ("--fout"):
            output_fname = a
        elif o in ("--pft-indices"):
            donor_pft_indices_str = a.strip()
        else:
            assert False, "unhandled option"


    if (input_fname == "none"):
        print("You must specify an input file:\n\n")
        usage()
        sys.exit(2)

    if (output_fname == "none"):
        print("You must specify an output file:\n\n")
        usage()
        sys.exit(2)

    if (donor_pft_indices_str == ''):
        print("You must specify at least one donor pft index!\n\n")
        usage()
        sys.exit(2)
    else:
        donor_pft_indices = []
        for strpft in donor_pft_indices_str.split(','):
            donor_pft_indices.append(int(strpft))


    return (input_fname,output_fname,donor_pft_indices)


# ========================================================================================
# ========================================================================================
#                                        Main
# ========================================================================================
# ========================================================================================

def main(argv):

    # Interpret the arguments to the script
    [input_fname,output_fname,donor_pft_indices] = interp_args(argv)

    num_pft_out = len(donor_pft_indices)

    # Open the netcdf files
    fp_out = netcdf.netcdf_file(output_fname, 'w')

    fp_in  = netcdf.netcdf_file(input_fname, 'r')

<<<<<<< HEAD
    for key, value in sorted(iteritems(fp_in.dimensions)):
=======
    for key, value in sorted(fp_in.dimensions.items()):
>>>>>>> 9a4627a6
        if(key==pft_dim_name):
            fp_out.createDimension(key,int(num_pft_out))
            print('Creating Dimension: {}={}'.format(key,num_pft_out))
        else:
            fp_out.createDimension(key,int(value))
            print('Creating Dimension: {}={}'.format(key,value))

<<<<<<< HEAD
    for key, value in sorted(iteritems(fp_in.variables)):
=======
    for key, value in sorted(fp_in.variables.items()):
>>>>>>> 9a4627a6
        print('Creating Variable: ',key)
        #   code.interact(local=locals())


        in_var  = fp_in.variables.get(key)


        # Idenfity if this variable has pft dimension
        pft_dim_found = -1
        prt_dim_found = -1
        pft_dim_len   = len(fp_in.variables.get(key).dimensions)

        for idim, name in enumerate(fp_in.variables.get(key).dimensions):
            # Manipulate data
            if(name==pft_dim_name):
                pft_dim_found = idim
            if(name==prt_dim_name):
                prt_dim_found = idim


        # Copy over the input data
        # Tedious, but I have to permute through all combinations of dimension position
        if( pft_dim_len == 0 ):
            out_var = fp_out.createVariable(key,'d',(fp_in.variables.get(key).dimensions))
            out_var.assignValue(float(fp_in.variables.get(key).data))
        elif( (pft_dim_found==-1) & (prt_dim_found==-1) ):
            out_var = fp_out.createVariable(key,'d',(fp_in.variables.get(key).dimensions))
            out_var[:] = in_var[:]
        elif( (pft_dim_found==0) & (pft_dim_len==1) ):           # 1D fates_pft
            out_var = fp_out.createVariable(key,'d',(fp_in.variables.get(key).dimensions))
            tmp_out  = np.zeros([num_pft_out])
            for id,ipft in enumerate(donor_pft_indices):
                tmp_out[id] = fp_in.variables.get(key).data[ipft-1]
            out_var[:] = tmp_out

        # 2D   hydro_organ - fates_pft
        # or.. prt_organ - fates_pft
        elif( (pft_dim_found==1) & (pft_dim_len==2) ):
            out_var = fp_out.createVariable(key,'d',(fp_in.variables.get(key).dimensions))
            dim2_len = fp_in.dimensions.get(fp_in.variables.get(key).dimensions[0])
            tmp_out  = np.zeros([dim2_len,num_pft_out])
            for id,ipft in enumerate(donor_pft_indices):
                for idim in range(0,dim2_len):
                    tmp_out[idim,id] = fp_in.variables.get(key).data[idim,ipft-1]
            out_var[:] = tmp_out

        elif( (pft_dim_found==0) & (pft_dim_len==2) ):          # fates_pft - string_length
            out_var = fp_out.createVariable(key,'c',(fp_in.variables.get(key).dimensions))
            dim2_len = fp_in.dimensions.get(fp_in.variables.get(key).dimensions[1])
            out_var[:] = np.empty([num_pft_out,dim2_len], dtype="S{}".format(dim2_len))
            for id,ipft in enumerate(donor_pft_indices):
                out_var[id] = fp_in.variables.get(key).data[ipft-1]


        elif( (prt_dim_found==0) & (pft_dim_len==2) ):          # fates_prt_organs - string_length
            out_var = fp_out.createVariable(key,'c',(fp_in.variables.get(key).dimensions))
            out_var[:] = in_var[:]


        else:
            print('This variable has a dimensioning that we have not considered yet.')
            print('Please add this condition to the logic above this statement.')
            print('Aborting')
            for idim, name in enumerate(fp_in.variables.get(key).dimensions):
               print("idim: {}, name: {}".format(idim,name))
            exit(2)

        out_var.units     = in_var.units
        out_var.long_name = in_var.long_name

    fp_out.history = "This file was made from FatesPFTIndexSwapper.py \n Input File = {} \n Indices = {}"\
          .format(input_fname,donor_pft_indices)

    #var_out.mode = var.mode
    #fp.flush()

    fp_in.close()
    fp_out.close()

    print('Cloneing complete!')
    exit(0)




# =======================================================================================
# This is the actual call to main

if __name__ == "__main__":
    main(sys.argv)<|MERGE_RESOLUTION|>--- conflicted
+++ resolved
@@ -16,12 +16,8 @@
 import code  # For development: code.interact(local=locals())
 from datetime import datetime
 from scipy.io import netcdf
-<<<<<<< HEAD
-import matplotlib.pyplot as plt
-from future.utils import iteritems
-=======
 #import matplotlib.pyplot as plt
->>>>>>> 9a4627a6
+
 
 # =======================================================================================
 # Parameters
@@ -150,11 +146,7 @@
 
     fp_in  = netcdf.netcdf_file(input_fname, 'r')
 
-<<<<<<< HEAD
-    for key, value in sorted(iteritems(fp_in.dimensions)):
-=======
     for key, value in sorted(fp_in.dimensions.items()):
->>>>>>> 9a4627a6
         if(key==pft_dim_name):
             fp_out.createDimension(key,int(num_pft_out))
             print('Creating Dimension: {}={}'.format(key,num_pft_out))
@@ -162,11 +154,7 @@
             fp_out.createDimension(key,int(value))
             print('Creating Dimension: {}={}'.format(key,value))
 
-<<<<<<< HEAD
-    for key, value in sorted(iteritems(fp_in.variables)):
-=======
     for key, value in sorted(fp_in.variables.items()):
->>>>>>> 9a4627a6
         print('Creating Variable: ',key)
         #   code.interact(local=locals())
 
