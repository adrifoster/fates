--- conflicted
+++ resolved
@@ -65,19 +65,6 @@
 # ----------------------------------------------------------------------------------------
 
 def parse_syscall_str(fnamein,fnameout,pft_index,param_name,param_val):
-<<<<<<< HEAD
-
-    if(pft_index==0):
-        sys_call_str = "../tools/modify_fates_paramfile.py"+" --fin " + fnamein + \
-            " --fout " + fnameout + " --var " + param_name + " --silent " +\
-            " --val " + "\" "+param_val+"\"" + " --overwrite --all --nohist"
-    else:
-        pft_str_index="{}".format(pft_index)
-        sys_call_str = "../tools/modify_fates_paramfile.py"+" --fin " + fnamein + \
-            " --fout " + fnameout + " --var " + param_name + " --silent " +\
-            " --val " + "\" "+param_val+"\"" + " --overwrite --pft "+pft_str_index+" --nohist"
-
-=======
 
     if(pft_index==0):
         sys_call_str = "../tools/modify_fates_paramfile.py"+" --fin " + fnamein + \
@@ -89,7 +76,6 @@
             " --fout " + fnameout + " --var " + param_name + " --silent " +\
             " --val " + "\" "+param_val+"\"" + " --nohist --overwrite --pft "+pft_str_index
 
->>>>>>> 8ef6a1e9
     if(debug):
         print(sys_call_str)
     
@@ -108,17 +94,10 @@
     # Load the xml file, which contains the base cdl, the output cdl,
     #  and the parameters to be modified
     #[base_cdl,new_cdl,pftlist,paramlist] = load_xml(args.xmlfile)
-<<<<<<< HEAD
-
-    xmlroot = et.parse(args.xmlfile).getroot()
-    print("\nOpenend: "+args.xmlfile)
-
-=======
 
     xmlroot = et.parse(args.xmlfile).getroot()
     print("\nOpened: "+args.xmlfile)
 
->>>>>>> 8ef6a1e9
     base_cdl = xmlroot.find('base_file').text
     new_cdl = xmlroot.find('new_file').text
 
@@ -132,11 +111,7 @@
 
     # Use FatesPFTIndexSwapper.py to prune out unwanted PFTs
     pft_trim_list = xmlroot.find('pft_trim_list').text.replace(" ","")
-<<<<<<< HEAD
-    swapcmd="../tools/FatesPFTIndexSwapper.py --pft-indices="+pft_trim_list+" --fin="+base_nc+" --fout="+new_nc   #+" 1>/dev/null"
-=======
     swapcmd="../tools/FatesPFTIndexSwapper.py --pft-indices="+pft_trim_list+" --fin="+base_nc+" --fout="+new_nc+" --nohist"   #+" 1>/dev/null"
->>>>>>> 8ef6a1e9
     os.system(swapcmd)
 
     # On subsequent parameters, overwrite the file
@@ -145,7 +120,6 @@
 
     grouplist = []
     for group in paramroot:
-<<<<<<< HEAD
 
         if(group.tag.strip() == 'non_pft_group'):
 
@@ -157,19 +131,6 @@
                 change_str = parse_syscall_str(new_nc,new_nc,0,param.tag,param.text.replace(" ",""))
                 os.system(change_str)
 
-=======
-
-        if(group.tag.strip() == 'non_pft_group'):
-
-            print("Processing non_pft_group")
-            
-            for param in group:
-                print("parsing "+param.tag)
-            
-                change_str = parse_syscall_str(new_nc,new_nc,0,param.tag,param.text.replace(" ",""))
-                os.system(change_str)
-
->>>>>>> 8ef6a1e9
         elif(group.tag.strip() == 'pft_group'):
         
             if(not('ids' in group.attrib.keys())):
@@ -217,11 +178,6 @@
 
     # Dump the new file to the cdl
     os.system("ncdump "+newer_nc+" > "+new_cdl)
-<<<<<<< HEAD
-    
-    fp_nc.close()
-
-=======
 
     # Generate ncfile and append history
     final_nc = new_cdl.replace('.cdl','.nc')
@@ -238,7 +194,6 @@
     os.system("ncdump "+final_nc+" > "+new_cdl)
     
 
->>>>>>> 8ef6a1e9
     print("\nBatch parameter transfer complete\n")
     print("\nGenerated: {}\n".format(new_cdl))
         
