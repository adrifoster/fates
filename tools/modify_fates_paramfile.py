--- conflicted
+++ resolved
@@ -93,8 +93,6 @@
         ### check to make sure that, if a PFT is specified, the variable has a PFT dimension,
         ### and if not, then it doesn't. and also that shape is reasonable.
         ndim_file = len(var.dimensions)
-<<<<<<< HEAD
-
         
         if args.varall:
 
@@ -120,26 +118,7 @@
                     var[i] = outputval[i]
             elif(ndim_file==0):
                 var.assignValue(outputval[0])
-=======
-        ispftvar = False
-        # for purposes of current state of this script, assume 1D 
-        if ndim_file > 2:
-            raise ValueError('variable dimensionality is too high for this script')
-        for i in range(ndim_file):
-            if var.dimensions[i] == 'fates_pft':
-                ispftvar = True
-                npft_file = var.shape[i]
-                pftdim = i
-                otherdimpresent = False
-            elif var.dimensions[i] in ['fates_history_age_bins','fates_history_size_bins','fates_history_coage_bins','fates_history_height_bins','fates_NCWD','fates_litterclass','fates_leafage_class','fates_prt_organs','fates_hydr_organs','fates_variants','fates_hlm_pftno']:
-                otherdimpresent = True
-                otherdimname = var.dimensions[i]
-                otherdimlength = var.shape[i]
-            elif var.dimensions[i] == 'fates_string_length' and rename_pft:
-                otherdimpresent = True
-                otherdimname = var.dimensions[i]
-                otherdimlength = var.shape[i]
->>>>>>> f32d831f
+
             else:
                 print("Unhandled dimension size in modify_fates_paramfile.py")
                 print("using --all flag")
@@ -160,7 +139,7 @@
                 elif var.dimensions[i] in ['fates_history_age_bins','fates_history_size_bins', \
                                            'fates_history_coage_bins','fates_history_height_bins', \
                                            'fates_NCWD','fates_litterclass','fates_leafage_class', \
-                                           'fates_prt_organs','fates_hydr_organs','fates_variants']:
+                                           'fates_prt_organs','fates_hydr_organs','fates_hlm_pftno']:
                     otherdimpresent = True
                     otherdimname = var.dimensions[i]
                     otherdimlength = var.shape[i]
@@ -169,7 +148,7 @@
                     otherdimname = var.dimensions[i]
                     otherdimlength = var.shape[i]
                 else:
-                    raise ValueError('variable is not on either the PFT or scalar dimension')
+                    raise ValueError('variable dimension not handled in this script')
 
             #
             if args.changeshape:
