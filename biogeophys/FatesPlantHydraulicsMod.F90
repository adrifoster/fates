module FatesPlantHydraulicsMod

   ! ==============================================================================================
   ! This module contains the relevant code for plant hydraulics. Currently, one hydraulics module
   ! is available.  Other methods of estimating plant hydraulics may become available in future
   ! releases.  For now, please cite the following reference if this module is used to generate
   ! published research:
   !     
   ! Christoffersen, B.O., Gloor, M., Fauset, S., Fyllas, N. M., Galbraith, D. R., Baker, 
   !   T. R., Kruijt, B., Rowland, L., Fisher, R. A., Binks, O. J., Sevanto, S., Xu, C., Jansen, 
   !   S., Choat, B., Mencuccini, M., McDowell, N. G., Meir, P. Linking hydraulic traits to 
   !   tropical forest function in a size-structured and trait-driven model (TFS~v.1-Hydro). 
   !   Geoscientific Model Development, 9(11), 2016, pp: 4227-4255, 
   !   https://www.geosci-model-dev.net/9/4227/2016/, DOI = 10.5194/gmd-9-4227-2016.
   !
   ! WARNING WARNING WARNING WARNING WARNING WARNING WARNING WARNING WARNING WARNING WARNING
   !
   !  PLANT HYDRAULICS IS AN EXPERIMENTAL OPTION THAT IS STILL UNDERGOING TESTING.  THERE IS
   !  ABSOLUTELY NO SUPPORT ON THIS FEATURE FOR THE TIME BEING>
   ! 
   ! WARNING WARNING WARNING WARNING WARNING WARNING WARNING WARNING WARNING WARNING WARNING
   !
   ! ==============================================================================================

   ! !!!!!!!!!!!!!!!!!!!!!!!!!!!!!!!!!!!!!!!!!!!!!!!!!!!!!!!!!!!!!!!!!!!!!!!!!!!!!!!!!!!!!!!!!!!!99
   ! (TODO: THE ROW WIDTH ON THIS MODULE ARE TOO LARGE. NAG COMPILERS
   !  WILL FREAK IF LINES ARE TOO LONG.  BEFORE SUBMITTING THIS TO 
   !  MASTER WE NEED TO GO THROUGH AND GET THESE LINES BELOW
   !  100 spaces (for readability), or 130 (for NAG)
   ! !!!!!!!!!!!!!!!!!!!!!!!!!!!!!!!!!!!!!!!!!!!!!!!!!!!!!!!!!!!!!!!!!!!!!!!!!!!!!!!!!!!!!!!!!!!!99

   use FatesGlobals, only      : endrun => fates_endrun
   use FatesGlobals, only      : fates_log

   use FatesConstantsMod, only : r8 => fates_r8
   use FatesConstantsMod, only : fates_huge
   use FatesConstantsMod, only : denh2o => dens_fresh_liquid_water
   use FatesConstantsMod, only : grav => grav_earth
   use FatesConstantsMod, only : ifalse, itrue
   
   use EDParamsMod       , only : hydr_kmax_rsurf

   use EDTypesMod        , only : ed_site_type
   use EDTypesMod        , only : ed_patch_type
   use EDTypesMod        , only : ed_cohort_type

   use FatesInterfaceMod  , only : bc_in_type
   use FatesInterfaceMod  , only : bc_out_type

   use FatesInterfaceMod  , only : hlm_use_planthydro

   use FatesAllometryMod, only    : bsap_allom
   
   use FatesHydraulicsMemMod, only: ed_site_hydr_type
   use FatesHydraulicsMemMod, only: ed_cohort_hydr_type
   use FatesHydraulicsMemMod, only: n_hypool_leaf
   use FatesHydraulicsMemMod, only: n_hypool_tot
   use FatesHydraulicsMemMod, only: n_hypool_stem
   use FatesHydraulicsMemMod, only: numLWPmem
   use FatesHydraulicsMemMod, only: n_hypool_troot
   use FatesHydraulicsMemMod, only: n_hypool_aroot
   use FatesHydraulicsMemMod, only: n_porous_media
   use FatesHydraulicsMemMod, only: nshell
   use FatesHydraulicsMemMod, only: n_hypool_ag
   use FatesHydraulicsMemMod, only: porous_media
   use FatesHydraulicsMemMod, only: cap_slp
   use FatesHydraulicsMemMod, only: cap_int
   use FatesHydraulicsMemMod, only: cap_corr
   use FatesHydraulicsMemMod, only: rwcft
   use FatesHydraulicsMemMod, only: C2B
   use FatesHydraulicsMemMod, only: InitHydraulicsDerived
   use FatesHydraulicsMemMod, only: nlevsoi_hyd_max

   use PRTGenericMod,          only : all_carbon_elements
   use PRTGenericMod,          only : leaf_organ, fnrt_organ, sapw_organ
   use PRTGenericMod,          only : store_organ, repro_organ, struct_organ
   
   use clm_time_manager  , only : get_step_size, get_nstep

   use FatesConstantsMod,     only: cm2_per_m2

   use EDPftvarcon, only : EDPftvarcon_inst

   ! CIME Globals
   use shr_log_mod , only      : errMsg => shr_log_errMsg
   use shr_infnan_mod   , only : isnan => shr_infnan_isnan
   

   implicit none

   private
   integer, parameter :: van_genuchten = 1
   integer, parameter :: campbell      = 2
   integer :: iswc = campbell
   
   ! 1=leaf, 2=stem, 3=troot, 4=aroot
   ! Several of these may be better transferred to the parameter file in due time (RGK)

   integer, public :: use_ed_planthydraulics    =  1      ! 0 => use vanilla btran
                                                          ! 1 => use BC hydraulics; 
                                                          ! 2 => use CX hydraulics
   logical, public :: do_dqtopdth_leaf          = .false.  ! should a nonzero dqtopdth_leaf
                                                          ! term be applied to the plant 
                                                          ! hydraulics numerical solution?
   logical, public :: do_dyn_xylemrefill        = .false.  ! should the dynamics of xylem refilling 
                                                          ! (i.e., non-instantaneous) be considered 
                                                          ! within plant hydraulics?
   logical, public :: do_kbound_upstream        = .true.  ! should the hydraulic conductance at the 
                                                          ! boundary between nodes be taken to be a
                                                          ! function of the upstream loss of 
                                                          ! conductivity (flc)?
   logical, public :: do_growthrecruiteffects   = .true. ! should size- or root length-dependent 
                                                          ! hydraulic properties and states be 
                                                          ! updated every day when trees grow or 
                                                          ! when recruitment happens?

   character(len=*), parameter, private :: sourcefile = &
         __FILE__
   !
   ! !PUBLIC MEMBER FUNCTIONS:
   public :: AccumulateMortalityWaterStorage
   public :: RecruitWaterStorage
   public :: hydraulics_drive
   public :: InitHydrSites
   public :: HydrSiteColdStart
   public :: BTranForHLMDiagnosticsFromCohortHydr
   public :: InitHydrCohort
   public :: DeallocateHydrCohort
   public :: UpdateH2OVeg
   public :: CopyCohortHydraulics
   public :: FuseCohortHydraulics
   public :: updateSizeDepTreeHydProps
   public :: updateSizeDepTreeHydStates
   public :: initTreeHydStates
   public :: updateSizeDepRhizHydProps
   public :: updateSizeDepRhizHydStates

   !------------------------------------------------------------------------------
   ! 01/18/16: Created by Brad Christoffersen
   ! 02/xx/17: Refactoring by Ryan Knox and Brad Christoffersen
   !------------------------------------------------------------------------------
   
contains 

   !------------------------------------------------------------------------------
   subroutine hydraulics_drive( nsites, sites, bc_in,bc_out,dtime )
    
      ! ARGUMENTS:
      ! -----------------------------------------------------------------------------------
      integer,intent(in)                      :: nsites
      type(ed_site_type),intent(inout),target :: sites(nsites)
      type(bc_in_type),intent(in)             :: bc_in(nsites)
      type(bc_out_type),intent(inout)         :: bc_out(nsites)
      real(r8),intent(in)                     :: dtime
      
      
      select case (use_ed_planthydraulics)
         
      case (1)
         
         call FillDrainRhizShells(nsites, sites, bc_in, bc_out )
         call hydraulics_BC(nsites, sites,bc_in,bc_out,dtime )
         
      case (2)
         
         !call Hydraulics_CX()
		  
      case DEFAULT
         
      end select
	     
 end subroutine Hydraulics_Drive
  
 ! =====================================================================================

 subroutine initTreeHydStates(site_p, cc_p, bc_in)
    !
    ! !DESCRIPTION: 
    !
    ! !USES:

    ! !ARGUMENTS:
    type(ed_site_type), intent(inout), target  :: site_p ! current cohort pointer
    type(ed_cohort_type), intent(inout), target  :: cc_p ! current cohort pointer
    type(bc_in_type)    , intent(in)             :: bc_in 
    !
    ! !LOCAL VARIABLES:
    type(ed_cohort_type), pointer :: cCohort
    type(ed_site_type), pointer   :: csite
    type(ed_cohort_hydr_type), pointer :: ccohort_hydr
    integer  :: j,k,FT                     ! indices
    real(r8) :: dz
    real(r8) :: smp

    cCohort                    => cc_p
    ccohort_hydr               => cCohort%co_hydr
    csite                      => site_p 
    FT                         =  cCohort%pft

    !convert soil water contents to water potential in each soil layer and
    !assign it to the absorbing root (assume absorbing root water potential
    !in equlibrium w/ surrounding soil)
    do j=1, site_p%si_hydr%nlevsoi_hyd

       !call swcVG_psi_from_th(waterstate_inst%h2osoi_liqvol_shell(c,j,1), &
       !   watsat(c,j), watres(c,j), alpha_VG(c,j), n_VG(c,j), m_VG(c,j), l_VG(c,j), &
       !   smp)
       !ccohort_hydr%psi_aroot(j) = smp
       ccohort_hydr%psi_aroot(j) = csite%si_hydr%psisoi_liq_innershell(j)

       call th_from_psi(ft, 4, ccohort_hydr%psi_aroot(j), ccohort_hydr%th_aroot(j), csite%si_hydr, bc_in )
    end do
    
    !initialize plant water potentials at hydrostatic equilibrium (dh/dz = 0)
    !the assumption is made here that initial conditions for soil water will 
    !be in (or at least close to) hydrostatic equilibrium as well, so that
    !it doesn't matter which absorbing root layer the transporting root water
    !potential is referenced to.
    do k=1, n_hypool_troot
       dz = ccohort_hydr%z_node_troot(k) - ccohort_hydr%z_node_aroot(1)
       ccohort_hydr%psi_troot(k) = ccohort_hydr%psi_aroot(1) - 1.e-6_r8*denh2o*grav*dz 
       call th_from_psi(ft, 3, ccohort_hydr%psi_troot(k), ccohort_hydr%th_troot(k), csite%si_hydr, bc_in)
    end do

    !working our way up a tree, assigning water potentials that are in
    !hydrostatic equilibrium with the water potential immediately below
    dz = ccohort_hydr%z_node_ag(n_hypool_ag) - ccohort_hydr%z_node_troot(1)
    ccohort_hydr%psi_ag(n_hypool_ag) = ccohort_hydr%psi_troot(1) - 1.e-6_r8*denh2o*grav*dz
    call th_from_psi(ft, 2, ccohort_hydr%psi_ag(n_hypool_ag), ccohort_hydr%th_ag(n_hypool_ag), csite%si_hydr, bc_in)
    do k=n_hypool_ag-1, 1, -1
       dz = ccohort_hydr%z_node_ag(k) - ccohort_hydr%z_node_ag(k+1)
       ccohort_hydr%psi_ag(k) = ccohort_hydr%psi_ag(k+1) - 1.e-6_r8*denh2o*grav*dz
       call th_from_psi(ft, porous_media(k), ccohort_hydr%psi_ag(k), ccohort_hydr%th_ag(k), csite%si_hydr, bc_in)
    end do
    
    ccohort_hydr%lwp_mem(:)       = ccohort_hydr%psi_ag(1)   ! initializes the leaf water potential memory
    ccohort_hydr%lwp_stable       = ccohort_hydr%psi_ag(1)
    ccohort_hydr%lwp_is_unstable  = .false.             ! inital value for leaf water potential stability flag
    ccohort_hydr%flc_ag(:)        =  1.0_r8
    ccohort_hydr%flc_troot(:)        =  1.0_r8
    ccohort_hydr%flc_aroot(:)     =  1.0_r8
    ccohort_hydr%flc_min_ag(:)    =  1.0_r8
    ccohort_hydr%flc_min_troot(:)    =  1.0_r8
    ccohort_hydr%flc_min_aroot(:) =  1.0_r8
    ccohort_hydr%refill_thresh    = -0.01_r8
    ccohort_hydr%refill_days      =  3.0_r8
    ccohort_hydr%errh2o_growturn_ag(:)    = 0.0_r8
    ccohort_hydr%errh2o_growturn_troot(:) = 0.0_r8
    ccohort_hydr%errh2o_growturn_aroot(:) = 0.0_r8
    ccohort_hydr%errh2o_pheno_ag(:)       = 0.0_r8
    ccohort_hydr%errh2o_pheno_troot(:)    = 0.0_r8
    ccohort_hydr%errh2o_pheno_aroot(:)    = 0.0_r8
    !ccohort_hydr%th_aroot_prev(:)     =  0.0_r8
    !ccohort_hydr%th_aroot_prev_ucnorr(:)=  0.0_r8
    
    !initialize cohort-level btran
    call flc_gs_from_psi(cCohort, ccohort_hydr%psi_ag(1))
    
  end subroutine initTreeHydStates

  ! =====================================================================================
  
  subroutine updateSizeDepTreeHydProps(currentSite,cc_p,bc_in)

    !
    ! !DESCRIPTION: Updates absorbing root length (total and its vertical distribution)
    !   as well as the consequential change in the size of the 'representative' rhizosphere
    !   shell radii, volumes
    !
    ! !USES:
    use FatesConstantsMod  , only : pi_const
    use shr_sys_mod        , only : shr_sys_abort
    !
    ! !ARGUMENTS:
    type(ed_site_type)     , intent(in)             :: currentSite ! Site stuff
    type(ed_cohort_type)   , intent(inout), target  :: cc_p    ! current cohort pointer
    type(bc_in_type)       , intent(in)             :: bc_in   ! Boundary Conditions

    ! !LOCAL VARIABLES:

    type(ed_cohort_type), pointer :: cCohort
    type(ed_patch_type),  pointer :: cPatch
    integer  :: i,j,k,FT                     ! indices
    real(r8) :: b_tot_carb                   ! total individual biomass in carbon units                              [kgC/indiv]
    real(r8) :: b_bg_carb                    ! belowground biomass (coarse + fine roots) in carbon units             [kgC/indiv]
    real(r8) :: roota, rootb                 ! parameters for root distribution                                      [m-1]
    real(r8) :: latosa                       ! leaf:sapwood area ratio                                               [m2/cm2]
    ! TRANSPORTING ROOT QUANTITIES
    real(r8) :: dcumul_rf                    ! cumulative root distribution discretization                           [-]
    real(r8) :: cumul_rf                     ! cumulative root distribution where depth is determined                [-]
    real(r8) :: z_cumul_rf                   ! depth at which cumul_rf occurs                                        [m]
    real(r8) :: b_troot_carb                 ! transporting root biomass in carbon units                             [kgC/indiv]
    real(r8) :: b_troot_biom                 ! transporting root biomass in dry wt units                             [kg/indiv]
    real(r8) :: v_troot                      ! transporting root volume                                              [m3/indiv]
    real(r8) :: rootfr
    ! CANOPY or LEAF QUANTITIES
    real(r8) :: sla                          ! specific leaf area                                                    [cm2/g]
    real(r8) :: depth_canopy                 ! crown (canopy) depth                                                  [m]
    real(r8) :: dz_canopy                    ! vertical canopy discretization                                        [m]
    real(r8) :: a_sapwood_target             ! sapwood cross-section area at reference height, at target biomass     [m2]
    real(r8) :: bsw_target                   ! sapwood carbon, at target                                             [kgC]
    real(r8) :: a_leaf_tot                   ! total leaf area                                                       [m2/indiv]
    real(r8) :: b_canopy_carb                ! total leaf (canopy) biomass in carbon units                           [kgC/indiv]
    real(r8) :: b_canopy_biom                ! total leaf (canopy) biomass in dry wt units                           [kg/indiv]
    real(r8) :: v_canopy                     ! total leaf (canopy) volume                                            [m3/indiv]
    real(r8) :: denleaf                      ! leaf dry mass per unit fresh leaf volume                              [kg/m3]
    ! STEM OR SAPWOOD QUANTITIES
    real(r8) :: a_sapwood                    ! sapwood area                                                          [m2]
    real(r8) :: v_sapwood                    ! sapwood volume                                                        [m3]
    real(r8) :: z_stem                       ! tree height, minus any crown depth                                    [m]
    real(r8) :: dz_stem                      ! vertical stem discretization                                          [m]
    real(r8) :: b_woody_carb                 ! total woody biomass in carbon units                                   [kgC/indiv]
    real(r8) :: b_woody_bg_carb              ! belowground woody biomass in carbon units                             [kgC/indiv]
    real(r8) :: b_stem_carb                  ! aboveground stem biomass in carbon units                              [kgC/indiv]
    real(r8) :: b_stem_biom                  ! aboveground stem biomass in dry wt units                              [kg/indiv]
    real(r8) :: v_stem                       ! aboveground stem volume                                               [m3/indiv]
    !HYDRAULIC MAXIMUM CONDUCTANCES and assoc vars
    real(r8) :: p=1._r8/3._r8                ! Savage et al. (2010) xylem taper exponent                             [-]
    real(r8) :: rint_jansenchoat=22._r8      ! conduit radius at branch location where kmax measured, tropical mean  [um]
    real(r8) :: rint_petiole=10._r8          ! petiole conduit radius (assumed invariant, sensu Savage et al. 2010)  [um]
    real(r8) :: kmax_node_petiole            ! maximum hydraulic conductivity at petiole                             [kg m-1 s-1 MPa-1]
    real(r8) :: kmax_node1_nodekplus1(n_hypool_ag) ! cumulative kmax, petiole to node k+1, conduit taper effects excluded   [kg s-1 MPa-1]
    real(r8) :: kmax_node1_lowerk(n_hypool_ag) ! cumulative kmax, petiole to upper boundary of node k, conduit taper effects excluded   [kg s-1 MPa-1]
    real(r8) :: chi_node1_nodekplus1(n_hypool_ag)! ratio of cumulative kmax with taper effects included to that without  [-]
    real(r8) :: chi_node1_lowerk(n_hypool_ag)   ! ratio of cumulative kmax with taper effects included to that without  [-]
    real(r8) :: kmax_treeag_tot              ! total stem (petiole to transporting root node) hydraulic conductance  [kg s-1 MPa-1]
    real(r8) :: kmax_tot                     ! total tree (leaf to root tip) hydraulic conductance                   [kg s-1 MPa-1]
    real(r8) :: dz_node1_nodekplus1          ! cumulative distance between canopy node and node k + 1                [m]
    real(r8) :: dz_node1_lowerk              ! cumulative distance between canopy node and upper boundary of node k  [m]
    real(r8) :: leaf_c
    real(r8) :: fnrt_c
    real(r8) :: sapw_c
    real(r8) :: struct_c
    integer  :: nlevsoi_hyd                  ! Number of soil hydraulic layers
    integer  :: nlevsoil                     ! Number of total soil layers
    type(ed_cohort_hydr_type), pointer :: ccohort_hydr
    !-----------------------------------------------------------------------
    

    nlevsoi_hyd                = currentSite%si_hydr%nlevsoi_hyd
    nlevsoil                   = bc_in%nlevsoil
    cCohort                    => cc_p
    ccohort_hydr               => cc_p%co_hydr
    cPatch                     => cCohort%patchptr
    FT                         =  cCohort%pft
    roota                      =  EDPftvarcon_inst%roota_par(FT)
    rootb                      =  EDPftvarcon_inst%rootb_par(FT)

    leaf_c   = cCohort%prt%GetState(leaf_organ, all_carbon_elements)
    sapw_c   = cCohort%prt%GetState(sapw_organ, all_carbon_elements)
    fnrt_c   = cCohort%prt%GetState(fnrt_organ, all_carbon_elements)
    struct_c = cCohort%prt%GetState(struct_organ, all_carbon_elements)

    !roota                      =  4.372_r8                           ! TESTING: deep (see Zeng 2001 Table 1)
    !rootb                      =  0.978_r8                           ! TESTING: deep (see Zeng 2001 Table 1)
    !roota                      =  8.992_r8                          ! TESTING: shallow (see Zeng 2001 Table 1)
    !rootb                      =  8.992_r8                          ! TESTING: shallow (see Zeng 2001 Table 1)
    if(leaf_c>0.0) then !only update when bleaf >0
     b_woody_carb               = sapw_c + struct_c
     b_woody_bg_carb            = (1.0_r8-EDPftvarcon_inst%allom_agb_frac(FT)) * b_woody_carb

     b_tot_carb                 = sapw_c + struct_c + leaf_c + fnrt_c
     b_canopy_carb              = leaf_c
     b_bg_carb                  = (1.0_r8-EDPftvarcon_inst%allom_agb_frac(FT)) * b_tot_carb

     ! SAVE INITIAL VOLUMES
     ccohort_hydr%v_ag_init(:)          =  ccohort_hydr%v_ag(:)
     ccohort_hydr%v_troot_init(:)       =  ccohort_hydr%v_troot(:)
     ccohort_hydr%v_aroot_layer_init(:) =  ccohort_hydr%v_aroot_layer(:)

     ! CANOPY HEIGHT & CANOPY LEAF VOLUME
     !in special case where n_hypool_leaf = 1, the node height of the canopy water pool is
     !1/2 the distance from the bottom of the canopy to the top of the tree
     !depth_canopy              = exp(-1.169_r8)*cCohort%hite**1.098_r8    !! crown depth from Poorter, Bongers & Bongers
     depth_canopy               = min(cCohort%hite,0.1_r8)   ! 0.0_r8 was default, now changed 01/14/2017 (BOC)
     dz_canopy                  = depth_canopy / n_hypool_leaf
     do k=1,n_hypool_leaf
	ccohort_hydr%z_lower_ag(k)   = cCohort%hite - dz_canopy*k
	ccohort_hydr%z_node_ag(k)    = ccohort_hydr%z_lower_ag(k) + 0.5_r8*dz_canopy
	ccohort_hydr%z_upper_ag(k)   = ccohort_hydr%z_lower_ag(k) + dz_canopy
     enddo
     b_canopy_biom              = b_canopy_carb * C2B

     ! NOTE: SLATOP currently does not use any vertical scaling functions
     ! but that may not be so forever. ie sla = slatop (RGK-082017)
     sla                        = EDPftvarcon_inst%slatop(FT) * cm2_per_m2 ! m2/gC * cm2/m2 -> cm2/gC

     denleaf                    = -2.3231_r8*sla/C2B + 781.899_r8    ! empirical regression data from leaves at Caxiuana (~ 8 spp)
     v_canopy                   = b_canopy_biom / denleaf
     ccohort_hydr%v_ag(1:n_hypool_leaf) = v_canopy / n_hypool_leaf

     ! STEM HEIGHT & VOLUME
     !in special case where n_hypool_stem = 1, the node height of the stem water pool is
     !1/2 the height from the ground to the bottom of the canopy
     z_stem                     = cCohort%hite - depth_canopy
     dz_stem                    = z_stem / n_hypool_stem
     do k=n_hypool_leaf+1,n_hypool_ag
	ccohort_hydr%z_upper_ag(k)   = (n_hypool_stem - (k - 1 - n_hypool_leaf))*dz_stem
	ccohort_hydr%z_node_ag(k)    = ccohort_hydr%z_upper_ag(k) - 0.5_r8*dz_stem
	ccohort_hydr%z_lower_ag(k)   = ccohort_hydr%z_upper_ag(k) - dz_stem
     enddo
     b_stem_carb  = b_tot_carb - b_bg_carb - b_canopy_carb
     b_stem_biom  = b_stem_carb * C2B                               ! kg DM
     v_stem       = b_stem_biom / (EDPftvarcon_inst%wood_density(FT)*1.e3_r8) !BOC...may be needed for testing/comparison w/ v_sapwood
     a_leaf_tot   = b_canopy_carb * sla * 1.e3_r8 / 1.e4_r8         ! m2 leaf = kg leaf DM * cm2/g * 1000g/1kg * 1m2/10000cm2
<<<<<<< HEAD
     !a_sapwood    = a_leaf_tot / EDPftvarcon_inst%allom_latosa_int(FT)*1.e-4_r8            ! m2 sapwood = m2 leaf * cm2 sapwood/m2 leaf *1.0e-4m2
     !a_sapwood    = a_leaf_tot * ( EDPftvarcon_inst%allom_latosa_int(FT) + cCohort%dbh* EDPftvarcon_inst%allom_latosa_slp(FT) ) *1.e-4_r8
     ! applying Calvo-Alvarado allometry here since using realistic sapwood area in the rest of the model causes trees to die
     a_sapwood    = a_leaf_tot / ( 0.001_r8 + 0.025_r8 * cCohort%hite ) * 1.e-4_r8 
=======

     call bsap_allom(cCohort%dbh,cCohort%pft,cCohort%canopy_trim,a_sapwood_target,bsw_target)
     
     a_sapwood = a_sapwood_target

     ! or ....
     ! a_sapwood = a_sapwood_target * ccohort%bsw / bsw_target

     !     a_sapwood    = a_leaf_tot / EDPftvarcon_inst%allom_latosa_int(FT)*1.e-4_r8 
     !      m2 sapwood = m2 leaf * cm2 sapwood/m2 leaf *1.0e-4m2
     ! or ...
     ! a_sapwood    = a_leaf_tot / ( 0.001_r8 + 0.025_r8 * cCohort%hite ) * 1.e-4_r8
     
>>>>>>> 82594ee4
     v_sapwood    = a_sapwood * z_stem
     ccohort_hydr%v_ag(n_hypool_leaf+1:n_hypool_ag) = v_sapwood / n_hypool_stem

     ! TRANSPORTING ROOT DEPTH & VOLUME
     !in special case where n_hypool_troot = 1, the node depth of the single troot pool
     !is the depth at which 50% total root distribution is attained
     dcumul_rf                  = 1._r8/real(n_hypool_troot,r8)

     do k=1,n_hypool_troot
	cumul_rf                = dcumul_rf*k
	call bisect_rootfr(roota, rootb, 0._r8, 1.E10_r8, &
                           0.001_r8, 0.001_r8, cumul_rf, z_cumul_rf)
	z_cumul_rf =  min(z_cumul_rf, abs(bc_in%zi_sisl(nlevsoi_hyd)))
	ccohort_hydr%z_lower_troot(k)   = -z_cumul_rf
	call bisect_rootfr(roota, rootb, 0._r8, 1.E10_r8, &
                           0.001_r8, 0.001_r8, cumul_rf-0.5_r8*dcumul_rf, z_cumul_rf)
	z_cumul_rf =  min(z_cumul_rf, abs(bc_in%zi_sisl(nlevsoi_hyd)))
	ccohort_hydr%z_node_troot(k)    = -z_cumul_rf
	call bisect_rootfr(roota, rootb, 0._r8, 1.E10_r8, &
                           0.001_r8, 0.001_r8, cumul_rf-1.0_r8*dcumul_rf+1.E-10_r8, z_cumul_rf)
	z_cumul_rf =  min(z_cumul_rf, abs(bc_in%zi_sisl(nlevsoi_hyd)))
	ccohort_hydr%z_upper_troot(k)   = -z_cumul_rf
     enddo


     !Determine belowground biomass as a function of total (sapwood, heartwood, leaf, fine root) biomass
     !then subtract out the fine root biomass to get coarse (transporting) root biomass

     b_troot_carb               = b_woody_bg_carb   
     b_troot_biom               = b_troot_carb * C2B 
     v_troot                    = b_troot_biom / (EDPftvarcon_inst%wood_density(FT)*1.e3_r8)
     ccohort_hydr%v_troot(:)            = v_troot / n_hypool_troot    !! BOC not sure if/how we should multiply this by the sapwood fraction

     ! ABSORBING ROOT DEPTH, LENGTH & VOLUME
     ccohort_hydr%z_node_aroot(1:nlevsoi_hyd) = -bc_in%z_sisl(1:nlevsoi_hyd)

     
     ccohort_hydr%l_aroot_tot        = fnrt_c*C2B*EDPftvarcon_inst%hydr_srl(FT)
     !ccohort_hydr%v_aroot_tot       = fnrt_c/EDecophyscon%ccontent(FT)/EDecophyscon%rootdens(FT)
     ccohort_hydr%v_aroot_tot        = pi_const*(EDPftvarcon_inst%hydr_rs2(FT)**2._r8)*ccohort_hydr%l_aroot_tot
     !ccohort_hydr%l_aroot_tot       = ccohort_hydr%v_aroot_tot/(pi_const*EDecophyscon%rs2(FT)**2)
     if(nlevsoi_hyd == 1) then
	ccohort_hydr%l_aroot_layer(nlevsoi_hyd) = ccohort_hydr%l_aroot_tot
	ccohort_hydr%v_aroot_layer(nlevsoi_hyd) = ccohort_hydr%v_aroot_tot
     else
 !       ccohort_hydr%l_aroot_layer(:)   = cPatch%rootfr_ft(FT,:)*ccohort_hydr%l_aroot_tot
 !       ccohort_hydr%v_aroot_layer(:)   = cPatch%rootfr_ft(FT,:)*ccohort_hydr%v_aroot_tot
	do j=1,nlevsoi_hyd
           if(j == 1) then
              rootfr = zeng2001_crootfr(roota, rootb, bc_in%zi_sisl(j))
           else
              rootfr = zeng2001_crootfr(roota, rootb, bc_in%zi_sisl(j)) - &
                       zeng2001_crootfr(roota, rootb, bc_in%zi_sisl(j-1))
           end if
           ccohort_hydr%l_aroot_layer(j)   = rootfr*ccohort_hydr%l_aroot_tot
           ccohort_hydr%v_aroot_layer(j)   = rootfr*ccohort_hydr%v_aroot_tot
	end do
     end if
     if(nlevsoi_hyd == 1) then
	ccohort_hydr%z_node_troot(:)    = ccohort_hydr%z_node_aroot(nlevsoi_hyd)
     end if

     ! MAXIMUM (SIZE-DEPENDENT) HYDRAULIC CONDUCTANCES
     ! first estimate cumulative (petiole to node k) conductances without taper as well as the chi taper function
     do k=n_hypool_leaf,n_hypool_ag
	dz_node1_lowerk          = ccohort_hydr%z_node_ag(n_hypool_leaf) - ccohort_hydr%z_lower_ag(k)
	if(k < n_hypool_ag) then
           dz_node1_nodekplus1   = ccohort_hydr%z_node_ag(n_hypool_leaf) - ccohort_hydr%z_node_ag(k+1)
	else
           dz_node1_nodekplus1   = ccohort_hydr%z_node_ag(n_hypool_leaf) - ccohort_hydr%z_node_troot(1)
	end if
	kmax_node1_nodekplus1(k) = EDPftvarcon_inst%hydr_kmax_node(FT,2) * a_sapwood / dz_node1_nodekplus1
	kmax_node1_lowerk(k)     = EDPftvarcon_inst%hydr_kmax_node(FT,2) * a_sapwood / dz_node1_lowerk
	chi_node1_nodekplus1(k)  = xylemtaper(p, dz_node1_nodekplus1)
	chi_node1_lowerk(k)      = xylemtaper(p, dz_node1_lowerk)
	if(.not.do_kbound_upstream) then
           if(depth_canopy == 0._r8) then 
              write(fates_log(),*) 'do_kbound_upstream requires a nonzero canopy depth '
              call endrun(msg=errMsg(sourcefile, __LINE__))
           end if
	end if
     enddo
     ! then calculate the conductances at node boundaries as the difference of cumulative conductances
     do k=n_hypool_leaf,n_hypool_ag
	if(k == n_hypool_leaf) then
           ccohort_hydr%kmax_bound(k)    = kmax_node1_nodekplus1(k)  * chi_node1_nodekplus1(k)
           ccohort_hydr%kmax_lower(k)    = kmax_node1_lowerk(k)      * chi_node1_lowerk(k)
	else
           ccohort_hydr%kmax_bound(k)    = ( 1._r8/(kmax_node1_nodekplus1(k)  *chi_node1_nodekplus1(k)  ) - &
	                        	1._r8/(kmax_node1_nodekplus1(k-1)*chi_node1_nodekplus1(k-1))     ) ** (-1._r8)
           ccohort_hydr%kmax_lower(k)    = ( 1._r8/(kmax_node1_lowerk(k)      *chi_node1_lowerk(k)      ) - &
	                        	1._r8/(kmax_node1_nodekplus1(k-1)*chi_node1_nodekplus1(k-1))     ) ** (-1._r8)
	end if
	if(k < n_hypool_ag) then
           ccohort_hydr%kmax_upper(k+1)  = ( 1._r8/(kmax_node1_nodekplus1(k)  *chi_node1_nodekplus1(k)  ) - &
	                        	1._r8/(kmax_node1_lowerk(k)      *chi_node1_lowerk(k)      )     ) ** (-1._r8)
	else if(k == n_hypool_ag) then
           ccohort_hydr%kmax_upper_troot = ( 1._r8/(kmax_node1_nodekplus1(k)  *chi_node1_nodekplus1(k)  ) - &
	                        	1._r8/(kmax_node1_lowerk(k)      *chi_node1_lowerk(k)      )     ) ** (-1._r8)
	end if
     !!!!!!!!!! FOR TESTING ONLY
     !ccohort_hydr%kmax_bound(:) = 0.02_r8   ! Diurnal lwp variation in coldstart: -0.1 MPa
                                	! Diurnal lwp variation in large-tree (50cmDBH) coldstart: less than -0.01 MPa
     !ccohort_hydr%kmax_bound(:) = 0.0016_r8 ! Diurnal lwp variation in coldstart: -0.8 - 1.0 MPa
                                	! Diurnal lwp variation in large-tree (50cmDBH) coldstart: -1.5 - 2.0 MPa [seemingly unstable]
     !ccohort_hydr%kmax_bound(:) = 0.0008_r8 ! Diurnal lwp variation in coldstart: -1.5 - 2.0 MPa
                                	! Diurnal lwp variation in large-tree (50cmDBH) coldstart: -2.0 - 3.0 MPa [seemingly unstable]
     !ccohort_hydr%kmax_bound(:) = 0.0005_r8 ! Diurnal lwp variation in coldstart: -2.0 - 3.0 MPa and one -5 MPa outlier
                                	! Diurnal lwp variation in large-tree (50cmDBH) coldstart: -3.0 - 4.0 MPa and one -10 MPa outlier [Unstable]
     !!!!!!!!!!
     enddo
     ! finally, estimate the remaining tree conductance belowground as a residual
     kmax_treeag_tot              = sum(1._r8/ccohort_hydr%kmax_bound(n_hypool_leaf:n_hypool_ag))**(-1._r8)
     kmax_tot                     = EDPftvarcon_inst%hydr_rfrac_stem(FT) * kmax_treeag_tot
     ccohort_hydr%kmax_treebg_tot      = ( 1._r8/kmax_tot - 1._r8/kmax_treeag_tot ) ** (-1._r8)
     if(nlevsoi_hyd == 1) then
	ccohort_hydr%kmax_treebg_layer(:) = ccohort_hydr%kmax_treebg_tot * cPatch%rootfr_ft(FT,:)
     else
	do j=1,nlevsoi_hyd
           if(j == 1) then
              rootfr = zeng2001_crootfr(roota, rootb, bc_in%zi_sisl(j))
           else
              rootfr = zeng2001_crootfr(roota, rootb, bc_in%zi_sisl(j)) - &
                       zeng2001_crootfr(roota, rootb, bc_in%zi_sisl(j-1))
           end if
           ccohort_hydr%kmax_treebg_layer(j) = rootfr*ccohort_hydr%kmax_treebg_tot
	end do
     end if
    end if !check for bleaf
  end subroutine updateSizeDepTreeHydProps

  ! =====================================================================================
  subroutine updateSizeDepTreeHydStates(currentSite,cc_p)
    !
    ! !DESCRIPTION: 
    !
    ! !USES:
    use FatesUtilsMod  , only : check_var_real
    use EDTypesMod     , only : dump_cohort
    
    ! !ARGUMENTS:
     type(ed_site_type)    , intent(in)             :: currentSite ! Site stuff
    type(ed_cohort_type)   , intent(inout), target  :: cc_p ! current cohort pointer
    !
    ! !LOCAL VARIABLES:
    type(ed_cohort_type), pointer :: cCohort
    type(ed_cohort_hydr_type), pointer :: ccohort_hydr
    integer  :: j,k,FT                       ! indices
    integer  :: err_code = 0
    real(r8) :: th_ag_uncorr(      n_hypool_ag) ! 
    real(r8) :: th_troot_uncorr(n_hypool_troot) ! 
    real(r8) :: th_aroot_uncorr(currentSite%si_hydr%nlevsoi_hyd)    ! 
    real(r8), parameter :: small_theta_num = 1.e-7_r8  ! avoids theta values equalling thr or ths         [m3 m-3]
     integer :: nstep !number of time steps
    !-----------------------------------------------------------------------

    cCohort => cc_p
    ccohort_hydr => cCohort%co_hydr
    FT      =  cCohort%pft
    
    ! MAYBE ADD A NAN CATCH?  If updateSizeDepTreeHydProps() was not called twice prior to the first
    ! time this routine is called for a new cohort, then v_ag_init(k) will be a nan.
    ! It should be ok, but may be vulnerable if code is changed (RGK 02-2017)

    ! UPDATE WATER CONTENTS (assume water for growth comes from within tissue itself -- apply water mass conservation)
    do k=1,n_hypool_ag
       th_ag_uncorr(k)    = ccohort_hydr%th_ag(k)   * &
                            ccohort_hydr%v_ag_init(k) /ccohort_hydr%v_ag(k)
       ccohort_hydr%th_ag(k) = constrain_water_contents(th_ag_uncorr(k), small_theta_num, ft, k)
    enddo
    do k=1,n_hypool_troot
       th_troot_uncorr(k) = ccohort_hydr%th_troot(k)  	 * &
                                  ccohort_hydr%v_troot_init(k) /ccohort_hydr%v_troot(k)
       ccohort_hydr%th_troot(k) = constrain_water_contents(th_troot_uncorr(k), small_theta_num, ft, 3)
    enddo
    do j=1,currentSite%si_hydr%nlevsoi_hyd
       th_aroot_uncorr(j) = ccohort_hydr%th_aroot(j) * &
                                  ccohort_hydr%v_aroot_layer_init(j)/ccohort_hydr%v_aroot_layer(j)
       ccohort_hydr%th_aroot(j) = constrain_water_contents(th_aroot_uncorr(j), small_theta_num, ft, 4)
       ccohort_hydr%errh2o_growturn_aroot(j) = ccohort_hydr%th_aroot(j) - th_aroot_uncorr(j)
       !call check_var_real(ccohort_hydr%errh2o_growturn_aroot(j),'ccohort_hydr%errh2o_growturn_aroot(j)',err_code)
       !if ((abs(ccohort_hydr%errh2o_growturn_aroot(j)) > 1.0_r8) .or. &
       !     err_code == 1 .or. err_code == 10) then
       !  call dump_cohort(cCohort)
       !end if
    enddo
    
    ! Storing mass balance error
    ! + means water created; - means water destroyed
    ccohort_hydr%errh2o_growturn_ag(:)    = ccohort_hydr%th_ag(:)    - th_ag_uncorr(:)
    ccohort_hydr%errh2o_growturn_troot(:) = ccohort_hydr%th_troot(:) - th_troot_uncorr(:)
     !for debug only
     !nstep = get_nstep()
     !if(nstep == 49) then
       !write(fates_log(),*)'ccohort_hydr%errh2o_growturn_aroot(:) = ', ccohort_hydr%errh2o_growturn_aroot(:)
       !write(fates_log(),*)'ccohort_hydr%th_aroot(:) = ', ccohort_hydr%th_aroot(:)
       !write(fates_log(),*)'th_aroot_uncorr(:) = ', th_aroot_uncorr(:)
       !write(fates_log(),*)'ccohort_hydr%v_aroot_layer_init(:) = ', ccohort_hydr%v_aroot_layer_init(:)
       !write(fates_log(),*)'ccohort_hydr%v_aroot_layer(:) = ', ccohort_hydr%v_aroot_layer(:)
       !call dump_cohort(cCohort)
       !call endrun(msg=errMsg(sourcefile, __LINE__))
     !end if

    
    ! UPDATES OF WATER POTENTIALS ARE DONE PRIOR TO RICHARDS' SOLUTION WITHIN FATESPLANTHYDRAULICSMOD.F90
    

  end subroutine updateSizeDepTreeHydStates

! =====================================================================================
  
  function constrain_water_contents(th_uncorr, delta, ft, k) result(th_corr)

    ! !ARGUMENTS:
    real(r8) , intent(in) :: th_uncorr ! uncorrected water content (m3 m-3)
    real(r8) , intent(in) :: delta
    integer , intent(in)  :: ft
    integer , intent(in)  :: k
    !
    ! !Local:
    real(r8) :: thr                    ! residual water content (m3 m-3)
    real(r8) :: ths                    ! saturated water content (m3 m-3)
    !
    ! !RESULT
    real(r8) :: th_corr                ! corrected water content
    !
    !------------------------------------------------------------------------
    ths     = EDPftvarcon_inst%hydr_thetas_node(ft,porous_media(k))
    thr     = ths * EDPftvarcon_inst%hydr_resid_node(ft,porous_media(k))
    th_corr = max((thr+delta),min((ths-delta),th_uncorr))

    return

  end function constrain_water_contents

  ! =====================================================================================
    subroutine CopyCohortHydraulics(newCohort, oldCohort)

     ! Arguments
     type(ed_cohort_type), intent(inout), target :: newCohort
     type(ed_cohort_type), intent(inout), target :: oldCohort

     ! Locals
     type(ed_cohort_hydr_type), pointer :: ncohort_hydr
     type(ed_cohort_hydr_type), pointer :: ocohort_hydr


     ncohort_hydr => newCohort%co_hydr
     ocohort_hydr => oldCohort%co_hydr


     ! BC...PLANT HYDRAULICS - "constants" that change with size. 
     ! Heights are referenced to soil surface (+ = above; - = below)
     ncohort_hydr%z_node_ag          = ocohort_hydr%z_node_ag
     ncohort_hydr%z_node_troot       = ocohort_hydr%z_node_troot
     ncohort_hydr%z_upper_ag         = ocohort_hydr%z_upper_ag
     ncohort_hydr%z_upper_troot      = ocohort_hydr%z_upper_troot
     ncohort_hydr%z_lower_ag         = ocohort_hydr%z_lower_ag
     ncohort_hydr%z_lower_troot      = ocohort_hydr%z_lower_troot
     ncohort_hydr%kmax_upper         = ocohort_hydr%kmax_upper
     ncohort_hydr%kmax_lower         = ocohort_hydr%kmax_lower
     ncohort_hydr%kmax_upper_troot   = ocohort_hydr%kmax_upper_troot
     ncohort_hydr%kmax_bound         = ocohort_hydr%kmax_bound
     ncohort_hydr%kmax_treebg_tot    = ocohort_hydr%kmax_treebg_tot
     ncohort_hydr%v_ag_init          = ocohort_hydr%v_ag_init
     ncohort_hydr%v_ag               = ocohort_hydr%v_ag
     ncohort_hydr%v_troot_init       = ocohort_hydr%v_troot_init
     ncohort_hydr%v_troot            = ocohort_hydr%v_troot
     ncohort_hydr%v_aroot_tot        = ocohort_hydr%v_aroot_tot
     ncohort_hydr%l_aroot_tot        = ocohort_hydr%l_aroot_tot
     ! quantities indexed by soil layer
     ncohort_hydr%z_node_aroot       = ocohort_hydr%z_node_aroot
     ncohort_hydr%kmax_treebg_layer  = ocohort_hydr%kmax_treebg_layer
     ncohort_hydr%v_aroot_layer_init = ocohort_hydr%v_aroot_layer_init
     ncohort_hydr%v_aroot_layer      = ocohort_hydr%v_aroot_layer
     ncohort_hydr%l_aroot_layer      = ocohort_hydr%l_aroot_layer
     
     ! BC PLANT HYDRAULICS - state variables
     ncohort_hydr%th_ag              = ocohort_hydr%th_ag
     ncohort_hydr%th_troot           = ocohort_hydr%th_troot
     ncohort_hydr%psi_ag             = ocohort_hydr%psi_ag
     ncohort_hydr%psi_troot          = ocohort_hydr%psi_troot
     ncohort_hydr%flc_ag             = ocohort_hydr%flc_ag
     ncohort_hydr%flc_troot          = ocohort_hydr%flc_troot
     ncohort_hydr%flc_min_ag         = ocohort_hydr%flc_min_ag

     ncohort_hydr%flc_min_troot      = ocohort_hydr%flc_min_troot

     !refilling status--these are constants are should be moved the fates parameter file(Chonggang XU)
     ncohort_hydr%refill_thresh      = ocohort_hydr%refill_thresh
     ncohort_hydr%refill_days        = ocohort_hydr%refill_days
     ncohort_hydr%btran              = ocohort_hydr%btran

     ncohort_hydr%lwp_mem            = ocohort_hydr%lwp_mem
     ncohort_hydr%lwp_stable         = ocohort_hydr%lwp_stable
     ncohort_hydr%lwp_is_unstable    = ocohort_hydr%lwp_is_unstable
     ncohort_hydr%supsub_flag        = ocohort_hydr%supsub_flag

     ncohort_hydr%iterh1             = ocohort_hydr%iterh1
     ncohort_hydr%iterh2             = ocohort_hydr%iterh2
     ncohort_hydr%errh2o             = ocohort_hydr%errh2o
     ncohort_hydr%errh2o_growturn_ag = ocohort_hydr%errh2o_growturn_ag






     ncohort_hydr%errh2o_pheno_ag    = ocohort_hydr%errh2o_pheno_ag



     ncohort_hydr%errh2o_growturn_troot = ocohort_hydr%errh2o_growturn_troot
     ncohort_hydr%errh2o_pheno_troot    = ocohort_hydr%errh2o_pheno_troot
     ! quantities indexed by soil layer
     ncohort_hydr%th_aroot              = ocohort_hydr%th_aroot
     !ncohort_hydr%th_aroot_prev        = ocohort_hydr%th_aroot_prev
     !ncohort_hydr%th_aroot_prev_uncorr = ocohort_hydr%th_aroot_prev_uncorr
     ncohort_hydr%psi_aroot             = ocohort_hydr%psi_aroot
     ncohort_hydr%flc_aroot             = ocohort_hydr%flc_aroot
     ncohort_hydr%flc_min_aroot         = ocohort_hydr%flc_min_aroot
     
     ncohort_hydr%errh2o_growturn_aroot = ocohort_hydr%errh2o_growturn_aroot
     ncohort_hydr%errh2o_pheno_aroot    = ocohort_hydr%errh2o_pheno_aroot
     
     ! BC PLANT HYDRAULICS - flux terms
     ncohort_hydr%qtop_dt            = ocohort_hydr%qtop_dt
     ncohort_hydr%dqtopdth_dthdt     = ocohort_hydr%dqtopdth_dthdt

     ncohort_hydr%sapflow            = ocohort_hydr%sapflow
     ncohort_hydr%rootuptake         = ocohort_hydr%rootuptake
     ncohort_hydr%rootuptake01       = ocohort_hydr%rootuptake01
     ncohort_hydr%rootuptake02       = ocohort_hydr%rootuptake02
     ncohort_hydr%rootuptake03       = ocohort_hydr%rootuptake03
     ncohort_hydr%rootuptake04       = ocohort_hydr%rootuptake04
     ncohort_hydr%rootuptake05       = ocohort_hydr%rootuptake05
     ncohort_hydr%rootuptake06       = ocohort_hydr%rootuptake06
     ncohort_hydr%rootuptake07       = ocohort_hydr%rootuptake07
     ncohort_hydr%rootuptake08       = ocohort_hydr%rootuptake08
     ncohort_hydr%rootuptake09       = ocohort_hydr%rootuptake09
     ncohort_hydr%rootuptake10       = ocohort_hydr%rootuptake10
     
     ncohort_hydr%is_newly_recruited  = ocohort_hydr%is_newly_recruited

  end subroutine CopyCohortHydraulics
  
  ! =====================================================================================
  subroutine FuseCohortHydraulics(currentSite,currentCohort, nextCohort, bc_in, newn)

     
     type(ed_cohort_type), intent(inout), target :: currentCohort ! current cohort
     type(ed_cohort_type), intent(inout), target :: nextCohort    ! next (donor) cohort
     type(ed_site_type), intent(inout), target :: currentSite    ! current site

     type(bc_in_type), intent(in)                :: bc_in
     real(r8), intent(in)                        :: newn

     ! !LOCAL VARIABLES:
     type(ed_site_hydr_type), pointer :: site_hydr
     type(ed_cohort_hydr_type), pointer :: ccohort_hydr  ! current cohort hydraulics derived type
     type(ed_cohort_hydr_type), pointer :: ncohort_hydr  ! donor (next) cohort hydraulics d type
     integer  :: j,k                                     ! indices

     site_hydr => currentSite%si_hydr

     ccohort_hydr => currentCohort%co_hydr
     ncohort_hydr => nextCohort%co_hydr

     ccohort_hydr%th_ag(:)    = (currentCohort%n*ccohort_hydr%th_ag(:)    + &
                                nextCohort%n*ncohort_hydr%th_ag(:))/newn
     ccohort_hydr%th_troot(:)    = (currentCohort%n*ccohort_hydr%th_troot(:)    + &
                                nextCohort%n*ncohort_hydr%th_troot(:))/newn
     ccohort_hydr%th_aroot(:) = (currentCohort%n*ccohort_hydr%th_aroot(:) + &
                                nextCohort%n*ncohort_hydr%th_aroot(:))/newn
     ccohort_hydr%supsub_flag = 0._r8
     ccohort_hydr%iterh1      = 0._r8
     ccohort_hydr%iterh2      = 0._r8

     do k=1,n_hypool_ag
        call psi_from_th(currentCohort%pft, porous_media(k), ccohort_hydr%th_ag(k), &
                         ccohort_hydr%psi_ag(k), site_hydr, bc_in)
        call flc_from_psi(currentCohort%pft, porous_media(k), ccohort_hydr%psi_ag(k), &
                         ccohort_hydr%flc_ag(k), site_hydr, bc_in) 
     end do
     do k=n_hypool_ag+1,n_hypool_ag+n_hypool_troot
        call psi_from_th(currentCohort%pft, 3, ccohort_hydr%th_troot(k-n_hypool_ag), &
                         ccohort_hydr%psi_troot(k-n_hypool_ag), site_hydr, bc_in)
        call flc_from_psi(currentCohort%pft, 3, ccohort_hydr%psi_troot(k-n_hypool_ag), &
                         ccohort_hydr%flc_troot(k-n_hypool_ag), site_hydr, bc_in)
     end do
     do j=1,site_hydr%nlevsoi_hyd
        call psi_from_th(currentCohort%pft, 4, ccohort_hydr%th_aroot(j), &
                         ccohort_hydr%psi_aroot(j), site_hydr, bc_in)
        call flc_from_psi(currentCohort%pft, 4, ccohort_hydr%psi_aroot(j), &
                          ccohort_hydr%flc_aroot(j), site_hydr, bc_in)
     end do
     call flc_gs_from_psi(currentCohort, ccohort_hydr%psi_ag(1))
     call updateSizeDepTreeHydProps(currentSite,currentCohort, bc_in)      !hydraulics quantities that are functions of hite & biomasses
     ccohort_hydr%qtop_dt        = (currentCohort%n*ccohort_hydr%qtop_dt        + &
                                    nextCohort%n*ncohort_hydr%qtop_dt)/newn
     ccohort_hydr%dqtopdth_dthdt = (currentCohort%n*ccohort_hydr%dqtopdth_dthdt + &
                                    nextCohort%n*ncohort_hydr%dqtopdth_dthdt)/newn
     ccohort_hydr%sapflow        = (currentCohort%n*ccohort_hydr%sapflow        + &
                                    nextCohort%n*ncohort_hydr%sapflow)/newn
     ccohort_hydr%rootuptake     = (currentCohort%n*ccohort_hydr%rootuptake     + &
                                    nextCohort%n*ncohort_hydr%rootuptake)/newn
     ccohort_hydr%rootuptake01   = (currentCohort%n*ccohort_hydr%rootuptake01   + &
                                    nextCohort%n*ncohort_hydr%rootuptake01)/newn
     ccohort_hydr%rootuptake02   = (currentCohort%n*ccohort_hydr%rootuptake02   + &
                                    nextCohort%n*ncohort_hydr%rootuptake02)/newn
     ccohort_hydr%rootuptake03   = (currentCohort%n*ccohort_hydr%rootuptake03   + &
                                    nextCohort%n*ncohort_hydr%rootuptake03)/newn
     ccohort_hydr%rootuptake04   = (currentCohort%n*ccohort_hydr%rootuptake04   + &
                                    nextCohort%n*ncohort_hydr%rootuptake04)/newn
     ccohort_hydr%rootuptake05   = (currentCohort%n*ccohort_hydr%rootuptake05   + &
                                    nextCohort%n*ncohort_hydr%rootuptake05)/newn
     ccohort_hydr%rootuptake06   = (currentCohort%n*ccohort_hydr%rootuptake06   + &
                                    nextCohort%n*ncohort_hydr%rootuptake06)/newn
     ccohort_hydr%rootuptake07   = (currentCohort%n*ccohort_hydr%rootuptake07   + &
                                    nextCohort%n*ncohort_hydr%rootuptake07)/newn
     ccohort_hydr%rootuptake08   = (currentCohort%n*ccohort_hydr%rootuptake08   + &
                                    nextCohort%n*ncohort_hydr%rootuptake08)/newn
     ccohort_hydr%rootuptake09   = (currentCohort%n*ccohort_hydr%rootuptake09   + &
                                    nextCohort%n*ncohort_hydr%rootuptake09)/newn
     ccohort_hydr%rootuptake10   = (currentCohort%n*ccohort_hydr%rootuptake10   + &
                                    nextCohort%n*ncohort_hydr%rootuptake10)/newn

     ccohort_hydr%lwp_mem(:)       = ccohort_hydr%psi_ag(1)
     ccohort_hydr%lwp_stable       = ccohort_hydr%psi_ag(1)
     ccohort_hydr%lwp_is_unstable  = .false.
     ccohort_hydr%flc_min_ag(:)    = (currentCohort%n*ccohort_hydr%flc_min_ag(:)    + &
                                      nextCohort%n*ncohort_hydr%flc_min_ag(:))/newn
     ccohort_hydr%flc_min_troot(:) = (currentCohort%n*ccohort_hydr%flc_min_troot(:) + &
                                      nextCohort%n*ncohort_hydr%flc_min_troot(:))/newn
     ccohort_hydr%flc_min_aroot(:) = (currentCohort%n*ccohort_hydr%flc_min_aroot(:) + &
                                      nextCohort%n*ncohort_hydr%flc_min_aroot(:))/newn
     
     ! need to be migrated to parmeter file (BOC 07/24/2018)
     ccohort_hydr%refill_thresh            = -0.01_r8
     ccohort_hydr%refill_days              =  3.0_r8
     
     ccohort_hydr%errh2o                   = (currentCohort%n*ccohort_hydr%errh2o                   + &
                                              nextCohort%n*ncohort_hydr%errh2o)/newn
     ccohort_hydr%errh2o_growturn_ag(:)    = (currentCohort%n*ccohort_hydr%errh2o_growturn_ag(:)    + &
                                              nextCohort%n*ncohort_hydr%errh2o_growturn_ag(:))/newn
     ccohort_hydr%errh2o_pheno_ag(:)       = (currentCohort%n*ccohort_hydr%errh2o_pheno_ag(:)       + &
                                              nextCohort%n*ncohort_hydr%errh2o_pheno_ag(:))/newn
     ccohort_hydr%errh2o_growturn_troot(:) = (currentCohort%n*ccohort_hydr%errh2o_growturn_troot(:) + &
                                              nextCohort%n*ncohort_hydr%errh2o_growturn_troot(:))/newn
     ccohort_hydr%errh2o_pheno_troot(:)    = (currentCohort%n*ccohort_hydr%errh2o_pheno_troot(:)    + &
                                              nextCohort%n*ncohort_hydr%errh2o_pheno_troot(:))/newn
     ccohort_hydr%errh2o_growturn_aroot(:) = (currentCohort%n*ccohort_hydr%errh2o_growturn_aroot(:) + &
                                              nextCohort%n*ncohort_hydr%errh2o_growturn_aroot(:))/newn
     ccohort_hydr%errh2o_pheno_aroot(:)    = (currentCohort%n*ccohort_hydr%errh2o_pheno_aroot(:)    + &
                                              nextCohort%n*ncohort_hydr%errh2o_pheno_aroot(:))/newn
     
     !ccohort_hydr%th_aroot_prev(:)
     !ccohort_hydr%th_aroot_prev_uncorr(:)

     ccohort_hydr%is_newly_recruited        = .false.

  end subroutine FuseCohortHydraulics

  ! =====================================================================================
  ! Initialization Routines
  ! =====================================================================================
  subroutine InitHydrCohort(currentSite,currentCohort)

    ! Arguments
    type(ed_site_type), target   :: currentSite
    type(ed_cohort_type), target :: currentCohort
    type(ed_cohort_hydr_type), pointer :: ccohort_hydr

    if ( hlm_use_planthydro.eq.ifalse ) return
    allocate(ccohort_hydr)
    currentCohort%co_hydr => ccohort_hydr
    call ccohort_hydr%AllocateHydrCohortArrays(currentSite%si_hydr%nlevsoi_hyd)
    ccohort_hydr%is_newly_recruited = .false. 

  end subroutine InitHydrCohort

  ! =====================================================================================
  subroutine DeallocateHydrCohort(currentCohort)

    ! Arguments
    type(ed_cohort_type), target :: currentCohort
    type(ed_cohort_hydr_type), pointer :: ccohort_hydr

    if ( hlm_use_planthydro.eq.ifalse ) return
    
    ccohort_hydr => currentCohort%co_hydr
    call ccohort_hydr%DeAllocateHydrCohortArrays()
    deallocate(ccohort_hydr)

    return
  end subroutine DeallocateHydrCohort

  ! =====================================================================================

  subroutine InitHydrSites(sites,bc_in,numpft)

       ! Arguments
       type(ed_site_type),intent(inout),target :: sites(:)
       type(bc_in_type),intent(in)             :: bc_in(:)
       integer,intent(in)                      :: numpft

       ! Locals
       integer :: nsites
       integer :: s
       type(ed_site_hydr_type),pointer :: csite_hydr
       

       if ( hlm_use_planthydro.eq.ifalse ) return
       
       ! Initialize any derived hydraulics parameters
       call InitHydraulicsDerived(numpft)
       
       nsites = ubound(sites,1)
       do s=1,nsites
          allocate(csite_hydr)
          sites(s)%si_hydr => csite_hydr
          if ( bc_in(s)%nlevsoil > nlevsoi_hyd_max ) then
             write(fates_log(),*) 'The host land model has defined soil with'
             write(fates_log(),*) bc_in(s)%nlevsoil,' layers, for one of its columns.'
             write(fates_log(),*) 'Fates-hydro temporary array spaces with size'
             write(fates_log(),*) 'nlevsoi_hyd_max = ',nlevsoi_hyd_max,' must be larger'
             write(fates_log(),*) 'see main/FatesHydraulicsMemMod.F90'
             call endrun(msg=errMsg(sourcefile, __LINE__))
          end if
          sites(s)%si_hydr%nlevsoi_hyd = bc_in(s)%nlevsoil
          call sites(s)%si_hydr%InitHydrSite()
       end do

    end subroutine InitHydrSites

    ! ===================================================================================
  subroutine HydrSiteColdStart(sites, bc_in )! , bc_out)
       

     ! Arguments
     type(ed_site_type),intent(inout),target :: sites(:)
     type(bc_in_type),intent(in)             :: bc_in(:)
     
     ! Local
     type(ed_site_hydr_type), pointer :: site_hydr
     real(r8) :: smp  ! matric potential temp
     real(r8) :: h2osoi_liqvol ! liquid water content (m3/m3)
     integer :: s
     integer :: j
     integer :: nsites
     integer :: nlevsoil         ! Number of soil layers
     integer :: nlevsoil_hyd     ! Number of hydraulically relevant soil layers
       
     nsites = ubound(sites,1)

     do s = 1,nsites
        site_hydr => sites(s)%si_hydr
        
        nlevsoil     = bc_in(s)%nlevsoil
        nlevsoil_hyd = site_hydr%nlevsoi_hyd

        if ( nlevsoil_hyd == 1) then

           h2osoi_liqvol = min(bc_in(s)%eff_porosity_sl(nlevsoil), &
                bc_in(s)%h2o_liq_sisl(nlevsoil)/(bc_in(s)%dz_sisl(nlevsoil)*denh2o))

           site_hydr%h2osoi_liqvol_shell(nlevsoil_hyd,1:nshell) = h2osoi_liqvol
           site_hydr%h2osoi_liq_prev(nlevsoil_hyd)              = bc_in(s)%h2o_liq_sisl(nlevsoil)
        else
           do j = 1,nlevsoil_hyd
              h2osoi_liqvol = min(bc_in(s)%eff_porosity_sl(j), &
                    bc_in(s)%h2o_liq_sisl(j)/(bc_in(s)%dz_sisl(j)*denh2o))

              site_hydr%h2osoi_liqvol_shell(j,1:nshell) = h2osoi_liqvol
              site_hydr%h2osoi_liq_prev(j)              = bc_in(s)%h2o_liq_sisl(j)
           end do
        end if

        do j = 1, nlevsoil_hyd
           ! Calculate the matric potential on the innner shell (this is used to initialize
           ! xylem and root pressures in new cohorts)
           call swcCampbell_psi_from_th(site_hydr%h2osoi_liqvol_shell(j,1), &
                bc_in(s)%watsat_sisl(j), (-1.0_r8)*bc_in(s)%sucsat_sisl(j)*denh2o*grav*1.e-9_r8, &
                bc_in(s)%bsw_sisl(j), smp)

           site_hydr%psisoi_liq_innershell(j) = smp
           
        end do
        site_hydr%l_aroot_layer(1:site_hydr%nlevsoi_hyd) = 0.0_r8
        
     end do

     ! 
     !!     call UpdateH2OVeg(nsites,sites,bc_out)

     ! --------------------------------------------------------------------------------
     ! All other ed_Hydr_site_type variables are initialized elsewhere:
     !
     ! init_patch() -> updateSizeDepRhizHydProps -> shellgeom()
     !         this%v_shell
     !         this%v_shell_1D
     !         this%r_node_shell
     !         this%r_out_shell
     !         this%r_out_shell_1D
     !         this%r_node_shell_1D
     !
     ! init_patch() -> updateSizeDepRhizHydProps()
     !         this%l_aroot_layer_init
     !         this%l_aroot_1D
     !         this%kmax_upper_shell
     !         this%kmax_bound_shell
     !         this%kmax_lower_shell
     !         this%kmax_upper_shell_1D
     !         this%kmax_bound_shell_1D
     !         this%kmax_lower_shell_1D
     !
     ! hydraulics_bc()
     !         this%supsub_flag
     !         this%errh2o_hyd     =            ! hydraulics_bc
     !         this%dwat_veg       =            ! hydraulics_bc
     !
     ! ed_update_site() -> update_h2oveg()
     !         this%h2oveg
     ! --------------------------------------------------------------------------------
     
     return
  end subroutine HydrSiteColdStart

  ! =====================================================================================

  subroutine UpdateH2OVeg(nsites,sites,bc_out)

     ! ----------------------------------------------------------------------------------
     ! This subroutine is called following dynamics. After growth has been updated
     ! there needs to be a re-assesment of the how much liquid water is bound in the
     ! plants.  This value is necessary for water balancing in the HLM.
     ! ----------------------------------------------------------------------------------

     use EDTypesMod, only : AREA
     use EDTypesMod     , only : dump_cohort

     ! Arguments
     integer, intent(in)                       :: nsites
     type(ed_site_type), intent(inout), target :: sites(nsites)
     type(bc_out_type), intent(inout)          :: bc_out(nsites)

     ! Locals
     type(ed_cohort_type), pointer :: currentCohort
     type(ed_patch_type), pointer :: currentPatch
     type(ed_cohort_hydr_type), pointer :: ccohort_hydr
     type(ed_site_hydr_type), pointer :: csite_hydr
     integer :: s
     real(r8) :: balive_patch
     integer :: nstep !number of time steps

     !for debug only
     nstep = get_nstep()

     do s = 1,nsites
        bc_out(s)%plant_stored_h2o_si = 0.0_r8
     end do

     if( hlm_use_planthydro.eq.ifalse ) return

     do s = 1,nsites

        csite_hydr => sites(s)%si_hydr
        csite_hydr%h2oveg = 0.0_r8
        currentPatch => sites(s)%oldest_patch 
        do while(associated(currentPatch))
           
           balive_patch = 0._r8
           currentCohort=>currentPatch%tallest
           do while(associated(currentCohort))
              balive_patch = balive_patch + &
                    (currentCohort%prt%GetState(fnrt_organ, all_carbon_elements) + &
                     currentCohort%prt%GetState(sapw_organ, all_carbon_elements) + &
                     currentCohort%prt%GetState(leaf_organ, all_carbon_elements)) * currentCohort%n
              
              currentCohort => currentCohort%shorter
           enddo !cohort
           
           currentCohort=>currentPatch%tallest
           do while(associated(currentCohort))
              ccohort_hydr => currentCohort%co_hydr
	      !only account for the water for not newly recruit for mass balance
	      if(.not.ccohort_hydr%is_newly_recruited) then 
                csite_hydr%h2oveg = csite_hydr%h2oveg + &
                    (sum(ccohort_hydr%th_ag(:)*ccohort_hydr%v_ag(:)) + &
                    sum(ccohort_hydr%th_troot(:)*ccohort_hydr%v_troot(:)) + &
                    sum(ccohort_hydr%th_aroot(:)*ccohort_hydr%v_aroot_layer(:)))* &
                    denh2o*currentCohort%n

                csite_hydr%h2oveg_growturn_err = csite_hydr%h2oveg_growturn_err + &
                    (sum(ccohort_hydr%errh2o_growturn_ag(:)*ccohort_hydr%v_ag(:))      + &
                     sum(ccohort_hydr%errh2o_growturn_troot(:)*ccohort_hydr%v_troot(:))   + &
                     sum(ccohort_hydr%errh2o_growturn_aroot(:)*ccohort_hydr%v_aroot_layer(:)))* &
                     denh2o*currentCohort%n
              endif

              currentCohort => currentCohort%shorter
           enddo !cohort
           currentPatch => currentPatch%younger
        enddo !end patch loop
        
        csite_hydr%h2oveg              = csite_hydr%h2oveg              / AREA
        csite_hydr%h2oveg_growturn_err = csite_hydr%h2oveg_growturn_err / AREA

        ! Note that h2oveg_dead is incremented wherever we have litter fluxes
        ! and it will be reduced via an evaporation term
	! growturn_err is a term to accomodate error in growth or turnover. need to be improved for future(CX) 
        bc_out(s)%plant_stored_h2o_si = csite_hydr%h2oveg + csite_hydr%h2oveg_dead - &
                                        csite_hydr%h2oveg_growturn_err - &
                                        csite_hydr%h2oveg_pheno_err

     end do

   
    return
  end subroutine UpdateH2OVeg
  
  !=====================================================================================
  subroutine RecruitWUptake(nsites,sites,bc_in,dtime)

     ! ----------------------------------------------------------------------------------
     ! This subroutine is called to caluate the water requirement for newly recruited cohorts
     ! The water update is allocated proportionally to the root biomass, which could be updated
     ! to accomodate the soil moisture and rooting depth for small seedlings (Chonggang XU).
     ! After the root water uptake, is_newly_recruited flag is set to false.
     ! ----------------------------------------------------------------------------------

     use EDTypesMod, only : AREA
      ! Arguments
     integer, intent(in)                       :: nsites
     type(ed_site_type), intent(inout), target :: sites(nsites)
     type(bc_in_type), intent(in)              :: bc_in(nsites)    
     real(r8), intent(in)                      :: dtime !time (seconds)

     ! Locals
     type(ed_cohort_type), pointer :: currentCohort
     type(ed_patch_type), pointer :: currentPatch
     type(ed_cohort_hydr_type), pointer :: ccohort_hydr
     type(ed_site_hydr_type), pointer :: csite_hydr
     integer :: s, j, ft
     integer :: nstep !number of time steps 
     real(r8) :: roota !root distriubiton parameter a
     real(r8) :: rootb !root distriubiton parameter b
     real(r8) :: rootfr !fraction of root in different soil layer
     real(r8) :: recruitw !water for newly recruited cohorts (kg water/m2/s)
      
     do s = 1,nsites 
        csite_hydr => sites(s)%si_hydr
        csite_hydr%recruit_w_uptake = 0.0_r8
        currentPatch => sites(s)%oldest_patch 
        do while(associated(currentPatch)) 
           currentCohort=>currentPatch%tallest
           do while(associated(currentCohort))
              ccohort_hydr => currentCohort%co_hydr
	      ft       = currentCohort%pft
  	      !-----------------------------------------------------------
              ! recruitment water uptake
	      if(ccohort_hydr%is_newly_recruited) then
	        roota    =  EDPftvarcon_inst%roota_par(ft)
                rootb    =  EDPftvarcon_inst%rootb_par(ft)
	        recruitw =  (sum(ccohort_hydr%th_ag(:)*ccohort_hydr%v_ag(:))    + &
                    sum(ccohort_hydr%th_troot(:)*ccohort_hydr%v_troot(:))             + &
                    sum(ccohort_hydr%th_aroot(:)*ccohort_hydr%v_aroot_layer(:)))* &
                    denh2o*currentCohort%n/AREA/dtime
                if( csite_hydr%nlevsoi_hyd == 1) then
                    csite_hydr%recruit_w_uptake(1) = csite_hydr%recruit_w_uptake(1)+ &
		                                    recruitw
                else
                  do j=1,csite_hydr%nlevsoi_hyd
                    if(j == 1) then
                       rootfr = zeng2001_crootfr(roota, rootb, bc_in(s)%zi_sisl(j))
                    else
                       rootfr = zeng2001_crootfr(roota, rootb, bc_in(s)%zi_sisl(j)) - &
                          zeng2001_crootfr(roota, rootb, bc_in(s)%zi_sisl(j-1))
                    end if
		    csite_hydr%recruit_w_uptake(j) = csite_hydr%recruit_w_uptake(j) + &
		                                    recruitw*rootfr
                  end do
                end if
		ccohort_hydr%is_newly_recruited = .false.
	      endif
	      currentCohort=>currentCohort%shorter
	  end do !cohort loop	   
          currentPatch => currentPatch%younger
	end do !patch
     end do ! site loop
	
  end subroutine RecruitWUptake	   

  ! =====================================================================================

  subroutine updateSizeDepRhizHydProps(currentSite, bc_in )
    !
    ! !DESCRIPTION: Updates size of 'representative' rhizosphere -- node radii, volumes.
    ! As fine root biomass (and thus absorbing root length) increases, this characteristic
    ! rhizosphere shrinks even though the total volume of soil tapped by fine roots remains
    ! the same.  
    !
    ! !USES:
    use FatesConstantsMod    , only : pi_const
    use EDTypesMod           , only : AREA
    
    ! !ARGUMENTS:
    type(ed_site_type)     , intent(inout), target :: currentSite
    type(bc_in_type)       , intent(in) :: bc_in

    !
    ! !LOCAL VARIABLES:
    type(ed_site_hydr_type), pointer :: csite_hydr
    type(ed_patch_type)  , pointer :: cPatch
    type(ed_cohort_type) , pointer :: cCohort
    type(ed_cohort_hydr_type), pointer :: ccohort_hydr
    real(r8)                       :: hksat_s                      ! hksat converted to units of 10^6sec 
                                                                   ! which is equiv to       [kg m-1 s-1 MPa-1]
    integer                        :: j,k                          ! gridcell, soil layer, rhizosphere shell indices
    real(r8)                       :: large_kmax_bound = 1.e4_r8   ! for replacing kmax_bound_shell wherever the 
                                                                   ! innermost shell radius is less than the assumed 
                                                                   ! absorbing root radius rs1
    real(r8)                       :: kmax_root_surf               ! maximum conducitivity for unit root surface
                                                                   ! (kg water/m2 root area/Mpa/s)
                                                                   ! 1.e-5_r8 from Rudinger et al 1994             	
    real(r8)                       :: kmax_root_surf_total         !maximum conducitivity for total root surface(kg water/Mpa/s)
    real(r8)                       :: kmax_soil_total              !maximum conducitivity for total root surface(kg water/Mpa/s)
    integer                        :: nlevsoi_hyd	  

    !-----------------------------------------------------------------------
    
    csite_hydr => currentSite%si_hydr
    nlevsoi_hyd = csite_hydr%nlevsoi_hyd

    csite_hydr%l_aroot_layer_init(:)  = csite_hydr%l_aroot_layer(:)
    csite_hydr%r_node_shell_init(:,:) = csite_hydr%r_node_shell(:,:)
    csite_hydr%v_shell_init(:,:)      = csite_hydr%v_shell(:,:)

    ! update cohort-level root length density and accumulate it across cohorts and patches to the column level
    csite_hydr%l_aroot_layer(:)  = 0._r8
    cPatch => currentSite%youngest_patch
    do while(associated(cPatch))
       cCohort => cPatch%tallest     
       do while(associated(cCohort))
          ccohort_hydr => cCohort%co_hydr
          csite_hydr%l_aroot_layer(:) = csite_hydr%l_aroot_layer(:) + ccohort_hydr%l_aroot_layer(:)*cCohort%n
          cCohort => cCohort%shorter
       enddo !cohort
       cPatch => cPatch%older
    enddo !patch
    kmax_root_surf = hydr_kmax_rsurf
    csite_hydr%l_aroot_1D = sum( csite_hydr%l_aroot_layer(:))
    
    ! update outer radii of column-level rhizosphere shells (same across patches and cohorts)
    do j = 1,nlevsoi_hyd
       ! proceed only if l_aroot_coh has changed
       if( csite_hydr%l_aroot_layer(j) /= csite_hydr%l_aroot_layer_init(j) ) then
          call shellGeom( csite_hydr%l_aroot_layer(j), csite_hydr%rs1(j), AREA, bc_in%dz_sisl(j), &
                csite_hydr%r_out_shell(j,:), csite_hydr%r_node_shell(j,:),csite_hydr%v_shell(j,:))
       end if !has l_aroot_layer changed?
    enddo
    call shellGeom( csite_hydr%l_aroot_1D, csite_hydr%rs1(1), AREA, sum(bc_in%dz_sisl(1:nlevsoi_hyd)), &
          csite_hydr%r_out_shell_1D(:), csite_hydr%r_node_shell_1D(:), csite_hydr%v_shell_1D(:))
    
    do j = 1,csite_hydr%nlevsoi_hyd
       
       hksat_s = bc_in%hksat_sisl(j) * 1.e-3_r8 * 1/grav * 1.e6_r8

       ! proceed only if the total absorbing root length (site-level) has changed in this layer
       if( csite_hydr%l_aroot_layer(j) /= csite_hydr%l_aroot_layer_init(j) ) then

          do k = 1,nshell
	     if(k == 1) then
	        kmax_root_surf_total = kmax_root_surf*2._r8*pi_const *csite_hydr%rs1(j)* &
		                       csite_hydr%l_aroot_layer(j)
                if(csite_hydr%r_node_shell(j,k) <= csite_hydr%rs1(j)) then
                   !csite_hydr%kmax_upper_shell(j,k)  = kmax_root_surf_total
                   !csite_hydr%kmax_bound_shell(j,k)  = kmax_root_surf_total
                   !csite_hydr%kmax_lower_shell(j,k)  = kmax_root_surf_total
                   csite_hydr%kmax_upper_shell(j,k)  = large_kmax_bound
                   csite_hydr%kmax_bound_shell(j,k)  = large_kmax_bound
                   csite_hydr%kmax_lower_shell(j,k)  = large_kmax_bound
                else
		   kmax_soil_total = 2._r8*pi_const*csite_hydr%l_aroot_layer(j) / &
                         log(csite_hydr%r_node_shell(j,k)/csite_hydr%rs1(j))*hksat_s
<<<<<<< HEAD
                   !csite_hydr%kmax_upper_shell(j,k)  = (1._r8/kmax_root_surf_total + &
		   !                                     1._r8/kmax_soil_total)**-1._r8    
                   !csite_hydr%kmax_bound_shell(j,k)  = (1._r8/kmax_root_surf_total + &
		   !                                     1._r8/kmax_soil_total)**-1._r8 
                   !csite_hydr%kmax_lower_shell(j,k)  = (1._r8/kmax_root_surf_total + &
		   !                                     1._r8/kmax_soil_total)**-1._r8 
                   csite_hydr%kmax_upper_shell(j,k)  = 2._r8*pi_const*csite_hydr%l_aroot_layer(j) / &
		         log(csite_hydr%r_node_shell(j,k)/csite_hydr%rs1(j))*hksat_s
                   csite_hydr%kmax_bound_shell(j,k)  = 2._r8*pi_const*csite_hydr%l_aroot_layer(j) / &
		         log(csite_hydr%r_node_shell(j,k)/csite_hydr%rs1(j))*hksat_s
                   csite_hydr%kmax_lower_shell(j,k)  = 2._r8*pi_const*csite_hydr%l_aroot_layer(j) / &
		         log(csite_hydr%r_node_shell(j,k)/csite_hydr%rs1(j))*hksat_s
=======
                   csite_hydr%kmax_upper_shell(j,k)  = (1._r8/kmax_root_surf_total + &
		                       1._r8/kmax_soil_total)**(-1._r8)    
                   csite_hydr%kmax_bound_shell(j,k)  = (1._r8/kmax_root_surf_total + &
		                       1._r8/kmax_soil_total)**(-1._r8) 
                   csite_hydr%kmax_lower_shell(j,k)  = (1._r8/kmax_root_surf_total + &
		                       1._r8/kmax_soil_total)**(-1._r8)
>>>>>>> 82594ee4
                end if
		if(j == 1) then
                   if(csite_hydr%r_node_shell(j,k) <= csite_hydr%rs1(j)) then
                     csite_hydr%kmax_upper_shell_1D(k)  = kmax_root_surf_total
                     csite_hydr%kmax_bound_shell_1D(k)  = kmax_root_surf_total
                     csite_hydr%kmax_lower_shell_1D(k)  = kmax_root_surf_total
                     csite_hydr%kmax_upper_shell_1D(k)  = large_kmax_bound
                     csite_hydr%kmax_bound_shell_1D(k)  = large_kmax_bound
                     csite_hydr%kmax_lower_shell_1D(k)  = large_kmax_bound
                   else
		      kmax_soil_total = 2._r8*pi_const*csite_hydr%l_aroot_1D / &
                            log(csite_hydr%r_node_shell_1D(k)/csite_hydr%rs1(j))*hksat_s
                      csite_hydr%kmax_upper_shell_1D(k) = (1._r8/kmax_root_surf_total + &
<<<<<<< HEAD
		                                           1._r8/kmax_soil_total)**-1._r8
                      csite_hydr%kmax_bound_shell_1D(k) = (1._r8/kmax_root_surf_total + &
		                                           1._r8/kmax_soil_total)**-1._r8
                      csite_hydr%kmax_lower_shell_1D(k) = (1._r8/kmax_root_surf_total + &
		                                           1._r8/kmax_soil_total)**-1._r8
                      !csite_hydr%kmax_upper_shell_1D(k) = 2._r8*pi_const*csite_hydr%l_aroot_1D / &
		      !      log(csite_hydr%r_node_shell_1D(k)/csite_hydr%rs1(j))*hksat_s
                      !csite_hydr%kmax_bound_shell_1D(k) = 2._r8*pi_const*csite_hydr%l_aroot_1D / &
		      !      log(csite_hydr%r_node_shell_1D(k)/csite_hydr%rs1(j))*hksat_s
                      !csite_hydr%kmax_lower_shell_1D(k) = 2._r8*pi_const*csite_hydr%l_aroot_1D / &
		      !      log(csite_hydr%r_node_shell_1D(k)/csite_hydr%rs1(j))*hksat_s
=======
		                       1._r8/kmax_soil_total)**(-1._r8)
                      csite_hydr%kmax_bound_shell_1D(k) = (1._r8/kmax_root_surf_total + &
		                       1._r8/kmax_soil_total)**(-1._r8)
                      csite_hydr%kmax_lower_shell_1D(k) = (1._r8/kmax_root_surf_total + &
		                       1._r8/kmax_soil_total)**(-1._r8)
>>>>>>> 82594ee4
                   end if
                end if
             else
                csite_hydr%kmax_upper_shell(j,k)        = 2._r8*pi_const*csite_hydr%l_aroot_layer(j) / &
                      log(csite_hydr%r_node_shell(j,k)/csite_hydr%r_out_shell(j,k-1))*hksat_s
                csite_hydr%kmax_bound_shell(j,k)        = 2._r8*pi_const*csite_hydr%l_aroot_layer(j) / &
                      log(csite_hydr%r_node_shell(j,k)/csite_hydr%r_node_shell(j,k-1))*hksat_s
                csite_hydr%kmax_lower_shell(j,k)        = 2._r8*pi_const*csite_hydr%l_aroot_layer(j) / &
                      log(csite_hydr%r_out_shell(j,k)/csite_hydr%r_node_shell(j,k  ))*hksat_s
                if(j == 1) then
                   csite_hydr%kmax_upper_shell_1D(k)    = 2._r8*pi_const*csite_hydr%l_aroot_1D / &
                         log(csite_hydr%r_node_shell_1D(k)/csite_hydr%r_out_shell_1D(k-1))*hksat_s
                   csite_hydr%kmax_bound_shell_1D(k)    = 2._r8*pi_const*csite_hydr%l_aroot_1D / &
                         log(csite_hydr%r_node_shell_1D(k)/csite_hydr%r_node_shell_1D(k-1))*hksat_s
                   csite_hydr%kmax_lower_shell_1D(k)    = 2._r8*pi_const*csite_hydr%l_aroot_1D / &
                         log(csite_hydr%r_out_shell_1D( k)/csite_hydr%r_node_shell_1D(k  ))*hksat_s
                end if
             end if
          enddo ! loop over rhizosphere shells
       end if !has l_aroot_layer changed?
    enddo ! loop over soil layers

  end subroutine updateSizeDepRhizHydProps
  
  ! =================================================================================

  subroutine updateSizeDepRhizHydStates(currentSite, bc_in)
    !
    ! !DESCRIPTION: Updates size of 'representative' rhizosphere -- node radii, volumes.
    ! As fine root biomass (and thus absorbing root length) increases, this characteristic
    ! rhizosphere shrinks even though the total volume of soil tapped by fine roots remains
    ! the same.  
    !
    ! !USES:
    !
    ! !ARGUMENTS:
    type(ed_site_type), intent(inout), target :: currentSite
    type(bc_in_type), intent(in)              :: bc_in
    !
    ! !LOCAL VARIABLES:
    real(r8) :: v_rhiz(nlevsoi_hyd_max)                  ! updated volume of all rhizosphere compartments              [m3]
    real(r8) :: r_delta                                  ! change in radius of innermost rhizosphere compartment       [m]
    real(r8) :: dpsidr                                   ! water potential gradient near root surface                  [MPa/m]
    real(r8) :: w_shell_new                              ! updated water mass in rhizosphere compartment               [kg]
    real(r8) :: w_layer_init(nlevsoi_hyd_max)            ! initial water mass by layer                                 [kg]
    real(r8) :: w_layer_interp(nlevsoi_hyd_max)          ! water mass after interpolating to new rhizosphere           [kg]
    real(r8) :: w_layer_new(nlevsoi_hyd_max)             ! water mass by layer after interpolation and fudging         [kg]
    real(r8) :: h2osoi_liq_col_new(nlevsoi_hyd_max)      ! water mass per area after interpolating to new rhizosphere  [kg/m2]
    real(r8) :: s_shell_init(nlevsoi_hyd_max,nshell)     ! initial saturation fraction in rhizosphere compartment      [0-1]
    real(r8) :: s_shell_interp(nlevsoi_hyd_max,nshell)   ! interpolated saturation fraction in rhizosphere compartment [0-1]
    real(r8) :: psi_shell_init(nlevsoi_hyd_max,nshell)   ! initial water potential in rhizosphere compartment          [MPa]
    real(r8) :: psi_shell_interp(nlevsoi_hyd_max,nshell) ! interpolated psi_shell to new r_node_shell                  [MPa]
    real(r8) :: delta_s(nlevsoi_hyd_max)                 ! change in saturation fraction needed to ensure water bal    [0-1]
    real(r8) :: errh2o(nlevsoi_hyd_max)                  ! water budget error after updating                           [kg/m2]
    integer  :: j,k                                      ! gridcell, column, soil layer, rhizosphere shell indicies
    integer  :: indexc,indexj                            ! column and layer indices where there is a water balance error
    logical  :: found                                    ! flag in search loop
    type(ed_site_hydr_type), pointer :: csite_hydr
    !-----------------------------------------------------------------------
    
    s_shell_init(:,:)         = 0._r8
    psi_shell_init(:,:)       = 0._r8
    psi_shell_interp(:,:)     = 0._r8
    s_shell_interp(:,:)       = 0._r8

    csite_hydr => currentSite%si_hydr

    if(.false.) then
    ! calculate initial s, psi by layer and shell
    do j = 1, csite_hydr%nlevsoi_hyd
       ! proceed only if l_aroot_coh has changed
       if( csite_hydr%l_aroot_layer(j) /= csite_hydr%l_aroot_layer_init(j) ) then
          select case (iswc)
          case (van_genuchten)
             do k = 1,nshell
                s_shell_init(j,k)     = (csite_hydr%h2osoi_liqvol_shell(j,k) - bc_in%watres_sisl(j)) / &
                      (bc_in%watsat_sisl(j) - bc_in%watres_sisl(j))
                write(fates_log(),*) 'VG is not available yet'
                call endrun(msg=errMsg(sourcefile, __LINE__))
!                call swcVG_psi_from_satfrac(s_shell_init(j,k),alpha_VG(c,j),n_VG(c,j),m_VG(c,j),l_VG(c,j),psi_shell_init(j,k))
             end do
          case (campbell)
             do k = 1,nshell
                s_shell_init(j,k)     = (csite_hydr%h2osoi_liqvol_shell(j,k) - bc_in%watres_sisl(j)) / &
                      (bc_in%watsat_sisl(j) - bc_in%watres_sisl(j))
                call swcCampbell_psi_from_satfrac( s_shell_init(j,k), &
                      bc_in%sucsat_sisl(j)*denh2o*grav*1.e-9_r8, &
                      bc_in%bsw_sisl(j),psi_shell_init(j,k))
             end do
          case default
             write(fates_log(),*) 'Somehow you picked a PT function that DNE'
             call endrun(msg=errMsg(sourcefile, __LINE__))
          end select
       end if !has l_aroot_coh changed?
    enddo
    
    ! interpolate initial psi values by layer and shell
    ! BOC...To-Do: need to constrain psi to be within realistic limits (i.e., < 0)
    do j = 1,csite_hydr%nlevsoi_hyd
       ! proceed only if l_aroot_coh has changed
       if( csite_hydr%l_aroot_layer(j) /= csite_hydr%l_aroot_layer_init(j) ) then

          ! fine root length increased, thus shrinking the rhizosphere size
          if(csite_hydr%r_node_shell(j,nshell) < csite_hydr%r_node_shell_init(j,nshell)) then
             r_delta               = csite_hydr%r_node_shell(j,1) - csite_hydr%r_node_shell_init(j,1)
	     !dpsidr                = (psi_shell_init(j,2) - psi_shell_init(j,1)) / &
             !                        (csite_hydr%r_node_shell_init(j,2) - csite_hydr%r_node_shell_init(j,1))

	     ! XXXXXXXXXXXXXXXXXXXXXXXXXXXXXXXXXXXXXXXXXXXXXXXXXXXXXXXXXXXXXXXXXXXXXXXXXXXXXXXXXXXXXXXXXXXXXXX 
             ! HACK for special case of nshell = 1 -- compiler throws error because of index 2 in above line, 
             ! even though at run-time the code should skip over this section: MUST FIX
             ! XXXXXXXXXXXXXXXXXXXXXXXXXXXXXXXXXXXXXXXXXXXXXXXXXXXXXXXXXXXXXXXXXXXXXXXXXXXXXXXXXXXXXXXXXXXXXXX

	     dpsidr                = (psi_shell_init(j,1) - psi_shell_init(j,1)) / &
                                     (csite_hydr%r_node_shell_init(j,1) - csite_hydr%r_node_shell_init(j,1))
             psi_shell_interp(j,1) = dpsidr * r_delta
             do k = 2,nshell
  	        r_delta               = csite_hydr%r_node_shell(j,k) - csite_hydr%r_node_shell_init(j,k)
                dpsidr                = (psi_shell_init(j,k) - psi_shell_init(j,k-1)) / &
                      (csite_hydr%r_node_shell_init(j,k) - csite_hydr%r_node_shell_init(j,k-1))
                psi_shell_interp(j,k) = dpsidr * r_delta
             enddo
          else                       
             ! fine root length decreased, thus increasing the rhizosphere size
             do k = 1,(nshell-1)
	        r_delta               = csite_hydr%r_node_shell(j,k) - csite_hydr%r_node_shell_init(j,k)
                dpsidr                = (psi_shell_init(j,k+1) - psi_shell_init(j,k)) / &
                      (csite_hydr%r_node_shell_init(j,k+1) - csite_hydr%r_node_shell_init(j,k))
                psi_shell_interp(j,k) = dpsidr * r_delta
             enddo
             r_delta               = csite_hydr%r_node_shell(j,nshell) - csite_hydr%r_node_shell_init(j,nshell)
	     !dpsidr                = (psi_shell_init(j,nshell) - psi_shell_init(j,nshell-1)) / &
             !                        (csite_hydr%r_node_shell_init(j,nshell) - csite_hydr%r_node_shell_init(j,nshell-1))

             ! XXXXXXXXXXXXXXXXXXXXXXXXXXXXXXXXXXXXXXXXXXXXXXXXXXXXXXXXXXXXXXXXXXXXXXXXXXXXXXXXXXXXXXXXXXXXXX
	     ! HACK for special case of nshell = 1 -- compiler throws error because of index nshell-1 in 
             ! above line, even though at run-time the code should skip over this section: MUST FIX
             ! XXXXXXXXXXXXXXXXXXXXXXXXXXXXXXXXXXXXXXXXXXXXXXXXXXXXXXXXXXXXXXXXXXXXXXXXXXXXXXXXXXXXXXXXXXXXXX

             dpsidr                = (psi_shell_init(j,nshell) - psi_shell_init(j,nshell)) / &
                   (csite_hydr%r_node_shell_init(j,nshell) - csite_hydr%r_node_shell_init(j,nshell))

             psi_shell_interp(j,k) = dpsidr * r_delta
          end if
       end if !has l_aroot_coh changed?
    enddo
    
    ! 1st guess at new s based on interpolated psi
    do j = 1,csite_hydr%nlevsoi_hyd
       ! proceed only if l_aroot_coh has changed
       if( csite_hydr%l_aroot_layer(j) /= csite_hydr%l_aroot_layer_init(j) ) then
          select case (iswc)
          case (van_genuchten)
             do k = 1,nshell
                write(fates_log(),*) 'VG is not available yet'
                call endrun(msg=errMsg(sourcefile, __LINE__))
                !                call swcVG_satfrac_from_psi(psi_shell_interp(j,k), &
                !                alpha_VG(c,j),n_VG(c,j),m_VG(c,j),l_VG(c,j),s_shell_interp(j,k))
             enddo
          case (campbell)
             do k = 1,nshell
                call swcCampbell_satfrac_from_psi(psi_shell_interp(j,k), &
                      (-1._r8)*bc_in%sucsat_sisl(j)*denh2o*grav*1.e-9_r8, &
                      bc_in%bsw_sisl(j), &
                      s_shell_interp(j,k))
             end do
          case default
             write(fates_log(),*) 'Somehow you picked a PT function that DNE'
             call endrun(msg=errMsg(sourcefile, __LINE__))
          end select

       end if !has l_aroot_coh changed?
    enddo
    
    ! accumlate water across shells for each layer (initial and interpolated)
    do j = 1,csite_hydr%nlevsoi_hyd
       ! proceed only if l_aroot_coh has changed
       if( csite_hydr%l_aroot_layer(j) /= csite_hydr%l_aroot_layer_init(j) ) then
          w_layer_init(j)      = 0._r8
          w_layer_interp(j)    = 0._r8
          v_rhiz(j)            = 0._r8
          do k = 1,nshell
             w_layer_init(j)   = w_layer_init(j) + denh2o/bc_in%dz_sisl(j) * &
                   ( csite_hydr%l_aroot_layer_init(j) * &
                   csite_hydr%v_shell_init(j,k)*csite_hydr%h2osoi_liqvol_shell(j,k) )
             w_layer_interp(j) = w_layer_interp(j) + denh2o/bc_in%dz_sisl(j) * &
                   ( csite_hydr%l_aroot_layer(j)*csite_hydr%v_shell(j,k) * &
                   (s_shell_interp(j,k)*(bc_in%watsat_sisl(j)-bc_in%watres_sisl(j))+bc_in%watres_sisl(j)) )
             v_rhiz(j)         = v_rhiz(j) + csite_hydr%v_shell(j,k)
          enddo
       end if !has l_aroot_coh changed?
    enddo
    
    ! estimate delta_s across all shells needed to ensure total water in each layer doesn't change
    ! BOC...FIX: need to handle special cases where delta_s causes s_shell to go above or below 1 or 0, respectively.
    do j = 1,csite_hydr%nlevsoi_hyd
       ! proceed only if l_aroot_coh has changed
       if( csite_hydr%l_aroot_layer(j) /= csite_hydr%l_aroot_layer_init(j) ) then
          delta_s(j) = (( w_layer_init(j) - w_layer_interp(j) )/( v_rhiz(j) * &
                denh2o*csite_hydr%l_aroot_layer(j)/bc_in%dz_sisl(j) ) - bc_in%watres_sisl(j)) / &
                (bc_in%watsat_sisl(j)-bc_in%watres_sisl(j))
       end if !has l_aroot_coh changed?
    enddo
    
    ! update h2osoi_liqvol_shell and h2osoi_liq_shell
    do j = 1,csite_hydr%nlevsoi_hyd
       ! proceed only if l_aroot_coh has changed
       if( csite_hydr%l_aroot_layer(j) /= csite_hydr%l_aroot_layer_init(j) ) then
          w_layer_new(j)                = 0._r8
          do k = 1,nshell
             s_shell_interp(j,k)        = s_shell_interp(j,k) + delta_s(j)
   	     csite_hydr%h2osoi_liqvol_shell(j,k) = s_shell_interp(j,k) * &
               ( bc_in%watsat_sisl(j)-bc_in%watres_sisl(j) ) + bc_in%watres_sisl(j)
	     w_shell_new                = csite_hydr%h2osoi_liqvol_shell(j,k) * &
            csite_hydr%v_shell(j,k) * denh2o
             w_layer_new(j)             = w_layer_new(j) + w_shell_new
          enddo
          h2osoi_liq_col_new(j)         = w_layer_new(j)/( v_rhiz(j)/bc_in%dz_sisl(j) )
       end if !has l_aroot_coh changed?
    enddo
    
    ! balance check
    do j = 1,csite_hydr%nlevsoi_hyd
       ! BOC: PLEASE CHECK UNITS ON h2o_liq_sisl(j) (RGK)
       errh2o(j) = h2osoi_liq_col_new(j) - bc_in%h2o_liq_sisl(j)
       if (abs(errh2o(j)) > 1.e-9_r8) then
          found = .true.
          indexj = j
          if( found ) then
             write(fates_log(),*)'WARNING:  water balance error ',&
                   ' local indexj= ',indexj,&
                   ' errh2o= ',errh2o(indexj)
          end if
       end if
    enddo
   end if !nshell > 1
    
  end subroutine updateSizeDepRhizHydStates


  ! ====================================================================================
  subroutine BTranForHLMDiagnosticsFromCohortHydr(nsites,sites,bc_out)

     ! Arguments
     integer,intent(in)                      :: nsites
     type(ed_site_type),intent(inout),target :: sites(nsites)
     type(bc_out_type),intent(inout)         :: bc_out(nsites)
     
     ! Locals
     integer                                 :: s
     integer                                 :: ifp
     real(r8)                                :: balive_patch
     type(ed_patch_type),pointer             :: cpatch 
     type(ed_cohort_type),pointer            :: ccohort

     do s = 1,nsites
        
        ifp = 0
        cpatch => sites(s)%oldest_patch
        do while (associated(cpatch))                 
           ifp=ifp+1
           
           balive_patch = 0._r8
           ccohort=>cpatch%tallest
           do while(associated(ccohort))
              balive_patch = balive_patch +  &
                    (cCohort%prt%GetState(fnrt_organ, all_carbon_elements) + &
                     cCohort%prt%GetState(sapw_organ, all_carbon_elements) + &
                     cCohort%prt%GetState(leaf_organ, all_carbon_elements))* ccohort%n
              ccohort => ccohort%shorter
           enddo !cohort
           
           bc_out(s)%btran_pa(ifp) = 0.0_r8
           ccohort=>cpatch%tallest
           do while(associated(ccohort))
              bc_out(s)%btran_pa(ifp) =  bc_out(s)%btran_pa(ifp) + &
                   ccohort%co_hydr%btran(1) * &
                   (cCohort%prt%GetState(fnrt_organ, all_carbon_elements) + &
                    cCohort%prt%GetState(sapw_organ, all_carbon_elements) + &
                    cCohort%prt%GetState(leaf_organ, all_carbon_elements)) * &
                    ccohort%n / balive_patch
              ccohort => ccohort%shorter
           enddo !cohort
           cpatch => cpatch%younger
        enddo !end patch loop
     end do
     return
   end subroutine BTranForHLMDiagnosticsFromCohortHydr

   ! ==========================================================================

  subroutine FillDrainRhizShells(nsites, sites, bc_in, bc_out)
    !
    ! Created by Brad Christoffersen, Jan 2016
    !
    ! !DESCRIPTION:
    ! Parses out mean vertical water fluxes resulting from infiltration,
    ! drainage, and vertical water movement (dwat_kgm2) over radially stratified
    ! rhizosphere shells.
    !
    ! The approach used is heuristic, but based on the principle that water
    ! fluxing out of a layer will preferentially come from rhizosphere
    ! shells with higher water contents/potentials within that layer, and
    ! alternatively, that water fluxing into a layer will preferentially go
    ! into shells with lower water contents/potentials.
    !
    ! This principle is implemented by filling (draining) the rhizosphere
    ! shells in order from the driest (wettest) shell to the wettest (driest).
    ! Each shell is filled (drained) up (down) to the next wettest (driest)
    ! shell until the change in mean layer water (dwat_kgm2) is accounted for.
    !
    ! !USES:
    use EDtypesMod         , only : AREA
    !
    ! !ARGUMENTS:
    integer, intent(in)                       :: nsites
    type(ed_site_type), intent(inout), target :: sites(nsites)
    type(bc_in_type), intent(in)              :: bc_in(nsites)
    type(bc_out_type), intent(inout)          :: bc_out(nsites)

    ! Locals
    real(r8) :: dwat_kgm2                                            ! change in layer water content              [kg/m2]
    type(ed_site_hydr_type), pointer :: csite_hydr
    integer  :: s,j,k                                  ! site, soil layer, rhizosphere shell indicies
    integer  :: i,f,ff,kk                              ! indicies
    integer  :: indexj                          ! column and layer indices where there is a water balance error
    integer  :: ordered(nshell) = (/(i,i=1,nshell,1)/) ! array of rhizosphere indices which have been ordered
    real(r8) :: area_col                               ! column area                                                    [m2]
    real(r8) :: v_cum                                  ! cumulative shell volume from driest/wettest shell to kth shell [m3]
    real(r8) :: dwat_kg                                ! water remaining to be distributed across shells                [kg]
    real(r8) :: thdiff                                 ! water content difference between ordered adjacent rhiz shells  [m3 m-3]
    real(r8) :: wdiff                                  ! mass of water represented by thdiff over previous k shells     [kg]
    real(r8) :: errh2o(nlevsoi_hyd_max)                  ! water budget error after updating                              [kg/m2]
    real(r8) :: h2osoi_liq_shell(nlevsoi_hyd_max,nshell) !
    integer  :: tmp                                    ! temporary
    logical  :: found                                  ! flag in search loop
    !-----------------------------------------------------------------------

    do s = 1,nsites


       ! First step, identify how the liquid water in each layer has changed
       ! since the last time it was updated. This should be due to drainage.
       ! The drainage component should be the total change in liquid water content from the last time
       ! the hydraulics driver was called, and then adding back in the losses due to root uptake
       ! (which was already taken out).

       ! BOC: This was previously in HydrologyDrainage:

       csite_hydr => sites(s)%si_hydr

       do j = 1,csite_hydr%nlevsoi_hyd
          
          if(csite_hydr%nlevsoi_hyd == 1) then
             dwat_kgm2 = bc_in(s)%h2o_liq_sisl(bc_in(s)%nlevsoil) - csite_hydr%h2osoi_liq_prev(csite_hydr%nlevsoi_hyd)
          else    !  if(csite_hydr%nlevsoi_hyd == bc_in(s)%nlevsoil ) then
             dwat_kgm2 = bc_in(s)%h2o_liq_sisl(j) - csite_hydr%h2osoi_liq_prev(j)
          end if

          dwat_kg = dwat_kgm2 * AREA
          
          ! order shells in terms of increasing or decreasing volumetric water content
          ! algorithm same as that used in histFileMod.F90 to alphabetize history tape contents
          if(nshell > 1) then
             do k = nshell-1,1,-1
                do kk = 1,k
                   if (csite_hydr%h2osoi_liqvol_shell(j,ordered(kk)) > &
                       csite_hydr%h2osoi_liqvol_shell(j,ordered(kk+1))) then
                      if (dwat_kg > 0._r8) then  !order increasing
                         tmp           = ordered(kk)
                         ordered(kk)   = ordered(kk+1)
                         ordered(kk+1) = tmp
                      end if
                   else
                      if (dwat_kg < 0._r8) then  !order decreasing
                         tmp           = ordered(kk)
                         ordered(kk)   = ordered(kk+1)
                         ordered(kk+1) = tmp
                      end if
                   end if
                enddo
             enddo
          end if
          
          ! fill shells with water up to the water content of the next-wettest shell, 
          ! in order from driest to wettest (dwat_kg > 0)
          ! ------ OR ------
          ! drain shells' water down to the water content of the next-driest shell, 
          ! in order from wettest to driest (dwat_kg < 0)
          k = 1
          do while ( (dwat_kg /= 0._r8) .and. (k < nshell) )
             thdiff = csite_hydr%h2osoi_liqvol_shell(j,ordered(k+1)) - &
                      csite_hydr%h2osoi_liqvol_shell(j,ordered(k))
             v_cum  = sum(csite_hydr%v_shell(j,ordered(1:k))) / &
                      bc_in(s)%dz_sisl(j) * csite_hydr%l_aroot_layer(j)
             wdiff  = thdiff * v_cum * denh2o
             if(abs(dwat_kg) >= abs(wdiff)) then
                csite_hydr%h2osoi_liqvol_shell(j,ordered(1:k)) = csite_hydr%h2osoi_liqvol_shell(j,ordered(k+1))
                dwat_kg  = dwat_kg - wdiff
             else
                csite_hydr%h2osoi_liqvol_shell(j,ordered(1:k)) = &
                     csite_hydr%h2osoi_liqvol_shell(j,ordered(1:k)) + dwat_kg/denh2o/v_cum
                dwat_kg  = 0._r8
             end if
             k = k + 1
          enddo
          
          if (dwat_kg /= 0._r8) then
             v_cum  = sum(csite_hydr%v_shell(j,ordered(1:nshell))) / bc_in(s)%dz_sisl(j) * &
                      csite_hydr%l_aroot_layer(j)
             thdiff = dwat_kg / v_cum / denh2o
             do k = nshell, 1, -1
                csite_hydr%h2osoi_liqvol_shell(j,k) = csite_hydr%h2osoi_liqvol_shell(j,k) + thdiff
             end do
          end if
          
          ! m3/m3 * Total volume m3 * kg/m3 = kg
          h2osoi_liq_shell(j,:) = csite_hydr%h2osoi_liqvol_shell(j,:) * &
               csite_hydr%v_shell(j,:) / bc_in(s)%dz_sisl(j) * csite_hydr%l_aroot_layer(j) * denh2o
          
       enddo
       
       ! balance check
       if(csite_hydr%nlevsoi_hyd .ne. 1) then
          do j = 1,csite_hydr%nlevsoi_hyd
             errh2o(j) = sum(h2osoi_liq_shell(j,:))/AREA - bc_in(s)%h2o_liq_sisl(j)
             
             if (abs(errh2o(j)) > 1.e-9_r8) then
                found = .true.
                indexj = j
                if( found ) then
                   write(fates_log(),*)'WARNING:  water balance error in FillDrainRhizShells',&
                        ' local indexj= ',indexj,&
                        ' errh2o= ',errh2o(indexj)
                end if
             end if
          enddo
       else
          errh2o(csite_hydr%nlevsoi_hyd) = sum(h2osoi_liq_shell(csite_hydr%nlevsoi_hyd,:))/AREA - sum( bc_in(s)%h2o_liq_sisl(:) )
       end if
       
    end do
    return
   end subroutine FillDrainRhizShells

   ! ====================================================================================

  subroutine hydraulics_bc ( nsites, sites,bc_in,bc_out,dtime )
     
     ! ----------------------------------------------------------------------------------
     ! added by Brad Christoffersen Jan 2016 for use in ED hydraulics
     !    van Genuchten (1980)-specific functions for the swc (soil water characteristic)
     !    and for the kunsat (unsaturated hydraulic conductivity) curves. Test mod 06/20/2016
     
     ! resolved the mass-balance bugs and tested Jan, 2018 by C. XU
     !
     ! BOC...for quick implementation avoided JT's abstract interface,
     !    but these should be converted to interfaces in the future
     ! ----------------------------------------------------------------------------------
     
     !
     ! !DESCRIPTION:
     !s
     ! !USES:
     use EDTypesMod        , only : AREA
    use FatesUtilsMod  , only : check_var_real
    use EDTypesMod     , only : dump_cohort

     ! ARGUMENTS:
     ! -----------------------------------------------------------------------------------
     integer,intent(in)                      :: nsites
     type(ed_site_type),intent(inout),target :: sites(nsites)
     type(bc_in_type),intent(in)             :: bc_in(nsites)
     type(bc_out_type),intent(inout)         :: bc_out(nsites)
     real(r8),intent(in)                     :: dtime
     
     !
     ! !LOCAL VARIABLES:
     character(len=*), parameter :: sub = 'clm::Hydraulics_bc'
     integer :: iv  ! leaf layer
     integer :: ifp ! index of FATES patch
     integer :: s   ! index of FATES site
     integer :: j,jj! soil layer
     integer :: k   ! 1D plant-soil continuum array
     integer :: ft  ! plant functional type index
     integer :: t   ! previous timesteps (for lwp stability calculation)
     integer :: nstep !number of time steps

     !----------------------------------------------------------------------
     
     type (ed_patch_type),  pointer :: cpatch
     type (ed_cohort_type), pointer :: ccohort
     
     ! hydraulics global constants
     real(r8), parameter :: thresh          = 1.e-7_r8  ! threshold for water balance error (warning only) [mm h2o]
     real(r8), parameter :: thresh_break    = 1.e-4_r8  ! threshold for water balance error (stop model)   [mm h2o]
     real(r8), parameter :: small_theta_num = 1.e-7_r8  ! avoids theta values equalling thr or ths         [m3 m-3]
     
     ! hydraulics timestep adjustments for acceptable water balance error
     integer  :: maxiter        = 1            ! maximum iterations for timestep reduction                       [-]
     integer  :: imult          = 3            ! iteration index multiplier                                      [-]
     real(r8) :: we_area_outer                 ! 1D plant-soil continuum water error                             [kgh2o m-2 individual-1]
     
     ! cohort-specific arrays to hold 1D hydraulics geometric & state variables for entire continuum (leaf,stem,root,soil)
     real(r8) :: z_node(       n_hypool_tot)      ! nodal height of water storage compartments                      [m]
     real(r8) :: z_node_1l(    n_hypool_tot)      ! nodal height of water storage compartments (single-layer soln)  [m]
     real(r8) :: v_node(       n_hypool_tot)      ! volume of water storage compartments                            [m3]
     real(r8) :: v_node_1l(    n_hypool_tot)      ! volume of water storage compartments (single-layer soln)        [m3]
     real(r8) :: psi_node(     n_hypool_tot)      ! water potential in water storage compartments                   [MPa]
     real(r8) :: psi_node_1l(  n_hypool_tot)      ! water potential in water storage compartments (single-layer soln) [MPa]
     real(r8) :: flc_node_1l(  n_hypool_tot)      ! fractional loss of conductivity (single-layer soln)             [-]
     real(r8) :: flc_min_node( n_hypool_tot-nshell)! minimum attained fractional loss of conductivity (for xylem refilling dynamics) [-]
     real(r8) :: dflcdpsi_node_1l(n_hypool_tot)   ! derivative of flc_node_1l wrt psi                               [MPa-1]
     real(r8) :: ths_node(     n_hypool_tot)      ! saturated volumetric water in water storage compartments        [m3 m-3]
     real(r8) :: ths_node_1l(  n_hypool_tot)      ! saturated volumetric water in water storage compartments (single-layer soln) [m3 m-3]
     real(r8) :: thr_node(     n_hypool_tot)      ! residual volumetric water in water storage compartments         [m3 m-3]
     real(r8) :: thr_node_1l(  n_hypool_tot)      ! residual volumetric water in water storage compartments (single-layer soln) [m3 m-3]
     real(r8) :: the_node(     n_hypool_tot)      ! error resulting from supersaturation or below-residual th_node  [m3 m-3]
     real(r8) :: the_node_1l(  n_hypool_tot)      ! like the_node(:) but for specific single soil layer             [m3 m-3]
     real(r8) :: th_node(      n_hypool_tot)      ! volumetric water in water storage compartments                  [m3 m-3]
     real(r8) :: th_node_1l(   n_hypool_tot)      ! volumetric water in water storage compartments (single-layer soln) [m3 m-3]
     real(r8) :: dth_node(     n_hypool_tot)      ! change in volumetric water in water storage compartments        [m3 m-3]
     real(r8) :: dth_node_1l(  n_hypool_tot)      ! like dth_node_1l(:) but for specific single soil layer          [m3 m-3]
     real(r8) :: kmax_bound(   n_hypool_tot)      ! lower boundary maximum hydraulic conductance of compartments    [kg s-1 MPa-1]
     real(r8) :: kmax_bound_1l(n_hypool_tot)      ! lower boundary maximum hydraulic conductance of compartments (single-layer soln) [kg s-1 MPa-1]
     real(r8) :: kmax_upper(   n_hypool_tot)      ! maximum hydraulic conductance from node to upper boundary       [kg s-1 MPa-1]
     real(r8) :: kmax_upper_1l(n_hypool_tot)      ! maximum hydraulic conductance from node to upper boundary (single-layer soln)    [kg s-1 MPa-1]
     real(r8) :: kmax_lower(   n_hypool_tot)      ! maximum hydraulic conductance from node to lower boundary       [kg s-1 MPa-1]
     real(r8) :: kmax_lower_1l(n_hypool_tot)      ! maximum hydraulic conductance from node to lower boundary (single-layer soln)    [kg s-1 MPa-1]
     real(r8) :: hdiff_bound_1l( nshell+1)     !
     real(r8) :: k_bound_1l(     nshell+1)     !
     real(r8) :: dhdiffdpsi0_1l( nshell+1)     !
     real(r8) :: dhdiffdpsi1_1l( nshell+1)     !
     real(r8) :: dkbounddpsi0_1l(nshell+1)     !
     real(r8) :: dkbounddpsi1_1l(nshell+1)     !
     real(r8) :: l_aroot_tot_coh               ! total length of absorbing roots across all soil layers (cohort) [m]
     real(r8) :: dwat_veg_coh                  ! total indiv change in stored vegetation water over a timestep   [kg]
     
     ! column-specific arrays to hold rhizosphere geometric & state variables
     real(r8) :: h2osoi_liqvol
     real(r8) :: dz_tot                        ! total soil depth (to bottom of bottom layer)                    [m]
     real(r8) :: l_aroot_tot_col               ! total length of absorbing roots across all soil layers          [m]
     real(r8) :: dth_layershell_col(nlevsoi_hyd_max,nshell) ! accumulated water content change over all cohorts in a column   [m3 m-3]
     real(r8) :: ths_shell_1D(nshell)          ! saturated water content of rhizosphere compartment              [m3 m-3]
     real(r8) :: thr_shell_1D(nshell)          ! residual water content of rhizosphere compartment               [m3 m-3]
     real(r8) :: kmax_bound_shell_1l(nshell)   ! like kmax_bound_shell_1D(:) but for specific single soil layer  [kg s-1 MPa-1]
     real(r8) :: psi_node_shell_1D(nshell)     ! soil matric potential of rhizosphere compartment                [MPa]
     real(r8) :: ths_aroot_1D                  ! saturated water content of 1D representation of fine roots      [m3 m-3]
     real(r8) :: thr_aroot_1D                  ! residual water content of 1D representation of fine roots       [m3 m-3]
     real(r8) :: vtot_aroot_1D                 ! sum of fine root volume across soil layers                      [m3]
     real(r8) :: psi_node_aroot_1D             ! water potential of absorbing root                               [MPa]
     
     ! hydraulics conductances
     real(r8) :: kmax_bound_bylayershell(nlevsoi_hyd_max,nshell) ! maximum conductance at shell boundaries in each layer [kg s-1 MPa-1]
     real(r8) :: kmax_bound_aroot_soil1        ! maximum radial conductance of absorbing roots                   [kg s-1 MPa-1]
     real(r8) :: kmax_bound_aroot_soil2        ! maximum conductance to root surface from innermost rhiz shell   [kg s-1 MPa-1]
     real(r8) :: ksoil_bylayer(nlevsoi_hyd_max)        ! total rhizosphere conductance (over all shells) by soil layer   [MPa]
     real(r8) :: ksoil_tot                     ! total rhizosphere conductance (over all shells and soil layers  [MPa]
     real(r8) :: kbg_layer(nlevsoi_hyd_max)     ! total absorbing root & rhizosphere conductance (over all shells) by soil layer   [MPa]
     real(r8) :: kbg_tot                       ! total absorbing root & rhizosphere conductance (over all shells and soil layers  [MPa]
     real(r8) :: kmax_stem                     ! maximum whole-stem (above troot to leaf) conductance            [kg s-1 MPa-1]
     
     ! hydraulics other
     integer  :: ordered(nlevsoi_hyd_max) = (/(j,j=1,nlevsoi_hyd_max,1)/) ! array of soil layer indices which have been ordered
     real(r8) :: qflx_tran_veg_indiv           ! individiual transpiration rate                                  [kgh2o indiv-1 s-1]
     real(r8) :: qflx_tran_veg_patch_coh
     real(r8) :: gscan_patch                   ! sum of ccohort%gscan across all cohorts within a patch          
     real(r8) :: qtop_dt
     real(r8) :: dqtopdth_dthdt
     real(r8) :: sapflow
     real(r8) :: rootuptake
     real(r8) :: totalrootuptake               !total root uptake per unit area (kg h2o m-2 time step -1) 
     real(r8) :: totaldqtopdth_dthdt
     real(r8) :: totalqtop_dt                  !total transpriation per unit area (kg h2o m-2 time step -1) 
     real(r8) :: total_e                       !mass balance error (kg h2o m-2 time step -1)     
     integer  :: ncoh_col                      ! number of cohorts across all non-veg patches within a column
     real(r8) :: transp_col                    ! Column mean transpiration rate [mm H2O/m2]
                                               ! as defined by the input boundary condition
     real(r8) :: transp_col_check              ! Column mean transpiration rate [mm H2O/m2] as defined
                                               ! by the sum of water fluxes through the cohorts

     real(r8) :: patch_wgt                     ! fraction of current patch relative to the whole site
                                               ! note that this is almost but not quite cpatch%area/AREA
                                               ! as it regards the fraction of canopy area as the relevant
                                               ! area, and assumes that the HLM has it's own patch
                                               ! that is not tracked by FATES which accounts for all
                                               ! non-canopy areas across all patches					       

     real(r8) :: smp                           ! temporary for matric potential (MPa)
     integer  :: tmp
     real(r8) :: tmp1
     real(r8) :: watres_local
     integer  :: pick_1l(nshell+1) = (/(k,k=n_hypool_ag+n_hypool_troot+1,n_hypool_tot,1)/)
     real(r8) :: lwpdiff1, lwpdiff2, Rndiff1, Rndiff2, btran_prev
     logical  :: mono_decr_Rn                  ! flag indicating whether net Radiation is monotonically decreasing
     real(r8) :: refill_rate                   ! rate of xylem refilling  [fraction per unit time; s-1]
     real(r8) :: roota, rootb                  ! parameters for root distribution                                      [m-1]
     real(r8) :: rootfr                        ! root fraction at different soil layers
     type(ed_site_hydr_type), pointer :: site_hydr
     type(ed_cohort_hydr_type), pointer :: ccohort_hydr
     integer  :: err_code = 0

     ! ----------------------------------------------------------------------------------
     ! Important note: We are interested in calculating the total fluxes in and out of the
     ! site/column.  Usually, when we do things like this, we acknowledge that FATES
     ! does not consider the bare ground patch.  However, since this routine
     ! calculates "column level" fluxes, we have to factor in that patch-level fluxes
     ! are only accounting for a portion of the area.
     ! ----------------------------------------------------------------------------------

     ! DEPRECATED: waterstate_inst%psisoi_liq_shell 
     ! Input:  [real(r8) (:,:,:)] soil matric potential (MPa) by layer and rhizosphere shell
     
     !for debug only
     !nstep = get_nstep()
     
     !For newly recruited cohorts, add the water uptake demand to csite_hydr%recruit_w_uptake
     call RecruitWUptake(nsites,sites,bc_in,dtime)
     
     !update water storage in veg after incorporating newly recuited cohorts
     call UpdateH2OVeg(nsites,sites,bc_out)
	     
     do s = 1, nsites
          
        site_hydr => sites(s)%si_hydr

        ! AVERAGE ROOT WATER UPTAKE (BY RHIZOSPHERE SHELL) ACROSS ALL COHORTS WITHIN A COLUMN
        dth_layershell_col(:,:) = 0._r8
        site_hydr%dwat_veg       = 0._r8
        site_hydr%errh2o_hyd     = 0._r8
        ncoh_col       = 0

        ! Calculate the mean site level transpiration flux
        ! This is usefull to check on mass conservation
        ! of cohort level fluxes
        ! -------------------------------------------------
        ifp = 0
        cpatch => sites(s)%oldest_patch
        transp_col = 0.0_r8
        do while (associated(cpatch))
           ifp = ifp + 1
           patch_wgt = min(1.0_r8,cpatch%total_canopy_area/cpatch%area) * (cpatch%area/AREA)
           transp_col = transp_col +  bc_in(s)%qflx_transp_pa(ifp)*patch_wgt
           cpatch => cpatch%younger
        end do


        ifp = 0
        cpatch => sites(s)%oldest_patch
        do while (associated(cpatch))
           ifp = ifp + 1
           
           ! -----------------------------------------------------------------------------
           ! We apparently want to know the area fraction of
           ! contribution of this patch to the site/column
           ! In the interface:
           ! wt_ed(p) = this%fates(nc)%bc_out(s)%canopy_fraction_pa(ifp)
           ! and then in patch%wtcol(p) = patch%wt_ed(p)
           !
           ! From EDCanopyStructureMode.F90:update_hlm_dynamics():
           ! bc_out(s)%canopy_fraction_pa(ifp) = min(1.0_r8,currentPatch%total_canopy_area/currentPatch%area) * &
           !      (currentPatch%area/AREA)
           ! ----------------------------------------------------------------------------

           patch_wgt = min(1.0_r8,cpatch%total_canopy_area/cpatch%area) * (cpatch%area/AREA)

           ! Total volume transpired from this patch [mm H2O / m2 /s ] * [m2/patch] = [mm H2O / patch / s]
!           qflx_trans_patch_vol = bc_in(s)%qflx_transp_pa(ifp) * (patch_wgt * AREA)

!           do t=2, numLWPmem
!              cpatch_hydr%netRad_mem(t-1) = cpatch_hydr%netRad_mem(t)
!           end do
!           cpatch_hydr%netRad_mem(numLWPmem) = bc_in(s)%swrad_net_pa(ifp) - bc_in(s)%lwrad_net_pa(ifp)

           gscan_patch   = 0.0_r8
           ccohort=>cpatch%tallest
           do while(associated(ccohort))
              ccohort_hydr => ccohort%co_hydr
              gscan_patch       = gscan_patch + ccohort%g_sb_laweight
              if (gscan_patch < 0._r8) then
                 write(fates_log(),*) 'ERROR: negative gscan_patch!'
                 call endrun(msg=errMsg(sourcefile, __LINE__))
              end if
              ccohort => ccohort%shorter
           enddo !cohort
           
           ccohort=>cpatch%tallest
           do while(associated(ccohort))
              ccohort_hydr => ccohort%co_hydr
              ft       = ccohort%pft
              ncoh_col = ncoh_col + 1
              ccohort_hydr%qtop_dt         = 0._r8
              ccohort_hydr%dqtopdth_dthdt  = 0._r8
              ccohort_hydr%sapflow         = 0._r8
              ccohort_hydr%rootuptake      = 0._r8
              
              ! Relative transpiration of this cohort from the whole patch
!!              qflx_rel_tran_coh = ccohort%g_sb_laweight/gscan_patch

              qflx_tran_veg_patch_coh      = bc_in(s)%qflx_transp_pa(ifp) * ccohort%g_sb_laweight/gscan_patch

              qflx_tran_veg_indiv          = qflx_tran_veg_patch_coh * cpatch%area* &
	                                     min(1.0_r8,cpatch%total_canopy_area/cpatch%area)/ccohort%n !AREA / ccohort%n
              
              ! [mm H2O/cohort/s] = [mm H2O / patch / s] / [cohort/patch]
!!              qflx_tran_veg_patch_coh      = qflx_trans_patch_vol * qflx_rel_tran_coh


		   
              if(site_hydr%nlevsoi_hyd > 1) then
                 ! BUCKET APPROXIMATION OF THE SOIL-ROOT HYDRAULIC GRADIENT (weighted average across layers)
                 !call map2d_to_1d_shells(soilstate_inst, waterstate_inst, g, c, rs1(c,1), ccohort_hydr%l_aroot_layer*ccohort%n, &
                 !                        (2._r8 * ccohort_hydr%kmax_treebg_layer(:)), ths_shell_1D, &
                 !                        thr_shell_1D, psi_node_shell_1D, &
                 !                        r_out_shell_1D, r_node_shell_1D, v_shell_1D, dz_tot, &
                 !                        ksoil_bylayer, ksoil_tot, kmax_bound_bylayershell)
                 !psi_node(  (n_hypool_tot-nshell+1):n_hypool_tot) = psi_node_shell_1D(:)
                 ! REPRESENTATIVE SINGLE FINE ROOT POOL (weighted average across layers)
                 !call map2d_to_1d_aroot(ft, ccohort, kmax_bound_bylayershell, ths_aroot_1D, thr_aroot_1D, vtot_aroot_1D, psi_node_aroot_1D)
                 !psi_node(n_hypool_ag+n_hypool_troot+1)            = psi_node_aroot_1D
              else if(site_hydr%nlevsoi_hyd == 1) then
                 write(fates_log(),*) 'Single layer hydraulics currently inoperative nlevsoi_hyd==1'
                 call endrun(msg=errMsg(sourcefile, __LINE__))
                 !psi_node(  (n_hypool_tot-nshell+1):n_hypool_tot) = psisoi_liq_shell(c,1,:)
                 !psi_node(  n_hypool_ag+n_hypool_troot+1)            = ccohort_hydr%psi_aroot(1)
                 !flc_min_node(n_hypool_ag+n_hypool_troot+1)          = ccohort_hydr%flc_min_aroot(1)
              end if
              
              ! SET NODE HEIGHTS AND VOLUMES
              z_node(                   1 : n_hypool_ag)           = ccohort_hydr%z_node_ag(:)        ! leaf and stem
              z_node(         (n_hypool_ag+1):(n_hypool_ag+n_hypool_troot)) = ccohort_hydr%z_node_troot(:)        ! transporting root
              z_node((n_hypool_ag+n_hypool_troot+1): n_hypool_tot)          = ccohort_hydr%z_node_aroot(1)     ! absorbing root and rhizosphere shells
              v_node(                   1 : n_hypool_ag)           = ccohort_hydr%v_ag(:)             ! leaf and stem
              v_node(         (n_hypool_ag+1):(n_hypool_ag+n_hypool_troot)) = ccohort_hydr%v_troot(:)             ! transporting root
              if(site_hydr%nlevsoi_hyd == 1) then
                 v_node((n_hypool_ag+n_hypool_troot+1)                    ) = ccohort_hydr%v_aroot_tot         ! absorbing root
                 v_node( (n_hypool_tot-nshell+1): n_hypool_tot)          = &
                       site_hydr%v_shell_1D(:)*ccohort_hydr%l_aroot_tot/sum(bc_in(s)%dz_sisl(:))  ! rhizosphere shells
              end if

		   ! SET SATURATED & RESIDUAL WATER CONTENTS
                   if(site_hydr%nlevsoi_hyd == 1) then
                      ths_node(  (n_hypool_tot-nshell+1):n_hypool_tot) = bc_in(s)%watsat_sisl(1)
		      !! BOC... should the below code exist on HLM side?  watres_col is a new SWC parameter 1
                      !  introduced for the van Genuchten, but does not exist for Campbell SWC.
                      select case (iswc)
                      case (van_genuchten) 
                         write(fates_log(),*) 'Van Genuchten plant hydraulics is inoperable until further notice'
                         call endrun(msg=errMsg(sourcefile, __LINE__)) 
                         ! thr_node(  (n_hypool_tot-nshell+1):n_hypool_tot) = bc_in(s)%watres_sisl(1)
                      case (campbell)
                         call swcCampbell_satfrac_from_psi(bc_in(s)%smpmin_si*denh2o*grav*1.e-9_r8, &
                                 (-1._r8)*bc_in(s)%sucsat_sisl(1)*denh2o*grav*1.e-9_r8, &
                                 bc_in(s)%bsw_sisl(1),     &
                                 tmp1)
                         call swcCampbell_th_from_satfrac(tmp1, &
                                 bc_in(s)%watsat_sisl(1),   &
                                 watres_local)
                         thr_node(  (n_hypool_tot-nshell+1):n_hypool_tot) = watres_local
                      case default
                      end select
                   end if
		   do k=1,n_hypool_ag+n_hypool_troot+1
		      ths_node(k) = EDPftvarcon_inst%hydr_thetas_node(ft,porous_media(k))
                      thr_node(k) = EDPftvarcon_inst%hydr_thetas_node(ft,porous_media(k)) * &
                                    EDPftvarcon_inst%hydr_resid_node(ft,porous_media(k))
		   enddo

		   ! SET BOUNDARY MAX CONDUCTANCES
		   !! assign cohort-level conductances to the 1D array
		   kmax_bound(                    :             ) = 0._r8
		   kmax_lower(                    :             ) = 0._r8
		   kmax_upper(                    :             ) = 0._r8
		   kmax_bound(                  1 : n_hypool_ag    ) = ccohort_hydr%kmax_bound(:)
		   kmax_upper(                  1 : n_hypool_ag    ) = ccohort_hydr%kmax_upper(:)
		   kmax_lower(                  1 : n_hypool_ag    ) = ccohort_hydr%kmax_lower(:)
		   kmax_upper((        n_hypool_ag+1)              ) = ccohort_hydr%kmax_upper_troot
                   if(site_hydr%nlevsoi_hyd == 1) then
                      !! estimate troot-aroot and aroot-radial components as a residual:
                      !! 25% each of total (surface of aroots to leaves) resistance
                      kmax_bound((        n_hypool_ag+1):(n_hypool_ag+2 )) = 2._r8 * ccohort_hydr%kmax_treebg_tot
                      kmax_lower((        n_hypool_ag+1)              ) = 2._r8 * kmax_bound(n_hypool_ag+1)
                      kmax_upper((        n_hypool_ag+2)              ) = 2._r8 * kmax_bound(n_hypool_ag+1)
                      kmax_lower((        n_hypool_ag+2)              ) = 2._r8 * ccohort_hydr%kmax_treebg_tot
                      kmax_bound_aroot_soil1                         = kmax_bound(n_hypool_ag+2)
                      kmax_bound_aroot_soil2                         = site_hydr%kmax_bound_shell_1D(1) * &
                            ccohort_hydr%l_aroot_tot / site_hydr%l_aroot_1D
                      kmax_bound((        n_hypool_ag+2)              ) = 1._r8/(1._r8/kmax_bound_aroot_soil1 + &
                            1._r8/kmax_bound_aroot_soil2)
                      kmax_bound((n_hypool_tot-nshell+1):(n_hypool_tot-1)) = site_hydr%kmax_bound_shell_1D(2:nshell) * &
                            ccohort_hydr%l_aroot_tot / site_hydr%l_aroot_1D
                      kmax_upper((n_hypool_tot-nshell+1):(n_hypool_tot  )) = site_hydr%kmax_upper_shell_1D(1:nshell) * &
                            ccohort_hydr%l_aroot_tot / site_hydr%l_aroot_1D
                      kmax_lower((n_hypool_tot-nshell+1):(n_hypool_tot  )) = site_hydr%kmax_lower_shell_1D(1:nshell) * &
                            ccohort_hydr%l_aroot_tot / site_hydr%l_aroot_1D
                   end if
		     
                   if(site_hydr%nlevsoi_hyd == 1) then
                      ! CONVERT WATER POTENTIALS TO WATER CONTENTS FOR THE NEW 'BUCKET' 
                      ! RHIZOSPHERE (fine roots and rhizosphere shells)
                      do k = (n_hypool_tot - nshell), n_hypool_tot
                         call th_from_psi(ft, porous_media(k), psi_node(k), th_node(k),site_hydr,bc_in(s))
                      enddo !aroot thru outer rhiz shell
                   end if

		   ! MAP REMAINING WATER CONTENTS (leaf, stem, troot) TO THE 1D ARRAY
		   th_node(               1 : n_hypool_ag          ) = ccohort_hydr%th_ag(:)
		   th_node(     (n_hypool_ag+1):(n_hypool_ag+n_hypool_troot)) = ccohort_hydr%th_troot(:)
		   flc_min_node(          1 : n_hypool_ag          ) = ccohort_hydr%flc_min_ag(:)
		   flc_min_node((n_hypool_ag+1):(n_hypool_ag+n_hypool_troot)) = ccohort_hydr%flc_min_troot(:)
		   
                      mono_decr_Rn = .true.
!		      do t=2, numLWPmem
!                         if((cpatch_hydr%netRad_mem(t) - cpatch_hydr%netRad_mem(t-1)) >= 0._r8) then
                            mono_decr_Rn = .false.
!                            EXIT
!                         end if
!		      end do

                   if(site_hydr%nlevsoi_hyd == 1) then
                      ! 1-D THETA-BASED SOLUTION TO RICHARDS' EQUATION
                      call Hydraulics_1DSolve(ccohort, ft, z_node, v_node, ths_node, &
                            thr_node, kmax_bound, kmax_upper, kmax_lower, &
                            kmax_bound_aroot_soil1, kmax_bound_aroot_soil2, &
                            th_node, flc_min_node, qflx_tran_veg_indiv, &
                            thresh, thresh_break, maxiter, imult, dtime, &
                            dth_node, the_node, we_area_outer, qtop_dt, dqtopdth_dthdt, &
                            sapflow, rootuptake, small_theta_num, &
                            mono_decr_Rn, site_hydr, bc_in(s))

                      ccohort_hydr%errh2o         = we_area_outer             ! kg/m2 ground/individual
                      ccohort_hydr%qtop_dt        = qtop_dt                   
                      ccohort_hydr%dqtopdth_dthdt = dqtopdth_dthdt            
                      ccohort_hydr%sapflow        = sapflow                   
                      ccohort_hydr%rootuptake     = rootuptake                

                      ! UPDATE WATER CONTENT & POTENTIAL IN LEAVES, STEM, AND TROOT (COHORT-LEVEL)  [[NOW THIS IS DONE BELOW]]
                      !do k=1,n_hypool_ag
                      !   ccohort_hydr%th_ag(k)          = th_node(k)
                      !   call psi_from_th(ft, porous_media(k), ccohort_hydr%th_ag(k), ccohort_hydr%psi_ag(k))
                      !enddo
                      !do k=(n_hypool_ag+1),(n_hypool_ag+n_hypool_troot)
                      !   ccohort_hydr%th_troot(k-n_hypool_ag) = th_node(k)
                      !   call psi_from_th(ft, porous_media(k), ccohort_hydr%th_troot(k-n_hypool_ag), ccohort_hydr%psi_troot(k-n_hypool_ag))
                      !enddo
		      ccohort_hydr%th_aroot(1)       = th_node(n_hypool_ag+n_hypool_troot+n_hypool_aroot)
                      call psi_from_th(ft, 4, ccohort_hydr%th_aroot(1), ccohort_hydr%psi_aroot(1), site_hydr, bc_in(s))
		      dwat_veg_coh              = sum(dth_node(1:n_hypool_ag+n_hypool_troot+n_hypool_aroot) * &
                                                  v_node(1:n_hypool_ag+n_hypool_troot+n_hypool_aroot)*denh2o)

		      site_hydr%dwat_veg         = site_hydr%dwat_veg + dwat_veg_coh*ccohort%n/AREA  !*patch_wgt

		      site_hydr%h2oveg           = site_hydr%h2oveg + dwat_veg_coh*ccohort%n/AREA !*patch_wgt
		      !site_hydr%errh2o_hyd       = site_hydr%errh2o_hyd + ccohort_hydr%errh2o*(ccohort%c_area / ccohort%n)/AREA !*patch_wgt
		      site_hydr%errh2o_hyd       = site_hydr%errh2o_hyd + ccohort_hydr%errh2o*ccohort%c_area /AREA !*patch_wgt
		
		      ! ACCUMULATE CHANGE IN SOIL WATER CONTENT OF EACH COHORT TO COLUMN-LEVEL
		      dth_layershell_col(site_hydr%nlevsoi_hyd,:) = dth_layershell_col(site_hydr%nlevsoi_hyd,:) + &
		                                          dth_node((n_hypool_tot-nshell+1):n_hypool_tot) * &
                                                          ccohort_hydr%l_aroot_tot * ccohort%n / site_hydr%l_aroot_1D! * &
							  !patch_wgt
		   else if(site_hydr%nlevsoi_hyd > 1) then
                      ! VERTICAL LAYER CONTRIBUTION TO TOTAL ROOT WATER UPTAKE OR LOSS
		      !    _____ 
		      !   |     |
		      !   |leaf |
		      !   |_____|
		      !      /
		      !      \
		      !      /
		      !    __\__ 
		      !   |     |
		      !   |stem |
		      !   |_____|
		      !------/----------------_____---------------------------------  
		      !      \               |     |   |    |      |       |        |
		      !      /          _/\/\|aroot|   |    |shell | shell | shell  |               layer j-1
		      !      \        _/     |_____|   |    | k-1  |   k   |  k+1   |
		      !------/------_/--------_____--------------------------------------
		      !      \    _/         |     |    |     |       |        |         |
		      !    __/__ / _/\/\/\/\/|aroot|    |     | shell | shell  | shell   |          layer j
		      !   |     |_/          |_____|    |     |  k-1  |   k    |  k+1    |
 		      !---|troot|-------------_____----------------------------------------------
		      !   |_____|\_          |     |      |      |        |          |           |
		      !            \/\/\/\/\/|aroot|      |      | shell  |  shell   |   shell   |  layer j+1
		      !                      |_____|      |      |  k-1   |    k     |    k+1    |
 		      !---------------------------------------------------------------------------
                      ! Approach: do nlevsoi_hyd sequential solutions to Richards' equation,
                      !           each of which encompass all plant nodes and soil nodes for a given soil layer j,
                      !           with the timestep fraction for each layer-specific solution proportional to each 
                      ! layer's contribution to the total root-soil conductance
                      ! Water potential in plant nodes is updated after each solution
                      ! As such, the order across soil layers in which the solution is conducted matters.
                      ! For now, the order proceeds across soil layers in order of decreasing root-soil conductance
                      ! NET EFFECT: total water removed from plant-soil system remains the same: it 
                      !             sums up to total transpiration (qflx_tran_veg_indiv*dtime)
                      !             root water uptake in each layer is proportional to each layer's total 
                      !             root length density and soil matric potential
                      !             root hydraulic redistribution emerges within this sequence when a 
                      !             layers have transporting-to-absorbing root water potential gradients of opposite sign
                      kbg_layer(:) = 0._r8
                      kbg_tot      = 0._r8
                      do j=1,site_hydr%nlevsoi_hyd
                         z_node_1l((n_hypool_ag+n_hypool_troot+1):(n_hypool_tot)) = bc_in(s)%z_sisl(j)
                         v_node_1l((n_hypool_ag+n_hypool_troot+1)           ) = ccohort_hydr%v_aroot_layer(j)
                         v_node_1l((n_hypool_tot-nshell+1):(n_hypool_tot)) = site_hydr%v_shell(j,:) * &
                               ccohort_hydr%l_aroot_layer(j)/bc_in(s)%dz_sisl(j)
                         kmax_bound_1l(:) = 0._r8 
                         kmax_bound_shell_1l(:) = site_hydr%kmax_bound_shell(j,:) * &
                                                  ccohort_hydr%l_aroot_layer(j) / site_hydr%l_aroot_layer(j)


                         ! transporting-to-absorbing root conductance: factor of 2 means one-half of the total 
                         ! belowground resistance in layer j      
                         kmax_bound_1l((n_hypool_ag+1)) = 2._r8 * ccohort_hydr%kmax_treebg_layer(j)                     
                         ! transporting-to-absorbing root conductance: factor of 2*2 means one-half of the total 
                         ! belowground resistance in layer j, split in half between transporting and absorbing root
		         kmax_lower_1l(n_hypool_ag+1) = 4._r8 * ccohort_hydr%kmax_treebg_layer(j)
                         ! radial absorbing root conductance: factor of 2 means one-half of the 
                         ! total belowground resistance in layer j
                         kmax_bound_aroot_soil1      = 2._r8 * ccohort_hydr%kmax_treebg_layer(j)    
                         ! (root surface)-to-(soil shell#1) conductance
		         kmax_bound_aroot_soil2      = kmax_bound_shell_1l(1) 
                         ! combined (soil shell#1)-to-(absorbing root) conductance

		         kmax_bound_1l(n_hypool_ag+2) = 1._r8/(1._r8/kmax_bound_aroot_soil1 + &
                                                       1._r8/kmax_bound_aroot_soil2)  
		         kmax_upper_1l(n_hypool_ag+2) = kmax_lower_1l(n_hypool_ag+1)
		         kmax_lower_1l(n_hypool_ag+2) = 2._r8 * ccohort_hydr%kmax_treebg_layer(j)
                         ! REMEMBER: kmax_bound_shell_1l defined at the uppper (closer to atmosphere) 
                         ! boundary for each node, while kmax_bound_1l defined at the lower 
                         ! (closer to bulk soil) boundary for each node
                         kmax_bound_1l(n_hypool_tot-nshell+1:n_hypool_tot-1) = kmax_bound_shell_1l(2:nshell)
                         kmax_upper_1l(n_hypool_tot-nshell+1:n_hypool_tot)   = &
                              site_hydr%kmax_upper_shell(j,1:nshell) * &
                              ccohort_hydr%l_aroot_layer(j) / site_hydr%l_aroot_layer(j)
           
                         kmax_lower_1l(n_hypool_tot-nshell+1:n_hypool_tot) = site_hydr%kmax_lower_shell(j,1:nshell) * &
                                  ccohort_hydr%l_aroot_layer(j) / site_hydr%l_aroot_layer(j)

		         th_node_1l(n_hypool_ag+n_hypool_troot+1) = ccohort_hydr%th_aroot(j)

		         th_node_1l(n_hypool_ag+n_hypool_troot+2:n_hypool_tot) = &
                                          site_hydr%h2osoi_liqvol_shell(j,1:nshell)

                         psi_node_1l(     :) = fates_huge
                         flc_node_1l(     :) = fates_huge
                         dflcdpsi_node_1l(:) = fates_huge
                         do k = (n_hypool_ag+n_hypool_troot+1), n_hypool_tot
                            call psi_from_th(ft, porous_media(k), th_node_1l(k), &
                                             psi_node_1l(k),site_hydr, bc_in(s))
                            call flc_from_psi(ft, porous_media(k), psi_node_1l(k), &
                                              flc_node_1l(k), site_hydr, bc_in(s))
                            call dflcdpsi_from_psi(ft, porous_media(k), psi_node_1l(k), &
                                                   dflcdpsi_node_1l(k), site_hydr, bc_in(s))
                         enddo
                         hdiff_bound_1l(  :) = fates_huge
                         k_bound_1l(      :) = fates_huge
                         dhdiffdpsi0_1l(  :) = fates_huge
                         dhdiffdpsi1_1l(  :) = fates_huge
                         dkbounddpsi0_1l( :) = fates_huge
                         dkbounddpsi1_1l( :) = fates_huge
			 
                         ! Get k_bound_1l
                         call boundary_hdiff_and_k(1, z_node_1l(pick_1l), psi_node_1l(pick_1l), & 
                               flc_node_1l(pick_1l), dflcdpsi_node_1l(pick_1l), &
                               kmax_bound_1l(pick_1l), kmax_upper_1l(pick_1l),  &
                               kmax_lower_1l(pick_1l), hdiff_bound_1l, k_bound_1l, dhdiffdpsi0_1l, &
                               dhdiffdpsi1_1l, dkbounddpsi0_1l, dkbounddpsi1_1l, &
                               kmax_bound_aroot_soil1, kmax_bound_aroot_soil2)
                         !! upper bound limited to size()-1 b/c of zero-flux outer boundary condition
                         kbg_layer(j)        = 1._r8/sum(1._r8/k_bound_1l(1:(size(k_bound_1l)-1)))   
                         kbg_tot             = kbg_tot + kbg_layer(j)

		      enddo !soil layer

                      ! order soil layers in terms of decreasing volumetric water content
                      ! algorithm same as that used in histFileMod.F90 to alphabetize history tape contents
                      do j = site_hydr%nlevsoi_hyd-1,1,-1
                         do jj = 1,j
                            if (kbg_layer(ordered(jj)) <= kbg_layer(ordered(jj+1))) then
                               tmp           = ordered(jj)
                               ordered(jj)   = ordered(jj+1)
                               ordered(jj+1) = tmp
                            end if
                         enddo
                      enddo
			 
                      !initialize state variables in leaves to transporting roots
                      z_node_1l     (1:n_hypool_ag+n_hypool_troot)   = z_node(1:n_hypool_ag+n_hypool_troot)
                      v_node_1l     (1:n_hypool_ag+n_hypool_troot)   = v_node(1:n_hypool_ag+n_hypool_troot)
                      ths_node_1l   (1:n_hypool_ag+n_hypool_troot+1) = ths_node(1:n_hypool_ag+n_hypool_troot+1)
                      thr_node_1l   (1:n_hypool_ag+n_hypool_troot+1) = thr_node(1:n_hypool_ag+n_hypool_troot+1)
                      kmax_bound_1l (1:n_hypool_ag)            = kmax_bound(1:n_hypool_ag)
                      kmax_upper_1l (1:n_hypool_ag+1)          = kmax_upper(1:n_hypool_ag+1)
                      kmax_lower_1l (1:n_hypool_ag)            = kmax_lower(1:n_hypool_ag)
                      th_node_1l    (1:n_hypool_ag+n_hypool_troot)   = th_node(1:n_hypool_ag+n_hypool_troot)
                      ccohort_hydr%errh2o                   = 0._r8
  		      ! do j=1,nlevsoi_hyd  ! replace j with ordered(jj) in order 
                      ! to go through soil layers in order of decreasing total root-soil conductance
  		      do jj=1,site_hydr%nlevsoi_hyd

		         !initialize state variables in absorbing roots and rhizosphere shells in each soil layer
                         !z_node_1l(   (         n_hypool_ag+1):(n_hypool_troot         )) = -bc_in(s)%z_sisl(ordered(jj))
                         !! BOC...ad-hoc assume no grav difference bewtween aroot and troot for each layer

                         z_node_1l  (n_hypool_ag+n_hypool_troot+1:n_hypool_tot) = -bc_in(s)%z_sisl(ordered(jj))
		         v_node_1l  (n_hypool_ag+n_hypool_troot+1)           = ccohort_hydr%v_aroot_layer(ordered(jj))
 		         v_node_1l  (n_hypool_tot-nshell+1:n_hypool_tot)  = site_hydr%v_shell(ordered(jj),:) * &
                                                                      ccohort_hydr%l_aroot_layer(ordered(jj))/&
                                                                      bc_in(s)%dz_sisl(ordered(jj))
                         ths_node_1l(n_hypool_tot-nshell+1:n_hypool_tot)  = bc_in(s)%watsat_sisl(ordered(jj))

                         !! BOC... should the below code exist on HLM side?  watres_col is a new 
                         !! SWC parameter introduced for the van Genuchten, but does not exist for Campbell SWC.

                         select case (iswc)
                         case (van_genuchten) 
                            write(fates_log(),*) &
                                 'Van Genuchten plant hydraulics is inoperable until further notice'
                            call endrun(msg=errMsg(sourcefile, __LINE__)) 
                            ! thr_node_1l(   (n_hypool_tot-nshell+1):(n_hypool_tot     )) = bc_in(s)%watres_sisl(ordered(jj))
                         case (campbell)
                            call swcCampbell_satfrac_from_psi(bc_in(s)%smpmin_si*denh2o*grav*1.e-9_r8, &
                                    (-1._r8)*bc_in(s)%sucsat_sisl(ordered(jj))*denh2o*grav*1.e-9_r8, &
                                    bc_in(s)%bsw_sisl(ordered(jj)),     &
                                    tmp1)
                            call swcCampbell_th_from_satfrac(tmp1, &
                                    bc_in(s)%watsat_sisl(ordered(jj)),   &
                                    watres_local)
                            thr_node_1l(   (n_hypool_tot-nshell+1):(n_hypool_tot     )) = watres_local
                         case default
                         end select
		   
                         kmax_bound_shell_1l(:) = site_hydr%kmax_bound_shell(ordered(jj),:) * &
                              ccohort_hydr%l_aroot_layer(ordered(jj)) / site_hydr%l_aroot_layer(ordered(jj))

                         kmax_bound_1l(n_hypool_ag+1) = 2.0_r8 * ccohort_hydr%kmax_treebg_layer(ordered(jj))   

                         ! transporting-to-absorbing root conductance: factor of 2 means 
                         ! one-half of the total belowground resistance in layer j
                         kmax_lower_1l(n_hypool_ag+1) = 4.0_r8 * ccohort_hydr%kmax_treebg_layer(ordered(jj))
                         
                         ! transporting-to-absorbing root conductance: factor of 2*2 means one-half of the total 
                         ! belowground resistance in layer j, split in half between transporting and absorbing root
                         kmax_bound_aroot_soil1    = 2.0_r8 * ccohort_hydr%kmax_treebg_layer(ordered(jj))   

                         ! radial absorbing root conductance: factor of 2 means one-half of 
                         ! the total belowground resistance in layer j
                         kmax_bound_aroot_soil2 = kmax_bound_shell_1l(1)

                         ! (root surface)-to-(soil shell#1) conductance
                         kmax_bound_1l(n_hypool_ag+2) = 1.0_r8 / &
                              (1._r8/kmax_bound_aroot_soil1 + 1._r8/kmax_bound_aroot_soil2)

                         ! combined (soil shell#1)-to-(absorbing root) conductance
                         kmax_upper_1l(n_hypool_ag+2) = kmax_lower_1l(n_hypool_ag+1)
                         kmax_lower_1l(n_hypool_ag+2) = 2.0_r8 * ccohort_hydr%kmax_treebg_layer(ordered(jj))
                         kmax_bound_1l(n_hypool_tot-nshell+1:n_hypool_tot-1) = kmax_bound_shell_1l(2:nshell)

                         ! REMEMBER: kmax_bound_shell_1l defined at the uppper 
                         ! (closer to atmosphere) boundary for each node, while kmax_bound_1l 
                         ! defined at the lower (closer to bulk soil) boundary for each node
                         kmax_upper_1l((n_hypool_tot-nshell+1 ):(n_hypool_tot        )) = &
                               site_hydr%kmax_upper_shell(ordered(jj),1:nshell) * &
                               ccohort_hydr%l_aroot_layer(ordered(jj)) / site_hydr%l_aroot_layer(ordered(jj))
                         kmax_lower_1l((n_hypool_tot-nshell+1 ):(n_hypool_tot        )) = &
                               site_hydr%kmax_lower_shell(ordered(jj),1:nshell) * &
                               ccohort_hydr%l_aroot_layer(ordered(jj)) / site_hydr%l_aroot_layer(ordered(jj))

		         flc_min_node(n_hypool_ag+n_hypool_troot+1)         = ccohort_hydr%flc_min_aroot(ordered(jj))
		         th_node_1l(n_hypool_ag+n_hypool_troot+1)           = ccohort_hydr%th_aroot(ordered(jj))
		         th_node_1l(n_hypool_ag+n_hypool_troot+2:n_hypool_tot) = site_hydr%h2osoi_liqvol_shell(ordered(jj),:)

                         ! the individual-layer Richards' equation solution
                         call Hydraulics_1DSolve(ccohort, ft, &
                               z_node_1l, v_node_1l, ths_node_1l, thr_node_1l, &
                               kmax_bound_1l, kmax_upper_1l, kmax_lower_1l, &
                               kmax_bound_aroot_soil1, kmax_bound_aroot_soil2, &
                               th_node_1l, flc_min_node, qflx_tran_veg_indiv, &
                               thresh, thresh_break, maxiter, imult, &
                               dtime*kbg_layer(ordered(jj))/kbg_tot, &
                               dth_node_1l, the_node_1l, we_area_outer, qtop_dt, &
                               dqtopdth_dthdt, sapflow, rootuptake, small_theta_num, &
                               mono_decr_Rn, site_hydr, bc_in(s))
                   
                         dwat_veg_coh                          = &
                               sum(dth_node_1l(1:n_hypool_ag+n_hypool_troot+n_hypool_aroot)* &
                               v_node_1l(1:n_hypool_ag+n_hypool_troot+n_hypool_aroot)*denh2o)
                         site_hydr%dwat_veg                 = site_hydr%dwat_veg + dwat_veg_coh*ccohort%n/AREA!*patch_wgt
                         site_hydr%h2oveg                   = site_hydr%h2oveg + dwat_veg_coh*ccohort%n/AREA!*patch_wgt
                         ccohort_hydr%errh2o                    = ccohort_hydr%errh2o + we_area_outer                                               
                         !! kg/m2 ground/individual
                         
                         site_hydr%errh2o_hyd               = site_hydr%errh2o_hyd + &
			                                     we_area_outer*ccohort%c_area /AREA!*patch_wgt
                                                             !we_area_outer*(ccohort%c_area / ccohort%n)/AREA!*patch_wgt
                         ccohort_hydr%qtop_dt                   = ccohort_hydr%qtop_dt  + qtop_dt                             ! 
                         ccohort_hydr%dqtopdth_dthdt            = ccohort_hydr%dqtopdth_dthdt + dqtopdth_dthdt                ! 
                         ccohort_hydr%sapflow                   = ccohort_hydr%sapflow + sapflow                              ! 
                         ccohort_hydr%rootuptake                = ccohort_hydr%rootuptake + rootuptake                        ! 
                         SELECT CASE (ordered(jj))  !! select soil layer
                            CASE (1)
                               ccohort_hydr%rootuptake01        = rootuptake
                            CASE (2)
                               ccohort_hydr%rootuptake02        = rootuptake
                            CASE (3)
                               ccohort_hydr%rootuptake03        = rootuptake
                            CASE (4)
                               ccohort_hydr%rootuptake04        = rootuptake
                            CASE (5)
                               ccohort_hydr%rootuptake05        = rootuptake
                            CASE (6)
                               ccohort_hydr%rootuptake06        = rootuptake
                            CASE (7)
                               ccohort_hydr%rootuptake07        = rootuptake
                            CASE (8)
                               ccohort_hydr%rootuptake08        = rootuptake
                            CASE (9)
                               ccohort_hydr%rootuptake09        = rootuptake
                            CASE (10)
                               ccohort_hydr%rootuptake10        = rootuptake
                            CASE DEFAULT
                         end SELECT
	     
		         ! UPDATE WATER CONTENT & POTENTIAL IN AROOT (COHORT-LEVEL)
		         ccohort_hydr%th_aroot(ordered(jj))     = th_node_1l(n_hypool_ag+n_hypool_troot+1)
                         call psi_from_th(ft, porous_media(n_hypool_ag+n_hypool_troot+1), &
                               ccohort_hydr%th_aroot(ordered(jj)), ccohort_hydr%psi_aroot(ordered(jj)), &
                               site_hydr, bc_in(s))
                         call flc_from_psi(ft, porous_media(n_hypool_ag+n_hypool_troot+1), &
                               ccohort_hydr%psi_aroot(ordered(jj)), ccohort_hydr%flc_aroot(ordered(jj)), &
                               site_hydr, bc_in(s))

		         ! ACCUMULATE CHANGE IN SOIL WATER CONTENT OF EACH COHORT TO COLUMN-LEVEL
                         dth_layershell_col(ordered(jj),:) = dth_layershell_col(ordered(jj),:) + &
                               dth_node_1l((n_hypool_tot-nshell+1):n_hypool_tot) * &
                               ccohort_hydr%l_aroot_layer(ordered(jj)) * &
                               ccohort%n / site_hydr%l_aroot_layer(ordered(jj)) !* &
                                                     !patch_wgt
		      enddo !soil layer
		   end if !nlevsoi_hyd > 1
		   
                   ! UPDATE WATER CONTENT & POTENTIAL IN LEAVES, STEM, AND TROOT (COHORT-LEVEL)
                   do k=1,n_hypool_ag
                      if(site_hydr%nlevsoi_hyd == 1) then
                         ccohort_hydr%th_ag(k)          = th_node(k)
                      else
                         ccohort_hydr%th_ag(k)          = th_node_1l(k)
                      endif
                      call psi_from_th(ft, porous_media(k), ccohort_hydr%th_ag(k), &
                            ccohort_hydr%psi_ag(k), site_hydr, bc_in(s) )
                      call flc_from_psi(ft, porous_media(k), ccohort_hydr%psi_ag(k), &
                            ccohort_hydr%flc_ag(k), site_hydr, bc_in(s) ) 
                   enddo
                   do k=(n_hypool_ag+1),(n_hypool_ag+n_hypool_troot)
                      if(site_hydr%nlevsoi_hyd == 1) then
                         ccohort_hydr%th_troot(k-n_hypool_ag) = th_node(k)
                      else
                         ccohort_hydr%th_troot(k-n_hypool_ag) = th_node_1l(k)
                      endif
                      call psi_from_th(ft, porous_media(k), ccohort_hydr%th_troot(k-n_hypool_ag), &
                            ccohort_hydr%psi_troot(k-n_hypool_ag), site_hydr, bc_in(s))
                      call flc_from_psi(ft, porous_media(k), ccohort_hydr%psi_troot(k-n_hypool_ag), &
                            ccohort_hydr%flc_troot(k-n_hypool_ag), site_hydr, bc_in(s))
                   enddo
                   
		   ! SET COHORT-LEVEL BTRAN FOR USE IN NEXT TIMESTEP
                   ! first update the leaf water potential memory
                   do t=2, numLWPmem
                      ccohort_hydr%lwp_mem(t-1)      = ccohort_hydr%lwp_mem(t)
                   end do
                   ccohort_hydr%lwp_mem(numLWPmem)   = ccohort_hydr%psi_ag(1)
                   call flc_gs_from_psi(cCohort, ccohort_hydr%psi_ag(1))
		   
		   refill_rate = -log(0.5)/(ccohort_hydr%refill_days*24._r8*3600._r8)   ! s-1
                   do k=1,n_hypool_ag
                      ccohort_hydr%flc_min_ag(k) = min(ccohort_hydr%flc_min_ag(k), ccohort_hydr%flc_ag(k))
                      if(ccohort_hydr%psi_ag(k) >= ccohort_hydr%refill_thresh .and. &
                            ccohort_hydr%flc_ag(k) > ccohort_hydr%flc_min_ag(k)) then   ! then refilling
                         ccohort_hydr%flc_min_ag(k) = ccohort_hydr%flc_ag(k) - &
                               (ccohort_hydr%flc_ag(k) - ccohort_hydr%flc_min_ag(k))*exp(-refill_rate*dtime)
                      end if
                   end do
                   do k=1,n_hypool_troot
                      ccohort_hydr%flc_min_troot(k) = min(ccohort_hydr%flc_min_troot(k), ccohort_hydr%flc_troot(k))
                      if(ccohort_hydr%psi_troot(k) >= ccohort_hydr%refill_thresh .and. &
                            ccohort_hydr%flc_troot(k) > ccohort_hydr%flc_min_troot(k)) then   ! then refilling
                         ccohort_hydr%flc_min_troot(k) = ccohort_hydr%flc_troot(k) - &
                               (ccohort_hydr%flc_troot(k) - ccohort_hydr%flc_min_troot(k))*exp(-refill_rate*dtime)
                      end if
                   end do
                   do j=1,site_hydr%nlevsoi_hyd
                      ccohort_hydr%flc_min_aroot(j) = min(ccohort_hydr%flc_min_aroot(j), ccohort_hydr%flc_aroot(j))
                      if(ccohort_hydr%psi_aroot(j) >= ccohort_hydr%refill_thresh .and. &
                            ccohort_hydr%flc_aroot(j) > ccohort_hydr%flc_min_aroot(j)) then   ! then refilling
                         ccohort_hydr%flc_min_aroot(j) = ccohort_hydr%flc_aroot(j) - &
                               (ccohort_hydr%flc_aroot(j) - ccohort_hydr%flc_min_aroot(j))*exp(-refill_rate*dtime)
                      end if
                   end do
                   
                   ccohort => ccohort%shorter
                enddo !cohort 

             cpatch => cpatch%younger
          enddo !patch
	  
          ! UPDATE THE COLUMN-LEVEL SOIL WATER CONTENT (LAYER x SHELL)
	  site_hydr%supsub_flag(:) = 999
          do j=1,site_hydr%nlevsoi_hyd
             !! BOC... should the below code exist on HLM side?  watres_col is a new SWC parameter 
             ! introduced for the van Genuchten, but does not exist for Campbell SWC.
             select case (iswc)
             case (van_genuchten) 
                write(fates_log(),*) 'Van Genuchten plant hydraulics is inoperable until further notice'
                call endrun(msg=errMsg(sourcefile, __LINE__)) 
                ! watres_local = bc_in(s)%watres_sisl(j)
             case (campbell)
                call swcCampbell_satfrac_from_psi(bc_in(s)%smpmin_si*denh2o*grav*1.e-9_r8, &
                      (-1._r8)*bc_in(s)%sucsat_sisl(j)*denh2o*grav*1.e-9_r8, &
                      bc_in(s)%bsw_sisl(j),     &
                      tmp1)
                call swcCampbell_th_from_satfrac(tmp1, &
                      bc_in(s)%watsat_sisl(j),   &
                      watres_local)
             case default
             end select
             do k=1,nshell
                if ((site_hydr%h2osoi_liqvol_shell(j,k)+dth_layershell_col(j,k)) > &
                      (bc_in(s)%watsat_sisl(j)-small_theta_num)) then
                   site_hydr%supsub_flag(j)           =  k
                   site_hydr%h2osoi_liqvol_shell(j,k) =  bc_in(s)%watsat_sisl(j)-small_theta_num
                else if ((site_hydr%h2osoi_liqvol_shell(j,k)+dth_layershell_col(j,k)) < &
                      (watres_local+small_theta_num)) then
                   site_hydr%supsub_flag(j)           = -k
                   site_hydr%h2osoi_liqvol_shell(j,k) =  watres_local+small_theta_num
                else
                   site_hydr%h2osoi_liqvol_shell(j,k) =  site_hydr%h2osoi_liqvol_shell(j,k) + &
                                                         dth_layershell_col(j,k)
                end if
             enddo

             ! Update the matric potential in the inner-most shell 
             ! (used for setting tissue potentials of new recruits)
             call swcCampbell_psi_from_th(site_hydr%h2osoi_liqvol_shell(j,1), &
                   bc_in(s)%watsat_sisl(j), (-1.0_r8)*bc_in(s)%sucsat_sisl(j)*denh2o*grav*1.e-9_r8, &
                   bc_in(s)%bsw_sisl(j), smp)
             site_hydr%psisoi_liq_innershell(j) = smp


             if(site_hydr%nlevsoi_hyd == 1) then
                bc_out(s)%qflx_soil2root_sisl(1:bc_in(s)%nlevsoil-1) = 0._r8

                ! qflx_rootsoi(c,bc_in(s)%nlevsoil)        = 
                ! -(sum(dth_layershell_col(j,:))*bc_in(s)%dz_sisl(j)*denh2o/dtime)

                bc_out(s)%qflx_soil2root_sisl(bc_in(s)%nlevsoil)     = &
                      -(sum(dth_layershell_col(j,:)*site_hydr%v_shell_1D(:)) * &
                      !site_hydr%l_aroot_1D/bc_in(s)%dz_sisl(j)/AREA*denh2o/dtime)- &   !BOC(10/02/2018)...error - should be plus  
                      site_hydr%l_aroot_1D/bc_in(s)%dz_sisl(j)/AREA*denh2o/dtime)+ &
		      site_hydr%recruit_w_uptake(site_hydr%nlevsoi_hyd)

!                h2osoi_liqvol = min(bc_in(s)%eff_porosity_sl(bc_in(s)%nlevsoil), &
!                     bc_in(s)%h2o_liq_sisl(bc_in(s)%nlevsoil)/(bc_in(s)%dz_sisl(bc_in(s)%nlevsoil)*denh2o))
                
                ! Save the amount of liquid soil water known to the model after root uptake
                site_hydr%h2osoi_liq_prev(site_hydr%nlevsoi_hyd) = bc_in(s)%h2o_liq_sisl(bc_in(s)%nlevsoil) - &
                      dtime*bc_out(s)%qflx_soil2root_sisl(bc_in(s)%nlevsoil)
                
             else
                !qflx_rootsoi(c,j)              = -(sum(dth_layershell_col(j,:))*bc_in(s)%dz_sisl(j)*denh2o/dtime)
                bc_out(s)%qflx_soil2root_sisl(j)               = &
                      -(sum(dth_layershell_col(j,:)*site_hydr%v_shell(j,:)) * &
                      !site_hydr%l_aroot_layer(j)/bc_in(s)%dz_sisl(j)/AREA*denh2o/dtime)- &   !BOC(10/02/2018)...error - should be plus
                      site_hydr%l_aroot_layer(j)/bc_in(s)%dz_sisl(j)/AREA*denh2o/dtime)+ &
		      site_hydr%recruit_w_uptake(j)

                ! h2osoi_liqvol =  min(bc_in(s)%eff_porosity_sl(j), &
                !     bc_in(s)%h2o_liq_sisl(j)/(bc_in(s)%dz_sisl(j)*denh2o))
                
                ! Save the amount of liquid soil water known to the model after root uptake
                ! This calculation also assumes that 1mm of water is 1kg
                site_hydr%h2osoi_liq_prev(j) = bc_in(s)%h2o_liq_sisl(j) - &
                     dtime*bc_out(s)%qflx_soil2root_sisl(j)

	     end if
             
           enddo !site_hydr%nlevsoi_hyd
           !-----------------------------------------------------------------------
           ! mass balance check and pass the total stored vegetation water to HLM
           ! in order for it to fill its balance checks
	   totalrootuptake = 0.0_r8
	   totalqtop_dt = 0.0_r8
	   cpatch => sites(s)%oldest_patch
           do while (associated(cpatch))
	     ccohort=>cpatch%tallest
	     do while(associated(ccohort))
                ccohort_hydr => ccohort%co_hydr
                totalrootuptake = totalrootuptake + ccohort_hydr%rootuptake* ccohort%n/AREA
		totalqtop_dt= totalqtop_dt+  ccohort_hydr%qtop_dt* ccohort%n/AREA
                ccohort => ccohort%shorter
             enddo !cohort
	     cpatch => cpatch%younger
	   enddo !patch
	   
	   totalrootuptake = sum(bc_out(s)%qflx_soil2root_sisl(:))*dtime
	   
           total_e = bc_out(s)%plant_stored_h2o_si - site_hydr%h2oveg - &
	       site_hydr%h2oveg_dead + totalrootuptake - totalqtop_dt
	   
           bc_out(s)%plant_stored_h2o_si = site_hydr%h2oveg + site_hydr%h2oveg_dead - &
                                           site_hydr%h2oveg_growturn_err - &
                                           site_hydr%h2oveg_pheno_err

           
        enddo !site
      
  end subroutine Hydraulics_BC

  ! =====================================================================================


  subroutine AccumulateMortalityWaterStorage(csite,ccohort,delta_n)

     ! ---------------------------------------------------------------------------
     ! This subroutine accounts for the water bound in plants that have
     ! just died. This water is accumulated at the site level for all plants
     ! that die.
     ! In another routine, this pool is reduced as water vapor flux, and
     ! passed to the HLM.
     ! ---------------------------------------------------------------------------
     use EDTypesMod        , only : AREA	

     ! Arguments
     
     type(ed_site_type), intent(inout), target     :: csite
     type(ed_cohort_type) , intent(inout), target  :: ccohort
     real(r8), intent(in)                          :: delta_n ! Loss in number density
                                                              ! for this cohort /ha/day
							      
     real(r8) :: delta_w                                      !water change due to mortality Kg/m2
     ! Locals
     type(ed_site_hydr_type), pointer              :: csite_hydr
     type(ed_cohort_hydr_type), pointer            :: ccohort_hydr

     ccohort_hydr => ccohort%co_hydr
     csite_hydr   => csite%si_hydr
     delta_w =   (sum(ccohort_hydr%th_ag(:)*ccohort_hydr%v_ag(:))      + &
           sum(ccohort_hydr%th_troot(:)*ccohort_hydr%v_troot(:))             + &
           sum(ccohort_hydr%th_aroot(:)*ccohort_hydr%v_aroot_layer(:)))* &
           denh2o*delta_n/AREA
     
     csite_hydr%h2oveg_dead = csite_hydr%h2oveg_dead + delta_w
         
	   
     csite_hydr%h2oveg = csite_hydr%h2oveg - delta_w
     
     return
  end subroutine AccumulateMortalityWaterStorage

  !-------------------------------------------------------------------------------!
  
  subroutine RecruitWaterStorage(nsites,sites,bc_out)

     ! ---------------------------------------------------------------------------
     ! This subroutine accounts for the water bound in plants that have
     ! just recruited. This water is accumulated at the site level for all plants
     ! that recruit.
     ! Because this water is taken from the soil in hydraulics_bc, which will not 
     ! be called until the next timestep, this water is subtracted out of
     ! plant_stored_h2o_si to ensure HLM water balance at the beg_curr_day timestep.
     ! plant_stored_h2o_si will include this water when calculated in hydraulics_bc
     ! at the next timestep, when it gets pulled from the soil water.
     ! ---------------------------------------------------------------------------
     use EDTypesMod, only : AREA

     ! Arguments
     integer, intent(in)                       :: nsites
     type(ed_site_type), intent(inout), target :: sites(nsites)
     type(bc_out_type), intent(inout)          :: bc_out(nsites)

     ! Locals
     type(ed_cohort_type), pointer :: currentCohort
     type(ed_patch_type), pointer :: currentPatch
     type(ed_cohort_hydr_type), pointer :: ccohort_hydr
     type(ed_site_hydr_type), pointer :: csite_hydr
     integer :: s

     if( hlm_use_planthydro.eq.ifalse ) return

     do s = 1,nsites

        csite_hydr => sites(s)%si_hydr
        csite_hydr%h2oveg_recruit = 0.0_r8
        currentPatch => sites(s)%oldest_patch 
        do while(associated(currentPatch))
           currentCohort=>currentPatch%tallest
           do while(associated(currentCohort))
              ccohort_hydr => currentCohort%co_hydr
              if(ccohort_hydr%is_newly_recruited) then
                 csite_hydr%h2oveg_recruit = csite_hydr%h2oveg_recruit + &
                       (sum(ccohort_hydr%th_ag(:)*ccohort_hydr%v_ag(:)) + &
                       sum(ccohort_hydr%th_troot(:)*ccohort_hydr%v_troot(:)) + &
                       sum(ccohort_hydr%th_aroot(:)*ccohort_hydr%v_aroot_layer(:)))* &
                       denh2o*currentCohort%n
              end if
              currentCohort => currentCohort%shorter
           enddo !cohort
           currentPatch => currentPatch%younger
        enddo !end patch loop
        
        csite_hydr%h2oveg_recruit      = csite_hydr%h2oveg_recruit      / AREA

     end do
     
     return
  end subroutine RecruitWaterStorage

  
  !-------------------------------------------------------------------------------!
  
  subroutine Hydraulics_1DSolve(cc_p, ft, z_node, v_node, ths_node, thr_node, kmax_bound, &
                                kmax_upper, kmax_lower, kmax_bound_aroot_soil1, kmax_bound_aroot_soil2, &
                                th_node, flc_min_node, qtop, thresh, thresh_break, maxiter, imult, &
                                dtime, dth_node_outer, the_node, we_area_outer, qtop_dt, &
                                dqtopdth_dthdt, sapflow, rootuptake, small_theta_num, mono_decr_Rn, &
                                site_hydr, bc_in)

    use EDTypesMod        , only : AREA				
    !
    ! !DESCRIPTION: 
    !
    !
    ! !ARGUMENTS
    type(ed_cohort_type) , intent(inout), target  :: cc_p                          ! current cohort pointer
    integer  , intent(in)    :: ft                     ! PFT index
    real(r8) , intent(in)    :: z_node(:)              ! nodal height of water storage compartments                      [m]
    real(r8) , intent(in)    :: v_node(:)              ! volume of water storage compartments                            [m3]
    real(r8) , intent(in)    :: ths_node(:)            ! saturated volumetric water in water storage compartments        [m3 m-3]
    real(r8) , intent(in)    :: thr_node(:)            ! residual volumetric water in water storage compartments         [m3 m-3]
    real(r8) , intent(in)    :: kmax_bound(:)          ! lower boundary maximum hydraulic conductance of compartments    [kg s-1 MPa-1]
    real(r8) , intent(in)    :: kmax_upper(:)          ! maximum hydraulic conductance from node to upper boundary       [kg s-1 MPa-1]
    real(r8) , intent(in)    :: kmax_lower(:)          ! maximum hydraulic conductance from node to lower boundary       [kg s-1 MPa-1]
    real(r8) , intent(in)    :: kmax_bound_aroot_soil1 ! maximum radial conductance of absorbing roots                   [kg s-1 MPa-1]
    real(r8) , intent(in)    :: kmax_bound_aroot_soil2 ! maximum conductance to root surface from innermost rhiz shell   [kg s-1 MPa-1]
    real(r8) , intent(inout) :: th_node(:)             ! volumetric water in water storage compartments                  [m3 m-3]
    real(r8) , intent(in)    :: flc_min_node(:)        ! minimum attained fractional loss of conductivity (for xylem refilling dynamics) [-]
    real(r8) , intent(in)    :: qtop                   ! evaporative flux from canopy                                    [kgh2o indiv-1 s-1]
    integer  , intent(in)    :: maxiter                ! maximum iterations for timestep reduction                       [-]
    integer  , intent(in)    :: imult                  ! iteration index multiplier                                      [-]
    real(r8) , intent(in)    :: thresh                 ! threshold for water balance error (warning only)                [mm h2o]
    real(r8) , intent(in)    :: thresh_break           ! threshold for water balance error (stop model)                  [mm h2o]
    real(r8) , intent(in)    :: dtime                  ! timestep size                                                   [s]
    real(r8) , intent(out)   :: dth_node_outer(:)      ! change in volumetric water in water storage compartments        [m3 m-3]
    real(r8) , intent(out)   :: the_node(:)            ! error resulting from supersaturation or below-residual th_node  [m3 m-3]
    real(r8) , intent(out)   :: we_area_outer          ! 1D plant-soil continuum water error                             [kgh2o m-2]
    real(r8) , intent(out)   :: qtop_dt
    real(r8) , intent(out)   :: dqtopdth_dthdt
    real(r8) , intent(out)   :: sapflow
    real(r8) , intent(out)   :: rootuptake
    real(r8) , intent(in)    :: small_theta_num        ! avoids theta values equalling thr or ths                        [m3 m-3]
    logical  , intent(in)    :: mono_decr_Rn           ! flag indicating whether Rn is monotonically decreasing
    type(ed_site_hydr_type), intent(inout),target :: site_hydr        ! ED site_hydr structure
    type(bc_in_type), intent(in)             :: bc_in       ! FATES boundary conditions

    !
    ! !LOCAL VARIABLES:
    type(ed_cohort_type) , pointer                :: ccohort                 !
    integer  :: k                             ! 1D plant-soil continuum array
    integer  :: iterh1, iterh2                ! iteration indices                                               [-]
    real(r8) :: w_tot_beg_inner
    real(r8) :: w_tot_end_inner
    real(r8) :: dw_tot_inner
    real(r8) :: w_tot_beg_outer
    real(r8) :: w_tot_end_outer
    real(r8) :: dw_tot_outer
    real(r8) :: we_tot_inner
    real(r8) :: we_area_inner
    real(r8) :: we_vol_inner
    real(r8) :: we_local
    real(r8) :: we_tot_outer
    integer  :: dt_fac                        ! timestep divisor                                                [-]
    real(r8) :: dt_fac2                       ! timestep divisor                                                [-]
    real(r8) :: dt_new                        ! new timestep                                                    [s]
    real(r8) :: th_node_init( n_hypool_tot)      ! initial volumetric water in water storage compartments          [m3 m-3]
    real(r8) :: psi_node(     n_hypool_tot)      ! water potential in water storage compartments                   [MPa]
    real(r8) :: dpsidth_node( n_hypool_tot)      ! derivative of water potential wrt to theta                      [MPa]
    real(r8) :: flc_node(     n_hypool_tot)      ! fractional loss of conductivity at water storage nodes          [-]
    real(r8) :: dflcdpsi_node(n_hypool_tot)      ! derivative of fractional loss of conductivity wrt psi           [MPa-1]
    real(r8) :: k_bound(      n_hypool_tot)      ! lower boundary hydraulic conductance of compartments            [kg s-1 MPa-1]
    real(r8) :: q_bound(      n_hypool_tot)      ! lower boundary flux rate                                        [kg s-1]
    real(r8) :: hdiff_bound(  n_hypool_tot)      ! total water potential difference across lower boundary          [MPa-1]
    real(r8) :: dhdiffdpsi0(  n_hypool_tot)      ! derivative of total water potential difference wrt psi above    [-]
    real(r8) :: dhdiffdpsi1(  n_hypool_tot)      ! derivative of total water potential difference wrt psi below    [-]
    real(r8) :: dkbounddpsi0( n_hypool_tot)      ! derivative of lower boundary conductance wrt psi above          [kg s-1 MPa-2]
    real(r8) :: dkbounddpsi1( n_hypool_tot)      ! derivative of lower boundary conductance wrt psi below          [kg s-1 MPa-2]
    real(r8) :: dqbounddpsi0( n_hypool_tot)      ! derivative of lower boundary flux rate wrt psi above            [kg s-1 MPa-1]
    real(r8) :: dqbounddpsi1( n_hypool_tot)      ! derivative of lower boundary flux rate wrt psi below            [kg s-1 MPa-1]
    real(r8) :: dqbounddth0(  n_hypool_tot)      ! derivative of lower boundary flux rate wrt theta above          [kg s-1 m3 m-3]
    real(r8) :: dqbounddth1(  n_hypool_tot)      ! derivative of lower boundary flux rate wrt theta below          [kg s-1 m3 m-3]
    real(r8) :: dth_node_inner(n_hypool_tot)     ! dtheta from inner do while loop                                 [m3 m-3]
    real(r8) :: amx(n_hypool_tot)                ! "a" left off diagonal of tridiagonal matrix                     [kg s-1]
    real(r8) :: bmx(n_hypool_tot)                ! "b" diagonal of tridiagonal matrix                              [kg s-1]
    real(r8) :: cmx(n_hypool_tot)                ! "c" right off diagonal of tridiagonal matrix                    [kg s-1]
    real(r8) :: rmx(n_hypool_tot)                ! "r" forcing term of tridiagonal matrix                          [kg s-1]
    real(r8) :: supsub_flag_node(n_hypool_tot)   ! super saturation or sub residual flag                           [0-no,1-yes]
    real(r8) :: dflcgsdpsi                    ! derivative of stomatal vuln curve wrt to leaf water potential   [MPa-1]
    real(r8) :: dflcgsdth                     ! derivative of stomatal vuln curve wrt to leaf water content     [m-3 m3]
    real(r8) :: dqtopdflcgs                   ! derivative of cohort-level transpiration wrt btran              [kgh2o indiv-1 s-1]
    real(r8) :: dqtopdth_leaf                 ! derivative of transpiration rate wrt to leaf water content      [kgh2o indiv-1 s-1 m-3 m-3]
    real(r8) :: th_prev                       ! temporary                                                       [m3 m-3]
    real(r8) :: dth_prev                      ! temporary                                                       [m3 m-3]
    real(r8) :: dw_total                      ! temporary                                                       [kg]
    real(r8) :: we_k                          ! error for kth node (temporary)                                  [kg]
    real(r8) :: the_k                         ! theta error for kth node (temporary)                            [m3 m-3]
    real(r8) :: supsub_adj_w                  ! water ajustment due to super saturation or sub residual flag 
    logical  :: catch_nan                     ! flag for nan returned from Tridiagaonal
    integer  :: index_nan                     ! highest k index possessing a nan
    integer  :: index_stem
    integer  :: index_aroot
    integer  :: supsub_flag = 0
    integer  :: max_l                         !location of maximum water storage in the array
    type(ed_cohort_hydr_type), pointer :: ccohort_hydr
     !----------------------------------------------------------------------

    ccohort           => cc_p
    ccohort_hydr      => ccohort%co_hydr
    dth_node_outer(:) =  0._r8
    we_local          =  0._r8
    supsub_flag_node  =  0._r8
    index_stem        =  n_hypool_leaf + n_hypool_stem
    index_aroot       =  n_hypool_leaf + n_hypool_stem + n_hypool_troot + n_hypool_aroot

    ! STORE INITIAL STATES
    !! in case timestep needs to be chopped in half to balance water
    th_node_init(:) = th_node(:)
		
    ! WATER BALANCE
    w_tot_beg_outer = sum(th_node(:)*v_node(:))*denh2o
    
    ! OUTER DO-WHILE LOOP
    !! cuts timestep in half until all sub-timesteps (inner do-while loop) balance the water budget
    iterh1 = 0
    do while( iterh1 == 0 .or. ((abs(we_local) > thresh .or. supsub_flag /= 0) .and. iterh1 < maxiter) )
       dt_fac = max(imult*iterh1,1)
       dt_fac2 = real(dt_fac,r8)
       dt_new = dtime/dt_fac2

       !! restore initial states for a fresh attempt using new sub-timesteps
       if(iterh1 .gt. 0) then
          th_node(:) = th_node_init(:)
       end if
		     
       ! QUANTITIES OF INTEREST
       qtop_dt        = 0._r8
       dqtopdth_dthdt = 0._r8
       sapflow        = 0._r8
       rootuptake     = 0._r8
	  
       ! INNER DO-WHILE LOOP
       !! repeats, for dt_frac times, the removal of 1/dt_fac * transpiration 
       !! (the top boundary flux condition)
       !! stops and returns to outer loop if at any point the water budget 
       !! doesn't balance, so the timestep can be chopped in half again
       
       iterh2 = 0
       we_local = 0._r8
       supsub_flag = 0
       do while( iterh2 < dt_fac .and. ((abs(we_local) <= thresh .and. &
                 supsub_flag == 0) .or. iterh1 == (maxiter-1)))
          iterh2 = iterh2 + 1

          ! SET DERIVED STATE VARIABLES OVER ALL NODES
          do k = 1, n_hypool_tot
             call psi_from_th(ft, porous_media(k), th_node(k), psi_node(k), site_hydr, bc_in)
             call dpsidth_from_th(ft, porous_media(k), th_node(k), dpsidth_node(k), site_hydr, bc_in)
             call flc_from_psi(ft, porous_media(k), psi_node(k), flc_node(k), site_hydr, bc_in)
             call dflcdpsi_from_psi(ft, porous_media(k), psi_node(k), dflcdpsi_node(k), site_hydr, bc_in)

             if(do_dyn_xylemrefill .and. porous_media(k) <= 4) then
                if(flc_node(k) > flc_min_node(k)) then
                   dflcdpsi_node(k) = 0._r8
		   flc_node(k)      = flc_min_node(k)
                end if
             end if
          enddo
          call dflcgsdpsi_from_psi(ccohort_hydr%psi_ag(1),ft, dflcgsdpsi)
          dflcgsdth   = dflcgsdpsi * dpsidth_node(1)
          dqtopdflcgs = 0.1411985_r8    
          
          !BOC... estimated by trial-and-error: this term multiplied by the maximum value of dflcgsdth gives 150.
          !NEEDED: an estimate for dqtopdflcgs that accounts for variable potential evapotranspiration (efpot).
		  
          ! SET THE DQTOPDTH_LEAF TERM
          if(do_dqtopdth_leaf) then
             dqtopdth_leaf = dqtopdflcgs * dflcgsdth
!             if(mono_decr_Rn .and. ccohort_hydr%psi_ag(1) >= -0.88_r8) then
!                dqtopdth_leaf = 0._r8
!             else if(ccohort_hydr%psi_ag(1) < -0.88_r8) then
!                dqtopdth_leaf = 150._r8
!             else
!                dqtopdth_leaf = 0._r8
!             end if
          else
             dqtopdth_leaf = 0._r8
          end if

          ! SET BOUNDARY PRESSURE DIFFERENCES & CONDUCTANCES
          !! compute water potential differences + conductances and their derivatives wrt water potential
          call boundary_hdiff_and_k((n_hypool_tot-nshell), z_node, psi_node, flc_node, dflcdpsi_node, &
                                    kmax_bound, kmax_upper, kmax_lower, hdiff_bound, k_bound, dhdiffdpsi0, &
				    dhdiffdpsi1, dkbounddpsi0, dkbounddpsi1, &
	                            kmax_bound_aroot_soil1, kmax_bound_aroot_soil2)

          ! SET BOUNDARY FLUX TERMS
          !! compute flux terms and their derivatives wrt water content
          q_bound(1:n_hypool_tot-1)      = -1._r8 * k_bound(1:n_hypool_tot-1) * hdiff_bound(1:n_hypool_tot-1)
          dqbounddpsi0(1:n_hypool_tot-1) = -1._r8 * k_bound(1:n_hypool_tot-1) * dhdiffdpsi0(1:n_hypool_tot-1) - &
                                        dkbounddpsi0(1:n_hypool_tot-1) * hdiff_bound(1:n_hypool_tot-1)
          dqbounddpsi1(1:n_hypool_tot-1) = -1._r8 * k_bound(1:n_hypool_tot-1) * dhdiffdpsi1(1:n_hypool_tot-1) - &
                                        dkbounddpsi1(1:n_hypool_tot-1) * hdiff_bound(1:n_hypool_tot-1)
          dqbounddth0(1:n_hypool_tot-1)  = dqbounddpsi0(1:n_hypool_tot-1) * dpsidth_node(1:n_hypool_tot-1)
          dqbounddth1(1:n_hypool_tot-1)  = dqbounddpsi1(1:n_hypool_tot-1) * dpsidth_node(2:n_hypool_tot)

          !! zero-flux outer soil shell boundary condition
          q_bound(n_hypool_tot)      =    0._r8
          dqbounddpsi0(n_hypool_tot) =    0._r8
          dqbounddpsi1(n_hypool_tot) =    0._r8
          dqbounddth0(n_hypool_tot)  =    0._r8
          dqbounddth1(n_hypool_tot)  =    0._r8

          ! STORE BEGINNING WATER BALANCE
          w_tot_beg_inner = sum(th_node(:)*v_node(:))*denh2o

          ! SET UP TRIDIAGONAL MATRIX
          !! upper (leaf) layer
          k = 1
          rmx(k)    =  qtop - q_bound(k)
          amx(k)    =  0._r8
          bmx(k)    =  dqbounddth0(k) - dqtopdth_leaf - v_node(k)*denh2o/dt_new
          cmx(k)    =  dqbounddth1(k)
          !! intermediate nodes (plant and soil)
          do k=2,(n_hypool_tot-1)
             rmx(k) =  q_bound(k-1) - q_bound(k)
	     amx(k) = -1._r8 * dqbounddth0(k-1)
	     bmx(k) =  dqbounddth0(k) - dqbounddth1(k-1) - v_node(k)*denh2o/dt_new
	     cmx(k) =  dqbounddth1(k)
          enddo
          !! outermost rhizosphere shell
          k = n_hypool_tot
          rmx(k)    =  q_bound(k-1)
          amx(k)    = -1._r8 * dqbounddth0(k-1)
          bmx(k)    = -dqbounddth1(k-1) - v_node(k)*denh2o/dt_new
          cmx(k)    =  0._r8
		      
          ! SOLVE TRIDIAGONAL MATRIX
          call Hydraulics_Tridiagonal(amx, bmx, cmx, rmx, dth_node_inner)
	  
	  ! CATCH NAN VALUES
	  catch_nan = .false.
	  index_nan = 999
	  do k = 1, n_hypool_tot
	     if(isnan(dth_node_inner(k))) then
	        catch_nan = .true.
		index_nan = k
	     end if
	  end do
          if(catch_nan) then
             write(fates_log(),*)'EDPlantHydraulics returns nan at k = ', char(index_nan)
             call endrun(msg=errMsg(sourcefile, __LINE__))
	  end if
	  
	  ! CATCH SUPERSATURATED OR SUB-RESIDUAL WATER CONTENTS
	  ccohort_hydr%supsub_flag = 0._r8
	  supsub_flag = 0
          do k=1,n_hypool_tot
             th_prev     = th_node(k)
	     dth_prev    = dth_node_inner(k)
	     if(     (th_node(k)+dth_node_inner(k)) > (ths_node(k)-small_theta_num)) then
	        supsub_flag         =  k
		supsub_flag_node(k) =  1._r8
	        ccohort_hydr%supsub_flag =  real(k)
		th_node(k)  = ths_node(k)-small_theta_num
	     else if((th_node(k)+dth_node_inner(k)) < (thr_node(k)+small_theta_num)) then
	        supsub_flag         = -k
	        ccohort_hydr%supsub_flag = -real(k)
		supsub_flag_node(k) =  -1._r8
		th_node(k)  = thr_node(k)+small_theta_num
	     else
                th_node(k)  = th_node(k)+dth_node_inner(k)
	     end if
	     dth_node_inner(k) = th_node(k) - th_prev
	     the_node(k) = dth_node_inner(k) - dth_prev
          enddo
	  
	  ! QUANTITIES OF INTEREST
	  qtop_dt         = qtop_dt + &
	                    qtop*dt_new
	  dqtopdth_dthdt  = dqtopdth_dthdt + &
	                    dqtopdth_leaf*dth_node_inner(1)*dt_new
	  sapflow         = sapflow + &
	                    (q_bound(index_stem) + &
	                     dqbounddth0(index_stem)*dth_node_inner(index_stem) + &
		             dqbounddth1(index_stem)*dth_node_inner(index_stem+1))*dt_new
	  rootuptake      = rootuptake + &
	                    (q_bound(index_aroot) + &
	                     dqbounddth0(index_aroot)*dth_node_inner(index_aroot) + &
			     dqbounddth1(index_aroot)*dth_node_inner(index_aroot+1))*dt_new
	  
	  ! UPDATE ERROR TERM
          w_tot_end_inner = sum(th_node(:)*v_node(:))*denh2o
	  dw_tot_inner    = w_tot_end_inner - w_tot_beg_inner
          we_tot_inner    = dw_tot_inner/dt_new + (qtop + dqtopdth_leaf*dth_node_inner(1))
	  we_area_inner   = we_tot_inner/(cCohort%c_area / cCohort%n)
	  we_vol_inner    = we_tot_inner/sum(v_node(:))

          ! we_vol_inner 
          ! different water balance metrics can be chosen here (with an appropriate corresponding thresh)
	  we_local        = we_tot_inner*cCohort%n/AREA     
			
       end do ! loop over sub-timesteps

       iterh1 = iterh1 + 1
		     
    end do ! loop to get a timestep divisor that balances water
    
    ccohort_hydr%iterh1 = real(iterh1)
    ccohort_hydr%iterh2 = real(iterh2)

    ! WATER BALANCE ERROR-HANDLING
    if (abs(we_local) > thresh) then
       write(fates_log(),*)'WARNING: plant hydraulics water balance error exceeds threshold of ',&
             thresh
    else if (abs(we_local) > thresh_break) then
       write(fates_log(),*)'EDPlantHydraulics water balance error exceeds threshold of = ', thresh_break
       call endrun(msg=errMsg(sourcefile, __LINE__))
    end if
    
    ! TOTAL NET WATER BALANCE AND ERROR ADJUST HACK
    w_tot_end_outer   = sum(th_node(:)*v_node(:))*denh2o                            ! kg
    dw_tot_outer      = w_tot_end_outer - w_tot_beg_outer                           ! kg/timestep
    we_tot_outer      = dw_tot_outer + (qtop_dt + dqtopdth_dthdt)                   ! kg/timestep
    we_area_outer     = we_tot_outer/(cCohort%c_area / cCohort%n)                   ! kg/m2 ground/individual
    if(abs(we_tot_outer*cCohort%n)/AREA>1.0e-7_r8) then
       write(fates_log(),*)'WARNING: plant hydraulics water balance error exceeds 1.0e-7 and is ajusted for error'
      !dump the error water to the bin with largest water storage
      max_l  = maxloc(th_node(:)*v_node(:),dim=1)
      th_node(max_l) = th_node(max_l)-  &
                        we_tot_outer/(v_node(max_l)*denh2o)
      th_node(max_l) = min (th_node(max_l),&
                         ths_node(max_l)-small_theta_num) 
      th_node(max_l) = max(th_node(max_l),&
                         thr_node(max_l)+small_theta_num)	  
      w_tot_end_outer   = sum(th_node(:)*v_node(:))*denh2o                            ! kg
      dw_tot_outer      = w_tot_end_outer - w_tot_beg_outer                           ! kg/timestep
      we_tot_outer      = dw_tot_outer + (qtop_dt + dqtopdth_dthdt)                   ! kg/timestep
      we_area_outer     = we_tot_outer/(cCohort%c_area / cCohort%n)                   ! kg/m2 ground/individual   
    end if
    dth_node_outer(:) = th_node(:) - th_node_init(:)

 end subroutine Hydraulics_1DSolve

  !-------------------------------------------------------------------------------!
 subroutine Hydraulics_Tridiagonal(a, b, c, r, u)
    !
    ! !DESCRIPTION: An abbreviated version of biogeophys/TridiagonalMod.F90
    !
    ! !USES:
    !
    ! !ARGUMENTS
    real(r8), intent(in)    :: a(:)           ! "a" left off diagonal of tridiagonal matrix
    real(r8), intent(in)    :: b(:)           ! "b" diagonal column of tridiagonal matrix
    real(r8), intent(in)    :: c(:)           ! "c" right off diagonal of tridiagonal matrix
    real(r8), intent(in)    :: r(:)           ! "r" forcing term of tridiagonal matrix
    real(r8), intent(out)   :: u(:)           ! solution
    !
    ! !LOCAL VARIABLES:
    real(r8) :: bet                           ! temporary
    real(r8) :: gam(n_hypool_tot)                ! temporary
    integer  :: k                             ! index
    !----------------------------------------------------------------------

    bet = b(1)
    do k=1,n_hypool_tot
       if(k == 1) then
          u(k)   = r(k) / bet
       else
          gam(k) = c(k-1) / bet
	  bet    = b(k) - a(k) * gam(k)
	  u(k)   = (r(k) - a(k)*u(k-1)) / bet
       end if
    enddo
  
    do k=n_hypool_tot-1,1,-1
          u(k)   = u(k) - gam(k+1) * u(k+1)
    enddo
    
 end subroutine Hydraulics_Tridiagonal

  !-------------------------------------------------------------------------------!
  subroutine boundary_hdiff_and_k(k_arootsoil, z_node, psi_node, flc_node, dflcdpsi_node, &
                                  kmax_bound, kmax_upper, kmax_lower, hdiff_bound, k_bound, &
                                  dhdiffdpsi0, dhdiffdpsi1, dkbounddpsi0, dkbounddpsi1, &
				  kmax_bound_aroot_soil1, kmax_bound_aroot_soil2)
    !
    ! !ARGUMENTS
    integer           , intent(in)  :: k_arootsoil            ! index of node where the boundary occurs between root and soil
    real(r8)          , intent(in)  :: z_node(:)              ! height of node                                                  [m]
    real(r8)          , intent(in)  :: psi_node(:)            ! water potential in water storage compartments                   [MPa]
    real(r8)          , intent(in)  :: flc_node(:)            ! fractional loss of conductivity at water storage nodes          [-]
    real(r8)          , intent(in)  :: dflcdpsi_node(:)       ! derivative of fractional loss of conductivity wrt psi           [MPa-1]
    real(r8)          , intent(in)  :: kmax_bound(:)          ! lower boundary maximum hydraulic conductance of compartments    [kg s-1 MPa-1]
    real(r8)          , intent(in)  :: kmax_upper(:)          ! maximum hydraulic conductance from node to upper boundary       [kg s-1 MPa-1]
    real(r8)          , intent(in)  :: kmax_lower(:)          ! maximum hydraulic conductance from node to lower boundary       [kg s-1 MPa-1]
    real(r8)          , intent(out) :: hdiff_bound(:)         ! total water potential difference across lower boundary          [MPa-1]
    real(r8)          , intent(out) :: k_bound(:)             ! lower boundary hydraulic conductance of compartments            [kg s-1 MPa-1]
    real(r8)          , intent(out) :: dhdiffdpsi0(:)         ! derivative of total water potential difference wrt psi above    [-]
    real(r8)          , intent(out) :: dhdiffdpsi1(:)         ! derivative of total water potential difference wrt psi below    [-]
    real(r8)          , intent(out) :: dkbounddpsi0(:)        ! derivative of lower boundary conductance wrt psi above          [kg s-1 MPa-2]
    real(r8)          , intent(out) :: dkbounddpsi1(:)        ! derivative of lower boundary conductance wrt psi below          [kg s-1 MPa-2]
    real(r8), optional, intent(in)  :: kmax_bound_aroot_soil1 ! maximum radial conductance of absorbing roots                   [kg s-1 MPa-1]
    real(r8), optional, intent(in)  :: kmax_bound_aroot_soil2 ! maximum conductance to root surface from innermost rhiz shell   [kg s-1 MPa-1]
    !
    ! !LOCAL VARIABLES:
    integer  :: k                                        ! shell index
    real(r8) :: k_bound_aroot_soil1                      ! radial conductance of absorbing roots                           [kg s-1 MPa-1]
    real(r8) :: k_bound_aroot_soil2                      ! conductance to root surface from innermost rhiz shell           [kg s-1 MPa-1]
    real(r8) :: k_lower                                  ! conductance node k to lower boundary                            [kg s-1 MPa-1]
    real(r8) :: k_upper                                  ! conductance node k+1 to upper boundary                          [kg s-1 MPa-1]
    !----------------------------------------------------------------------

    do k = 1, (size(z_node)-1)
       hdiff_bound(k) = 1.e-6_r8*denh2o*grav*(z_node(k) - z_node(k+1)) + &
                        (psi_node(k) - psi_node(k+1))
       if(do_kbound_upstream) then

          ! absorbing root-1st rhizosphere shell boundary. 
          ! Comprised of two distinct conductance terms each with distinct water potentials

          if(k == (k_arootsoil)) then  
             
             k_bound_aroot_soil1 =  kmax_bound_aroot_soil1 * flc_node(k)
             k_bound_aroot_soil2 =  kmax_bound_aroot_soil2 * flc_node(k+1)
             k_bound(k)          =  1._r8/(1._r8/k_bound_aroot_soil1 + 1._r8/k_bound_aroot_soil2)
             dkbounddpsi0(k)     =  ((k_bound(k)/k_bound_aroot_soil1)**2._r8) * & 
                                    kmax_bound_aroot_soil1*dflcdpsi_node(k)
             dkbounddpsi1(k)     =  ((k_bound(k)/k_bound_aroot_soil2)**2._r8) * &
                                    kmax_bound_aroot_soil2*dflcdpsi_node(k+1)
          else
             ! examine direction of water flow; use the upstream node's k for the boundary k.
             ! (as suggested by Ethan Coon, LANL)
             if(hdiff_bound(k) < 0._r8) then
	        k_bound(k)       = kmax_bound(k) * flc_node(k+1)  ! water moving towards atmosphere
	        dkbounddpsi0(k)  = 0._r8
                dkbounddpsi1(k)  = kmax_bound(k) * dflcdpsi_node(k+1)
             else                                           
	        k_bound(k)       = kmax_bound(k) * flc_node(k)    ! water moving towards soil
	        dkbounddpsi0(k)  = kmax_bound(k) * dflcdpsi_node(k)
                dkbounddpsi1(k)  = 0._r8
             end if
          end if
       else
          k_lower                =  kmax_lower(k)   * flc_node(k)
          k_upper                =  kmax_upper(k+1) * flc_node(k+1)
          k_bound(k)             =  1._r8/(1._r8/k_lower + 1._r8/k_upper)
          dkbounddpsi0(k)        =  ((k_bound(k)/k_lower)**2._r8) * kmax_lower(k)  * dflcdpsi_node(k)
          dkbounddpsi1(k)        =  ((k_bound(k)/k_upper)**2._r8) * kmax_upper(k+1)* dflcdpsi_node(k+1)
       end if
       dhdiffdpsi0(k)  =  1.0
       dhdiffdpsi1(k)  = -1.0
    enddo
    k               = size(z_node)
    k_bound(k)      = 0._r8
    dkbounddpsi0(k) = 0._r8
    dkbounddpsi1(k) = 0._r8
  
  end subroutine boundary_hdiff_and_k
  
  !-------------------------------------------------------------------------------!
  subroutine flc_gs_from_psi(cc_p, lwp )
    ! 
    ! !DESCRIPTION: 
    !
    ! !USES:
    !
    ! !ARGUMENTS
    type(ed_cohort_type) , intent(inout), target  :: cc_p ! current cohort pointer
    real(r8)             , intent(in)             :: lwp  !leaf water potential (MPa)
    !
    ! !LOCAL VARIABLES:
    type(ed_cohort_type), pointer :: cCohort
    integer          :: FT
    !----------------------------------------------------------------------

    cCohort => cc_p
    FT       = cCohort%pft
    ccohort%co_hydr%btran(:) = &
          (1._r8 + (lwp/EDPftvarcon_inst%hydr_p50_gs(ft))**EDPftvarcon_inst%hydr_avuln_gs(ft))**(-1._r8)
    
  end subroutine flc_gs_from_psi
  
  !-------------------------------------------------------------------------------!
  subroutine dflcgsdpsi_from_psi(lwp, ft, dflcgsdpsi)
    ! 
    ! !DESCRIPTION: calls necessary routines (plant vs. soil) for converting
    ! plant tissue or soil water potentials to a fractional loss of conductivity
    !
    ! !USES:
    !
    ! !ARGUMENTS
    real(r8)             , intent(in)             :: lwp         ! leaf water potential (MPa)
    integer              , intent(in)             :: ft          ! leaf pft
    real(r8)             , intent(out)            :: dflcgsdpsi  ! fractional loss of conductivity  [-]

    !----------------------------------------------------------------------
  
    associate(& 
         avuln_gs => EDPftvarcon_inst%hydr_avuln_gs, &  ! Input: [real(r8) (:) ] stomatal PLC curve: shape parameter                        [-]
         p50_gs   => EDPftvarcon_inst%hydr_p50_gs     & ! Input: [real(r8) (:) ] stomatal PLC curve: water potential at 50% loss of gs,max  [Pa]
         )

    dflcgsdpsi = -1._r8 * (1._r8 + (lwp/p50_gs(FT))**avuln_gs(FT))**(-2._r8) * &
                          avuln_gs(FT)/p50_gs(FT)*(lwp/p50_gs(FT))**(avuln_gs(FT)-1._r8)
	     
    end associate

  end subroutine dflcgsdpsi_from_psi
  
  !-------------------------------------------------------------------------------!
  subroutine flc_from_psi(ft, pm, psi_node, flc_node, site_hydr, bc_in )
    ! 
    ! !DESCRIPTION: calls necessary routines (plant vs. soil) for converting
    ! plant tissue or soil water potentials to a fractional loss of conductivity
    
    ! !ARGUMENTS
    integer          , intent(in)     :: ft          ! PFT index
    integer          , intent(in)     :: pm          ! porous media index
    real(r8)         , intent(in)     :: psi_node    ! water potential                  [MPa]
    real(r8)         , intent(out)    :: flc_node    ! fractional loss of conductivity  [-]
    type(ed_site_hydr_type),optional, intent(inout),target :: site_hydr        ! ED site_hydr structure
    type(bc_in_type),optional, intent(in)             :: bc_in       ! FATES boundary conditions

    !
    ! !LOCAL VARIABLES:

    !----------------------------------------------------------------------
  
    associate(& 
         avuln    => EDPftvarcon_inst%hydr_avuln_node , & ! Input: [real(r8) (:,:) ] PLC curve: vulnerability curve shape parameter          [-]
         p50      => EDPftvarcon_inst%hydr_p50_node     & ! Input: [real(r8) (:,:) ] PLC curve: water potential at 50% loss of conductivity  [Pa]
         )
    
    if(pm <= 4) then
       flc_node = 1._r8/(1._r8 + (psi_node/p50(ft,pm))**avuln(ft,pm))
    else
       select case (iswc)
       case (van_genuchten)
          write(fates_log(),*) 'Van Genuchten plant hydraulics is inoperable until further notice'
          call endrun(msg=errMsg(sourcefile, __LINE__))
!          call unsatkVG_flc_from_psi(psi_node, &
!             site_hydr%alpha_VG(1), &
!	     site_hydr%n_VG(1),     &
!             site_hydr%m_VG(1),     &
!             site_hydr%l_VG(1),     &
!             flc_node)
       case (campbell)
          call unsatkCampbell_flc_from_psi(psi_node, &
             (-1._r8)*bc_in%sucsat_sisl(1)*denh2o*grav*1.e-9_r8, &      ! mm * 1e-3 m/mm * 1e3 kg/m3 * 9.8 m/s2 * 1e-6 MPa/Pa = MPa
	     bc_in%bsw_sisl(1),     &
             flc_node)
       case default
          write(fates_log(),*) 'ERROR: invalid soil water characteristic function specified, iswc = '//char(iswc)
          call endrun(msg=errMsg(sourcefile, __LINE__))
       end select
    end if
	     
    end associate

  end subroutine flc_from_psi
  
  !-------------------------------------------------------------------------------!
  subroutine dflcdpsi_from_psi(ft, pm, psi_node, dflcdpsi_node, site_hydr, bc_in )
    ! 
    ! !DESCRIPTION: calls necessary routines (plant vs. soil) for converting
    ! plant tissue or soil water potentials to a fractional loss of conductivity
    !
    ! !USES:
    !
    ! !ARGUMENTS
    integer          , intent(in)     :: ft             ! PFT index
    integer          , intent(in)     :: pm             ! porous media index
    real(r8)         , intent(in)     :: psi_node       ! water potential                  [MPa]
    real(r8)         , intent(out)    :: dflcdpsi_node  ! fractional loss of conductivity  [-]
    type(ed_site_hydr_type),optional, intent(inout),target :: site_hydr        ! ED site_hydr structure
    type(bc_in_type),optional, intent(in)             :: bc_in       ! FATES boundary conditions

    !
    ! !LOCAL VARIABLES:
    !----------------------------------------------------------------------
  
    associate(& 
         avuln    => EDPftvarcon_inst%hydr_avuln_node, & ! Input: [real(r8) (:,:) ] PLC curve: vulnerability curve shape parameter          [-]
         p50      => EDPftvarcon_inst%hydr_p50_node    & ! Input: [real(r8) (:,:) ] PLC curve: water potential at 50% loss of conductivity  [Pa]
         )
    
    if(pm <= 4) then
       dflcdpsi_node = -1._r8 * (1._r8 + (psi_node/p50(ft,pm))**avuln(ft,pm))**(-2._r8) * &
                                avuln(ft,pm)/p50(ft,pm)*(psi_node/p50(ft,pm))**(avuln(ft,pm)-1._r8)
    else
       select case (iswc)
       case (van_genuchten)    
          write(fates_log(),*) 'Van Genuchten plant hydraulics is inoperable until further notice'
          call endrun(msg=errMsg(sourcefile, __LINE__))
          !call unsatkVG_dflcdpsi_from_psi(psi_node, &
          !      site_hydr%alpha_VG(1), &
          !      site_hydr%n_VG(1),     &
          !      site_hydr%m_VG(1),     &
          !      site_hydr%l_VG(1),     &
          !   dflcdpsi_node)
       case (campbell)
          call unsatkCampbell_dflcdpsi_from_psi(psi_node, &
             (-1._r8)*bc_in%sucsat_sisl(1)*denh2o*grav*1.e-9_r8, &
	     bc_in%bsw_sisl(1),     &
             dflcdpsi_node)
       case default
          write(fates_log(),*) 'ERROR: invalid soil water characteristic function specified, iswc = '//char(iswc)
          call endrun(msg=errMsg(sourcefile, __LINE__))
       end select
    end if
	     
    end associate

  end subroutine dflcdpsi_from_psi
  
  !-------------------------------------------------------------------------------!
  subroutine th_from_psi(ft, pm, psi_node, th_node, site_hydr, bc_in)
    ! 
    ! !DESCRIPTION: calls necessary routines (plant vs. soil) for converting
    ! plant tissue or soil water potentials to volumetric water contents
    ! !ARGUMENTS
    integer          , intent(in)            :: ft          ! PFT index
    integer          , intent(in)            :: pm          ! porous media index
    real(r8)         , intent(in)            :: psi_node    ! water potential   [MPa]
    real(r8)         , intent(out)           :: th_node     ! water content     [m3 m-3]
    type(ed_site_hydr_type), intent(inout),target :: site_hydr        ! ED site_hydr structure
    type(bc_in_type), intent(in)             :: bc_in       ! FATES boundary conditions

    !
    ! !LOCAL VARIABLES:
    real(r8) :: lower                ! lower bound of initial estimate         [m3 m-3]
    real(r8) :: upper                ! upper bound of initial estimate         [m3 m-3]
    real(r8) :: xtol                 ! error tolerance for x-variable          [m3 m-3]
    real(r8) :: ytol                 ! error tolerance for y-variable          [MPa]
    real(r8) :: satfrac              ! soil saturation fraction                [0-1]
    real(r8) :: psi_check
                                              
    !----------------------------------------------------------------------
  
    associate(& 
         thetas   => EDPftvarcon_inst%hydr_thetas_node  , & ! Input: [real(r8) (:,:) ] P-V curve: saturated volumetric water content
         resid    => EDPftvarcon_inst%hydr_resid_node     & ! Input: [real(r8) (:,:) ] P-V curve: residual water fraction
         )
   
    if(pm <= 4) then

       lower  = thetas(ft,pm)*(resid(ft,pm) + 0.0001_r8)/cap_corr(pm)
       upper  = thetas(ft,pm)
       xtol   = 1.e-16_r8
       ytol   = 1.e-8_r8
       call bisect_pv(ft, pm, lower, upper, xtol, ytol, psi_node, th_node)
       call psi_from_th(ft, pm, th_node, psi_check )

       if(psi_check > -1.e-8_r8) then
          write(fates_log(),*)'bisect_pv returned positive value for water potential at pm = ', char(pm)
          call endrun(msg=errMsg(sourcefile, __LINE__))
       end if
       
     

    else
       select case (iswc)
       case (van_genuchten)
          write(fates_log(),*) 'Van Genuchten plant hydraulics is inoperable until further notice'
          call endrun(msg=errMsg(sourcefile, __LINE__))
!          call swcVG_satfrac_from_psi(psi_node, &
!                  site_hydr%alpha_VG(1), &
!                  site_hydr%n_VG(1),     &
!                  site_hydr%m_VG(1),     &
!                  site_hydr%l_VG(1),     &
!                  satfrac)
!          call swcVG_th_from_satfrac(satfrac, &
!                  bc_in%watsat_sisl(1),   &
!                  bc_in%watres_sisl(1),   &
!                  th_node)
       case (campbell) 

          call swcCampbell_satfrac_from_psi(psi_node, &
                  (-1._r8)*bc_in%sucsat_sisl(1)*denh2o*grav*1.e-9_r8, &
                  bc_in%bsw_sisl(1),     &
                  satfrac)
          call swcCampbell_th_from_satfrac(satfrac, &
                  bc_in%watsat_sisl(1),   &
                  th_node)
       case default
          write(fates_log(),*)  'invalid soil water characteristic function specified, iswc = '//char(iswc)
          call endrun(msg=errMsg(sourcefile, __LINE__))
       end select
    end if
	     
    end associate

  end subroutine th_from_psi
  
  !-------------------------------------------------------------------------------!
  subroutine bisect_pv(ft, pm, lower, upper, xtol, ytol, psi_node, th_node)
    ! 
    ! !DESCRIPTION: Bisection routine for getting the inverse of the plant PV curve.
    !  An analytical solution is not possible because quadratic smoothing functions
    !  are used to remove discontinuities in the PV curve.
    !
    ! !USES:
    !
    ! !ARGUMENTS
    integer       , intent(in)     :: ft          ! PFT index
    integer       , intent(in)     :: pm          ! porous media index
    real(r8)      , intent(inout)  :: lower       ! lower bound of estimate           [m3 m-3]
    real(r8)      , intent(inout)  :: upper       ! upper bound of estimate           [m3 m-3]
    real(r8)      , intent(in)     :: xtol        ! error tolerance for x-variable    [m3 m-3]
    real(r8)      , intent(in)     :: ytol        ! error tolerance for y-variable    [MPa]
    real(r8)      , intent(in)     :: psi_node    ! water potential                   [MPa]
    real(r8)      , intent(out)    :: th_node     ! water content                     [m3 m-3]
    !
    ! !LOCAL VARIABLES:
    real(r8) :: x_new                  ! new estimate for x in bisection routine
    real(r8) :: y_lo                   ! corresponding y value at lower
    real(r8) :: f_lo                   ! y difference between lower bound guess and target y
    real(r8) :: y_hi                   ! corresponding y value at upper
    real(r8) :: f_hi                   ! y difference between upper bound guess and target y
    real(r8) :: y_new                  ! corresponding y value at x.new
    real(r8) :: f_new                  ! y difference between new y guess at x.new and target y
    real(r8) :: chg                    ! difference between x upper and lower bounds (approach 0 in bisection)
    !----------------------------------------------------------------------
  
    call psi_from_th(ft, pm, lower, y_lo)
    call psi_from_th(ft, pm, upper, y_hi)
    f_lo  = y_lo - psi_node
    f_hi  = y_hi - psi_node
    chg   = upper - lower
    do while(abs(chg) .gt. xtol)
       x_new = 0.5_r8*(lower + upper)
       call psi_from_th(ft, pm, x_new, y_new)
       f_new = y_new - psi_node
       if(abs(f_new) .le. ytol) then
          EXIT
       end if
       if((f_lo * f_new) .lt. 0._r8) upper = x_new
       if((f_hi * f_new) .lt. 0._r8) lower = x_new
       chg = upper - lower
    end do
    
    th_node = x_new
	     
  end subroutine bisect_pv
  
  !-------------------------------------------------------------------------------!
  subroutine psi_from_th(ft, pm, th_node, psi_node, site_hydr, bc_in)
    ! 
    ! !DESCRIPTION: evaluates the plant PV curve (returns water potential, psi)
    ! at a given water content (th)
    !
    ! !USES:
    !
    ! !ARGUMENTS
    integer          , intent(in)     :: ft          ! PFT index
    integer          , intent(in)     :: pm          ! porous media index
    real(r8)         , intent(in)     :: th_node     ! water content     [m3 m-3]
    real(r8)         , intent(out)    :: psi_node    ! water potential   [MPa]
    type(ed_site_hydr_type), optional, intent(inout),target :: site_hydr        ! ED site_hydr structure
    type(bc_in_type), optional, intent(in)             :: bc_in       ! FATES boundary conditions
    !
    ! !LOCAL VARIABLES:
    real(r8) :: satfrac                  ! saturation fraction [0-1]
    !----------------------------------------------------------------------
  
    if(pm <= 4) then       ! plant

       call tq2(ft, pm, th_node*cap_corr(pm), psi_node)

    else if(pm == 5) then  ! soil

!! NOTE. FIX: The below sidesteps the problem of averaging potentially variable soil hydraulic properties with depth
!!        and simply assigns the bulk soil (bucket) approximation of hydraulic properties as equal to the top soil layer.
       select case (iswc)
       case (van_genuchten)
          write(fates_log(),*) 'Van Genuchten plant hydraulics is inoperable until further notice'
          call endrun(msg=errMsg(sourcefile, __LINE__)) 
!          call swcVG_psi_from_th(th_node, &
!                  bc_in%watsat_sisl(1),   &
!                  bc_in%watres_sisl(1),   &
!                  site_hydr%alpha_VG(1), &
!                  site_hydr%n_VG(1),     &
!                  site_hydr%m_VG(1),     &
!                  site_hydr%l_VG(1),     &
!                  psi_node)
       case (campbell)
          call swcCampbell_psi_from_th(th_node, &
                  bc_in%watsat_sisl(1),   &
                  (-1._r8)*bc_in%sucsat_sisl(1)*denh2o*grav*1.e-9_r8, &
	          bc_in%bsw_sisl(1),     &
                  psi_node)
       case default
          write(fates_log(),*) 'ERROR: invalid soil water characteristic function specified, iswc = '//char(iswc)
          call endrun(msg=errMsg(sourcefile, __LINE__))
       end select

    end if
	     
  end subroutine psi_from_th
  
  !-------------------------------------------------------------------------------!
  subroutine dpsidth_from_th(ft, pm, th_node, y, site_hydr, bc_in) 
    ! 
    ! !DESCRIPTION: evaluates the plant PV curve (returns water potential, psi)
    ! at a given water content (th)
    !
    ! !USES:
    !
    ! !ARGUMENTS
    integer          , intent(in)     :: ft          ! PFT index
    integer          , intent(in)     :: pm          ! porous media index
    real(r8)         , intent(in)     :: th_node     ! water content                            [m3 m-3]
    real(r8)         , intent(out)    :: y           ! derivative of water potential wrt theta  [MPa m3 m-3]
    type(ed_site_hydr_type), optional,intent(inout) :: site_hydr
    type(bc_in_type), optional,intent(in) :: bc_in
    !
    ! !LOCAL VARIABLES:

    real(r8) :: satfrac                  ! saturation fraction [0-1]
    !----------------------------------------------------------------------
  
    if(pm <= 4) then       ! plant
       call dtq2dth(ft, pm, th_node*cap_corr(pm), y)
    else if(pm == 5) then  ! soil
       select case (iswc)
       case (van_genuchten)
          write(fates_log(),*) 'Van Genuchten plant hydraulics is inoperable until further notice'
          call endrun(msg=errMsg(sourcefile, __LINE__)) 
          !call swcVG_dpsidth_from_th(th_node, &
          !        bc_in%watsat_sisl(1),   &
          !        bc_in%watres_sisl(1),   &
          !        site_hydr%alpha_VG(1), &
          !        site_hydr%n_VG(1),     &
          !        site_hydr%m_VG(1),     &
          !        site_hydr%l_VG(1),     &
          !        y)
       case (campbell)
          call swcCampbell_dpsidth_from_th(th_node, &
                  bc_in%watsat_sisl(1),   &
                  (-1._r8)*bc_in%sucsat_sisl(1)*denh2o*grav*1.e-9_r8, &
	          bc_in%bsw_sisl(1),     &
                  y)
       case default
          write(fates_log(),*) 'ERROR: invalid soil water characteristic function specified, iswc = '//char(iswc)
          call endrun(msg=errMsg(sourcefile, __LINE__))
       end select
    end if
	     
  end subroutine dpsidth_from_th
  
  !-------------------------------------------------------------------------------!
  subroutine tq2(ft, pm, x, y)
    ! 
    ! !DESCRIPTION: smoothing function for elastic-to-cavitation region of the
    !  plant PV curve where a discontinuity exists
    !
    ! !USES:
    !
    ! !ARGUMENTS
    integer       , intent(in)     :: ft          ! PFT index
    integer       , intent(in)     :: pm          ! porous media index
    real(r8)      , intent(in)     :: x           ! water content     [m3 m-3]
    real(r8)      , intent(out)    :: y           ! water potential   [MPa]
    !
    ! !LOCAL VARIABLES:
    real(r8) :: y_bq2                  ! returned y (psi) value from bq2()
    real(r8) :: y_cq2                  ! returned y (psi) value from cq2()
    real(r8) :: beta2=0.99_r8          ! smoothing factor
    !----------------------------------------------------------------------
  
    call bq2(ft, pm, x, y_bq2)
    call cq2(ft, pm, x, y_cq2)
    y = (-y_bq2 + sqrt(y_bq2*y_bq2 - 4._r8*beta2*y_cq2))/(2*beta2)

  end subroutine tq2
  
  !-------------------------------------------------------------------------------!
  subroutine dtq2dth(ft, pm, x, y)
    ! 
    ! !DESCRIPTION: smoothing function for elastic-to-cavitation region of the
    !  plant PV curve where a discontinuity exists
    !
    ! !USES:
    !
    ! !ARGUMENTS
    integer       , intent(in)     :: ft          ! PFT index
    integer       , intent(in)     :: pm          ! porous media index
    real(r8)      , intent(in)     :: x           ! water content                            [m3 m-3]
    real(r8)      , intent(out)    :: y           ! derivative of water potential wrt theta  [MPa m3 m-3]
    !
    ! !LOCAL VARIABLES:
    real(r8) :: y_bq2                  ! returned y (psi) value from bq2()
    real(r8) :: y_cq2                  ! returned y (psi) value from cq2()
    real(r8) :: dydth_bq2              ! returned derivative from dbq2dth()
    real(r8) :: dydth_cq2              ! returned derivative from dcq2dth()
    real(r8) :: beta2=0.99_r8          ! smoothing factor
    !----------------------------------------------------------------------
  
    call bq2(ft, pm, x, y_bq2)
    call cq2(ft, pm, x, y_cq2)
    call dbq2dth(ft, pm, x, dydth_bq2)
    call dcq2dth(ft, pm, x, dydth_cq2)
    y = 1._r8/(2._r8*beta2)*(-dydth_bq2 + 0.5_r8*((y_bq2*y_bq2 - 4._r8*beta2*y_cq2)**(-0.5_r8)) * &
                                                 (2._r8*y_bq2*dydth_bq2 - 4._r8*beta2*dydth_cq2))

  end subroutine dtq2dth
  
  !-------------------------------------------------------------------------------!
  subroutine bq2(ft, pm, x, y)
    ! 
    ! !DESCRIPTION: component smoothing function for elastic-to-cavitation region
    ! of the plant PV curve where a discontinuity exists
    !
    ! !USES:
    !
    ! !ARGUMENTS
    integer       , intent(in)     :: ft          ! PFT index
    integer       , intent(in)     :: pm          ! porous media index
    real(r8)      , intent(in)     :: x           ! water content     [m3 m-3]
    real(r8)      , intent(out)    :: y           ! water potential   [MPa]
    !
    ! !LOCAL VARIABLES:
    real(r8) :: y_tq1                  ! returned y (psi) value from tq1()
    real(r8) :: y_cavitation           ! returned y (psi) value from cavitationPV()
    !----------------------------------------------------------------------
  
    call tq1(ft, pm, x, y_tq1)
    call cavitationPV(ft, pm, x, y_cavitation)
    y = -1._r8*(y_tq1 + y_cavitation)
	     
  end subroutine bq2
  
  !-------------------------------------------------------------------------------!
  subroutine dbq2dth(ft, pm, x, y)
    ! 
    ! !DESCRIPTION: component smoothing function for elastic-to-cavitation region
    ! of the plant PV curve where a discontinuity exists
    !
    ! !USES:
    !
    ! !ARGUMENTS
    integer       , intent(in)     :: ft          ! PFT index
    integer       , intent(in)     :: pm          ! porous media index
    real(r8)      , intent(in)     :: x           ! water content                            [m3 m-3]
    real(r8)      , intent(out)    :: y           ! derivative of water potential wrt theta  [MPa m3 m-3]
    !
    ! !LOCAL VARIABLES:
    real(r8) :: dydth_tq1              ! returned derivative from dtq1dth()
    real(r8) :: dcavdth                ! returned derivative from dcavitationdth()
    !----------------------------------------------------------------------
  
    call dtq1dth(ft, pm, x, dydth_tq1)
    call dcavitationPVdth(ft, pm, x, dcavdth)
    y = -1._r8*(dydth_tq1 + dcavdth)

  end subroutine dbq2dth
  
  !-------------------------------------------------------------------------------!
  subroutine cq2(ft, pm, x, y)
    ! 
    ! !DESCRIPTION: component smoothing function for elastic-to-cavitation region
    ! of the plant PV curve where a discontinuity exists
    !
    ! !USES:
    !
    ! !ARGUMENTS
    integer       , intent(in)     :: ft          ! PFT index
    integer       , intent(in)     :: pm          ! porous media index
    real(r8)      , intent(in)     :: x           ! water content     [m3 m-3]
    real(r8)      , intent(out)    :: y           ! water potential   [MPa]
    !
    ! !LOCAL VARIABLES:
    real(r8) :: y_tq1                  ! returned y (psi) value from tq1()
    real(r8) :: y_cavitation           ! returned y (psi) value from cavitationPV()
    !----------------------------------------------------------------------
  
    call tq1(ft, pm, x, y_tq1)
    call cavitationPV(ft, pm, x, y_cavitation)
    y = y_tq1*y_cavitation
	     
  end subroutine cq2
  
  !-------------------------------------------------------------------------------!
  subroutine dcq2dth(ft, pm, x, y)
    ! 
    ! !DESCRIPTION: returns derivative of cq2() wrt theta
    !
    ! !USES:
    !
    ! !ARGUMENTS
    integer       , intent(in)     :: ft          ! PFT index
    integer       , intent(in)     :: pm          ! porous media index
    real(r8)      , intent(in)     :: x           ! water content                            [m3 m-3]
    real(r8)      , intent(out)    :: y           ! derivative of water potential wrt theta  [MPa m3 m-3]
    !
    ! !LOCAL VARIABLES:
    real(r8) :: y_tq1                  ! returned y (psi) value from tq1()
    real(r8) :: y_cavitation           ! returned y (psi) value from cavitationPV()
    real(r8) :: dydth_tq1              ! returned derivative from dtq1dth()
    real(r8) :: dcavdth                ! returned derivative from dcavitationdth()
    !----------------------------------------------------------------------
  
    call tq1(ft, pm, x, y_tq1)
    call cavitationPV(ft, pm, x, y_cavitation)
    call dtq1dth(ft, pm, x, dydth_tq1)
    call dcavitationPVdth(ft, pm, x, dcavdth)
    y = y_tq1*dcavdth + dydth_tq1*y_cavitation
	     
  end subroutine dcq2dth
  
  !-------------------------------------------------------------------------------!
  subroutine tq1(ft, pm, x, y)
    ! 
    ! !DESCRIPTION: either calls the elastic region of the PV curve (leaves) or
    ! does a smoothing function for capillary-to-elastic region of the plant PV
    ! curve where a discontinuity exists
    !
    ! !USES:
    !
    ! !ARGUMENTS
    integer       , intent(in)     :: ft          ! PFT index
    integer       , intent(in)     :: pm          ! porous media index
    real(r8)      , intent(in)     :: x           ! water content     [m3 m-3]
    real(r8)      , intent(out)    :: y           ! water potential   [MPa]
    !
    ! !LOCAL VARIABLES:
    real(r8) :: y_bq1                  ! returned y (psi) value from bq1()
    real(r8) :: y_cq1                  ! returned y (psi) value from cq1()
    real(r8) :: y_elastic              ! returned y (psi) value from elasticPV()
    real(r8) :: beta1=0.80_r8          ! smoothing factor
    !----------------------------------------------------------------------
  
    if(pm == 1) then            ! leaves have no capillary region in their PV curves
       call elasticPV(ft, pm, x, y_elastic)
       y = y_elastic
    else if(pm <= 4) then       ! sapwood has a capillary region
       call bq1(ft, pm, x, y_bq1)
       call cq1(ft, pm, x, y_cq1)
       y = (-y_bq1 - sqrt(y_bq1*y_bq1 - 4._r8*beta1*y_cq1))/(2*beta1)
    end if !porous media

  end subroutine tq1
  
  !-------------------------------------------------------------------------------!
  subroutine dtq1dth(ft, pm, x, y)
    ! 
    ! !DESCRIPTION: returns derivative of tq1() wrt theta
    !
    ! !USES:
    !
    ! !ARGUMENTS
    integer       , intent(in)     :: ft          ! PFT index
    integer       , intent(in)     :: pm          ! porous media index
    real(r8)      , intent(in)     :: x           ! water content                            [m3 m-3]
    real(r8)      , intent(out)    :: y           ! derivative of water potential wrt theta  [MPa m3 m-3]
    !
    ! !LOCAL VARIABLES:
    real(r8) :: y_bq1                  ! returned y (psi) value from bq1()
    real(r8) :: y_cq1                  ! returned y (psi) value from cq1()
    real(r8) :: dydth_bq1              ! returned derivative from dbq1dth()
    real(r8) :: dydth_cq1              ! returned derivative from dcq1dth()
    real(r8) :: delasticdth            ! returned derivative from delasticPVdth()
    real(r8) :: beta1=0.80_r8          ! smoothing factor
    !----------------------------------------------------------------------
  
    if(pm == 1) then            ! leaves have no capillary region in their PV curves
       call delasticPVdth(ft, pm, x, delasticdth)
       y = delasticdth
    else if(pm <= 4) then       ! sapwood has a capillary region
       call bq1(ft, pm, x, y_bq1)
       call cq1(ft, pm, x, y_cq1)
       call dbq1dth(ft, pm, x, dydth_bq1)
       call dcq1dth(ft, pm, x, dydth_cq1)
       y = 1._r8/(2._r8*beta1)*(-dydth_bq1 - 0.5_r8*((y_bq1*y_bq1 - 4._r8*beta1*y_cq1)**(-0.5_r8)) * &
                                                    (2._r8*y_bq1*dydth_bq1 - 4._r8*beta1*dydth_cq1))
    end if

  end subroutine dtq1dth
  
  !-------------------------------------------------------------------------------!
  subroutine bq1(ft, pm, x, y)
    ! 
    ! !DESCRIPTION: component smoothing function for capillary-to-elastic region
    ! of the plant PV curve where a discontinuity exists
    !
    ! !USES:
    !
    ! !ARGUMENTS
    integer       , intent(in)     :: ft          ! PFT index
    integer       , intent(in)     :: pm          ! porous media index
    real(r8)      , intent(in)     :: x           ! water content     [m3 m-3]
    real(r8)      , intent(out)    :: y           ! water potential   [MPa]
    !
    ! !LOCAL VARIABLES:
    real(r8) :: y_capillary           ! returned y (psi) value from capillaryPV()
    real(r8) :: y_elastic             ! returned y (psi) value from elasticPV()
    !----------------------------------------------------------------------
  
    call capillaryPV(ft, pm, x, y_capillary)
    call elasticPV(ft, pm, x, y_elastic)
    y = -1._r8*(y_capillary + y_elastic)
	     
  end subroutine bq1
  
  !-------------------------------------------------------------------------------!
  subroutine dbq1dth(ft, pm, x, y)
    ! 
    ! !DESCRIPTION: returns derivative of bq1() wrt theta
    !
    ! !USES:
    !
    ! !ARGUMENTS
    integer       , intent(in)     :: ft          ! PFT index
    integer       , intent(in)     :: pm          ! porous media index
    real(r8)      , intent(in)     :: x           ! water content                            [m3 m-3]
    real(r8)      , intent(out)    :: y           ! derivative of water potential wrt theta  [MPa m3 m-3]
    !
    ! !LOCAL VARIABLES:
    real(r8) :: dcapdth               ! returned derivative from dcapillaryPVdth()
    real(r8) :: delasticdth           ! returned derivative from delasticPVdth()
    !----------------------------------------------------------------------
  
    call dcapillaryPVdth(ft, pm, x, dcapdth)
    call delasticPVdth(ft, pm, x, delasticdth)
    y = -1._r8*(delasticdth + dcapdth)
	     
  end subroutine dbq1dth
  
  !-------------------------------------------------------------------------------!
  subroutine cq1(ft, pm, x, y)
    ! 
    ! !DESCRIPTION: component smoothing function for capillary-to-elastic region
    ! of the plant PV curve where a discontinuity exists
    !
    ! !USES:
    !
    ! !ARGUMENTS
    integer       , intent(in)     :: ft          ! PFT index
    integer       , intent(in)     :: pm          ! porous media index
    real(r8)      , intent(in)     :: x           ! water content     [m3 m-3]
    real(r8)      , intent(out)    :: y           ! water potential   [MPa]
    !
    ! !LOCAL VARIABLES:
    real(r8) :: y_capillary           ! returned y (psi) value from capillaryPV()
    real(r8) :: y_elastic             ! returned y (psi) value from elasticPV()
    !----------------------------------------------------------------------
  
    call capillaryPV(ft, pm, x, y_capillary)
    call elasticPV(ft, pm, x, y_elastic)
    y = y_capillary*y_elastic
	     
  end subroutine cq1
  
  !-------------------------------------------------------------------------------!
  subroutine dcq1dth(ft, pm, x, y)
    ! 
    ! !DESCRIPTION: returns derivative of cq1() wrt theta
    !
    ! !USES:
    !
    ! !ARGUMENTS
    integer       , intent(in)     :: ft          ! PFT index
    integer       , intent(in)     :: pm          ! porous media index
    real(r8)      , intent(in)     :: x           ! water content                            [m3 m-3]
    real(r8)      , intent(out)    :: y           ! derivative of water potential wrt theta  [MPa m3 m-3]
    !
    ! !LOCAL VARIABLES:
    real(r8) :: y_capillary           ! returned y (psi) value from capillaryPV()
    real(r8) :: y_elastic             ! returned y (psi) value from elasticPV()
    real(r8) :: dcapdth               ! returned derivative from dcapillaryPVdth()
    real(r8) :: delasticdth           ! returned derivative from delasticPVdth()
    !----------------------------------------------------------------------
  
    call capillaryPV(ft, pm, x, y_capillary)
    call elasticPV(ft, pm, x, y_elastic)
    call dcapillaryPVdth(ft, pm, x, dcapdth)
    call delasticPVdth(ft, pm, x, delasticdth)
    y = y_elastic*dcapdth + delasticdth*y_capillary
	     
  end subroutine dcq1dth
  
  !-------------------------------------------------------------------------------!
  subroutine cavitationPV(ft, pm, x, y)
    ! 
    ! !DESCRIPTION: computes water potential in the elastic region of the plant PV
    ! curve as the sum of both solute and elastic components.
    !
    ! !USES:
    !
    ! !ARGUMENTS
    integer       , intent(in)     :: ft          ! PFT index
    integer       , intent(in)     :: pm          ! porous media index
    real(r8)      , intent(in)     :: x           ! water content     [m3 m-3]
    real(r8)      , intent(out)    :: y           ! water potential   [MPa]
    !
    ! !LOCAL VARIABLES:
    real(r8) :: y_solute           ! returned y (psi) value from solutepsi()
    !----------------------------------------------------------------------
  
    call solutepsi(ft, pm, x, y_solute)
    y = y_solute
	     
  end subroutine cavitationPV
  
  !-------------------------------------------------------------------------------!
  subroutine dcavitationPVdth(ft, pm, x, y)
    ! 
    ! !DESCRIPTION: returns derivative of cavitationPV() wrt theta
    !
    ! !USES:
    !
    ! !ARGUMENTS
    integer       , intent(in)     :: ft          ! PFT index
    integer       , intent(in)     :: pm          ! porous media index
    real(r8)      , intent(in)     :: x           ! water content                            [m3 m-3]
    real(r8)      , intent(out)    :: y           ! derivative of water potential wrt theta  [MPa m3 m-3]
    !
    ! !LOCAL VARIABLES:
    real(r8) :: dsoldth           ! returned derivative from dsolutepsidth()
    !----------------------------------------------------------------------
  
    call dsolutepsidth(ft, pm, x, dsoldth)
    y = dsoldth
	     
  end subroutine dcavitationPVdth
  
  !-------------------------------------------------------------------------------!
  subroutine elasticPV(ft, pm, x, y)
    ! 
    ! !DESCRIPTION: computes water potential in the elastic region of the plant PV
    ! curve as the sum of both solute and elastic components.
    !
    ! !USES:
    !
    ! !ARGUMENTS
    integer       , intent(in)     :: ft          ! PFT index
    integer       , intent(in)     :: pm          ! porous media index
    real(r8)      , intent(in)     :: x           ! water content     [m3 m-3]
    real(r8)      , intent(out)    :: y           ! water potential   [MPa]
    !
    ! !LOCAL VARIABLES:
    real(r8) :: y_solute           ! returned y (psi) value from solutepsi()
    real(r8) :: y_pressure         ! returned y (psi) value from pressurepsi()
    !----------------------------------------------------------------------
  
    call solutepsi(ft, pm, x, y_solute)
    call pressurepsi(ft, pm, x, y_pressure)
    y = y_solute + y_pressure
	     
  end subroutine elasticPV
  
  !-------------------------------------------------------------------------------!
  subroutine delasticPVdth(ft, pm, x, y)
    ! 
    ! !DESCRIPTION: returns derivative of elasticPV() wrt theta
    !
    ! !USES:
    !
    ! !ARGUMENTS
    integer       , intent(in)     :: ft          ! PFT index
    integer       , intent(in)     :: pm          ! porous media index
    real(r8)      , intent(in)     :: x           ! water content                            [m3 m-3]
    real(r8)      , intent(out)    :: y           ! derivative of water potential wrt theta  [MPa m3 m-3]
    !
    ! !LOCAL VARIABLES:
    real(r8) :: dsoldth           ! returned derivative from dsolutepsidth()
    real(r8) :: dpressdth         ! returned derivative from dpressurepsidth()
    !----------------------------------------------------------------------
  
    call dsolutepsidth(ft, pm, x, dsoldth)
    call dpressurepsidth(ft, pm, x, dpressdth)
    y = dsoldth + dpressdth
	     
  end subroutine delasticPVdth
  
  !-------------------------------------------------------------------------------!
  subroutine solutepsi(ft, pm, x, y)
    ! 
    ! !DESCRIPTION: computes solute water potential (negative) as a function of
    !  water content for the plant PV curve.
    !
    ! !USES:
    !
    ! !ARGUMENTS
    integer       , intent(in)     :: ft          ! PFT index
    integer       , intent(in)     :: pm          ! porous media index
    real(r8)      , intent(in)     :: x           ! water content     [m3 m-3]
    real(r8)      , intent(out)    :: y           ! water potential   [MPa]
    !
    ! !LOCAL VARIABLES:
    !----------------------------------------------------------------------
  
    associate(& 
         pinot   => EDPftvarcon_inst%hydr_pinot_node,  & ! Input: [real(r8) (:,:) ] P-V curve: osmotic potential at full turgor              [MPa]
         thetas  => EDPftvarcon_inst%hydr_thetas_node, & ! Input: [real(r8) (:,:) ] P-V curve: saturated volumetric water content for node   [m3 m-3]
	 resid   => EDPftvarcon_inst%hydr_resid_node   & ! Input: [real(r8) (:,:) ] P-V curve: residual fraction                             [-]
         )
    
      y = pinot(ft,pm)*thetas(ft,pm)*(rwcft(pm) - resid(ft,pm)) / &
            (x - thetas(ft,pm)*resid(ft,pm))
	     
    end associate

  end subroutine solutepsi
  
  !-------------------------------------------------------------------------------!
  subroutine dsolutepsidth(ft, pm, x, y)
    ! 
    ! !DESCRIPTION: returns derivative of solutepsi() wrt theta
    !
    ! !USES:
    !
    ! !ARGUMENTS
    integer       , intent(in)     :: ft          ! PFT index
    integer       , intent(in)     :: pm          ! porous media index
    real(r8)      , intent(in)     :: x           ! water content                            [m3 m-3]
    real(r8)      , intent(out)    :: y           ! derivative of water potential wrt theta  [MPa m3 m-3]
    !
    ! !LOCAL VARIABLES:
    !----------------------------------------------------------------------
  
    associate(& 
         pinot   => EDPftvarcon_inst%hydr_pinot_node     , & ! Input: [real(r8) (:,:) ] P-V curve: osmotic potential at full turgor              [MPa]
         thetas  => EDPftvarcon_inst%hydr_thetas_node    , & ! Input: [real(r8) (:,:) ] P-V curve: saturated volumetric water content for node   [m3 m-3]
	 resid   => EDPftvarcon_inst%hydr_resid_node       & ! Input: [real(r8) (:,:) ] P-V curve: residual fraction                             [-]
         )
    
      y = -1._r8*thetas(ft,pm)*pinot(ft,pm)*(rwcft(pm) - resid(ft,pm)) / &
            ((x - thetas(ft,pm)*resid(ft,pm))**2._r8)
	     
    end associate

  end subroutine dsolutepsidth
  
  !-------------------------------------------------------------------------------!
  subroutine pressurepsi(ft, pm, x, y)
    ! 
    ! !DESCRIPTION: computes pressure water potential (positive) as a function of
    !  water content for the plant PV curve.
    !
    ! !USES:
    !
    ! !ARGUMENTS
    integer       , intent(in)     :: ft          ! PFT index
    integer       , intent(in)     :: pm          ! porous media index
    real(r8)      , intent(in)     :: x           ! water content     [m3 m-3]
    real(r8)      , intent(out)    :: y           ! water potential   [MPa]
    !
    ! !LOCAL VARIABLES:
    !----------------------------------------------------------------------
  
    associate(& 
         pinot   => EDPftvarcon_inst%hydr_pinot_node     , & ! Input: [real(r8) (:,:) ] P-V curve: osmotic potential at full turgor              [MPa]
         thetas  => EDPftvarcon_inst%hydr_thetas_node    , & ! Input: [real(r8) (:,:) ] P-V curve: saturated volumetric water content for node   [m3 m-3]
	 resid   => EDPftvarcon_inst%hydr_resid_node     , & ! Input: [real(r8) (:,:) ] P-V curve: residual fraction                             [-]
         epsil   => EDPftvarcon_inst%hydr_epsil_node       & ! Input: [real(r8) (:,:) ] P-V curve: bulk elastic modulus                          [MPa]
         )
      
      y = epsil(ft,pm) * (x - thetas(ft,pm)*rwcft(pm)) / &
            (thetas(ft,pm)*(rwcft(pm)-resid(ft,pm))) - pinot(ft,pm)
	     
    end associate

  end subroutine pressurepsi
  
  !-------------------------------------------------------------------------------!
  subroutine dpressurepsidth(ft, pm, x, y)
    ! 
    ! !DESCRIPTION: returns derivative of pressurepsi() wrt theta
    !
    ! !USES:
    !
    ! !ARGUMENTS
    integer       , intent(in)     :: ft          ! PFT index
    integer       , intent(in)     :: pm          ! porous media index
    real(r8)      , intent(in)     :: x           ! water content                            [m3 m-3]
    real(r8)      , intent(out)    :: y           ! derivative of water potential wrt theta  [MPa m3 m-3]
    !
    ! !LOCAL VARIABLES:
    !----------------------------------------------------------------------
  
    associate(& 
         thetas  => EDPftvarcon_inst%hydr_thetas_node, & ! Input: [real(r8) (:,:) ] P-V curve: saturated volumetric water content for node   [m3 m-3]
	 resid   => EDPftvarcon_inst%hydr_resid_node , & ! Input: [real(r8) (:,:) ] P-V curve: residual fraction                             [-]
         epsil   => EDPftvarcon_inst%hydr_epsil_node   & ! Input: [real(r8) (:,:) ] P-V curve: bulk elastic modulus                          [MPa]
         )
      
      y = epsil(ft,pm)/(thetas(ft,pm)*(rwcft(pm) - resid(ft,pm)))
	     
    end associate

  end subroutine dpressurepsidth
  
  !-------------------------------------------------------------------------------!
  subroutine capillaryPV(ft, pm, x, y)
    ! 
    ! !DESCRIPTION: computes water potential in the capillary region of the plant
    !  PV curve (sapwood only)
    !
    ! !USES:
    !
    ! !ARGUMENTS
    integer       , intent(in)     :: ft          ! PFT index
    integer       , intent(in)     :: pm          ! porous media index
    real(r8)      , intent(in)     :: x           ! water content     [m3 m-3]
    real(r8)      , intent(out)    :: y           ! water potential   [MPa]
    !
    ! !LOCAL VARIABLES:
    !----------------------------------------------------------------------

    associate(& 
         thetas    => EDPftvarcon_inst%hydr_thetas_node     & ! Input: [real(r8) (:,:) ] P-V curve: saturated volumetric water content for node   [m3 m-3]
         )
   
      y = cap_int(pm) + cap_slp(pm)/thetas(ft,pm)*x
	     
    end associate

  end subroutine capillaryPV
  
  !-------------------------------------------------------------------------------!
  subroutine dcapillaryPVdth(ft, pm, x, y)
    ! 
    ! !DESCRIPTION: returns derivative of capillaryPV() wrt theta
    !
    ! !USES:
    !
    ! !ARGUMENTS
    integer       , intent(in)     :: ft          ! PFT index
    integer       , intent(in)     :: pm          ! porous media index
    real(r8)      , intent(in)     :: x           ! water content                            [m3 m-3]
    real(r8)      , intent(out)    :: y           ! derivative of water potential wrt theta  [MPa m3 m-3]
    !
    ! !LOCAL VARIABLES:
    !----------------------------------------------------------------------

    associate(& 
         thetas    => EDPftvarcon_inst%hydr_thetas_node    & ! Input: [real(r8) (:,:) ] P-V curve: saturated volumetric water content for node   [m3 m-3]
         )
   
    y = cap_slp(pm)/thetas(ft,pm)
	     
    end associate

  end subroutine dcapillaryPVdth
  
  !-------------------------------------------------------------------------------!
  subroutine swcVG_satfrac_from_th(th, watsat, watres, satfrac)
  !
  ! DESCRIPTION
  ! van Genuchten (1980) soil water characteristic (retention) curve
  ! returns saturation fraction given water content, porosity, and residual water content
  !
  !USES
  !
  ! !ARGUMENTS:
  real(r8), intent(in)            :: th       !soil volumetric water content       [m3 m-3]
  real(r8), intent(in)            :: watsat   !volumetric soil water at saturation (porosity) [m3 m-3]
  real(r8), intent(in)            :: watres   !volumetric residual soil water      [m3 m-3]
  real(r8), intent(out)           :: satfrac  !saturation fraction                 [0-1]
  !
  ! !LOCAL VARIABLES:
  !------------------------------------------------------------------------------

  satfrac = (th - watres)/(watsat - watres)

  end subroutine swcVG_satfrac_from_th

  !-------------------------------------------------------------------------------!
  subroutine swcCampbell_satfrac_from_th(th, watsat, satfrac)
  !
  ! DESCRIPTION
  ! Campbell (1974) soil water characteristic (retention) curve
  ! returns saturation fraction given water content and porosity
  !
  !USES
  !ARGUMENTS:
  real(r8), intent(in)            :: th       !soil volumetric water content       [m3 m-3]
  real(r8), intent(in)            :: watsat   !volumetric soil water at saturation (porosity) [m3 m-3]
  real(r8), intent(out)           :: satfrac  !saturation fraction                 [0-1]
  !
  ! !LOCAL VARIABLES:
  !------------------------------------------------------------------------------

  satfrac = th/watsat

  end subroutine swcCampbell_satfrac_from_th

  !-------------------------------------------------------------------------------!
  subroutine swcVG_psi_from_th(th, watsat, watres, alpha, n, m, l, psi)
  !
  ! DESCRIPTION
  ! van Genuchten (1980) soil water characteristic (retention) curve
  ! returns water potential given water content and shape parameters
  !
  !USES
  !
  ! !ARGUMENTS:
  real(r8), intent(in)            :: th       !volumetric water content       [m3 m-3]
  real(r8), intent(in)            :: watsat   !volumetric soil water at saturation (porosity) [m3 m-3]
  real(r8), intent(in)            :: watres   !volumetric residual soil water      [m3 m-3]
  real(r8), intent(in)            :: alpha    !inverse of air-entry pressure  [MPa-1]
  real(r8), intent(in)            :: n        !pore-size distribution index   [-]
  real(r8), intent(in)            :: m        != 1 - 1/n_VG                   [-]
  real(r8), intent(in)            :: l        !pore tortuosity parameter      [-]
  real(r8), intent(out)           :: psi      !soil matric potential          [MPa]
  !
  ! !LOCAL VARIABLES:
  real(r8)                        :: satfrac  !saturation fraction            [0-1]
  !------------------------------------------------------------------------------

  call swcVG_satfrac_from_th(th, watsat, watres, satfrac)
  call swcVG_psi_from_satfrac(satfrac, alpha, n, m, l, psi)

  end subroutine swcVG_psi_from_th

  !-------------------------------------------------------------------------------!
  subroutine swcCampbell_psi_from_th(th, watsat, psisat, B, psi)
  !
  ! DESCRIPTION
  ! Campbell (1974) soil water characteristic (retention) curve
  ! returns water potential given saturation fraction, air-entry pressure and shape parameter
  !
  !USES
  !
  ! !ARGUMENTS:
  real(r8), intent(in)            :: th       !volumetric water content       [m3 m-3]
  real(r8), intent(in)            :: watsat   !volumetric soil water at saturation (porosity) [m3 m-3]
  real(r8), intent(in)            :: psisat   !air entry pressure             [MPa]
  real(r8), intent(in)            :: B        !shape parameter                [-]
  real(r8), intent(out)           :: psi      !soil matric potential          [MPa]
  !
  ! !LOCAL VARIABLES:
  real(r8)                        :: satfrac  !saturation fraction            [0-1]
  !------------------------------------------------------------------------------

  call swcCampbell_satfrac_from_th(th, watsat, satfrac)
  call swcCampbell_psi_from_satfrac(satfrac, psisat, B, psi)

  end subroutine swcCampbell_psi_from_th

  !-------------------------------------------------------------------------------!
  subroutine swcVG_psi_from_satfrac(satfrac, alpha, n, m, l, psi)
  !
  ! DESCRIPTION
  ! van Genuchten (1980) soil water characteristic (retention) curve
  ! returns water potential given saturation fraction and shape parameters
  !
  !USES
  !
  ! !ARGUMENTS:
  real(r8), intent(in)            :: satfrac  !saturation fraction            [0-1]
  real(r8), intent(in)            :: alpha    !inverse of air-entry pressure  [MPa-1]
  real(r8), intent(in)            :: n        !pore-size distribution index   [-]
  real(r8), intent(in)            :: m        != 1 - 1/n_VG                   [-]
  real(r8), intent(in)            :: l        !pore tortuosity parameter      [-]
  real(r8), intent(out)           :: psi      !soil matric potential          [MPa]
  !
  ! !LOCAL VARIABLES:
  !------------------------------------------------------------------------------

  psi = -1._r8/alpha*(satfrac**(-1._r8/m)-1._r8)**(1._r8/n)

  end subroutine swcVG_psi_from_satfrac

  !-------------------------------------------------------------------------------!
  subroutine swcCampbell_psi_from_satfrac(satfrac, psisat, B, psi)
  !
  ! DESCRIPTION
  ! Campbell (1974) soil water characteristic (retention) curve
  ! returns water potential given saturation fraction, air-entry pressure and shape parameter
  !
  !USES
  !
  ! !ARGUMENTS:
  real(r8), intent(in)            :: satfrac  !saturation fraction            [0-1]
  real(r8), intent(in)            :: psisat   !air entry pressure             [MPa]
  real(r8), intent(in)            :: B        !shape parameter                [-]
  real(r8), intent(out)           :: psi      !soil matric potential          [MPa]
  !
  ! !LOCAL VARIABLES:
  !------------------------------------------------------------------------------

  psi = psisat*(satfrac**(-B))

  end subroutine swcCampbell_psi_from_satfrac

  !-------------------------------------------------------------------------------!
  subroutine swcVG_th_from_satfrac(satfrac, watsat, watres, th)
  !
  ! DESCRIPTION
  ! van Genuchten (1980) soil water characteristic (retention) curve
  ! returns water content given saturation fraction, porosity and residual water content
  !
  !USES
  !
  ! !ARGUMENTS:
  real(r8), intent(in)            :: satfrac  !saturation fraction                 [0-1]
  real(r8), intent(in)            :: watsat   !volumetric soil water at saturation (porosity) [m3 m-3]
  real(r8), intent(in)            :: watres   !volumetric residual soil water      [m3 m-3]
  real(r8), intent(out)           :: th       !soil volumetric water content       [m3 m-3]
  !
  ! !LOCAL VARIABLES:
  !------------------------------------------------------------------------------

  th = watres + satfrac*(watsat - watres)

  end subroutine swcVG_th_from_satfrac

  !-------------------------------------------------------------------------------!
  subroutine swcCampbell_th_from_satfrac(satfrac, watsat, th)
  !
  ! DESCRIPTION
  ! Campbell (1974) soil water characteristic (retention) curve
  ! returns water content given saturation fraction and porosity
  !
  !USES
  !
  ! !ARGUMENTS:
  real(r8), intent(in)            :: satfrac  !saturation fraction                 [0-1]
  real(r8), intent(in)            :: watsat   !volumetric soil water at saturation (porosity) [m3 m-3]
  real(r8), intent(out)           :: th       !soil volumetric water content       [m3 m-3]
  !
  ! !LOCAL VARIABLES:
  !------------------------------------------------------------------------------

  th = satfrac*watsat

  end subroutine swcCampbell_th_from_satfrac

  !-----------------------------------------------------------------------
  subroutine swcVG_satfrac_from_psi(psi, alpha, n, m, l, satfrac)
  !
  ! DESCRIPTION
  ! van Genuchten (1980) soil water characteristic (retention) curve
  ! returns saturation fraction given water potential and shape parameters
  !
  !USES
  !
  ! !ARGUMENTS:
  real(r8), intent(in)            :: psi      !soil matric potential          [MPa]
  real(r8), intent(in)            :: alpha    !inverse of air-entry pressure  [MPa-1]
  real(r8), intent(in)            :: n        !pore-size distribution index   [-]
  real(r8), intent(in)            :: m        != 1 - 1/n_VG                   [-]
  real(r8), intent(in)            :: l        !pore tortuosity parameter      [-]
  real(r8), intent(out)           :: satfrac  !soil saturation fraction       [0-1]
  !
  ! !LOCAL VARIABLES:
  !------------------------------------------------------------------------------

  satfrac = (1._r8/(1._r8 + (alpha*abs(psi))**n))**m

  end subroutine swcVG_satfrac_from_psi

  !-----------------------------------------------------------------------
  subroutine swcCampbell_satfrac_from_psi(psi, psisat, B, satfrac)
  !
  ! DESCRIPTION
  ! Campbell (1974) soil water characteristic (retention) curve
  ! returns saturation fraction given water potential and shape parameters
  !
  !USES
  !
  ! !ARGUMENTS:
  real(r8), intent(in)            :: psi      !soil matric potential          [MPa]
  real(r8), intent(in)            :: psisat   !air-entry pressure             [MPa]
  real(r8), intent(in)            :: B        !shape parameter                [-]
  real(r8), intent(out)           :: satfrac  !soil saturation fraction       [0-1]
  !
  ! !LOCAL VARIABLES:
  !------------------------------------------------------------------------------

  satfrac = (psi/psisat)**(-1.0_r8/B)

  end subroutine swcCampbell_satfrac_from_psi

  !-----------------------------------------------------------------------
  subroutine swcVG_dpsidth_from_th(th, watsat, watres, alpha, n, m, l, dpsidth)
  !
  ! DESCRIPTION
  ! van Genuchten (1980) soil water characteristic (retention) curve
  ! returns derivative of water water potential with respect to water content
  ! given water content and SWC parameters
  !
  !USES
  !
  ! !ARGUMENTS:
  real(r8), intent(in)  :: th       !volumetric water content                       [m3 m-3]
  real(r8), intent(in)  :: watsat   !volumetric soil water at saturation (porosity) [m3 m-3]
  real(r8), intent(in)  :: watres   !volumetric residual soil water                 [m3 m-3]
  real(r8), intent(in)  :: alpha    !inverse of air-entry pressure                  [MPa-1]
  real(r8), intent(in)  :: n        !pore-size distribution index                   [-]
  real(r8), intent(in)  :: m        != 1 - 1/n_VG                                   [-]
  real(r8), intent(in)  :: l        !pore tortuosity parameter                      [-]
  real(r8), intent(out) :: dpsidth  !derivative of psi wrt theta                    [MPa/m3m-3]
  !
  ! !LOCAL VARIABLES:
  real(r8)              :: satfrac  !saturation fraction            [0-1]
  !------------------------------------------------------------------------------

  call swcVG_satfrac_from_th(th, watsat, watres, satfrac)
  call swcVG_dpsidth_from_satfrac(satfrac, watsat, watres, alpha, n, m, l, dpsidth)

  end subroutine swcVG_dpsidth_from_th

  !-----------------------------------------------------------------------
  subroutine swcCampbell_dpsidth_from_th(th, watsat, psisat, B, dpsidth)
  !
  ! DESCRIPTION
  ! Campbell (1974) soil water characteristic (retention) curve
  ! returns derivative of water water potential with respect to water content
  ! given water content and SWC parameters
  !
  !USES
  !
  ! !ARGUMENTS:
  real(r8), intent(in)  :: th       !volumetric water content                       [m3 m-3]
  real(r8), intent(in)  :: watsat   !volumetric soil water at saturation (porosity) [m3 m-3]
  real(r8), intent(in)  :: psisat   !air entry pressure                             [MPa]
  real(r8), intent(in)  :: B        !shape parameter                                [-]
  real(r8), intent(out) :: dpsidth  !derivative of psi wrt theta                    [MPa/m3m-3]
  !
  ! !LOCAL VARIABLES:
  real(r8)              :: satfrac  !saturation fraction            [0-1]
  !------------------------------------------------------------------------------

  call swcCampbell_satfrac_from_th(th, watsat, satfrac)
  call swcCampbell_dpsidth_from_satfrac(satfrac, watsat, psisat, B, dpsidth)

  end subroutine swcCampbell_dpsidth_from_th

  !-----------------------------------------------------------------------
  subroutine swcVG_dpsidth_from_satfrac(satfrac, watsat, watres, alpha, n, m, l, dpsidth)
  !
  ! DESCRIPTION
  ! van Genuchten (1980) soil water characteristic (retention) curve
  ! returns derivative of water water potential with respect to water content
  ! given saturation fraction and shape parameters
  !
  !USES
  !
  ! !ARGUMENTS:
  real(r8), intent(in)  :: satfrac  !saturation fraction                            [0-1]
  real(r8), intent(in)  :: watsat   !volumetric soil water at saturation (porosity) [m3 m-3]
  real(r8), intent(in)  :: watres   !volumetric residual soil water                 [m3 m-3]
  real(r8), intent(in)  :: alpha    !inverse of air-entry pressure                  [MPa-1]
  real(r8), intent(in)  :: n        !pore-size distribution index                   [-]
  real(r8), intent(in)  :: m        != 1 - 1/n_VG                                   [-]
  real(r8), intent(in)  :: l        !pore tortuosity parameter                      [-]
  real(r8), intent(out) :: dpsidth  !derivative of psi wrt theta                    [MPa/m3m-3]
  !
  ! !LOCAL VARIABLES:
  real(r8)              :: temp0    !temporary
  real(r8)              :: temp1    !temporary
  real(r8)              :: temp2    !temporary
  real(r8)              :: temp3    !temporary
  !------------------------------------------------------------------------------

  temp0   = 1._r8/(m*n*alpha*(watsat-watres))
  temp1   = satfrac**(-1._r8/m) - 1._r8
  temp2   = temp1**(1._r8/n - 1._r8)
  temp3   = satfrac**(-1._r8/m - 1._r8)
  dpsidth = temp0*temp2*temp3

  end subroutine swcVG_dpsidth_from_satfrac

  !-----------------------------------------------------------------------
  subroutine swcCampbell_dpsidth_from_satfrac(satfrac, watsat, psisat, B, dpsidth)
  !
  ! DESCRIPTION
  ! van Genuchten (1980) soil water characteristic (retention) curve
  ! returns derivative of water water potential with respect to water content
  ! given saturation fraction and shape parameters
  !
  !USES
  !
  ! !ARGUMENTS:
  real(r8), intent(in)  :: satfrac  !saturation fraction                            [0-1]
  real(r8), intent(in)  :: watsat   !volumetric soil water at saturation (porosity) [m3 m-3]
  real(r8), intent(in)  :: psisat   !air-entry pressure                             [MPa]
  real(r8), intent(in)  :: B        !shape parameter                                [-]
  real(r8), intent(out) :: dpsidth  !derivative of psi wrt theta                    [MPa/m3m-3]
  !------------------------------------------------------------------------------

  dpsidth = psisat*(-B)/watsat*(satfrac)**(-B-1._r8)

  end subroutine swcCampbell_dpsidth_from_satfrac

  !-----------------------------------------------------------------------
  subroutine unsatkVG_flc_from_psi(psi, alpha, n, m, l, flc)
  !
  ! DESCRIPTION
  ! van Genuchten (1980) soil water characteristic (retention) curve
  ! returns unsaturated hydraulic conductivity 
  ! given water potential and SWC parameters
  !
  !USES
  !
  ! !ARGUMENTS:
  real(r8), intent(in)  :: psi      !soil matric potential                          [MPa]
  real(r8), intent(in)  :: alpha    !inverse of air-entry pressure                  [MPa-1]
  real(r8), intent(in)  :: n        !pore-size distribution index                   [-]
  real(r8), intent(in)  :: m        != 1 - 1/n_VG                                   [-]
  real(r8), intent(in)  :: l        !pore tortuosity parameter                      [-]
  real(r8), intent(out) :: flc      !k/ksat ('fractional loss of conductivity')     [-]
  !
  ! !LOCAL VARIABLES:
  real(r8)              :: temp          !temporary
  real(r8)              :: fac1a         !temporary
  real(r8)              :: fac1b         !temporary
  real(r8)              :: fac1          !temporary
  real(r8)              :: fac2          !temporary
  !------------------------------------------------------------------------------

  temp       = ( alpha*abs(psi)      ) ** (n)
  fac1a      = ( alpha*abs(psi)      ) ** (n-1._r8)
  fac1b      = ( 1._r8 + temp        ) ** (-1._r8*m)
  fac1       = ( 1._r8 - fac1a*fac1b ) ** (2._r8)
  fac2       = ( 1._r8 + temp        ) ** (-0.5_r8*m)
  
  flc        =   fac1 * fac2

  end subroutine unsatkVG_flc_from_psi

  !-----------------------------------------------------------------------
  subroutine unsatkCampbell_flc_from_psi(psi, psisat, B, flc)
  !
  ! DESCRIPTION
  ! Campbell (1974) soil water characteristic (retention) curve
  ! returns unsaturated hydraulic conductivity 
  ! given water potential and SWC parameters
  !
  !USES
  !
  ! !ARGUMENTS:
  real(r8), intent(in)  :: psi      !soil matric potential                          [MPa]
  real(r8), intent(in)  :: psisat   !air-entry pressure                             [MPa]
  real(r8), intent(in)  :: B        !shape parameter                                [-]
  real(r8), intent(out) :: flc      !k/ksat ('fractional loss of conductivity')     [-]
  !------------------------------------------------------------------------------
  
  flc        =  (psi/psisat)**(-2._r8-3._r8/B)

  end subroutine unsatkCampbell_flc_from_psi

  !-----------------------------------------------------------------------
  subroutine unsatkVG_dflcdpsi_from_psi(psi, alpha, n, m, l, dflcdpsi)
  !
  ! DESCRIPTION
  ! van Genuchten (1980) soil water characteristic (retention) curve
  ! returns derivative of water water potential with respect to water content
  ! given saturation fraction and shape parameters
  !
  !USES
  !
  ! !ARGUMENTS:
  real(r8), intent(in)  :: psi      !soil matric potential                          [MPa]
  real(r8), intent(in)  :: alpha    !inverse of air-entry pressure                  [MPa-1]
  real(r8), intent(in)  :: n        !pore-size distribution index                   [-]
  real(r8), intent(in)  :: m        != 1 - 1/n_VG                                   [-]
  real(r8), intent(in)  :: l        !pore tortuosity parameter                      [-]
  real(r8), intent(out) :: dflcdpsi !derivative of k/ksat (flc) wrt psi             [MPa-1]
  !
  ! !LOCAL VARIABLES:
  real(r8)              :: temp          !temporary
  real(r8)              :: fac1a         !temporary
  real(r8)              :: fac1b         !temporary
  real(r8)              :: fac1          !temporary
  real(r8)              :: fac2          !temporary
  real(r8)              :: dtemp         !temporary
  real(r8)              :: dfac1adpsi    !temporary
  real(r8)              :: dfac1bdpsi    !temporary
  real(r8)              :: dfac1dpsi     !temporary
  real(r8)              :: dfac2dpsi     !temporary
  !------------------------------------------------------------------------------

  temp       = ( alpha*abs(psi)      ) ** (n)
  fac1a      = ( alpha*abs(psi)      ) ** (n-1._r8)
  fac1b      = ( 1._r8 + temp        ) ** (-1._r8*m)
  fac1       = ( 1._r8 - fac1a*fac1b ) ** (2._r8)
  fac2       = ( 1._r8 + temp        ) ** (-0.5_r8*m)
  
  dtemp      =   n * alpha * ( alpha*abs(psi) ) ** (n-1._r8)
  dfac1adpsi = ( n-1._r8 ) * alpha * ( alpha*abs(psi) ) ** (n-2._r8)
  dfac1bdpsi = ( -1._r8 ) * m * dtemp * ( 1._r8 + temp ) ** (-1._r8*m - 1._r8)
  dfac1dpsi  = ( 2._r8 ) * ( 1._r8 - fac1a*fac1b ) * ( -1._r8*dfac1bdpsi*fac1a - dfac1adpsi*fac1b )
  dfac2dpsi  = ( -0.5_r8 ) * m * dtemp * (1._r8 + temp)**(-0.5_r8*m-1._r8)
  
  dflcdpsi   = ( -1._r8 ) * ( dfac2dpsi*fac1 + dfac1dpsi*fac2 )    ! BOC... mult by -1 because unsatk eqn is based on abs(psi)

  end subroutine unsatkVG_dflcdpsi_from_psi

  !-----------------------------------------------------------------------
  subroutine unsatkCampbell_dflcdpsi_from_psi(psi, psisat, B, dflcdpsi)
  !
  ! DESCRIPTION
  ! van Genuchten (1980) soil water characteristic (retention) curve
  ! returns derivative of water water potential with respect to water content
  ! given saturation fraction and shape parameters
  !
  !USES
  !
  ! !ARGUMENTS:
  real(r8), intent(in)  :: psi      !soil matric potential                          [MPa]
  real(r8), intent(in)  :: psisat   !air-entry pressure                             [MPa]
  real(r8), intent(in)  :: B        !shape parameter                                [-]
  real(r8), intent(out) :: dflcdpsi !derivative of k/ksat (flc) wrt psi             [MPa-1]
  !------------------------------------------------------------------------------

  dflcdpsi   = psisat*(-2._r8-3._r8/B)*(psi/psisat)**(-3._r8-3._r8/B)

  end subroutine unsatkCampbell_dflcdpsi_from_psi


  ! =====================================================================================
  ! Utility Functions
  ! =====================================================================================

  subroutine bisect_rootfr(a, b, lower_init, upper_init, xtol, ytol, crootfr, x_new)
    ! 
    ! !DESCRIPTION: Bisection routine for getting the inverse of the cumulative root
    !  distribution. No analytical soln bc crootfr ~ exp(ax) + exp(bx).
    !
    ! !USES:
    !
    ! !ARGUMENTS
    real(r8)      , intent(in)     :: a, b        ! pft root distribution constants
    real(r8)      , intent(in)     :: lower_init  ! lower bound of initial x estimate [m]
    real(r8)      , intent(in)     :: upper_init  ! upper bound of initial x estimate [m]
    real(r8)      , intent(in)     :: xtol        ! error tolerance for x_new         [m]
    real(r8)      , intent(in)     :: ytol        ! error tolerance for crootfr       [-]
    real(r8)      , intent(in)     :: crootfr     ! cumulative root fraction at x_new [-]
    real(r8)      , intent(out)    :: x_new       ! soil depth                        [m]
    !
    ! !LOCAL VARIABLES:
    real(r8) :: lower                  ! lower bound x estimate [m]
    real(r8) :: upper                  ! upper bound x estimate [m]
    real(r8) :: y_lo                   ! corresponding y value at lower
    real(r8) :: f_lo                   ! y difference between lower bound guess and target y
    real(r8) :: y_hi                   ! corresponding y value at upper
    real(r8) :: f_hi                   ! y difference between upper bound guess and target y
    real(r8) :: y_new                  ! corresponding y value at x.new
    real(r8) :: f_new                  ! y difference between new y guess at x.new and target y
    real(r8) :: chg                    ! difference between x upper and lower bounds (approach 0 in bisection)
    !----------------------------------------------------------------------
    
    lower = lower_init
    upper = upper_init
    f_lo  = zeng2001_crootfr(a, b, lower) - crootfr
    f_hi  = zeng2001_crootfr(a, b, upper) - crootfr
    chg   = upper - lower
    do while(abs(chg) .gt. xtol)
       x_new = 0.5_r8*(lower + upper)
       f_new = zeng2001_crootfr(a, b, x_new) - crootfr
       if(abs(f_new) .le. ytol) then
          EXIT
       end if
       if((f_lo * f_new) .lt. 0._r8) upper = x_new
       if((f_hi * f_new) .lt. 0._r8) lower = x_new
       chg = upper - lower
    end do
  end subroutine bisect_rootfr
  
! =====================================================================================
  
  function zeng2001_crootfr(a, b, z) result(crootfr)

    ! !ARGUMENTS:
    real(r8) , intent(in) :: a,b    ! pft parameters
    real(r8) , intent(in) :: z      ! soil depth (m)
    !
    ! !RESULT
    real(r8) :: crootfr                         ! cumulative root fraction
    !
    !------------------------------------------------------------------------
    crootfr      = 1._r8 - .5_r8*(exp(-a*z) + exp(-b*z))

    return

  end function zeng2001_crootfr

  ! =====================================================================================

  subroutine shellGeom(l_aroot, rs1, area, dz, r_out_shell, r_node_shell, v_shell)
    !
    ! !DESCRIPTION: Updates size of 'representative' rhizosphere -- node radii, volumes.
    ! As fine root biomass (and thus absorbing root length) increases, this characteristic
    ! rhizosphere shrinks even though the total volume of soil surrounding fine roots remains
    ! the same.  
    !
    ! !USES:
    use FatesConstantsMod, only : pi_const
    !
    ! !ARGUMENTS:
    real(r8)     , intent(in)             :: l_aroot
    real(r8)     , intent(in)             :: rs1
    real(r8)     , intent(in)             :: area
    real(r8)     , intent(in)             :: dz
    real(r8)     , intent(out)            :: r_out_shell(:)
    real(r8)     , intent(out)            :: r_node_shell(:)
    real(r8)     , intent(out)            :: v_shell(:)                 ! volume of a single rhizosphere shell
    !
    ! !LOCAL VARIABLES:
    integer                        :: k                                 ! rhizosphere shell indicies
    !-----------------------------------------------------------------------

    ! update outer radii of column-level rhizosphere shells (same across patches and cohorts)
    r_out_shell(nshell) = (pi_const*l_aroot/(area*dz))**(-0.5_r8)                  ! eqn(8) S98
    if(nshell > 1) then
       do k = 1,nshell-1
          r_out_shell(k)   = rs1*(r_out_shell(nshell)/rs1)**((real(k,r8))/real(nshell,r8))  ! eqn(7) S98
       enddo
    end if

    ! set nodal (midpoint) radii of these shells
    do k = 1,nshell
       if(k == 1) then
          ! BOC...not doing this as it requires PFT-specific fine root thickness, but this is at column level
          ! r_node_shell(k) = 0.5_r8*(rs1 + r_out_shell(k))
          r_node_shell(k) = 0.5_r8*(r_out_shell(k))
       else
          r_node_shell(k) = 0.5_r8*(r_out_shell(k-1) + r_out_shell(k))
       end if
    enddo

    ! update volumes
    do k = 1,nshell
       if(k == 1) then
	  ! BOC...not doing this as it requires PFT-specific fine root thickness but this is at column level
          ! v_shell(k)   = pi*dz*(r_out_shell(k)**2._r8 - rs1**2._r8)
          v_shell(k)     = pi_const*dz*(r_out_shell(k)**2._r8)
       else
          v_shell(k)     = pi_const*dz*(r_out_shell(k)**2._r8 - r_out_shell(k-1)**2._r8)
       end if
    enddo

  end subroutine shellGeom

  ! =====================================================================================

 function xylemtaper(p, dz) result(chi_tapnotap)

    ! !ARGUMENTS:
    real(r8) , intent(in) :: p      ! Savage et al. (2010) taper exponent                                                                [-]
    real(r8) , intent(in) :: dz     ! hydraulic distance from petiole to node of interest                                                [m]
    !
    ! !LOCAL VARIABLES:
    real(r8) :: atap,btap           ! scaling exponents for total conductance ~ tree size (ratio of stem radius to terminal twig radius)
    real(r8) :: anotap,bnotap       ! same as atap, btap, but not acounting for xylem taper (Savage et al. (2010) p = 0)
                                    ! NOTE: these scaling exponents were digitized from Fig 2a of Savage et al. (2010)
				    ! Savage VM, Bentley LP, Enquist BJ, Sperry JS, Smith DD, Reich PB, von Allmen EI. 2010.
				    !    Hydraulic trade-offs and space filling enable better predictions of vascular structure
				    !    and function in plants. Proceedings of the National Academy of Sciences 107(52): 22722-22727.
    real(r8) :: lN=0.04_r8          ! petiole length                                                                                     [m]
    real(r8) :: little_n=2._r8      ! number of daughter branches per parent branch, assumed constant throughout tree (self-similarity)  [-]
    real(r8) :: big_n               ! number of branching levels (allowed here to take on non-integer values): increases with tree size  [-]
    real(r8) :: ktap                ! hydraulic conductance along the pathway, accounting for xylem taper                                [kg s-1 MPa-1]
    real(r8) :: knotap              ! hydraulic conductance along the pathway, not accounting for xylem taper                            [kg s-1 MPa-1]
    real(r8) :: num                 ! temporary
    real(r8) :: den                 ! temporary
    !
    ! !RESULT
    real(r8) :: chi_tapnotap        ! ratio of total tree conductance accounting for xylem taper to that without, over interval dz
    !
    !------------------------------------------------------------------------
    
    anotap  = 7.19903e-13_r8
    bnotap  = 1.326105578_r8
    if (p >= 1.0_r8) then
       btap  = 2.00586217_r8
       atap  = 1.82513E-12_r8
    else if (p >= (1._r8/3._r8) .AND. p < 1._r8) then
       btap  = 1.854812819_r8
       atap  = 6.66908E-13_r8
    else if (p >= (1._r8/6._r8) .AND. p < (1._r8/3._r8)) then
       btap  = 1.628179741_r8
       atap  = 6.58345E-13_r8
    else
       btap  = bnotap
       atap  = anotap
    end if

    num          = 3._r8*log(1._r8 - dz/lN * (1._r8-little_n**(1._r8/3._r8)))
    den          = log(little_n)
    big_n        = num/den - 1._r8
    ktap         = atap   * (little_n**(big_N*  btap/2._r8))
    knotap       = anotap * (little_n**(big_N*bnotap/2._r8))
    chi_tapnotap = ktap / knotap

    return

  end function xylemtaper
 

end module FatesPlantHydraulicsMod<|MERGE_RESOLUTION|>--- conflicted
+++ resolved
@@ -403,12 +403,6 @@
      b_stem_biom  = b_stem_carb * C2B                               ! kg DM
      v_stem       = b_stem_biom / (EDPftvarcon_inst%wood_density(FT)*1.e3_r8) !BOC...may be needed for testing/comparison w/ v_sapwood
      a_leaf_tot   = b_canopy_carb * sla * 1.e3_r8 / 1.e4_r8         ! m2 leaf = kg leaf DM * cm2/g * 1000g/1kg * 1m2/10000cm2
-<<<<<<< HEAD
-     !a_sapwood    = a_leaf_tot / EDPftvarcon_inst%allom_latosa_int(FT)*1.e-4_r8            ! m2 sapwood = m2 leaf * cm2 sapwood/m2 leaf *1.0e-4m2
-     !a_sapwood    = a_leaf_tot * ( EDPftvarcon_inst%allom_latosa_int(FT) + cCohort%dbh* EDPftvarcon_inst%allom_latosa_slp(FT) ) *1.e-4_r8
-     ! applying Calvo-Alvarado allometry here since using realistic sapwood area in the rest of the model causes trees to die
-     a_sapwood    = a_leaf_tot / ( 0.001_r8 + 0.025_r8 * cCohort%hite ) * 1.e-4_r8 
-=======
 
      call bsap_allom(cCohort%dbh,cCohort%pft,cCohort%canopy_trim,a_sapwood_target,bsw_target)
      
@@ -422,7 +416,6 @@
      ! or ...
      ! a_sapwood    = a_leaf_tot / ( 0.001_r8 + 0.025_r8 * cCohort%hite ) * 1.e-4_r8
      
->>>>>>> 82594ee4
      v_sapwood    = a_sapwood * z_stem
      ccohort_hydr%v_ag(n_hypool_leaf+1:n_hypool_ag) = v_sapwood / n_hypool_stem
 
@@ -1299,36 +1292,29 @@
 	        kmax_root_surf_total = kmax_root_surf*2._r8*pi_const *csite_hydr%rs1(j)* &
 		                       csite_hydr%l_aroot_layer(j)
                 if(csite_hydr%r_node_shell(j,k) <= csite_hydr%rs1(j)) then
-                   !csite_hydr%kmax_upper_shell(j,k)  = kmax_root_surf_total
-                   !csite_hydr%kmax_bound_shell(j,k)  = kmax_root_surf_total
-                   !csite_hydr%kmax_lower_shell(j,k)  = kmax_root_surf_total
-                   csite_hydr%kmax_upper_shell(j,k)  = large_kmax_bound
-                   csite_hydr%kmax_bound_shell(j,k)  = large_kmax_bound
-                   csite_hydr%kmax_lower_shell(j,k)  = large_kmax_bound
+		   !csite_hydr%kmax_upper_shell(j,k)  = large_kmax_bound
+                   !csite_hydr%kmax_bound_shell(j,k)  = large_kmax_bound
+                   !csite_hydr%kmax_lower_shell(j,k)  = large_kmax_bound
+                   csite_hydr%kmax_upper_shell(j,k)  = kmax_root_surf_total
+                   csite_hydr%kmax_bound_shell(j,k)  = kmax_root_surf_total
+                   csite_hydr%kmax_lower_shell(j,k)  = kmax_root_surf_total
+
                 else
 		   kmax_soil_total = 2._r8*pi_const*csite_hydr%l_aroot_layer(j) / &
                          log(csite_hydr%r_node_shell(j,k)/csite_hydr%rs1(j))*hksat_s
-<<<<<<< HEAD
-                   !csite_hydr%kmax_upper_shell(j,k)  = (1._r8/kmax_root_surf_total + &
-		   !                                     1._r8/kmax_soil_total)**-1._r8    
-                   !csite_hydr%kmax_bound_shell(j,k)  = (1._r8/kmax_root_surf_total + &
-		   !                                     1._r8/kmax_soil_total)**-1._r8 
-                   !csite_hydr%kmax_lower_shell(j,k)  = (1._r8/kmax_root_surf_total + &
-		   !                                     1._r8/kmax_soil_total)**-1._r8 
-                   csite_hydr%kmax_upper_shell(j,k)  = 2._r8*pi_const*csite_hydr%l_aroot_layer(j) / &
-		         log(csite_hydr%r_node_shell(j,k)/csite_hydr%rs1(j))*hksat_s
-                   csite_hydr%kmax_bound_shell(j,k)  = 2._r8*pi_const*csite_hydr%l_aroot_layer(j) / &
-		         log(csite_hydr%r_node_shell(j,k)/csite_hydr%rs1(j))*hksat_s
-                   csite_hydr%kmax_lower_shell(j,k)  = 2._r8*pi_const*csite_hydr%l_aroot_layer(j) / &
-		         log(csite_hydr%r_node_shell(j,k)/csite_hydr%rs1(j))*hksat_s
-=======
+                   !csite_hydr%kmax_upper_shell(j,k)  = 2._r8*pi_const*csite_hydr%l_aroot_layer(j) / &
+		   !      log(csite_hydr%r_node_shell(j,k)/csite_hydr%rs1(j))*hksat_s
+                   !csite_hydr%kmax_bound_shell(j,k)  = 2._r8*pi_const*csite_hydr%l_aroot_layer(j) / &
+		   !      log(csite_hydr%r_node_shell(j,k)/csite_hydr%rs1(j))*hksat_s
+                   !csite_hydr%kmax_lower_shell(j,k)  = 2._r8*pi_const*csite_hydr%l_aroot_layer(j) / &
+		   !      log(csite_hydr%r_node_shell(j,k)/csite_hydr%rs1(j))*hksat_s
+
                    csite_hydr%kmax_upper_shell(j,k)  = (1._r8/kmax_root_surf_total + &
 		                       1._r8/kmax_soil_total)**(-1._r8)    
                    csite_hydr%kmax_bound_shell(j,k)  = (1._r8/kmax_root_surf_total + &
 		                       1._r8/kmax_soil_total)**(-1._r8) 
                    csite_hydr%kmax_lower_shell(j,k)  = (1._r8/kmax_root_surf_total + &
 		                       1._r8/kmax_soil_total)**(-1._r8)
->>>>>>> 82594ee4
                 end if
 		if(j == 1) then
                    if(csite_hydr%r_node_shell(j,k) <= csite_hydr%rs1(j)) then
@@ -1341,26 +1327,18 @@
                    else
 		      kmax_soil_total = 2._r8*pi_const*csite_hydr%l_aroot_1D / &
                             log(csite_hydr%r_node_shell_1D(k)/csite_hydr%rs1(j))*hksat_s
-                      csite_hydr%kmax_upper_shell_1D(k) = (1._r8/kmax_root_surf_total + &
-<<<<<<< HEAD
-		                                           1._r8/kmax_soil_total)**-1._r8
-                      csite_hydr%kmax_bound_shell_1D(k) = (1._r8/kmax_root_surf_total + &
-		                                           1._r8/kmax_soil_total)**-1._r8
-                      csite_hydr%kmax_lower_shell_1D(k) = (1._r8/kmax_root_surf_total + &
-		                                           1._r8/kmax_soil_total)**-1._r8
                       !csite_hydr%kmax_upper_shell_1D(k) = 2._r8*pi_const*csite_hydr%l_aroot_1D / &
 		      !      log(csite_hydr%r_node_shell_1D(k)/csite_hydr%rs1(j))*hksat_s
                       !csite_hydr%kmax_bound_shell_1D(k) = 2._r8*pi_const*csite_hydr%l_aroot_1D / &
 		      !      log(csite_hydr%r_node_shell_1D(k)/csite_hydr%rs1(j))*hksat_s
                       !csite_hydr%kmax_lower_shell_1D(k) = 2._r8*pi_const*csite_hydr%l_aroot_1D / &
 		      !      log(csite_hydr%r_node_shell_1D(k)/csite_hydr%rs1(j))*hksat_s
-=======
+                      csite_hydr%kmax_upper_shell_1D(k) = (1._r8/kmax_root_surf_total + &
 		                       1._r8/kmax_soil_total)**(-1._r8)
                       csite_hydr%kmax_bound_shell_1D(k) = (1._r8/kmax_root_surf_total + &
 		                       1._r8/kmax_soil_total)**(-1._r8)
                       csite_hydr%kmax_lower_shell_1D(k) = (1._r8/kmax_root_surf_total + &
 		                       1._r8/kmax_soil_total)**(-1._r8)
->>>>>>> 82594ee4
                    end if
                 end if
              else
