--- conflicted
+++ resolved
@@ -1027,19 +1027,11 @@
 		   kmax_soil_total = 2._r8*pi_const*csite_hydr%l_aroot_layer(j) / &
                          log(csite_hydr%r_node_shell(j,k)/csite_hydr%rs1(j))*hksat_s
                    csite_hydr%kmax_upper_shell(j,k)  = (1._r8/kmax_root_surf_total + &
-<<<<<<< HEAD
-		                       1._r8/kmax_soil_total)**(-1)
-                   csite_hydr%kmax_bound_shell(j,k)  = (1._r8/kmax_root_surf_total + &
-		                       1._r8/kmax_soil_total)**(-1)
-                   csite_hydr%kmax_lower_shell(j,k)  = (1._r8/kmax_root_surf_total + &
-		                       1._r8/kmax_soil_total)**(-1)
-=======
 		                       1._r8/kmax_soil_total)**(-1._r8)    
                    csite_hydr%kmax_bound_shell(j,k)  = (1._r8/kmax_root_surf_total + &
 		                       1._r8/kmax_soil_total)**(-1._r8) 
                    csite_hydr%kmax_lower_shell(j,k)  = (1._r8/kmax_root_surf_total + &
 		                       1._r8/kmax_soil_total)**(-1._r8)
->>>>>>> b54091df
                 end if
 		if(j == 1) then
                    if(csite_hydr%r_node_shell(j,k) <= csite_hydr%rs1(j)) then
@@ -1050,19 +1042,11 @@
 		      kmax_soil_total = 2._r8*pi_const*csite_hydr%l_aroot_1D / &
                             log(csite_hydr%r_node_shell_1D(k)/csite_hydr%rs1(j))*hksat_s
                       csite_hydr%kmax_upper_shell_1D(k) = (1._r8/kmax_root_surf_total + &
-<<<<<<< HEAD
-		                       1._r8/kmax_soil_total)**(-1)
-                      csite_hydr%kmax_bound_shell_1D(k) = (1._r8/kmax_root_surf_total + &
-		                       1._r8/kmax_soil_total)**(-1)
-                      csite_hydr%kmax_lower_shell_1D(k) = (1._r8/kmax_root_surf_total + &
-		                       1._r8/kmax_soil_total)**(-1)
-=======
 		                       1._r8/kmax_soil_total)**(-1._r8)
                       csite_hydr%kmax_bound_shell_1D(k) = (1._r8/kmax_root_surf_total + &
 		                       1._r8/kmax_soil_total)**(-1._r8)
                       csite_hydr%kmax_lower_shell_1D(k) = (1._r8/kmax_root_surf_total + &
 		                       1._r8/kmax_soil_total)**(-1._r8)
->>>>>>> b54091df
                    end if
                 end if
              else
