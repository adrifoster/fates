module FatesPlantHydraulicsMod

  ! ==============================================================================================
  ! This module contains the relevant code for plant hydraulics. Currently, one hydraulics module
  ! is available.  Other methods of estimating plant hydraulics may become available in future
  ! releases.  For now, please cite the following reference if this module is used to generate
  ! published research:
  !     
  ! Christoffersen, B.O., Gloor, M., Fauset, S., Fyllas, N. M., Galbraith, D. R., Baker, 
  !   T. R., Kruijt, B., Rowland, L., Fisher, R. A., Binks, O. J., Sevanto, S., Xu, C., Jansen, 
  !   S., Choat, B., Mencuccini, M., McDowell, N. G., Meir, P. Linking hydraulic traits to 
  !   tropical forest function in a size-structured and trait-driven model (TFS~v.1-Hydro). 
  !   Geoscientific Model Development, 9(11), 2016, pp: 4227-4255, 
  !   https://www.geosci-model-dev.net/9/4227/2016/, DOI = 10.5194/gmd-9-4227-2016.
  !
  ! WARNING WARNING WARNING WARNING WARNING WARNING WARNING WARNING WARNING WARNING WARNING
  !
  !  PLANT HYDRAULICS IS AN EXPERIMENTAL OPTION THAT IS STILL UNDERGOING TESTING.  
  ! 
  ! WARNING WARNING WARNING WARNING WARNING WARNING WARNING WARNING WARNING WARNING WARNING
  !
  ! ==============================================================================================

  use FatesGlobals, only      : endrun => fates_endrun
  use FatesGlobals, only      : fates_log

  use FatesConstantsMod, only : r8 => fates_r8
  use FatesConstantsMod, only : fates_huge
  use FatesConstantsMod, only : denh2o => dens_fresh_liquid_water
  use FatesConstantsMod, only : grav_earth
  use FatesConstantsMod, only : ifalse, itrue
  use FatesConstantsMod, only : pi_const
  use FatesConstantsMod, only : cm2_per_m2
  use FatesConstantsMod, only : g_per_kg
  use FatesConstantsMod, only : nearzero
  use FatesConstantsMod, only : mpa_per_pa
  use FatesConstantsMod, only : m_per_mm
  use FatesConstantsMod, only : mg_per_kg
  use FatesConstantsMod, only : pa_per_mpa
  use FatesConstantsMod, only : rsnbl_math_prec
  use FatesConstantsMod, only : m3_per_mm3
  use FatesConstantsMod, only : cm3_per_m3
  use FatesConstantsMod, only : kg_per_g
  use FatesConstantsMod, only : fates_unset_r8

  use EDParamsMod       , only : hydr_kmax_rsurf1
  use EDParamsMod       , only : hydr_kmax_rsurf2
  use EDParamsMod       , only : hydr_psi0
  use EDParamsMod       , only : hydr_psicap
  
  use EDTypesMod        , only : ed_site_type
  use EDTypesMod        , only : ed_patch_type
  use EDTypesMod        , only : ed_cohort_type
  use EDTypesMod        , only : AREA_INV
  use EDTypesMod        , only : AREA
  use EDTypesMod        , only : leaves_on

  use FatesInterfaceTypesMod  , only : bc_in_type
  use FatesInterfaceTypesMod  , only : bc_out_type
  use FatesInterfaceTypesMod  , only : hlm_use_planthydro
  use FatesInterfaceTypesMod  , only : hlm_ipedof
  use FatesInterfaceTypesMod  , only : numpft
  use FatesInterfaceTypesMod  , only : nlevsclass

  use FatesAllometryMod, only    : bleaf
  use FatesAllometryMod, only    : bsap_allom
  use FatesAllometryMod, only    : CrownDepth
  use FatesAllometryMod , only   : set_root_fraction
  use FatesHydraulicsMemMod, only: use_2d_hydrosolve
  use FatesHydraulicsMemMod, only: ed_site_hydr_type
  use FatesHydraulicsMemMod, only: ed_cohort_hydr_type
  use FatesHydraulicsMemMod, only: n_hypool_plant
  use FatesHydraulicsMemMod, only: n_hypool_leaf
  use FatesHydraulicsMemMod, only: n_hypool_tot
  use FatesHydraulicsMemMod, only: n_hypool_stem
  use FatesHydraulicsMemMod, only: n_hypool_troot
  use FatesHydraulicsMemMod, only: n_hypool_aroot
  use FatesHydraulicsMemMod, only: n_plant_media
  use FatesHydraulicsMemMod, only: nshell
  use FatesHydraulicsMemMod, only: n_hypool_ag
  use FatesHydraulicsMemMod, only: stomata_p_media
  use FatesHydraulicsMemMod, only: leaf_p_media
  use FatesHydraulicsMemMod, only: stem_p_media
  use FatesHydraulicsMemMod, only: troot_p_media
  use FatesHydraulicsMemMod, only: aroot_p_media
  use FatesHydraulicsMemMod, only: rhiz_p_media
  use FatesHydraulicsMemMod, only: nlevsoi_hyd_max
  use FatesHydraulicsMemMod, only: cohort_recruit_water_layer
  use FatesHydraulicsMemMod, only: recruit_water_avail_layer  
  use FatesHydraulicsMemMod, only: rwccap, rwcft
  use FatesHydraulicsMemMod, only: ignore_layer1
  
  use PRTGenericMod,          only : all_carbon_elements
  use PRTGenericMod,          only : leaf_organ, fnrt_organ, sapw_organ
  use PRTGenericMod,          only : store_organ, repro_organ, struct_organ

<<<<<<< HEAD
   use PRTParametersMod,   only : prt_params
   use EDPftvarcon, only : EDPftvarcon_inst
   
   ! CIME Globals
   use shr_log_mod , only      : errMsg => shr_log_errMsg
   use shr_infnan_mod   , only : isnan => shr_infnan_isnan
=======
  use clm_time_manager  , only : get_step_size, get_nstep

  use EDPftvarcon, only : EDPftvarcon_inst
>>>>>>> 9a4627a6

  use FatesHydroWTFMod, only : wrf_arr_type
  use FatesHydroWTFMod, only : wkf_arr_type
  use FatesHydroWTFMod, only : wrf_type, wrf_type_vg, wrf_type_cch, wrf_type_tfs
  use FatesHydroWTFMod, only : wkf_type, wkf_type_vg, wkf_type_cch, wkf_type_tfs


  ! CIME Globals
  use shr_log_mod , only      : errMsg => shr_log_errMsg
  use shr_infnan_mod   , only : isnan => shr_infnan_isnan


  implicit none


  ! 1=leaf, 2=stem, 3=troot, 4=aroot
  ! Several of these may be better transferred to the parameter file in due time (RGK)

  integer, public :: use_ed_planthydraulics    =  1      ! 0 => use vanilla btran
  ! 1 => use BC hydraulics; 
  ! 2 => use CX hydraulics

  ! The following options are temporarily unavailable (RGK 09-06-19)
  ! ----------------------------------------------------------------------------------

  ! logical, public :: do_dqtopdth_leaf          = .false.  ! should a nonzero dqtopdth_leaf
  ! term be applied to the plant 
  ! hydraulics numerical solution?
  ! logical, public :: do_dyn_xylemrefill        = .false.  ! should the dynamics of xylem refilling 
  ! (i.e., non-instantaneous) be considered 
  ! within plant hydraulics?
  ! logical, public :: do_kbound_upstream        = .true.  ! should the hydraulic conductance at the 
  ! boundary between nodes be taken to be a
  ! function of the upstream loss of 
  ! conductivity (flc)?

  ! DO NOT TURN THIS ON. LEAVING THIS ONLY IF THE HLMS START HAVING
  ! TROUBLE RESPONDING TO SUPERSATURATION
  logical :: purge_supersaturation = .false. ! If for some reason the roots force water
                                             ! into a saturated soil layer, or push it slightly
                                             ! past saturation, should we attempt to help
                                             ! fix the situation by assigning some
                                             ! of the water to a runoff term?
  

  logical, public :: do_growthrecruiteffects   = .true. ! should size- or root length-dependent 
                                                        ! hydraulic properties and states be 
                                                        ! updated every day when trees grow or 
                                                        ! when recruitment happens?

  ! If this is set to true, then the conductance over a path between nodes, is defined
  ! by the side of the path with higher potential only. 
  logical, parameter     :: do_upstream_k = .true.


  
  logical :: do_parallel_stem = .true. ! If this mode is active, we treat the conduit through
                                       ! the plant (in 1D solves) as closed from root layer
                                       ! to the stomata. The effect of this, is that
                                       ! the conductances through stem and leaf surfaces
                                       ! are reduced by the fraction of active root
                                       ! conductance, and for each soil-layer, integration
                                       ! proceeds over the entire time-step.



  real(r8), parameter :: thsat_buff = 0.001_r8 ! Ensure that this amount of buffer
                                               ! is left between soil moisture and saturation [m3/m3]
                                               ! (if we are going to help purge super-saturation)
                                             
  logical,parameter :: debug = .false.          ! flag to report warning in hydro


  character(len=*), parameter, private :: sourcefile = &
       __FILE__


  integer, public, parameter :: van_genuchten_type      = 1
  integer, public, parameter :: campbell_type           = 2
  integer, public, parameter :: tfs_type                = 3
  
  integer, parameter :: plant_wrf_type = tfs_type
  integer, parameter :: plant_wkf_type = tfs_type
  integer, parameter :: soil_wrf_type  = campbell_type
  integer, parameter :: soil_wkf_type  = campbell_type
  
  
  ! Define the global object that holds the water retention functions
  ! for plants of each different porous media type, and plant functional type
  
  class(wrf_arr_type),pointer :: wrf_plant(:,:)
  
  ! Define the global object that holds the water conductance functions
  ! for plants of each different porous media type, and plant functional type
  
  class(wkf_arr_type), pointer :: wkf_plant(:,:)

  ! Testing parameters for Van Genuchten soil WRTs
  ! unused unless van_genuchten_type is selected, also
  ! it would be much better to use the native parameters passed in
  ! from the HLM's soil model
  real(r8), parameter :: alpha_vg  = 0.001_r8
  real(r8), parameter :: th_sat_vg = 0.65_r8
  real(r8), parameter :: th_res_vg = 0.15_r8
  real(r8), parameter :: psd_vg    = 2.7_r8
  real(r8), parameter :: tort_vg   = 0.5_r8

  ! The maximum allowable water balance error over a plant-soil continuum
  ! for a given step [kgs] (0.1 mg)
  real(r8), parameter :: max_wb_step_err = 1.e-7_r8 

  !
  ! !PUBLIC MEMBER FUNCTIONS:
  public :: AccumulateMortalityWaterStorage
  public :: RecruitWaterStorage
  public :: hydraulics_drive
  public :: InitHydrSites
  public :: HydrSiteColdStart
  public :: BTranForHLMDiagnosticsFromCohortHydr
  public :: InitHydrCohort
  public :: DeallocateHydrCohort
  public :: UpdateH2OVeg
  public :: CopyCohortHydraulics
  public :: FuseCohortHydraulics
  public :: UpdateSizeDepPlantHydProps
  public :: UpdateSizeDepPlantHydStates
  public :: UpdatePlantPsiFTCFromTheta
  public :: InitPlantHydStates
  public :: UpdateSizeDepRhizHydProps
  public :: UpdateSizeDepRhizHydStates
  public :: RestartHydrStates
  public :: SavePreviousCompartmentVolumes
  public :: SavePreviousRhizVolumes
  public :: UpdatePlantHydrNodes
  public :: UpdatePlantHydrLenVol
  public :: UpdatePlantKmax
  public :: ConstrainRecruitNumber
  public :: InitHydroGlobals

  !------------------------------------------------------------------------------
  ! 01/18/16: Created by Brad Christoffersen
  ! 02/xx/17: Refactoring by Ryan Knox and Brad Christoffersen
  !------------------------------------------------------------------------------

contains

  !------------------------------------------------------------------------------
  subroutine hydraulics_drive( nsites, sites, bc_in,bc_out,dtime )

    ! ARGUMENTS:
    ! -----------------------------------------------------------------------------------
    integer,intent(in)                      :: nsites
    type(ed_site_type),intent(inout),target :: sites(nsites)
    type(bc_in_type),intent(in)             :: bc_in(nsites)
    type(bc_out_type),intent(inout)         :: bc_out(nsites)
    real(r8),intent(in)                     :: dtime


    select case (use_ed_planthydraulics)

    case (1)

       call FillDrainRhizShells(nsites, sites, bc_in, bc_out )
       call hydraulics_BC(nsites, sites,bc_in,bc_out,dtime )

    case (2)

       !call Hydraulics_CX()

    case DEFAULT

    end select

  end subroutine Hydraulics_Drive

  ! =====================================================================================

  subroutine RestartHydrStates(sites,nsites,bc_in,bc_out)

    ! It is assumed that the following state variables have been read in by
    ! the restart machinery. 
    !
    ! co_hydr%th_ag
    ! co_hydr%th_troot
    ! co_hydr%th_aroot
    ! si_hydr%r_node_shell
    ! si_hydr%v_shell
    ! si_hydr%h2osoi_liqvol_shell
    ! si_hydr%l_aroot_layer
    !
    ! The goal of this subroutine is to call
    ! the correct sequence of hydraulics initializations to repopulate
    ! information that relies on these key states, as well as other vegetation
    ! states such as carbon pools and plant geometry.

    integer                     , intent(in)            :: nsites
    type(ed_site_type)          , intent(inout), target :: sites(nsites)
    type(bc_in_type)            , intent(in)            :: bc_in(nsites)
    type(bc_out_type)           , intent(inout)         :: bc_out(nsites)

    ! locals
    ! ----------------------------------------------------------------------------------
    ! LL pointers
    type(ed_patch_type),pointer                         :: cpatch      ! current patch
    type(ed_cohort_type),pointer                        :: ccohort     ! current cohort
    type(ed_cohort_hydr_type),pointer                   :: ccohort_hydr
    type(ed_site_hydr_type),pointer                     :: csite_hydr   
    integer                                             :: s           ! site loop counter
    integer                                             :: j           ! soil layer index
    integer                                             :: j_bc        ! soil layer index of boundary condition
    class(wrf_type_vg), pointer                         :: wrf_vg
    class(wkf_type_vg), pointer                         :: wkf_vg
    class(wrf_type_cch), pointer                        :: wrf_cch
    class(wkf_type_cch), pointer                        :: wkf_cch

    do s = 1,nsites
       csite_hydr=>sites(s)%si_hydr
       
       cpatch => sites(s)%oldest_patch
       do while(associated(cpatch))

          ccohort => cpatch%shortest
          do while(associated(ccohort))  

             ccohort_hydr => ccohort%co_hydr

             ! This calculates node heights
             call UpdatePlantHydrNodes(ccohort_hydr,ccohort%pft,ccohort%hite, &
                  sites(s)%si_hydr)

             ! This calculates volumes and lengths
             call UpdatePlantHydrLenVol(ccohort,csite_hydr)

             ! This updates the Kmax's of the plant's compartments
             call UpdatePlantKmax(ccohort_hydr,ccohort,sites(s)%si_hydr)

             ! Since this is a newly initialized plant, we set the previous compartment-size
             ! equal to the ones we just calculated.
             call SavePreviousCompartmentVolumes(ccohort_hydr) 

             ccohort => ccohort%taller
          enddo

          cpatch => cpatch%younger
       end do

       sites(s)%si_hydr%l_aroot_layer_init(:)  = fates_unset_r8
       sites(s)%si_hydr%r_node_shell_init(:,:) = fates_unset_r8
       sites(s)%si_hydr%v_shell_init(:,:)      = fates_unset_r8

       ! --------------------------------------------------------------------------------
       ! Initialize water transfer functions
       ! which include both water retention functions (WRFs)
       ! as well as the water conductance (K) functions (WKFs)
       ! But, this is only for soil!
       ! --------------------------------------------------------------------------------
       ! Initialize the Water Retention Functions
       ! -----------------------------------------------------------------------------------
       
       select case(soil_wrf_type)
       case(van_genuchten_type)
          do j=1,sites(s)%si_hydr%nlevrhiz
             j_bc = j+csite_hydr%i_rhiz_t-1
             allocate(wrf_vg)
             sites(s)%si_hydr%wrf_soil(j)%p => wrf_vg
             call wrf_vg%set_wrf_param([alpha_vg, psd_vg, bc_in(s)%watsat_sisl(j_bc), th_res_vg])
          end do
       case(campbell_type)
          do j=1,sites(s)%si_hydr%nlevrhiz
             j_bc = j+csite_hydr%i_rhiz_t-1
             allocate(wrf_cch)
             sites(s)%si_hydr%wrf_soil(j)%p => wrf_cch
             call wrf_cch%set_wrf_param([bc_in(s)%watsat_sisl(j_bc), &  
                  (-1.0_r8)*bc_in(s)%sucsat_sisl(j_bc)*denh2o*grav_earth*mpa_per_pa*m_per_mm , & 
                                      bc_in(s)%bsw_sisl(j_bc)])
          end do
       case(tfs_type)
          write(fates_log(),*) 'TFS water retention curves not available for soil'
          call endrun(msg=errMsg(sourcefile, __LINE__))
       end select
       
       ! -----------------------------------------------------------------------------------
       ! Initialize the Water Conductance (K) Functions
       ! -----------------------------------------------------------------------------------
       
       select case(soil_wkf_type)
       case(van_genuchten_type)
          do j=1,sites(s)%si_hydr%nlevrhiz
             j_bc = j+csite_hydr%i_rhiz_t-1
             allocate(wkf_vg)
             sites(s)%si_hydr%wkf_soil(j)%p => wkf_vg
             call wkf_vg%set_wkf_param([alpha_vg, psd_vg, th_sat_vg, th_res_vg, tort_vg])
          end do
       case(campbell_type)
          do j=1,sites(s)%si_hydr%nlevrhiz
             j_bc = j+csite_hydr%i_rhiz_t-1
             allocate(wkf_cch)
             sites(s)%si_hydr%wkf_soil(j)%p => wkf_cch
             call wkf_cch%set_wkf_param([bc_in(s)%watsat_sisl(j_bc), &
                  (-1.0_r8)*bc_in(s)%sucsat_sisl(j_bc)*denh2o*grav_earth*mpa_per_pa*m_per_mm , & 
                  bc_in(s)%bsw_sisl(j_bc)])
          end do
       case(tfs_type)
          write(fates_log(),*) 'TFS conductance not used in soil'
          call endrun(msg=errMsg(sourcefile, __LINE__))
       end select
       



       ! Update static quantities related to the rhizosphere
       call UpdateSizeDepRhizVolLenCon(sites(s), bc_in(s))

       ! We update the "initial" values of the rhizosphere after
       ! the previous call to make sure that the conductances are updated
       ! Now we set the prevous to the current so that the water states
       ! are not perturbed
       call SavePreviousRhizVolumes(sites(s))

    end do

    call UpdateH2OVeg(nsites,sites,bc_out)

    return
  end subroutine RestartHydrStates

  ! ====================================================================================

  subroutine InitPlantHydStates(site, cohort)

    ! REQUIRED INPUTS:
    !
    !  ccohort_hydr%z_node_troot(:)
    !  ccohort_hydr%z_node_aroot
    !  ccohort_hydr%z_node_ag
    ! 
    ! !DESCRIPTION: 
    !
    ! !USES:

    ! !ARGUMENTS:
    type(ed_site_type), intent(inout), target   :: site   ! current site pointer
    type(ed_cohort_type), intent(inout), target :: cohort ! current cohort pointer
    !
    ! !LOCAL VARIABLES:
    type(ed_site_hydr_type), pointer   :: site_hydr
    type(ed_cohort_hydr_type), pointer :: cohort_hydr
    integer  :: j,k                                 ! layer and node indices
    integer  :: ft                                  ! functional type index
    real(r8) :: psi_rhiz1                           ! pressure in first rhizosphere shell [MPa]
    real(r8) :: dz                                  ! depth of the current layer [m]
    real(r8) :: h_aroot_mean                        ! minimum total potential of absorbing roots
    real(r8), parameter :: psi_aroot_init = -0.2_r8 ! Initialize aroots with -0.2 MPa
    real(r8), parameter :: dh_dz = 0.02_r8          ! amount to decrease downstream
                                                    ! compartment total potentials [MPa/meter]
    
    ! In init mode = 1, set absorbing roots to -0.2 MPa
    !              = 2, use soil as starting point, match total potentials
    !                   and then reduce plant compartment total potential by 1KPa
    !                   for transporting root node, match the lowest total potential
    !                   in absorbing roots
    integer, parameter :: init_mode = 2
    
    
    site_hydr   => site%si_hydr
    cohort_hydr => cohort%co_hydr
    ft          =  cohort%pft

    ! Set abosrbing root

    if(init_mode == 2) then
       
!       h_aroot_mean = 0._r8

       do j=1, site_hydr%nlevrhiz
          
          ! Match the potential of the absorbing root to the inner rhizosphere shell
          cohort_hydr%psi_aroot(j) = site_hydr%wrf_soil(j)%p%psi_from_th(site_hydr%h2osoi_liqvol_shell(j,1))

          ! Calculate the mean total potential (include height) of absorbing roots
!          h_aroot_mean = h_aroot_mean + cohort_hydr%psi_aroot(j) + mpa_per_pa*denh2o*grav_earth*(-site_hydr%zi_rhiz(j))
          
          cohort_hydr%th_aroot(j) = wrf_plant(aroot_p_media,ft)%p%th_from_psi(cohort_hydr%psi_aroot(j))
          cohort_hydr%ftc_aroot(j) = wkf_plant(aroot_p_media,ft)%p%ftc_from_psi(cohort_hydr%psi_aroot(j))
       end do
       
    else
       
       do j=1, site_hydr%nlevrhiz
          cohort_hydr%psi_aroot(j) = psi_aroot_init
          ! Calculate the mean total potential (include height) of absorbing roots
!          h_aroot_mean = h_aroot_mean + cohort_hydr%psi_aroot(j) + mpa_per_pa*denh2o*grav_earth*(-site_hydr%zi_rhiz(j))
          cohort_hydr%th_aroot(j) = wrf_plant(aroot_p_media,ft)%p%th_from_psi(cohort_hydr%psi_aroot(j))
          cohort_hydr%ftc_aroot(j) = wkf_plant(aroot_p_media,ft)%p%ftc_from_psi(cohort_hydr%psi_aroot(j))
       end do
    end if
    
    !h_aroot_mean = h_aroot_mean/real(site_hydr%nlevrhiz,r8)
    h_aroot_mean = minval(cohort_hydr%psi_aroot(:) + mpa_per_pa*denh2o*grav_earth*(-site_hydr%zi_rhiz(:)))

    ! initialize plant water potentials with slight potential gradient (or zero) (dh/dz = C)
    ! the assumption is made here that initial conditions for soil water will 
    ! be in (or at least close to) hydrostatic equilibrium as well, so that
    ! it doesn't matter which absorbing root layer the transporting root water


    ! Set the transporting root to be in equilibrium with mean potential
    ! of the absorbing roots, minus any gradient we add

    cohort_hydr%psi_troot = h_aroot_mean - &
         mpa_per_pa*denh2o*grav_earth*cohort_hydr%z_node_troot - dh_dz

    cohort_hydr%th_troot = wrf_plant(troot_p_media,ft)%p%th_from_psi(cohort_hydr%psi_troot)
    cohort_hydr%ftc_troot = wkf_plant(troot_p_media,ft)%p%ftc_from_psi(cohort_hydr%psi_troot)


    ! working our way up a tree, assigning water potentials that are in
    ! hydrostatic equilibrium (minus dh_dz offset) with the water potential immediately below
    dz = cohort_hydr%z_node_ag(n_hypool_ag) - cohort_hydr%z_node_troot

    cohort_hydr%psi_ag(n_hypool_ag) = cohort_hydr%psi_troot - &
         mpa_per_pa*denh2o*grav_earth*dz - dh_dz


    cohort_hydr%th_ag(n_hypool_ag) = wrf_plant(stem_p_media,ft)%p%th_from_psi(cohort_hydr%psi_ag(n_hypool_ag))
    cohort_hydr%ftc_ag(n_hypool_ag) = wkf_plant(stem_p_media,ft)%p%ftc_from_psi(cohort_hydr%psi_ag(n_hypool_ag))

    
    do k=n_hypool_ag-1, 1, -1
       dz = cohort_hydr%z_node_ag(k) - cohort_hydr%z_node_ag(k+1)
       cohort_hydr%psi_ag(k) = cohort_hydr%psi_ag(k+1) - &
            mpa_per_pa*denh2o*grav_earth*dz - &
            dh_dz

       cohort_hydr%th_ag(k) = wrf_plant(site_hydr%pm_node(k),ft)%p%th_from_psi(cohort_hydr%psi_ag(k))
       cohort_hydr%ftc_ag(k) = wkf_plant(site_hydr%pm_node(k),ft)%p%ftc_from_psi(cohort_hydr%psi_ag(k))
    end do

    cohort_hydr%errh2o_growturn_ag(:)    = 0.0_r8
    cohort_hydr%errh2o_growturn_troot    = 0.0_r8
    cohort_hydr%errh2o_growturn_aroot    = 0.0_r8
    cohort_hydr%errh2o_pheno_ag(:)       = 0.0_r8
    cohort_hydr%errh2o_pheno_troot       = 0.0_r8
    cohort_hydr%errh2o_pheno_aroot       = 0.0_r8

    !initialize cohort-level btran

    cohort_hydr%btran = wkf_plant(stomata_p_media,ft)%p%ftc_from_psi(cohort_hydr%psi_ag(1))


    !flc_gs_from_psi(cohort_hydr%psi_ag(1),cohort%pft)
    
    ! We do allow for positive pressures.
    ! But starting off with positive pressures is something we try to avoid
    if ( (cohort_hydr%psi_troot>0.0_r8) .or. &
          any(cohort_hydr%psi_ag(:)>0._r8) .or. &
         any(cohort_hydr%psi_aroot(:)>0._r8) ) then
       write(fates_log(),*) 'Initialized plant compartments with positive pressure?'
       write(fates_log(),*) 'psi troot: ',cohort_hydr%psi_troot
       write(fates_log(),*) 'psi ag(:): ',cohort_hydr%psi_ag(:)
       write(fates_log(),*) 'psi_aroot(:): ',cohort_hydr%psi_aroot(:)
       call endrun(msg=errMsg(sourcefile, __LINE__))
    end if

    

  end subroutine InitPlantHydStates
  
  ! =====================================================================================

  subroutine UpdatePlantPsiFTCFromTheta(ccohort,csite_hydr)
    
    ! This subroutine updates the potential and the fractional
    ! of total conductivity based on the relative water
    ! content
    ! Arguments
    type(ed_cohort_type),intent(inout), target :: ccohort
    type(ed_site_hydr_type),intent(in), target :: csite_hydr

    ! Locals
    integer :: ft  ! Plant functional type
    integer :: k   ! loop index for compartments
    integer :: j   ! Loop index for soil layers
    type(ed_cohort_hydr_type), pointer :: ccohort_hydr


    
    ccohort_hydr => ccohort%co_hydr
    ft = ccohort%pft
    
    ! Update Psi and FTC in above-ground compartments
    ! -----------------------------------------------------------------------------------
    do k = 1,n_hypool_leaf
        ccohort_hydr%psi_ag(k) = wrf_plant(leaf_p_media,ft)%p%psi_from_th(ccohort_hydr%th_ag(k)) 
        ccohort_hydr%ftc_ag(k) = wkf_plant(leaf_p_media,ft)%p%ftc_from_psi(ccohort_hydr%psi_ag(k))
    end do

<<<<<<< HEAD
     roota                      =  prt_params%fnrt_prof_a(ft)
     rootb                      =  prt_params%fnrt_prof_b(ft)
=======
    do k = n_hypool_leaf+1, n_hypool_ag 
       ccohort_hydr%psi_ag(k) = wrf_plant(stem_p_media,ft)%p%psi_from_th(ccohort_hydr%th_ag(k))
       ccohort_hydr%ftc_ag(k) = wkf_plant(stem_p_media,ft)%p%ftc_from_psi(ccohort_hydr%psi_ag(k))
    end do
>>>>>>> 9a4627a6

    ! Update the Psi and FTC for the transporting root compartment
    ccohort_hydr%psi_troot = wrf_plant(troot_p_media,ft)%p%psi_from_th(ccohort_hydr%th_troot)
    ccohort_hydr%ftc_troot = wkf_plant(troot_p_media,ft)%p%ftc_from_psi(ccohort_hydr%psi_troot)

    ! Update the Psi and FTC for the absorbing roots
    do j = 1, csite_hydr%nlevrhiz
       ccohort_hydr%psi_aroot(j) = wrf_plant(aroot_p_media,ft)%p%psi_from_th(ccohort_hydr%th_aroot(j)) 
       ccohort_hydr%ftc_aroot(j) = wkf_plant(aroot_p_media,ft)%p%ftc_from_psi(ccohort_hydr%psi_aroot(j))
    end do

    return
  end subroutine UpdatePlantPsiFTCFromTheta


  ! =====================================================================================


  subroutine UpdatePlantHydrNodes(ccohort_hydr,ft,plant_height,csite_hydr)

    ! --------------------------------------------------------------------------------
    ! This subroutine calculates the nodal heights critical to hydraulics in the plant
    !
    ! Inputs:  Plant height
    !          Plant functional type
    !          Number of soil hydraulic layers
    !
    ! Outputs: cohort_hydr%z_node_ag(:)      
    !                     %z_lower_ag(:)
    !                     %z_upper_ag(:)
    !                     %z_node_troot
    !                     %z_node_aroot(:)
    ! --------------------------------------------------------------------------------

    ! Arguments
    type(ed_cohort_hydr_type), intent(inout) :: ccohort_hydr 
    integer,intent(in)                       :: ft            ! plant functional type index
    real(r8), intent(in)                     :: plant_height  ! [m]
    type(ed_site_hydr_type), intent(in)      :: csite_hydr


    ! Locals
    integer  :: nlevrhiz      ! number of rhizosphere layers
    real(r8) :: roota         ! root profile parameter a zeng2001_crootfr
    real(r8) :: rootb         ! root profile parameter b zeng2001_crootfr
    real(r8) :: crown_depth   ! crown depth for the plant [m]
    real(r8) :: dz_canopy     ! discrete crown depth intervals [m]
    real(r8) :: z_stem        ! the height of the plants stem below crown [m]
    real(r8) :: dz_stem       ! vertical stem discretization                           [m]
    real(r8) :: dcumul_rf     ! cumulative root distribution discretization            [-]
    real(r8) :: cumul_rf      ! cumulative root distribution where depth is determined [-]
    real(r8) :: z_cumul_rf    ! depth at which cumul_rf occurs                         [m]
    integer  :: k             ! Loop counter for compartments

    ! Crown Nodes
    ! in special case where n_hypool_leaf = 1, the node height of the canopy
    ! water pool is 1/2 the distance from the bottom of the canopy to the top of the tree
    roota                      = EDPftvarcon_inst%fnrt_prof_a(ft)
    rootb                      = EDPftvarcon_inst%fnrt_prof_b(ft)
    nlevrhiz                   = csite_hydr%nlevrhiz
    call CrownDepth(plant_height,crown_depth)

    dz_canopy                  = crown_depth / real(n_hypool_leaf,r8)
    do k=1,n_hypool_leaf
       ccohort_hydr%z_lower_ag(k)   = plant_height - dz_canopy*real(k,r8)
       ccohort_hydr%z_node_ag(k)    = ccohort_hydr%z_lower_ag(k) + 0.5_r8*dz_canopy
       ccohort_hydr%z_upper_ag(k)   = ccohort_hydr%z_lower_ag(k) + dz_canopy
    enddo


    ! Stem Nodes
    ! in special case where n_hypool_stem = 1, the node height of the stem water pool is
    ! 1/2 the height from the ground to the bottom of the canopy
    z_stem                     = plant_height - crown_depth
    dz_stem                    = z_stem / real(n_hypool_stem,r8)
    do k=n_hypool_leaf+1,n_hypool_ag
       ccohort_hydr%z_upper_ag(k)   = real(n_hypool_stem - (k - 1 - n_hypool_leaf),r8)*dz_stem
       ccohort_hydr%z_node_ag(k)    = ccohort_hydr%z_upper_ag(k) - 0.5_r8*dz_stem
       ccohort_hydr%z_lower_ag(k)   = ccohort_hydr%z_upper_ag(k) - dz_stem
    enddo

    ! Transporting Root Node depth [m] (negative from surface)

    call bisect_rootfr(roota, rootb, 0._r8, 1.E10_r8, &
         0.001_r8, 0.001_r8, 0.5_r8, z_cumul_rf)
    z_cumul_rf =  min(z_cumul_rf, abs(csite_hydr%zi_rhiz(nlevrhiz)))
    ccohort_hydr%z_node_troot = -z_cumul_rf
    
    return
  end subroutine UpdatePlantHydrNodes

  ! =====================================================================================

  subroutine SavePreviousCompartmentVolumes(ccohort_hydr)

    type(ed_cohort_hydr_type),intent(inout) :: ccohort_hydr


    ! Saving the current compartment volumes into an "initial" save-space
    ! allows us to see how the compartments change size when plants
    ! change size and effect water contents

    ccohort_hydr%v_ag_init(:)          =  ccohort_hydr%v_ag(:)
    ccohort_hydr%v_troot_init          =  ccohort_hydr%v_troot
    ccohort_hydr%v_aroot_layer_init(:) =  ccohort_hydr%v_aroot_layer(:)

    return
  end subroutine SavePreviousCompartmentVolumes

  ! =====================================================================================

  subroutine UpdateSizeDepPlantHydProps(currentSite,ccohort,bc_in)


    ! DESCRIPTION: Updates absorbing root length (total and its vertical distribution)
    ! as well as the consequential change in the size of the 'representative' rhizosphere
    ! shell radii, volumes, and compartment volumes of plant tissues

    ! !USES:
    use shr_sys_mod        , only : shr_sys_abort

    ! ARGUMENTS:
    type(ed_site_type)     , intent(in)             :: currentSite ! Site stuff
    type(ed_cohort_type)   , intent(inout)          :: ccohort     ! current cohort pointer
    type(bc_in_type)       , intent(in)             :: bc_in       ! Boundary Conditions

    ! Locals
    integer                            :: nlevrhiz             ! Number of total soil layers
    type(ed_cohort_hydr_type), pointer :: ccohort_hydr
    integer                            :: ft

    nlevrhiz                =  currentSite%si_hydr%nlevrhiz
    ccohort_hydr               => ccohort%co_hydr
    ft                         =  ccohort%pft

    ! Save the current vegetation compartment volumes into
    ! a save space so that it can be compared with the updated quantity.

    call SavePreviousCompartmentVolumes(ccohort_hydr)

    ! This updates all of the z_node positions
    call UpdatePlantHydrNodes(ccohort_hydr,ft,ccohort%hite,currentSite%si_hydr)

    ! This updates plant compartment volumes, lengths and 
    ! maximum conductances. Make sure for already
    ! initialized vegetation, that SavePreviousCompartment
    ! volumes, and UpdatePlantHydrNodes is called prior to this.
    call UpdatePlantHydrLenVol(ccohort,currentSite%si_hydr)

    ! This updates the Kmax's of the plant's compartments
    call UpdatePlantKmax(ccohort_hydr,ccohort,currentsite%si_hydr)


  end subroutine UpdateSizeDepPlantHydProps

  ! =====================================================================================

  subroutine UpdatePlantHydrLenVol(ccohort,site_hydr)

    ! -----------------------------------------------------------------------------------
    ! This subroutine calculates two attributes of a plant:
    ! 1) the volumes of storage compartments in the plants
    ! 2) the lenghts of the organs 
    ! These are not dependent on the hydraulic state of the
    ! plant, it is more about the structural characteristics and how much biomass
    ! is present in the different tissues.
    !
    ! Inputs, plant geometries, plant carbon pools, z_node values
    !
    ! -----------------------------------------------------------------------------------

    ! Arguments
    type(ed_cohort_type),intent(inout)  :: ccohort
    type(ed_site_hydr_type),intent(in)  :: site_hydr 
    
    type(ed_cohort_hydr_type),pointer :: ccohort_hydr     ! Plant hydraulics structure
    integer  :: j,k
    integer  :: ft                           ! Plant functional type index 
    real(r8) :: roota                        ! root profile parameter a zeng2001_crootfr
    real(r8) :: rootb                        ! root profile parameter b zeng2001_crootfr
    real(r8) :: leaf_c                       ! Current amount of leaf carbon in the plant                            [kg]
    real(r8) :: leaf_c_target                ! Target leaf carbon (with some conditions) [kgC]
    real(r8) :: fnrt_c                       ! Current amount of fine-root carbon in the plant                       [kg]
    real(r8) :: sapw_c                       ! Current amount of sapwood carbon in the plant                         [kg]
    real(r8) :: struct_c                     ! Current amount of structural carbon in the plant                      [kg]
    real(r8) :: woody_bg_c                   ! belowground woody biomass in carbon units                             [kgC/indiv]
    real(r8) :: z_stem                       ! the height of the plants stem below crown [m]
    real(r8) :: sla                          ! specific leaf area                                                    [cm2/g]
    real(r8) :: v_aroot_tot                  ! total compartment volume of all absorbing roots for cohort            [m3]
    real(r8) :: l_aroot_tot                  ! total length of absorbing roots for cohrot                            [m]
    real(r8) :: denleaf                      ! leaf dry mass per unit fresh leaf volume                              [kg/m3]     
    real(r8) :: a_sapwood                    ! sapwood area                                                          [m2]
    real(r8) :: a_sapwood_target             ! sapwood cross-section area at reference height, at target biomass     [m2]
    real(r8) :: sapw_c_target                ! sapwood carbon, at target                                             [kgC]
    real(r8) :: v_sapwood                    ! sapwood volume                                                        [m3]
    real(r8) :: v_troot                      ! transporting root volume                                              [m3/indiv]
    real(r8) :: rootfr                       ! mass fraction of roots in each layer                                  [kg/kg]
    real(r8) :: crown_depth                  ! Depth of the plant's crown [m]
    real(r8) :: norm                         ! total root fraction used <1
    integer  :: nlevrhiz                     ! number of rhizosphere levels


    ! We allow the transporting root to donate a fraction of its volume to the absorbing
    ! roots to help mitigate numerical issues due to very small volumes. This is the
    ! fraction the transporting roots donate to those layers
    real(r8), parameter :: t2aroot_vol_donate_frac = 0.65_r8

    real(r8), parameter :: min_leaf_frac = 0.1_r8   ! Fraction of maximum leaf carbon that
                                                    ! we set as our lower cap on leaf volume
    real(r8), parameter :: min_trim      = 0.1_r8   ! The lower cap on trimming function used
                                                    ! to estimate maximum leaf carbon
    
    ccohort_hydr => ccohort%co_hydr
    ft           = ccohort%pft
    nlevrhiz = site_hydr%nlevrhiz
    leaf_c   = ccohort%prt%GetState(leaf_organ, all_carbon_elements)
    sapw_c   = ccohort%prt%GetState(sapw_organ, all_carbon_elements)
    fnrt_c   = ccohort%prt%GetState(fnrt_organ, all_carbon_elements)
    struct_c = ccohort%prt%GetState(struct_organ, all_carbon_elements)

    roota    = EDPftvarcon_inst%fnrt_prof_a(ft)
    rootb    = EDPftvarcon_inst%fnrt_prof_b(ft)

    ! Leaf Volumes
    ! -----------------------------------------------------------------------------------

    ! NOTE: SLATOP currently does not use any vertical scaling functions
    ! but that may not be so forever. ie sla = slatop (RGK-082017)
    ! m2/gC * cm2/m2 -> cm2/gC
    
    sla                        = EDPftvarcon_inst%slatop(ft) * cm2_per_m2 
    
    ! empirical regression data from leaves at Caxiuana (~ 8 spp)
    denleaf                    = -2.3231_r8*sla/EDPftvarcon_inst%c2b(ft) + 781.899_r8    
 
    ! Leaf volumes
    ! Note: Leaf volumes of zero is problematic for two reasons.  Zero volumes create
    ! numerical difficulties, and they could also create problems when a leaf is trying
    ! to re-flush.
    ! Therefore, if the leaf is in an "off" status, then we do not update the leaf
    ! volume.  This way the volume is where it was when it dropped, and this is consistent
    ! with the theory that leaf water potentials drive growth and re-flushing, not the
    ! other way around.  However, it is possible that we may have recruits with an
    ! "off" status (due to external seed rain active during a dry or cold season). If a
    ! cohort is newly created, we must give it a starting volume.
    ! We also place a lower bound on how low the leaf volume is allowed to go, which is 10%
    ! of the plant's carrying capacity.

    
<<<<<<< HEAD
      ! -----------------------------------------------------------------------------------
      ! This subroutine calculates three attributes of a plant:
      ! 1) the volumes of storage compartments in the plants
      ! 2) the lenghts of the organs 
      ! 3) the conductances
      ! These and are not dependent on the hydraulic state of the
      ! plant, it is more about the structural characteristics and how much biomass
      ! is present in the different tissues.
      !
      ! Inputs, plant geometries, plant carbon pools, z_node values
      !
      ! -----------------------------------------------------------------------------------

      ! Arguments
      type(ed_cohort_type),intent(inout)  :: ccohort
      integer,intent(in)                  :: nlevsoi_hyd   ! number of soil hydro layers
      type(bc_in_type)       , intent(in) :: bc_in       ! Boundary Conditions
      
      type(ed_cohort_hydr_type),pointer :: ccohort_hydr     ! Plant hydraulics structure
      integer  :: j,k
      integer  :: ft                           ! Plant functional type index 
      real(r8) :: roota                        ! root profile parameter a zeng2001_crootfr
      real(r8) :: rootb                        ! root profile parameter b zeng2001_crootfr
      real(r8) :: leaf_c                       ! Current amount of leaf carbon in the plant                            [kg]
      real(r8) :: fnrt_c                       ! Current amount of fine-root carbon in the plant                       [kg]
      real(r8) :: sapw_c                       ! Current amount of sapwood carbon in the plant                         [kg]
      real(r8) :: struct_c                     ! Current amount of structural carbon in the plant                      [kg]
      real(r8) :: b_canopy_carb                ! total leaf (canopy) biomass in carbon units                           [kgC/indiv]
      real(r8) :: b_canopy_biom                ! total leaf (canopy) biomass in dry wt units                           [kg/indiv]
      real(r8) :: b_woody_carb                 ! total woody biomass in carbon units                                   [kgC/indiv]
      real(r8) :: b_woody_bg_carb              ! belowground woody biomass in carbon units                             [kgC/indiv]
      real(r8) :: b_stem_carb                  ! aboveground stem biomass in carbon units                              [kgC/indiv]
      real(r8) :: b_stem_biom                  ! aboveground stem biomass in dry wt units                              [kg/indiv]
      real(r8) :: b_bg_carb                    ! belowground biomass (coarse + fine roots) in carbon units             [kgC/indiv]
      real(r8) :: b_tot_carb                   ! total individual biomass in carbon units                              [kgC/indiv]
      real(r8) :: v_stem                       ! aboveground stem volume                                               [m3/indiv]
      real(r8) :: z_stem                       ! the height of the plants stem below crown [m]
      real(r8) :: sla                          ! specific leaf area                                                    [cm2/g]
      real(r8) :: v_canopy                     ! total leaf (canopy) volume                                            [m3/indiv]
      real(r8) :: denleaf                      ! leaf dry mass per unit fresh leaf volume                              [kg/m3]     
      real(r8) :: a_sapwood                    ! sapwood area                                                          [m2]
      real(r8) :: a_sapwood_target             ! sapwood cross-section area at reference height, at target biomass     [m2]
      real(r8) :: bsw_target                   ! sapwood carbon, at target                                             [kgC]
      real(r8) :: v_sapwood                    ! sapwood volume                                                        [m3]
      real(r8) :: b_troot_carb                 ! transporting root biomass in carbon units                             [kgC/indiv]
      real(r8) :: b_troot_biom                 ! transporting root biomass in dry wt units                             [kg/indiv]
      real(r8) :: v_troot                      ! transporting root volume                                              [m3/indiv]
      real(r8) :: rootfr                       ! mass fraction of roots in each layer                                  [kg/kg]
      real(r8), allocatable :: rootfrs(:)      ! Vector of root fractions (only used in 1 layer case)                  [kg/kg]
      real(r8) :: crown_depth                  ! Depth of the plant's crown [m]
      real(r8) :: kmax_node1_nodekplus1(n_hypool_ag) ! cumulative kmax, petiole to node k+1, 
                                                     ! conduit taper effects excluded   [kg s-1 MPa-1]
      real(r8) :: kmax_node1_lowerk(n_hypool_ag)     ! cumulative kmax, petiole to upper boundary of node k, 
                                                     ! conduit taper effects excluded   [kg s-1 MPa-1]
      real(r8) :: chi_node1_nodekplus1(n_hypool_ag)  ! ratio of cumulative kmax with taper effects 
                                                     ! included to that without  [-]
      real(r8) :: chi_node1_lowerk(n_hypool_ag)      ! ratio of cumulative kmax with taper effects 
                                                     ! included to that without  [-]
      real(r8) :: dz_node1_nodekplus1                ! cumulative distance between canopy 
                                                     ! node and node k + 1                [m]
      real(r8) :: dz_node1_lowerk                    ! cumulative distance between canopy 
                                                     ! node and upper boundary of node k  [m]
      real(r8) :: kmax_treeag_tot                    ! total stem (petiole to transporting root node) 
                                                     ! hydraulic conductance        [kg s-1 MPa-1]
      real(r8) :: kmax_tot                           ! total tree (leaf to root tip) 
                                                     ! hydraulic conductance        [kg s-1 MPa-1]
      real(r8),parameter :: taper_exponent = 1._r8/3._r8 ! Savage et al. (2010) xylem taper exponent [-]

      ccohort_hydr => ccohort%co_hydr
      ft           = ccohort%pft

      leaf_c   = ccohort%prt%GetState(leaf_organ, all_carbon_elements)
      sapw_c   = ccohort%prt%GetState(sapw_organ, all_carbon_elements)
      fnrt_c   = ccohort%prt%GetState(fnrt_organ, all_carbon_elements)
      struct_c = ccohort%prt%GetState(struct_organ, all_carbon_elements)

      roota    =  prt_params%fnrt_prof_a(ft)
      rootb    =  prt_params%fnrt_prof_b(ft)

      !roota                      =  4.372_r8                           ! TESTING: deep (see Zeng 2001 Table 1)
      !rootb                      =  0.978_r8                           ! TESTING: deep (see Zeng 2001 Table 1)
      !roota                      =  8.992_r8                          ! TESTING: shallow (see Zeng 2001 Table 1)
      !rootb                      =  8.992_r8                          ! TESTING: shallow (see Zeng 2001 Table 1)
      
      if(leaf_c > 0._r8) then

=======
    ! [kgC] * [kg/kgC] / [kg/m3] -> [m3]
>>>>>>> 9a4627a6


<<<<<<< HEAD
         b_woody_carb               = sapw_c + struct_c
         b_woody_bg_carb            = (1.0_r8-prt_params%allom_agb_frac(ft)) * b_woody_carb
         b_tot_carb                 = sapw_c + struct_c + leaf_c + fnrt_c
         b_canopy_carb              = leaf_c
         b_bg_carb                  = (1.0_r8-prt_params%allom_agb_frac(ft)) * b_tot_carb
         b_canopy_biom              = b_canopy_carb * C2B
         
         ! NOTE: SLATOP currently does not use any vertical scaling functions
         ! but that may not be so forever. ie sla = slatop (RGK-082017)
         ! m2/gC * cm2/m2 -> cm2/gC
         sla                        = prt_params%slatop(ft) * cm2_per_m2 
         
         ! empirical regression data from leaves at Caxiuana (~ 8 spp)
         denleaf                    = -2.3231_r8*sla/C2B + 781.899_r8    
         v_canopy                   = b_canopy_biom / denleaf
=======
    ! Get the target, or rather, maximum leaf carrying capacity of plant
    ! Lets also avoid super-low targets that have very low trimming functions
>>>>>>> 9a4627a6

    call bleaf(ccohort%dbh,ccohort%pft,max(ccohort%canopy_trim,min_trim),leaf_c_target)

<<<<<<< HEAD
         !BOC...may be needed for testing/comparison w/ v_sapwood 
         !    kg  / ( g cm-3 * cm3/m3 * kg/g ) -> m3    
         v_stem       = b_stem_biom / (prt_params%wood_density(ft)*1.e3_r8  ) 

         ! calculate the sapwood cross-sectional area
         call bsap_allom(ccohort%dbh,ccohort%pft,ccohort%canopy_trim,a_sapwood_target,bsw_target)
         a_sapwood = a_sapwood_target
         
         ! Alternative ways to calculate sapwood cross section
         ! or ....
         ! a_sapwood = a_sapwood_target * ccohort%bsw / bsw_target
         
         !     a_sapwood    = a_leaf_tot / prt_params%allom_latosa_int(ft)*1.e-4_r8 
         !      m2 sapwood = m2 leaf * cm2 sapwood/m2 leaf *1.0e-4m2
         ! or ...
         !a_sapwood    = a_leaf_tot / ( 0.001_r8 + 0.025_r8 * ccohort%hite ) * 1.e-4_r8
=======
    if( (ccohort%status_coh == leaves_on) .or. ccohort_hydr%is_newly_recruited ) then
       ccohort_hydr%v_ag(1:n_hypool_leaf) = max(leaf_c,min_leaf_frac*leaf_c_target) * &
            EDPftvarcon_inst%c2b(ft) / denleaf/ real(n_hypool_leaf,r8)
    end if
    
    ! Step sapwood volume
    ! -----------------------------------------------------------------------------------

    ! BOC...may be needed for testing/comparison w/ v_sapwood 
    ! kg  / ( g cm-3 * cm3/m3 * kg/g ) -> m3    
    ! v_stem       = b_stem_biom / (EDPftvarcon_inst%wood_density(ft) * kg_per_g * cm3_per_m3 ) 
>>>>>>> 9a4627a6

    ! calculate the sapwood cross-sectional area
    call bsap_allom(ccohort%dbh,ccohort%pft,ccohort%canopy_trim,a_sapwood_target,sapw_c_target)

    ! uncomment this if you want to use
    ! the actual sapwood, which may be lower than target due to branchfall.
    a_sapwood = a_sapwood_target  ! * sapw_c / sapw_c_target

<<<<<<< HEAD
         ! Determine belowground biomass as a function of total (sapwood, heartwood, 
         ! leaf, fine root) biomass then subtract out the fine root biomass to get 
         ! coarse (transporting) root biomass
         
         b_troot_carb               = b_woody_bg_carb   
         b_troot_biom               = b_troot_carb * C2B 
         v_troot                    = b_troot_biom / (prt_params%wood_density(ft)*1.e3_r8)
=======
    ! alternative cross section calculation
    ! a_sapwood    = a_leaf_tot / ( 0.001_r8 + 0.025_r8 * ccohort%hite ) * 1.e-4_r8
>>>>>>> 9a4627a6

    call CrownDepth(ccohort%hite,crown_depth)
    z_stem       = ccohort%hite - crown_depth
    v_sapwood    = a_sapwood * z_stem    ! + 0.333_r8*a_sapwood*crown_depth
    ccohort_hydr%v_ag(n_hypool_leaf+1:n_hypool_ag) = v_sapwood / n_hypool_stem


    ! Determine belowground biomass as a function of total (sapwood, heartwood, 
    ! leaf, fine root) biomass then subtract out the fine root biomass to get 
    ! coarse (transporting) root biomass

    woody_bg_c = (1.0_r8-EDPftvarcon_inst%allom_agb_frac(ft)) * (sapw_c + struct_c)
    
    v_troot                    = woody_bg_c * EDPftvarcon_inst%c2b(ft) / & 
          (EDPftvarcon_inst%wood_density(ft)*kg_per_g*cm3_per_m3)
    
    
    ! Estimate absorbing root total length (all layers)
    ! SRL is in m/g
    ! [m] = [kgC]*1000[g/kg]*[kg/kgC]*[m/g]
    ! ------------------------------------------------------------------------------
    l_aroot_tot        = fnrt_c*g_per_kg*EDPftvarcon_inst%c2b(ft)*EDPftvarcon_inst%hydr_srl(ft)
    
    
    ! Estimate absorbing root volume (all layers)
    ! ------------------------------------------------------------------------------
    v_aroot_tot        = pi_const * (EDPftvarcon_inst%hydr_rs2(ft)**2._r8) * l_aroot_tot

    ! The transporting root donates some of its volume
    ! to the layer-by-layer absorbing root (which is now a hybrid compartment)
    ! ------------------------------------------------------------------------------
    ccohort_hydr%v_troot = (1._r8-t2aroot_vol_donate_frac) * v_troot
    
    ! Partition the total absorbing root lengths and volumes into the active soil layers
    ! We have a condition, where we may ignore the first layer
    ! ------------------------------------------------------------------------------
    
    norm = 1._r8 - &
          zeng2001_crootfr(roota, rootb,site_hydr%zi_rhiz(1)-site_hydr%dz_rhiz(1), site_hydr%zi_rhiz(nlevrhiz))
    
    do j=1,nlevrhiz
        
        rootfr = norm*(zeng2001_crootfr(roota, rootb, site_hydr%zi_rhiz(j),site_hydr%zi_rhiz(nlevrhiz)) - &
              zeng2001_crootfr(roota, rootb, site_hydr%zi_rhiz(j)-site_hydr%dz_rhiz(j),site_hydr%zi_rhiz(nlevrhiz)))
        
        ccohort_hydr%l_aroot_layer(j) = rootfr*l_aroot_tot
        
        ! This is a hybrid absorbing root and transporting root volume
        ccohort_hydr%v_aroot_layer(j) = rootfr*(v_aroot_tot + t2aroot_vol_donate_frac*v_troot)

    end do
       
    return
  end subroutine UpdatePlantHydrLenVol

  ! =====================================================================================

  subroutine UpdateSizeDepPlantHydStates(currentSite,ccohort)
    !
    ! !DESCRIPTION: 
    !
    ! !USES:
    use FatesUtilsMod  , only : check_var_real

    ! !ARGUMENTS:
    type(ed_site_type)    , intent(in)    :: currentSite ! Site stuff
    type(ed_cohort_type)   , intent(inout) :: ccohort
    !
    ! !LOCAL VARIABLES:
    type(ed_cohort_hydr_type), pointer :: ccohort_hydr
    type(ed_site_hydr_type),pointer :: csite_hydr
    integer  :: j,k,FT                       ! indices
    integer  :: err_code = 0
    real(r8) :: th_ag_uncorr(      n_hypool_ag) ! uncorrected aboveground water content[m3 m-3]
    real(r8) :: th_troot_uncorr                 ! uncorrected transporting root water content[m3 m-3]
    real(r8) :: th_aroot_uncorr(currentSite%si_hydr%nlevrhiz)    ! uncorrected absorbing root water content[m3 m-3] 
    real(r8), parameter :: small_theta_num = 1.e-7_r8  ! avoids theta values equalling thr or ths         [m3 m-3]

    integer :: nstep !number of time steps
    !-----------------------------------------------------------------------

    ccohort_hydr => ccohort%co_hydr
    FT      =  cCohort%pft
    
    associate(pm_node => currentSite%si_hydr%pm_node)
    
    ! MAYBE ADD A NAN CATCH?  If UpdateSizeDepPlantHydProps() was not called twice prior to the first
    ! time this routine is called for a new cohort, then v_ag_init(k) will be a nan.
    ! It should be ok, but may be vulnerable if code is changed (RGK 02-2017)

    ! UPDATE WATER CONTENTS (assume water for growth comes from within tissue itself
    ! -- apply water mass conservation)

    do k=1,n_hypool_leaf
       if( ccohort_hydr%v_ag(k) > nearzero ) then
          th_ag_uncorr(k)    = ccohort_hydr%th_ag(k)   * &
               ccohort_hydr%v_ag_init(k) /ccohort_hydr%v_ag(k)
          ccohort_hydr%th_ag(k) = constrain_water_contents(th_ag_uncorr(k), small_theta_num, ft, pm_node(k))
       else
          th_ag_uncorr(k)    = ccohort_hydr%th_ag(k) 
       end if
    end do

    do k=n_hypool_leaf+1,n_hypool_ag
       th_ag_uncorr(k)    = ccohort_hydr%th_ag(k)   * &
            ccohort_hydr%v_ag_init(k) /ccohort_hydr%v_ag(k)
       ccohort_hydr%th_ag(k) = constrain_water_contents(th_ag_uncorr(k), small_theta_num, ft, pm_node(k))
    enddo

    th_troot_uncorr = ccohort_hydr%th_troot * ccohort_hydr%v_troot_init /ccohort_hydr%v_troot
    ccohort_hydr%th_troot = constrain_water_contents(th_troot_uncorr, small_theta_num, ft, pm_node(3))


    ccohort_hydr%errh2o_growturn_aroot = 0._r8
    do j=1,currentSite%si_hydr%nlevrhiz
       th_aroot_uncorr(j) = ccohort_hydr%th_aroot(j) * &
            ccohort_hydr%v_aroot_layer_init(j)/ccohort_hydr%v_aroot_layer(j)
       ccohort_hydr%th_aroot(j) = constrain_water_contents(th_aroot_uncorr(j), small_theta_num, ft, pm_node(4))
       ccohort_hydr%errh2o_growturn_aroot = ccohort_hydr%errh2o_growturn_aroot + & 
            denh2o*cCohort%n*AREA_INV*(ccohort_hydr%th_aroot(j)-th_aroot_uncorr(j))*ccohort_hydr%v_aroot_layer(j)
    enddo

    ! Storing mass balance error
    ! + means water created; - means water destroyed
    ccohort_hydr%errh2o_growturn_ag(:) = denh2o*cCohort%n*AREA_INV*ccohort_hydr%v_ag(:) * & 
         (ccohort_hydr%th_ag(:)-th_ag_uncorr(:))
    ccohort_hydr%errh2o_growturn_troot = denh2o*cCohort%n*AREA_INV*ccohort_hydr%v_troot * &
         (ccohort_hydr%th_troot-th_troot_uncorr)

    csite_hydr =>currentSite%si_hydr
    csite_hydr%h2oveg_growturn_err = csite_hydr%h2oveg_growturn_err + &
         sum(ccohort_hydr%errh2o_growturn_ag(:)) + & 
         ccohort_hydr%errh2o_growturn_troot      + &
         ccohort_hydr%errh2o_growturn_aroot


    ! UPDATES OF WATER POTENTIALS ARE DONE PRIOR TO RICHARDS' SOLUTION WITHIN FATESPLANTHYDRAULICSMOD.F90
    end associate

  end subroutine UpdateSizeDepPlantHydStates

  ! =====================================================================================

  function constrain_water_contents(th_uncorr, delta, ft, pm_type) result(th_corr)

    ! !ARGUMENTS:
    real(r8) , intent(in) :: th_uncorr ! uncorrected water content (m3 m-3)
    real(r8) , intent(in) :: delta
    integer , intent(in)  :: ft
    integer , intent(in)  :: pm_type
    !
    ! !Local:
    real(r8) :: thr                    ! residual water content (m3 m-3)
    real(r8) :: ths                    ! saturated water content (m3 m-3)
    !
    ! !RESULT
    real(r8) :: th_corr                ! corrected water content
    !
    !------------------------------------------------------------------------
    ths     = EDPftvarcon_inst%hydr_thetas_node(ft,pm_type)
    thr     = EDPftvarcon_inst%hydr_resid_node(ft,pm_type)
    th_corr = max((thr+delta),min((ths-delta),th_uncorr))

    return

  end function constrain_water_contents

  ! =====================================================================================

  subroutine CopyCohortHydraulics(newCohort, oldCohort)

    ! Arguments
    type(ed_cohort_type), intent(inout), target :: newCohort
    type(ed_cohort_type), intent(inout), target :: oldCohort

    ! Locals
    type(ed_cohort_hydr_type), pointer :: ncohort_hydr
    type(ed_cohort_hydr_type), pointer :: ocohort_hydr


    ncohort_hydr => newCohort%co_hydr
    ocohort_hydr => oldCohort%co_hydr

    ! Node heights
    ncohort_hydr%z_node_ag             = ocohort_hydr%z_node_ag
    ncohort_hydr%z_upper_ag            = ocohort_hydr%z_upper_ag
    ncohort_hydr%z_lower_ag            = ocohort_hydr%z_lower_ag
    ncohort_hydr%z_node_troot          = ocohort_hydr%z_node_troot

    ! Compartment kmax's
    ncohort_hydr%kmax_petiole_to_leaf  = ocohort_hydr%kmax_petiole_to_leaf
    ncohort_hydr%kmax_stem_lower       = ocohort_hydr%kmax_stem_lower
    ncohort_hydr%kmax_stem_upper       = ocohort_hydr%kmax_stem_upper
    ncohort_hydr%kmax_troot_upper      = ocohort_hydr%kmax_troot_upper
    ncohort_hydr%kmax_troot_lower      = ocohort_hydr%kmax_troot_lower
    ncohort_hydr%kmax_aroot_upper      = ocohort_hydr%kmax_aroot_upper
    ncohort_hydr%kmax_aroot_lower      = ocohort_hydr%kmax_aroot_lower
    ncohort_hydr%kmax_aroot_radial_in  = ocohort_hydr%kmax_aroot_radial_in
    ncohort_hydr%kmax_aroot_radial_out = ocohort_hydr%kmax_aroot_radial_out

    ! Compartment volumes
    ncohort_hydr%v_ag_init             = ocohort_hydr%v_ag_init
    ncohort_hydr%v_ag                  = ocohort_hydr%v_ag
    ncohort_hydr%v_troot_init          = ocohort_hydr%v_troot_init
    ncohort_hydr%v_troot               = ocohort_hydr%v_troot
    ncohort_hydr%v_aroot_layer_init    = ocohort_hydr%v_aroot_layer_init
    ncohort_hydr%v_aroot_layer         = ocohort_hydr%v_aroot_layer
    ncohort_hydr%l_aroot_layer         = ocohort_hydr%l_aroot_layer

    ! State Variables
    ncohort_hydr%th_ag                 = ocohort_hydr%th_ag
    ncohort_hydr%th_troot              = ocohort_hydr%th_troot
    ncohort_hydr%th_aroot              = ocohort_hydr%th_aroot
    ncohort_hydr%psi_ag                = ocohort_hydr%psi_ag
    ncohort_hydr%psi_troot             = ocohort_hydr%psi_troot
    ncohort_hydr%psi_aroot             = ocohort_hydr%psi_aroot
    ncohort_hydr%ftc_ag                = ocohort_hydr%ftc_ag
    ncohort_hydr%ftc_troot             = ocohort_hydr%ftc_troot
    ncohort_hydr%ftc_aroot             = ocohort_hydr%ftc_aroot

    ! Other
    ncohort_hydr%btran                 = ocohort_hydr%btran
    ncohort_hydr%supsub_flag           = ocohort_hydr%supsub_flag
    ncohort_hydr%iterh1                = ocohort_hydr%iterh1
    ncohort_hydr%iterh2                = ocohort_hydr%iterh2
    ncohort_hydr%iterlayer             = ocohort_hydr%iterlayer
    ncohort_hydr%errh2o                = ocohort_hydr%errh2o
    ncohort_hydr%errh2o_growturn_ag    = ocohort_hydr%errh2o_growturn_ag
    ncohort_hydr%errh2o_pheno_ag       = ocohort_hydr%errh2o_pheno_ag
    ncohort_hydr%errh2o_growturn_troot = ocohort_hydr%errh2o_growturn_troot
    ncohort_hydr%errh2o_pheno_troot    = ocohort_hydr%errh2o_pheno_troot
    ncohort_hydr%errh2o_growturn_aroot = ocohort_hydr%errh2o_growturn_aroot
    ncohort_hydr%errh2o_pheno_aroot    = ocohort_hydr%errh2o_pheno_aroot

    ! BC PLANT HYDRAULICS - flux terms
    ncohort_hydr%qtop                  = ocohort_hydr%qtop

    ncohort_hydr%is_newly_recruited    = ocohort_hydr%is_newly_recruited

  end subroutine CopyCohortHydraulics

  ! =====================================================================================
  subroutine FuseCohortHydraulics(currentSite,currentCohort, nextCohort, bc_in, newn)


    type(ed_cohort_type), intent(inout), target :: currentCohort ! current cohort
    type(ed_cohort_type), intent(inout), target :: nextCohort    ! next (donor) cohort
    type(ed_site_type), intent(inout), target :: currentSite    ! current site

    type(bc_in_type), intent(in)                :: bc_in
    real(r8), intent(in)                        :: newn

    ! !LOCAL VARIABLES:
    type(ed_site_hydr_type), pointer :: site_hydr
    type(ed_cohort_hydr_type), pointer :: ccohort_hydr  ! current cohort hydraulics derived type
    type(ed_cohort_hydr_type), pointer :: ncohort_hydr  ! donor (next) cohort hydraulics d type
    integer  :: j,k                                     ! indices
    integer  :: ft

    site_hydr => currentSite%si_hydr

    ccohort_hydr => currentCohort%co_hydr
    ncohort_hydr => nextCohort%co_hydr

    ccohort_hydr%th_ag(:)    = (currentCohort%n*ccohort_hydr%th_ag(:)    + &
         nextCohort%n*ncohort_hydr%th_ag(:))/newn
    ccohort_hydr%th_troot    = (currentCohort%n*ccohort_hydr%th_troot    + &
         nextCohort%n*ncohort_hydr%th_troot)/newn
    ccohort_hydr%th_aroot(:) = (currentCohort%n*ccohort_hydr%th_aroot(:) + &
         nextCohort%n*ncohort_hydr%th_aroot(:))/newn
    ccohort_hydr%supsub_flag = 0

    ! Only save the iteration counters for the worse of the two cohorts
    if(ncohort_hydr%iterh1 > ccohort_hydr%iterh1)then
       ccohort_hydr%iterh1      = ncohort_hydr%iterh1
       ccohort_hydr%iterh2      = ncohort_hydr%iterh2
       ccohort_hydr%iterlayer   = ncohort_hydr%iterlayer
    end if

    ft = currentCohort%pft
    do k=1,n_hypool_leaf
       ccohort_hydr%psi_ag(k) = wrf_plant(leaf_p_media,ft)%p%psi_from_th(ccohort_hydr%th_ag(k)) 
       ccohort_hydr%ftc_ag(k) = wkf_plant(leaf_p_media,ft)%p%ftc_from_psi(ccohort_hydr%psi_ag(k)) 
    end do

    do k = n_hypool_leaf+1,n_hypool_ag
       ccohort_hydr%psi_ag(k) = wrf_plant(stem_p_media,ft)%p%psi_from_th(ccohort_hydr%th_ag(k)) 
       ccohort_hydr%ftc_ag(k) = wkf_plant(stem_p_media,ft)%p%ftc_from_psi(ccohort_hydr%psi_ag(k))
    end do

    ccohort_hydr%psi_troot = wrf_plant(troot_p_media,ft)%p%psi_from_th(ccohort_hydr%th_troot) 
    ccohort_hydr%ftc_troot = wkf_plant(troot_p_media,ft)%p%ftc_from_psi(ccohort_hydr%psi_troot)

    do j=1,site_hydr%nlevrhiz
       ccohort_hydr%psi_aroot(j) = wrf_plant(aroot_p_media,ft)%p%psi_from_th(ccohort_hydr%th_aroot(j)) 
       ccohort_hydr%ftc_aroot(j) = wkf_plant(aroot_p_media,ft)%p%ftc_from_psi(ccohort_hydr%psi_aroot(j))
    end do


    ccohort_hydr%btran = wkf_plant(stomata_p_media,ft)%p%ftc_from_psi(ccohort_hydr%psi_ag(1))

    ccohort_hydr%qtop     = (currentCohort%n*ccohort_hydr%qtop     + &
         nextCohort%n*ncohort_hydr%qtop)/newn

    ccohort_hydr%errh2o                   = (currentCohort%n*ccohort_hydr%errh2o                   + &
         nextCohort%n*ncohort_hydr%errh2o)/newn
    ccohort_hydr%errh2o_growturn_ag(:)    = (currentCohort%n*ccohort_hydr%errh2o_growturn_ag(:)    + &
         nextCohort%n*ncohort_hydr%errh2o_growturn_ag(:))/newn
    ccohort_hydr%errh2o_pheno_ag(:)       = (currentCohort%n*ccohort_hydr%errh2o_pheno_ag(:)       + &
         nextCohort%n*ncohort_hydr%errh2o_pheno_ag(:))/newn
    ccohort_hydr%errh2o_growturn_troot    = (currentCohort%n*ccohort_hydr%errh2o_growturn_troot    + &
         nextCohort%n*ncohort_hydr%errh2o_growturn_troot)/newn
    ccohort_hydr%errh2o_pheno_troot       = (currentCohort%n*ccohort_hydr%errh2o_pheno_troot       + &
         nextCohort%n*ncohort_hydr%errh2o_pheno_troot)/newn
    ccohort_hydr%errh2o_growturn_aroot    = (currentCohort%n*ccohort_hydr%errh2o_growturn_aroot + &
         nextCohort%n*ncohort_hydr%errh2o_growturn_aroot)/newn
    ccohort_hydr%errh2o_pheno_aroot       = (currentCohort%n*ccohort_hydr%errh2o_pheno_aroot    + &
         nextCohort%n*ncohort_hydr%errh2o_pheno_aroot)/newn

    ccohort_hydr%is_newly_recruited        = .false.

  end subroutine FuseCohortHydraulics

  ! =====================================================================================
  ! Initialization Routines
  ! =====================================================================================

  subroutine InitHydrCohort(currentSite,currentCohort)

    ! Arguments
    type(ed_site_type), target   :: currentSite
    type(ed_cohort_type), target :: currentCohort
    type(ed_cohort_hydr_type), pointer :: ccohort_hydr

    if ( hlm_use_planthydro.eq.ifalse ) return
    allocate(ccohort_hydr)
    currentCohort%co_hydr => ccohort_hydr
    call ccohort_hydr%AllocateHydrCohortArrays(currentSite%si_hydr%nlevrhiz)

    ccohort_hydr%is_newly_recruited = .false. 

  end subroutine InitHydrCohort

  ! =====================================================================================
  subroutine DeallocateHydrCohort(currentCohort)

    ! Arguments
    type(ed_cohort_type), target :: currentCohort
    type(ed_cohort_hydr_type), pointer :: ccohort_hydr

    if ( hlm_use_planthydro.eq.ifalse ) return

    ccohort_hydr => currentCohort%co_hydr
    call ccohort_hydr%DeAllocateHydrCohortArrays()
    deallocate(ccohort_hydr)

    return
  end subroutine DeallocateHydrCohort

  ! =====================================================================================

  subroutine InitHydrSites(sites,bc_in)

    ! Arguments
    type(ed_site_type),intent(inout),target :: sites(:)
    type(bc_in_type),intent(in)             :: bc_in(:)

    ! Locals
    integer :: nsites
    integer :: s
    integer :: j
    integer :: jj
    type(ed_site_hydr_type),pointer :: csite_hydr



    if ( hlm_use_planthydro.eq.ifalse ) return

    ! Initialize any derived hydraulics parameters

    nsites = ubound(sites,1)
    do s=1,nsites
       allocate(csite_hydr)
       sites(s)%si_hydr => csite_hydr
       if ( bc_in(s)%nlevsoil > nlevsoi_hyd_max ) then
          write(fates_log(),*) 'The host land model has defined soil with'
          write(fates_log(),*) bc_in(s)%nlevsoil,' layers, for one of its columns.'
          write(fates_log(),*) 'Fates-hydro temporary array spaces with size'
          write(fates_log(),*) 'nlevsoi_hyd_max = ',nlevsoi_hyd_max,' must be larger'
          write(fates_log(),*) 'see main/FatesHydraulicsMemMod.F90'
          call endrun(msg=errMsg(sourcefile, __LINE__))
       end if

       ! Calculate the number of rhizosphere
       ! layers used
       if(ignore_layer1) then
          csite_hydr%i_rhiz_t = 2
          csite_hydr%i_rhiz_b = bc_in(s)%nlevsoil
       else
          csite_hydr%i_rhiz_t = 1
          csite_hydr%i_rhiz_b = bc_in(s)%nlevsoil
       end if
       
       csite_hydr%nlevrhiz = csite_hydr%i_rhiz_b-csite_hydr%i_rhiz_t+1
       call sites(s)%si_hydr%InitHydrSite(numpft,nlevsclass)

       jj=1
       do j=csite_hydr%i_rhiz_t,csite_hydr%i_rhiz_b
          csite_hydr%zi_rhiz(jj)  = bc_in(s)%zi_sisl(j)
          csite_hydr%dz_rhiz(jj) = bc_in(s)%dz_sisl(j) 
          jj=jj+1
       end do
       
   end do

  end subroutine InitHydrSites

  ! ===================================================================================
  subroutine HydrSiteColdStart(sites, bc_in )! , bc_out)


    ! Arguments
    type(ed_site_type),intent(inout),target :: sites(:)
    type(bc_in_type),intent(in)             :: bc_in(:)

    ! Local
    type(ed_site_hydr_type), pointer :: site_hydr
    real(r8) :: smp  ! matric potential temp
    real(r8) :: h2osoi_liqvol ! liquid water content (m3/m3)
    integer :: s
    integer :: j,j_bc
    integer :: nsites
    integer :: nlevrhiz
    class(wrf_type_vg), pointer :: wrf_vg
    class(wkf_type_vg), pointer :: wkf_vg
    class(wrf_type_cch), pointer :: wrf_cch
    class(wkf_type_cch), pointer :: wkf_cch


    nsites = ubound(sites,1)

    do s = 1,nsites

       site_hydr => sites(s)%si_hydr
       nlevrhiz  =  site_hydr%nlevrhiz
       
       do j = 1,nlevrhiz
          j_bc=j+site_hydr%i_rhiz_t-1
          h2osoi_liqvol = min(bc_in(s)%eff_porosity_sl(j_bc), &
               bc_in(s)%h2o_liq_sisl(j_bc)/(site_hydr%dz_rhiz(j)*denh2o))
          
          site_hydr%h2osoi_liqvol_shell(j,1:nshell) = h2osoi_liqvol
          site_hydr%h2osoi_liq_prev(j)              = bc_in(s)%h2o_liq_sisl(j_bc)
       end do
    

       site_hydr%l_aroot_layer(1:site_hydr%nlevrhiz) = 0.0_r8


       ! --------------------------------------------------------------------------------
       ! Initialize water transfer functions
       ! which include both water retention functions (WRFs)
       ! as well as the water conductance (K) functions (WKFs)
       ! But, this is only for soil!
       ! --------------------------------------------------------------------------------
       ! Initialize the Water Retention Functions
       ! -----------------------------------------------------------------------------------

       select case(soil_wrf_type)
       case(van_genuchten_type)
          do j=1,sites(s)%si_hydr%nlevrhiz
             j_bc=j+site_hydr%i_rhiz_t-1
             allocate(wrf_vg)
             site_hydr%wrf_soil(j)%p => wrf_vg
             call wrf_vg%set_wrf_param([alpha_vg, psd_vg, th_sat_vg, th_res_vg])
          end do
       case(campbell_type)
          do j=1,site_hydr%nlevrhiz
             j_bc=j+site_hydr%i_rhiz_t-1
             allocate(wrf_cch)
             site_hydr%wrf_soil(j)%p => wrf_cch
             call wrf_cch%set_wrf_param([bc_in(s)%watsat_sisl(j_bc), &  
                  (-1.0_r8)*bc_in(s)%sucsat_sisl(j_bc)*denh2o*grav_earth*mpa_per_pa*m_per_mm , & 
                  bc_in(s)%bsw_sisl(j_bc)])
          end do
       case(tfs_type)
          write(fates_log(),*) 'TFS water retention curves not available for soil'
          call endrun(msg=errMsg(sourcefile, __LINE__))
       end select

       ! -----------------------------------------------------------------------------------
       ! Initialize the Water Conductance (K) Functions
       ! -----------------------------------------------------------------------------------
       
       select case(soil_wkf_type)
       case(van_genuchten_type)
           do j=1,sites(s)%si_hydr%nlevrhiz
               allocate(wkf_vg)
               site_hydr%wkf_soil(j)%p => wkf_vg
               call wkf_vg%set_wkf_param([alpha_vg, psd_vg, th_sat_vg, th_res_vg, tort_vg])
           end do
        case(campbell_type)
           do j=1,sites(s)%si_hydr%nlevrhiz
              j_bc=j+site_hydr%i_rhiz_t-1
              allocate(wkf_cch)
              site_hydr%wkf_soil(j)%p => wkf_cch
              call wkf_cch%set_wkf_param([bc_in(s)%watsat_sisl(j_bc), &
                   (-1.0_r8)*bc_in(s)%sucsat_sisl(j_bc)*denh2o*grav_earth*mpa_per_pa*m_per_mm , & 
                   bc_in(s)%bsw_sisl(j_bc)])
           end do
       case(tfs_type)
           write(fates_log(),*) 'TFS conductance not used in soil'
           call endrun(msg=errMsg(sourcefile, __LINE__))
       end select

    end do

    ! 
    !!     call UpdateH2OVeg(nsites,sites,bc_out)

    ! --------------------------------------------------------------------------------
    ! All other ed_Hydr_site_type variables are initialized elsewhere:
    !
    ! init_patch() -> UpdateSizeDepRhizHydProps -> shellgeom()
    !         this%v_shell
    !         this%r_node_shell
    !         this%r_out_shell
    !
    ! init_patch() -> UpdateSizeDepRhizHydProps()
    !         this%l_aroot_layer_init
    !         this%l_aroot_1D
    !         this%kmax_upper_shell
    !         this%kmax_lower_shell
    !
    ! hydraulics_bc()
    !         this%supsub_flag
    !         this%errh2o_hyd     =            ! hydraulics_bc
    !         this%dwat_veg       =            ! hydraulics_bc
    !
    ! ed_update_site() -> update_h2oveg()
    !         this%h2oveg
    ! --------------------------------------------------------------------------------

    return
  end subroutine HydrSiteColdStart

  ! =====================================================================================

  subroutine UpdateH2OVeg(nsites,sites,bc_out)

    ! ----------------------------------------------------------------------------------
    ! This subroutine is called following dynamics. After growth has been updated
    ! there needs to be a re-assesment of the how much liquid water is bound in the
    ! plants.  This value is necessary for water balancing in the HLM.
    ! ----------------------------------------------------------------------------------

    ! Arguments
    integer, intent(in)                       :: nsites
    type(ed_site_type), intent(inout), target :: sites(nsites)
    type(bc_out_type), intent(inout)          :: bc_out(nsites)

    ! Locals
    type(ed_cohort_type), pointer :: currentCohort
    type(ed_patch_type), pointer :: currentPatch
    type(ed_cohort_hydr_type), pointer :: ccohort_hydr
    type(ed_site_hydr_type), pointer :: csite_hydr
    integer :: s
    real(r8) :: balive_patch
    integer :: nstep !number of time steps

    !for debug only
    nstep = get_nstep()

    do s = 1,nsites
       bc_out(s)%plant_stored_h2o_si = 0.0_r8
    end do

    if( hlm_use_planthydro.eq.ifalse ) return

    do s = 1,nsites

       csite_hydr => sites(s)%si_hydr
       csite_hydr%h2oveg = 0.0_r8
       currentPatch => sites(s)%oldest_patch
       do while(associated(currentPatch))         
          currentCohort=>currentPatch%tallest
          do while(associated(currentCohort))
             ccohort_hydr => currentCohort%co_hydr
             !only account for the water for not newly recruit for mass balance
             if(.not.ccohort_hydr%is_newly_recruited) then 
                csite_hydr%h2oveg = csite_hydr%h2oveg + &
                     (sum(ccohort_hydr%th_ag(:)*ccohort_hydr%v_ag(:)) + &
                     ccohort_hydr%th_troot*ccohort_hydr%v_troot + &
                     sum(ccohort_hydr%th_aroot(:)*ccohort_hydr%v_aroot_layer(:)))* &
                     denh2o*currentCohort%n
             endif

             currentCohort => currentCohort%shorter
          enddo !cohort
          currentPatch => currentPatch%younger
       enddo !end patch loop

       csite_hydr%h2oveg              = csite_hydr%h2oveg*AREA_INV

       ! Note that h2oveg_dead is incremented wherever we have litter fluxes
       ! and it will be reduced via an evaporation term
       ! growturn_err is a term to accomodate error in growth or turnover. need to be improved for future(CX) 
       bc_out(s)%plant_stored_h2o_si = csite_hydr%h2oveg + csite_hydr%h2oveg_dead - &
            csite_hydr%h2oveg_growturn_err - &
            csite_hydr%h2oveg_pheno_err-&
            csite_hydr%h2oveg_hydro_err

    end do


    return
  end subroutine UpdateH2OVeg

  !=====================================================================================
  subroutine RecruitWUptake(nsites,sites,bc_in,dtime,recruitflag)

<<<<<<< HEAD
     ! ----------------------------------------------------------------------------------
     ! This subroutine is called to caluate the water requirement for newly recruited cohorts
     ! The water update is allocated proportionally to the root biomass, which could be updated
     ! to accomodate the soil moisture and rooting depth for small seedlings (Chonggang XU).
     ! After the root water uptake, is_newly_recruited flag is set to false.
     ! ----------------------------------------------------------------------------------

     use EDTypesMod, only : AREA
      ! Arguments
     integer, intent(in)                       :: nsites
     type(ed_site_type), intent(inout), target :: sites(nsites)
     type(bc_in_type), intent(in)              :: bc_in(nsites)    
     real(r8), intent(in)                      :: dtime !time (seconds)
     logical, intent(out)                      :: recruitflag      !flag to check if there is newly recruited cohorts

     ! Locals
     type(ed_cohort_type), pointer :: currentCohort
     type(ed_patch_type), pointer :: currentPatch
     type(ed_cohort_hydr_type), pointer :: ccohort_hydr
     type(ed_site_hydr_type), pointer :: csite_hydr
     integer :: s, j, ft
     integer :: nstep !number of time steps 
     real(r8) :: roota !root distriubiton parameter a
     real(r8) :: rootb !root distriubiton parameter b
     real(r8) :: rootfr !fraction of root in different soil layer
     real(r8) :: recruitw !water for newly recruited cohorts (kg water/m2/s)
     real(r8) :: recruitw_total ! total water for newly recruited cohorts (kg water/m2/s)
     real(r8) :: err !mass error of water for newly recruited cohorts (kg water/m2/s)
     real(r8) :: sumrw_uptake !sum of water take for newly recruited cohorts (kg water/m2/s)
     
     recruitflag = .false. 
     do s = 1,nsites 
        csite_hydr => sites(s)%si_hydr
        csite_hydr%recruit_w_uptake = 0.0_r8
        currentPatch => sites(s)%oldest_patch
	recruitw_total = 0.0_r8 
        do while(associated(currentPatch)) 
           currentCohort=>currentPatch%tallest
           do while(associated(currentCohort))
              ccohort_hydr => currentCohort%co_hydr
	      ft       = currentCohort%pft
  	      !-----------------------------------------------------------
              ! recruitment water uptake
	      if(ccohort_hydr%is_newly_recruited) then
	        recruitflag = .true.
	        roota    =  prt_params%fnrt_prof_a(ft)
                rootb    =  prt_params%fnrt_prof_b(ft)
	        recruitw =  (sum(ccohort_hydr%th_ag(:)*ccohort_hydr%v_ag(:))    + &
                    sum(ccohort_hydr%th_troot(:)*ccohort_hydr%v_troot(:))             + &
                    sum(ccohort_hydr%th_aroot(:)*ccohort_hydr%v_aroot_layer(:)))* &
                    denh2o*currentCohort%n/AREA/dtime
		recruitw_total = recruitw_total + recruitw
                if( csite_hydr%nlevsoi_hyd == 1) then
                    csite_hydr%recruit_w_uptake(1) = csite_hydr%recruit_w_uptake(1)+ &
		                                    recruitw
                else
                  do j=1,csite_hydr%nlevsoi_hyd
                    if(j == 1) then
                       rootfr = zeng2001_crootfr(roota, rootb, bc_in(s)%zi_sisl(j))
                    else
                       rootfr = zeng2001_crootfr(roota, rootb, bc_in(s)%zi_sisl(j)) - &
                          zeng2001_crootfr(roota, rootb, bc_in(s)%zi_sisl(j-1))
                    end if
		    csite_hydr%recruit_w_uptake(j) = csite_hydr%recruit_w_uptake(j) + &
		                                    recruitw*rootfr
                  end do
                end if
		ccohort_hydr%is_newly_recruited = .false.
	      endif
	      currentCohort=>currentCohort%shorter
	  end do !cohort loop	   
=======
    ! ----------------------------------------------------------------------------------
    ! This subroutine is called to calculate the water requirement for newly recruited cohorts
    ! The water update is allocated proportionally to the root biomass, which could be updated
    ! to accomodate the soil moisture and rooting depth for small seedlings (Chonggang XU).
    ! After the root water uptake, is_newly_recruited flag is set to false.
    ! Note, this routine is not accounting for the normal water uptake of new plants
    ! going forward, this routine accounts for the water that needs to be accounted for
    ! as the plants pop into existance.    
    ! ----------------------------------------------------------------------------------

    ! Arguments
    integer, intent(in)                       :: nsites
    type(ed_site_type), intent(inout), target :: sites(nsites)
    type(bc_in_type), intent(in)              :: bc_in(nsites)    
    real(r8), intent(in)                      :: dtime !time (seconds)
    logical, intent(out)                      :: recruitflag      !flag to check if there is newly recruited cohorts

    ! Locals
    type(ed_cohort_type), pointer :: currentCohort
    type(ed_patch_type), pointer :: currentPatch
    type(ed_cohort_hydr_type), pointer :: ccohort_hydr
    type(ed_site_hydr_type), pointer :: csite_hydr
    integer :: s, j, ft
    integer :: nstep !number of time steps 
    real(r8) :: rootfr !fraction of root in different soil layer
    real(r8) :: recruitw !water for newly recruited cohorts (kg water/m2/s)
    real(r8) :: recruitw_total ! total water for newly recruited cohorts (kg water/m2/s)
    real(r8) :: err !mass error of water for newly recruited cohorts (kg water/m2/s)
    real(r8) :: sumrw_uptake !sum of water take for newly recruited cohorts (kg water/m2/s)
    real(r8) :: sum_l_aroot  !sum of absorbing root lenghts
    recruitflag = .false. 
    do s = 1,nsites 
       csite_hydr => sites(s)%si_hydr
       csite_hydr%recruit_w_uptake = 0.0_r8
       currentPatch => sites(s)%oldest_patch
       recruitw_total = 0.0_r8 
       do while(associated(currentPatch)) 
          currentCohort=>currentPatch%tallest
          do while(associated(currentCohort))
             ccohort_hydr => currentCohort%co_hydr
             ft       = currentCohort%pft
             !-----------------------------------------------------------
             ! recruitment water uptake
             if(ccohort_hydr%is_newly_recruited) then
                recruitflag = .true.
                recruitw =  (sum(ccohort_hydr%th_ag(:)*ccohort_hydr%v_ag(:))    + &
                             ccohort_hydr%th_troot*ccohort_hydr%v_troot                 + &
                             sum(ccohort_hydr%th_aroot(:)*ccohort_hydr%v_aroot_layer(:)))* &
                             denh2o*currentCohort%n*AREA_INV/dtime
                recruitw_total = recruitw_total + recruitw
                sum_l_aroot = sum(ccohort_hydr%l_aroot_layer(:))
                do j=1,csite_hydr%nlevrhiz
                   rootfr = ccohort_hydr%l_aroot_layer(j)/sum_l_aroot
                   csite_hydr%recruit_w_uptake(j) = csite_hydr%recruit_w_uptake(j) + &
                        recruitw*rootfr
                end do
                ccohort_hydr%is_newly_recruited = .false.
             endif
             currentCohort=>currentCohort%shorter
          end do !cohort loop	   
>>>>>>> 9a4627a6
          currentPatch => currentPatch%younger
       end do !patch
       !balance check
       sumrw_uptake = sum(csite_hydr%recruit_w_uptake)
       err = recruitw_total - sumrw_uptake 
       if(abs(err)>1.0e-10_r8)then
          do j=1,csite_hydr%nlevrhiz
             csite_hydr%recruit_w_uptake(j) = csite_hydr%recruit_w_uptake(j) + &
                  err*csite_hydr%recruit_w_uptake(j)/sumrw_uptake
          enddo
          write(fates_log(),*) 'math check on recruit water failed.'
          call endrun(msg=errMsg(sourcefile, __LINE__)) 
       endif
    end do ! site loop
    
    !write(fates_log(),*) 'Calculating recruit water'
    !write(fates_log(),*) csite_hydr%recruit_w_uptake


  end subroutine RecruitWUptake

  !=====================================================================================
  subroutine ConstrainRecruitNumber(csite,ccohort, bc_in)

<<<<<<< HEAD
     ! ---------------------------------------------------------------------------
     ! This subroutine constrains the number of plants so that there is enought water 
     !  for newly recruited individuals from the soil
     ! ---------------------------------------------------------------------------
     use EDTypesMod, only : AREA

     ! Arguments
     type(ed_site_type), intent(inout), target     :: csite
     type(ed_cohort_type) , intent(inout), target  :: ccohort
     type(bc_in_type)    , intent(in)              :: bc_in 

     ! Locals
     type(ed_cohort_hydr_type), pointer :: ccohort_hydr
     type(ed_site_hydr_type), pointer :: csite_hydr
     real(r8) :: tmp1
     real(r8) :: watres_local   !minum water content
     real(r8) :: total_water !total water in rhizosphere at a specific layer (m^3)
     real(r8) :: total_water_min !total minimum water in rhizosphere at a specific layer (m^3)
     real(r8) :: roota !root distriubiton parameter a
     real(r8) :: rootb !root distriubiton parameter b
     real(r8) :: rootfr !fraction of root in different soil layer
     real(r8) :: recruitw !water for newly recruited cohorts (kg water/m2/individual)   
     real(r8) :: n, nmin !number of individuals in cohorts  
     integer :: s, j, ft

     roota                      =  prt_params%fnrt_prof_a(ccohort%pft)
     rootb                      =  prt_params%fnrt_prof_b(ccohort%pft)
     csite_hydr => csite%si_hydr
     ccohort_hydr =>ccohort%co_hydr
     recruitw =  (sum(ccohort_hydr%th_ag(:)*ccohort_hydr%v_ag(:))    + &
                    sum(ccohort_hydr%th_troot(:)*ccohort_hydr%v_troot(:))  + &
                    sum(ccohort_hydr%th_aroot(:)*ccohort_hydr%v_aroot_layer(:)))* &
                    denh2o
     
     do j=1,csite_hydr%nlevsoi_hyd
          if(j == 1) then
                       rootfr = zeng2001_crootfr(roota, rootb, bc_in%zi_sisl(j))
          else
                       rootfr = zeng2001_crootfr(roota, rootb, bc_in%zi_sisl(j)) - &
                      zeng2001_crootfr(roota, rootb, bc_in%zi_sisl(j-1))
         end if
	 cohort_recruit_water_layer(j) = recruitw*rootfr
     end do  
     
     do j=1,csite_hydr%nlevsoi_hyd
          select case (iswc)
           case (van_genuchten) 
                 write(fates_log(),*) &
                 'Van Genuchten plant hydraulics is inoperable until further notice'
                 call endrun(msg=errMsg(sourcefile, __LINE__)) 
           case (campbell)
                 call swcCampbell_satfrac_from_psi(bc_in%smpmin_si*denh2o*grav*1.e-9_r8, &
                                    (-1._r8)*bc_in%sucsat_sisl(j)*denh2o*grav*1.e-9_r8, &
                                    bc_in%bsw_sisl(j),     &
                                    tmp1)
                 call swcCampbell_th_from_satfrac(tmp1, &
                               bc_in%watsat_sisl(j),   &
                                    watres_local)
                 
	    
           case default
         end select
         total_water = sum(csite_hydr%v_shell(j,:)*csite_hydr%h2osoi_liqvol_shell(j,:)) * &
                         csite_hydr%l_aroot_layer(j)/&
                         bc_in %dz_sisl(j) 
	 total_water_min = sum(csite_hydr%v_shell(j,:)*watres_local) * &
                         csite_hydr%l_aroot_layer(j)/&
                         bc_in %dz_sisl(j)  		  
	 !assumes that only 50% is available for recruit water....
	 recruit_water_avail_layer(j)=0.5_r8*max(0.0_r8,total_water-total_water_min)
	  
     end do
     
     nmin  = 1.0e+36 
     do j=1,csite_hydr%nlevsoi_hyd
=======
    ! ---------------------------------------------------------------------------
    ! This subroutine constrains the number of plants so that there is enought water 
    !  for newly recruited individuals from the soil
    ! ---------------------------------------------------------------------------

    ! Arguments
    type(ed_site_type), intent(inout), target     :: csite
    type(ed_cohort_type) , intent(inout), target  :: ccohort
    type(bc_in_type)    , intent(in)              :: bc_in 

    ! Locals
    type(ed_cohort_hydr_type), pointer :: ccohort_hydr
    type(ed_site_hydr_type), pointer :: csite_hydr
    real(r8) :: tmp1
    real(r8) :: watres_local   !minum water content [m3/m3]
    real(r8) :: total_water !total water in rhizosphere at a specific layer (m^3 ha-1)
    real(r8) :: total_water_min !total minimum water in rhizosphere at a specific layer (m^3)
    real(r8) :: rootfr !fraction of root in different soil layer
    real(r8) :: recruitw !water for newly recruited cohorts (kg water/m2/individual)   
    real(r8) :: n, nmin !number of individuals in cohorts
    real(r8) :: sum_l_aroot
    integer :: s, j, ft

    csite_hydr => csite%si_hydr
    ccohort_hydr =>ccohort%co_hydr
    recruitw =  (sum(ccohort_hydr%th_ag(:)*ccohort_hydr%v_ag(:))    + &
         ccohort_hydr%th_troot*ccohort_hydr%v_troot  + &
         sum(ccohort_hydr%th_aroot(:)*ccohort_hydr%v_aroot_layer(:)))* &
         denh2o
    sum_l_aroot = sum(ccohort_hydr%l_aroot_layer(:))
    do j=1,csite_hydr%nlevrhiz
       cohort_recruit_water_layer(j) = recruitw*ccohort_hydr%l_aroot_layer(j)/sum_l_aroot
    end do

    do j=1,csite_hydr%nlevrhiz
       watres_local = csite_hydr%wrf_soil(j)%p%th_from_psi(bc_in%smpmin_si*denh2o*grav_earth*m_per_mm*mpa_per_pa)

       total_water = sum(csite_hydr%v_shell(j,:)*csite_hydr%h2osoi_liqvol_shell(j,:))
       total_water_min = sum(csite_hydr%v_shell(j,:)*watres_local)

       !assumes that only 50% is available for recruit water....
       recruit_water_avail_layer(j)=0.5_r8*max(0.0_r8,total_water-total_water_min)

    end do

    nmin  = 1.0e+36 
    do j=1,csite_hydr%nlevrhiz
>>>>>>> 9a4627a6
       if(cohort_recruit_water_layer(j)>0.0_r8) then
          n = recruit_water_avail_layer(j)/cohort_recruit_water_layer(j)
          nmin = min(n, nmin) 
       endif
    end do
    ccohort%n = min (ccohort%n, nmin) 

  end subroutine ConstrainRecruitNumber


  ! =====================================================================================

  subroutine SavePreviousRhizVolumes(currentSite)

    ! !ARGUMENTS:
    type(ed_site_type)     , intent(inout), target :: currentSite
    type(ed_site_hydr_type), pointer    :: csite_hydr

    csite_hydr => currentSite%si_hydr
    csite_hydr%l_aroot_layer_init(:)  = csite_hydr%l_aroot_layer(:)
    csite_hydr%r_node_shell_init(:,:) = csite_hydr%r_node_shell(:,:)
    csite_hydr%v_shell_init(:,:)      = csite_hydr%v_shell(:,:)

    return
  end subroutine SavePreviousRhizVolumes

  ! ======================================================================================

  subroutine UpdateSizeDepRhizVolLenCon(currentSite, bc_in)

    !
    ! !DESCRIPTION: Updates size of 'representative' rhizosphere -- node radii, volumes.
    ! As fine root biomass (and thus absorbing root length) increases, this characteristic
    ! rhizosphere shrinks even though the total volume of soil tapped by fine roots remains
    ! the same.  
    !
    ! !USES:


    ! !ARGUMENTS:
    type(ed_site_type)     , intent(inout), target :: currentSite
    type(bc_in_type)       , intent(in) :: bc_in

    !
    ! !LOCAL VARIABLES:
    type(ed_site_hydr_type), pointer :: csite_hydr
    type(ed_patch_type)  , pointer :: cPatch
    type(ed_cohort_type) , pointer :: cCohort
    type(ed_cohort_hydr_type), pointer :: ccohort_hydr
    real(r8)                       :: hksat_s                      ! hksat converted to units of 10^6sec 
                                                                   ! which is equiv to       [kg m-1 s-1 MPa-1]
    integer                        :: j,k                          ! gridcell, soil layer, rhizosphere shell indices
    integer                        :: j_bc                         ! soil layer index of boundary condition
    real(r8)                       :: large_kmax_bound = 1.e4_r8   ! for replacing kmax_bound_shell wherever the 
    ! innermost shell radius is less than the assumed 
    ! absorbing root radius rs1
    ! 1.e-5_r8 from Rudinger et al 1994             	
    integer                        :: nlevrhiz
    integer, parameter :: k_inner = 1   ! innermost rhizosphere shell
    !-----------------------------------------------------------------------

    csite_hydr => currentSite%si_hydr
    nlevrhiz = csite_hydr%nlevrhiz

    ! update cohort-level root length density and accumulate it across cohorts and patches to the column level
    csite_hydr%l_aroot_layer(:)  = 0._r8
    cPatch => currentSite%youngest_patch
    do while(associated(cPatch))
       cCohort => cPatch%tallest
       do while(associated(cCohort))
          ccohort_hydr => cCohort%co_hydr
          csite_hydr%l_aroot_layer(:) = csite_hydr%l_aroot_layer(:) + ccohort_hydr%l_aroot_layer(:)*cCohort%n
          cCohort => cCohort%shorter
       enddo !cohort
       cPatch => cPatch%older
    enddo !patch

    ! update outer radii of column-level rhizosphere shells (same across patches and cohorts)
    do j = 1,nlevrhiz
       ! proceed only if l_aroot_coh has changed
       !       if( csite_hydr%l_aroot_layer(j) /= csite_hydr%l_aroot_layer_init(j) ) then
          call shellGeom( csite_hydr%l_aroot_layer(j), csite_hydr%rs1(j), AREA, csite_hydr%dz_rhiz(j), &
               csite_hydr%r_out_shell(j,:), csite_hydr%r_node_shell(j,:),csite_hydr%v_shell(j,:))
!       end if !has l_aroot_layer changed?
    enddo


    do j = 1,nlevrhiz
       j_bc = j+csite_hydr%i_rhiz_t-1

       ! bc_in%hksat_sisl(j): hydraulic conductivity at saturation (mm H2O /s)
       !
       ! converted from [mm H2O s-1] -> [kg s-1 MPa-1 m-1]
       !
       ! Conversion of Pascals:    1 Pa = 1 kg m-1 s-2
       !
       ! [mm s-1] * 1e-3 [m mm-1] 
       !          * 1 [kg m-1 s-2 Pa-1] 
       !          * 9.8-1 [s2 m-1] 
       !          * 1e6 [Pa MPa-1]
       !                           = [kg s-1 m-1 MPa-1]

       hksat_s = bc_in%hksat_sisl(j_bc) * m_per_mm * 1._r8/grav_earth * pa_per_mpa
       
       ! proceed only if the total absorbing root length (site-level) has changed in this layer
       if( csite_hydr%l_aroot_layer(j) /= csite_hydr%l_aroot_layer_init(j) ) then

          ! Set the max conductance on the inner shell first.  If the node radius
          ! on the shell is smaller than the root radius, just set the max conductance
          ! to something extremely high.
              
           if( csite_hydr%r_node_shell(j,k_inner) <= csite_hydr%rs1(j) ) then
               csite_hydr%kmax_upper_shell(j,k_inner) = large_kmax_bound
           else
               csite_hydr%kmax_upper_shell(j,k_inner) = 2._r8*pi_const*csite_hydr%l_aroot_layer(j) / &
                     log(csite_hydr%r_node_shell(j,k_inner)/csite_hydr%rs1(j))*hksat_s
           end if
           
           csite_hydr%kmax_lower_shell(j,k_inner) = 2._r8*pi_const*csite_hydr%l_aroot_layer(j) / &
                 log(csite_hydr%r_out_shell(j,k_inner)/csite_hydr%r_node_shell(j,k_inner) )*hksat_s
           
           do k = 2,nshell
               csite_hydr%kmax_upper_shell(j,k)        = 2._r8*pi_const*csite_hydr%l_aroot_layer(j) / &
                     log(csite_hydr%r_node_shell(j,k)/csite_hydr%r_out_shell(j,k-1))*hksat_s
               
               csite_hydr%kmax_lower_shell(j,k)        = 2._r8*pi_const*csite_hydr%l_aroot_layer(j) / &
                     log(csite_hydr%r_out_shell(j,k)/csite_hydr%r_node_shell(j,k  ))*hksat_s
           enddo ! loop over rhizosphere shells
           
           


       end if !has l_aroot_layer changed?
    enddo ! loop over soil layers

    return
  end subroutine UpdateSizeDepRhizVolLenCon


  ! =====================================================================================


  subroutine UpdateSizeDepRhizHydProps(currentSite, bc_in )
    !
    ! !DESCRIPTION: Updates size of 'representative' rhizosphere -- node radii, volumes.
    ! As fine root biomass (and thus absorbing root length) increases, this characteristic
    ! rhizosphere shrinks even though the total volume of soil tapped by fine roots remains
    ! the same.  
    !
    ! !USES:

    ! !ARGUMENTS:
    type(ed_site_type)     , intent(inout), target :: currentSite
    type(bc_in_type)       , intent(in) :: bc_in


    ! Save current volumes, lenghts and nodes to an "initial"
    ! used to calculate effects in states later on.

    call SavePreviousRhizVolumes(currentSite)

    ! Update the properties of the vegetation-soil hydraulic environment
    ! these are independent on the water state

    call UpdateSizeDepRhizVolLenCon(currentSite, bc_in)


    return
  end subroutine UpdateSizeDepRhizHydProps

  ! =================================================================================

  subroutine UpdateSizeDepRhizHydStates(currentSite, bc_in)
    !
    ! !DESCRIPTION: Updates size of 'representative' rhizosphere -- node radii, volumes.
    ! As fine root biomass (and thus absorbing root length) increases, this characteristic
    ! rhizosphere shrinks even though the total volume of soil tapped by fine roots remains
    ! the same.  
    !
    ! !USES:
    !
    ! !ARGUMENTS:
    type(ed_site_type), intent(inout), target :: currentSite
    type(bc_in_type), intent(in)              :: bc_in
    !
    ! !LOCAL VARIABLES:
    real(r8) :: v_rhiz(nlevsoi_hyd_max)                  ! updated volume of all rhizosphere compartments              [m3]
    real(r8) :: r_delta                                  ! change in radius of innermost rhizosphere compartment       [m]
    real(r8) :: dpsidr                                   ! water potential gradient near root surface                  [MPa/m]
    real(r8) :: w_shell_new                              ! updated water volume in rhizosphere compartment             [m3]
    real(r8) :: w_layer_init(nlevsoi_hyd_max)            ! initial water mass by layer                                 [kg]
    real(r8) :: w_layer_interp(nlevsoi_hyd_max)          ! water mass after interpolating to new rhizosphere           [kg]
    real(r8) :: w_layer_new(nlevsoi_hyd_max)             ! water mass by layer after interpolation and fudging         [kg]
    real(r8) :: h2osoi_liq_col_new(nlevsoi_hyd_max)      ! water mass per area after interpolating to new rhizosphere  [kg/m2]
    real(r8) :: s_shell_init(nlevsoi_hyd_max,nshell)     ! initial saturation fraction in rhizosphere compartment      [0-1]
    real(r8) :: s_shell_interp(nlevsoi_hyd_max,nshell)   ! interpolated saturation fraction in rhizosphere compartment [0-1]
    real(r8) :: psi_shell_init(nlevsoi_hyd_max,nshell)   ! initial water potential in rhizosphere compartment          [MPa]
    real(r8) :: psi_shell_interp(nlevsoi_hyd_max,nshell) ! interpolated psi_shell to new r_node_shell                  [MPa]
    real(r8) :: delta_s(nlevsoi_hyd_max)                 ! change in saturation fraction needed to ensure water bal    [0-1]
    real(r8) :: errh2o(nlevsoi_hyd_max)                  ! water budget error after updating                           [kg/m2]
    integer  :: j,k                                      ! gridcell, column, soil layer, rhizosphere shell indicies
    integer  :: j_bc                                     ! level index for boundary conditions
    integer  :: indexc,indexj                            ! column and layer indices where there is a water balance error
    logical  :: found                                    ! flag in search loop
    type(ed_site_hydr_type), pointer :: csite_hydr
    !-----------------------------------------------------------------------

    s_shell_init(:,:)         = 0._r8
    psi_shell_init(:,:)       = 0._r8
    psi_shell_interp(:,:)     = 0._r8
    s_shell_interp(:,:)       = 0._r8

    csite_hydr => currentSite%si_hydr

    if(.false.) then

       do j = 1, csite_hydr%nlevrhiz
          ! proceed only if l_aroot_coh has changed
          if( csite_hydr%l_aroot_layer(j) /= csite_hydr%l_aroot_layer_init(j) ) then

             do k = 1,nshell
                psi_shell_init(j,k) = csite_hydr%wrf_soil(j)%p%psi_from_th(csite_hydr%h2osoi_liqvol_shell(j,k)) 
             end do

          end if !has l_aroot_coh changed?
       enddo

       ! interpolate initial psi values by layer and shell
       ! BOC...To-Do: need to constrain psi to be within realistic limits (i.e., < 0)
       do j = 1,csite_hydr%nlevrhiz
          ! proceed only if l_aroot_coh has changed
          if( csite_hydr%l_aroot_layer(j) /= csite_hydr%l_aroot_layer_init(j) ) then

             ! fine root length increased, thus shrinking the rhizosphere size
             if(csite_hydr%r_node_shell(j,nshell) < csite_hydr%r_node_shell_init(j,nshell)) then
                r_delta               = csite_hydr%r_node_shell(j,1) - csite_hydr%r_node_shell_init(j,1)
                !dpsidr                = (psi_shell_init(j,2) - psi_shell_init(j,1)) / &
                !                        (csite_hydr%r_node_shell_init(j,2) - csite_hydr%r_node_shell_init(j,1))

                ! XXXXXXXXXXXXXXXXXXXXXXXXXXXXXXXXXXXXXXXXXXXXXXXXXXXXXXXXXXXXXXXXXXXXXXXXXXXXXXXXXXXXXXXXXXXXXXX 
                ! HACK for special case of nshell = 1 -- compiler throws error because of index 2 in above line, 
                ! even though at run-time the code should skip over this section: MUST FIX
                ! XXXXXXXXXXXXXXXXXXXXXXXXXXXXXXXXXXXXXXXXXXXXXXXXXXXXXXXXXXXXXXXXXXXXXXXXXXXXXXXXXXXXXXXXXXXXXXX

                dpsidr                = (psi_shell_init(j,1) - psi_shell_init(j,1)) / &
                     (csite_hydr%r_node_shell_init(j,1) - csite_hydr%r_node_shell_init(j,1))
                psi_shell_interp(j,1) = dpsidr * r_delta
                do k = 2,nshell
                   r_delta               = csite_hydr%r_node_shell(j,k) - csite_hydr%r_node_shell_init(j,k)
                   dpsidr                = (psi_shell_init(j,k) - psi_shell_init(j,k-1)) / &
                        (csite_hydr%r_node_shell_init(j,k) - csite_hydr%r_node_shell_init(j,k-1))
                   psi_shell_interp(j,k) = dpsidr * r_delta
                enddo
             else                       
                ! fine root length decreased, thus increasing the rhizosphere size
                do k = 1,(nshell-1)
                   r_delta               = csite_hydr%r_node_shell(j,k) - csite_hydr%r_node_shell_init(j,k)
                   dpsidr                = (psi_shell_init(j,k+1) - psi_shell_init(j,k)) / &
                        (csite_hydr%r_node_shell_init(j,k+1) - csite_hydr%r_node_shell_init(j,k))
                   psi_shell_interp(j,k) = dpsidr * r_delta
                enddo
                r_delta               = csite_hydr%r_node_shell(j,nshell) - csite_hydr%r_node_shell_init(j,nshell)
                !dpsidr                = (psi_shell_init(j,nshell) - psi_shell_init(j,nshell-1)) / &
                !                        (csite_hydr%r_node_shell_init(j,nshell) - csite_hydr%r_node_shell_init(j,nshell-1))

                ! XXXXXXXXXXXXXXXXXXXXXXXXXXXXXXXXXXXXXXXXXXXXXXXXXXXXXXXXXXXXXXXXXXXXXXXXXXXXXXXXXXXXXXXXXXXXXX
                ! HACK for special case of nshell = 1 -- compiler throws error because of index nshell-1 in 
                ! above line, even though at run-time the code should skip over this section: MUST FIX
                ! XXXXXXXXXXXXXXXXXXXXXXXXXXXXXXXXXXXXXXXXXXXXXXXXXXXXXXXXXXXXXXXXXXXXXXXXXXXXXXXXXXXXXXXXXXXXXX

                dpsidr                = (psi_shell_init(j,nshell) - psi_shell_init(j,nshell)) / &
                     (csite_hydr%r_node_shell_init(j,nshell) - csite_hydr%r_node_shell_init(j,nshell))

                psi_shell_interp(j,k) = dpsidr * r_delta
             end if
          end if !has l_aroot_coh changed?
       enddo

       ! 1st guess at new s based on interpolated psi
       do j = 1,csite_hydr%nlevrhiz
          j_bc = j+csite_hydr%i_rhiz_t-1
                 
          ! proceed only if l_aroot_coh has changed
          if( csite_hydr%l_aroot_layer(j) /= csite_hydr%l_aroot_layer_init(j) ) then
             
             s_shell_interp(j,k) = ( csite_hydr%wrf_soil(j)%p%th_from_psi(psi_shell_interp(j,k)) - bc_in%watres_sisl(j_bc)) / & 
                  (bc_in%watres_sisl(j_bc)+bc_in%watres_sisl(j_bc))

          end if !has l_aroot_coh changed?
       enddo

       ! accumlate water across shells for each layer (initial and interpolated)
       do j = 1,csite_hydr%nlevrhiz
          j_bc = j+csite_hydr%i_rhiz_t-1
          ! proceed only if l_aroot_coh has changed
          if( csite_hydr%l_aroot_layer(j) /= csite_hydr%l_aroot_layer_init(j) ) then
             w_layer_init(j)      = 0._r8
             w_layer_interp(j)    = 0._r8
             v_rhiz(j)            = 0._r8
             do k = 1,nshell
                w_layer_init(j)   = w_layer_init(j) + denh2o * &
                     (csite_hydr%v_shell_init(j,k)*csite_hydr%h2osoi_liqvol_shell(j,k) )
                w_layer_interp(j) = w_layer_interp(j) + denh2o * & 
                     (csite_hydr%v_shell(j,k) * &
                     (s_shell_interp(j,k)*(bc_in%watsat_sisl(j_bc)-bc_in%watres_sisl(j_bc))+bc_in%watres_sisl(j_bc)) )
                v_rhiz(j)         = v_rhiz(j) + csite_hydr%v_shell(j,k)
             enddo
          end if !has l_aroot_coh changed?
       enddo

       ! estimate delta_s across all shells needed to ensure total water in each layer doesn't change
       ! BOC...FIX: need to handle special cases where delta_s causes s_shell to go above or below 1 or 0, respectively.
       do j = 1,csite_hydr%nlevrhiz
          j_bc = j+csite_hydr%i_rhiz_t-1
          ! proceed only if l_aroot_coh has changed
          if( csite_hydr%l_aroot_layer(j) /= csite_hydr%l_aroot_layer_init(j) ) then
             delta_s(j) = (( w_layer_init(j) - w_layer_interp(j) )/( v_rhiz(j) * denh2o ) - bc_in%watres_sisl(j_bc)) / &
                  (bc_in%watsat_sisl(j_bc)-bc_in%watres_sisl(j_bc))
          end if !has l_aroot_coh changed?
       enddo

       ! update h2osoi_liqvol_shell and h2osoi_liq_shell
       do j = 1,csite_hydr%nlevrhiz
          j_bc = j+csite_hydr%i_rhiz_t-1
          ! proceed only if l_aroot_coh has changed
          if( csite_hydr%l_aroot_layer(j) /= csite_hydr%l_aroot_layer_init(j) ) then
             w_layer_new(j)                = 0._r8
             do k = 1,nshell
                s_shell_interp(j,k)        = s_shell_interp(j,k) + delta_s(j)
                csite_hydr%h2osoi_liqvol_shell(j,k) = s_shell_interp(j,k) * &
                     ( bc_in%watsat_sisl(j_bc)-bc_in%watres_sisl(j_bc) ) + bc_in%watres_sisl(j_bc)
                w_shell_new                = csite_hydr%h2osoi_liqvol_shell(j,k) * &
                     csite_hydr%v_shell(j,k)
                w_layer_new(j)             = w_layer_new(j) + w_shell_new
             enddo
             h2osoi_liq_col_new(j)         = w_layer_new(j)/ v_rhiz(j)
          end if !has l_aroot_coh changed?
       enddo

       ! balance check
       do j = 1,csite_hydr%nlevrhiz
          j_bc = j+csite_hydr%i_rhiz_t-1
          errh2o(j) = h2osoi_liq_col_new(j) - bc_in%h2o_liq_sisl(j_bc)
          if (abs(errh2o(j)) > 1.e-4_r8) then
             write(fates_log(),*)'WARNING:  water balance error ',&
                  ' updating rhizosphere shells: ',j,errh2o(j)
             write(fates_log(),*)'errh2o= ',errh2o(j), ' [kg/m2]'
             call endrun(msg=errMsg(sourcefile, __LINE__))
          end if
       enddo

    end if !nshell > 1

  end subroutine UpdateSizeDepRhizHydStates

  ! ====================================================================================
  
  subroutine BTranForHLMDiagnosticsFromCohortHydr(nsites,sites,bc_out)

    ! Arguments
    integer,intent(in)                      :: nsites
    type(ed_site_type),intent(inout),target :: sites(nsites)
    type(bc_out_type),intent(inout)         :: bc_out(nsites)

    ! Locals
    integer                                 :: s
    integer                                 :: ifp
    real(r8)                                :: balive_patch
    type(ed_patch_type),pointer             :: cpatch 
    type(ed_cohort_type),pointer            :: ccohort

    do s = 1,nsites

       ifp = 0
       cpatch => sites(s)%oldest_patch
       do while (associated(cpatch))                 
          ifp=ifp+1

          balive_patch = 0._r8
          ccohort=>cpatch%tallest
          do while(associated(ccohort))
             balive_patch = balive_patch +  &
                  (cCohort%prt%GetState(fnrt_organ, all_carbon_elements) + &
                  cCohort%prt%GetState(sapw_organ, all_carbon_elements) + &
                  cCohort%prt%GetState(leaf_organ, all_carbon_elements))* ccohort%n
             ccohort => ccohort%shorter
          enddo !cohort

          bc_out(s)%btran_pa(ifp) = 0.0_r8
          ccohort=>cpatch%tallest
          do while(associated(ccohort))
             bc_out(s)%btran_pa(ifp) =  bc_out(s)%btran_pa(ifp) + &
                  ccohort%co_hydr%btran * &
                  (cCohort%prt%GetState(fnrt_organ, all_carbon_elements) + &
                  cCohort%prt%GetState(sapw_organ, all_carbon_elements) + &
                  cCohort%prt%GetState(leaf_organ, all_carbon_elements)) * &
                  ccohort%n / balive_patch
             ccohort => ccohort%shorter
          enddo !cohort
          cpatch => cpatch%younger
       enddo !end patch loop
    end do
    return
  end subroutine BTranForHLMDiagnosticsFromCohortHydr

  ! ==========================================================================

  subroutine FillDrainRhizShells(nsites, sites, bc_in, bc_out)
    !
    ! Created by Brad Christoffersen, Jan 2016
    !
    ! !DESCRIPTION:
    ! Parses out mean vertical water fluxes resulting from infiltration,
    ! drainage, and vertical water movement (dwat_kgm2) over radially stratified
    ! rhizosphere shells.
    !
    ! The approach used is heuristic, but based on the principle that water
    ! fluxing out of a layer will preferentially come from rhizosphere
    ! shells with higher water contents/potentials within that layer, and
    ! alternatively, that water fluxing into a layer will preferentially go
    ! into shells with lower water contents/potentials.
    !
    ! This principle is implemented by filling (draining) the rhizosphere
    ! shells in order from the driest (wettest) shell to the wettest (driest).
    ! Each shell is filled (drained) up (down) to the next wettest (driest)
    ! shell until the change in mean layer water (dwat_kgm2) is accounted for.
    !
    ! !USES:
    !
    ! !ARGUMENTS:
    integer, intent(in)                       :: nsites
    type(ed_site_type), intent(inout), target :: sites(nsites)
    type(bc_in_type), intent(in)              :: bc_in(nsites)
    type(bc_out_type), intent(inout)          :: bc_out(nsites)

    ! Locals
    type(ed_site_hydr_type), pointer :: csite_hydr       ! pointer to site hydraulics object
    real(r8) :: dwat_kgm2                                ! change in layer water content              [kg/m2]
    integer  :: s,j,k                                    ! site, soil layer, rhizosphere shell indicies
    integer  :: i,f,ff,kk                                ! indicies
    integer  :: j_bc                                     ! layer index for matching boundary condition soil layers
    integer  :: indexj                                   ! column and layer indices where there is a water balance error
    integer  :: ordered(nshell) = (/(i,i=1,nshell,1)/)   ! array of rhizosphere indices which have been ordered
    real(r8) :: area_col                                 ! column area                                                    [m2]
    real(r8) :: v_cum                                    ! cumulative shell volume from driest/wettest shell to kth shell [m3]
    real(r8) :: dwat_kg                                  ! water remaining to be distributed across shells                [kg]
    real(r8) :: thdiff                                   ! water content difference between ordered adjacent rhiz shells  [m3 m-3]
    real(r8) :: wdiff                                    ! mass of water represented by thdiff over previous k shells     [kg]
    real(r8) :: errh2o(nlevsoi_hyd_max)                  ! water budget error after updating                              [kg/m2]
    real(r8) :: cumShellH2O                              ! sum of water in all the shells of a specific layer             [kg/m2]
    real(r8) :: h2osoi_liq_shell(nlevsoi_hyd_max,nshell) ! water in the rhizosphere shells                               [kg]
    integer  :: tmp                                      ! temporary
    logical  :: found                                    ! flag in search loop
    !-----------------------------------------------------------------------

    do s = 1,nsites


       ! First step, identify how the liquid water in each layer has changed
       ! since the last time it was updated. This should be due to drainage.
       ! The drainage component should be the total change in liquid water content from the last time
       ! the hydraulics driver was called, and then adding back in the losses due to root uptake
       ! (which was already taken out).

       ! BOC: This was previously in HydrologyDrainage:

       csite_hydr => sites(s)%si_hydr

       do j = 1,csite_hydr%nlevrhiz
          j_bc = j+csite_hydr%i_rhiz_t-1

          cumShellH2O=sum(csite_hydr%h2osoi_liqvol_shell(j,:) *csite_hydr%v_shell(j,:)) * denh2o*AREA_INV
          
          dwat_kgm2 = bc_in(s)%h2o_liq_sisl(j_bc) - cumShellH2O
             
          dwat_kg = dwat_kgm2 * AREA
          
          ! order shells in terms of increasing or decreasing volumetric water content
          ! algorithm same as that used in histFileMod.F90 to alphabetize history tape contents
          if(nshell > 1) then
             do k = nshell-1,1,-1
                do kk = 1,k
                   if (csite_hydr%h2osoi_liqvol_shell(j,ordered(kk)) > &
                        csite_hydr%h2osoi_liqvol_shell(j,ordered(kk+1))) then
                      if (dwat_kg > 0._r8) then  !order increasing
                         tmp           = ordered(kk)
                         ordered(kk)   = ordered(kk+1)
                         ordered(kk+1) = tmp
                      end if
                   else
                      if (dwat_kg < 0._r8) then  !order decreasing
                         tmp           = ordered(kk)
                         ordered(kk)   = ordered(kk+1)
                         ordered(kk+1) = tmp
                      end if
                   end if
                enddo
             enddo
          end if
          
          ! fill shells with water up to the water content of the next-wettest shell, 
          ! in order from driest to wettest (dwat_kg > 0)
          ! ------ OR ------
          ! drain shells' water down to the water content of the next-driest shell, 
          ! in order from wettest to driest (dwat_kg < 0)
          k = 1
          do while ( (dwat_kg /= 0._r8) .and. (k < nshell) )
             thdiff = csite_hydr%h2osoi_liqvol_shell(j,ordered(k+1)) - &
                  csite_hydr%h2osoi_liqvol_shell(j,ordered(k))
             v_cum  = sum(csite_hydr%v_shell(j,ordered(1:k)))
             wdiff  = thdiff * v_cum * denh2o        ! change in h2o [kg / ha] for shells ordered(1:k)
             if(abs(dwat_kg) >= abs(wdiff)) then
                csite_hydr%h2osoi_liqvol_shell(j,ordered(1:k)) = csite_hydr%h2osoi_liqvol_shell(j,ordered(k+1))
                dwat_kg  = dwat_kg - wdiff
             else
                csite_hydr%h2osoi_liqvol_shell(j,ordered(1:k)) = &
                     csite_hydr%h2osoi_liqvol_shell(j,ordered(1:k)) + dwat_kg/denh2o/v_cum
                dwat_kg  = 0._r8
             end if
             k = k + 1
          enddo
          
          if (dwat_kg /= 0._r8) then
             v_cum  = sum(csite_hydr%v_shell(j,ordered(1:nshell)))
             thdiff = dwat_kg / v_cum / denh2o
             do k = nshell, 1, -1
                csite_hydr%h2osoi_liqvol_shell(j,k) = csite_hydr%h2osoi_liqvol_shell(j,k) + thdiff
             end do
          end if
          
          ! m3/m3 * Total volume m3 * kg/m3 = kg
          h2osoi_liq_shell(j,:) = csite_hydr%h2osoi_liqvol_shell(j,:) * &
               csite_hydr%v_shell(j,:) * denh2o
          
          
          errh2o(j) = sum(h2osoi_liq_shell(j,:))*AREA_INV - bc_in(s)%h2o_liq_sisl(j_bc)
          
          if (abs(errh2o(j)) > 1.e-9_r8) then
             write(fates_log(),*)'WARNING:  water balance error in FillDrainRhizShells'
             write(fates_log(),*)'errh2o= ',errh2o(j), ' [kg/m2]'
             call endrun(msg=errMsg(sourcefile, __LINE__))
          end if
       end do

    end do
    return
  end subroutine FillDrainRhizShells

  ! ====================================================================================

  subroutine hydraulics_bc ( nsites, sites, bc_in, bc_out, dtime)

    ! ----------------------------------------------------------------------------------
    ! added by Brad Christoffersen Jan 2016 for use in ED hydraulics
    !    van Genuchten (1980)-specific functions for the swc (soil water characteristic)
    !    and for the kunsat (unsaturated hydraulic conductivity) curves. Test mod 06/20/2016

    ! resolved the mass-balance bugs and tested Jan, 2018 by C. XU
    !
    ! BOC...for quick implementation avoided JT's abstract interface,
    !    but these should be converted to interfaces in the future
    ! ----------------------------------------------------------------------------------

    !
    ! !DESCRIPTION:
    !s
    ! !USES:
    use FatesUtilsMod  , only : check_var_real

    ! ARGUMENTS:
    ! -----------------------------------------------------------------------------------
    integer,intent(in)                      :: nsites
    type(ed_site_type),intent(inout),target :: sites(nsites)
    type(bc_in_type),intent(in)             :: bc_in(nsites)
    type(bc_out_type),intent(inout)         :: bc_out(nsites)
    real(r8),intent(in)                     :: dtime

    !
    ! !LOCAL VARIABLES:
    integer :: iv    ! leaf layer
    integer :: ifp   ! index of FATES patch
    integer :: s     ! index of FATES site
    integer :: i     ! shell index
    integer :: j,jj  ! soil layer
    integer :: j_bc  ! soil layer index for boundary conditions
    integer :: k     ! 1D plant-soil continuum array
    integer :: ft    ! plant functional type index
    integer :: sz    ! plant's size class index
    integer :: t     ! previous timesteps (for lwp stability calculation)
    integer :: nstep !number of time steps

    !----------------------------------------------------------------------

    type (ed_patch_type),  pointer     :: cpatch       ! current patch pointer
    type (ed_cohort_type), pointer     :: ccohort      ! current cohort pointer
    type(ed_site_hydr_type), pointer   :: site_hydr    ! site hydraulics pointer
    type(ed_cohort_hydr_type), pointer :: ccohort_hydr ! cohort hydraulics pointer

    ! Local arrays

    ! accumulated water content change over all cohorts in a column   [m3 m-3]
    real(r8)            :: dth_layershell_col(nlevsoi_hyd_max,nshell)

    ! array of soil layer indices which have been ordered
    integer             :: ordered(nlevsoi_hyd_max) = (/(j,j=1,nlevsoi_hyd_max,1)/) 

    ! total absorbing root & rhizosphere conductance (over all shells) by soil layer   [MPa]
    real(r8) :: kbg_layer(nlevsoi_hyd_max)   
    real(r8) :: rootuptake(nlevsoi_hyd_max) ! mass-flux from 1st rhizosphere to absorbing roots            [kg/indiv/layer/step]
    
    real(r8) :: site_runoff         ! If plants are pushing water into saturated soils, we create
                                    ! runoff. This is either banked, or sent to the correct flux pool [kg/m2]
    real(r8) :: aroot_frac_plant    ! The fraction of the total length of absorbing roots contained in one soil layer
                                    ! that are devoted to a single plant
    real(r8) :: wb_err_plant        ! Solve error for a single plant [kg]
    real(r8) :: wb_check_site       ! the water balance error we get from summing fluxes
                                    ! and changes in storage
                                    ! and is just a double check on our error accounting). [kg/m2]
    real(r8) :: dwat_plant          ! change in water mass in the whole plant [kg]
    real(r8) :: qflx_tran_veg_indiv ! individiual transpiration rate [kgh2o indiv-1 s-1]
    real(r8) :: gscan_patch         ! sum of ccohort%gscan across all cohorts within a patch          
    real(r8) :: sapflow             ! mass-flux for the cohort between transporting root and stem  [kg/indiv/step]
    real(r8) :: prev_h2oveg         ! plant water storage at start of timestep (kg/m2)
    real(r8) :: prev_h2osoil        ! soil water storage at start of timestep (kg/m2)
    logical  :: recruitflag         ! flag to check if there is newly recruited cohorts
    real(r8) :: root_flux           ! total water flux into roots [kg/m2]
    real(r8) :: transp_flux         ! total transpiration flux from plants [kg/m2]
    real(r8) :: delta_plant_storage ! change in plant water storage over the step [kg/m2]
    real(r8) :: delta_soil_storage  ! change in soil water storage over the step [kg/m2]
    real(r8) :: sumcheck            ! used to debug mass balance in soil horizon diagnostics
    integer  :: nlevrhiz            ! local for number of rhizosphere levels
    integer  :: sc                  ! size class index
    
    ! ----------------------------------------------------------------------------------
    ! Important note: We are interested in calculating the total fluxes in and out of the
    ! site/column.  Usually, when we do things like this, we acknowledge that FATES
    ! does not consider the bare ground patch.  However, since this routine
    ! calculates "column level" fluxes, we have to factor in that patch-level fluxes
    ! are only accounting for a portion of the area.
    ! ----------------------------------------------------------------------------------

    !For newly recruited cohorts, add the water uptake demand to csite_hydr%recruit_w_uptake
    call RecruitWUptake(nsites,sites,bc_in,dtime,recruitflag)

    !update water storage in veg after incorporating newly recuited cohorts
    if(recruitflag) call UpdateH2OVeg(nsites,sites,bc_out)

    do s = 1, nsites

       site_hydr => sites(s)%si_hydr

       nlevrhiz = site_hydr%nlevrhiz
       
       ! AVERAGE ROOT WATER UPTAKE (BY RHIZOSPHERE SHELL) ACROSS ALL COHORTS WITHIN A COLUMN
       dth_layershell_col(:,:)  = 0._r8
       site_hydr%dwat_veg       = 0._r8
       site_hydr%errh2o_hyd     = 0._r8
       prev_h2oveg    = site_hydr%h2oveg
       prev_h2osoil   = sum(site_hydr%h2osoi_liqvol_shell(:,:) * & 
                        site_hydr%v_shell(:,:)) * denh2o * AREA_INV

       bc_out(s)%qflx_ro_sisl(:) = 0._r8

       ! Zero out diagnotsics that rely on accumulation
       site_hydr%sapflow_scpf(:,:)       = 0._r8
       site_hydr%rootuptake_sl(:)        = 0._r8
       site_hydr%rootuptake0_scpf(:,:)   = 0._r8
       site_hydr%rootuptake10_scpf(:,:)  = 0._r8
       site_hydr%rootuptake50_scpf(:,:)  = 0._r8
       site_hydr%rootuptake100_scpf(:,:) = 0._r8

       
       ! Initialize water mass balancing terms [kg h2o / m2]
       ! --------------------------------------------------------------------------------
       transp_flux          = 0._r8
       root_flux            = 0._r8
       
       ! Initialize the delta in soil water and plant water storage
       ! with the initial condition.
       
       !err_soil = delta_soil_storage - root_flux
       !err_plot = delta_plant_storage - (root_flux - transp_flux)

       ifp = 0
       cpatch => sites(s)%oldest_patch
       do while (associated(cpatch))
          ifp = ifp + 1

          ! ----------------------------------------------------------------------------
          ! Objective: Partition the transpiration flux
          ! specfied by the land model to the cohorts. The weighting
          ! factor we use to downscale is the cohort combo term: g_sb_laweight
          ! This term is the stomatal conductance multiplied by total leaf
          ! area.  gscan_patch is the sum over all cohorts, used to normalize.
          ! ----------------------------------------------------------------------------

          gscan_patch   = 0.0_r8
          ccohort=>cpatch%tallest
          do while(associated(ccohort))
             ccohort_hydr => ccohort%co_hydr
             gscan_patch       = gscan_patch + ccohort%g_sb_laweight
             ccohort => ccohort%shorter
          enddo !cohort

          ! The HLM predicted transpiration flux even though no leaves are present?
          if(bc_in(s)%qflx_transp_pa(ifp) > 1.e-10_r8 .and. gscan_patch<nearzero)then
             write(fates_log(),*) 'ERROR in plant hydraulics.'
             write(fates_log(),*) 'The HLM predicted a non-zero total transpiration flux'
             write(fates_log(),*) 'for this patch, yet there is no leaf-area-weighted conductance?'
             write(fates_log(),*) 'transp: ',bc_in(s)%qflx_transp_pa(ifp)
             write(fates_log(),*) 'gscan_patch: ',gscan_patch
             call endrun(msg=errMsg(sourcefile, __LINE__))
          end if
          
          ccohort=>cpatch%tallest
          do while(associated(ccohort))

             ccohort_hydr => ccohort%co_hydr
             ft       = ccohort%pft

             ! Relative transpiration of this cohort from the whole patch
             ! Note that g_sb_laweight / gscan_patch is the weighting that gives cohort contribution per area
             ! [mm H2O/plant/s]  = [mm H2O/ m2 / s] * [m2 / patch] * [cohort/plant] * [patch/cohort]

             if(ccohort%g_sb_laweight>nearzero) then
                qflx_tran_veg_indiv     = bc_in(s)%qflx_transp_pa(ifp) * cpatch%total_canopy_area * & 
                (ccohort%g_sb_laweight/gscan_patch)/ccohort%n
             else
                qflx_tran_veg_indiv     = 0._r8
             end if

             ! Save the transpiration flux for diagnostics (currently its a constant boundary condition)
             ccohort_hydr%qtop = qflx_tran_veg_indiv*dtime

             transp_flux = transp_flux + (qflx_tran_veg_indiv*dtime)*ccohort%n*AREA_INV

             ! VERTICAL LAYER CONTRIBUTION TO TOTAL ROOT WATER UPTAKE OR LOSS
             !    _____ 
             !   |     |
             !   |leaf |
             !   |_____|
             !      /
             !      \
             !      /
             !    __\__ 
             !   |     |
             !   |stem |
             !   |_____|
             !------/----------------_____---------------------------------  
             !      \               |     |   |    |      |       |        |
             !      /          _/\/\|aroot|   |    |shell | shell | shell  |               layer j-1
             !      \        _/     |_____|   |    | k-1  |   k   |  k+1   |
             !------/------_/--------_____--------------------------------------
             !      \    _/         |     |    |     |       |        |         |
             !    __/__ / _/\/\/\/\/|aroot|    |     | shell | shell  | shell   |          layer j
             !   |     |_/          |_____|    |     |  k-1  |   k    |  k+1    |
             !---|troot|-------------_____----------------------------------------------
             !   |_____|\_          |     |      |      |        |          |           |
             !            \/\/\/\/\/|aroot|      |      | shell  |  shell   |   shell   |  layer j+1
             !                      |_____|      |      |  k-1   |    k     |    k+1    |
             !---------------------------------------------------------------------------


             ! This routine will update the theta values for 1 cohort's flow-path
             ! from leaf to the current soil layer.  This does NOT
             ! update cohort%th_*

             if(use_2d_hydrosolve) then

                 call MatSolve2D(site_hydr,ccohort,ccohort_hydr, &
                       dtime,qflx_tran_veg_indiv, &
                       sapflow,rootuptake(1:nlevrhiz),wb_err_plant,dwat_plant, &
                       dth_layershell_col)
                
             else

                ! ---------------------------------------------------------------------------------
                ! Approach: do nlevsoi_hyd sequential solutions to Richards' equation,
                !           each of which encompass all plant nodes and soil nodes for a given soil layer j,
                !           with the timestep fraction for each layer-specific solution proportional to each 
                ! layer's contribution to the total root-soil conductance
                ! Water potential in plant nodes is updated after each solution
                ! As such, the order across soil layers in which the solution is conducted matters.
                ! For now, the order proceeds across soil layers in order of decreasing root-soil conductance
                ! NET EFFECT: total water removed from plant-soil system remains the same: it 
                !             sums up to total transpiration (qflx_tran_veg_indiv*dtime)
                !             root water uptake in each layer is proportional to each layer's total 
                !             root length density and soil matric potential
                !             root hydraulic redistribution emerges within this sequence when a 
                !             layers have transporting-to-absorbing root water potential gradients of opposite sign
                ! -----------------------------------------------------------------------------------
                
                call OrderLayersForSolve1D(site_hydr, ccohort, ccohort_hydr, ordered, kbg_layer)
                
                call ImTaylorSolve1D(site_hydr,ccohort,ccohort_hydr, &
                                     dtime,qflx_tran_veg_indiv,ordered, kbg_layer, & 
                                     sapflow,rootuptake(1:nlevrhiz), & 
                                     wb_err_plant,dwat_plant, &
                                     dth_layershell_col)

             end if

             ! Remember the error for the cohort
             ccohort_hydr%errh2o  = ccohort_hydr%errh2o + wb_err_plant
             
             ! Update total error in [kg/m2 ground]
             site_hydr%errh2o_hyd = site_hydr%errh2o_hyd + wb_err_plant*ccohort%n*AREA_INV

             ! Accumulate site level diagnostic of plant water change [kg/m2]
             ! (this is zerod)
             site_hydr%dwat_veg   = site_hydr%dwat_veg + dwat_plant*ccohort%n*AREA_INV
        
             ! Update total site-level stored plant water [kg/m2]
             ! (this is not zerod, but incremented)
             site_hydr%h2oveg     = site_hydr%h2oveg + dwat_plant*ccohort%n*AREA_INV

             sc = ccohort%size_class
             
             ! Sapflow diagnostic [kg/ha/s]
             site_hydr%sapflow_scpf(sc,ft) = site_hydr%sapflow_scpf(sc,ft) + sapflow*ccohort%n/dtime

             ! Root uptake per rhiz layer [kg/ha/s]
             site_hydr%rootuptake_sl(1:nlevrhiz) = site_hydr%rootuptake_sl(1:nlevrhiz) + &
                  rootuptake(1:nlevrhiz)*ccohort%n/dtime

             ! Root uptake per pft x size class, over set layer depths [kg/ha/m/s]
             ! These are normalized by depth (in case the desired horizon extends
             ! beyond the actual rhizosphere)

             site_hydr%rootuptake0_scpf(sc,ft) = site_hydr%rootuptake0_scpf(sc,ft) + & 
                  SumBetweenDepths(site_hydr,0._r8,0.1_r8,rootuptake(1:nlevrhiz))*ccohort%n/dtime

             site_hydr%rootuptake10_scpf(sc,ft) = site_hydr%rootuptake10_scpf(sc,ft) + & 
                  SumBetweenDepths(site_hydr,0.1_r8,0.5_r8,rootuptake(1:nlevrhiz))*ccohort%n/dtime

             site_hydr%rootuptake50_scpf(sc,ft) = site_hydr%rootuptake50_scpf(sc,ft) + & 
                  SumBetweenDepths(site_hydr,0.5_r8,1.0_r8,rootuptake(1:nlevrhiz))*ccohort%n/dtime

             site_hydr%rootuptake100_scpf(sc,ft) = site_hydr%rootuptake100_scpf(sc,ft) + & 
                  SumBetweenDepths(site_hydr,1.0_r8,1.e10_r8,rootuptake(1:nlevrhiz))*ccohort%n/dtime
             
             ! ---------------------------------------------------------
             ! Update water potential and frac total conductivity
             ! of plant compartments
             ! ---------------------------------------------------------
             
             call UpdatePlantPsiFTCFromTheta(ccohort,site_hydr)

             ccohort_hydr%btran = wkf_plant(stomata_p_media,ft)%p%ftc_from_psi(ccohort_hydr%psi_ag(1))
             

             ccohort => ccohort%shorter
          enddo !cohort 

          cpatch => cpatch%younger
      enddo !patch

       ! --------------------------------------------------------------------------------
       ! The cohort level water fluxes are complete, the remainder of this subroutine
       ! is dedicated to doing site level resulting mass balance calculations and checks
       ! --------------------------------------------------------------------------------

       ! Calculate the amount of water fluxing through the roots. It is the sum 
       ! of the change in thr rhizosphere shells.  Note that following this calculation
       ! we may adjust the change in soil water to avoid super-saturation and sub-residual
       ! water contents.  But the pre-adjusted value is the actual amount of root flux.
       ! [kg/m2]

       root_flux = -sum(dth_layershell_col(1:site_hydr%nlevrhiz,:)*site_hydr%v_shell(:,:))*denh2o*AREA_INV

       
       do j=1,site_hydr%nlevrhiz
           j_bc = j+site_hydr%i_rhiz_t-1
          
           ! Update the site-level state variable 
           ! rhizosphere shell water content [m3/m3]
           site_hydr%h2osoi_liqvol_shell(j,:) =  site_hydr%h2osoi_liqvol_shell(j,:) + &
                 dth_layershell_col(j,:)


           bc_out(s)%qflx_soil2root_sisl(j_bc) = &
                 -(sum(dth_layershell_col(j,:)*site_hydr%v_shell(j,:))*denh2o*AREA_INV/dtime) + &
                 site_hydr%recruit_w_uptake(j)
           
           
          ! Save the amount of liquid soil water known to the model after root uptake
          ! This calculation also assumes that 1mm of water is 1kg
          site_hydr%h2osoi_liq_prev(j) = bc_in(s)%h2o_liq_sisl(j_bc) - &
               dtime*bc_out(s)%qflx_soil2root_sisl(j_bc)


          ! We accept that it is possible for gravity to push
          ! water into saturated soils, particularly at night when
          ! transpiration has stopped. In the real world, the water
          ! would be driven out of the layer, although we have no
          ! boundary flux on the rhizospheres in these substeps. To accomodate
          ! this, if soils are pushed beyond saturation minus a small buffer
          ! then we remove that excess, send it to a runoff pool, and 
          ! fix the node's water content to the saturation minus buffer value

          site_runoff          = 0._r8
          if(purge_supersaturation) then
             do i = 1,nshell
                if(site_hydr%h2osoi_liqvol_shell(j,i)>(bc_in(s)%watsat_sisl(j_bc)-thsat_buff)) then
                   
                   ! [m3/m3] * [kg/m3] * [m3/site] * [site/m2] => [kg/m2]
                   site_runoff = site_runoff + & 
                        (site_hydr%h2osoi_liqvol_shell(j,i)-(bc_in(s)%watsat_sisl(j_bc)-thsat_buff)) * &
                        site_hydr%v_shell(j,i)*AREA_INV*denh2o
                   
                   site_hydr%h2osoi_liqvol_shell(j,i) = bc_in(s)%watsat_sisl(j_bc)-thsat_buff
                   
                end if
             end do
             
             bc_out(s)%qflx_ro_sisl(j_bc) = site_runoff/dtime
          end if
      enddo

       
      ! Note that the cohort-level solvers are expected to update
      ! site_hydr%h2oveg

      ! Calculate site total kg's of runoff
      site_runoff = sum(bc_out(s)%qflx_ro_sisl(:))*dtime
      
      delta_plant_storage = site_hydr%h2oveg - prev_h2oveg
       
      delta_soil_storage  = sum(site_hydr%h2osoi_liqvol_shell(:,:) * & 
            site_hydr%v_shell(:,:)) * denh2o * AREA_INV - prev_h2osoil
       
      if(abs(delta_plant_storage - (root_flux - transp_flux)) > 1.e-6_r8 ) then
          write(fates_log(),*) 'Site plant water balance does not close'
          write(fates_log(),*) 'delta plant storage: ',delta_plant_storage,' [kg/m2]'
          write(fates_log(),*) 'integrated root flux: ',root_flux,' [kg/m2]'
          write(fates_log(),*) 'transpiration flux: ',transp_flux,' [kg/m2]'
          write(fates_log(),*) 'end storage: ',site_hydr%h2oveg
          call endrun(msg=errMsg(sourcefile, __LINE__))
      end if
      
       if(abs(delta_soil_storage + root_flux + site_runoff) > 1.e-6_r8 ) then
          write(fates_log(),*) 'Site soil water balance does not close'
          write(fates_log(),*) 'delta soil storage: ',delta_soil_storage,' [kg/m2]'
          write(fates_log(),*) 'integrated root flux (pos into root): ',root_flux,' [kg/m2]'
          write(fates_log(),*) 'site runoff: ',site_runoff,' [kg/m2]'
          write(fates_log(),*) 'end storage: ',sum(site_hydr%h2osoi_liqvol_shell(:,:) * & 
               site_hydr%v_shell(:,:)) * denh2o * AREA_INV, & 
               ' [kg/m2]'
          call endrun(msg=errMsg(sourcefile, __LINE__))
       end if


       !-----------------------------------------------------------------------
       ! mass balance check and pass the total stored vegetation water to HLM
       ! in order for it to fill its balance checks


       ! Compare the integrated error to the site mass balance
       ! error sign is positive towards transpiration overestimation
       ! Loss fluxes should = decrease in storage
       ! (transp_flux + site_runoff) =  -(delta_plant_storage+delta_soil_storage )

       wb_check_site = delta_plant_storage+delta_soil_storage+site_runoff+transp_flux

       if( abs(wb_check_site - site_hydr%errh2o_hyd) > 1.e-10_r8 ) then
           write(fates_log(),*) 'FATES hydro water ERROR balance does not add up [kg/m2]'
           write(fates_log(),*) 'wb_error_site: ',site_hydr%errh2o_hyd
           write(fates_log(),*) 'wb_check_site: ',wb_check_site
           write(fates_log(),*) 'delta_plant_storage: ',delta_plant_storage
           write(fates_log(),*) 'delta_soil_storage: ',delta_soil_storage
           write(fates_log(),*) 'site_runoff: ',site_runoff
           write(fates_log(),*) 'transp_flux: ',transp_flux
       end if

       ! Now check on total error
       if( abs(wb_check_site) > 1.e-6_r8 ) then
           write(fates_log(),*) 'FATES hydro water balance does not add up [kg/m2]'
           write(fates_log(),*) 'site_hydr%errh2o_hyd: ',wb_check_site
           write(fates_log(),*) 'delta_plant_storage: ',delta_plant_storage
           write(fates_log(),*) 'delta_soil_storage: ',delta_soil_storage
           write(fates_log(),*) 'site_runoff: ',site_runoff
           write(fates_log(),*) 'transp_flux: ',transp_flux
       end if


       site_hydr%h2oveg_hydro_err = site_hydr%h2oveg_hydro_err + site_hydr%errh2o_hyd

       bc_out(s)%plant_stored_h2o_si = site_hydr%h2oveg + site_hydr%h2oveg_dead - &
            site_hydr%h2oveg_growturn_err - &
            site_hydr%h2oveg_pheno_err-&
            site_hydr%h2oveg_hydro_err

    enddo !site

    return
  end subroutine Hydraulics_BC

  ! =====================================================================================



  subroutine UpdatePlantKmax(ccohort_hydr,ccohort,csite_hydr)

    ! ---------------------------------------------------------------------------------
    !
    ! This routine sets the maximum conductance of all compartments in the plant, from
    ! leaves, to stem, to transporting root, to the absorbing roots.
    ! These properties are dependent only on the materials (conductivity) and the
    ! geometry of the compartments.
    ! The units of all K_max values are [kg H2O s-1 MPa-1]
    !
    ! There are some different ways to represent overall conductance from node-to-node
    ! throughout the hydraulic system. Universally, all can make use of a system
    ! where we separate the hydraulic compartments of the nodes into the upper (closer
    ! to the sky) and lower (away from the sky) portions of the compartment. It is
    ! possible that due to things like xylem taper, the two portions may have different
    ! conductivity, and therefore differnet conductances.
    !
    ! Assumption 0.  This routine calculates maximum conductivity for 1 plant.
    ! Assumption 1.  The compartment volumes, heights and lengths have all been 
    !                determined, probably called just before this routine.
    !
    ! Steudle, E. Water uptake by roots: effects of water deficit. 
    ! J Exp Bot 51, 1531-1542, doi:DOI 10.1093/jexbot/51.350.1531 (2000).
    ! ---------------------------------------------------------------------------------

    ! Arguments

    type(ed_cohort_hydr_type),intent(inout),target :: ccohort_hydr
    type(ed_cohort_type),intent(in),target         :: ccohort
    type(ed_site_hydr_type),intent(in),target      :: csite_hydr

    ! Locals
    integer :: k                     ! Compartment (node) index
    integer :: j                     ! Soil layer index
    integer :: k_ag                  ! Compartment index for above-ground indexed array
    integer  :: pft                  ! Plant Functional Type index
    real(r8) :: c_sap_dummy          ! Dummy variable (unused) with sapwood carbon [kg]
    real(r8) :: z_lower              ! distance between lower edge and mean petiole height [m]
    real(r8) :: z_upper              ! distance between upper edge and mean petiole height [m]
    real(r8) :: z_node               ! distance between compartment center and mph [m]
    real(r8) :: kmax_lower           ! Max conductance from compartment edge to mph [kg s-1 Mpa-1]
    real(r8) :: kmax_node            ! Max conductance from compartment edge to mph [kg s-1 Mpa-1]
    real(r8) :: kmax_upper           ! Max conductance from compartment edge to mph [kg s-1 Mpa-1]
    real(r8) :: a_sapwood            ! Mean cross section area of sapwood   [m2]
    real(r8) :: rmin_ag              ! Minimum total resistance of all above ground pathways
                                     ! [kg-1 s MPa]
    real(r8) :: kmax_bg              ! Total maximum conductance of all below-ground pathways 
                                     ! from the absorbing roots center nodes to the 
                                     ! transporting root center node
    real(r8) :: rootfr               ! fraction of absorbing root in each soil layer
                                     ! assumes propotion of absorbing root is equal
                                     ! to proportion of total root
    real(r8) :: kmax_layer           ! max conductance between transporting root node
                                     ! and absorbing root node in each layer [kg s-1 MPa-1]
    real(r8) :: surfarea_aroot_layer ! Surface area of absorbing roots in each
                                     ! soil layer [m2]
    real(r8) :: sum_l_aroot          ! sum of plant's total root length
    real(r8),parameter :: taper_exponent = 1._r8/3._r8 ! Savage et al. (2010) xylem taper exponent [-]
    real(r8),parameter :: min_pet_stem_dz = 0.00001_r8  ! Force at least a small difference
                                                       ! in the top of stem and petiole


    pft   = ccohort%pft

    ! Get the cross-section of the plant's sapwood area [m2]
    call bsap_allom(ccohort%dbh,pft,ccohort%canopy_trim,a_sapwood,c_sap_dummy)

    ! Leaf Maximum Hydraulic Conductance
    ! The starting hypothesis is that there is no resistance inside the
    ! leaf, between the petiole and the center of storage.  To override
    ! this, make provisions by changing the kmax to a not-absurdly high 
    ! value.  It is assumed that the conductance in this default case,
    ! is regulated completely by the stem conductance from the stem's
    ! center of storage, to the petiole.

    ccohort_hydr%kmax_petiole_to_leaf = 1.e8_r8


    ! Stem Maximum Hydraulic Conductance

    do k=1, n_hypool_stem

       ! index for "above-ground" arrays, that contain stem and leaf
       ! in one vector
       k_ag = k+n_hypool_leaf

       ! Depth from the petiole to the lower, node and upper compartment edges

       z_lower = ccohort_hydr%z_node_ag(n_hypool_leaf) - ccohort_hydr%z_lower_ag(k_ag)
       z_node  = ccohort_hydr%z_node_ag(n_hypool_leaf) - ccohort_hydr%z_node_ag(k_ag)
       z_upper = max( min_pet_stem_dz,ccohort_hydr%z_node_ag(n_hypool_leaf) - & 
             ccohort_hydr%z_upper_ag(k_ag))


       ! Then we calculate the maximum conductance from each the lower, node and upper 
       ! edges of the compartment to the petiole. The xylem taper factor requires
       ! that the kmax it is scaling is from the point of interest to the mean height
       ! of the petioles.  Then we can back out the conductance over just the path
       ! of the upper and lower compartments, but subtracting them as resistors in
       ! series.

       ! max conductance from upper edge to mean petiole height
       ! If there is no height difference between the upper compartment edge and
       ! the petiole, at least give it some nominal amount to void FPE's
       kmax_upper = EDPftvarcon_inst%hydr_kmax_node(pft,2) * &
            xylemtaper(taper_exponent, z_upper) * &
            a_sapwood / z_upper

       ! max conductance from node to mean petiole height
       kmax_node  = EDPftvarcon_inst%hydr_kmax_node(pft,2) * &
            xylemtaper(taper_exponent, z_node) * &
            a_sapwood / z_node

       ! max conductance from lower edge to mean petiole height
       kmax_lower = EDPftvarcon_inst%hydr_kmax_node(pft,2) * &
            xylemtaper(taper_exponent, z_lower) * &
            a_sapwood / z_lower

       ! Max conductance over the path of the upper side of the compartment
       ccohort_hydr%kmax_stem_upper(k) = (1._r8/kmax_node - 1._r8/kmax_upper)**(-1._r8)

       ! Max conductance over the path on the loewr side of the compartment
       ccohort_hydr%kmax_stem_lower(k) = (1._r8/kmax_lower - 1._r8/kmax_node)**(-1._r8)
       
       if(debug) then
           ! The following clauses should never be true:
           if( (z_lower < z_node) .or. & 
                 (z_node  < z_upper) ) then
               write(fates_log(),*) 'Problem calculating stem Kmax'
               write(fates_log(),*) z_lower, z_node, z_upper
               write(fates_log(),*) kmax_lower*z_lower, kmax_node*z_node, kmax_upper*z_upper
               call endrun(msg=errMsg(sourcefile, __LINE__))
           end if
       end if
       
    enddo

    ! Maximum conductance of the upper compartment in the transporting root
    ! that connects to the lowest stem (btw: z_lower_ag(n_hypool_ag) == 0)

    z_upper = ccohort_hydr%z_lower_ag(n_hypool_leaf)
    z_node  = ccohort_hydr%z_lower_ag(n_hypool_leaf)-ccohort_hydr%z_node_troot

    kmax_node = EDPftvarcon_inst%hydr_kmax_node(pft,2) * &
         xylemtaper(taper_exponent, z_node) * &
         a_sapwood / z_node

    kmax_upper = EDPftvarcon_inst%hydr_kmax_node(pft,2) * &
         xylemtaper(taper_exponent, z_upper) * &
         a_sapwood / z_upper

    ccohort_hydr%kmax_troot_upper = (1._r8/kmax_node - 1._r8/kmax_upper)**(-1._r8)

    !print*,z_upper,z_node,kmax_upper,kmax_node,ccohort_hydr%kmax_troot_upper


    ! The maximum conductance between the center node of the transporting root
    ! compartment, and the center node of the absorbing root compartment, is calculated
    ! as a residual.  Specifically, we look at the total resistance the plant has in
    ! the stem so far, by adding those resistances in series.
    ! Then we use a parameter to specify what fraction of the resistance
    ! should be below-ground between the transporting root node and the absorbing roots.
    ! After that total is calculated, we then convert to a conductance, and split the
    ! conductance in parallel between root layers, based on the root fraction.
    ! Note* The inverse of max conductance (KMax) is minimum resistance:


    rmin_ag = 1._r8/ccohort_hydr%kmax_petiole_to_leaf + &
         sum(1._r8/ccohort_hydr%kmax_stem_upper(1:n_hypool_stem)) + &
         sum(1._r8/ccohort_hydr%kmax_stem_lower(1:n_hypool_stem)) + &
         1._r8/ccohort_hydr%kmax_troot_upper

    ! Calculate the residual resistance below ground, as a resistor
    ! in series with the existing above ground
    ! Invert to find below-ground kmax
    ! (rmin_ag+rmin_bg)*fr = rmin_ag
    ! rmin_ag + rmin_bg = rmin_ag/fr
    ! rmin_bg = (1/fr-1) * rmin_ag
    !
    ! if kmax_bg = 1/rmin_bg :
    !
    ! kmax_bg = 1/((1/fr-1) * rmin_ag)
    
    kmax_bg = 1._r8/(rmin_ag*(1._r8/EDPftvarcon_inst%hydr_rfrac_stem(pft) - 1._r8))
    

    ! The max conductance of each layer is in parallel, therefore
    ! the kmax terms of each layer, should sum to kmax_bg
    sum_l_aroot = sum(ccohort_hydr%l_aroot_layer(:))
    do j=1,csite_hydr%nlevrhiz

       kmax_layer = kmax_bg*ccohort_hydr%l_aroot_layer(j)/sum_l_aroot

       ! Two transport pathways, in two compartments exist in each layer.
       ! These pathways are connected in serial.
       ! For simplicity, we simply split the resistance between the two.
       ! Mathematically, this results in simply doubling the conductance
       ! and applying to both paths.  Here are the two paths:
       ! 1) is the path between the transporting root's center node, to
       !    the boundary of the transporting root with the boundary of
       !    the absorbing root  (kmax_troot_lower)
       ! 2) is the path between the boundary of the absorbing root and
       !    transporting root, with the absorbing root's center node
       !    (kmax_aroot_upper)

       ccohort_hydr%kmax_troot_lower(j) = 3.0_r8 * kmax_layer
       ccohort_hydr%kmax_aroot_upper(j) = 3.0_r8 * kmax_layer
       ccohort_hydr%kmax_aroot_lower(j) = 3.0_r8 * kmax_layer

    end do

    ! Finally, we calculate maximum radial conductance from the root
    ! surface to its center node.  This transport is not a xylem transport
    ! like the calculations prior to this. This transport is through the
    ! exodermis, cortex, casparian strip and endodermis.  The actual conductance
    ! will possibly depend on the potential gradient (whether out-of the root,
    ! or in-to the root).  So we calculate the kmax's for both cases,
    ! and save them for the final conductance calculation.

    do j=1,csite_hydr%nlevrhiz

       ! Surface area of the absorbing roots for a single plant in this layer [m2]
       surfarea_aroot_layer = 2._r8 * pi_const * & 
            EDPftvarcon_inst%hydr_rs2(ccohort%pft) * ccohort_hydr%l_aroot_layer(j)

       ! Convert from surface conductivity [kg H2O m-2 s-1 MPa-1] to [kg H2O s-1 MPa-1]
       ccohort_hydr%kmax_aroot_radial_in(j) = hydr_kmax_rsurf1 * surfarea_aroot_layer

       ccohort_hydr%kmax_aroot_radial_out(j) = hydr_kmax_rsurf2 * surfarea_aroot_layer

    end do

    return
  end subroutine UpdatePlantKmax

  ! ===================================================================================

  subroutine OrderLayersForSolve1D(site_hydr,cohort,cohort_hydr,ordered, kbg_layer)
    
    ! Arguments (IN)
    type(ed_site_hydr_type), intent(in),target   :: site_hydr
    type(ed_cohort_type), intent(in),target      :: cohort
    type(ed_cohort_hydr_type),intent(in),target  :: cohort_hydr


    ! Arguments (INOUT)
    integer, intent(inout)                       :: ordered(:)
    real(r8), intent(out)                        :: kbg_layer(:)
    
    ! Locals
    
    real(r8) :: kbg_tot                    ! total absorbing root & rhizosphere conductance (over all shells and soil layers  [MPa]
    real(r8) :: psi_inner_shell            ! matric potential of the inner shell, used for calculating
                                           ! which kmax to use when forecasting uptake layer ordering [MPa]
    real(r8) :: psi_aroot                  ! matric potential of absorbing root [MPa]
    real(r8) :: kmax_aroot                 ! max conductance of the absorbing root [kg s-1 Mpa-1]
    real(r8) :: ftc_aroot                  ! fraction of total conductivity of abs root
    real(r8) :: r_bg                       ! total estimated resistance in below ground compartments
                                           ! for each soil layer [s Mpa kg-1] (used to predict order in 1d solve)
    real(r8) :: aroot_frac_plant           ! This is the fraction of absorbing root from one plant
    real(r8) :: kmax_lo                    ! maximum conductance of lower (away from atm) half of path [kg s-1 Mpa-1]
    real(r8) :: kmax_up                    ! maximum conductance of upper (close to atm)  half of path [kg s-1 MPa-1]
    real(r8) :: psi_shell                  ! matric potential of a given shell [-]
    real(r8) :: ftc_shell                  ! fraction of total cond. of a given rhiz shell [-]
    integer  :: tmp                        ! temporarily holds a soil layer index
    integer  :: ft                         ! functional type index of plant
    integer  :: j,jj,k                     ! layer and shell indices
    
    
    kbg_tot      = 0._r8
    kbg_layer(:) = 0._r8

    ft = cohort%pft
    
    do j=1,site_hydr%nlevrhiz

       ! Path is between the absorbing root
       ! and the first rhizosphere shell nodes
       ! Special case. Maximum conductance depends on the 
       ! potential gradient (same elevation, no geopotential
       ! required.
       
       psi_inner_shell = site_hydr%wrf_soil(j)%p%psi_from_th(site_hydr%h2osoi_liqvol_shell(j,1)) 
       
       ! Note, since their is no elevation difference between
       ! the absorbing root and its layer, no need to calc
       ! diff in total, just matric is fine [MPa]
       if(cohort_hydr%psi_aroot(j) < psi_inner_shell) then
          kmax_aroot = cohort_hydr%kmax_aroot_radial_in(j)
       else
          kmax_aroot = cohort_hydr%kmax_aroot_radial_out(j)
       end if
       
       ! Get matric potential [Mpa] of the absorbing root
       psi_aroot = wrf_plant(aroot_p_media,ft)%p%psi_from_th(cohort_hydr%th_aroot(j))
       
       ! Get Fraction of Total Conductivity [-] of the absorbing root
       ftc_aroot = wkf_plant(aroot_p_media,ft)%p%ftc_from_psi(cohort_hydr%psi_aroot(j))

       ! Calculate total effective conductance over path  [kg s-1 MPa-1]
       ! from absorbing root node to 1st rhizosphere shell
       r_bg = 1._r8/(kmax_aroot*ftc_aroot)
       
       ! Path is across the upper an lower rhizosphere comparment
       ! on each side of the nodes. Since there is no flow across the outer
       ! node to the edge, we ignore that last half compartment
       aroot_frac_plant = cohort_hydr%l_aroot_layer(j)/site_hydr%l_aroot_layer(j)
       
       do k = 1,nshell
          
          kmax_up = site_hydr%kmax_upper_shell(j,k)*aroot_frac_plant
          kmax_lo = site_hydr%kmax_lower_shell(j,k)*aroot_frac_plant
          
          psi_shell = site_hydr%wrf_soil(j)%p%psi_from_th(site_hydr%h2osoi_liqvol_shell(j,k))
          
          ftc_shell = site_hydr%wkf_soil(j)%p%ftc_from_psi(psi_shell)
          
          r_bg = r_bg + 1._r8/(kmax_up*ftc_shell)
          if(k<nshell) r_bg = r_bg + 1._r8/(kmax_lo*ftc_shell )
       end do
       
       !! upper bound limited to size()-1 b/c of zero-flux outer boundary condition
       kbg_layer(j)        = 1._r8/r_bg
       kbg_tot             = kbg_tot + kbg_layer(j)

    enddo !soil layer

    
    kbg_layer = kbg_layer/kbg_tot

    ! order soil layers in terms of decreasing volumetric water content
    ! algorithm same as that used in histFileMod.F90 to alphabetize history tape contents
    do j = site_hydr%nlevrhiz-1,1,-1
       do jj = 1,j
          if (kbg_layer(ordered(jj)) <= kbg_layer(ordered(jj+1))) then
             tmp           = ordered(jj)
             ordered(jj)   = ordered(jj+1)
             ordered(jj+1) = tmp
          end if
       enddo
    enddo

    
    return
  end subroutine OrderLayersForSolve1D
  
  ! =================================================================================

  subroutine ImTaylorSolve1D(site_hydr,cohort,cohort_hydr,dtime,q_top, &
       ordered,kbg_layer, sapflow,rootuptake,&
       wb_err_plant,dwat_plant,dth_layershell_col)

    ! -------------------------------------------------------------------------------
    ! Calculate the hydraulic conductances across a list of paths.  The list is a 1D vector, and
    ! the list need not be across the whole path from stomata to the last rhizosphere shell, but
    ! it can only be 1d, which is part of a path through the plant and into 1 soil layer.
    !
    ! Note on conventions:
    ! "Up" upper, refers to the compartment that is closer to the atmosphere
    ! "lo" lower, refers to the compartment that is further from the atmosphere
    ! Weird distinction: since flow from one node to another, will include half of
    ! a compartment on a upper node, and half a compartment of a lower node.  The upp
    ! compartment will be contributing its lower compartment, and the lower node
    ! will be presenting it upper compartment. Yes, confusing, but non-the-less 
    ! accurate.
    ! -------------------------------------------------------------------------------

    ! Arguments (IN)
    type(ed_cohort_type),intent(in),target       :: cohort
    type(ed_cohort_hydr_type),intent(inout),target  :: cohort_hydr
    type(ed_site_hydr_type), intent(in),target   :: site_hydr
    real(r8), intent(in)                         :: dtime
    real(r8), intent(in)                         :: q_top        ! transpiration flux rate at upper boundary [kg -s]
    integer,intent(in)                           :: ordered(:)   ! Layer solution order
    real(r8), intent(in)                         :: kbg_layer(:) ! relative conductance of each layer

    ! Arguments (OUT)

    real(r8),intent(out) :: sapflow                   ! time integrated mass flux between transp-root and stem [kg]
    real(r8),intent(out) :: rootuptake(:)             ! time integrated mass flux between rhizosphere and aroot [kg]
    real(r8),intent(out) :: wb_err_plant              ! total error from the plant, transpiration
                                                      ! should match change in storage [kg]
    real(r8),intent(out) :: dwat_plant                ! Change in plant stored water [kg]
    real(r8),intent(inout) :: dth_layershell_col(:,:) ! accumulated water content change over all cohorts in a column   [m3 m-3])

    ! Locals
    integer :: i              ! node index "i"
    integer :: j              ! path index "j"
    integer :: jj             ! alt path index
    integer :: nsteps         ! number of sub-steps in any given iteration loop, starts at 1 and grows
    integer :: ilayer         ! soil layer index of interest
    integer :: itest          ! node index used for testing and reporting errors
    integer :: ishell         ! rhizosphere shell index of the node
    integer :: ishell_up      ! rhizosphere shell index on the upstream side of flow path (towards soil)
    integer :: ishell_dn      ! rhizosphere shell index on the downstream side of flow path (towards atm)
    integer :: i_up           ! node index on the upstream side of flow path (towards soil)
    integer :: i_dn           ! node index on the downstream side of flow path (towards atm)
    integer :: istep          ! sub-step count index
    integer :: tri_ierr       ! error flag for the tri-diagonal solver 0=passed, 1=failed
    logical :: solution_found ! logical set to true if a solution was found within error tolerance
    real(r8) :: dt_step       ! time [seconds] over-which to calculate solution
    real(r8) :: q_top_eff     ! effective water flux through stomata [kg s-1 plant-1]
    real(r8) :: rootfr_scaler ! Factor to scale down cross-section areas based on what
                              ! fraction of root is in current layer [-]
    real(r8) :: kmax_dn       ! maximum conductance of downstream half of path [kg s-1 Mpa-1]
    real(r8) :: kmax_up       ! maximum conductance of upstream half of path [kg s-1 MPa-1]
    real(r8) :: wb_step_err   ! water balance error over substep [kg]
    real(r8) :: w_tot_beg     ! total plant water prior to solve [kg]
    real(r8) :: w_tot_end     ! total plant water at end of solve [kg]
    real(r8) :: dt_substep    ! timestep length of substeps [s]
    real(r8) :: leaf_water    ! kg of water in the leaf
    real(r8) :: stem_water    ! kg of water in the stem
    real(r8) :: root_water    ! kg of water in the transp and absorbing roots
    real(r8) :: sapflow_lyr   ! sapflow flux [kg] per layer per timestep
    real(r8) :: rootuptake_lyr! rootuptake flux [kg] per layer per timestep 
    real(r8) :: wb_err_layer                ! balance error for the layer [kg/cohort]
    

    real(r8) :: dth_node(n_hypool_tot)          ! change in theta over the timestep
    real(r8) :: th_node_init(n_hypool_tot)      ! "theta" i.e. water content of node [m3 m-3]
                                                ! before the solve
    real(r8) :: th_node(n_hypool_tot)           ! "theta" during the solve (dynamic) [m3 m-3]
    real(r8) :: z_node(n_hypool_tot)            ! elevation of node [m]
    real(r8) :: v_node(n_hypool_tot)            ! volume of the node, ie single plant compartments [m3]
    real(r8) :: psi_node(n_hypool_tot)          ! matric potential on node [Mpa]
    real(r8) :: ftc_node(n_hypool_tot)          ! frac total conductance on node [-]
    real(r8) :: h_node(n_hypool_tot)            ! total potential on node [Mpa]
    real(r8) :: error_arr(n_hypool_tot)         ! array that saves problematic diagnostics for reporting
    real(r8) :: dftc_dtheta_node(n_hypool_tot)  ! deriv FTC w.r.t. theta
    real(r8) :: dpsi_dtheta_node(n_hypool_tot)  ! deriv psi w.r.t. theta
    real(r8) :: k_eff(n_hypool_tot-1)           ! effective (used) conductance over path [kg s-1 MPa-1]
    real(r8) :: a_term(n_hypool_tot-1)          ! "A" term in the tri-diagonal implicit solve [-]
    real(r8) :: b_term(n_hypool_tot-1)          ! "B" term in the tri-diagonal implicit solve [-]
    real(r8) :: k_diag(n_hypool_tot-1)          ! mean time-averaged K over the paths (diagnostic) [kg s-1 Mpa-1]
    real(r8) :: flux_diag(n_hypool_tot-1)       ! time-integrated mass flux over sub-steps [kg]
    real(r8) :: h_diag, psi_diag                ! total and matric potential for error reporting [Mpa]
    real(r8) :: tris_a(n_hypool_tot)            ! left of diagonal terms for tri-diagonal matrix solving delta theta
    real(r8) :: tris_b(n_hypool_tot)            ! center diagonal terms for tri-diagonal matrix solving delta theta
    real(r8) :: tris_c(n_hypool_tot)            ! right of diaongal terms for tri-diagonal matrix solving delta theta
    real(r8) :: tris_r(n_hypool_tot)            ! off (constant coefficients) matrix terms
    real(r8) :: sum_l_aroot                     !
    real(r8) :: aroot_frac_plant                ! This is the fraction of absorbing root from one plant
    real(r8) :: dftc_dpsi                       ! Change in fraction of total conductance wrt change
                                                ! in potential [- MPa-1]
    integer  :: error_code                      ! flag that specifies which check tripped a failed solution
    integer  :: ft                              ! plant functional type
    real(r8) :: q_flow                          ! flow diagnostic [kg]
    real(r8) :: rootfr                          ! rooting fraction of this layer (used for diagnostics)
    ! out of the total absorbing roots from the whole community of plants
    integer  :: iter                      ! iteration count for sub-step loops

    integer, parameter  :: imult    = 3                ! With each iteration, increase the number of substeps
                                                       ! by this much
    integer, parameter  :: max_iter = 20               ! Maximum number of iterations with which we reduce timestep
   
    real(r8), parameter :: max_wb_err      = 1.e-5_r8  ! threshold for water balance error (stop model)   [kg h2o]


    logical, parameter :: no_ftc_radialk = .false.
    logical, parameter :: weight_serial_dt = .true. ! if this is true, and we are not doing spatial parallelism
                                                    ! then we give the fraction of time as a function of how
                                                    ! much conductance the layer has

    associate(pm_node => site_hydr%pm_node)

    ! This is the maximum number of iterations needed for this cohort
    ! (each soil layer has a different number, this saves the max)
    cohort_hydr%iterh1 = 0
    cohort_hydr%iterh2 = 0
    
    ! Initialize plant water error (integrated flux-storage)
    wb_err_plant = 0._r8 

    ! Initialize integrated change in total plant water
    dwat_plant = 0._r8
    
    ! These are diagnostics that must be calculated.
    ! in this routine (uses differentials and actual fluxes)
    ! So we need to zero them, as they are incremented
    ! over the sub-steps
    sapflow = 0._r8
    rootuptake(:) = 0._r8
    
    ft = cohort%pft

    ! Total length of roots per plant for this cohort
    sum_l_aroot = sum(cohort_hydr%l_aroot_layer(:))
    
    ! -----------------------------------------------------------------------------------
    ! As mentioned when calling this routine, we calculate a solution to the flux
    ! equations, sequentially, for the plant and each soil layer.
    ! Go through soil layers in order of decreasing total root-soil conductance
    ! -----------------------------------------------------------------------------------

    do jj=1,site_hydr%nlevrhiz
        
        ilayer = ordered(jj)

        if(do_parallel_stem) then
            ! If we do "parallel" stem
            ! conduits, we integrate
            ! each layer over the whole time, but
            ! reduce the conductance cross section
            ! according to what fraction of root is active
            dt_step = dtime
        else
            if(weight_serial_dt)then
                dt_step = dtime*kbg_layer(ilayer)
            else
                dt_step = dtime/real(site_hydr%nlevrhiz,r8)
            end if
        end if
        
        ! -------------------------------------------------------------------------------
        ! Part 1.  Calculate node quantities:
        !          matric potential: psi_node
        !          fraction of total conductance: ftc_node
        !          total potential (matric + elevatio) h_node
        !          deriv. ftc  wrt  theta: dftc_dtheta_node
        !          deriv. psi  wrt  theta: dpsi_dtheta_node
        ! -------------------------------------------------------------------------------
        
        
        ! This is the fraction of total absorbing root length that a single
        ! plant for this cohort takes up, relative to ALL cohorts at the site. Note:
        ! cohort_hydr%l_aroot_layer(ilayer) is units [m/plant]
        ! site_hydr%l_aroot_layer(ilayer) is units [m/site]
        
        aroot_frac_plant = cohort_hydr%l_aroot_layer(ilayer)/site_hydr%l_aroot_layer(ilayer)
        
        wb_err_layer = 0._r8

        ! If in "spatially parallel" mode, scale down cross section
        ! of flux through top by the root fraction of this layer

        if(do_parallel_stem)then
           rootfr_scaler = cohort_hydr%l_aroot_layer(ilayer)/sum_l_aroot
        else
           rootfr_scaler = 1.0_r8
        end if

        q_top_eff = q_top * rootfr_scaler

        ! For all nodes leaf through rhizosphere
        ! Send node heights and compartment volumes to a node-based array
        
        do i = 1,n_hypool_tot
            
            if (i<=n_hypool_ag) then
                z_node(i)  = cohort_hydr%z_node_ag(i)
                v_node(i)  = cohort_hydr%v_ag(i)
                th_node_init(i) = cohort_hydr%th_ag(i)
            elseif (i==n_hypool_ag+1) then
                z_node(i)  = cohort_hydr%z_node_troot
                v_node(i)  = cohort_hydr%v_troot
                th_node_init(i) = cohort_hydr%th_troot
            elseif (i==n_hypool_ag+2) then
                z_node(i)  = -site_hydr%zi_rhiz(ilayer)
                v_node(i)  = cohort_hydr%v_aroot_layer(ilayer)
                th_node_init(i) = cohort_hydr%th_aroot(ilayer)
            else
                ishell  = i-(n_hypool_ag+2)
                z_node(i)  = -site_hydr%zi_rhiz(ilayer)
                ! The volume of the Rhizosphere for a single plant
                v_node(i)  = site_hydr%v_shell(ilayer,ishell)*aroot_frac_plant
                th_node_init(i) = site_hydr%h2osoi_liqvol_shell(ilayer,ishell)
            end if
        end do
        
        ! Outer iteration loop
        ! This cuts timestep in half and resolve the solution with smaller substeps
        ! This loop is cleared when the model has found a solution
        
        solution_found = .false.
        iter = 0
        do while( .not.solution_found ) 

            ! Gracefully quit if too many iterations have been used
            if(iter>max_iter)then
                call Report1DError(cohort,site_hydr,ilayer,z_node,v_node, & 
                      th_node_init,q_top_eff,dt_step,w_tot_beg,w_tot_end,& 
                      rootfr_scaler,aroot_frac_plant,error_code,error_arr)

                call endrun(msg=errMsg(sourcefile, __LINE__))
            end if

            ! If debugging, then lets re-initialize our diagnostics of
            ! time integrated K and flux across the paths
            if(debug)then
                k_diag    = 0._r8
                flux_diag = 0._r8
            end if

            sapflow_lyr    = 0._r8
            rootuptake_lyr = 0._r8
            
            ! For each attempt, we want to reset theta with the initial value
            th_node(:) = th_node_init(:)
            
            ! Determine how many substeps, and how long they are

            nsteps = max(imult*iter,1)   ! Factor by which we divide through the timestep
                                         ! start with full step (ie dt_fac = 1)
                                         ! Then increase per the "imult" value.
            
            dt_substep = dt_step/real(nsteps,r8) ! This is the sub-stem length in seconds
            
            ! Walk through sub-steps
            do istep = 1,nsteps

                ! Total water mass in the plant at the beginning of this solve [kg h2o]
                w_tot_beg = sum(th_node(:)*v_node(:))*denh2o

                ! Calculate on-node quantities: potential, and derivatives
                do i = 1,n_hypool_plant

                    ! Get matric potential [Mpa]
                    psi_node(i) = wrf_plant(pm_node(i),ft)%p%psi_from_th(th_node(i))

                    ! Get total potential [Mpa]
                    h_node(i) =  mpa_per_pa*denh2o*grav_earth*z_node(i) + psi_node(i)

                    ! Get Fraction of Total Conductivity [-]
                    ftc_node(i) = wkf_plant(pm_node(i),ft)%p%ftc_from_psi(psi_node(i))

                    ! deriv psi wrt theta
                    dpsi_dtheta_node(i) = wrf_plant(pm_node(i),ft)%p%dpsidth_from_th(th_node(i))

                    ! deriv ftc wrt psi

                    dftc_dpsi = wkf_plant(pm_node(i),ft)%p%dftcdpsi_from_psi(psi_node(i))

                    dftc_dtheta_node(i) = dftc_dpsi * dpsi_dtheta_node(i) 

                    ! We have two ways to calculate radial absorbing root conductance
                    ! 1) Assume that water potential does not effect conductance
                    ! 2) The standard FTC function applies

                    if(i==n_hypool_ag+2)then
                        if(no_ftc_radialk) then
                            ftc_node(i)         = 1.0_r8
                            dftc_dtheta_node(i) = 0.0_r8
                        end if
                    end if

                 end do


                ! Same updates as loop above, but for rhizosphere shells
                
                do i = n_hypool_plant+1,n_hypool_tot
                    psi_node(i)         = site_hydr%wrf_soil(ilayer)%p%psi_from_th(th_node(i))
                    h_node(i)           = mpa_per_pa*denh2o*grav_earth*z_node(i) + psi_node(i)
                    ftc_node(i)         = site_hydr%wkf_soil(ilayer)%p%ftc_from_psi(psi_node(i))
                    dpsi_dtheta_node(i) = site_hydr%wrf_soil(ilayer)%p%dpsidth_from_th(th_node(i))
                    dftc_dpsi           = site_hydr%wkf_soil(ilayer)%p%dftcdpsi_from_psi(psi_node(i))
                    dftc_dtheta_node(i) = dftc_dpsi * dpsi_dtheta_node(i) 
                end do

                !--------------------------------------------------------------------------------
                ! Part 2.  Effective conductances over the path-length and Flux terms
                !          over the node-to-node paths
                !--------------------------------------------------------------------------------
                
                ! Path is between the leaf node and first stem node
                ! -------------------------------------------------------------------------------
                
                j        = 1
                i_up     = 2   ! upstream node index
                i_dn     = 1   ! downstream node index
                kmax_dn  = rootfr_scaler*cohort_hydr%kmax_petiole_to_leaf
                kmax_up  = rootfr_scaler*cohort_hydr%kmax_stem_upper(1)

                call GetImTaylorKAB(kmax_up,kmax_dn,        &
                      ftc_node(i_up),ftc_node(i_dn),        & 
                      h_node(i_up),h_node(i_dn),            & 
                      dftc_dtheta_node(i_up), dftc_dtheta_node(i_dn), &
                      dpsi_dtheta_node(i_up), dpsi_dtheta_node(i_dn), &
                      k_eff(j),                         &
                      A_term(j),                        & 
                      B_term(j))

                
                ! Path is between stem nodes
                ! -------------------------------------------------------------------------------
                
                do j=2,n_hypool_ag-1

                    i_up = j+1
                    i_dn = j

                    ! "Up" is the "upstream" node, which also uses
                    ! the "upper" side of its compartment for the calculation.
                    ! "dn" is the "downstream" node, which uses the lower
                    ! side of its compartment
                    ! This compartment is the "lower" node, but uses
                    ! the "higher" side of its compartment.

                    kmax_dn  = rootfr_scaler*cohort_hydr%kmax_stem_lower(i_dn-n_hypool_leaf)
                    kmax_up  = rootfr_scaler*cohort_hydr%kmax_stem_upper(i_up-n_hypool_leaf)

                    call GetImTaylorKAB(kmax_up,kmax_dn,        &
                          ftc_node(i_up),ftc_node(i_dn),        & 
                          h_node(i_up),h_node(i_dn),            & 
                          dftc_dtheta_node(i_up), dftc_dtheta_node(i_dn), &
                          dpsi_dtheta_node(i_up), dpsi_dtheta_node(i_dn), &
                          k_eff(j),                         &
                          A_term(j),                        & 
                          B_term(j))

                end do

                
                ! Path is between lowest stem and transporting root
                
                j     = n_hypool_ag
                i_up  = j+1
                i_dn  = j
                kmax_dn  = rootfr_scaler*cohort_hydr%kmax_stem_lower(n_hypool_stem)
                kmax_up  = rootfr_scaler*cohort_hydr%kmax_troot_upper

                call GetImTaylorKAB(kmax_up,kmax_dn,        &
                      ftc_node(i_up),ftc_node(i_dn),        & 
                      h_node(i_up),h_node(i_dn),            & 
                      dftc_dtheta_node(i_up), dftc_dtheta_node(i_dn), &
                      dpsi_dtheta_node(i_up), dpsi_dtheta_node(i_dn), &
                      k_eff(j),                         &
                      A_term(j),                        & 
                      B_term(j))

                ! Path is between the transporting root 
                ! and the absorbing root for this layer
                ! NOTE: No need to scale by root fraction
                ! even if in parallel mode, already parallel!
                
                j       = n_hypool_ag+1
                i_up    = j+1
                i_dn    = j
                kmax_dn = cohort_hydr%kmax_troot_lower(ilayer) 
                kmax_up = cohort_hydr%kmax_aroot_upper(ilayer)

                call GetImTaylorKAB(kmax_up,kmax_dn,        &
                      ftc_node(i_up),ftc_node(i_dn),        & 
                      h_node(i_up),h_node(i_dn),            & 
                      dftc_dtheta_node(i_up), dftc_dtheta_node(i_dn), &
                      dpsi_dtheta_node(i_up), dpsi_dtheta_node(i_dn), &
                      k_eff(j),                         &
                      A_term(j),                        & 
                      B_term(j))

                ! Path is between the absorbing root
                ! and the first rhizosphere shell nodes
                
                j     = n_hypool_ag+2
                i_up  = j+1
                i_dn  = j

                ! Special case. Maximum conductance depends on the 
                ! potential gradient.
                if(h_node(i_up) > h_node(i_dn) ) then
                    kmax_dn = 1._r8/(1._r8/cohort_hydr%kmax_aroot_lower(ilayer) + & 
                              1._r8/cohort_hydr%kmax_aroot_radial_in(ilayer))
                else
                    kmax_dn = 1._r8/(1._r8/cohort_hydr%kmax_aroot_lower(ilayer) + & 
                              1._r8/cohort_hydr%kmax_aroot_radial_out(ilayer))
                end if

                kmax_up = site_hydr%kmax_upper_shell(ilayer,1)*aroot_frac_plant

                call GetImTaylorKAB(kmax_up,kmax_dn,        &
                      ftc_node(i_up),ftc_node(i_dn),        & 
                      h_node(i_up),h_node(i_dn),            & 
                      dftc_dtheta_node(i_up), dftc_dtheta_node(i_dn), &
                      dpsi_dtheta_node(i_up), dpsi_dtheta_node(i_dn), &
                      k_eff(j),                         &
                      A_term(j),                        & 
                      B_term(j))

                ! Path is between rhizosphere shells

                do j = n_hypool_ag+3,n_hypool_tot-1

                    i_up = j+1
                    i_dn = j
                    ishell_up = i_up - (n_hypool_tot-nshell)
                    ishell_dn = i_dn - (n_hypool_tot-nshell)

                    kmax_dn = site_hydr%kmax_lower_shell(ilayer,ishell_dn)*aroot_frac_plant
                    kmax_up = site_hydr%kmax_upper_shell(ilayer,ishell_up)*aroot_frac_plant

                    call GetImTaylorKAB(kmax_up,kmax_dn,        &
                          ftc_node(i_up),ftc_node(i_dn),        & 
                          h_node(i_up),h_node(i_dn),            & 
                          dftc_dtheta_node(i_up), dftc_dtheta_node(i_dn), &
                          dpsi_dtheta_node(i_up), dpsi_dtheta_node(i_dn), &
                          k_eff(j),                         &
                          A_term(j),                        & 
                          B_term(j))

                end do

                ! -------------------------------------------------------------------------------
                ! Part 3.
                ! Loop through nodes again, build matrix
                ! -------------------------------------------------------------------------------
                
                tris_a(1) = 0._r8
                tris_b(1) = A_term(1) - denh2o*v_node(1)/dt_substep
                tris_c(1) = B_term(1)
                tris_r(1) = q_top_eff - k_eff(1)*(h_node(2)-h_node(1))


                do i = 2,n_hypool_tot-1
                    j = i
                    tris_a(i) = -A_term(j-1)
                    tris_b(i) = A_term(j) - B_term(j-1) - denh2o*v_node(i)/dt_substep
                    tris_c(i) = B_term(j)
                    tris_r(i) = -k_eff(j)*(h_node(i+1)-h_node(i)) + &
                          k_eff(j-1)*(h_node(i)-h_node(i-1))

                end do

                i = n_hypool_tot
                j = n_hypool_tot
                tris_a(i) = -A_term(j-1)
                tris_b(i) = -B_term(j-1) - denh2o*v_node(i)/dt_substep
                tris_c(i) = 0._r8
                tris_r(i) = k_eff(j-1)*(h_node(i)-h_node(i-1))


                ! Calculate the change in theta

                call Hydraulics_Tridiagonal(tris_a, tris_b, tris_c, tris_r, dth_node, tri_ierr)

                if(tri_ierr == 1) then
                    solution_found = .false.
                    error_code = 2
                    error_arr(:) = 0._r8
                    exit
                end if

                ! If we have not broken from the substep loop,
                ! that means this sub-step has been acceptable, and we may 
                ! go ahead and update the water content for the integrator
                
                th_node(:) = th_node(:) + dth_node(:)
                
                ! Mass error (flux - change)
                ! Total water mass in the plant at the beginning of this solve [kg h2o]
                w_tot_end = sum(th_node(:)*v_node(:))*denh2o
                
                wb_step_err = (q_top_eff*dt_substep) - (w_tot_beg-w_tot_end)
                
                if(abs(wb_step_err)>max_wb_step_err .or. any(dth_node(:).ne.dth_node(:)) )then
                    solution_found = .false.
                    error_code = 1
                    error_arr(:) = 0._r8
                    exit
                else
                    ! Note: this is somewhat of a default true. And the sub-steps
                    ! will keep going unless its changed and broken out of
                    ! the loop.
                    solution_found = .true.
                    error_code = 0
                end if

                ! Extra checks
                if( any(th_node(:)<0._r8) ) then
                    solution_found = .false.
                    error_code = 3
                    error_arr(:) = th_node(:)
                    exit
                end if

                ! Calculate new psi for checks
                do i = 1,n_hypool_plant
                    psi_node(i) = wrf_plant(pm_node(i),ft)%p%psi_from_th(th_node(i))
                end do
                do i = n_hypool_plant+1,n_hypool_tot
                    psi_node(i) = site_hydr%wrf_soil(ilayer)%p%psi_from_th(th_node(i))
                end do

                ! Accumulate the water balance error of the layer over the sub-steps
                ! for diagnostic purposes
                ! [kg/m2]
                wb_err_layer = wb_err_layer + wb_step_err

                ! -------------------------------------------------------------------------
                ! Diagnostics
                ! -------------------------------------------------------------------------
                
                ! Sapflow at the base of the tree is the flux rate
                ! between the transporting root node and the first stem node
                ! (note: a path j is between node i and i+1)
                ! [kg] = [kg/s] * [s]
                
                i = n_hypool_ag
                sapflow_lyr = sapflow_lyr + dt_substep * & 
                      (k_eff(i)*(h_node(i+1)-h_node(i)) + &  ! flux at (t) 
                      A_term(i)*dth_node(i)                 + &  ! dq at node i
                      B_term(i)*dth_node(i+1))                   ! dq at node i+1
                
                ! Root uptake is the integrated flux between the first rhizosphere
                ! shell and the absorbing root
                
                i = n_hypool_ag+2
                rootuptake_lyr = rootuptake_lyr + dt_substep * & 
                      (k_eff(i)*(h_node(i+1)-h_node(i)) + &  ! flux at (t) 
                      A_term(i)*dth_node(i)                 + &  ! dq at node i
                      B_term(i)*dth_node(i+1))                   ! dq at node i+1
                
                ! If debug mode is on, lets also track the mass fluxes across each
                ! path, and keep a running average of the effective conductances
                if(debug)then
                   do j=1,n_hypool_tot-1
                      k_diag(j) = k_diag(j) + k_eff(j)*dt_substep/dt_step
                      flux_diag(j) = flux_diag(j) + dt_substep * ( &
                           k_eff(j)*(h_node(j+1)-h_node(j)) + & 
                           A_term(j)*dth_node(j)+ B_term(j)*dth_node(j+1))
                   end do
                end if
                
            end do  ! do istep = 1,nsteps  (substep loop)

            iter=iter+1
            
        end do
    
        ! -----------------------------------------------------------
        ! Do a final check on water balance error sumed over sub-steps
        ! ------------------------------------------------------------
        if ( abs(wb_err_layer) > max_wb_err ) then
            
            write(fates_log(),*)'EDPlantHydraulics water balance error exceeds threshold of = ', max_wb_err
            write(fates_log(),*)'transpiration demand: ', dt_step*q_top_eff,' kg/step/plant'
            
            leaf_water = cohort_hydr%th_ag(1)*cohort_hydr%v_ag(1)*denh2o
            stem_water = sum(cohort_hydr%th_ag(2:n_hypool_ag) * &
                  cohort_hydr%v_ag(2:n_hypool_ag))*denh2o
            root_water = ( cohort_hydr%th_troot*cohort_hydr%v_troot + &
                  sum(cohort_hydr%th_aroot(:)*cohort_hydr%v_aroot_layer(:))) * denh2o
            
            write(fates_log(),*) 'leaf water: ',leaf_water,' kg/plant'
            write(fates_log(),*) 'stem_water: ',stem_water,' kg/plant'
            write(fates_log(),*) 'root_water: ',root_water,' kg/plant'
            write(fates_log(),*) 'LWP: ',cohort_hydr%psi_ag(1)
            write(fates_log(),*) 'dbh: ',cohort%dbh
            write(fates_log(),*) 'pft: ',cohort%pft
            write(fates_log(),*) 'tree lai: ',cohort%treelai,' m2/m2 crown'
            call endrun(msg=errMsg(sourcefile, __LINE__))
        end if


        ! If we have made it to this point, supposedly we have completed the whole time-step
        ! for this cohort x layer combination.  It is now safe to save the delta theta
        ! value and pass it back to the calling routine.  The value passed back is the
        ! change in theta over all sub-steps.
        
        dth_node(:) = th_node(:)-th_node_init(:)


        ! Add the current soil layer's contribution to total
        ! sap and root flux [kg]
        sapflow = sapflow + sapflow_lyr
        rootuptake(ilayer) = rootuptake_lyr
        
        
        ! Record the layer with the most iterations, but only
        ! if it greater than 1. It will default to zero
        ! if no layers took extra iterations.
        if( (real(iter)>cohort_hydr%iterh1) .and. (iter>1) )then
            cohort_hydr%iterlayer = real(ilayer)
        end if
        
        ! Save the number of times we refined our sub-step counts (iterh1)
        cohort_hydr%iterh1 = max(cohort_hydr%iterh1,real(iter))
        ! Save the number of sub-steps we ultimately used
        cohort_hydr%iterh2 = max(cohort_hydr%iterh2,real(nsteps))
        
        ! Update water contents in the relevant plant compartments [m3/m3]
        ! -------------------------------------------------------------------------------

        ! Leaf and above-ground stems
        cohort_hydr%th_ag(1:n_hypool_ag) = cohort_hydr%th_ag(1:n_hypool_ag) + dth_node(1:n_hypool_ag)
        ! Transporting root
        cohort_hydr%th_troot = cohort_hydr%th_troot + dth_node(n_hypool_ag+1)
        ! Absorbing root
        cohort_hydr%th_aroot(ilayer)  = cohort_hydr%th_aroot(ilayer) + dth_node(n_hypool_ag+2)

        ! Change in water per plant [kg/plant]
        dwat_plant = dwat_plant + & 
              (sum(dth_node(1:n_hypool_ag)*cohort_hydr%v_ag(1:n_hypool_ag)) + &
              dth_node(n_hypool_ag+1)*cohort_hydr%v_troot + & 
              dth_node(n_hypool_ag+2)*cohort_hydr%v_aroot_layer(ilayer))*denh2o
        
        ! Remember the error for the cohort
        wb_err_plant = wb_err_plant + wb_err_layer

        ! Save the change in water mass in the rhizosphere. Note that we did
        ! not immediately update the state variables upon completing each
        ! plant-layer solve. We accumulate the difference, and apply them
        ! after all cohort-layers are complete. This allows each cohort
        ! to experience the same water conditions (for good or bad).
        
        if(site_hydr%l_aroot_layer(ilayer)<nearzero)then
            write(fates_log(),*) 'no site level root?'
            write(fates_log(),*) ilayer,site_hydr%l_aroot_layer(ilayer)
            write(fates_log(),*) cohort_hydr%l_aroot_layer(ilayer)
            call endrun(msg=errMsg(sourcefile, __LINE__))
        end if
        
        dth_layershell_col(ilayer,:) = dth_layershell_col(ilayer,:) + &
              dth_node((n_hypool_tot-nshell+1):n_hypool_tot) * & 
              cohort_hydr%l_aroot_layer(ilayer) * &
              cohort%n / site_hydr%l_aroot_layer(ilayer)
        
     enddo !soil layer (jj -> ilayer)

    end associate
    return
  end subroutine ImTaylorSolve1D

  ! =====================================================================================

  subroutine Report1DError(cohort, site_hydr, ilayer, z_node, v_node, & 
                           th_node, q_top_eff, dt_step, w_tot_beg, w_tot_end, &
                           rootfr_scaler, aroot_frac_plant, err_code, err_arr)

    ! This routine reports what the initial condition to the 1D solve looks
    ! like, and then quits.

                                                                    ! Arguments (IN)
    type(ed_cohort_type),intent(in),target      :: cohort
    type(ed_site_hydr_type),intent(in), target  :: site_hydr
    integer, intent(in)                         :: ilayer           ! soil layer index of interest
    real(r8), intent(in)                        :: z_node(:)        ! elevation of nodes
    real(r8), intent(in)                        :: v_node(:)        ! volume of nodes
    real(r8), intent(in)                        :: th_node(:)       ! water content of node
    real(r8), intent(in)                        :: dt_step          ! time [seconds] over-which to calculate solution
    real(r8), intent(in)                        :: q_top_eff        ! transpiration flux rate at upper boundary [kg -s]
    real(r8), intent(in)                        :: w_tot_beg        ! total water mass at beginning of step [kg]
    real(r8), intent(in)                        :: w_tot_end        ! total water mass at end of step [kg]
    real(r8), intent(in)                        :: rootfr_scaler    ! What is the root fraction in this layer?
    real(r8), intent(in)                        :: aroot_frac_plant ! What fraction of total absorbring roots
    ! in the soil continuum is from current plant?
    integer, intent(in)                         :: err_code         ! error code
    real(r8), intent(in)                        :: err_arr(:)       ! error diagnostic

    type(ed_cohort_hydr_type),pointer  :: cohort_hydr
    integer :: i
    integer :: ft
    real(r8)              :: leaf_water
    real(r8)              :: stem_water
    real(r8)              :: troot_water
    real(r8)              :: aroot_water
    real(r8), allocatable :: psi_node(:)
    real(r8), allocatable :: h_node(:)

    cohort_hydr => cohort%co_hydr
    ft = cohort%pft

    allocate(psi_node(size(z_node)))
    allocate(h_node(size(z_node)))

    write(fates_log(),*) 'Could not find a stable solution for hydro 1D solve'
    write(fates_log(),*) ''
    write(fates_log(),*) 'error code: ',err_code
    write(fates_log(),*) 'error diag: ',err_arr(:)

    do i = 1,n_hypool_plant
       psi_node(i) =  wrf_plant(site_hydr%pm_node(i),ft)%p%psi_from_th(th_node(i)) 
       h_node(i) =  mpa_per_pa*denh2o*grav_earth*z_node(i) + psi_node(i)
    end do
    do i = n_hypool_plant+1,n_hypool_tot
       psi_node(i) =  site_hydr%wrf_soil(ilayer)%p%psi_from_th(th_node(i)) 
       h_node(i) =  mpa_per_pa*denh2o*grav_earth*z_node(i) + psi_node(i)
    end do


    leaf_water = sum(cohort_hydr%th_ag(1:n_hypool_leaf)* &
         cohort_hydr%v_ag(1:n_hypool_leaf))*denh2o
    stem_water = sum(cohort_hydr%th_ag(n_hypool_leaf+1:n_hypool_ag) * &
         cohort_hydr%v_ag(n_hypool_leaf+1:n_hypool_ag))*denh2o
    troot_water = (cohort_hydr%th_troot*cohort_hydr%v_troot) * denh2o
    aroot_water = sum(cohort_hydr%th_aroot(:)*cohort_hydr%v_aroot_layer(:)) * denh2o
    
    write(fates_log(),*) 'layer: ',ilayer
    write(fates_log(),*) 'wb_step_err = ',(q_top_eff*dt_step) - (w_tot_beg-w_tot_end)
    write(fates_log(),*) 'leaf water: ',leaf_water,' kg/plant'
    write(fates_log(),*) 'stem_water: ',stem_water,' kg/plant'
    write(fates_log(),*) 'troot_water: ',troot_water
    write(fates_log(),*) 'aroot_water: ',aroot_water
    write(fates_log(),*) 'LWP: ',cohort_hydr%psi_ag(1)
    write(fates_log(),*) 'dbh: ',cohort%dbh
    write(fates_log(),*) 'pft: ',cohort%pft
    write(fates_log(),*) 'z nodes: ',z_node(:)
    write(fates_log(),*) 'psi_z: ',h_node(:)-psi_node(:)
    write(fates_log(),*) 'vol,    theta,   H,      kmax-'
    write(fates_log(),*) 'flux:          ', q_top_eff*dt_step 
    write(fates_log(),*) 'l:',v_node(1),th_node(1),h_node(1),psi_node(1)
    write(fates_log(),*) '                      ',cohort_hydr%kmax_stem_upper(1)*rootfr_scaler
    write(fates_log(),*) 's:',v_node(2),th_node(2),h_node(2),psi_node(2)
    write(fates_log(),*) '                      ',1._r8/(1._r8/(cohort_hydr%kmax_stem_lower(1)*rootfr_scaler) + 1._r8/(cohort_hydr%kmax_troot_upper*rootfr_scaler))
    write(fates_log(),*) 't:',v_node(3),th_node(3),h_node(3)
    write(fates_log(),*) '                      ',1._r8/(1._r8/cohort_hydr%kmax_troot_lower(ilayer)+ 1._r8/cohort_hydr%kmax_aroot_upper(ilayer))
    write(fates_log(),*) 'a:',v_node(4),th_node(4),h_node(4)
    write(fates_log(),*) '                   in:',1._r8/(1._r8/cohort_hydr%kmax_aroot_radial_in(ilayer) + &
                                                         1._r8/(site_hydr%kmax_upper_shell(ilayer,1)*aroot_frac_plant)     + & 
                                                         1._r8/cohort_hydr%kmax_aroot_upper(ilayer))
    write(fates_log(),*) '                  out:',1._r8/(1._r8/cohort_hydr%kmax_aroot_radial_out(ilayer) + & 
                                                         1._r8/(site_hydr%kmax_upper_shell(ilayer,1)*aroot_frac_plant)     + & 
                                                         1._r8/cohort_hydr%kmax_aroot_upper(ilayer))
    write(fates_log(),*) 'r1:',v_node(5),th_node(5),h_node(5)
    write(fates_log(),*) '                      ',1._r8/(1._r8/(site_hydr%kmax_lower_shell(ilayer,1)*aroot_frac_plant) + 1._r8/(site_hydr%kmax_upper_shell(ilayer,2)*aroot_frac_plant))
    write(fates_log(),*) 'r2:',v_node(6),th_node(6),h_node(6)
    write(fates_log(),*) '                      ',1._r8/(1._r8/(site_hydr%kmax_lower_shell(ilayer,2)*aroot_frac_plant) + 1._r8/(site_hydr%kmax_upper_shell(ilayer,3)*aroot_frac_plant))
    write(fates_log(),*) 'r3:',v_node(7),th_node(7),h_node(7)
    write(fates_log(),*) '                      ',1._r8/(1._r8/(site_hydr%kmax_lower_shell(ilayer,3)*aroot_frac_plant) + 1._r8/(site_hydr%kmax_upper_shell(ilayer,4)*aroot_frac_plant))
    write(fates_log(),*) 'r4:',v_node(8),th_node(8),h_node(8)
    write(fates_log(),*) '                      ',1._r8/(1._r8/(site_hydr%kmax_lower_shell(ilayer,4)*aroot_frac_plant) + 1._r8/(site_hydr%kmax_upper_shell(ilayer,5)*aroot_frac_plant))
    write(fates_log(),*) 'r5:',v_node(9),th_node(9),h_node(9)
    write(fates_log(),*) 'kmax_aroot_radial_out: ',cohort_hydr%kmax_aroot_radial_out(ilayer)
    write(fates_log(),*) 'surf area of root: ',2._r8 * pi_const * EDPftvarcon_inst%hydr_rs2(ft) * cohort_hydr%l_aroot_layer(ilayer)
    write(fates_log(),*) 'aroot_frac_plant: ',aroot_frac_plant,cohort_hydr%l_aroot_layer(ilayer),site_hydr%l_aroot_layer(ilayer)
    write(fates_log(),*) 'kmax_upper_shell: ',site_hydr%kmax_lower_shell(ilayer,:)*aroot_frac_plant
    write(fates_log(),*) 'kmax_lower_shell: ',site_hydr%kmax_upper_shell(ilayer,:)*aroot_frac_plant
    write(fates_log(),*) ''
    write(fates_log(),*) 'tree lai: ',cohort%treelai,' m2/m2 crown'
    write(fates_log(),*) 'area and area to volume ratios'
    write(fates_log(),*) ''
    write(fates_log(),*) 'a:',v_node(4)
    write(fates_log(),*) '                      ',2._r8 * pi_const * EDPftvarcon_inst%hydr_rs2(ft) * cohort_hydr%l_aroot_layer(ilayer)
    write(fates_log(),*) 'r1:',v_node(5)
    write(fates_log(),*) '                      ',2._r8 * pi_const * site_hydr%r_out_shell(ilayer,1) * cohort_hydr%l_aroot_layer(ilayer)
    write(fates_log(),*) 'r2:',v_node(6)
    write(fates_log(),*) '                      '
    write(fates_log(),*) 'r3:',v_node(7)
    write(fates_log(),*) '                      '
    write(fates_log(),*) 'r4:',v_node(8)
    write(fates_log(),*) '                      '
    write(fates_log(),*) 'r5:',v_node(9)
    
    write(fates_log(),*) 'inner shell kmaxs: ',site_hydr%kmax_lower_shell(:,1)*aroot_frac_plant
    




    deallocate(psi_node)
    deallocate(h_node)


    ! Most likely you will want to end-run after this routine, but maybe not...

    return
  end subroutine Report1DError

  ! =================================================================================

  subroutine GetImTaylorKAB(kmax_up,kmax_dn, &
       ftc_up,ftc_dn, &
       h_up,h_dn, &
       dftc_dtheta_up, dftc_dtheta_dn, &
       dpsi_dtheta_up, dpsi_dtheta_dn, &
       k_eff,   &
       a_term,  & 
       b_term)

    ! -----------------------------------------------------------------------------
    ! This routine will return the effective conductance "K", as well
    ! as two terms needed to calculate the implicit solution (using taylor
    ! first order expansion).  The two terms are generically named A & B.
    ! Thus the name "KAB".  These quantities are specific not to the nodes
    ! themselves, but to the path between the nodes, defined as positive
    ! direction towards atmosphere, from "up"stream side (closer to soil)
    ! and the "d"ow"n" stream side (closer to air)
    ! -----------------------------------------------------------------------------
    ! Arguments
    real(r8),intent(in)    :: kmax_dn, kmax_up               ! max conductance [kg s-1 Mpa-1]
    real(r8),intent(inout) :: ftc_dn, ftc_up                 ! frac total conductance [-]
    real(r8),intent(in)    :: h_dn, h_up                     ! total potential [Mpa]
    real(r8),intent(inout) :: dftc_dtheta_dn, dftc_dtheta_up ! Derivative
                                                             ! of FTC wrt relative water content
    real(r8),intent(in)    :: dpsi_dtheta_dn, dpsi_dtheta_up ! Derivative of matric potential
                                                             ! wrt relative water content
    real(r8),intent(out)   :: k_eff                          ! effective conductance over path [kg s-1 Mpa-1]
    real(r8),intent(out)   :: a_term                         ! "A" term for path (See tech note)
    real(r8),intent(out)   :: b_term                         ! "B" term for path (See tech note)

                                                             ! Locals
    real(r8)               :: h_diff                         ! Total potential difference [MPa]


    ! Calculate difference in total potential over the path [MPa]
    h_diff  = h_up - h_dn

    ! If we do enable "upstream K", then we are saying that 
    ! the fractional loss of conductivity is dictated
    ! by the upstream side of the flow.  In this case,
    ! the change in ftc is only non-zero on that side, and is
    ! zero'd otherwise.

    if(do_upstream_k) then

       if (h_diff>0._r8) then
          ftc_dn       = ftc_up
          dftc_dtheta_dn = 0._r8
       else
          ftc_up         = ftc_dn
          dftc_dtheta_up = 0._r8
       end if

    end if

    ! Calculate total effective conductance over path  [kg s-1 MPa-1]
    k_eff = 1._r8/(1._r8/(ftc_up*kmax_up)+1._r8/(ftc_dn*kmax_dn))

    ! "A" term, which operates on the downstream node (closer to atm)
    a_term = k_eff**2.0_r8 * h_diff * kmax_dn**(-1.0_r8) * ftc_dn**(-2.0_r8) &
         * dftc_dtheta_dn - k_eff * dpsi_dtheta_dn

       
    ! "B" term, which operates on the upstream node (further from atm)
    b_term = k_eff**2.0_r8 * h_diff * kmax_up**(-1.0_r8) * ftc_up**(-2.0_r8) & 
         * dftc_dtheta_up + k_eff * dpsi_dtheta_up
       
    

    return
  end subroutine GetImTaylorKAB

  ! =====================================================================================

  subroutine GetKAndDKDPsi(kmax_dn,kmax_up, &
       h_dn,h_up, &
       ftc_dn,ftc_up, &
       dftc_dpsi_dn, & 
       dftc_dpsi_up, &
       dk_dpsi_dn, &
       dk_dpsi_up, & 
       k_eff)

    ! -----------------------------------------------------------------------------
    ! This routine will return the effective conductance "K", as well
    ! as two terms needed to calculate the implicit solution (using taylor
    ! first order expansion).  The two terms are generically named A & B.
    ! Thus the name "KAB".  These quantities are specific not to the nodes
    ! themselves, but to the path between the nodes, defined as positive
    ! direction from "up"per (closer to atm) and "lo"wer (further from atm).
    ! -----------------------------------------------------------------------------

    real(r8),intent(in)    :: kmax_dn        ! max conductance (downstream) [kg s-1 Mpa-1]
    real(r8),intent(in)    :: kmax_up        ! max conductance (upstream)   [kg s-1 Mpa-1]
    real(r8),intent(in)    :: h_dn           ! total potential (downstream) [MPa]
    real(r8),intent(in)    :: h_up           ! total potential (upstream)   [Mpa]
    real(r8),intent(inout) :: ftc_dn         ! frac total cond (downstream) [-]
    real(r8),intent(inout) :: ftc_up         ! frac total cond (upstream)   [-]
    real(r8),intent(inout) :: dftc_dpsi_dn   ! derivative ftc / theta (downstream)
    real(r8),intent(inout) :: dftc_dpsi_up   ! derivative ftc / theta (upstream)
    
                                             ! of FTC wrt relative water content
    real(r8),intent(out)   :: dk_dpsi_dn     ! change in effective conductance from the
                                             ! downstream pressure node
    real(r8),intent(out)   :: dk_dpsi_up     ! change in effective conductance from the
                                             ! upstream pressure node
    real(r8),intent(out)   :: k_eff          ! effective conductance over path [kg s-1 Mpa-1]

    ! Locals
    real(r8)               :: h_diff                         ! Total potential difference [MPa]
                 ! the effective fraction of total 
                                                             ! conductivity is either governed
                                                             ! by the upstream node, or by both
                                                             ! with a harmonic average
    ! Calculate difference in total potential over the path [MPa]
    h_diff  = h_up - h_dn

    ! If we do enable "upstream K", then we are saying that 
    ! the fractional loss of conductivity is dictated
    ! by the upstream side of the flow.  In this case,
    ! the change in ftc is only non-zero on that side, and is
    ! zero'd otherwise.

    if(do_upstream_k) then

       if (h_diff>0._r8) then
          ftc_dn         = ftc_up
          dftc_dpsi_dn = 0._r8
       else
          ftc_up         = ftc_dn
          dftc_dpsi_up = 0._r8
       end if

    end if

    ! Calculate total effective conductance over path  [kg s-1 MPa-1]
    k_eff = 1._r8/(1._r8/(ftc_up*kmax_up)+1._r8/(ftc_dn*kmax_dn))

    
    dk_dpsi_dn = k_eff**2._r8  * kmax_dn**(-1._r8) * ftc_dn**(-2._r8) * dftc_dpsi_dn

    dk_dpsi_up = k_eff**2._r8  * kmax_up**(-1._r8) * ftc_up**(-2._r8) * dftc_dpsi_up

    

    return
  end subroutine GetKAndDKDPsi
  

  subroutine AccumulateMortalityWaterStorage(csite,ccohort,delta_n)

    ! ---------------------------------------------------------------------------
    ! This subroutine accounts for the water bound in plants that have
    ! just died. This water is accumulated at the site level for all plants
    ! that die.
    ! In another routine, this pool is reduced as water vapor flux, and
    ! passed to the HLM.
    ! ---------------------------------------------------------------------------

    ! Arguments

    type(ed_site_type), intent(inout), target     :: csite
    type(ed_cohort_type) , intent(inout), target  :: ccohort
    real(r8), intent(in)                          :: delta_n ! Loss in number density
    ! for this cohort /ha/day

    real(r8) :: delta_w                                      !water change due to mortality Kg/m2
    ! Locals
    type(ed_site_hydr_type), pointer              :: csite_hydr
    type(ed_cohort_hydr_type), pointer            :: ccohort_hydr

    ccohort_hydr => ccohort%co_hydr
    csite_hydr   => csite%si_hydr
    delta_w =   (sum(ccohort_hydr%th_ag(:)*ccohort_hydr%v_ag(:))      + &
         ccohort_hydr%th_troot*ccohort_hydr%v_troot                  + &
         sum(ccohort_hydr%th_aroot(:)*ccohort_hydr%v_aroot_layer(:)))* &
         denh2o*delta_n*AREA_INV

    csite_hydr%h2oveg_dead = csite_hydr%h2oveg_dead + delta_w


    csite_hydr%h2oveg = csite_hydr%h2oveg - delta_w

    return
  end subroutine AccumulateMortalityWaterStorage

  !-------------------------------------------------------------------------------!

  subroutine RecruitWaterStorage(nsites,sites,bc_out)

    ! ---------------------------------------------------------------------------
    ! This subroutine accounts for the water bound in plants that have
    ! just recruited. This water is accumulated at the site level for all plants
    ! that recruit.
    ! Because this water is taken from the soil in hydraulics_bc, which will not 
    ! be called until the next timestep, this water is subtracted out of
    ! plant_stored_h2o_si to ensure HLM water balance at the beg_curr_day timestep.
    ! plant_stored_h2o_si will include this water when calculated in hydraulics_bc
    ! at the next timestep, when it gets pulled from the soil water.
    ! ---------------------------------------------------------------------------

    ! Arguments
    integer, intent(in)                       :: nsites
    type(ed_site_type), intent(inout), target :: sites(nsites)
    type(bc_out_type), intent(inout)          :: bc_out(nsites)

    ! Locals
    type(ed_cohort_type), pointer :: currentCohort
    type(ed_patch_type), pointer :: currentPatch
    type(ed_cohort_hydr_type), pointer :: ccohort_hydr
    type(ed_site_hydr_type), pointer :: csite_hydr
    integer :: s

    if( hlm_use_planthydro.eq.ifalse ) return

    do s = 1,nsites

       csite_hydr => sites(s)%si_hydr
       csite_hydr%h2oveg_recruit = 0.0_r8
       currentPatch => sites(s)%oldest_patch 
       do while(associated(currentPatch))
          currentCohort=>currentPatch%tallest
          do while(associated(currentCohort))
             ccohort_hydr => currentCohort%co_hydr
             if(ccohort_hydr%is_newly_recruited) then
                csite_hydr%h2oveg_recruit = csite_hydr%h2oveg_recruit + &
                     (sum(ccohort_hydr%th_ag(:)*ccohort_hydr%v_ag(:)) + &
                     ccohort_hydr%th_troot*ccohort_hydr%v_troot       + &
                     sum(ccohort_hydr%th_aroot(:)*ccohort_hydr%v_aroot_layer(:)))* &
                     denh2o*currentCohort%n
             end if
             currentCohort => currentCohort%shorter
          enddo !cohort
          currentPatch => currentPatch%younger
       enddo !end patch loop

       csite_hydr%h2oveg_recruit      = csite_hydr%h2oveg_recruit * AREA_INV

    end do

    return
  end subroutine RecruitWaterStorage

  ! =====================================================================================

  ! =====================================================================================
  ! Utility Functions
  ! =====================================================================================

  subroutine bisect_rootfr(a, b, lower_init, upper_init, xtol, ytol, crootfr, x_new)
    !
    ! !DESCRIPTION: Bisection routine for getting the inverse of the cumulative root
    !  distribution. No analytical soln bc crootfr ~ exp(ax) + exp(bx).
    !
    ! !USES:
    !
    ! !ARGUMENTS
    real(r8)      , intent(in)     :: a, b        ! pft root distribution constants
    real(r8)      , intent(in)     :: lower_init  ! lower bound of initial x estimate [m]
    real(r8)      , intent(in)     :: upper_init  ! upper bound of initial x estimate [m]
    real(r8)      , intent(in)     :: xtol        ! error tolerance for x_new         [m]
    real(r8)      , intent(in)     :: ytol        ! error tolerance for crootfr       [-]
    real(r8)      , intent(in)     :: crootfr     ! cumulative root fraction at x_new [-]
    real(r8)      , intent(out)    :: x_new       ! soil depth                        [m]
    !
    ! !LOCAL VARIABLES:
    real(r8) :: lower                  ! lower bound x estimate [m]
    real(r8) :: upper                  ! upper bound x estimate [m]
    real(r8) :: y_lo                   ! corresponding y value at lower
    real(r8) :: f_lo                   ! y difference between lower bound guess and target y
    real(r8) :: y_hi                   ! corresponding y value at upper
    real(r8) :: f_hi                   ! y difference between upper bound guess and target y
    real(r8) :: y_new                  ! corresponding y value at x.new
    real(r8) :: f_new                  ! y difference between new y guess at x.new and target y
    real(r8) :: chg                    ! difference between x upper and lower bounds (approach 0 in bisection)
    !----------------------------------------------------------------------

    lower = lower_init
    upper = upper_init
    f_lo  = zeng2001_crootfr(a, b, lower) - crootfr
    f_hi  = zeng2001_crootfr(a, b, upper) - crootfr
    chg   = upper - lower
    do while(abs(chg) .gt. xtol)
       x_new = 0.5_r8*(lower + upper)
       f_new = zeng2001_crootfr(a, b, x_new) - crootfr
       if(abs(f_new) .le. ytol) then
          EXIT
       end if
       if((f_lo * f_new) .lt. 0._r8) upper = x_new
       if((f_hi * f_new) .lt. 0._r8) lower = x_new
       chg = upper - lower
    end do
  end subroutine bisect_rootfr

  ! =====================================================================================

  function zeng2001_crootfr(a, b, z, z_max) result(crootfr)

    ! !ARGUMENTS:
    real(r8) , intent(in) :: a,b    ! pft parameters
    real(r8) , intent(in) :: z      ! soil depth (m)
    real(r8) , intent(in), optional :: z_max ! max soil depth (m)
    !
    real(r8) :: crootfr_max

    ! !RESULT
    real(r8) :: crootfr            ! cumulative root fraction
    !
    !------------------------------------------------------------------------
    crootfr      = 1._r8 - .5_r8*(exp(-a*z) + exp(-b*z))


    ! If a maximum rooting depth is provided, then
    ! we force everything to sum to unity. We do this by
    ! simply dividing through by the maximum possible
    ! root fraction.

    if(present(z_max))then
       crootfr_max = 1._r8 - .5_r8*(exp(-a*z_max) + exp(-b*z_max))
       crootfr = crootfr/crootfr_max
    end if

    if(debug)then
       if(present(z_max))then
          if((crootfr_max<nearzero) .or. (crootfr_max>1.0_r8) )then
             write(fates_log(),*) 'problem scaling crootfr in zeng2001'
             write(fates_log(),*) 'z_max: ',z_max
             write(fates_log(),*) 'crootfr_max: ',crootfr_max
          end if
       end if
    end if


    return

  end function zeng2001_crootfr

  ! =====================================================================================

  subroutine shellGeom(l_aroot, rs1, area_site, dz, r_out_shell, r_node_shell, v_shell)
    !
    ! !DESCRIPTION: Updates size of 'representative' rhizosphere -- node radii, volumes.
    ! As fine root biomass (and thus absorbing root length) increases, this characteristic
    ! rhizosphere shrinks even though the total volume of soil surrounding fine roots remains
    ! the same.
    !
    ! !USES:

    !
    ! !ARGUMENTS:
    real(r8)     , intent(in)             :: l_aroot              ! Total length of absorbing roots
    ! for the whole site, this layer (m)
    real(r8)     , intent(in)             :: rs1                  ! Fine root radius (m)
    real(r8)     , intent(in)             :: area_site            ! Area of site (10,000 m2)
    real(r8)     , intent(in)             :: dz                   ! Width of current soil layer (m)
    real(r8)     , intent(out)            :: r_out_shell(:)       ! Outer radius of each shell (m)
    real(r8)     , intent(out)            :: r_node_shell(:)      ! Radius of the shell's midpoint
    real(r8)     , intent(out)            :: v_shell(:)           ! volume of the rhizosphere shells (m3/ha)
    ! for this layer
    !
    ! !LOCAL VARIABLES:
    integer                        :: k            ! rhizosphere shell indicies
    integer                        :: nshells      ! We don't use the global because of unit testing
    !-----------------------------------------------------------------------

       
    nshells = size(r_out_shell,dim=1)
    
    ! update outer radii of column-level rhizosphere shells (same across patches and cohorts)
    r_out_shell(nshells) = (pi_const*l_aroot/(area_site*dz))**(-0.5_r8)                  ! eqn(8) S98
    if(nshells > 1) then
       do k = 1,nshells-1
          r_out_shell(k)   = rs1*(r_out_shell(nshells)/rs1)**((real(k,r8))/real(nshells,r8))  ! eqn(7) S98
       enddo
    end if
       
    ! set nodal (midpoint) radii of these shells
    ! BOC...not doing this as it requires PFT-specific fine root thickness, but this is at column level
    r_node_shell(1) = 0.5_r8*(rs1 + r_out_shell(1))
    !r_node_shell(1) = 0.5_r8*(r_out_shell(1))
    
    do k = 2,nshells
       r_node_shell(k) = 0.5_r8*(r_out_shell(k-1) + r_out_shell(k))
    enddo
    
    ! update volumes
    do k = 1,nshells
       if(k == 1) then
          v_shell(k) = pi_const*l_aroot*(r_out_shell(k)**2._r8 - rs1**2._r8)
       else
          v_shell(k) = pi_const*l_aroot*(r_out_shell(k)**2._r8 - r_out_shell(k-1)**2._r8)
       end if
    enddo

    return
  end subroutine shellGeom

  ! =====================================================================================

  function xylemtaper(p, dz) result(chi_tapnotap)

    ! !ARGUMENTS:
    real(r8) , intent(in) :: p      ! Savage et al. (2010) taper exponent                                                                [-]
    real(r8) , intent(in) :: dz     ! hydraulic distance from petiole to node of interest                                                [m]
    !
    ! !LOCAL VARIABLES:
    real(r8) :: atap,btap           ! scaling exponents for total conductance ~ tree size (ratio of stem radius to terminal twig radius)
    real(r8) :: anotap,bnotap       ! same as atap, btap, but not acounting for xylem taper (Savage et al. (2010) p = 0)
    ! NOTE: these scaling exponents were digitized from Fig 2a of Savage et al. (2010)
    ! Savage VM, Bentley LP, Enquist BJ, Sperry JS, Smith DD, Reich PB, von Allmen EI. 2010.
    !    Hydraulic trade-offs and space filling enable better predictions of vascular structure
    !    and function in plants. Proceedings of the National Academy of Sciences 107(52): 22722-22727.
    real(r8) :: lN=0.04_r8          ! petiole length                                                                                     [m]
    real(r8) :: little_n=2._r8      ! number of daughter branches per parent branch, assumed constant throughout tree (self-similarity)  [-]
    real(r8) :: big_n               ! number of branching levels (allowed here to take on non-integer values): increases with tree size  [-]
    real(r8) :: ktap                ! hydraulic conductance along the pathway, accounting for xylem taper                                [kg s-1 MPa-1]
    real(r8) :: knotap              ! hydraulic conductance along the pathway, not accounting for xylem taper                            [kg s-1 MPa-1]
    real(r8) :: num                 ! temporary
    real(r8) :: den                 ! temporary
    !
    ! !RESULT
    real(r8) :: chi_tapnotap        ! ratio of total tree conductance accounting for xylem taper to that without, over interval dz
    !
    !------------------------------------------------------------------------

    anotap  = 7.19903e-13_r8
    bnotap  = 1.326105578_r8
    if (p >= 1.0_r8) then
       btap  = 2.00586217_r8
       atap  = 1.82513E-12_r8
    else if (p >= (1._r8/3._r8) .AND. p < 1._r8) then
       btap  = 1.854812819_r8
       atap  = 6.66908E-13_r8
    else if (p >= (1._r8/6._r8) .AND. p < (1._r8/3._r8)) then
       btap  = 1.628179741_r8
       atap  = 6.58345E-13_r8
    else
       btap  = bnotap
       atap  = anotap
    end if

    num          = 3._r8*log(1._r8 - dz/lN * (1._r8-little_n**(1._r8/3._r8)))
    den          = log(little_n)
    big_n        = num/den - 1._r8
    ktap         = atap   * (little_n**(big_N*  btap/2._r8))
    knotap       = anotap * (little_n**(big_N*bnotap/2._r8))
    chi_tapnotap = ktap / knotap

    return

  end function xylemtaper
  
  ! =====================================================================================
  
  subroutine Hydraulics_Tridiagonal(a, b, c, r, u, ierr)
    !
    ! !DESCRIPTION: An abbreviated version of biogeophys/TridiagonalMod.F90
    !
    ! This solves the form:
    !
    ! a(i)*u(i-1) + b(i)*u(i) + c(i)*u(i+1) = r(i)
    !
    ! It assumed that coefficient a(1) and c(N) DNE as there is
    ! no u(0) or u(N-1).
    !
    ! !USES:
    !
    ! !ARGUMENTS
    real(r8), intent(in)    :: a(:)           ! "a" left off diagonal of tridiagonal matrix
    real(r8), intent(in)    :: b(:)           ! "b" diagonal column of tridiagonal matrix
    real(r8), intent(in)    :: c(:)           ! "c" right off diagonal of tridiagonal matrix
    real(r8), intent(in)    :: r(:)           ! "r" forcing term of tridiagonal matrix
    real(r8), intent(out)   :: u(:)           ! solution
    integer,  intent(out)   :: ierr           ! flag: 0=passed,  1=failed
    !
    ! !LOCAL VARIABLES:
    real(r8) :: bet                           ! temporary
    real(r8) :: gam(10)                       ! temporary
    integer  :: k                             ! index
    integer  :: N                             ! Size of the matrix
    real(r8) :: err                           ! solution error, in units of [m3/m3]
    real(r8) :: rel_err                       ! relative error, normalized by delta theta
    real(r8), parameter :: allowable_rel_err = 0.0001_r8

    !----------------------------------------------------------------------
    N=size(r,dim=1)
    bet = b(1)
    do k=1,N
       if(k == 1) then
          u(k)   = r(k) / bet
       else
          gam(k) = c(k-1) / bet
          bet    = b(k) - a(k) * gam(k)
          u(k)   = (r(k) - a(k)*u(k-1)) / bet
       end if
    enddo

    do k=N-1,1,-1
       u(k)   = u(k) - gam(k+1) * u(k+1)
    enddo

    ! If debug mode, calculate error on the forward solution
    ierr = 0
    if(debug)then
       do k=1,N
          if(k==1)then
             err = abs(r(k) - (b(k)*u(k)+c(k)*u(k+1)))
          elseif(k<N) then
             err = abs(r(k) - (a(k)*u(k-1)+b(k)*u(k)+c(k)*u(k+1)))
          else
             err = abs(r(k) - (a(k)*u(k-1)+b(k)*u(k)))
          end if
          if(abs(u(k))>nearzero)then
              rel_err = abs(err/u(k))
              if( ((rel_err > allowable_rel_err) .and. (err > max_wb_step_err)) .or. & 
                   (err /= err) )then
                  write(fates_log(),*) 'Tri-diagonal solve produced solution with'
                  write(fates_log(),*) 'non-negligable error.'
                  write(fates_log(),*) 'Compartment: ',k
                  write(fates_log(),*) 'Error in forward solution: ',err
                  write(fates_log(),*) 'Estimated delta theta: ',u(k)
                  write(fates_log(),*) 'Rel Error: ',rel_err
                  write(fates_log(),*) 'Reducing time-step'
                  ierr = 1
              end if
          end if
       end do
    end if

  end subroutine Hydraulics_Tridiagonal

  ! =====================================================================================

  subroutine MatSolve2D(site_hydr,cohort,cohort_hydr, &
                        tmx,qtop, &
                        sapflow,rootuptake,wb_err_plant , dwat_plant, & 
                        dth_layershell_site)


    ! ---------------------------------------------------------------------------------
    ! This solution to the plant water flux equations casts all the fluxes through a
    ! cohort, and the rhizosphere shells in ALL layers as a single system of equations.
    ! If thinking of the plant's above ground components as one dimension, and the soil
    ! layers as another, this is a somewhat 2D system (hence "Matrix" in the name).
    ! To improve the quality of the solution and reduce solver error, this also
    ! uses a Newton iteration.  See technical documentation for a full derivation
    ! of the mathematics.  However, in brief, we can describe the flux balance through
    ! any node, considering flux paths labeled j, through that node in set J.
    ! This is an implicit solve, so we balance the change in water mass (defined by
    ! volume V, density rho, and water content theta) with the flux (q) esitmated
    ! at the next time-step q^(t+1).  Note that we continue to solve this equation, using
    ! updated values of water content and pressure (psi), by balancing our fluxes with
    ! the total of previous (theta_p) and remaining (theta_r) water contents.
    !
    !  rho V                 rho V
    !  -----  Del theta_p +  ----- Del theta_r  =  Sum ( q^(t+1) )
    !  Del t                 Del t                  J
    !
    ! The flux at t+1, is simply the current flux (q) and a first order Taylor
    ! expanion (i.e. forward-euler) estimate with the current derivative based
    ! on the current value of theta and psi.
    ! Note also, that the solution is in terms of the matric potential, psi.  This
    ! conversion from theta to psi, requires this derivative (Jacobian) to also
    ! contain not just the rate of change of flux wrt psi, but the change in theta
    ! wrt psi (self term, no cross node terms).
    !
    ! -----------------------------------------------------------------------------------

    
    ! ARGUMENTS:
    ! -----------------------------------------------------------------------------------
    type(ed_site_hydr_type), intent(inout),target :: site_hydr        ! ED site_hydr structure
    type(ed_cohort_hydr_type), target            :: cohort_hydr
    type(ed_cohort_type) , intent(inout), target :: cohort
    real(r8),intent(in)                          :: tmx ! time interval to integrate over [s]
    real(r8),intent(in)                          :: qtop
    real(r8),intent(out) :: sapflow                   ! time integrated mass flux between transp-root and stem [kg]
    real(r8),intent(out) :: rootuptake(:)             ! time integrated mass flux between rhizosphere and aroot [kg]
   
    
    real(r8),intent(out)                         :: wb_err_plant ! total error over plant, transpiration 
    ! should match change in storage [kg/m2]
    real(r8),intent(out)                         :: dwat_plant   ! total change in water mass for the plant [kg]
    real(r8),intent(inout)                       :: dth_layershell_site(:,:)

    integer :: nsteps       ! Number of rounds of attempts we have made
    integer :: i                 ! generic index (sometimes node index)
    integer :: inode             ! node index
    integer :: k                 ! generic node index
    integer :: j, icnx           ! soil layer and connection indices
    integer :: id_dn, id_up      ! Node indices on each side of flux path
    integer :: ishell            ! rhizosphere shell index
     
    integer :: icnv              ! Convergence flag for each solve, see flag definitions
                                 ! below.
                    
    real(r8) :: aroot_frac_plant ! Fraction of rhizosphere this plant "owns"

    real(r8) :: dqflx_dpsi_dn    ! Derivative, change in mass flux per change
                                 ! in matric potential of the down-stream node
                                 ! [kg s-1 Mpa-1]

    real(r8) :: dqflx_dpsi_up    ! Derivative, change in mass flux per change
                                 ! in matric potential of the up-stream node
    ! [kg s-1 Mpa-1]

    real(r8) :: dk_dpsi_dn     ! change in effective conductance from the
                               ! downstream pressure node
    real(r8) :: dk_dpsi_up     ! change in effective conductance from the
                                             ! upstream pressure node

    real(r8) :: residual_amax    ! maximum absolute mass balance residual over all
                                 ! nodes,
                                 ! used for determining convergence. At the point
    
    real(r8) :: rsdx             ! Temporary residual while determining max value


    real(r8) :: rlfx_soil        ! Pressure update reduction factor for soil compartments
    real(r8) :: rlfx_plnt        ! Pressure update reduction factor for plant comparmtents

    real(r8) :: tm               ! Total time integrated after each substep [s]
    real(r8) :: dtime              ! Total time to be integrated this step [s]
    real(r8) :: w_tot_beg     ! total plant water prior to solve [kg]
    real(r8) :: w_tot_end     ! total plant water at end of solve [kg]
    
    real(r8) :: k_eff ! Effective conductivity over the current pathway
                      ! between two nodes.  Factors in fractional
                      ! loss of conductivity on each side of the pathway, and the material maximum
                      ! conductivity on each side  [kg/s/MPa]
    integer :: icnx_ar        ! Connection index of the aroot <-> rhizosphere shell
    
    integer :: nsd               ! node index of highest residual
    integer :: nwtn_iter         ! number of (Newton) iterations on each substep

                                 ! to get a succesfull Newton solve.
    integer :: kshell            ! rhizosphere shell index, 1->nshell
    
    integer :: info
    integer :: nstep             !number of time steps


    ! This is a convergence test.  This is the maximum difference
    ! allowed between the flux balance and the change in storage
    ! on a node. [kg/s] *Note, 1.e-9 = 1 ug/s
    real(r8), parameter :: max_allowed_residual = 1.e-8_r8

    ! Maximum number of times we re-try a round of Newton
    ! iterations, each time decreasing the time-step and
    ! potentially reducing relaxation factors
    integer, parameter :: max_newton_rounds = 10
    
    ! Maximum number of Newton iterations in each round
    integer, parameter :: max_newton_iter = 200

    ! Flag definitions for convergence flag (icnv)
    ! icnv = 1 fail the round due to either wacky math, or
    !          too many Newton iterations
    ! icnv = 2 continue onto next iteration, 
    ! icnv = 3 acceptable solution
    ! icnv = 4 too many failures, aborting
    
    integer, parameter :: icnv_fail_round    = 1
    integer, parameter :: incv_cont_search   = 2
    integer, parameter :: icnv_pass_round    = 3
    integer, parameter :: icnv_complete_fail = 4

    ! Timestep reduction factor when a round of
    ! newton iterations fail. 
    
    real(r8), parameter :: dtime_rf = 0.2_r8

    real(r8), parameter :: rlfx_soil0 = 0.1  ! Initial Pressure update
                                             ! reduction factor for soil compartments
    real(r8), parameter :: rlfx_plnt0 = 0.6  ! Initial Pressure update
                                             ! reduction factor for plant comparmtents


    associate(conn_up      => site_hydr%conn_up, &
              conn_dn      => site_hydr%conn_dn, &
              kmax_up      => site_hydr%kmax_up, &
              kmax_dn      => site_hydr%kmax_dn, &
              q_flux       => site_hydr%q_flux, & 
              residual     => site_hydr%residual, &
              ajac         => site_hydr%ajac, &
              ipiv         => site_hydr%ipiv, & 
              th_node      => site_hydr%th_node, &
              th_node_init => site_hydr%th_node_init, &
              psi_node     => site_hydr%psi_node, &
              pm_node      => site_hydr%pm_node, & 
              ftc_node     => site_hydr%ftc_node, & 
              z_node       => site_hydr%z_node, & 
              v_node       => site_hydr%v_node, &
              dth_node     => site_hydr%dth_node, &
              node_layer   => site_hydr%node_layer, &
              h_node       => site_hydr%h_node, &
              dftc_dpsi_node => site_hydr%dftc_dpsi_node, &
              ft           => cohort%pft)


      !for debug only
      nstep = get_nstep()
      

      ! This NaN's the scratch arrays
      call site_hydr%FlushSiteScratch()

      ! This is the maximum number of iterations needed for this cohort
      ! (each soil layer has a different number, this saves the max)
      cohort_hydr%iterh1 = 0
      cohort_hydr%iterh2 = 0

      ! These are output fluxes from the subroutine, total integrated
      ! mass fluxes [kg] over the time-step. sapflow is the integrated
      ! flux between the transporting root and the 1st stem compartment.
      ! The rootuptake is the integrated flux between the 1st rhizosphere
      ! and absorbing roots
      sapflow = 0._r8
      rootuptake(:) = 0._r8

      ! Chnage in water content, over all substeps [m3/m3]
      dth_node(:) = 0._r8
      
      ! Transfer node heights, volumes and initial water contents for
      ! the transporting root and above ground compartments to the
      ! complete node vector

      do i = 1,n_hypool_ag+n_hypool_troot
         if (i<=n_hypool_ag) then
            z_node(i)  = cohort_hydr%z_node_ag(i)
            v_node(i)  = cohort_hydr%v_ag(i)
            th_node_init(i) = cohort_hydr%th_ag(i)
         elseif (i>n_hypool_ag) then
            z_node(i)  = cohort_hydr%z_node_troot
            v_node(i)  = cohort_hydr%v_troot
            th_node_init(i) = cohort_hydr%th_troot
         end if
      end do
      
      ! Transfer node-heights, volumes and intiial water contents
      ! for below-ground components,
      ! from the cohort structures, into the complete node vector
      i = n_hypool_ag + n_hypool_troot
      
      do j = 1,site_hydr%nlevrhiz

         ! Calculate the fraction of the soil layer
         ! folume that this plant's rhizosphere accounts forPath is across the upper an lower rhizosphere comparment
         ! on each side of the nodes. Since there is no flow across the outer
         ! node to the edge, we ignore that last half compartment
         aroot_frac_plant = cohort_hydr%l_aroot_layer(j)/site_hydr%l_aroot_layer(j)
         
         do k = 1, n_hypool_aroot + nshell
            i = i + 1
            if (k==1) then
               z_node(i)  = -site_hydr%zi_rhiz(j)
               v_node(i)  = cohort_hydr%v_aroot_layer(j)
               th_node_init(i) = cohort_hydr%th_aroot(j)
            else
               kshell  = k-1
               z_node(i)  = -site_hydr%zi_rhiz(j)
               ! The volume of the Rhizosphere for a single plant
               v_node(i)  = site_hydr%v_shell(j,kshell)*aroot_frac_plant
               th_node_init(i) = site_hydr%h2osoi_liqvol_shell(j,kshell)
            end if
         enddo

      enddo

     
      
      ! Total water mass in the plant at the beginning of this solve [kg h2o]
      w_tot_beg = sum(th_node_init(:)*v_node(:))*denh2o

      
      ! Initialize variables and flags that track
      ! the progress of the solve

      tm      = 0
      nsteps  = 0

      outerloop: do while(tm < tmx)

         ! If we are here, then we either are starting the solve,
         ! or, we just completed a solve but did not fully integrate
         ! the time.  Lets update the time-step to be the remainder
         ! of the step.
         dtime = min(tmx*0.01,tmx-tm)
          
         ! Relaxation factors are reset to starting point.
         rlfx_plnt = rlfx_plnt0
         rlfx_soil = rlfx_soil0

         ! Return here if we want to start a new round of Newton
         ! iterations. The previous round was unsucessful either
         ! because it couldn't get a zero residual, or because
         ! a singularity was encountered.
100      continue

         ! Set the current water content as the initial [m3/m3]
         th_node(:) = th_node_init(:)
         
          
         tm = tm + dtime
         nwtn_iter = 0

         ! Return here if you are just continuing the
         ! Newton search for a solution. No need to
         ! update timing information.
200      continue

         nwtn_iter = nwtn_iter + 1

         ! The Jacobian and the residual are incremented,
         ! and the Jacobian is sparse, thus they both need
         ! to be zerod.
         ajac(:,:)   = 0._r8
         residual(:) = 0._r8
        
         
         do k=1,site_hydr%num_nodes

            ! This is the storage gained from previous newton iterations.
            residual(k) = residual(k) + (th_node(k) - th_node_init(k))/dtime*denh2o*v_node(k)
            
            if(pm_node(k) == rhiz_p_media) then

               j = node_layer(k)
               psi_node(k) = site_hydr%wrf_soil(j)%p%psi_from_th(th_node(k))
!!               if ( abs(th_node(k)-site_hydr%wrf_soil(j)%p%th_from_psi(psi_node(k))) > nearzero) then
!!                  print*,'non-reversible WRTs?'
!!                  print*,psi_node(k)
!!                  print*,th_node(k)
!!                  print*,site_hydr%wrf_soil(j)%p%th_from_psi(psi_node(k))
!!                  stop
!!               end if


               
               ! Get total potential [Mpa]
               h_node(k) =  mpa_per_pa*denh2o*grav_earth*z_node(k) + psi_node(k)
               ! Get Fraction of Total Conductivity [-]
               ftc_node(k) = site_hydr%wkf_soil(j)%p%ftc_from_psi(psi_node(k))
               ! deriv ftc wrt psi
               dftc_dpsi_node(k)   = site_hydr%wkf_soil(j)%p%dftcdpsi_from_psi(psi_node(k))

            else

               psi_node(k) = wrf_plant(pm_node(k),ft)%p%psi_from_th(th_node(k))
               ! Get total potential [Mpa]
               h_node(k) =  mpa_per_pa*denh2o*grav_earth*z_node(k) + psi_node(k)
               ! Get Fraction of Total Conductivity [-]
               ftc_node(k) = wkf_plant(pm_node(k),ft)%p%ftc_from_psi(psi_node(k))
               ! deriv ftc wrt psi
               dftc_dpsi_node(k)   = wkf_plant(pm_node(k),ft)%p%dftcdpsi_from_psi(psi_node(k))

            end if

            ! Fill the self-term on the Jacobian's diagonal with the
            ! the change in storage wrt change in psi.
            
            if(pm_node(k) == rhiz_p_media) then
                ajac(k,k) = denh2o*v_node(k)/ &
                      (site_hydr%wrf_soil(j)%p%dpsidth_from_th(th_node(k))*dtime)
            else
                ajac(k,k) = denh2o*v_node(k)/ &
                      (wrf_plant(pm_node(k),ft)%p%dpsidth_from_th(th_node(k))*dtime)
            endif
            
         enddo

!         do i=1,site_hydr%num_nodes
!            print*,i,node_layer(i),pm_node(i),z_node(i),v_node(i),th_node_init(i),psi_node(i),h_node(i)
!         end do
!         stop
         

         ! Calculations of maximum conductance for upstream and downstream sides
         ! of each connection.  This IS dependant on total potential h_node
         ! because of the root-soil radial conductance.

         call SetMaxCondConnections(site_hydr, cohort_hydr, h_node, kmax_dn, kmax_up)
         
         ! calculate boundary fluxes     
         do icnx=1,site_hydr%num_connections

            id_dn = conn_dn(icnx)
            id_up = conn_up(icnx)

            ! The row (first index) of the Jacobian (ajac) represents the
            ! the node for which we are calculating the water balance
            ! The column (second index) of the Jacobian represents the nodes
            ! on which the pressure differentials effect the water balance
            ! of the node of the first index.

            ! This will get the effective K, and may modify FTC depending
            ! on the flow direction

            call GetKAndDKDPsi(kmax_dn(icnx), &
                               kmax_up(icnx), &
                               h_node(id_dn), &
                               h_node(id_up), &
                               ftc_node(id_dn), &
                               ftc_node(id_up), &
                               dftc_dpsi_node(id_dn), & 
                               dftc_dpsi_node(id_up), & 
                               dk_dpsi_dn, &
                               dk_dpsi_up, & 
                               k_eff)

            q_flux(icnx) = k_eff*(h_node(id_up)-h_node(id_dn))
            
            ! See equation (22) in technical documentation
            ! Add fluxes at current time to the residual
            residual(id_dn) = residual(id_dn) - q_flux(icnx)
            residual(id_up) = residual(id_up) + q_flux(icnx)

            ! This is the Jacobian term related to the pressure changes on the down-stream side
            ! and these are applied to both the up and downstream sides (oppositely)
            dqflx_dpsi_dn = -k_eff + (h_node(id_up)-h_node(id_dn)) * dk_dpsi_dn

            ! This is the Jacobian term related to the pressure changes on the up-stream side
            ! and these are applied to both the up and downstream sides (oppositely)
            dqflx_dpsi_up =  k_eff + (h_node(id_up)-h_node(id_dn)) * dk_dpsi_up

            ! Down-stream node's contribution to the down-stream node's Jacobian
            ajac(id_dn,id_dn) = ajac(id_dn,id_dn) + dqflx_dpsi_dn

            ! Down-stream node's contribution to the up-stream node's Jacobian
            ajac(id_up,id_dn) = ajac(id_up,id_dn) - dqflx_dpsi_dn

            ! Up-stream node's contribution to the down-stream node's Jacobian
            ajac(id_dn,id_up) = ajac(id_dn,id_up) + dqflx_dpsi_up

            ! Up-stream node's contribution to the up-stream node's Jacobian
            ajac(id_up,id_up) = ajac(id_up,id_up) - dqflx_dpsi_up

            
         enddo

         ! Add the transpiration flux (known, retrieved from photosynthesis scheme)
         ! to the mass balance on the leaf (1st) node.  This is constant over
         ! the time-step, so no Jacobian term needed (yet)
         
         residual(1) = residual(1) + qtop
         

         ! Start off assuming things will pass, then find numerous
         ! ways to see if it failed
         icnv = icnv_pass_round

         
         ! check residual
         ! if(nstep==15764) print *,'ft,it,residual_amax-',ft,nwtn_iter,residual_amax,'qtop',qtop,psi_node,
         ! 'init-',psi_node_init,'resi-',residual, 'qflux-',q_flux,'v_n',v_node

         ! If we have performed any Newton iterations, then the residual
         ! may reflect a flux that balances (equals) the change in storage. If this is
         ! true, then the residual is zero, and we are done with the sub-step. If it is
         ! not nearly zero, then we must continue our search and perform another solve.
         
         residual_amax = 0._r8
         nsd = 0
         do k = 1, site_hydr%num_nodes
            rsdx = abs(residual(k))
            ! check NaNs
            if( rsdx /= rsdx ) then
               icnv = icnv_fail_round
               exit
            endif
            if( rsdx > residual_amax ) then
               residual_amax = rsdx
               nsd = k
            endif
         enddo

         if(icnv == icnv_fail_round) goto 199
         
         ! If the solution is balanced, none of the residuals
         ! should be very large, and we can ignore another
         ! solve attempt.
         if( residual_amax < max_allowed_residual ) then

             goto 201

         ! In this case, we still have a non-trivially small
         ! residual, yet we have exceeded our iteration cap
         ! Thus we set error flag to 1, which forces a time-step
         ! shortening
         elseif( nwtn_iter > max_newton_iter) then

             icnv = icnv_fail_round
             goto 199


         ! We still have some residual (perhaps this is first step),
         ! have not used too many steps, so we go ahead
         ! and perform a Newton iteration
         else

            ! We wont actually know if we have a good solution
            ! until we complete this step and re-calculate the residual
            ! so we simply flag that we continue the search
            icnv = incv_cont_search

            ! ---------------------------------------------------------------------------
            ! From Lapack documentation
            !
            ! subroutine dgesv(integer 	N  (in),
            !                  integer 	NRHS (in),
            !                  real(r8), dimension( lda, * ) 	A (in/out),
            !                  integer 	LDA (in),
            !                  integer, dimension( * ) 	IPIV (out),
            !                  real(r8), dimension( ldb, * ) 	B (in/out),
            !                  integer 	LDB (in),
            !                  integer 	INFO (out) )
            !
            ! DGESV computes the solution to a real system of linear equations
            ! A * X = B, where A is an N-by-N matrix and X and B are N-by-NRHS matrices.
            ! The LU decomposition with partial pivoting and row interchanges is
            ! used to factor A as   A = P * L * U,
            ! where P is a permutation matrix, L is unit lower triangular, and U is
            ! upper triangular.  The factored form of A is then used to solve the
            ! system of equations A * X = B.
            !
            ! N is the number of linear equations, i.e., the order of the
            ! matrix A.  N >= 0.
            !
            ! NRHS is the number of right hand sides, i.e., the number of columns
            ! of the matrix B.  NRHS >= 0. 
            !
            ! A: 
            ! On entry, the N-by-N coefficient matrix A.
            ! On exit, the factors L and U from the factorization
            ! A = P*L*U; the unit diagonal elements of L are not stored.
            !
            ! LDA is the leading dimension of the array A.  LDA >= max(1,N).
            !
            ! IPIV is the pivot indices that define the permutation matrix P;
            ! row i of the matrix was interchanged with row IPIV(i).
            !
            ! B
            ! On entry, the N-by-NRHS matrix of right hand side matrix B.
            ! On exit, if INFO = 0, the N-by-NRHS solution matrix X.
            !
            ! LDB is the leading dimension of the array B.  LDB >= max(1,N).
            !
            ! INFO:
            ! = 0:  successful exit
            ! < 0:  if INFO = -i, the i-th argument had an illegal value
            ! > 0:  if INFO = i, U(i,i) is exactly zero.  The factorization
            !    has been completed, but the factor U is exactly
            !    singular, so the solution could not be computed.
            ! ---------------------------------------------------------------------------
            

            call DGESV(site_hydr%num_nodes,1,ajac,site_hydr%num_nodes,ipiv,residual,site_hydr%num_nodes,info)

            
            if ( info < 0 ) then
               write(fates_log(),*) 'illegal value generated in DGESV() linear'
               write(fates_log(),*) 'system solver, see node: ',-info
               call endrun(msg=errMsg(sourcefile, __LINE__))
            END IF
            if ( info > 0 ) then
               write(fates_log(),*) 'the factorization of linear system in DGESV() generated'
               write(fates_log(),*) 'a singularity at node: ',info
               call endrun(msg=errMsg(sourcefile, __LINE__))
            end if
            
            ! If info == 0, then
            ! lapack was able to generate a solution.
            ! For A * X = B, 
            ! Where the residual() was B, DGESV() returns
            ! the solution X into the residual array.
            
            ! Update the matric potential of each node.  Since this is a search
            ! we update matric potential as only a fraction of delta psi (residual)
            
            do k = 1, site_hydr%num_nodes
               
               if(pm_node(k) == rhiz_p_media) then
                  psi_node(k) = psi_node(k) + residual(k) * rlfx_soil
                  j = node_layer(k)
             !     print*,'psi:',psi_node(k),residual(k),k,j
                  th_node(k)  = site_hydr%wrf_soil(j)%p%th_from_psi(psi_node(k))
               else
           !       print*,'psi:',psi_node(k),residual(k),k
                  psi_node(k) = psi_node(k) + residual(k) * rlfx_plnt
                  th_node(k) = wrf_plant(pm_node(k),ft)%p%th_from_psi(psi_node(k))
               endif
               
            enddo

!            stop
            
         endif
         
199      continue
         
         if( icnv == icnv_fail_round ) then

            write(fates_log(),'(10x,a)') '---  Convergence Failure  ---'
            write(fates_log(),'(4x,a,1pe11.4,2(a,i6),1pe11.4)') 'Equation Maximum Residual = ', &
                 residual_amax,' Node = ',nsd, 'pft = ',ft, 'qtop: ',qtop

            ! If we have not exceeded our max number
            ! of retrying rounds of Newton iterations, reduce
            ! time and try a new round
            if( nsteps < max_newton_rounds ) then

               tm = tm - dtime
               nsteps = nsteps + 1

               write(fates_log(),*) 'fates hydraulics, MatSolve2D:'
               write(fates_log(),'(4x,a,1pe11.4,1x,2a,1pe11.4,1x,a)')       &
                    'Time Step Reduced From ',dtime,'s',' to ', &
                    min(dtime * dtime_rf,tmx-tm),'s'
               
               dtime = min(dtime * dtime_rf,tmx-tm)
               
               do k = 1,site_hydr%num_nodes
                  th_node(k) = th_node_init(k)
               enddo

               ! Decrease the relaxation factors 
               rlfx_plnt = rlfx_plnt0*(0.9_r8**real(nsteps,r8))
               rlfx_soil = rlfx_soil0*(0.9_r8**real(nsteps,r8))
               
               !
               !---  Number of time step reductions failure: stop simulation  ---
               !
            else
               ! Complete failure to converge even with re-trying
               ! iterations with smaller timestepps and relaxations
               icnv = icnv_complete_fail
            endif
            
         endif

      

         
         if(icnv == icnv_fail_round) then
            goto 100
         elseif(icnv == incv_cont_search) then

            ! THIS MAY BE A GOOD PLACE TO INCREASE
            ! THE RELAXATION FACTORS
            goto 200

         elseif(icnv == icnv_pass_round) then
            dth_node(:) = dth_node(:) + (th_node(:) - th_node_init(:))
            goto 201
         elseif(icnv == icnv_complete_fail) then
             write(fates_log(),*) 'Newton hydraulics solve'
             write(fates_log(),*) 'could not converge on a solution.'
             write(fates_log(),*) 'Perhaps try increasing iteration cap,'
             write(fates_log(),*) 'and decreasing relaxation factors.'
             call endrun(msg=errMsg(sourcefile, __LINE__))
         else
             write(fates_log(),*) 'unhandled failure mode in'
             write(fates_log(),*) 'newton hydraulics solve'
             write(fates_log(),*) 'icnv = ',icnv
             call endrun(msg=errMsg(sourcefile, __LINE__))
         endif


         ! If we have reached this point, we have iterated to
         ! a stable solution (where residual mass balance = 0)
         ! It is possible that we have used a sub-step though,
         ! and need to continue the iteration.

201      continue

         ! Save the number of substeps needed
         cohort_hydr%iterh1 = cohort_hydr%iterh1 + 1

         ! Save the  max number of Newton iterations needed
         cohort_hydr%iterh2 = max(cohort_hydr%iterh2,real(nwtn_iter))

         print*,'Completed a newton solve'
         print*,psi_node(:)
         stop

         ! Save flux diagnostics
         ! ------------------------------------------------------

         sapflow = sapflow + q_flux(n_hypool_ag)*dtime

         do j = 1,site_hydr%nlevrhiz
            ! Connection betwen the 1st rhizosphere and absorbing roots
            icnx_ar = n_hypool_ag + (j-1)*(nshell+1)+2
            rootuptake(j) = q_flux(icnx_ar)*dtime
         enddo


         ! If there are any sub-steps left, we need to update
         ! the initial water content
         th_node_init(:) = th_node(:)
         
      end do outerloop

     

      ! If we have made it here, we have successfully integrated
      ! the water content. Transfer this from scratch space
      ! into the cohort memory structures for plant compartments,
      ! and increment the site-level change in soil moistures

      
      ! Update state variables in plant compartments
      cohort_hydr%th_ag(1:n_hypool_ag) = cohort_hydr%th_ag(1:n_hypool_ag) + dth_node(1:n_hypool_ag)
      cohort_hydr%th_troot             = cohort_hydr%th_troot + dth_node(n_hypool_ag+1)

      ! Change in water per plant [kg/plant]
      dwat_plant = sum(dth_node(1:n_hypool_ag+n_hypool_troot)*v_node(1:n_hypool_ag+n_hypool_troot))*denh2o

      inode = n_hypool_ag+n_hypool_troot
      do j = 1,site_hydr%nlevrhiz
         do k = 1, nshell+1
            inode = inode + 1
            if(k==1) then
               cohort_hydr%th_aroot(j) = cohort_hydr%th_aroot(j)+dth_node(inode)
               dwat_plant = dwat_plant + (dth_node(inode) * v_node(inode))*denh2o
            else
               ishell = k-1
               dth_layershell_site(j,ishell) = dth_layershell_site(j,ishell) + &
                    dth_node(inode) * cohort_hydr%l_aroot_layer(j) * &
                    cohort%n / site_hydr%l_aroot_layer(j)
               
            endif
         enddo
      enddo
      
      ! Total water mass in the plant at the end of this solve [kg h2o]
      w_tot_end = sum(th_node(:)*v_node(:))*denh2o
      
      ! Mass error (flux - change) [kg/m2]
      wb_err_plant = (qtop*dtime)-(w_tot_beg-w_tot_end)

            
     end associate

    return   
  end subroutine MatSolve2D

  ! =====================================================================================
  
  function SumBetweenDepths(site_hydr,depth_t,depth_b,array_in) result(depth_sum)

    ! This function sums the quantity in array_in between depth_t (top)
    ! and depth_b.  It assumes many things. Firstly, that the depth coordinates
    ! for array_in do match site_hydr%zi_rhiz (on rhizosphere layers), and that
    ! those coordinates are positive down.

    type(ed_site_hydr_type), intent(in) :: site_hydr
    real(r8),intent(in)    :: depth_t      ! Top Depth    (positive coordinate)
    real(r8),intent(in)    :: depth_b      ! Bottom depth (positive coordinate)
    real(r8),intent(in)    :: array_in(:)  ! Quantity to be summed (flux?mass?)
    real(r8)               :: depth_sum    ! The summed result we return in units (/depth)
    integer  :: i_rhiz_t                   ! Layer index of top full layer
    integer  :: i_rhiz_b                   ! layer index of bottom full layer
    integer  :: nlevrhiz                   ! Number of rhizosphere layers (not shells)
    real(r8) :: frac                       ! Fraction of partial layer, by depth
    
    i_rhiz_t = count((site_hydr%zi_rhiz-site_hydr%dz_rhiz)<depth_t)+1  ! First layer completely below top depth
    i_rhiz_b = count(site_hydr%zi_rhiz<depth_b)                        ! Last layer completely above bottom depth
    nlevrhiz = size(site_hydr%zi_rhiz)

    depth_sum = 0._r8
    
    ! Trivial, the top depth is deeper than the soil column
    ! return... 0 or nan..?
    if(i_rhiz_t>nlevrhiz) then
       return
    end if
    
    ! Sum all fully encased layers
    if(i_rhiz_b>=i_rhiz_t)then
       depth_sum = depth_sum + sum(array_in(i_rhiz_t:i_rhiz_b)) 
    end if
    
    ! Find fraction contribution from top partial layer (if any)
    if(i_rhiz_t>1) then
       frac = (site_hydr%zi_rhiz(i_rhiz_t-1)-depth_t)/site_hydr%dz_rhiz(i_rhiz_t-1)
       depth_sum = depth_sum + frac*array_in(i_rhiz_t-1)
    end if
    
    ! Find fraction contribution from bottom partial layer (if any)
    if(i_rhiz_b<nlevrhiz) then
       frac = (depth_b-site_hydr%zi_rhiz(i_rhiz_b))/site_hydr%dz_rhiz(i_rhiz_b+1)
       depth_sum = depth_sum + frac*array_in(i_rhiz_b+1)
    end if
    
    depth_sum = depth_sum/(min(depth_b,site_hydr%zi_rhiz(nlevrhiz))-depth_t)
    
  end function SumBetweenDepths
  
  ! =====================================================================================
  
  subroutine SetMaxCondConnections(site_hydr, cohort_hydr, h_node, kmax_dn, kmax_up)
    
    ! -------------------------------------------------------------------------------
    ! This subroutine sets the maximum conductances
    ! on the downstream (towards atm) and upstream (towards
    ! soil) side of each connection. This scheme is somewhat complicated
    ! by the fact that the direction of flow at the root surface impacts
    ! which root surface radial conductance to use, which makes these calculation
    ! dependent on the updating potential in the system, and not just a function
    ! of plant geometry and material properties.
    ! -------------------------------------------------------------------------------
    
    type(ed_site_hydr_type), intent(in),target   :: site_hydr
    type(ed_cohort_hydr_type), intent(in),target :: cohort_hydr
    real(r8),intent(in)  :: h_node(:)        ! Total (matric+height) potential at each node (Mpa)
    real(r8),intent(out) :: kmax_dn(:)       ! Max conductance of downstream sides of connections (kg s-1 MPa-1)
    real(r8),intent(out) :: kmax_up(:)       ! Max conductance of upstream sides of connections   (kg s-1 MPa-1)

    real(r8):: aroot_frac_plant ! Fraction of the cohort's fine-roots
                                ! out of the total in the current layer
    integer :: icnx  ! connection index
    integer :: inode ! node index
    integer :: istem ! stem index
    integer :: k     ! rhizosphere/root index (per level)
    integer :: j     ! soil layer index
    
    kmax_dn(:) = fates_unset_r8
    kmax_up(:) = fates_unset_r8

    ! Set leaf to stem connections (only 1 leaf layer
    ! this will break if we have multiple, as there would
    ! need to be assumptions about which compartment
    ! to connect the leaves to.
    icnx  = 1
    kmax_dn(icnx) = cohort_hydr%kmax_petiole_to_leaf
    kmax_up(icnx) = cohort_hydr%kmax_stem_upper(1)

    ! Stem to stem connections
    do istem = 1,n_hypool_stem-1
       icnx = icnx + 1
       kmax_dn(icnx) = cohort_hydr%kmax_stem_lower(istem)
       kmax_up(icnx) = cohort_hydr%kmax_stem_upper(istem+1)
    enddo

    ! Path is between lowest stem and transporting root
    icnx  = icnx + 1
    kmax_dn(icnx) = cohort_hydr%kmax_stem_lower(n_hypool_stem)
    kmax_up(icnx) = cohort_hydr%kmax_troot_upper

    ! Path is between the transporting root and the absorbing roots
    inode = n_hypool_ag
    do j = 1,site_hydr%nlevrhiz

       aroot_frac_plant = cohort_hydr%l_aroot_layer(j)/site_hydr%l_aroot_layer(j)
       
       do k = 1, n_hypool_aroot + nshell
          icnx = icnx + 1
          inode = inode + 1
          if( k == 1 ) then !troot-aroot
             kmax_dn(icnx) = cohort_hydr%kmax_troot_lower(j) 
             kmax_up(icnx) = cohort_hydr%kmax_aroot_upper(j)

          elseif( k == 2) then ! aroot-soil

             ! Special case. Maximum conductance depends on the 
             ! potential gradient.

             if(h_node(inode) < h_node(inode+1) ) then
                kmax_dn(icnx) = 1._r8/(1._r8/cohort_hydr%kmax_aroot_lower(j) + & 
                     1._r8/cohort_hydr%kmax_aroot_radial_in(j))
             else
                kmax_dn(icnx) = 1._r8/(1._r8/cohort_hydr%kmax_aroot_lower(j) + & 
                     1._r8/cohort_hydr%kmax_aroot_radial_out(j))
             end if
             kmax_up(icnx) = site_hydr%kmax_upper_shell(j,1)*aroot_frac_plant

          else                 ! soil - soil
             kmax_dn(icnx) = site_hydr%kmax_lower_shell(j,k-2)*aroot_frac_plant
             kmax_up(icnx) = site_hydr%kmax_upper_shell(j,k-1)*aroot_frac_plant
          endif
       enddo

    end do


  end subroutine SetMaxCondConnections
  
  ! =====================================================================================

  subroutine InitHydroGlobals()

    ! This routine allocates the Water Transfer Functions (WTFs)
    ! which include both water retention functions (WRFs)
    ! as well as the water conductance (K) functions (WKFs)
    ! But, this is only for plants! These functions have specific
    ! parameters, potentially, for each plant functional type and
    ! each organ (pft x organ), but this can be used globally (across
    ! all sites on the node (machine) to save memory.  These functions
    ! are also applied to soils, but since soil properties vary with
    ! soil layer and location, those functions are bound to the site
    ! structure, and are therefore not "global".

    ! Define
    class(wrf_type_vg), pointer :: wrf_vg
    class(wkf_type_vg), pointer :: wkf_vg
    class(wrf_type_cch), pointer :: wrf_cch
    class(wkf_type_tfs), pointer :: wkf_tfs
    class(wrf_type_tfs), pointer :: wrf_tfs

    integer :: ft            ! PFT index
    integer :: pm            ! plant media index
    integer :: inode         ! compartment node index
    real(r8) :: cap_corr     ! correction for nonzero psi0x (TFS)
    real(r8) :: cap_slp      ! slope of capillary region of curve
    real(r8) :: cap_int      ! intercept of capillary region of curve

    if(hlm_use_planthydro.eq.ifalse) return
    
    ! we allocate from stomata_p_media, which should be zero

    allocate(wrf_plant(stomata_p_media:n_plant_media,numpft))
    allocate(wkf_plant(stomata_p_media:n_plant_media,numpft))
  
    ! -----------------------------------------------------------------------------------
    ! Initialize the Water Retention Functions
    ! -----------------------------------------------------------------------------------

    select case(plant_wrf_type)
    case(van_genuchten_type)
       do ft = 1,numpft
            do pm = 1, n_plant_media
                allocate(wrf_vg)
                wrf_plant(pm,ft)%p => wrf_vg
                call wrf_vg%set_wrf_param([alpha_vg, psd_vg, th_sat_vg, th_res_vg])
            end do
        end do
     case(campbell_type)
        do ft = 1,numpft
           do pm = 1,n_plant_media
              allocate(wrf_cch)
              wrf_plant(pm,ft)%p => wrf_cch
              call wrf_cch%set_wrf_param([EDPftvarcon_inst%hydr_thetas_node(ft,pm), &
                                          EDPftvarcon_inst%hydr_pinot_node(ft,pm), &
                                          9._r8])
           end do
        end do
     case(tfs_type)
        do ft = 1,numpft
           do pm = 1,n_plant_media
              allocate(wrf_tfs)
              wrf_plant(pm,ft)%p => wrf_tfs

              if (pm.eq.leaf_p_media) then   ! Leaf tissue
                 cap_slp    = 0.0_r8
                 cap_int    = 0.0_r8
                 cap_corr   = 1.0_r8
              else               ! Non leaf tissues
                 cap_slp    = (hydr_psi0 - hydr_psicap )/(1.0_r8 - rwccap(pm))  
                 cap_int    = -cap_slp + hydr_psi0    
                 cap_corr   = -cap_int/cap_slp
              end if
              
              call wrf_tfs%set_wrf_param([EDPftvarcon_inst%hydr_thetas_node(ft,pm), &
                                          EDPftvarcon_inst%hydr_resid_node(ft,pm), &
                                          EDPftvarcon_inst%hydr_pinot_node(ft,pm), &
                                          EDPftvarcon_inst%hydr_epsil_node(ft,pm), &
                                          rwcft(pm), & 
                                          cap_corr, &
                                          cap_int, &
                                          cap_slp,real(pm,r8)])
           end do
        end do

    end select

    ! -----------------------------------------------------------------------------------
    ! Initialize the Water Conductance (K) Functions
    ! -----------------------------------------------------------------------------------

    select case(plant_wkf_type)
    case(van_genuchten_type)
        do ft = 1,numpft
            do pm = 1, n_plant_media
                allocate(wkf_vg)
                wkf_plant(pm,ft)%p => wkf_vg
                call wkf_vg%set_wkf_param([alpha_vg, psd_vg, th_sat_vg, th_res_vg, tort_vg])
            end do
           
        end do
    case(campbell_type)
        write(fates_log(),*) 'campbell/clapp-hornberger conductance not used in plants'
        call endrun(msg=errMsg(sourcefile, __LINE__))
    case(tfs_type)
        do ft = 1,numpft
            do pm = 1, n_plant_media
               allocate(wkf_tfs)
               wkf_plant(pm,ft)%p => wkf_tfs
               call wkf_tfs%set_wkf_param([EDPftvarcon_inst%hydr_p50_node(ft,pm), &
                                       EDPftvarcon_inst%hydr_avuln_node(ft,pm)])
            end do
        end do
    end select

    ! There is only 1 stomata conductance hypothesis which uses the p50 and 
    ! vulnerability parameters
    ! -----------------------------------------------------------------------------------

    do ft = 1,numpft
       allocate(wkf_tfs)
       wkf_plant(stomata_p_media,ft)%p => wkf_tfs
       call wkf_tfs%set_wkf_param([EDPftvarcon_inst%hydr_p50_gs(ft), &
                              EDPftvarcon_inst%hydr_avuln_gs(ft)])
    end do

    
    return
  end subroutine InitHydroGlobals

  !! subroutine UpdateLWPMemFLCMin(ccohort_hydr)

  ! This code may be re-introduced at a later date (rgk 08-2019)

  ! SET COHORT-LEVEL BTRAN FOR USE IN NEXT TIMESTEP
  ! first update the leaf water potential memory
  !!    do t=2, numLWPmem
  !!ccohort_hydr%lwp_mem(t-1)      = ccohort_hydr%lwp_mem(t)
  !!end do
  !!ccohort_hydr%lwp_mem(numLWPmem)   = ccohort_hydr%psi_ag(1)
  !!call flc_gs_from_psi(cCohort, ccohort_hydr%psi_ag(1))

  !!refill_rate = -log(0.5)/(ccohort_hydr%refill_days*24._r8*3600._r8)   ! s-1
  !!do k=1,n_hypool_ag
  !!ccohort_hydr%flc_min_ag(k) = min(ccohort_hydr%flc_min_ag(k), ccohort_hydr%flc_ag(k))
  !!if(ccohort_hydr%psi_ag(k) >= ccohort_hydr%refill_thresh .and. &
  !!      ccohort_hydr%flc_ag(k) > ccohort_hydr%flc_min_ag(k)) then   ! then refilling
  !!    ccohort_hydr%flc_min_ag(k) = ccohort_hydr%flc_ag(k) - &
  !!          (ccohort_hydr%flc_ag(k) - ccohort_hydr%flc_min_ag(k))*exp(-refill_rate*dtime)
  !!end if
  !!end do
  !!do k=1,n_hypool_troot
  !!ccohort_hydr%flc_min_troot(k) = min(ccohort_hydr%flc_min_troot(k), ccohort_hydr%flc_troot(k))
  !!if(ccohort_hydr%psi_troot(k) >= ccohort_hydr%refill_thresh .and. &
  !!      ccohort_hydr%flc_troot(k) > ccohort_hydr%flc_min_troot(k)) then   ! then refilling
  !!    ccohort_hydr%flc_min_troot(k) = ccohort_hydr%flc_troot(k) - &
  !!          (ccohort_hydr%flc_troot(k) - ccohort_hydr%flc_min_troot(k))*exp(-refill_rate*dtime)
  !!end if
  !!end do
  !!do j=1,site_hydr%nlevrhiz
  !!ccohort_hydr%flc_min_aroot(j) = min(ccohort_hydr%flc_min_aroot(j), ccohort_hydr%flc_aroot(j))
  !!if(ccohort_hydr%psi_aroot(j) >= ccohort_hydr%refill_thresh .and. &
  !!      ccohort_hydr%flc_aroot(j) > ccohort_hydr%flc_min_aroot(j)) then   ! then refilling
  !!    ccohort_hydr%flc_min_aroot(j) = ccohort_hydr%flc_aroot(j) - &
  !!          (ccohort_hydr%flc_aroot(j) - ccohort_hydr%flc_min_aroot(j))*exp(-refill_rate*dtime)
  !!end if
  !!end do
  !!end subroutine UpdateLWPMemFLCMin



end module FatesPlantHydraulicsMod<|MERGE_RESOLUTION|>--- conflicted
+++ resolved
@@ -94,18 +94,11 @@
   use PRTGenericMod,          only : leaf_organ, fnrt_organ, sapw_organ
   use PRTGenericMod,          only : store_organ, repro_organ, struct_organ
 
-<<<<<<< HEAD
-   use PRTParametersMod,   only : prt_params
-   use EDPftvarcon, only : EDPftvarcon_inst
-   
-   ! CIME Globals
-   use shr_log_mod , only      : errMsg => shr_log_errMsg
-   use shr_infnan_mod   , only : isnan => shr_infnan_isnan
-=======
   use clm_time_manager  , only : get_step_size, get_nstep
 
   use EDPftvarcon, only : EDPftvarcon_inst
->>>>>>> 9a4627a6
+  use PRTParametersMod, only : prt_params
+
 
   use FatesHydroWTFMod, only : wrf_arr_type
   use FatesHydroWTFMod, only : wkf_arr_type
@@ -603,15 +596,10 @@
         ccohort_hydr%ftc_ag(k) = wkf_plant(leaf_p_media,ft)%p%ftc_from_psi(ccohort_hydr%psi_ag(k))
     end do
 
-<<<<<<< HEAD
-     roota                      =  prt_params%fnrt_prof_a(ft)
-     rootb                      =  prt_params%fnrt_prof_b(ft)
-=======
     do k = n_hypool_leaf+1, n_hypool_ag 
        ccohort_hydr%psi_ag(k) = wrf_plant(stem_p_media,ft)%p%psi_from_th(ccohort_hydr%th_ag(k))
        ccohort_hydr%ftc_ag(k) = wkf_plant(stem_p_media,ft)%p%ftc_from_psi(ccohort_hydr%psi_ag(k))
     end do
->>>>>>> 9a4627a6
 
     ! Update the Psi and FTC for the transporting root compartment
     ccohort_hydr%psi_troot = wrf_plant(troot_p_media,ft)%p%psi_from_th(ccohort_hydr%th_troot)
@@ -669,8 +657,8 @@
     ! Crown Nodes
     ! in special case where n_hypool_leaf = 1, the node height of the canopy
     ! water pool is 1/2 the distance from the bottom of the canopy to the top of the tree
-    roota                      = EDPftvarcon_inst%fnrt_prof_a(ft)
-    rootb                      = EDPftvarcon_inst%fnrt_prof_b(ft)
+    roota                      = prt_params%fnrt_prof_a(ft)
+    rootb                      = prt_params%fnrt_prof_b(ft)
     nlevrhiz                   = csite_hydr%nlevrhiz
     call CrownDepth(plant_height,crown_depth)
 
@@ -832,8 +820,8 @@
     fnrt_c   = ccohort%prt%GetState(fnrt_organ, all_carbon_elements)
     struct_c = ccohort%prt%GetState(struct_organ, all_carbon_elements)
 
-    roota    = EDPftvarcon_inst%fnrt_prof_a(ft)
-    rootb    = EDPftvarcon_inst%fnrt_prof_b(ft)
+    roota    = prt_params%fnrt_prof_a(ft)
+    rootb    = prt_params%fnrt_prof_b(ft)
 
     ! Leaf Volumes
     ! -----------------------------------------------------------------------------------
@@ -842,10 +830,10 @@
     ! but that may not be so forever. ie sla = slatop (RGK-082017)
     ! m2/gC * cm2/m2 -> cm2/gC
     
-    sla                        = EDPftvarcon_inst%slatop(ft) * cm2_per_m2 
+    sla                        = prt_params%slatop(ft) * cm2_per_m2 
     
     ! empirical regression data from leaves at Caxiuana (~ 8 spp)
-    denleaf                    = -2.3231_r8*sla/EDPftvarcon_inst%c2b(ft) + 781.899_r8    
+    denleaf                    = -2.3231_r8*sla/prt_params%c2b(ft) + 781.899_r8    
  
     ! Leaf volumes
     ! Note: Leaf volumes of zero is problematic for two reasons.  Zero volumes create
@@ -861,142 +849,16 @@
     ! of the plant's carrying capacity.
 
     
-<<<<<<< HEAD
-      ! -----------------------------------------------------------------------------------
-      ! This subroutine calculates three attributes of a plant:
-      ! 1) the volumes of storage compartments in the plants
-      ! 2) the lenghts of the organs 
-      ! 3) the conductances
-      ! These and are not dependent on the hydraulic state of the
-      ! plant, it is more about the structural characteristics and how much biomass
-      ! is present in the different tissues.
-      !
-      ! Inputs, plant geometries, plant carbon pools, z_node values
-      !
-      ! -----------------------------------------------------------------------------------
-
-      ! Arguments
-      type(ed_cohort_type),intent(inout)  :: ccohort
-      integer,intent(in)                  :: nlevsoi_hyd   ! number of soil hydro layers
-      type(bc_in_type)       , intent(in) :: bc_in       ! Boundary Conditions
-      
-      type(ed_cohort_hydr_type),pointer :: ccohort_hydr     ! Plant hydraulics structure
-      integer  :: j,k
-      integer  :: ft                           ! Plant functional type index 
-      real(r8) :: roota                        ! root profile parameter a zeng2001_crootfr
-      real(r8) :: rootb                        ! root profile parameter b zeng2001_crootfr
-      real(r8) :: leaf_c                       ! Current amount of leaf carbon in the plant                            [kg]
-      real(r8) :: fnrt_c                       ! Current amount of fine-root carbon in the plant                       [kg]
-      real(r8) :: sapw_c                       ! Current amount of sapwood carbon in the plant                         [kg]
-      real(r8) :: struct_c                     ! Current amount of structural carbon in the plant                      [kg]
-      real(r8) :: b_canopy_carb                ! total leaf (canopy) biomass in carbon units                           [kgC/indiv]
-      real(r8) :: b_canopy_biom                ! total leaf (canopy) biomass in dry wt units                           [kg/indiv]
-      real(r8) :: b_woody_carb                 ! total woody biomass in carbon units                                   [kgC/indiv]
-      real(r8) :: b_woody_bg_carb              ! belowground woody biomass in carbon units                             [kgC/indiv]
-      real(r8) :: b_stem_carb                  ! aboveground stem biomass in carbon units                              [kgC/indiv]
-      real(r8) :: b_stem_biom                  ! aboveground stem biomass in dry wt units                              [kg/indiv]
-      real(r8) :: b_bg_carb                    ! belowground biomass (coarse + fine roots) in carbon units             [kgC/indiv]
-      real(r8) :: b_tot_carb                   ! total individual biomass in carbon units                              [kgC/indiv]
-      real(r8) :: v_stem                       ! aboveground stem volume                                               [m3/indiv]
-      real(r8) :: z_stem                       ! the height of the plants stem below crown [m]
-      real(r8) :: sla                          ! specific leaf area                                                    [cm2/g]
-      real(r8) :: v_canopy                     ! total leaf (canopy) volume                                            [m3/indiv]
-      real(r8) :: denleaf                      ! leaf dry mass per unit fresh leaf volume                              [kg/m3]     
-      real(r8) :: a_sapwood                    ! sapwood area                                                          [m2]
-      real(r8) :: a_sapwood_target             ! sapwood cross-section area at reference height, at target biomass     [m2]
-      real(r8) :: bsw_target                   ! sapwood carbon, at target                                             [kgC]
-      real(r8) :: v_sapwood                    ! sapwood volume                                                        [m3]
-      real(r8) :: b_troot_carb                 ! transporting root biomass in carbon units                             [kgC/indiv]
-      real(r8) :: b_troot_biom                 ! transporting root biomass in dry wt units                             [kg/indiv]
-      real(r8) :: v_troot                      ! transporting root volume                                              [m3/indiv]
-      real(r8) :: rootfr                       ! mass fraction of roots in each layer                                  [kg/kg]
-      real(r8), allocatable :: rootfrs(:)      ! Vector of root fractions (only used in 1 layer case)                  [kg/kg]
-      real(r8) :: crown_depth                  ! Depth of the plant's crown [m]
-      real(r8) :: kmax_node1_nodekplus1(n_hypool_ag) ! cumulative kmax, petiole to node k+1, 
-                                                     ! conduit taper effects excluded   [kg s-1 MPa-1]
-      real(r8) :: kmax_node1_lowerk(n_hypool_ag)     ! cumulative kmax, petiole to upper boundary of node k, 
-                                                     ! conduit taper effects excluded   [kg s-1 MPa-1]
-      real(r8) :: chi_node1_nodekplus1(n_hypool_ag)  ! ratio of cumulative kmax with taper effects 
-                                                     ! included to that without  [-]
-      real(r8) :: chi_node1_lowerk(n_hypool_ag)      ! ratio of cumulative kmax with taper effects 
-                                                     ! included to that without  [-]
-      real(r8) :: dz_node1_nodekplus1                ! cumulative distance between canopy 
-                                                     ! node and node k + 1                [m]
-      real(r8) :: dz_node1_lowerk                    ! cumulative distance between canopy 
-                                                     ! node and upper boundary of node k  [m]
-      real(r8) :: kmax_treeag_tot                    ! total stem (petiole to transporting root node) 
-                                                     ! hydraulic conductance        [kg s-1 MPa-1]
-      real(r8) :: kmax_tot                           ! total tree (leaf to root tip) 
-                                                     ! hydraulic conductance        [kg s-1 MPa-1]
-      real(r8),parameter :: taper_exponent = 1._r8/3._r8 ! Savage et al. (2010) xylem taper exponent [-]
-
-      ccohort_hydr => ccohort%co_hydr
-      ft           = ccohort%pft
-
-      leaf_c   = ccohort%prt%GetState(leaf_organ, all_carbon_elements)
-      sapw_c   = ccohort%prt%GetState(sapw_organ, all_carbon_elements)
-      fnrt_c   = ccohort%prt%GetState(fnrt_organ, all_carbon_elements)
-      struct_c = ccohort%prt%GetState(struct_organ, all_carbon_elements)
-
-      roota    =  prt_params%fnrt_prof_a(ft)
-      rootb    =  prt_params%fnrt_prof_b(ft)
-
-      !roota                      =  4.372_r8                           ! TESTING: deep (see Zeng 2001 Table 1)
-      !rootb                      =  0.978_r8                           ! TESTING: deep (see Zeng 2001 Table 1)
-      !roota                      =  8.992_r8                          ! TESTING: shallow (see Zeng 2001 Table 1)
-      !rootb                      =  8.992_r8                          ! TESTING: shallow (see Zeng 2001 Table 1)
-      
-      if(leaf_c > 0._r8) then
-
-=======
     ! [kgC] * [kg/kgC] / [kg/m3] -> [m3]
->>>>>>> 9a4627a6
-
-
-<<<<<<< HEAD
-         b_woody_carb               = sapw_c + struct_c
-         b_woody_bg_carb            = (1.0_r8-prt_params%allom_agb_frac(ft)) * b_woody_carb
-         b_tot_carb                 = sapw_c + struct_c + leaf_c + fnrt_c
-         b_canopy_carb              = leaf_c
-         b_bg_carb                  = (1.0_r8-prt_params%allom_agb_frac(ft)) * b_tot_carb
-         b_canopy_biom              = b_canopy_carb * C2B
-         
-         ! NOTE: SLATOP currently does not use any vertical scaling functions
-         ! but that may not be so forever. ie sla = slatop (RGK-082017)
-         ! m2/gC * cm2/m2 -> cm2/gC
-         sla                        = prt_params%slatop(ft) * cm2_per_m2 
-         
-         ! empirical regression data from leaves at Caxiuana (~ 8 spp)
-         denleaf                    = -2.3231_r8*sla/C2B + 781.899_r8    
-         v_canopy                   = b_canopy_biom / denleaf
-=======
+
     ! Get the target, or rather, maximum leaf carrying capacity of plant
     ! Lets also avoid super-low targets that have very low trimming functions
->>>>>>> 9a4627a6
 
     call bleaf(ccohort%dbh,ccohort%pft,max(ccohort%canopy_trim,min_trim),leaf_c_target)
 
-<<<<<<< HEAD
-         !BOC...may be needed for testing/comparison w/ v_sapwood 
-         !    kg  / ( g cm-3 * cm3/m3 * kg/g ) -> m3    
-         v_stem       = b_stem_biom / (prt_params%wood_density(ft)*1.e3_r8  ) 
-
-         ! calculate the sapwood cross-sectional area
-         call bsap_allom(ccohort%dbh,ccohort%pft,ccohort%canopy_trim,a_sapwood_target,bsw_target)
-         a_sapwood = a_sapwood_target
-         
-         ! Alternative ways to calculate sapwood cross section
-         ! or ....
-         ! a_sapwood = a_sapwood_target * ccohort%bsw / bsw_target
-         
-         !     a_sapwood    = a_leaf_tot / prt_params%allom_latosa_int(ft)*1.e-4_r8 
-         !      m2 sapwood = m2 leaf * cm2 sapwood/m2 leaf *1.0e-4m2
-         ! or ...
-         !a_sapwood    = a_leaf_tot / ( 0.001_r8 + 0.025_r8 * ccohort%hite ) * 1.e-4_r8
-=======
     if( (ccohort%status_coh == leaves_on) .or. ccohort_hydr%is_newly_recruited ) then
        ccohort_hydr%v_ag(1:n_hypool_leaf) = max(leaf_c,min_leaf_frac*leaf_c_target) * &
-            EDPftvarcon_inst%c2b(ft) / denleaf/ real(n_hypool_leaf,r8)
+            prt_params%c2b(ft) / denleaf/ real(n_hypool_leaf,r8)
     end if
     
     ! Step sapwood volume
@@ -1004,8 +866,8 @@
 
     ! BOC...may be needed for testing/comparison w/ v_sapwood 
     ! kg  / ( g cm-3 * cm3/m3 * kg/g ) -> m3    
-    ! v_stem       = b_stem_biom / (EDPftvarcon_inst%wood_density(ft) * kg_per_g * cm3_per_m3 ) 
->>>>>>> 9a4627a6
+    ! v_stem       = b_stem_biom / (prt_params%wood_density(ft) * kg_per_g * cm3_per_m3 ) 
+
 
     ! calculate the sapwood cross-sectional area
     call bsap_allom(ccohort%dbh,ccohort%pft,ccohort%canopy_trim,a_sapwood_target,sapw_c_target)
@@ -1014,18 +876,8 @@
     ! the actual sapwood, which may be lower than target due to branchfall.
     a_sapwood = a_sapwood_target  ! * sapw_c / sapw_c_target
 
-<<<<<<< HEAD
-         ! Determine belowground biomass as a function of total (sapwood, heartwood, 
-         ! leaf, fine root) biomass then subtract out the fine root biomass to get 
-         ! coarse (transporting) root biomass
-         
-         b_troot_carb               = b_woody_bg_carb   
-         b_troot_biom               = b_troot_carb * C2B 
-         v_troot                    = b_troot_biom / (prt_params%wood_density(ft)*1.e3_r8)
-=======
     ! alternative cross section calculation
     ! a_sapwood    = a_leaf_tot / ( 0.001_r8 + 0.025_r8 * ccohort%hite ) * 1.e-4_r8
->>>>>>> 9a4627a6
 
     call CrownDepth(ccohort%hite,crown_depth)
     z_stem       = ccohort%hite - crown_depth
@@ -1037,17 +889,17 @@
     ! leaf, fine root) biomass then subtract out the fine root biomass to get 
     ! coarse (transporting) root biomass
 
-    woody_bg_c = (1.0_r8-EDPftvarcon_inst%allom_agb_frac(ft)) * (sapw_c + struct_c)
-    
-    v_troot                    = woody_bg_c * EDPftvarcon_inst%c2b(ft) / & 
-          (EDPftvarcon_inst%wood_density(ft)*kg_per_g*cm3_per_m3)
+    woody_bg_c = (1.0_r8-prt_params%allom_agb_frac(ft)) * (sapw_c + struct_c)
+    
+    v_troot                    = woody_bg_c * prt_params%c2b(ft) / & 
+          (prt_params%wood_density(ft)*kg_per_g*cm3_per_m3)
     
     
     ! Estimate absorbing root total length (all layers)
     ! SRL is in m/g
     ! [m] = [kgC]*1000[g/kg]*[kg/kgC]*[m/g]
     ! ------------------------------------------------------------------------------
-    l_aroot_tot        = fnrt_c*g_per_kg*EDPftvarcon_inst%c2b(ft)*EDPftvarcon_inst%hydr_srl(ft)
+    l_aroot_tot        = fnrt_c*g_per_kg*prt_params%c2b(ft)*EDPftvarcon_inst%hydr_srl(ft)
     
     
     ! Estimate absorbing root volume (all layers)
@@ -1647,79 +1499,6 @@
   !=====================================================================================
   subroutine RecruitWUptake(nsites,sites,bc_in,dtime,recruitflag)
 
-<<<<<<< HEAD
-     ! ----------------------------------------------------------------------------------
-     ! This subroutine is called to caluate the water requirement for newly recruited cohorts
-     ! The water update is allocated proportionally to the root biomass, which could be updated
-     ! to accomodate the soil moisture and rooting depth for small seedlings (Chonggang XU).
-     ! After the root water uptake, is_newly_recruited flag is set to false.
-     ! ----------------------------------------------------------------------------------
-
-     use EDTypesMod, only : AREA
-      ! Arguments
-     integer, intent(in)                       :: nsites
-     type(ed_site_type), intent(inout), target :: sites(nsites)
-     type(bc_in_type), intent(in)              :: bc_in(nsites)    
-     real(r8), intent(in)                      :: dtime !time (seconds)
-     logical, intent(out)                      :: recruitflag      !flag to check if there is newly recruited cohorts
-
-     ! Locals
-     type(ed_cohort_type), pointer :: currentCohort
-     type(ed_patch_type), pointer :: currentPatch
-     type(ed_cohort_hydr_type), pointer :: ccohort_hydr
-     type(ed_site_hydr_type), pointer :: csite_hydr
-     integer :: s, j, ft
-     integer :: nstep !number of time steps 
-     real(r8) :: roota !root distriubiton parameter a
-     real(r8) :: rootb !root distriubiton parameter b
-     real(r8) :: rootfr !fraction of root in different soil layer
-     real(r8) :: recruitw !water for newly recruited cohorts (kg water/m2/s)
-     real(r8) :: recruitw_total ! total water for newly recruited cohorts (kg water/m2/s)
-     real(r8) :: err !mass error of water for newly recruited cohorts (kg water/m2/s)
-     real(r8) :: sumrw_uptake !sum of water take for newly recruited cohorts (kg water/m2/s)
-     
-     recruitflag = .false. 
-     do s = 1,nsites 
-        csite_hydr => sites(s)%si_hydr
-        csite_hydr%recruit_w_uptake = 0.0_r8
-        currentPatch => sites(s)%oldest_patch
-	recruitw_total = 0.0_r8 
-        do while(associated(currentPatch)) 
-           currentCohort=>currentPatch%tallest
-           do while(associated(currentCohort))
-              ccohort_hydr => currentCohort%co_hydr
-	      ft       = currentCohort%pft
-  	      !-----------------------------------------------------------
-              ! recruitment water uptake
-	      if(ccohort_hydr%is_newly_recruited) then
-	        recruitflag = .true.
-	        roota    =  prt_params%fnrt_prof_a(ft)
-                rootb    =  prt_params%fnrt_prof_b(ft)
-	        recruitw =  (sum(ccohort_hydr%th_ag(:)*ccohort_hydr%v_ag(:))    + &
-                    sum(ccohort_hydr%th_troot(:)*ccohort_hydr%v_troot(:))             + &
-                    sum(ccohort_hydr%th_aroot(:)*ccohort_hydr%v_aroot_layer(:)))* &
-                    denh2o*currentCohort%n/AREA/dtime
-		recruitw_total = recruitw_total + recruitw
-                if( csite_hydr%nlevsoi_hyd == 1) then
-                    csite_hydr%recruit_w_uptake(1) = csite_hydr%recruit_w_uptake(1)+ &
-		                                    recruitw
-                else
-                  do j=1,csite_hydr%nlevsoi_hyd
-                    if(j == 1) then
-                       rootfr = zeng2001_crootfr(roota, rootb, bc_in(s)%zi_sisl(j))
-                    else
-                       rootfr = zeng2001_crootfr(roota, rootb, bc_in(s)%zi_sisl(j)) - &
-                          zeng2001_crootfr(roota, rootb, bc_in(s)%zi_sisl(j-1))
-                    end if
-		    csite_hydr%recruit_w_uptake(j) = csite_hydr%recruit_w_uptake(j) + &
-		                                    recruitw*rootfr
-                  end do
-                end if
-		ccohort_hydr%is_newly_recruited = .false.
-	      endif
-	      currentCohort=>currentCohort%shorter
-	  end do !cohort loop	   
-=======
     ! ----------------------------------------------------------------------------------
     ! This subroutine is called to calculate the water requirement for newly recruited cohorts
     ! The water update is allocated proportionally to the root biomass, which could be updated
@@ -1780,7 +1559,6 @@
              endif
              currentCohort=>currentCohort%shorter
           end do !cohort loop	   
->>>>>>> 9a4627a6
           currentPatch => currentPatch%younger
        end do !patch
        !balance check
@@ -1805,83 +1583,6 @@
   !=====================================================================================
   subroutine ConstrainRecruitNumber(csite,ccohort, bc_in)
 
-<<<<<<< HEAD
-     ! ---------------------------------------------------------------------------
-     ! This subroutine constrains the number of plants so that there is enought water 
-     !  for newly recruited individuals from the soil
-     ! ---------------------------------------------------------------------------
-     use EDTypesMod, only : AREA
-
-     ! Arguments
-     type(ed_site_type), intent(inout), target     :: csite
-     type(ed_cohort_type) , intent(inout), target  :: ccohort
-     type(bc_in_type)    , intent(in)              :: bc_in 
-
-     ! Locals
-     type(ed_cohort_hydr_type), pointer :: ccohort_hydr
-     type(ed_site_hydr_type), pointer :: csite_hydr
-     real(r8) :: tmp1
-     real(r8) :: watres_local   !minum water content
-     real(r8) :: total_water !total water in rhizosphere at a specific layer (m^3)
-     real(r8) :: total_water_min !total minimum water in rhizosphere at a specific layer (m^3)
-     real(r8) :: roota !root distriubiton parameter a
-     real(r8) :: rootb !root distriubiton parameter b
-     real(r8) :: rootfr !fraction of root in different soil layer
-     real(r8) :: recruitw !water for newly recruited cohorts (kg water/m2/individual)   
-     real(r8) :: n, nmin !number of individuals in cohorts  
-     integer :: s, j, ft
-
-     roota                      =  prt_params%fnrt_prof_a(ccohort%pft)
-     rootb                      =  prt_params%fnrt_prof_b(ccohort%pft)
-     csite_hydr => csite%si_hydr
-     ccohort_hydr =>ccohort%co_hydr
-     recruitw =  (sum(ccohort_hydr%th_ag(:)*ccohort_hydr%v_ag(:))    + &
-                    sum(ccohort_hydr%th_troot(:)*ccohort_hydr%v_troot(:))  + &
-                    sum(ccohort_hydr%th_aroot(:)*ccohort_hydr%v_aroot_layer(:)))* &
-                    denh2o
-     
-     do j=1,csite_hydr%nlevsoi_hyd
-          if(j == 1) then
-                       rootfr = zeng2001_crootfr(roota, rootb, bc_in%zi_sisl(j))
-          else
-                       rootfr = zeng2001_crootfr(roota, rootb, bc_in%zi_sisl(j)) - &
-                      zeng2001_crootfr(roota, rootb, bc_in%zi_sisl(j-1))
-         end if
-	 cohort_recruit_water_layer(j) = recruitw*rootfr
-     end do  
-     
-     do j=1,csite_hydr%nlevsoi_hyd
-          select case (iswc)
-           case (van_genuchten) 
-                 write(fates_log(),*) &
-                 'Van Genuchten plant hydraulics is inoperable until further notice'
-                 call endrun(msg=errMsg(sourcefile, __LINE__)) 
-           case (campbell)
-                 call swcCampbell_satfrac_from_psi(bc_in%smpmin_si*denh2o*grav*1.e-9_r8, &
-                                    (-1._r8)*bc_in%sucsat_sisl(j)*denh2o*grav*1.e-9_r8, &
-                                    bc_in%bsw_sisl(j),     &
-                                    tmp1)
-                 call swcCampbell_th_from_satfrac(tmp1, &
-                               bc_in%watsat_sisl(j),   &
-                                    watres_local)
-                 
-	    
-           case default
-         end select
-         total_water = sum(csite_hydr%v_shell(j,:)*csite_hydr%h2osoi_liqvol_shell(j,:)) * &
-                         csite_hydr%l_aroot_layer(j)/&
-                         bc_in %dz_sisl(j) 
-	 total_water_min = sum(csite_hydr%v_shell(j,:)*watres_local) * &
-                         csite_hydr%l_aroot_layer(j)/&
-                         bc_in %dz_sisl(j)  		  
-	 !assumes that only 50% is available for recruit water....
-	 recruit_water_avail_layer(j)=0.5_r8*max(0.0_r8,total_water-total_water_min)
-	  
-     end do
-     
-     nmin  = 1.0e+36 
-     do j=1,csite_hydr%nlevsoi_hyd
-=======
     ! ---------------------------------------------------------------------------
     ! This subroutine constrains the number of plants so that there is enought water 
     !  for newly recruited individuals from the soil
@@ -1929,7 +1630,6 @@
 
     nmin  = 1.0e+36 
     do j=1,csite_hydr%nlevrhiz
->>>>>>> 9a4627a6
        if(cohort_recruit_water_layer(j)>0.0_r8) then
           n = recruit_water_avail_layer(j)/cohort_recruit_water_layer(j)
           nmin = min(n, nmin) 
