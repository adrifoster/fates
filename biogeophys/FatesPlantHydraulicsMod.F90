module FatesPlantHydraulicsMod

  ! ==============================================================================================
  ! This module contains the relevant code for plant hydraulics. Currently, one hydraulics module
  ! is available.  Other methods of estimating plant hydraulics may become available in future
  ! releases.  For now, please cite the following reference if this module is used to generate
  ! published research:
  !
  ! Christoffersen, B.O., Gloor, M., Fauset, S., Fyllas, N. M., Galbraith, D. R., Baker,
  !   T. R., Kruijt, B., Rowland, L., Fisher, R. A., Binks, O. J., Sevanto, S., Xu, C., Jansen,
  !   S., Choat, B., Mencuccini, M., McDowell, N. G., Meir, P. Linking hydraulic traits to
  !   tropical forest function in a size-structured and trait-driven model (TFS~v.1-Hydro).
  !   Geoscientific Model Development, 9(11), 2016, pp: 4227-4255,
  !   https://www.geosci-model-dev.net/9/4227/2016/, DOI = 10.5194/gmd-9-4227-2016.
  !
  ! WARNING WARNING WARNING WARNING WARNING WARNING WARNING WARNING WARNING WARNING WARNING
  !
  !  PLANT HYDRAULICS IS AN EXPERIMENTAL OPTION THAT IS STILL UNDERGOING TESTING.
  !
  ! WARNING WARNING WARNING WARNING WARNING WARNING WARNING WARNING WARNING WARNING WARNING
  !
  ! ==============================================================================================

  use FatesGlobals, only      : endrun => fates_endrun
  use FatesGlobals, only      : fates_log

  use FatesConstantsMod, only : r8 => fates_r8
  use FatesConstantsMod, only : fates_huge
  use FatesConstantsMod, only : denh2o => dens_fresh_liquid_water
  use FatesConstantsMod, only : grav_earth
  use FatesConstantsMod, only : ifalse, itrue
  use FatesConstantsMod, only : pi_const
  use FatesConstantsMod, only : cm2_per_m2
  use FatesConstantsMod, only : g_per_kg
  use FatesConstantsMod, only : nearzero
  use FatesConstantsMod, only : mpa_per_pa
  use FatesConstantsMod, only : m_per_mm
  use FatesConstantsMod, only : mg_per_kg
  use FatesConstantsMod, only : pa_per_mpa
  use FatesConstantsMod, only : rsnbl_math_prec
  use FatesConstantsMod, only : m3_per_mm3
  use FatesConstantsMod, only : cm3_per_m3
  use FatesConstantsMod, only : kg_per_g
  use FatesConstantsMod, only : fates_unset_r8

  use EDParamsMod       , only : hydr_kmax_rsurf1
  use EDParamsMod       , only : hydr_kmax_rsurf2
  use EDParamsMod       , only : hydr_psi0
  use EDParamsMod       , only : hydr_psicap
  use EDParamsMod       , only : hydr_htftype_node

  use EDTypesMod        , only : ed_site_type
  use EDTypesMod        , only : ed_patch_type
  use EDTypesMod        , only : ed_cohort_type
  use EDTypesMod        , only : AREA_INV
  use EDTypesMod        , only : AREA
  use EDTypesMod        , only : leaves_on

  use FatesInterfaceTypesMod  , only : bc_in_type
  use FatesInterfaceTypesMod  , only : bc_out_type
  use FatesInterfaceTypesMod  , only : hlm_use_planthydro
  use FatesInterfaceTypesMod  , only : hlm_ipedof
  use FatesInterfaceTypesMod  , only : numpft
  use FatesInterfaceTypesMod  , only : nlevsclass

  use FatesAllometryMod, only    : bleaf
  use FatesAllometryMod, only    : bsap_allom
  use FatesAllometryMod, only    : CrownDepth
  use FatesHydraulicsMemMod, only: use_2d_hydrosolve
  use FatesHydraulicsMemMod, only: ed_site_hydr_type
  use FatesHydraulicsMemMod, only: ed_cohort_hydr_type
  use FatesHydraulicsMemMod, only: n_hypool_plant
  use FatesHydraulicsMemMod, only: n_hypool_leaf
  use FatesHydraulicsMemMod, only: n_hypool_tot
  use FatesHydraulicsMemMod, only: n_hypool_stem
  use FatesHydraulicsMemMod, only: n_hypool_troot
  use FatesHydraulicsMemMod, only: n_hypool_aroot
  use FatesHydraulicsMemMod, only: n_plant_media
  use FatesHydraulicsMemMod, only: nshell
  use FatesHydraulicsMemMod, only: n_hypool_ag
  use FatesHydraulicsMemMod, only: stomata_p_media
  use FatesHydraulicsMemMod, only: leaf_p_media
  use FatesHydraulicsMemMod, only: stem_p_media
  use FatesHydraulicsMemMod, only: troot_p_media
  use FatesHydraulicsMemMod, only: aroot_p_media
  use FatesHydraulicsMemMod, only: rhiz_p_media
  use FatesHydraulicsMemMod, only: nlevsoi_hyd_max
  use FatesHydraulicsMemMod, only: rwccap, rwcft
  use FatesHydraulicsMemMod, only: ignore_layer1

  use PRTGenericMod,          only : carbon12_element
  use PRTGenericMod,          only : leaf_organ, fnrt_organ, sapw_organ
  use PRTGenericMod,          only : store_organ, repro_organ, struct_organ
  use PRTGenericMod,          only : num_elements
  use PRTGenericMod,          only : element_list

  use clm_time_manager  , only : get_step_size, get_nstep

  use EDPftvarcon, only : EDPftvarcon_inst
  use PRTParametersMod, only : prt_params


  use FatesHydroWTFMod, only : wrf_arr_type
  use FatesHydroWTFMod, only : wkf_arr_type
  use FatesHydroWTFMod, only : wrf_type, wrf_type_vg, wrf_type_cch, wrf_type_tfs
  use FatesHydroWTFMod, only : wkf_type, wkf_type_vg, wkf_type_cch, wkf_type_tfs


  ! CIME Globals
  use shr_log_mod , only      : errMsg => shr_log_errMsg
  use shr_infnan_mod   , only : isnan => shr_infnan_isnan


  implicit none


  ! 1=leaf, 2=stem, 3=troot, 4=aroot
  ! Several of these may be better transferred to the parameter file in due time (RGK)

  integer, public :: use_ed_planthydraulics    =  1      ! 0 => use vanilla btran
  ! 1 => use BC hydraulics;
  ! 2 => use CX hydraulics

  ! use a control to prevent model from quiting when encounter the water balance error
  ! instead put it into an endless loop   (JD)
  integer, public :: debug_JD = 0                        ! set to 0 to disable it, not used currently

  ! The following options are temporarily unavailable (RGK 09-06-19)
  ! ----------------------------------------------------------------------------------

  ! logical, public :: do_dqtopdth_leaf          = .false.  ! should a nonzero dqtopdth_leaf
  ! term be applied to the plant
  ! hydraulics numerical solution?
  ! logical, public :: do_dyn_xylemrefill        = .false.  ! should the dynamics of xylem refilling
  ! (i.e., non-instantaneous) be considered
  ! within plant hydraulics?
  ! logical, public :: do_kbound_upstream        = .true.  ! should the hydraulic conductance at the
                                                           ! boundary between nodes be taken to be a
                                                           ! function of the upstream loss of
                                                           ! conductivity (flc)?

  ! DO NOT TURN THIS ON. LEAVING THIS ONLY IF THE HLMS START HAVING
  ! TROUBLE RESPONDING TO SUPERSATURATION
  logical :: purge_supersaturation = .false. ! If for some reason the roots force water
                                             ! into a saturated soil layer, or push it slightly
                                             ! past saturation, should we attempt to help
                                             ! fix the situation by assigning some
                                             ! of the water to a runoff term?


  logical, public :: do_growthrecruiteffects   = .true. ! should size- or root length-dependent
                                                        ! hydraulic properties and states be
                                                        ! updated every day when trees grow or
                                                        ! when recruitment happens?

  ! If this is set to true, then the conductance over a path between nodes, is defined
  ! by the side of the path with higher potential only.
  logical, parameter     :: do_upstream_k = .true.



  logical :: do_parallel_stem = .true. ! If this mode is active, we treat the conduit through
                                       ! the plant (in 1D solves) as closed from root layer
                                       ! to the stomata. The effect of this, is that
                                       ! the conductances through stem and leaf surfaces
                                       ! are reduced by the fraction of active root
                                       ! conductance, and for each soil-layer, integration
                                       ! proceeds over the entire time-step.


  ! These switches are for developers who which to understand if there simulations
  ! are ever entering regimes where water contents go negative (yes physically impossible)
  ! or water pressures exceed that at saturation (maybe, maybe not likely)
  ! These situations are possible/likely due to the nature of the constant flux boundary condition
  ! of transpiration, due to the loosely-coupled nature of the hydro-land-energy-photosynthesis
  ! system

  logical, parameter :: trap_neg_wc = .false.
  logical, parameter :: trap_supersat_psi = .false.

  real(r8), parameter :: error_thresh = 1.e-5_r8  ! site level conservation error threshold in CLM
                                                  ! (mm = kg/m2)

  real(r8), parameter :: thsat_buff = 0.001_r8 ! Ensure that this amount of buffer
  ! is left between soil moisture and saturation [m3/m3]
  ! (if we are going to help purge super-saturation)

  logical,parameter :: debug = .false.          ! flag to report warning in hydro


  character(len=*), parameter, private :: sourcefile = &
       __FILE__


  ! These index flags specify which pressure-volumen and pressure
  ! conductivity relationship are available.
  ! For plants: Users can option between useing tfs and van_genuchten
  ! by specifying their choice in the parameter file,
  ! with the model parameter hydr_htftype_node,
  ! the value should be 1 for TFS or 2 for VG (as shown below).
  ! Campbell, could technically be used, but the parameters for
  ! that hypothesis are not in the parameter file, so it not currently available.
  ! For soil: The soil hypothesis should follow the hypothesis for water transfer
  ! in the Host Land Model. At this time campbell is the default for both
  ! ELM and ALM. However, if alternatives arise (like VG), we still need to write
  ! interface routines to transfer over parameters.  Right now we just hard-code
  ! the use of campbell_type for the soil (see a few lines below).

  integer, public, parameter :: van_genuchten_type      = 2
  integer, public, parameter :: campbell_type           = 3
  integer, public, parameter :: tfs_type                = 1

  integer, parameter :: soil_wrf_type  = campbell_type
  integer, parameter :: soil_wkf_type  = campbell_type


  ! Define the global object that holds the water retention functions
  ! for plants of each different porous media type, and plant functional type

  class(wrf_arr_type),pointer :: wrf_plant(:,:)

  ! Define the global object that holds the water conductance functions
  ! for plants of each different porous media type, and plant functional type

  class(wkf_arr_type), pointer :: wkf_plant(:,:)

  ! Testing parameters for Van Genuchten soil WRTs
  ! unused unless van_genuchten_type is selected, also
  ! it would be much better to use the native parameters passed in
  ! from the HLM's soil model
  real(r8), parameter :: alpha_vg  = 0.001_r8
  real(r8), parameter :: th_sat_vg = 0.65_r8
  real(r8), parameter :: th_res_vg = 0.15_r8
  real(r8), parameter :: psd_vg    = 2.7_r8
  real(r8), parameter :: m_vg      = 0.62963_r8
  real(r8), parameter :: tort_vg   = 0.5_r8
  real(r8), parameter :: plant_tort = 0.0_r8

  ! The maximum allowable water balance error over a plant-soil continuum
  ! for a given step [kgs] (0.1 mg)
<<<<<<< HEAD
  real(r8), parameter :: max_wb_step_err = 2.e-6_r8 

=======
  real(r8), parameter :: max_wb_step_err = 2.e-7_r8   ! original is 1.e-7_r8, Junyan changed to 2.e-7_r8
 
>>>>>>> 50e77402
  !
  ! !PUBLIC MEMBER FUNCTIONS:
  public :: AccumulateMortalityWaterStorage
  public :: RecruitWaterStorage
  public :: hydraulics_drive
  public :: InitHydrSites
  public :: HydrSiteColdStart
  public :: BTranForHLMDiagnosticsFromCohortHydr
  public :: InitHydrCohort
  public :: DeallocateHydrCohort
  public :: UpdateH2OVeg
  public :: CopyCohortHydraulics
  public :: FuseCohortHydraulics
  public :: UpdateSizeDepPlantHydProps
  public :: UpdateSizeDepPlantHydStates
  public :: UpdatePlantPsiFTCFromTheta
  public :: InitPlantHydStates
  public :: UpdateSizeDepRhizHydProps
  public :: UpdateSizeDepRhizHydStates
  public :: RestartHydrStates
  public :: SavePreviousCompartmentVolumes
  public :: SavePreviousRhizVolumes
  public :: UpdatePlantHydrNodes
  public :: UpdatePlantHydrLenVol
  public :: UpdatePlantKmax
  public :: ConstrainRecruitNumber
  public :: InitHydroGlobals

  !------------------------------------------------------------------------------
  ! 01/18/16: Created by Brad Christoffersen
  ! 02/xx/17: Refactoring by Ryan Knox and Brad Christoffersen
  !------------------------------------------------------------------------------

contains

  !------------------------------------------------------------------------------
  subroutine hydraulics_drive( nsites, sites, bc_in,bc_out,dtime )

    ! ARGUMENTS:
    ! -----------------------------------------------------------------------------------
    integer,intent(in)                      :: nsites
    type(ed_site_type),intent(inout),target :: sites(nsites)
    type(bc_in_type),intent(in)             :: bc_in(nsites)
    type(bc_out_type),intent(inout)         :: bc_out(nsites)
    real(r8),intent(in)                     :: dtime


    select case (use_ed_planthydraulics)

    case (1)

       call FillDrainRhizShells(nsites, sites, bc_in, bc_out )
       call hydraulics_BC(nsites, sites,bc_in,bc_out,dtime )

    case (2)

       !call Hydraulics_CX()

    case DEFAULT

    end select

  end subroutine Hydraulics_Drive

  ! =====================================================================================

  subroutine RestartHydrStates(sites,nsites,bc_in,bc_out)

    ! It is assumed that the following state variables have been read in by
    ! the restart machinery.
    !
    ! co_hydr%th_ag
    ! co_hydr%th_troot
    ! co_hydr%th_aroot
    ! si_hydr%r_node_shell
    ! si_hydr%v_shell
    ! si_hydr%h2osoi_liqvol_shell
    ! si_hydr%l_aroot_layer
    !
    ! The goal of this subroutine is to call
    ! the correct sequence of hydraulics initializations to repopulate
    ! information that relies on these key states, as well as other vegetation
    ! states such as carbon pools and plant geometry.

    integer                     , intent(in)            :: nsites
    type(ed_site_type)          , intent(inout), target :: sites(nsites)
    type(bc_in_type)            , intent(in)            :: bc_in(nsites)
    type(bc_out_type)           , intent(inout)         :: bc_out(nsites)

    ! locals
    ! ----------------------------------------------------------------------------------
    ! LL pointers
    type(ed_patch_type),pointer                         :: cpatch      ! current patch
    type(ed_cohort_type),pointer                        :: ccohort     ! current cohort
    type(ed_cohort_hydr_type),pointer                   :: ccohort_hydr
    type(ed_site_hydr_type),pointer                     :: csite_hydr
    integer                                             :: s           ! site loop counter
    integer                                             :: j           ! soil layer index
    integer                                             :: j_bc        ! soil layer index of boundary condition
    class(wrf_type_vg), pointer                         :: wrf_vg
    class(wkf_type_vg), pointer                         :: wkf_vg
    class(wrf_type_cch), pointer                        :: wrf_cch
    class(wkf_type_cch), pointer                        :: wkf_cch

    do s = 1,nsites
       csite_hydr=>sites(s)%si_hydr

       cpatch => sites(s)%oldest_patch
       do while(associated(cpatch))

          ccohort => cpatch%shortest
          do while(associated(ccohort))

             ccohort_hydr => ccohort%co_hydr

             ! This calculates node heights
             call UpdatePlantHydrNodes(ccohort,ccohort%pft,ccohort%hite, &
                  sites(s)%si_hydr)

             ! This calculates volumes and lengths
             call UpdatePlantHydrLenVol(ccohort,csite_hydr)

             ! This updates the Kmax's of the plant's compartments
             call UpdatePlantKmax(ccohort_hydr,ccohort,sites(s)%si_hydr)

             ! Since this is a newly initialized plant, we set the previous compartment-size
             ! equal to the ones we just calculated.
             call SavePreviousCompartmentVolumes(ccohort_hydr)

             ccohort => ccohort%taller
          enddo

          cpatch => cpatch%younger
       end do

       sites(s)%si_hydr%l_aroot_layer_init(:)  = fates_unset_r8
       sites(s)%si_hydr%r_node_shell_init(:,:) = fates_unset_r8
       sites(s)%si_hydr%v_shell_init(:,:)      = fates_unset_r8

       ! --------------------------------------------------------------------------------
       ! Initialize water transfer functions
       ! which include both water retention functions (WRFs)
       ! as well as the water conductance (K) functions (WKFs)
       ! But, this is only for soil!
       ! --------------------------------------------------------------------------------
       ! Initialize the Water Retention Functions
       ! -----------------------------------------------------------------------------------

       select case(soil_wrf_type)
       case(van_genuchten_type)
          do j=1,sites(s)%si_hydr%nlevrhiz
             j_bc = j+csite_hydr%i_rhiz_t-1
             allocate(wrf_vg)
             sites(s)%si_hydr%wrf_soil(j)%p => wrf_vg
             call wrf_vg%set_wrf_param([alpha_vg, psd_vg, m_vg, bc_in(s)%watsat_sisl(j_bc), th_res_vg])
          end do
       case(campbell_type)
          do j=1,sites(s)%si_hydr%nlevrhiz
             j_bc = j+csite_hydr%i_rhiz_t-1
             allocate(wrf_cch)
             sites(s)%si_hydr%wrf_soil(j)%p => wrf_cch
             call wrf_cch%set_wrf_param([bc_in(s)%watsat_sisl(j_bc), &
                  (-1.0_r8)*bc_in(s)%sucsat_sisl(j_bc)*denh2o*grav_earth*mpa_per_pa*m_per_mm , &
                  bc_in(s)%bsw_sisl(j_bc)])
          end do
       case(tfs_type)
          write(fates_log(),*) 'TFS water retention curves not available for soil'
          call endrun(msg=errMsg(sourcefile, __LINE__))
       end select

       ! -----------------------------------------------------------------------------------
       ! Initialize the Water Conductance (K) Functions
       ! -----------------------------------------------------------------------------------

       select case(soil_wkf_type)
       case(van_genuchten_type)
          do j=1,sites(s)%si_hydr%nlevrhiz
             j_bc = j+csite_hydr%i_rhiz_t-1
             allocate(wkf_vg)
             sites(s)%si_hydr%wkf_soil(j)%p => wkf_vg
             call wkf_vg%set_wkf_param([alpha_vg, psd_vg, m_vg, th_sat_vg, th_res_vg, tort_vg])
          end do
       case(campbell_type)
          do j=1,sites(s)%si_hydr%nlevrhiz
             j_bc = j+csite_hydr%i_rhiz_t-1
             allocate(wkf_cch)
             sites(s)%si_hydr%wkf_soil(j)%p => wkf_cch
             call wkf_cch%set_wkf_param([bc_in(s)%watsat_sisl(j_bc), &
                  (-1.0_r8)*bc_in(s)%sucsat_sisl(j_bc)*denh2o*grav_earth*mpa_per_pa*m_per_mm , &
                  bc_in(s)%bsw_sisl(j_bc)])
          end do
       case(tfs_type)
          write(fates_log(),*) 'TFS conductance not used in soil'
          call endrun(msg=errMsg(sourcefile, __LINE__))
       end select




       ! Update static quantities related to the rhizosphere
       call UpdateSizeDepRhizVolLenCon(sites(s), bc_in(s))

       ! We update the "initial" values of the rhizosphere after
       ! the previous call to make sure that the conductances are updated
       ! Now we set the prevous to the current so that the water states
       ! are not perturbed
       call SavePreviousRhizVolumes(sites(s))


       call UpdateH2OVeg(sites(s),bc_out(s))

    end do


    return
  end subroutine RestartHydrStates

  ! ====================================================================================

  subroutine InitPlantHydStates(site, cohort)

    ! REQUIRED INPUTS:
    !
    !  ccohort_hydr%z_node_troot(:)
    !  ccohort_hydr%z_node_aroot
    !  ccohort_hydr%z_node_ag
    !
    ! !DESCRIPTION:
    !
    ! !USES:

    ! !ARGUMENTS:
    type(ed_site_type), intent(inout), target   :: site   ! current site pointer
    type(ed_cohort_type), intent(inout), target :: cohort ! current cohort pointer
    !
    ! !LOCAL VARIABLES:
    type(ed_site_hydr_type), pointer   :: site_hydr
    type(ed_cohort_hydr_type), pointer :: cohort_hydr
    integer  :: j,k                                 ! layer and node indices
    integer  :: ft                                  ! functional type index
    real(r8) :: psi_rhiz1                           ! pressure in first rhizosphere shell [MPa]
    real(r8) :: dz                                  ! depth of the current layer [m]
    real(r8) :: h_aroot_mean                        ! minimum total potential of absorbing roots
    real(r8), parameter :: psi_aroot_init = -0.2_r8 ! Initialize aroots with -0.2 MPa
    real(r8), parameter :: dh_dz = 0.02_r8          ! amount to decrease downstream
    ! compartment total potentials [MPa/meter]

    ! In init mode = 1, set absorbing roots to -0.2 MPa
    !              = 2, use soil as starting point, match total potentials
    !                   and then reduce plant compartment total potential by 1KPa
    !                   for transporting root node, match the lowest total potential
    !                   in absorbing roots
    integer, parameter :: init_mode = 2
    class(wrf_arr_type),pointer :: wrfa,wrft
    class(wkf_arr_type),pointer :: wkfa,wkft

    site_hydr   => site%si_hydr
    cohort_hydr => cohort%co_hydr
    ft          =  cohort%pft
    wrfa        => wrf_plant(aroot_p_media,ft)
    wkfa        => wkf_plant(aroot_p_media,ft)
    wrft        => wrf_plant(troot_p_media,ft)
    wkft        => wkf_plant(troot_p_media,ft)

    ! Set abosrbing root

    if(init_mode == 2) then

       !       h_aroot_mean = 0._r8

       do j=1, site_hydr%nlevrhiz

          ! Checking apperance of roots. Only proceed if there are roots in that layer 
          if(cohort_hydr%l_aroot_layer(j) > nearzero) then
             
             ! Match the potential of the absorbing root to the inner rhizosphere shell
             cohort_hydr%psi_aroot(j) = site_hydr%wrf_soil(j)%p%psi_from_th(site_hydr%h2osoi_liqvol_shell(j,1))

             ! Calculate the mean total potential (include height) of absorbing roots
             !          h_aroot_mean = h_aroot_mean + cohort_hydr%psi_aroot(j) + mpa_per_pa*denh2o*grav_earth*(-site_hydr%zi_rhiz(j))

             cohort_hydr%th_aroot(j) = wrfa%p%th_from_psi(cohort_hydr%psi_aroot(j))
             cohort_hydr%ftc_aroot(j) = wkfa%p%ftc_from_psi(cohort_hydr%psi_aroot(j))
          else
             cohort_hydr%psi_aroot(j) = psi_aroot_init  
             cohort_hydr%th_aroot(j) = 0    
             
          end if
             
       end do

    else

       do j=1, site_hydr%nlevrhiz
          cohort_hydr%psi_aroot(j) = psi_aroot_init
          ! Calculate the mean total potential (include height) of absorbing roots
          !          h_aroot_mean = h_aroot_mean + cohort_hydr%psi_aroot(j) + mpa_per_pa*denh2o*grav_earth*(-site_hydr%zi_rhiz(j))
          cohort_hydr%th_aroot(j) = wrfa%p%th_from_psi(cohort_hydr%psi_aroot(j))
          cohort_hydr%ftc_aroot(j) = wkfa%p%ftc_from_psi(cohort_hydr%psi_aroot(j))
       end do
    end if

    !h_aroot_mean = h_aroot_mean/real(site_hydr%nlevrhiz,r8)
    h_aroot_mean = minval(cohort_hydr%psi_aroot(:) + mpa_per_pa*denh2o*grav_earth*(-site_hydr%zi_rhiz(:)))

    ! initialize plant water potentials with slight potential gradient (or zero) (dh/dz = C)
    ! the assumption is made here that initial conditions for soil water will
    ! be in (or at least close to) hydrostatic equilibrium as well, so that
    ! it doesn't matter which absorbing root layer the transporting root water


    ! Set the transporting root to be in equilibrium with mean potential
    ! of the absorbing roots, minus any gradient we add

    cohort_hydr%psi_troot = h_aroot_mean - &
         mpa_per_pa*denh2o*grav_earth*cohort_hydr%z_node_troot - dh_dz

    cohort_hydr%th_troot = wrft%p%th_from_psi(cohort_hydr%psi_troot)
    cohort_hydr%ftc_troot = wkft%p%ftc_from_psi(cohort_hydr%psi_troot)


    ! working our way up a tree, assigning water potentials that are in
    ! hydrostatic equilibrium (minus dh_dz offset) with the water potential immediately below
    dz = cohort_hydr%z_node_ag(n_hypool_ag) - cohort_hydr%z_node_troot

    cohort_hydr%psi_ag(n_hypool_ag) = cohort_hydr%psi_troot - &
         mpa_per_pa*denh2o*grav_earth*dz - dh_dz


    cohort_hydr%th_ag(n_hypool_ag) = wrf_plant(stem_p_media,ft)%p%th_from_psi(cohort_hydr%psi_ag(n_hypool_ag))
    cohort_hydr%ftc_ag(n_hypool_ag) = wkf_plant(stem_p_media,ft)%p%ftc_from_psi(cohort_hydr%psi_ag(n_hypool_ag))


    do k=n_hypool_ag-1, 1, -1
       dz = cohort_hydr%z_node_ag(k) - cohort_hydr%z_node_ag(k+1)
       cohort_hydr%psi_ag(k) = cohort_hydr%psi_ag(k+1) - &
            mpa_per_pa*denh2o*grav_earth*dz - &
            dh_dz

       cohort_hydr%th_ag(k) = wrf_plant(site_hydr%pm_node(k),ft)%p%th_from_psi(cohort_hydr%psi_ag(k))
       cohort_hydr%ftc_ag(k) = wkf_plant(site_hydr%pm_node(k),ft)%p%ftc_from_psi(cohort_hydr%psi_ag(k))
    end do

    !initialize cohort-level btran

    cohort_hydr%btran = wkf_plant(stomata_p_media,ft)%p%ftc_from_psi(cohort_hydr%psi_ag(1))


    !flc_gs_from_psi(cohort_hydr%psi_ag(1),cohort%pft)

    ! We do allow for positive pressures.
    ! But starting off with positive pressures is something we try to avoid
    if ( (cohort_hydr%psi_troot>0.0_r8) .or. &
         any(cohort_hydr%psi_ag(:)>0._r8) .or. &
         any(cohort_hydr%psi_aroot(:)>0._r8) ) then
       write(fates_log(),*) 'Initialized plant compartments with positive pressure?'
       write(fates_log(),*) 'psi troot: ',cohort_hydr%psi_troot
       write(fates_log(),*) 'psi ag(:): ',cohort_hydr%psi_ag(:)
       write(fates_log(),*) 'psi_aroot(:): ',cohort_hydr%psi_aroot(:)
       call endrun(msg=errMsg(sourcefile, __LINE__))
    end if
<<<<<<< HEAD
 
 
=======


>>>>>>> 50e77402

  end subroutine InitPlantHydStates

  ! =====================================================================================

  subroutine UpdatePlantPsiFTCFromTheta(ccohort,csite_hydr)

    ! This subroutine updates the potential and the fractional
    ! of total conductivity based on the relative water
    ! content
    ! Arguments
    type(ed_cohort_type),intent(inout), target :: ccohort
    type(ed_site_hydr_type),intent(in), target :: csite_hydr

    ! Locals
    integer :: ft  ! Plant functional type
    integer :: k   ! loop index for compartments
    integer :: j   ! Loop index for soil layers
    type(ed_cohort_hydr_type), pointer :: ccohort_hydr



    ccohort_hydr => ccohort%co_hydr
    ft = ccohort%pft

    ! Update Psi and FTC in above-ground compartments
    ! -----------------------------------------------------------------------------------

    do k = 1,n_hypool_leaf
<<<<<<< HEAD
        ccohort_hydr%psi_ag(k) = wrf_plant(leaf_p_media,ft)%p%psi_from_th(ccohort_hydr%th_ag(k)) 
        ccohort_hydr%ftc_ag(k) = wkf_plant(leaf_p_media,ft)%p%ftc_from_psi(ccohort_hydr%psi_ag(k))

=======
       ccohort_hydr%psi_ag(k) = wrf_plant(leaf_p_media,ft)%p%psi_from_th(ccohort_hydr%th_ag(k))
       ccohort_hydr%ftc_ag(k) = wkf_plant(leaf_p_media,ft)%p%ftc_from_psi(ccohort_hydr%psi_ag(k))
>>>>>>> 50e77402
    end do

    do k = n_hypool_leaf+1, n_hypool_ag
       ccohort_hydr%psi_ag(k) = wrf_plant(stem_p_media,ft)%p%psi_from_th(ccohort_hydr%th_ag(k))
       ccohort_hydr%ftc_ag(k) = wkf_plant(stem_p_media,ft)%p%ftc_from_psi(ccohort_hydr%psi_ag(k))

    end do

    ! Update the Psi and FTC for the transporting root compartment
    ccohort_hydr%psi_troot = wrf_plant(troot_p_media,ft)%p%psi_from_th(ccohort_hydr%th_troot)
    ccohort_hydr%ftc_troot = wkf_plant(troot_p_media,ft)%p%ftc_from_psi(ccohort_hydr%psi_troot)

    ! Update the Psi and FTC for the absorbing roots
    do j = 1, csite_hydr%nlevrhiz
       ccohort_hydr%psi_aroot(j) = wrf_plant(aroot_p_media,ft)%p%psi_from_th(ccohort_hydr%th_aroot(j))
       ccohort_hydr%ftc_aroot(j) = wkf_plant(aroot_p_media,ft)%p%ftc_from_psi(ccohort_hydr%psi_aroot(j))

    end do

    return
  end subroutine UpdatePlantPsiFTCFromTheta


  ! =====================================================================================


  subroutine UpdatePlantHydrNodes(ccohort,ft,plant_height,csite_hydr)

    ! --------------------------------------------------------------------------------
    ! This subroutine calculates the nodal heights critical to hydraulics in the plant
    !
    ! Inputs:  Plant height
    !          Plant functional type
    !          Number of soil hydraulic layers
    !
    ! Outputs: cohort_hydr%z_node_ag(:)
    !                     %z_lower_ag(:)
    !                     %z_upper_ag(:)
    !                     %z_node_troot
    !                     %z_node_aroot(:)
    ! --------------------------------------------------------------------------------

    ! Arguments
    type(ed_cohort_type), intent(inout) :: ccohort
    integer,intent(in)                  :: ft            ! plant functional type index
    real(r8), intent(in)                :: plant_height  ! [m]
    type(ed_site_hydr_type), intent(in) :: csite_hydr


    ! Locals
    type(ed_cohort_hydr_type), pointer :: ccohort_hydr
    integer  :: nlevrhiz      ! number of rhizosphere layers
    real(r8) :: roota         ! root profile parameter a zeng2001_crootfr
    real(r8) :: rootb         ! root profile parameter b zeng2001_crootfr
    real(r8) :: crown_depth   ! crown depth for the plant [m]
    real(r8) :: dz_canopy     ! discrete crown depth intervals [m]
    real(r8) :: z_stem        ! the height of the plants stem below crown [m]
    real(r8) :: dz_stem       ! vertical stem discretization                           [m]
    real(r8) :: dcumul_rf     ! cumulative root distribution discretization            [-]
    real(r8) :: cumul_rf      ! cumulative root distribution where depth is determined [-]
    real(r8) :: z_cumul_rf    ! depth at which cumul_rf occurs                         [m]
    integer  :: k             ! Loop counter for compartments
    real(r8) :: z_fr          ! Maximum rooting depth of the plant [m]

    ccohort_hydr => ccohort%co_hydr
    
    
    ! Crown Nodes
    ! in special case where n_hypool_leaf = 1, the node height of the canopy
    ! water pool is 1/2 the distance from the bottom of the canopy to the top of the tree
    roota                      = prt_params%fnrt_prof_a(ft)
    rootb                      = prt_params%fnrt_prof_b(ft)
    nlevrhiz                   = csite_hydr%nlevrhiz

    !call CrownDepth(plant_height,ft,crown_depth)
    crown_depth               = min(plant_height,0.1_r8)
    
    dz_canopy                  = crown_depth / real(n_hypool_leaf,r8)
    do k=1,n_hypool_leaf
       ccohort_hydr%z_lower_ag(k)   = plant_height - dz_canopy*real(k,r8)
       ccohort_hydr%z_node_ag(k)    = ccohort_hydr%z_lower_ag(k) + 0.5_r8*dz_canopy
       ccohort_hydr%z_upper_ag(k)   = ccohort_hydr%z_lower_ag(k) + dz_canopy
    enddo


    ! Stem Nodes
    ! in special case where n_hypool_stem = 1, the node height of the stem water pool is
    ! 1/2 the height from the ground to the bottom of the canopy
    z_stem                     = plant_height - crown_depth
    dz_stem                    = z_stem / real(n_hypool_stem,r8)
    do k=n_hypool_leaf+1,n_hypool_ag
       ccohort_hydr%z_upper_ag(k)   = real(n_hypool_stem - (k - 1 - n_hypool_leaf),r8)*dz_stem
       ccohort_hydr%z_node_ag(k)    = ccohort_hydr%z_upper_ag(k) - 0.5_r8*dz_stem
       ccohort_hydr%z_lower_ag(k)   = ccohort_hydr%z_upper_ag(k) - dz_stem
    enddo

    call MaximumRootingDepth(ccohort%dbh,ft,csite_hydr%zi_rhiz(nlevrhiz),z_fr)
    
    ! Transporting Root Node depth [m] (negative from surface)

    call bisect_rootfr(roota, rootb, z_fr, 0._r8, 1.E10_r8, &
         0.001_r8, 0.001_r8, 0.5_r8, z_cumul_rf)
    
    if(z_cumul_rf > csite_hydr%zi_rhiz(nlevrhiz) ) then
       print*,"z_cumul_rf > zi_rhiz(nlevrhiz)?",z_cumul_rf,csite_hydr%zi_rhiz(nlevrhiz)
       stop
    end if
    
    z_cumul_rf =  min(z_cumul_rf, abs(csite_hydr%zi_rhiz(nlevrhiz)))
    ccohort_hydr%z_node_troot = -z_cumul_rf

    return
  end subroutine UpdatePlantHydrNodes

  ! =====================================================================================

  subroutine SavePreviousCompartmentVolumes(ccohort_hydr)

    type(ed_cohort_hydr_type),intent(inout) :: ccohort_hydr


    ! Saving the current compartment volumes into an "initial" save-space
    ! allows us to see how the compartments change size when plants
    ! change size and effect water contents

    ccohort_hydr%v_ag_init(:)          =  ccohort_hydr%v_ag(:)
    ccohort_hydr%v_troot_init          =  ccohort_hydr%v_troot
    ccohort_hydr%v_aroot_layer_init(:) =  ccohort_hydr%v_aroot_layer(:)

    return
  end subroutine SavePreviousCompartmentVolumes

  ! =====================================================================================

  subroutine UpdateSizeDepPlantHydProps(currentSite,ccohort,bc_in)


    ! DESCRIPTION: Updates absorbing root length (total and its vertical distribution)
    ! as well as the consequential change in the size of the 'representative' rhizosphere
    ! shell radii, volumes, and compartment volumes of plant tissues

    ! !USES:
    use shr_sys_mod        , only : shr_sys_abort

    ! ARGUMENTS:
    type(ed_site_type)     , intent(in)             :: currentSite ! Site stuff
    type(ed_cohort_type)   , intent(inout)          :: ccohort     ! current cohort pointer
    type(bc_in_type)       , intent(in)             :: bc_in       ! Boundary Conditions

    ! Locals
    integer                            :: nlevrhiz             ! Number of total soil layers
    type(ed_cohort_hydr_type), pointer :: ccohort_hydr
    integer                            :: ft

    nlevrhiz                =  currentSite%si_hydr%nlevrhiz
    ccohort_hydr               => ccohort%co_hydr
    ft                         =  ccohort%pft

    ! Save the current vegetation compartment volumes into
    ! a save space so that it can be compared with the updated quantity.

    call SavePreviousCompartmentVolumes(ccohort_hydr)

    ! This updates all of the z_node positions
    call UpdatePlantHydrNodes(ccohort,ft,ccohort%hite,currentSite%si_hydr)

    ! This updates plant compartment volumes, lengths and
    ! maximum conductances. Make sure for already
    ! initialized vegetation, that SavePreviousCompartment
    ! volumes, and UpdatePlantHydrNodes is called prior to this.
    call UpdatePlantHydrLenVol(ccohort,currentSite%si_hydr)

    ! This updates the Kmax's of the plant's compartments
    call UpdatePlantKmax(ccohort_hydr,ccohort,currentsite%si_hydr)


  end subroutine UpdateSizeDepPlantHydProps

  ! =====================================================================================

  subroutine UpdatePlantHydrLenVol(ccohort,site_hydr)

    ! -----------------------------------------------------------------------------------
    ! This subroutine calculates two attributes of a plant:
    ! 1) the volumes of storage compartments in the plants
    ! 2) the lenghts of the organs
    ! These are not dependent on the hydraulic state of the
    ! plant, it is more about the structural characteristics and how much biomass
    ! is present in the different tissues.
    !
    ! Inputs, plant geometries, plant carbon pools, z_node values
    !
    ! -----------------------------------------------------------------------------------

    ! Arguments
    type(ed_cohort_type),intent(inout)  :: ccohort
    type(ed_site_hydr_type),intent(in)  :: site_hydr

    type(ed_cohort_hydr_type),pointer :: ccohort_hydr     ! Plant hydraulics structure
    integer  :: j,k
    integer  :: ft                           ! Plant functional type index
    real(r8) :: roota                        ! root profile parameter a zeng2001_crootfr
    real(r8) :: rootb                        ! root profile parameter b zeng2001_crootfr
    real(r8) :: leaf_c                       ! Current amount of leaf carbon in the plant                            [kg]
    real(r8) :: leaf_c_target                ! Target leaf carbon (with some conditions) [kgC]
    real(r8) :: fnrt_c                       ! Current amount of fine-root carbon in the plant                       [kg]
    real(r8) :: sapw_c                       ! Current amount of sapwood carbon in the plant                         [kg]
    real(r8) :: struct_c                     ! Current amount of structural carbon in the plant                      [kg]
    real(r8) :: woody_bg_c                   ! belowground woody biomass in carbon units                             [kgC/indiv]
    real(r8) :: z_stem                       ! the height of the plants stem below crown [m]
    real(r8) :: sla                          ! specific leaf area                                                    [cm2/g]
    real(r8) :: v_aroot_tot                  ! total compartment volume of all absorbing roots for cohort            [m3]
    real(r8) :: l_aroot_tot                  ! total length of absorbing roots for cohrot                            [m]
    real(r8) :: denleaf                      ! leaf dry mass per unit fresh leaf volume                              [kg/m3]
    real(r8) :: a_sapwood                    ! sapwood area                                                          [m2]
    real(r8) :: a_sapwood_target             ! sapwood cross-section area at reference height, at target biomass     [m2]
    real(r8) :: sapw_c_target                ! sapwood carbon, at target                                             [kgC]
    real(r8) :: v_sapwood                    ! sapwood volume                                                        [m3]
    real(r8) :: v_troot                      ! transporting root volume                                              [m3/indiv]
    real(r8) :: rootfr                       ! mass fraction of roots in each layer                                  [kg/kg]
    real(r8) :: crown_depth                  ! Depth of the plant's crown [m]
    real(r8) :: norm                         ! total root fraction used <1
    integer  :: nlevrhiz                     ! number of rhizosphere levels
    real(r8) :: dbh                          ! the dbh of current cohort                                             [cm]   
    real(r8) :: z_fr                         ! rooting depth of a cohort                                             [cm]
    
    ! We allow the transporting root to donate a fraction of its volume to the absorbing
    ! roots to help mitigate numerical issues due to very small volumes. This is the
    ! fraction the transporting roots donate to those layers
    real(r8), parameter :: t2aroot_vol_donate_frac = 0.65_r8

    real(r8), parameter :: min_leaf_frac = 0.1_r8   ! Fraction of maximum leaf carbon that
    ! we set as our lower cap on leaf volume
    real(r8), parameter :: min_trim      = 0.1_r8   ! The lower cap on trimming function used
    ! to estimate maximum leaf carbon

    ccohort_hydr => ccohort%co_hydr
    ft           = ccohort%pft
    nlevrhiz     = site_hydr%nlevrhiz
    leaf_c       = ccohort%prt%GetState(leaf_organ, carbon12_element)
    sapw_c       = ccohort%prt%GetState(sapw_organ, carbon12_element)
    fnrt_c       = ccohort%prt%GetState(fnrt_organ, carbon12_element)
    struct_c     = ccohort%prt%GetState(struct_organ, carbon12_element)
    roota        = prt_params%fnrt_prof_a(ft)
    rootb        = prt_params%fnrt_prof_b(ft)


    
    ! Leaf Volumes
    ! -----------------------------------------------------------------------------------

    ! NOTE: SLATOP currently does not use any vertical scaling functions
    ! but that may not be so forever. ie sla = slatop (RGK-082017)
    ! m2/gC * cm2/m2 -> cm2/gC

    sla                        = prt_params%slatop(ft) * cm2_per_m2

    ! empirical regression data from leaves at Caxiuana (~ 8 spp)
    denleaf                    = -2.3231_r8*sla/prt_params%c2b(ft) + 781.899_r8

    ! Leaf volumes
    ! Note: Leaf volumes of zero is problematic for two reasons.  Zero volumes create
    ! numerical difficulties, and they could also create problems when a leaf is trying
    ! to re-flush.
    ! Therefore, if the leaf is in an "off" status, then we do not update the leaf
    ! volume.  This way the volume is where it was when it dropped, and this is consistent
    ! with the theory that leaf water potentials drive growth and re-flushing, not the
    ! other way around.  However, it is possible that we may have recruits with an
    ! "off" status (due to external seed rain active during a dry or cold season). If a
    ! cohort is newly created, we must give it a starting volume.
    ! We also place a lower bound on how low the leaf volume is allowed to go, which is 10%
    ! of the plant's carrying capacity.


    ! [kgC] * [kg/kgC] / [kg/m3] -> [m3]

    ! Get the target, or rather, maximum leaf carrying capacity of plant
    ! Lets also avoid super-low targets that have very low trimming functions

    call bleaf(ccohort%dbh,ccohort%pft,max(ccohort%canopy_trim,min_trim),leaf_c_target)

    if( (ccohort%status_coh == leaves_on) .or. ccohort_hydr%is_newly_recruited ) then
       ccohort_hydr%v_ag(1:n_hypool_leaf) = max(leaf_c,min_leaf_frac*leaf_c_target) * &
            prt_params%c2b(ft) / denleaf/ real(n_hypool_leaf,r8)
    end if

    ! Step sapwood volume
    ! -----------------------------------------------------------------------------------

    ! BOC...may be needed for testing/comparison w/ v_sapwood
    ! kg  / ( g cm-3 * cm3/m3 * kg/g ) -> m3
    ! v_stem       = c_stem_biom / (prt_params%wood_density(ft) * kg_per_g * cm3_per_m3 )

    ! calculate the sapwood cross-sectional area
    call bsap_allom(ccohort%dbh,ccohort%pft,ccohort%canopy_trim,a_sapwood_target,sapw_c_target)

    ! uncomment this if you want to use
    ! the actual sapwood, which may be lower than target due to branchfall.
    a_sapwood = a_sapwood_target  ! * sapw_c / sapw_c_target

    ! alternative cross section calculation
    ! a_sapwood    = a_leaf_tot / ( 0.001_r8 + 0.025_r8 * ccohort%hite ) * 1.e-4_r8

    !call CrownDepth(ccohort%hite,ft,crown_depth)
    crown_depth  = min(ccohort%hite,0.1_r8)
    z_stem       = ccohort%hite - crown_depth
    v_sapwood    = a_sapwood * z_stem    ! + 0.333_r8*a_sapwood*crown_depth
    ccohort_hydr%v_ag(n_hypool_leaf+1:n_hypool_ag) = v_sapwood / n_hypool_stem


    ! Determine belowground biomass as a function of total (sapwood, heartwood,
    ! leaf, fine root) biomass then subtract out the fine root biomass to get
    ! coarse (transporting) root biomass

    woody_bg_c = (1.0_r8-prt_params%allom_agb_frac(ft)) * (sapw_c + struct_c)

    v_troot                    = woody_bg_c * prt_params%c2b(ft) / &
         (prt_params%wood_density(ft)*kg_per_g*cm3_per_m3)


    ! Estimate absorbing root total length (all layers)
    ! SRL is in m/g
    ! [m] = [kgC]*1000[g/kg]*[kg/kgC]*[m/g]
    ! ------------------------------------------------------------------------------
    l_aroot_tot        = fnrt_c*g_per_kg*prt_params%c2b(ft)*EDPftvarcon_inst%hydr_srl(ft)


    ! Estimate absorbing root volume (all layers)
    ! ------------------------------------------------------------------------------
    v_aroot_tot        = pi_const * (EDPftvarcon_inst%hydr_rs2(ft)**2._r8) * l_aroot_tot

    ! The transporting root donates some of its volume
    ! to the layer-by-layer absorbing root (which is now a hybrid compartment)
    ! ------------------------------------------------------------------------------
<<<<<<< HEAD
    ! ccohort_hydr%v_troot = (1._r8-t2aroot_vol_donate_frac) * v_troot
    ccohort_hydr%v_troot = ( v_troot + v_aroot_tot) / 2
    
=======
    ccohort_hydr%v_troot = (1._r8-t2aroot_vol_donate_frac) * v_troot

>>>>>>> 50e77402
    ! Partition the total absorbing root lengths and volumes into the active soil layers
    ! We have a condition, where we may ignore the first layer
    ! ------------------------------------------------------------------------------
    ! Further, incorporate maximum rooting depth parameterization into these
    ! calculations.


    call MaximumRootingDepth(ccohort%dbh,ft,site_hydr%zi_rhiz(nlevrhiz),z_fr)
    

    norm = 1._r8 - &
         zeng2001_crootfr(roota, rootb,site_hydr%zi_rhiz(1)-site_hydr%dz_rhiz(1), z_fr )

    do j=1,nlevrhiz
<<<<<<< HEAD
        
        rootfr = norm*(zeng2001_crootfr(roota, rootb, site_hydr%zi_rhiz(j),site_hydr%zi_rhiz(nlevrhiz)) - &
              zeng2001_crootfr(roota, rootb, site_hydr%zi_rhiz(j)-site_hydr%dz_rhiz(j),site_hydr%zi_rhiz(nlevrhiz)))
        
        ccohort_hydr%l_aroot_layer(j) = rootfr*l_aroot_tot
        
        ! This is a hybrid absorbing root and transporting root volume
        ccohort_hydr%v_aroot_layer(j) = rootfr*((v_aroot_tot + v_troot)/2)
=======
>>>>>>> 50e77402

       rootfr = norm*(zeng2001_crootfr(roota, rootb, site_hydr%zi_rhiz(j),z_fr) - &
            zeng2001_crootfr(roota, rootb, site_hydr%zi_rhiz(j)-site_hydr%dz_rhiz(j),z_fr ))

       if(debug)then
          write(fates_log(),*) 'check rooting depth of cohort '
          write(fates_log(),*) 'dbh: ',ccohort%dbh,' sice class: ',ccohort%size_class
          write(fates_log(),*) 'site_hydr%dz_rhiz(j) is: ', site_hydr%dz_rhiz(j)
          write(fates_log(),*) 'z_max cohort: ',z_fr
          write(fates_log(),*) 'layer:  ',j,' depth (m): ',site_hydr%zi_rhiz(j),' rooting fraction:',rootfr
          write(fates_log(),*) 'End of Junyan check'     
       end if
       
       ccohort_hydr%l_aroot_layer(j) = rootfr*l_aroot_tot

       ! This is a hybrid absorbing root and transporting root volume
       ccohort_hydr%v_aroot_layer(j) = rootfr*(v_aroot_tot + t2aroot_vol_donate_frac*v_troot)

    end do

    return
  end subroutine UpdatePlantHydrLenVol

  ! =====================================================================================

  subroutine UpdateSizeDepPlantHydStates(currentSite,ccohort)
    !
    ! !DESCRIPTION:
    !
    ! !USES:
    use FatesUtilsMod  , only : check_var_real

    ! !ARGUMENTS:
    type(ed_site_type)    , intent(in)    :: currentSite ! Site stuff
    type(ed_cohort_type)   , intent(inout) :: ccohort
    !
    ! !LOCAL VARIABLES:
    type(ed_cohort_hydr_type), pointer :: ccohort_hydr
    type(ed_site_hydr_type),pointer :: csite_hydr
    integer  :: j,k,FT                       ! indices
    integer  :: err_code = 0
    real(r8) :: th_uncorr                    ! Uncorrected water content
    real(r8), parameter :: small_theta_num = 1.e-7_r8  ! avoids theta values equalling thr or ths         [m3 m-3]

    integer :: nstep !number of time steps
    !-----------------------------------------------------------------------

    ccohort_hydr => ccohort%co_hydr
    FT      =  cCohort%pft
    csite_hydr =>currentSite%si_hydr

    associate(pm_node => currentSite%si_hydr%pm_node)

      ! MAYBE ADD A NAN CATCH?  If UpdateSizeDepPlantHydProps() was not called twice prior to the first
      ! time this routine is called for a new cohort, then v_ag_init(k) will be a nan.
      ! It should be ok, but may be vulnerable if code is changed (RGK 02-2017)

      ! UPDATE WATER CONTENTS (assume water for growth comes from within tissue itself
      ! -- apply water mass conservation)

    do k=1,n_hypool_leaf
       if( ccohort_hydr%v_ag(k) > nearzero ) then
          th_uncorr    = ccohort_hydr%th_ag(k)   * &
               ccohort_hydr%v_ag_init(k) /ccohort_hydr%v_ag(k)
          ccohort_hydr%th_ag(k) = constrain_water_contents(th_uncorr, small_theta_num, ft, leaf_p_media)
       else
          th_uncorr    = ccohort_hydr%th_ag(k)
       end if

       csite_hydr%h2oveg_growturn_err = csite_hydr%h2oveg_growturn_err + &
            denh2o*cCohort%n*AREA_INV*(ccohort_hydr%th_ag(k)-th_uncorr)*ccohort_hydr%v_ag(k)
    end do

    do k=n_hypool_leaf+1,n_hypool_ag
       th_uncorr    = ccohort_hydr%th_ag(k)   * &
            ccohort_hydr%v_ag_init(k) /ccohort_hydr%v_ag(k)
       ccohort_hydr%th_ag(k) = constrain_water_contents(th_uncorr, small_theta_num, ft, stem_p_media)

       csite_hydr%h2oveg_growturn_err = csite_hydr%h2oveg_growturn_err + &
            denh2o*cCohort%n*AREA_INV*(ccohort_hydr%th_ag(k)-th_uncorr)*ccohort_hydr%v_ag(k)
    enddo

    th_uncorr = ccohort_hydr%th_troot * ccohort_hydr%v_troot_init /ccohort_hydr%v_troot
    ccohort_hydr%th_troot =  constrain_water_contents(th_uncorr, small_theta_num, ft, troot_p_media )

    csite_hydr%h2oveg_growturn_err = csite_hydr%h2oveg_growturn_err + &
            denh2o*cCohort%n*AREA_INV*(ccohort_hydr%th_troot-th_uncorr)*ccohort_hydr%v_troot


    do j=1,currentSite%si_hydr%nlevrhiz
       if (ccohort_hydr%v_aroot_layer(j) > nearzero) then 
          th_uncorr = ccohort_hydr%th_aroot(j) * &
               ccohort_hydr%v_aroot_layer_init(j)/ccohort_hydr%v_aroot_layer(j)
          ccohort_hydr%th_aroot(j) = constrain_water_contents(th_uncorr, small_theta_num, ft, aroot_p_media)
          
          csite_hydr%h2oveg_growturn_err = csite_hydr%h2oveg_growturn_err + &
               denh2o*cCohort%n*AREA_INV*(ccohort_hydr%th_aroot(j)-th_uncorr)*ccohort_hydr%v_aroot_layer(j)

       end if
    enddo


  end associate

end subroutine UpdateSizeDepPlantHydStates

! =====================================================================================

function constrain_water_contents(th_uncorr, delta, ft, pm_type) result(th_corr)

  ! !ARGUMENTS:
  real(r8) , intent(in) :: th_uncorr ! uncorrected water content (m3 m-3)
  real(r8) , intent(in) :: delta
  integer , intent(in)  :: ft
  integer , intent(in)  :: pm_type
  !
  ! !Local:
  real(r8) :: thr                    ! residual water content (m3 m-3)
  real(r8) :: ths                    ! saturated water content (m3 m-3)
  !
  ! !RESULT
  real(r8) :: th_corr                ! corrected water content
  !
  !------------------------------------------------------------------------
  ths     = EDPftvarcon_inst%hydr_thetas_node(ft,pm_type)
  thr     = EDPftvarcon_inst%hydr_resid_node(ft,pm_type)
  th_corr = max((thr+delta),min((ths-delta),th_uncorr))

  return

end function constrain_water_contents

! =====================================================================================

subroutine CopyCohortHydraulics(newCohort, oldCohort)

  ! Arguments
  type(ed_cohort_type), intent(inout), target :: newCohort
  type(ed_cohort_type), intent(inout), target :: oldCohort

  ! Locals
  type(ed_cohort_hydr_type), pointer :: ncohort_hydr
  type(ed_cohort_hydr_type), pointer :: ocohort_hydr


  ncohort_hydr => newCohort%co_hydr
  ocohort_hydr => oldCohort%co_hydr

  ! Node heights
  ncohort_hydr%z_node_ag             = ocohort_hydr%z_node_ag
  ncohort_hydr%z_upper_ag            = ocohort_hydr%z_upper_ag
  ncohort_hydr%z_lower_ag            = ocohort_hydr%z_lower_ag
  ncohort_hydr%z_node_troot          = ocohort_hydr%z_node_troot

  ! Compartment kmax's
  ncohort_hydr%kmax_petiole_to_leaf  = ocohort_hydr%kmax_petiole_to_leaf
  ncohort_hydr%kmax_stem_lower       = ocohort_hydr%kmax_stem_lower
  ncohort_hydr%kmax_stem_upper       = ocohort_hydr%kmax_stem_upper
  ncohort_hydr%kmax_troot_upper      = ocohort_hydr%kmax_troot_upper
  ncohort_hydr%kmax_troot_lower      = ocohort_hydr%kmax_troot_lower
  ncohort_hydr%kmax_aroot_upper      = ocohort_hydr%kmax_aroot_upper
  ncohort_hydr%kmax_aroot_lower      = ocohort_hydr%kmax_aroot_lower
  ncohort_hydr%kmax_aroot_radial_in  = ocohort_hydr%kmax_aroot_radial_in
  ncohort_hydr%kmax_aroot_radial_out = ocohort_hydr%kmax_aroot_radial_out

  ! Compartment volumes
  ncohort_hydr%v_ag_init             = ocohort_hydr%v_ag_init
  ncohort_hydr%v_ag                  = ocohort_hydr%v_ag
  ncohort_hydr%v_troot_init          = ocohort_hydr%v_troot_init
  ncohort_hydr%v_troot               = ocohort_hydr%v_troot
  ncohort_hydr%v_aroot_layer_init    = ocohort_hydr%v_aroot_layer_init
  ncohort_hydr%v_aroot_layer         = ocohort_hydr%v_aroot_layer
  ncohort_hydr%l_aroot_layer         = ocohort_hydr%l_aroot_layer

  ! State Variables
  ncohort_hydr%th_ag                 = ocohort_hydr%th_ag
  ncohort_hydr%th_troot              = ocohort_hydr%th_troot
  ncohort_hydr%th_aroot              = ocohort_hydr%th_aroot
  ncohort_hydr%psi_ag                = ocohort_hydr%psi_ag
  ncohort_hydr%psi_troot             = ocohort_hydr%psi_troot
  ncohort_hydr%psi_aroot             = ocohort_hydr%psi_aroot
  ncohort_hydr%ftc_ag                = ocohort_hydr%ftc_ag
  ncohort_hydr%ftc_troot             = ocohort_hydr%ftc_troot
  ncohort_hydr%ftc_aroot             = ocohort_hydr%ftc_aroot

  ! Other
  ncohort_hydr%btran                 = ocohort_hydr%btran
  ncohort_hydr%supsub_flag           = ocohort_hydr%supsub_flag
  ncohort_hydr%iterh1                = ocohort_hydr%iterh1
  ncohort_hydr%iterh2                = ocohort_hydr%iterh2
  ncohort_hydr%iterlayer             = ocohort_hydr%iterlayer
  ncohort_hydr%errh2o                = ocohort_hydr%errh2o


  ! BC PLANT HYDRAULICS - flux terms
  ncohort_hydr%qtop                  = ocohort_hydr%qtop

  ncohort_hydr%is_newly_recruited    = ocohort_hydr%is_newly_recruited

end subroutine CopyCohortHydraulics

! =====================================================================================
subroutine FuseCohortHydraulics(currentSite,currentCohort, nextCohort, bc_in, newn)


  type(ed_cohort_type), intent(inout), target :: currentCohort ! current cohort
  type(ed_cohort_type), intent(inout), target :: nextCohort    ! next (donor) cohort
  type(ed_site_type), intent(inout), target :: currentSite    ! current site

  type(bc_in_type), intent(in)                :: bc_in
  real(r8), intent(in)                        :: newn

  ! !LOCAL VARIABLES:
  type(ed_site_hydr_type), pointer :: site_hydr
  type(ed_cohort_hydr_type), pointer :: ccohort_hydr  ! current cohort hydraulics derived type
  type(ed_cohort_hydr_type), pointer :: ncohort_hydr  ! donor (next) cohort hydraulics d type
    real(r8) :: vol_c1,vol_c2  ! Total water volume in the each cohort
  integer  :: j,k                                     ! indices
  integer  :: ft

  site_hydr => currentSite%si_hydr

  ccohort_hydr => currentCohort%co_hydr
  ncohort_hydr => nextCohort%co_hydr

   ft = currentCohort%pft

   ! At this point in the call sequence, we can assume the fused cohort (currentCohort) has
   ! and updated size, shape and biomass, make sure this is called after parteh, and the
   ! dbh and height are uppdated

   ! Save the old volumes because we need the old volume to calculate the pre-fusion water
   ! volume of each cohort
   call SavePreviousCompartmentVolumes(ccohort_hydr)

   ! This updates all of the z_node positions
   call UpdatePlantHydrNodes(currentCohort,ft,currentCohort%hite,site_hydr)

   ! This updates plant compartment volumes, lengths and
   ! maximum conductances. Make sure for already
   ! initialized vegetation, that SavePreviousCompartment
   ! volumes, and UpdatePlantHydrNodes is called prior to this.
   call UpdatePlantHydrLenVol(currentCohort,site_hydr)


   ! Conserve the total water volume

   do k=1,n_hypool_ag
      vol_c1 = currentCohort%n*ccohort_hydr%th_ag(k)*ccohort_hydr%v_ag_init(k)
      vol_c2 = nextCohort%n*ncohort_hydr%th_ag(k)*ncohort_hydr%v_ag(k)
      ccohort_hydr%th_ag(k) = (vol_c1+vol_c2)/(ccohort_hydr%v_ag(k)*newn)
   end do

   vol_c1 = currentCohort%n*ccohort_hydr%th_troot*ccohort_hydr%v_troot_init
   vol_c2 = nextCohort%n*ncohort_hydr%th_troot*ncohort_hydr%v_troot
   ccohort_hydr%th_troot = (vol_c1+vol_c2)/(ccohort_hydr%v_troot*newn)

   do j=1,site_hydr%nlevrhiz
      vol_c1 = currentCohort%n*ccohort_hydr%th_aroot(j)*ccohort_hydr%v_aroot_layer_init(j)
      vol_c2 = nextCohort%n*ncohort_hydr%th_aroot(j)*ncohort_hydr%v_aroot_layer(j)
      ccohort_hydr%th_aroot(j) = (vol_c1+vol_c2)/(ccohort_hydr%v_aroot_layer(j)*newn)
   end do

   ccohort_hydr%supsub_flag = 0

   ! Only save the iteration counters for the worse of the two cohorts
   if(ncohort_hydr%iterh1 > ccohort_hydr%iterh1)then
      ccohort_hydr%iterh1      = ncohort_hydr%iterh1
      ccohort_hydr%iterh2      = ncohort_hydr%iterh2
      ccohort_hydr%iterlayer   = ncohort_hydr%iterlayer
   end if


   do k=1,n_hypool_leaf
      ccohort_hydr%psi_ag(k) = wrf_plant(leaf_p_media,ft)%p%psi_from_th(ccohort_hydr%th_ag(k))
      ccohort_hydr%ftc_ag(k) = wkf_plant(leaf_p_media,ft)%p%ftc_from_psi(ccohort_hydr%psi_ag(k))
   end do

   do k = n_hypool_leaf+1,n_hypool_ag
      ccohort_hydr%psi_ag(k) = wrf_plant(stem_p_media,ft)%p%psi_from_th(ccohort_hydr%th_ag(k))
      ccohort_hydr%ftc_ag(k) = wkf_plant(stem_p_media,ft)%p%ftc_from_psi(ccohort_hydr%psi_ag(k))
   end do

   ccohort_hydr%psi_troot = wrf_plant(troot_p_media,ft)%p%psi_from_th(ccohort_hydr%th_troot)
   ccohort_hydr%ftc_troot = wkf_plant(troot_p_media,ft)%p%ftc_from_psi(ccohort_hydr%psi_troot)

   do j=1,site_hydr%nlevrhiz
      ccohort_hydr%psi_aroot(j) = wrf_plant(aroot_p_media,ft)%p%psi_from_th(ccohort_hydr%th_aroot(j))
      ccohort_hydr%ftc_aroot(j) = wkf_plant(aroot_p_media,ft)%p%ftc_from_psi(ccohort_hydr%psi_aroot(j))
   end do


   ccohort_hydr%btran = wkf_plant(stomata_p_media,ft)%p%ftc_from_psi(ccohort_hydr%psi_ag(1))

   ccohort_hydr%qtop     = (currentCohort%n*ccohort_hydr%qtop     + &
         nextCohort%n*ncohort_hydr%qtop)/newn

   ccohort_hydr%errh2o                   = (currentCohort%n*ccohort_hydr%errh2o                   + &
         nextCohort%n*ncohort_hydr%errh2o)/newn

   return
  end subroutine FuseCohortHydraulics

! =====================================================================================
! Initialization Routines
! =====================================================================================

subroutine InitHydrCohort(currentSite,currentCohort)

  ! Arguments
  type(ed_site_type), target   :: currentSite
  type(ed_cohort_type), target :: currentCohort
  type(ed_cohort_hydr_type), pointer :: ccohort_hydr

  if ( hlm_use_planthydro.eq.ifalse ) return
  allocate(ccohort_hydr)
  currentCohort%co_hydr => ccohort_hydr
  call ccohort_hydr%AllocateHydrCohortArrays(currentSite%si_hydr%nlevrhiz)

  ccohort_hydr%is_newly_recruited = .false.

end subroutine InitHydrCohort

! =====================================================================================
subroutine DeallocateHydrCohort(currentCohort)

  ! Arguments
  type(ed_cohort_type), target :: currentCohort
  type(ed_cohort_hydr_type), pointer :: ccohort_hydr

  if ( hlm_use_planthydro.eq.ifalse ) return

  ccohort_hydr => currentCohort%co_hydr
  call ccohort_hydr%DeAllocateHydrCohortArrays()
  deallocate(ccohort_hydr)

  return
end subroutine DeallocateHydrCohort

! =====================================================================================

subroutine InitHydrSites(sites,bc_in)

  ! Arguments
  type(ed_site_type),intent(inout),target :: sites(:)
  type(bc_in_type),intent(in)             :: bc_in(:)

<<<<<<< HEAD
       select case(soil_wrf_type)
       case(van_genuchten_type)
          do j=1,sites(s)%si_hydr%nlevrhiz
             j_bc=j+site_hydr%i_rhiz_t-1
             allocate(wrf_vg)
             site_hydr%wrf_soil(j)%p => wrf_vg
             call wrf_vg%set_wrf_param([alpha_vg, psd_vg, m_vg, th_sat_vg, th_res_vg])
          end do
       case(campbell_type)
          do j=1,site_hydr%nlevrhiz
             j_bc=j+site_hydr%i_rhiz_t-1
             allocate(wrf_cch)
             site_hydr%wrf_soil(j)%p => wrf_cch
             call wrf_cch%set_wrf_param([bc_in(s)%watsat_sisl(j_bc), &  
                  (-1.0_r8)*bc_in(s)%sucsat_sisl(j_bc)*denh2o*grav_earth*mpa_per_pa*m_per_mm , & 
                  bc_in(s)%bsw_sisl(j_bc)])
          end do
       case(tfs_type)
          write(fates_log(),*) 'TFS water retention curves not available for soil'
          call endrun(msg=errMsg(sourcefile, __LINE__))
       end select

       ! -----------------------------------------------------------------------------------
       ! Initialize the Water Conductance (K) Functions
       ! -----------------------------------------------------------------------------------
       
       select case(soil_wkf_type)
       case(van_genuchten_type)
           do j=1,sites(s)%si_hydr%nlevrhiz
               allocate(wkf_vg)
               site_hydr%wkf_soil(j)%p => wkf_vg
               call wkf_vg%set_wkf_param([alpha_vg, psd_vg, m_vg,th_sat_vg, th_res_vg, tort_vg])
           end do
        case(campbell_type)
           do j=1,sites(s)%si_hydr%nlevrhiz
              j_bc=j+site_hydr%i_rhiz_t-1
              allocate(wkf_cch)
              site_hydr%wkf_soil(j)%p => wkf_cch
              call wkf_cch%set_wkf_param([bc_in(s)%watsat_sisl(j_bc), &
                   (-1.0_r8)*bc_in(s)%sucsat_sisl(j_bc)*denh2o*grav_earth*mpa_per_pa*m_per_mm , & 
                   bc_in(s)%bsw_sisl(j_bc)])
           end do
       case(tfs_type)
           write(fates_log(),*) 'TFS conductance not used in soil'
           call endrun(msg=errMsg(sourcefile, __LINE__))
       end select
=======
  ! Locals
  integer :: nsites
  integer :: s
  integer :: j
  integer :: jj
  type(ed_site_hydr_type),pointer :: csite_hydr

>>>>>>> 50e77402


  if ( hlm_use_planthydro.eq.ifalse ) return

  ! Initialize any derived hydraulics parameters

  nsites = ubound(sites,1)
  do s=1,nsites
     allocate(csite_hydr)
     sites(s)%si_hydr => csite_hydr
     if ( bc_in(s)%nlevsoil > nlevsoi_hyd_max ) then
        write(fates_log(),*) 'The host land model has defined soil with'
        write(fates_log(),*) bc_in(s)%nlevsoil,' layers, for one of its columns.'
        write(fates_log(),*) 'Fates-hydro temporary array spaces with size'
        write(fates_log(),*) 'nlevsoi_hyd_max = ',nlevsoi_hyd_max,' must be larger'
        write(fates_log(),*) 'see main/FatesHydraulicsMemMod.F90'
        call endrun(msg=errMsg(sourcefile, __LINE__))
     end if

     ! Calculate the number of rhizosphere
     ! layers used
     if(ignore_layer1) then
        csite_hydr%i_rhiz_t = 2
        csite_hydr%i_rhiz_b = bc_in(s)%nlevsoil
     else
        csite_hydr%i_rhiz_t = 1
        csite_hydr%i_rhiz_b = bc_in(s)%nlevsoil
     end if

     csite_hydr%nlevrhiz = csite_hydr%i_rhiz_b-csite_hydr%i_rhiz_t+1
     call sites(s)%si_hydr%InitHydrSite(numpft,nlevsclass)

     jj=1
     do j=csite_hydr%i_rhiz_t,csite_hydr%i_rhiz_b
        csite_hydr%zi_rhiz(jj)  = bc_in(s)%zi_sisl(j)
        csite_hydr%dz_rhiz(jj) = bc_in(s)%dz_sisl(j)
        jj=jj+1
     end do

  end do

end subroutine InitHydrSites

! ===================================================================================

subroutine HydrSiteColdStart(sites, bc_in )


  ! Arguments
  type(ed_site_type),intent(inout),target :: sites(:)
  type(bc_in_type),intent(in)             :: bc_in(:)

  ! Local
  type(ed_site_hydr_type), pointer :: site_hydr
  real(r8) :: smp  ! matric potential temp
  real(r8) :: h2osoi_liqvol ! liquid water content (m3/m3)
  integer :: s
  integer :: j,j_bc
  integer :: nsites
  integer :: nlevrhiz
  class(wrf_type_vg), pointer :: wrf_vg
  class(wkf_type_vg), pointer :: wkf_vg
  class(wrf_type_cch), pointer :: wrf_cch
  class(wkf_type_cch), pointer :: wkf_cch


  nsites = ubound(sites,1)

  do s = 1,nsites

     site_hydr => sites(s)%si_hydr
     nlevrhiz  =  site_hydr%nlevrhiz

     do j = 1,nlevrhiz
        j_bc=j+site_hydr%i_rhiz_t-1
        h2osoi_liqvol = min(bc_in(s)%eff_porosity_sl(j_bc), &
             bc_in(s)%h2o_liq_sisl(j_bc)/(site_hydr%dz_rhiz(j)*denh2o))

        site_hydr%h2osoi_liqvol_shell(j,1:nshell) = h2osoi_liqvol
        site_hydr%h2osoi_liq_prev(j)              = bc_in(s)%h2o_liq_sisl(j_bc)
     end do


     site_hydr%l_aroot_layer(1:site_hydr%nlevrhiz) = 0.0_r8


     ! --------------------------------------------------------------------------------
     ! Initialize water transfer functions
     ! which include both water retention functions (WRFs)
     ! as well as the water conductance (K) functions (WKFs)
     ! But, this is only for soil!
     ! --------------------------------------------------------------------------------
     ! Initialize the Water Retention Functions
     ! -----------------------------------------------------------------------------------

     select case(soil_wrf_type)
     case(van_genuchten_type)
        do j=1,sites(s)%si_hydr%nlevrhiz
           j_bc=j+site_hydr%i_rhiz_t-1
           allocate(wrf_vg)
           site_hydr%wrf_soil(j)%p => wrf_vg
           call wrf_vg%set_wrf_param([alpha_vg, psd_vg, th_sat_vg, th_res_vg])
        end do
     case(campbell_type)
        do j=1,site_hydr%nlevrhiz
           j_bc=j+site_hydr%i_rhiz_t-1
           allocate(wrf_cch)
           site_hydr%wrf_soil(j)%p => wrf_cch
           call wrf_cch%set_wrf_param([bc_in(s)%watsat_sisl(j_bc), &
                (-1.0_r8)*bc_in(s)%sucsat_sisl(j_bc)*denh2o*grav_earth*mpa_per_pa*m_per_mm , &
                bc_in(s)%bsw_sisl(j_bc)])
        end do
     case(tfs_type)
        write(fates_log(),*) 'TFS water retention curves not available for soil'
        call endrun(msg=errMsg(sourcefile, __LINE__))
     end select

     ! -----------------------------------------------------------------------------------
     ! Initialize the Water Conductance (K) Functions
     ! -----------------------------------------------------------------------------------

     select case(soil_wkf_type)
     case(van_genuchten_type)
        do j=1,sites(s)%si_hydr%nlevrhiz
           allocate(wkf_vg)
           site_hydr%wkf_soil(j)%p => wkf_vg
           call wkf_vg%set_wkf_param([alpha_vg, psd_vg, th_sat_vg, th_res_vg, tort_vg])
        end do
     case(campbell_type)
        do j=1,sites(s)%si_hydr%nlevrhiz
           j_bc=j+site_hydr%i_rhiz_t-1
           allocate(wkf_cch)
           site_hydr%wkf_soil(j)%p => wkf_cch
           call wkf_cch%set_wkf_param([bc_in(s)%watsat_sisl(j_bc), &
                (-1.0_r8)*bc_in(s)%sucsat_sisl(j_bc)*denh2o*grav_earth*mpa_per_pa*m_per_mm , &
                bc_in(s)%bsw_sisl(j_bc)])
        end do
     case(tfs_type)
        write(fates_log(),*) 'TFS conductance not used in soil'
        call endrun(msg=errMsg(sourcefile, __LINE__))
     end select

  end do

  ! --------------------------------------------------------------------------------
  ! All other ed_Hydr_site_type variables are initialized elsewhere:
  !
  ! init_patch() -> UpdateSizeDepRhizHydProps -> shellgeom()
  !         this%v_shell
  !         this%r_node_shell
  !         this%r_out_shell
  !
  ! init_patch() -> UpdateSizeDepRhizHydProps()
  !         this%l_aroot_layer_init
  !         this%l_aroot_1D
  !         this%kmax_upper_shell
  !         this%kmax_lower_shell
  !
  ! hydraulics_bc()
  !         this%supsub_flag
  !         this%errh2o_hyd     =            ! hydraulics_bc
  !         this%dwat_veg       =            ! hydraulics_bc
  !
  ! ed_update_site() -> update_h2oveg()
  !         this%h2oveg
  ! --------------------------------------------------------------------------------

  return
end subroutine HydrSiteColdStart

! =====================================================================================

  subroutine UpdateH2OVeg(csite,bc_out,prev_site_h2o,icall)

  ! ----------------------------------------------------------------------------------
  ! This subroutine is called following dynamics. After growth has been updated
  ! there needs to be a re-assesment of the how much liquid water is bound in the
  ! plants.  This value is necessary for water balancing in the HLM.
  ! ----------------------------------------------------------------------------------

  ! Arguments
  type(ed_site_type), intent(inout), target :: csite
  type(bc_out_type), intent(inout)          :: bc_out

<<<<<<< HEAD
    nmin  = 1.0e+36 
    do j=1,csite_hydr%nlevrhiz
       if(cohort_recruit_water_layer(j)>0.0_r8) then
          n = recruit_water_avail_layer(j)/cohort_recruit_water_layer(j)
          nmin = min(n, nmin) 
       endif
    end do
    ! Junyan added the constrian of temperature on recuitment number
    if (bc_in%t_veg_pa(1) > 273.15_r8) then
      ccohort%n = min (ccohort%n, nmin) 
    else
      ccohort%n = 0.0_r8
    end if
    
=======
  ! The total site water balance at a previous point in time.
  ! In some cases, like during dynamics
  ! we want to conserve total site water, so we check
>>>>>>> 50e77402

  real(r8), intent(in),optional             :: prev_site_h2o
  integer, intent(in), optional             :: icall


  ! Locals
  type(ed_cohort_type), pointer :: currentCohort
  type(ed_patch_type), pointer :: currentPatch
  type(ed_cohort_hydr_type), pointer :: ccohort_hydr
  type(ed_site_hydr_type), pointer :: csite_hydr
  integer :: s
  real(r8) :: balive_patch
  integer :: nstep !number of time steps

  !for debug only
  nstep = get_nstep()

    bc_out%plant_stored_h2o_si = 0.0_r8

  if( hlm_use_planthydro.eq.ifalse ) return

    csite_hydr => csite%si_hydr
     csite_hydr%h2oveg = 0.0_r8
    currentPatch => csite%oldest_patch
     do while(associated(currentPatch))
        currentCohort=>currentPatch%tallest
        do while(associated(currentCohort))
           ccohort_hydr => currentCohort%co_hydr
           !only account for the water for not newly recruit for mass balance
           if(.not.ccohort_hydr%is_newly_recruited) then
              csite_hydr%h2oveg = csite_hydr%h2oveg + &
                   (sum(ccohort_hydr%th_ag(:)*ccohort_hydr%v_ag(:)) + &
                   ccohort_hydr%th_troot*ccohort_hydr%v_troot + &
                   sum(ccohort_hydr%th_aroot(:)*ccohort_hydr%v_aroot_layer(:)))* &
                   denh2o*currentCohort%n
           endif

           currentCohort => currentCohort%shorter
        enddo !cohort
        currentPatch => currentPatch%younger
     enddo !end patch loop

     csite_hydr%h2oveg              = csite_hydr%h2oveg*AREA_INV

     ! Note that h2oveg_dead is incremented wherever we have litter fluxes
     ! and it will be reduced via an evaporation term
    ! growturn_err is a term to accomodate error in growth or
    ! turnover. need to be improved for future(CX)
    bc_out%plant_stored_h2o_si = csite_hydr%h2oveg + csite_hydr%h2oveg_dead - &
          csite_hydr%h2oveg_growturn_err - &
          csite_hydr%h2oveg_hydro_err


    ! Perform a conservation check if desired
    if(present(prev_site_h2o)) then

       if(abs(bc_out%plant_stored_h2o_si-prev_site_h2o)>error_thresh ) then
          write(fates_log(),*) 'Total FATES site level water was not conserved during'
          write(fates_log(),*) 'a check where it was supposed to be conserved.'
          write(fates_log(),*) 'Most likely during daily dynamics.'
          write(fates_log(),*) 'Call index: ',icall
          write(fates_log(),*) 'Old mass: ',prev_site_h2o,' [mm/m2]'
          write(fates_log(),*) 'New mass: ',bc_out%plant_stored_h2o_si,' [mm/m2]'
          write(fates_log(),*) 'diff: ',bc_out%plant_stored_h2o_si-prev_site_h2o
          call endrun(msg=errMsg(sourcefile, __LINE__))
       end if

    end if

  return
end subroutine UpdateH2OVeg

!=====================================================================================
subroutine RecruitWUptake(nsites,sites,bc_in,dtime,recruitflag)

  ! ----------------------------------------------------------------------------------
  ! This subroutine is called to calculate the water requirement for newly recruited cohorts
  ! The water update is allocated proportionally to the root biomass, which could be updated
  ! to accomodate the soil moisture and rooting depth for small seedlings (Chonggang XU).
  ! After the root water uptake, is_newly_recruited flag is set to false.
  ! Note, this routine is not accounting for the normal water uptake of new plants
  ! going forward, this routine accounts for the water that needs to be accounted for
  ! as the plants pop into existance.
  ! ----------------------------------------------------------------------------------

  ! Arguments
  integer, intent(in)                       :: nsites
  type(ed_site_type), intent(inout), target :: sites(nsites)
  type(bc_in_type), intent(in)              :: bc_in(nsites)
  real(r8), intent(in)                      :: dtime !time (seconds)
  logical, intent(out)                      :: recruitflag      !flag to check if there is newly recruited cohorts

  ! Locals
  type(ed_cohort_type), pointer :: currentCohort
  type(ed_patch_type), pointer :: currentPatch
  type(ed_cohort_hydr_type), pointer :: ccohort_hydr
  type(ed_site_hydr_type), pointer :: csite_hydr
  integer :: s, j, ft
  integer :: nstep !number of time steps
  real(r8) :: rootfr !fraction of root in different soil layer
  real(r8) :: recruitw !water for newly recruited cohorts (kg water/m2/s)
  real(r8) :: recruitw_total ! total water for newly recruited cohorts (kg water/m2/s)
  real(r8) :: err !mass error of water for newly recruited cohorts (kg water/m2/s)
  real(r8) :: sumrw_uptake !sum of water take for newly recruited cohorts (kg water/m2/s)
  real(r8) :: sum_l_aroot  !sum of absorbing root lenghts
  recruitflag = .false.
  do s = 1,nsites
     csite_hydr => sites(s)%si_hydr
     csite_hydr%recruit_w_uptake = 0.0_r8
     currentPatch => sites(s)%oldest_patch
     recruitw_total = 0.0_r8
     do while(associated(currentPatch))
        currentCohort=>currentPatch%tallest
        do while(associated(currentCohort))
           ccohort_hydr => currentCohort%co_hydr
           ft       = currentCohort%pft
           !-----------------------------------------------------------
           ! recruitment water uptake
           if(ccohort_hydr%is_newly_recruited) then
              recruitflag = .true.
              recruitw =  (sum(ccohort_hydr%th_ag(:)*ccohort_hydr%v_ag(:))    + &
                   ccohort_hydr%th_troot*ccohort_hydr%v_troot                 + &
                   sum(ccohort_hydr%th_aroot(:)*ccohort_hydr%v_aroot_layer(:)))* &
                   denh2o*currentCohort%n*AREA_INV/dtime
              recruitw_total = recruitw_total + recruitw
              sum_l_aroot = sum(ccohort_hydr%l_aroot_layer(:))
              do j=1,csite_hydr%nlevrhiz
                 rootfr = ccohort_hydr%l_aroot_layer(j)/sum_l_aroot
                 csite_hydr%recruit_w_uptake(j) = csite_hydr%recruit_w_uptake(j) + &
                      recruitw*rootfr
              end do
              ccohort_hydr%is_newly_recruited = .false.
           endif
           currentCohort=>currentCohort%shorter
        end do !cohort loop
        currentPatch => currentPatch%younger
     end do !patch
     !balance check
     sumrw_uptake = sum(csite_hydr%recruit_w_uptake)
     err = recruitw_total - sumrw_uptake
     if(abs(err)>1.0e-10_r8)then
        do j=1,csite_hydr%nlevrhiz
           csite_hydr%recruit_w_uptake(j) = csite_hydr%recruit_w_uptake(j) + &
                err*csite_hydr%recruit_w_uptake(j)/sumrw_uptake
        enddo
        write(fates_log(),*) 'math check on recruit water failed.'
        call endrun(msg=errMsg(sourcefile, __LINE__))
     endif
  end do ! site loop

  if (debug) then
     write(fates_log(),*) 'Calculating recruit  uptake'
     write(fates_log(),*) sum(csite_hydr%recruit_w_uptake(:))
  endif


end subroutine RecruitWUptake

!=====================================================================================

subroutine ConstrainRecruitNumber(csite,ccohort, bc_in)

  ! ---------------------------------------------------------------------------
  ! This subroutine constrains the number of plants so that there is enought water
  !  for newly recruited individuals from the soil
  ! ---------------------------------------------------------------------------

  ! Arguments
  type(ed_site_type), intent(inout), target     :: csite
  type(ed_cohort_type) , intent(inout), target  :: ccohort
  type(bc_in_type)    , intent(in)              :: bc_in

  ! Locals
  type(ed_cohort_hydr_type), pointer :: ccohort_hydr
  type(ed_site_hydr_type), pointer :: csite_hydr
  type(ed_patch_type), pointer :: cpatch
  real(r8) :: tmp1
  real(r8) :: watres_local              ! minum water content [m3/m3]
  real(r8) :: total_water               ! total water in rhizosphere at a specific layer (m^3 ha-1)
  real(r8) :: total_water_min           ! total minimum water in rhizosphere at a specific layer (m^3)
  real(r8) :: rootfr                    ! fraction of root in different soil layer
  real(r8) :: recruitw                  ! water for newly recruited cohorts (kg water/m2/individual)
  real(r8) :: n, nmin                   ! number of individuals in cohorts
  real(r8) :: sum_l_aroot
  integer :: s, j, ft

  integer :: el                         ! element loop index
  integer :: element_id                 ! global element identifier index
  real(r8) :: leaf_m, store_m, sapw_m   ! Element mass in organ tissues
  real(r8) :: fnrt_m, struct_m, repro_m ! Element mass in organ tissues

  cpatch => ccohort%patchptr
  csite_hydr => csite%si_hydr
  ccohort_hydr =>ccohort%co_hydr
  recruitw =  (sum(ccohort_hydr%th_ag(:)*ccohort_hydr%v_ag(:))    + &
       ccohort_hydr%th_troot*ccohort_hydr%v_troot  + &
       sum(ccohort_hydr%th_aroot(:)*ccohort_hydr%v_aroot_layer(:)))* &
       denh2o
  
  sum_l_aroot = sum(ccohort_hydr%l_aroot_layer(:))
  do j=1,csite_hydr%nlevrhiz
     csite_hydr%cohort_recruit_water_layer(j) = recruitw*ccohort_hydr%l_aroot_layer(j)/sum_l_aroot
  end do

  do j=1,csite_hydr%nlevrhiz

     watres_local = csite_hydr%wrf_soil(j)%p%th_from_psi(bc_in%smpmin_si*denh2o*grav_earth*m_per_mm*mpa_per_pa)
     
     total_water = sum(csite_hydr%v_shell(j,:)*csite_hydr%h2osoi_liqvol_shell(j,:))
     total_water_min = sum(csite_hydr%v_shell(j,:)*watres_local)
     
     !assumes that only 50% is available for recruit water....
     csite_hydr%recruit_water_avail_layer(j)=0.5_r8*max(0.0_r8,total_water-total_water_min)
     
  end do
  
  nmin  = 1.0e+36
  do j=1,csite_hydr%nlevrhiz
     if(csite_hydr%cohort_recruit_water_layer(j)>nearzero) then
        n = csite_hydr%recruit_water_avail_layer(j)/csite_hydr%cohort_recruit_water_layer(j)
        nmin = min(n, nmin)
     endif
  end do

  ! If the minimum number of plants that are recruitable due to water
  ! limitations, is less than what is currently recruitable (due to
  ! carbon-nitrogen-phosphorus availability), then we apply a reduction.
  ! We also have to add back in what had been taken, to the germination
  ! seed pool
  if(nmin < ccohort%n) then

     do el = 1,num_elements

        element_id = element_list(el)

        leaf_m  = ccohort%prt%GetState(leaf_organ, element_id)
        store_m = ccohort%prt%GetState(store_organ, element_id)
        sapw_m  = ccohort%prt%GetState(sapw_organ, element_id)
        fnrt_m  = ccohort%prt%GetState(fnrt_organ, element_id)
        struct_m = ccohort%prt%GetState(struct_organ, element_id)
        repro_m  = ccohort%prt%GetState(repro_organ, element_id)

        cpatch%litter(el)%seed_germ(ccohort%pft) = cpatch%litter(el)%seed_germ(ccohort%pft) + &
             (ccohort%n-nmin)/cpatch%area * &
             (leaf_m+store_m+sapw_m+fnrt_m+struct_m+repro_m)

     end do
     ccohort%n = nmin
  end if

  return
end subroutine ConstrainRecruitNumber


! =====================================================================================

subroutine SavePreviousRhizVolumes(currentSite)

  ! !ARGUMENTS:
  type(ed_site_type)     , intent(inout), target :: currentSite
  type(ed_site_hydr_type), pointer    :: csite_hydr

  csite_hydr => currentSite%si_hydr
  csite_hydr%l_aroot_layer_init(:)  = csite_hydr%l_aroot_layer(:)
  csite_hydr%r_node_shell_init(:,:) = csite_hydr%r_node_shell(:,:)
  csite_hydr%v_shell_init(:,:)      = csite_hydr%v_shell(:,:)

  return
end subroutine SavePreviousRhizVolumes

! ======================================================================================

subroutine UpdateSizeDepRhizVolLenCon(currentSite, bc_in)

  !
  ! !DESCRIPTION: Updates size of 'representative' rhizosphere -- node radii, volumes of the site.
  ! As fine root biomass (and thus absorbing root length) increases, this characteristic
  ! rhizosphere shrinks even though the total volume of soil tapped by fine roots remains
  ! the same.
  !
  ! !USES:


  ! !ARGUMENTS:
  type(ed_site_type)     , intent(inout), target :: currentSite
  type(bc_in_type)       , intent(in) :: bc_in

  !
  ! !LOCAL VARIABLES:
  type(ed_site_hydr_type), pointer :: csite_hydr
  type(ed_patch_type)  , pointer :: cPatch
  type(ed_cohort_type) , pointer :: cCohort
  type(ed_cohort_hydr_type), pointer :: ccohort_hydr
  real(r8)                       :: hksat_s                      ! hksat converted to units of 10^6sec
  ! which is equiv to       [kg m-1 s-1 MPa-1]
  integer                        :: j,k                          ! gridcell, soil layer, rhizosphere shell indices
  integer                        :: j_bc                         ! soil layer index of boundary condition
  real(r8)                       :: large_kmax_bound = 1.e4_r8   ! for replacing kmax_bound_shell wherever the
  ! innermost shell radius is less than the assumed
  ! absorbing root radius rs1
  ! 1.e-5_r8 from Rudinger et al 1994
  integer                        :: nlevrhiz
  integer, parameter :: k_inner = 1   ! innermost rhizosphere shell
  !-----------------------------------------------------------------------

  csite_hydr => currentSite%si_hydr
  nlevrhiz = csite_hydr%nlevrhiz

  ! Note, here is where the site level soil depth/layer is set
  ! update cohort-level root length density and accumulate it across cohorts and patches to the column level
  
  csite_hydr%l_aroot_layer(:)  = 0._r8
  cPatch => currentSite%youngest_patch
  do while(associated(cPatch))
     cCohort => cPatch%tallest
     do while(associated(cCohort))
        ccohort_hydr => cCohort%co_hydr
        csite_hydr%l_aroot_layer(:) = csite_hydr%l_aroot_layer(:) + ccohort_hydr%l_aroot_layer(:)*cCohort%n
        cCohort => cCohort%shorter
     enddo !cohort
     cPatch => cPatch%older
  enddo !patch

  ! update outer radii of column-level rhizosphere shells (same across patches and cohorts)
  ! Provisions are made inside shellGeom() for layers with no roots
  do j = 1,nlevrhiz
        
     call shellGeom( csite_hydr%l_aroot_layer(j), csite_hydr%rs1(j), AREA, csite_hydr%dz_rhiz(j), &
          csite_hydr%r_out_shell(j,:), csite_hydr%r_node_shell(j,:),csite_hydr%v_shell(j,:))

  enddo


  do j = 1,nlevrhiz
     j_bc = j+csite_hydr%i_rhiz_t-1

     ! bc_in%hksat_sisl(j): hydraulic conductivity at saturation (mm H2O /s)
     !
     ! converted from [mm H2O s-1] -> [kg s-1 MPa-1 m-1]
     !
     ! Conversion of Pascals:    1 Pa = 1 kg m-1 s-2
     !
     ! [mm s-1] * 1e-3 [m mm-1]
     !          * 1 [kg m-1 s-2 Pa-1]
     !          * 9.8-1 [s2 m-1]
     !          * 1e6 [Pa MPa-1]
     !                           = [kg s-1 m-1 MPa-1]

     hksat_s = bc_in%hksat_sisl(j_bc) * m_per_mm * 1._r8/grav_earth * pa_per_mpa

     ! proceed only if the total absorbing root length (site-level) has changed in this layer
     if( (csite_hydr%l_aroot_layer(j) /= csite_hydr%l_aroot_layer_init(j)) .and. &
          csite_hydr%l_aroot_layer(j)>nearzero  ) then

        ! Set the max conductance on the inner shell first.  If the node radius
        ! on the shell is smaller than the root radius, just set the max conductance
        ! to something extremely high.

        if( csite_hydr%r_node_shell(j,k_inner) <= csite_hydr%rs1(j) ) then
           csite_hydr%kmax_upper_shell(j,k_inner) = large_kmax_bound
        else
           csite_hydr%kmax_upper_shell(j,k_inner) = 2._r8*pi_const*csite_hydr%l_aroot_layer(j) / &
                log(csite_hydr%r_node_shell(j,k_inner)/csite_hydr%rs1(j))*hksat_s
        end if

        csite_hydr%kmax_lower_shell(j,k_inner) = 2._r8*pi_const*csite_hydr%l_aroot_layer(j) / &
             log(csite_hydr%r_out_shell(j,k_inner)/csite_hydr%r_node_shell(j,k_inner) )*hksat_s

        do k = 2,nshell
           csite_hydr%kmax_upper_shell(j,k)        = 2._r8*pi_const*csite_hydr%l_aroot_layer(j) / &
                log(csite_hydr%r_node_shell(j,k)/csite_hydr%r_out_shell(j,k-1))*hksat_s

           csite_hydr%kmax_lower_shell(j,k)        = 2._r8*pi_const*csite_hydr%l_aroot_layer(j) / &
                log(csite_hydr%r_out_shell(j,k)/csite_hydr%r_node_shell(j,k  ))*hksat_s
        enddo ! loop over rhizosphere shells

     end if !has l_aroot_layer changed?
  enddo ! loop over soil layers

  return
end subroutine UpdateSizeDepRhizVolLenCon


! =====================================================================================


subroutine UpdateSizeDepRhizHydProps(currentSite, bc_in )
  !
  ! !DESCRIPTION: Updates size of 'representative' rhizosphere -- node radii, volumes.
  ! As fine root biomass (and thus absorbing root length) increases, this characteristic
  ! rhizosphere shrinks even though the total volume of soil tapped by fine roots remains
  ! the same.
  !
  ! !USES:

  ! !ARGUMENTS:
  type(ed_site_type)     , intent(inout), target :: currentSite
  type(bc_in_type)       , intent(in) :: bc_in


  ! Save current volumes, lenghts and nodes to an "initial"
  ! used to calculate effects in states later on.

  call SavePreviousRhizVolumes(currentSite)

  ! Update the properties of the vegetation-soil hydraulic environment
  ! these are independent on the water state

  call UpdateSizeDepRhizVolLenCon(currentSite, bc_in)


  return
end subroutine UpdateSizeDepRhizHydProps

! =================================================================================

subroutine UpdateSizeDepRhizHydStates(currentSite, bc_in)
  !
  ! !DESCRIPTION: Updates size of 'representative' rhizosphere -- node radii, volumes.
  ! As fine root biomass (and thus absorbing root length) increases, this characteristic
  ! rhizosphere shrinks even though the total volume of soil tapped by fine roots remains
  ! the same.
  !
  ! !USES:
  !
  ! !ARGUMENTS:
  type(ed_site_type), intent(inout), target :: currentSite
  type(bc_in_type), intent(in)              :: bc_in
  !
  ! !LOCAL VARIABLES:
  real(r8) :: v_rhiz(nlevsoi_hyd_max)                  ! updated volume of all rhizosphere compartments              [m3]
  real(r8) :: r_delta                                  ! change in radius of innermost rhizosphere compartment       [m]
  real(r8) :: dpsidr                                   ! water potential gradient near root surface                  [MPa/m]
  real(r8) :: w_shell_new                              ! updated water volume in rhizosphere compartment             [m3]
  real(r8) :: w_layer_init(nlevsoi_hyd_max)            ! initial water mass by layer                                 [kg]
  real(r8) :: w_layer_interp(nlevsoi_hyd_max)          ! water mass after interpolating to new rhizosphere           [kg]
  real(r8) :: w_layer_new(nlevsoi_hyd_max)             ! water mass by layer after interpolation and fudging         [kg]
  real(r8) :: h2osoi_liq_col_new(nlevsoi_hyd_max)      ! water mass per area after interpolating to new rhizosphere  [kg/m2]
  real(r8) :: s_shell_init(nlevsoi_hyd_max,nshell)     ! initial saturation fraction in rhizosphere compartment      [0-1]
  real(r8) :: s_shell_interp(nlevsoi_hyd_max,nshell)   ! interpolated saturation fraction in rhizosphere compartment [0-1]
  real(r8) :: psi_shell_init(nlevsoi_hyd_max,nshell)   ! initial water potential in rhizosphere compartment          [MPa]
  real(r8) :: psi_shell_interp(nlevsoi_hyd_max,nshell) ! interpolated psi_shell to new r_node_shell                  [MPa]
  real(r8) :: delta_s(nlevsoi_hyd_max)                 ! change in saturation fraction needed to ensure water bal    [0-1]
  real(r8) :: errh2o(nlevsoi_hyd_max)                  ! water budget error after updating                           [kg/m2]
  integer  :: j,k                                      ! gridcell, column, soil layer, rhizosphere shell indicies
  integer  :: j_bc                                     ! level index for boundary conditions
  integer  :: indexc,indexj                            ! column and layer indices where there is a water balance error
  logical  :: found                                    ! flag in search loop
  type(ed_site_hydr_type), pointer :: csite_hydr
  !-----------------------------------------------------------------------

  s_shell_init(:,:)         = 0._r8
  psi_shell_init(:,:)       = 0._r8
  psi_shell_interp(:,:)     = 0._r8
  s_shell_interp(:,:)       = 0._r8

  csite_hydr => currentSite%si_hydr

  bypass_routine: if(.false.) then

     do j = 1, csite_hydr%nlevrhiz
        ! proceed only if l_aroot_coh has changed
        if( csite_hydr%l_aroot_layer(j) /= csite_hydr%l_aroot_layer_init(j) ) then

           do k = 1,nshell
              psi_shell_init(j,k) = csite_hydr%wrf_soil(j)%p%psi_from_th(csite_hydr%h2osoi_liqvol_shell(j,k))
           end do

        end if !has l_aroot_coh changed?
     enddo

     ! interpolate initial psi values by layer and shell
     ! BOC...To-Do: need to constrain psi to be within realistic limits (i.e., < 0)
     do j = 1,csite_hydr%nlevrhiz
        ! proceed only if l_aroot_coh has changed
        if( csite_hydr%l_aroot_layer(j) /= csite_hydr%l_aroot_layer_init(j) ) then

           ! fine root length increased, thus shrinking the rhizosphere size
           if(csite_hydr%r_node_shell(j,nshell) < csite_hydr%r_node_shell_init(j,nshell)) then
              r_delta               = csite_hydr%r_node_shell(j,1) - csite_hydr%r_node_shell_init(j,1)
              !dpsidr                = (psi_shell_init(j,2) - psi_shell_init(j,1)) / &
              !                        (csite_hydr%r_node_shell_init(j,2) - csite_hydr%r_node_shell_init(j,1))

              ! XXXXXXXXXXXXXXXXXXXXXXXXXXXXXXXXXXXXXXXXXXXXXXXXXXXXXXXXXXXXXXXXXXXXXXXXXXXXXXXXXXXXXXXXXXXXXXX
              ! HACK for special case of nshell = 1 -- compiler throws error because of index 2 in above line,
              ! even though at run-time the code should skip over this section: MUST FIX
              ! XXXXXXXXXXXXXXXXXXXXXXXXXXXXXXXXXXXXXXXXXXXXXXXXXXXXXXXXXXXXXXXXXXXXXXXXXXXXXXXXXXXXXXXXXXXXXXX

              dpsidr                = (psi_shell_init(j,1) - psi_shell_init(j,1)) / &
                   (csite_hydr%r_node_shell_init(j,1) - csite_hydr%r_node_shell_init(j,1))
              psi_shell_interp(j,1) = dpsidr * r_delta
              do k = 2,nshell
                 r_delta               = csite_hydr%r_node_shell(j,k) - csite_hydr%r_node_shell_init(j,k)
                 dpsidr                = (psi_shell_init(j,k) - psi_shell_init(j,k-1)) / &
                      (csite_hydr%r_node_shell_init(j,k) - csite_hydr%r_node_shell_init(j,k-1))
                 psi_shell_interp(j,k) = dpsidr * r_delta
              enddo
           else
              ! fine root length decreased, thus increasing the rhizosphere size
              do k = 1,(nshell-1)
                 r_delta               = csite_hydr%r_node_shell(j,k) - csite_hydr%r_node_shell_init(j,k)
                 dpsidr                = (psi_shell_init(j,k+1) - psi_shell_init(j,k)) / &
                      (csite_hydr%r_node_shell_init(j,k+1) - csite_hydr%r_node_shell_init(j,k))
                 psi_shell_interp(j,k) = dpsidr * r_delta
              enddo
              r_delta               = csite_hydr%r_node_shell(j,nshell) - csite_hydr%r_node_shell_init(j,nshell)
              !dpsidr                = (psi_shell_init(j,nshell) - psi_shell_init(j,nshell-1)) / &
              !                        (csite_hydr%r_node_shell_init(j,nshell) - csite_hydr%r_node_shell_init(j,nshell-1))

              ! XXXXXXXXXXXXXXXXXXXXXXXXXXXXXXXXXXXXXXXXXXXXXXXXXXXXXXXXXXXXXXXXXXXXXXXXXXXXXXXXXXXXXXXXXXXXXX
              ! HACK for special case of nshell = 1 -- compiler throws error because of index nshell-1 in
              ! above line, even though at run-time the code should skip over this section: MUST FIX
              ! XXXXXXXXXXXXXXXXXXXXXXXXXXXXXXXXXXXXXXXXXXXXXXXXXXXXXXXXXXXXXXXXXXXXXXXXXXXXXXXXXXXXXXXXXXXXXX

              dpsidr                = (psi_shell_init(j,nshell) - psi_shell_init(j,nshell)) / &
                   (csite_hydr%r_node_shell_init(j,nshell) - csite_hydr%r_node_shell_init(j,nshell))

              psi_shell_interp(j,k) = dpsidr * r_delta
           end if
        end if !has l_aroot_coh changed?
     enddo

     ! 1st guess at new s based on interpolated psi
     do j = 1,csite_hydr%nlevrhiz
        j_bc = j+csite_hydr%i_rhiz_t-1

        ! proceed only if l_aroot_coh has changed
        if( csite_hydr%l_aroot_layer(j) /= csite_hydr%l_aroot_layer_init(j) ) then

           s_shell_interp(j,k) = ( csite_hydr%wrf_soil(j)%p%th_from_psi(psi_shell_interp(j,k)) - bc_in%watres_sisl(j_bc)) / &
                (bc_in%watres_sisl(j_bc)+bc_in%watres_sisl(j_bc))

        end if !has l_aroot_coh changed?
     enddo

     ! accumlate water across shells for each layer (initial and interpolated)
     do j = 1,csite_hydr%nlevrhiz
        j_bc = j+csite_hydr%i_rhiz_t-1
        ! proceed only if l_aroot_coh has changed
        if( csite_hydr%l_aroot_layer(j) /= csite_hydr%l_aroot_layer_init(j) ) then
           w_layer_init(j)      = 0._r8
           w_layer_interp(j)    = 0._r8
           v_rhiz(j)            = 0._r8
           do k = 1,nshell
              w_layer_init(j)   = w_layer_init(j) + denh2o * &
                   (csite_hydr%v_shell_init(j,k)*csite_hydr%h2osoi_liqvol_shell(j,k) )
              w_layer_interp(j) = w_layer_interp(j) + denh2o * &
                   (csite_hydr%v_shell(j,k) * &
                   (s_shell_interp(j,k)*(bc_in%watsat_sisl(j_bc)-bc_in%watres_sisl(j_bc))+bc_in%watres_sisl(j_bc)) )
              v_rhiz(j)         = v_rhiz(j) + csite_hydr%v_shell(j,k)
           enddo
        end if !has l_aroot_coh changed?
     enddo

     ! estimate delta_s across all shells needed to ensure total water in each layer doesn't change
     ! BOC...FIX: need to handle special cases where delta_s causes s_shell to go above or below 1 or 0, respectively.
     do j = 1,csite_hydr%nlevrhiz
        j_bc = j+csite_hydr%i_rhiz_t-1
        ! proceed only if l_aroot_coh has changed
        if( csite_hydr%l_aroot_layer(j) /= csite_hydr%l_aroot_layer_init(j) ) then
           delta_s(j) = (( w_layer_init(j) - w_layer_interp(j) )/( v_rhiz(j) * denh2o ) - bc_in%watres_sisl(j_bc)) / &
                (bc_in%watsat_sisl(j_bc)-bc_in%watres_sisl(j_bc))
        end if !has l_aroot_coh changed?
     enddo

<<<<<<< HEAD
    ! total absorbing root & rhizosphere conductance (over all shells) by soil layer   [MPa]
    real(r8) :: kbg_layer(nlevsoi_hyd_max)   
    real(r8) :: rootuptake(nlevsoi_hyd_max) ! mass-flux from 1st rhizosphere to absorbing roots            [kg/indiv/layer/step]
    
    real(r8) :: site_runoff         ! If plants are pushing water into saturated soils, we create
                                    ! runoff. This is either banked, or sent to the correct flux pool [kg/m2]
    real(r8) :: aroot_frac_plant    ! The fraction of the total length of absorbing roots contained in one soil layer
                                    ! that are devoted to a single plant
    real(r8) :: wb_err_plant        ! Solve error for a single plant [kg]
    real(r8) :: wb_check_site       ! the water balance error we get from summing fluxes
                                    ! and changes in storage
                                    ! and is just a double check on our error accounting). [kg/m2]
    real(r8) :: dwat_plant          ! change in water mass in the whole plant [kg]
    real(r8) :: qflx_tran_veg_indiv ! individiual transpiration rate [kgh2o indiv-1 s-1]
    real(r8) :: gscan_patch         ! sum of ccohort%gscan across all cohorts within a patch          
    real(r8) :: sapflow             ! mass-flux for the cohort between transporting root and stem  [kg/indiv/step]
    real(r8) :: prev_h2oveg         ! plant water storage at start of timestep (kg/m2)
    real(r8) :: prev_h2osoil        ! soil water storage at start of timestep (kg/m2)
    logical  :: recruitflag         ! flag to check if there is newly recruited cohorts
    real(r8) :: root_flux           ! total water flux into roots [kg/m2]
    real(r8) :: transp_flux         ! total transpiration flux from plants [kg/m2]
    real(r8) :: delta_plant_storage ! change in plant water storage over the step [kg/m2]
    real(r8) :: delta_soil_storage  ! change in soil water storage over the step [kg/m2]
    real(r8) :: sumcheck            ! used to debug mass balance in soil horizon diagnostics
    integer  :: nlevrhiz            ! local for number of rhizosphere levels
    integer  :: sc                  ! size class index
    
    real(r8) :: lat                 ! latitude of the site
    real(r8) :: lon                 ! longitude of the site 
    ! ----------------------------------------------------------------------------------
    ! Important note: We are interested in calculating the total fluxes in and out of the
    ! site/column.  Usually, when we do things like this, we acknowledge that FATES
    ! does not consider the bare ground patch.  However, since this routine
    ! calculates "column level" fluxes, we have to factor in that patch-level fluxes
    ! are only accounting for a portion of the area.
    ! ----------------------------------------------------------------------------------
=======
     ! update h2osoi_liqvol_shell and h2osoi_liq_shell
     do j = 1,csite_hydr%nlevrhiz
        j_bc = j+csite_hydr%i_rhiz_t-1
        ! proceed only if l_aroot_coh has changed
        if( csite_hydr%l_aroot_layer(j) /= csite_hydr%l_aroot_layer_init(j) ) then
           w_layer_new(j)                = 0._r8
           do k = 1,nshell
              s_shell_interp(j,k)        = s_shell_interp(j,k) + delta_s(j)
              csite_hydr%h2osoi_liqvol_shell(j,k) = s_shell_interp(j,k) * &
                   ( bc_in%watsat_sisl(j_bc)-bc_in%watres_sisl(j_bc) ) + bc_in%watres_sisl(j_bc)
              w_shell_new                = csite_hydr%h2osoi_liqvol_shell(j,k) * &
                   csite_hydr%v_shell(j,k)
              w_layer_new(j)             = w_layer_new(j) + w_shell_new
           enddo
           h2osoi_liq_col_new(j)         = w_layer_new(j)/ v_rhiz(j)
        end if !has l_aroot_coh changed?
     enddo
>>>>>>> 50e77402

     ! balance check
     do j = 1,csite_hydr%nlevrhiz
        j_bc = j+csite_hydr%i_rhiz_t-1
        errh2o(j) = h2osoi_liq_col_new(j) - bc_in%h2o_liq_sisl(j_bc)
        if (abs(errh2o(j)) > 1.e-4_r8) then
           write(fates_log(),*)'WARNING:  water balance error ',&
                ' updating rhizosphere shells: ',j,errh2o(j)
           write(fates_log(),*)'errh2o= ',errh2o(j), ' [kg/m2]'
           call endrun(msg=errMsg(sourcefile, __LINE__))
        end if
     enddo

  end if bypass_routine !nshell > 1

  
end subroutine UpdateSizeDepRhizHydStates

! ====================================================================================

subroutine BTranForHLMDiagnosticsFromCohortHydr(nsites,sites,bc_out)

  ! Arguments
  integer,intent(in)                      :: nsites
  type(ed_site_type),intent(inout),target :: sites(nsites)
  type(bc_out_type),intent(inout)         :: bc_out(nsites)

  ! Locals
  integer                                 :: s
  integer                                 :: ifp
  real(r8)                                :: balive_patch
  type(ed_patch_type),pointer             :: cpatch
  type(ed_cohort_type),pointer            :: ccohort

  do s = 1,nsites

     ifp = 0
     cpatch => sites(s)%oldest_patch
     do while (associated(cpatch))
        ifp=ifp+1

        balive_patch = 0._r8
        ccohort=>cpatch%tallest
        do while(associated(ccohort))
           balive_patch = balive_patch +  &
                  (cCohort%prt%GetState(fnrt_organ, carbon12_element) + &
                  cCohort%prt%GetState(sapw_organ, carbon12_element) + &
                  cCohort%prt%GetState(leaf_organ, carbon12_element))* ccohort%n
           ccohort => ccohort%shorter
        enddo !cohort

        bc_out(s)%btran_pa(ifp) = 0.0_r8
        ccohort=>cpatch%tallest
        do while(associated(ccohort))
           bc_out(s)%btran_pa(ifp) =  bc_out(s)%btran_pa(ifp) + &
                ccohort%co_hydr%btran * &
                  (cCohort%prt%GetState(fnrt_organ, carbon12_element) + &
                  cCohort%prt%GetState(sapw_organ, carbon12_element) + &
                  cCohort%prt%GetState(leaf_organ, carbon12_element)) * &
                ccohort%n / balive_patch
           ccohort => ccohort%shorter
        enddo !cohort
        cpatch => cpatch%younger
     enddo !end patch loop
  end do
  return
end subroutine BTranForHLMDiagnosticsFromCohortHydr

! ==========================================================================

subroutine FillDrainRhizShells(nsites, sites, bc_in, bc_out)
  !
  ! Created by Brad Christoffersen, Jan 2016
  !
  ! !DESCRIPTION:
  ! Parses out mean vertical water fluxes resulting from infiltration,
  ! drainage, and vertical water movement (dwat_kgm2) over radially stratified
  ! rhizosphere shells.
  !
  ! The approach used is heuristic, but based on the principle that water
  ! fluxing out of a layer will preferentially come from rhizosphere
  ! shells with higher water contents/potentials within that layer, and
  ! alternatively, that water fluxing into a layer will preferentially go
  ! into shells with lower water contents/potentials.
  !
  ! This principle is implemented by filling (draining) the rhizosphere
  ! shells in order from the driest (wettest) shell to the wettest (driest).
  ! Each shell is filled (drained) up (down) to the next wettest (driest)
  ! shell until the change in mean layer water (dwat_kgm2) is accounted for.
  !
  ! !USES:
  !
  ! !ARGUMENTS:
  integer, intent(in)                       :: nsites
  type(ed_site_type), intent(inout), target :: sites(nsites)
  type(bc_in_type), intent(in)              :: bc_in(nsites)
  type(bc_out_type), intent(inout)          :: bc_out(nsites)

  ! Locals
  type(ed_site_hydr_type), pointer :: csite_hydr       ! pointer to site hydraulics object
  real(r8) :: dwat_kgm2                                ! change in layer water content              [kg/m2]
  integer  :: s,j,k                                    ! site, soil layer, rhizosphere shell indicies
  integer  :: i,f,ff,kk                                ! indicies
  integer  :: j_bc                                     ! layer index for matching boundary condition soil layers
  integer  :: indexj                                   ! column and layer indices where there is a water balance error
  integer  :: ordered(nshell) = (/(i,i=1,nshell,1)/)   ! array of rhizosphere indices which have been ordered
  real(r8) :: area_col                                 ! column area                                                    [m2]
  real(r8) :: v_cum                                    ! cumulative shell volume from driest/wettest shell to kth shell [m3]
  real(r8) :: dwat_kg                                  ! water remaining to be distributed across shells                [kg]
  real(r8) :: thdiff                                   ! water content difference between ordered adjacent rhiz shells  [m3 m-3]
  real(r8) :: wdiff                                    ! mass of water represented by thdiff over previous k shells     [kg]
  real(r8) :: errh2o(nlevsoi_hyd_max)                  ! water budget error after updating                              [kg/m2]
  real(r8) :: cumShellH2O                              ! sum of water in all the shells of a specific layer             [kg/m2]
  real(r8) :: h2osoi_liq_shell(nlevsoi_hyd_max,nshell) ! water in the rhizosphere shells                               [kg]
  integer  :: tmp                                      ! temporary
  logical  :: found                                    ! flag in search loop
  !-----------------------------------------------------------------------

  do s = 1,nsites


     ! First step, identify how the liquid water in each layer has changed
     ! since the last time it was updated. This should be due to drainage.
     ! The drainage component should be the total change in liquid water content from the last time
     ! the hydraulics driver was called, and then adding back in the losses due to root uptake
     ! (which was already taken out).

     ! BOC: This was previously in HydrologyDrainage:

     csite_hydr => sites(s)%si_hydr

     ! If there are just no plants in this site, don't bother shuffling water
     if( sum(csite_hydr%l_aroot_layer) <= nearzero ) cycle
     
     do j = 1,csite_hydr%nlevrhiz
        j_bc = j+csite_hydr%i_rhiz_t-1

<<<<<<< HEAD
       site_hydr => sites(s)%si_hydr
       lat = sites(s)%lat
       lon = sites(s)%lon
=======
        if (csite_hydr%l_aroot_layer(j) <= nearzero ) cycle
        
        cumShellH2O=sum(csite_hydr%h2osoi_liqvol_shell(j,:) *csite_hydr%v_shell(j,:)) * denh2o*AREA_INV

        dwat_kgm2 = bc_in(s)%h2o_liq_sisl(j_bc) - cumShellH2O

        dwat_kg = dwat_kgm2 * AREA

        ! order shells in terms of increasing or decreasing volumetric water content
        ! algorithm same as that used in histFileMod.F90 to alphabetize history tape contents
        if(nshell > 1) then
           do k = nshell-1,1,-1
              do kk = 1,k
                 if (csite_hydr%h2osoi_liqvol_shell(j,ordered(kk)) > &
                      csite_hydr%h2osoi_liqvol_shell(j,ordered(kk+1))) then
                    if (dwat_kg > 0._r8) then  !order increasing
                       tmp           = ordered(kk)
                       ordered(kk)   = ordered(kk+1)
                       ordered(kk+1) = tmp
                    end if
                 else
                    if (dwat_kg < 0._r8) then  !order decreasing
                       tmp           = ordered(kk)
                       ordered(kk)   = ordered(kk+1)
                       ordered(kk+1) = tmp
                    end if
                 end if
              enddo
           enddo
        end if
>>>>>>> 50e77402

        ! fill shells with water up to the water content of the next-wettest shell,
        ! in order from driest to wettest (dwat_kg > 0)
        ! ------ OR ------
        ! drain shells' water down to the water content of the next-driest shell,
        ! in order from wettest to driest (dwat_kg < 0)
        k = 1
        do while ( (dwat_kg /= 0._r8) .and. (k < nshell) )
           thdiff = csite_hydr%h2osoi_liqvol_shell(j,ordered(k+1)) - &
                csite_hydr%h2osoi_liqvol_shell(j,ordered(k))
           v_cum  = sum(csite_hydr%v_shell(j,ordered(1:k)))
           wdiff  = thdiff * v_cum * denh2o        ! change in h2o [kg / ha] for shells ordered(1:k)
           if(abs(dwat_kg) >= abs(wdiff)) then
              csite_hydr%h2osoi_liqvol_shell(j,ordered(1:k)) = csite_hydr%h2osoi_liqvol_shell(j,ordered(k+1))
              dwat_kg  = dwat_kg - wdiff
           else
              csite_hydr%h2osoi_liqvol_shell(j,ordered(1:k)) = &
                   csite_hydr%h2osoi_liqvol_shell(j,ordered(1:k)) + dwat_kg/denh2o/v_cum
              dwat_kg  = 0._r8
           end if
           k = k + 1
        enddo

        if (dwat_kg /= 0._r8) then
           v_cum  = sum(csite_hydr%v_shell(j,ordered(1:nshell)))
           thdiff = dwat_kg / v_cum / denh2o
           do k = nshell, 1, -1
              csite_hydr%h2osoi_liqvol_shell(j,k) = csite_hydr%h2osoi_liqvol_shell(j,k) + thdiff
           end do
        end if

        ! m3/m3 * Total volume m3 * kg/m3 = kg
        h2osoi_liq_shell(j,:) = csite_hydr%h2osoi_liqvol_shell(j,:) * &
             csite_hydr%v_shell(j,:) * denh2o


<<<<<<< HEAD
                 call MatSolve2D(bc_in(s),site_hydr,ccohort,ccohort_hydr, &
                       dtime,qflx_tran_veg_indiv, &
                       sapflow,rootuptake(1:nlevrhiz),wb_err_plant,dwat_plant, &
                       dth_layershell_col)
                
             else

                ! ---------------------------------------------------------------------------------
                ! Approach: do nlevsoi_hyd sequential solutions to Richards' equation,
                !           each of which encompass all plant nodes and soil nodes for a given soil layer j,
                !           with the timestep fraction for each layer-specific solution proportional to each 
                ! layer's contribution to the total root-soil conductance
                ! Water potential in plant nodes is updated after each solution
                ! As such, the order across soil layers in which the solution is conducted matters.
                ! For now, the order proceeds across soil layers in order of decreasing root-soil conductance
                ! NET EFFECT: total water removed from plant-soil system remains the same: it 
                !             sums up to total transpiration (qflx_tran_veg_indiv*dtime)
                !             root water uptake in each layer is proportional to each layer's total 
                !             root length density and soil matric potential
                !             root hydraulic redistribution emerges within this sequence when a 
                !             layers have transporting-to-absorbing root water potential gradients of opposite sign
                ! -----------------------------------------------------------------------------------
                
                call OrderLayersForSolve1D(site_hydr, ccohort, ccohort_hydr, ordered, kbg_layer)
                
                call ImTaylorSolve1D(lat, lon, recruitflag,site_hydr,ccohort,ccohort_hydr, &
                                     dtime,qflx_tran_veg_indiv,ordered, kbg_layer, & 
                                     sapflow,rootuptake(1:nlevrhiz), & 
                                     wb_err_plant,dwat_plant, &
                                     dth_layershell_col)

             end if

             ! Remember the error for the cohort
             ccohort_hydr%errh2o  = ccohort_hydr%errh2o + wb_err_plant
             
             ! Update total error in [kg/m2 ground]
             site_hydr%errh2o_hyd = site_hydr%errh2o_hyd + wb_err_plant*ccohort%n*AREA_INV
=======
        errh2o(j) = sum(h2osoi_liq_shell(j,:))*AREA_INV - bc_in(s)%h2o_liq_sisl(j_bc)
>>>>>>> 50e77402

        if (abs(errh2o(j)) > 1.e-9_r8) then
           write(fates_log(),*)'WARNING:  water balance error in FillDrainRhizShells'
           write(fates_log(),*)'errh2o= ',errh2o(j), ' [kg/m2]'
           call endrun(msg=errMsg(sourcefile, __LINE__))
        end if
     end do

  end do
  return
end subroutine FillDrainRhizShells

! ====================================================================================

subroutine hydraulics_bc ( nsites, sites, bc_in, bc_out, dtime)

  ! ----------------------------------------------------------------------------------
  ! added by Brad Christoffersen Jan 2016 for use in ED hydraulics
  !    van Genuchten (1980)-specific functions for the swc (soil water characteristic)
  !    and for the kunsat (unsaturated hydraulic conductivity) curves. Test mod 06/20/2016

  ! resolved the mass-balance bugs and tested Jan, 2018 by C. XU
  !
  ! BOC...for quick implementation avoided JT's abstract interface,
  !    but these should be converted to interfaces in the future
  ! ----------------------------------------------------------------------------------

  !
  ! !DESCRIPTION:
  !s
  ! !USES:
  use FatesUtilsMod  , only : check_var_real

  ! ARGUMENTS:
  ! -----------------------------------------------------------------------------------
  integer,intent(in)                      :: nsites
  type(ed_site_type),intent(inout),target :: sites(nsites)
  type(bc_in_type),intent(in)             :: bc_in(nsites)
  type(bc_out_type),intent(inout)         :: bc_out(nsites)
  real(r8),intent(in)                     :: dtime

  !
  ! !LOCAL VARIABLES:
  integer :: iv    ! leaf layer
  integer :: ifp   ! index of FATES patch
  integer :: s     ! index of FATES site
  integer :: i     ! shell index
  integer :: j,jj  ! soil layer
  integer :: j_bc  ! soil layer index for boundary conditions
  integer :: k     ! 1D plant-soil continuum array
  integer :: ft    ! plant functional type index
  integer :: sz    ! plant's size class index
  integer :: t     ! previous timesteps (for lwp stability calculation)
  integer :: nstep !number of time steps

  !----------------------------------------------------------------------

  type (ed_patch_type),  pointer     :: cpatch       ! current patch pointer
  type (ed_cohort_type), pointer     :: ccohort      ! current cohort pointer
  type(ed_site_hydr_type), pointer   :: site_hydr    ! site hydraulics pointer
  type(ed_cohort_hydr_type), pointer :: ccohort_hydr ! cohort hydraulics pointer

  ! Local arrays

  ! accumulated water content change over all cohorts in a column   [m3 m-3]
  real(r8)            :: dth_layershell_col(nlevsoi_hyd_max,nshell)

  ! array of soil layer indices which have been ordered
  integer             :: ordered(nlevsoi_hyd_max) = (/(j,j=1,nlevsoi_hyd_max,1)/)

  ! total absorbing root & rhizosphere conductance (over all shells) by soil layer   [MPa]
  real(r8) :: kbg_layer(nlevsoi_hyd_max)
  real(r8) :: rootuptake(nlevsoi_hyd_max) ! mass-flux from 1st rhizosphere to absorbing roots            [kg/indiv/layer/step]

  real(r8) :: site_runoff         ! If plants are pushing water into saturated soils, we create
  ! runoff. This is either banked, or sent to the correct flux pool [kg/m2]
  real(r8) :: aroot_frac_plant    ! The fraction of the total length of absorbing roots contained in one soil layer
  ! that are devoted to a single plant
  real(r8) :: wb_err_plant        ! Solve error for a single plant [kg]
  real(r8) :: wb_check_site       ! the water balance error we get from summing fluxes
  ! and changes in storage
  ! and is just a double check on our error accounting). [kg/m2]
  real(r8) :: dwat_plant          ! change in water mass in the whole plant [kg]
  real(r8) :: qflx_tran_veg_indiv ! individiual transpiration rate [kgh2o indiv-1 s-1]
  real(r8) :: gscan_patch         ! sum of ccohort%gscan across all cohorts within a patch
  real(r8) :: sapflow             ! mass-flux for the cohort between transporting root and stem  [kg/indiv/step]
  real(r8) :: prev_h2oveg         ! plant water storage at start of timestep (kg/m2)
  real(r8) :: prev_h2osoil        ! soil water storage at start of timestep (kg/m2)
  logical  :: recruitflag         ! flag to check if there is newly recruited cohorts
  real(r8) :: root_flux           ! total water flux into roots [kg/m2]
  real(r8) :: transp_flux         ! total transpiration flux from plants [kg/m2]
  real(r8) :: delta_plant_storage ! change in plant water storage over the step [kg/m2]
  real(r8) :: delta_soil_storage  ! change in soil water storage over the step [kg/m2]
  real(r8) :: sumcheck            ! used to debug mass balance in soil horizon diagnostics
  integer  :: nlevrhiz            ! local for number of rhizosphere levels
  integer  :: sc                  ! size class index

<<<<<<< HEAD
             ccohort_hydr%btran = wkf_plant(stomata_p_media,ft)%p%ftc_from_psi(ccohort_hydr%psi_ag(1))
             ! write(fates_log(),*) 'cohort(dbh):', ccohort%dbh, 'btran', ccohort_hydr%btran            
             ! write(fates_log(),*) 'cohort(height):', ccohort%hite,'psi_leaf:', ccohort_hydr%psi_ag(1)
             ccohort => ccohort%shorter
          enddo !cohort 
=======

>>>>>>> 50e77402

  ! ----------------------------------------------------------------------------------
  ! Important note: We are interested in calculating the total fluxes in and out of the
  ! site/column.  Usually, when we do things like this, we acknowledge that FATES
  ! does not consider the bare ground patch.  However, since this routine
  ! calculates "column level" fluxes, we have to factor in that patch-level fluxes
  ! are only accounting for a portion of the area.
  ! ----------------------------------------------------------------------------------

  !For newly recruited cohorts, add the water uptake demand to csite_hydr%recruit_w_uptake
  call RecruitWUptake(nsites,sites,bc_in,dtime,recruitflag)

  !update water storage in veg after incorporating newly recuited cohorts
    if(recruitflag)then
       do s = 1, nsites
          call UpdateH2OVeg(sites(s),bc_out(s))
       end do
    end if

  do s = 1, nsites

     site_hydr => sites(s)%si_hydr

     nlevrhiz = site_hydr%nlevrhiz

     ! AVERAGE ROOT WATER UPTAKE (BY RHIZOSPHERE SHELL) ACROSS ALL COHORTS WITHIN A COLUMN
     dth_layershell_col(:,:)  = 0._r8
     site_hydr%dwat_veg       = 0._r8
     site_hydr%errh2o_hyd     = 0._r8
     prev_h2oveg    = site_hydr%h2oveg
     prev_h2osoil   = sum(site_hydr%h2osoi_liqvol_shell(:,:) * &
          site_hydr%v_shell(:,:)) * denh2o * AREA_INV

     bc_out(s)%qflx_ro_sisl(:) = 0._r8

     ! Zero out diagnotsics that rely on accumulation
     site_hydr%sapflow_scpf(:,:)       = 0._r8
     site_hydr%rootuptake_sl(:)        = 0._r8
     site_hydr%rootuptake0_scpf(:,:)   = 0._r8
     site_hydr%rootuptake10_scpf(:,:)  = 0._r8
     site_hydr%rootuptake50_scpf(:,:)  = 0._r8
     site_hydr%rootuptake100_scpf(:,:) = 0._r8

     ! Initialize water mass balancing terms [kg h2o / m2]
     ! --------------------------------------------------------------------------------
     transp_flux          = 0._r8
     root_flux            = 0._r8

     ! Initialize the delta in soil water and plant water storage
     ! with the initial condition.

     !err_soil = delta_soil_storage - root_flux
     !err_plot = delta_plant_storage - (root_flux - transp_flux)

     ifp = 0
     cpatch => sites(s)%oldest_patch
     do while (associated(cpatch))
        if(cpatch%nocomp_pft_label.ne.0)then
           ifp = ifp + 1

           ! ----------------------------------------------------------------------------
           ! Objective: Partition the transpiration flux
           ! specfied by the land model to the cohorts. The weighting
           ! factor we use to downscale is the cohort combo term: g_sb_laweight
           ! This term is the stomatal conductance multiplied by total leaf
           ! area.  gscan_patch is the sum over all cohorts, used to normalize.
           ! ----------------------------------------------------------------------------

           gscan_patch   = 0.0_r8
           ccohort=>cpatch%tallest
           do while(associated(ccohort))
              ccohort_hydr => ccohort%co_hydr
              gscan_patch       = gscan_patch + ccohort%g_sb_laweight
              ccohort => ccohort%shorter
           enddo !cohort

           ! The HLM predicted transpiration flux even though no leaves are present?
           if(bc_in(s)%qflx_transp_pa(ifp) > 1.e-10_r8 .and. gscan_patch<nearzero)then
              write(fates_log(),*) 'ERROR in plant hydraulics.'
              write(fates_log(),*) 'The HLM predicted a non-zero total transpiration flux'
              write(fates_log(),*) 'for this patch, yet there is no leaf-area-weighted conductance?'
              write(fates_log(),*) 'transp: ',bc_in(s)%qflx_transp_pa(ifp)
              write(fates_log(),*) 'gscan_patch: ',gscan_patch
              call endrun(msg=errMsg(sourcefile, __LINE__))
           end if

           ccohort=>cpatch%tallest
           do while(associated(ccohort))

              ccohort_hydr => ccohort%co_hydr
              ft       = ccohort%pft

              ! Relative transpiration of this cohort from the whole patch
              ! Note that g_sb_laweight / gscan_patch is the weighting that gives cohort contribution per area
              ! [mm H2O/plant/s]  = [mm H2O/ m2 / s] * [m2 / patch] * [cohort/plant] * [patch/cohort]

              if(ccohort%g_sb_laweight>nearzero) then
                 qflx_tran_veg_indiv     = bc_in(s)%qflx_transp_pa(ifp) * cpatch%total_canopy_area * &
                      (ccohort%g_sb_laweight/gscan_patch)/ccohort%n
              else
                 qflx_tran_veg_indiv     = 0._r8
              end if

              ! Save the transpiration flux for diagnostics (currently its a constant boundary condition)
              ccohort_hydr%qtop = qflx_tran_veg_indiv*dtime

              transp_flux = transp_flux + (qflx_tran_veg_indiv*dtime)*ccohort%n*AREA_INV

              ! VERTICAL LAYER CONTRIBUTION TO TOTAL ROOT WATER UPTAKE OR LOSS
              !    _____
              !   |     |
              !   |leaf |
              !   |_____|
              !      /
              !      \
              !      /
              !    __\__
              !   |     |
              !   |stem |
              !   |_____|
              !------/----------------_____---------------------------------
              !      \               |     |   |    |      |       |        |
              !      /          _/\/\|aroot|   |    |shell | shell | shell  |               layer j-1
              !      \        _/     |_____|   |    | k-1  |   k   |  k+1   |
              !------/------_/--------_____--------------------------------------
              !      \    _/         |     |    |     |       |        |         |
              !    __/__ / _/\/\/\/\/|aroot|    |     | shell | shell  | shell   |          layer j
              !   |     |_/          |_____|    |     |  k-1  |   k    |  k+1    |
              !---|troot|-------------_____----------------------------------------------
              !   |_____|\_          |     |      |      |        |          |           |
              !            \/\/\/\/\/|aroot|      |      | shell  |  shell   |   shell   |  layer j+1
              !                      |_____|      |      |  k-1   |    k     |    k+1    |
              !---------------------------------------------------------------------------

              ! This routine will update the theta values for 1 cohort's flow-path
              ! from leaf to the current soil layer.  This does NOT
              ! update cohort%th_*
              
              if(use_2d_hydrosolve) then

                 call MatSolve2D(bc_in(s),site_hydr,ccohort,ccohort_hydr, &
                      dtime,qflx_tran_veg_indiv, &
                      sapflow,rootuptake(1:nlevrhiz),wb_err_plant,dwat_plant, &
                      dth_layershell_col)

              else

                 ! ---------------------------------------------------------------------------------
                 ! Approach: do nlevsoi_hyd sequential solutions to Richards' equation,
                 !           each of which encompass all plant nodes and soil nodes for a given soil layer j,
                 !           with the timestep fraction for each layer-specific solution proportional to each
                 ! layer's contribution to the total root-soil conductance
                 ! Water potential in plant nodes is updated after each solution
                 ! As such, the order across soil layers in which the solution is conducted matters.
                 ! For now, the order proceeds across soil layers in order of decreasing root-soil conductance
                 ! NET EFFECT: total water removed from plant-soil system remains the same: it
                 !             sums up to total transpiration (qflx_tran_veg_indiv*dtime)
                 !             root water uptake in each layer is proportional to each layer's total
                 !             root length density and soil matric potential
                 !             root hydraulic redistribution emerges within this sequence when a
                 !             layers have transporting-to-absorbing root water potential gradients of opposite sign
                 ! -----------------------------------------------------------------------------------

                 call OrderLayersForSolve1D(site_hydr, ccohort, ccohort_hydr, ordered, kbg_layer)

                 call ImTaylorSolve1D(site_hydr,ccohort,ccohort_hydr, &
                      dtime,qflx_tran_veg_indiv,ordered, kbg_layer, &
                      sapflow,rootuptake(1:nlevrhiz), &
                      wb_err_plant,dwat_plant, &
                      dth_layershell_col)

              end if

              ! Remember the error for the cohort
              ccohort_hydr%errh2o  = ccohort_hydr%errh2o + wb_err_plant

              ! Update total error in [kg/m2 ground]
              site_hydr%errh2o_hyd = site_hydr%errh2o_hyd + wb_err_plant*ccohort%n*AREA_INV

              ! Accumulate site level diagnostic of plant water change [kg/m2]
              ! (this is zerod)
              site_hydr%dwat_veg   = site_hydr%dwat_veg + dwat_plant*ccohort%n*AREA_INV

              ! Update total site-level stored plant water [kg/m2]
              ! (this is not zerod, but incremented)
              site_hydr%h2oveg     = site_hydr%h2oveg + dwat_plant*ccohort%n*AREA_INV

              sc = ccohort%size_class

              ! Sapflow diagnostic [kg/ha/s]
              site_hydr%sapflow_scpf(sc,ft) = site_hydr%sapflow_scpf(sc,ft) + sapflow*ccohort%n/dtime

              ! Root uptake per rhiz layer [kg/ha/s]
              site_hydr%rootuptake_sl(1:nlevrhiz) = site_hydr%rootuptake_sl(1:nlevrhiz) + &
                   rootuptake(1:nlevrhiz)*ccohort%n/dtime

              ! Root uptake per pft x size class, over set layer depths [kg/ha/m/s]
              ! These are normalized by depth (in case the desired horizon extends
              ! beyond the actual rhizosphere)

              site_hydr%rootuptake0_scpf(sc,ft) = site_hydr%rootuptake0_scpf(sc,ft) + &
                   SumBetweenDepths(site_hydr,0._r8,0.1_r8,rootuptake(1:nlevrhiz))*ccohort%n/dtime

              site_hydr%rootuptake10_scpf(sc,ft) = site_hydr%rootuptake10_scpf(sc,ft) + &
                   SumBetweenDepths(site_hydr,0.1_r8,0.5_r8,rootuptake(1:nlevrhiz))*ccohort%n/dtime

              site_hydr%rootuptake50_scpf(sc,ft) = site_hydr%rootuptake50_scpf(sc,ft) + &
                   SumBetweenDepths(site_hydr,0.5_r8,1.0_r8,rootuptake(1:nlevrhiz))*ccohort%n/dtime

              site_hydr%rootuptake100_scpf(sc,ft) = site_hydr%rootuptake100_scpf(sc,ft) + &
                   SumBetweenDepths(site_hydr,1.0_r8,1.e10_r8,rootuptake(1:nlevrhiz))*ccohort%n/dtime

              ! ---------------------------------------------------------
              ! Update water potential and frac total conductivity
              ! of plant compartments
              ! ---------------------------------------------------------

              call UpdatePlantPsiFTCFromTheta(ccohort,site_hydr)

              ccohort_hydr%btran = wkf_plant(stomata_p_media,ft)%p%ftc_from_psi(ccohort_hydr%psi_ag(1))


              ccohort => ccohort%shorter
           enddo !cohort
        endif ! not barground patch
        cpatch => cpatch%younger
     enddo !patch

     ! --------------------------------------------------------------------------------
     ! The cohort level water fluxes are complete, the remainder of this subroutine
     ! is dedicated to doing site level resulting mass balance calculations and checks
     ! --------------------------------------------------------------------------------

     ! Calculate the amount of water fluxing through the roots. It is the sum
     ! of the change in thr rhizosphere shells.  Note that following this calculation
     ! we may adjust the change in soil water to avoid super-saturation and sub-residual
     ! water contents.  But the pre-adjusted value is the actual amount of root flux.
     ! [kg/m2]

     root_flux = -sum(dth_layershell_col(1:site_hydr%nlevrhiz,:)*site_hydr%v_shell(:,:))*denh2o*AREA_INV

     if(debug)then
        write(fates_log(),*) 'root_flux: ', root_flux
     end if

     ! Since not all layers have roots, we filter, therefore zero fluxes
     bc_out(s)%qflx_soil2root_sisl(:) = 0._r8
     bc_out(s)%qflx_ro_sisl(:) = 0._r8

     
     do j=1,site_hydr%nlevrhiz
        j_bc = j+site_hydr%i_rhiz_t-1

        ! loginfo
        if (debug) then 
           write(fates_log(),*) 'hydraulics_bc() position I'
           write(fates_log(),*) 'layer: ', j          
           write(fates_log(),*) 'dth_layershell_col(j,:):', dth_layershell_col(j,:)
           write(fates_log(),*) 'site_hydr%v_shell(j,:):', site_hydr%v_shell(j,:)
           write(fates_log(),*) 'site_hydr%h2osoi_liqvol_shell: ', site_hydr%h2osoi_liqvol_shell(j,:)            
           write(fates_log(),*) 'dth_layershell_col(j,:) ', dth_layershell_col(j,:)
           write(fates_log(),*) 'site_hydr%l_aroot_layer(j): ' ,   site_hydr%l_aroot_layer(j)        
        endif
        
        if (site_hydr%l_aroot_layer(j) > nearzero) then


           ! Update the site-level state variable
           ! rhizosphere shell water content [m3/m3]
           site_hydr%h2osoi_liqvol_shell(j,:) =  site_hydr%h2osoi_liqvol_shell(j,:) + &
                dth_layershell_col(j,:)


           bc_out(s)%qflx_soil2root_sisl(j_bc) = &
                -(sum(dth_layershell_col(j,:)*site_hydr%v_shell(j,:))*denh2o*AREA_INV/dtime) + &
                site_hydr%recruit_w_uptake(j)


           ! Save the amount of liquid soil water known to the model after root uptake
           ! This calculation also assumes that 1mm of water is 1kg
           site_hydr%h2osoi_liq_prev(j) = bc_in(s)%h2o_liq_sisl(j_bc) - &
                dtime*bc_out(s)%qflx_soil2root_sisl(j_bc)


        end if
        
        ! We accept that it is possible for gravity to push
        ! water into saturated soils, particularly at night when
        ! transpiration has stopped. In the real world, the water
        ! would be driven out of the layer, although we have no
        ! boundary flux on the rhizospheres in these substeps. To accomodate
        ! this, if soils are pushed beyond saturation minus a small buffer
        ! then we remove that excess, send it to a runoff pool, and
        ! fix the node's water content to the saturation minus buffer value
        
        site_runoff          = 0._r8
        if(purge_supersaturation) then
           do i = 1,nshell
              if(site_hydr%h2osoi_liqvol_shell(j,i)>(bc_in(s)%watsat_sisl(j_bc)-thsat_buff)) then
                 
                 ! [m3/m3] * [kg/m3] * [m3/site] * [site/m2] => [kg/m2]
                 site_runoff = site_runoff + &
                      (site_hydr%h2osoi_liqvol_shell(j,i)-(bc_in(s)%watsat_sisl(j_bc)-thsat_buff)) * &
                      site_hydr%v_shell(j,i)*AREA_INV*denh2o
                 
                 site_hydr%h2osoi_liqvol_shell(j,i) = bc_in(s)%watsat_sisl(j_bc)-thsat_buff

              end if
           end do
           
           bc_out(s)%qflx_ro_sisl(j_bc) = site_runoff/dtime
        end if
        
     enddo


     ! Note that the cohort-level solvers are expected to update
     ! site_hydr%h2oveg

     ! Calculate site total kg's of runoff
     site_runoff = sum(bc_out(s)%qflx_ro_sisl(:))*dtime

     delta_plant_storage = site_hydr%h2oveg - prev_h2oveg

     delta_soil_storage  = sum(site_hydr%h2osoi_liqvol_shell(:,:) * &
          site_hydr%v_shell(:,:)) * denh2o * AREA_INV - prev_h2osoil

     if(abs(delta_plant_storage - (root_flux - transp_flux)) > error_thresh ) then
        write(fates_log(),*) 'Site plant water balance does not close'
        write(fates_log(),*) 'delta plant storage: ',delta_plant_storage,' [kg/m2]'
        write(fates_log(),*) 'integrated root flux: ',root_flux,' [kg/m2]'
        write(fates_log(),*) 'transpiration flux: ',transp_flux,' [kg/m2]'
        write(fates_log(),*) 'end storage: ',site_hydr%h2oveg
        write(fates_log(),*) 'pre_h2oveg', prev_h2oveg
        call endrun(msg=errMsg(sourcefile, __LINE__))
     end if

     if(abs(delta_soil_storage + root_flux + site_runoff) > 1.e-3_r8 ) then
        write(fates_log(),*) 'Site soil water balance does not close'
        write(fates_log(),*) 'delta soil storage: ',delta_soil_storage,' [kg/m2]'
        write(fates_log(),*) 'integrated root flux (pos into root): ',root_flux,' [kg/m2]'
        write(fates_log(),*) 'site runoff: ',site_runoff,' [kg/m2]'
        write(fates_log(),*) 'end storage: ',sum(site_hydr%h2osoi_liqvol_shell(:,:) * &
             site_hydr%v_shell(:,:)) * denh2o * AREA_INV, &
             ' [kg/m2]'
        call endrun(msg=errMsg(sourcefile, __LINE__))
     end if


     !-----------------------------------------------------------------------
     ! mass balance check and pass the total stored vegetation water to HLM
     ! in order for it to fill its balance checks

<<<<<<< HEAD
  subroutine ImTaylorSolve1D(slat, slon, recruitflag,site_hydr,cohort,cohort_hydr,dtime,q_top, &
       ordered,kbg_layer, sapflow,rootuptake,&
       wb_err_plant,dwat_plant,dth_layershell_col)

    ! -------------------------------------------------------------------------------
    ! Calculate the hydraulic conductances across a list of paths.  The list is a 1D vector, and
    ! the list need not be across the whole path from stomata to the last rhizosphere shell, but
    ! it can only be 1d, which is part of a path through the plant and into 1 soil layer.
    !
    ! Note on conventions:
    ! "Up" upper, refers to the compartment that is closer to the atmosphere
    ! "lo" lower, refers to the compartment that is further from the atmosphere
    ! Weird distinction: since flow from one node to another, will include half of
    ! a compartment on a upper node, and half a compartment of a lower node.  The upp
    ! compartment will be contributing its lower compartment, and the lower node
    ! will be presenting it upper compartment. Yes, confusing, but non-the-less 
    ! accurate.
    ! -------------------------------------------------------------------------------

    ! Arguments (IN)
    
    type(ed_cohort_type),intent(in),target       :: cohort
    type(ed_cohort_hydr_type),intent(inout),target  :: cohort_hydr
    type(ed_site_hydr_type), intent(in),target   :: site_hydr
    real(r8), intent(in)                         :: dtime
    real(r8), intent(in)                         :: q_top        ! transpiration flux rate at upper boundary [kg -s]
    integer,intent(in)                           :: ordered(:)   ! Layer solution order
    real(r8), intent(in)                         :: kbg_layer(:) ! relative conductance of each layer
    real(r8), intent(in)                         :: slat     ! latitidue of the site  
    real(r8), intent(in)                         :: slon     ! longitidue of the site 
    logical, intent(in)                          :: recruitflag                         
    ! Arguments (OUT)

    real(r8),intent(out) :: sapflow                   ! time integrated mass flux between transp-root and stem [kg]
    real(r8),intent(out) :: rootuptake(:)             ! time integrated mass flux between rhizosphere and aroot [kg]
    real(r8),intent(out) :: wb_err_plant              ! total error from the plant, transpiration
                                                      ! should match change in storage [kg]
    real(r8),intent(out) :: dwat_plant                ! Change in plant stored water [kg]
    real(r8),intent(inout) :: dth_layershell_col(:,:) ! accumulated water content change over all cohorts in a column   [m3 m-3])
=======

     ! Compare the integrated error to the site mass balance
     ! error sign is positive towards transpiration overestimation
     ! Loss fluxes should = decrease in storage
     ! (transp_flux + site_runoff) =  -(delta_plant_storage+delta_soil_storage )
>>>>>>> 50e77402

     wb_check_site = delta_plant_storage+delta_soil_storage+site_runoff+transp_flux

<<<<<<< HEAD
    real(r8) :: dth_node(n_hypool_tot)          ! change in theta over the timestep
    real(r8) :: th_node_init(n_hypool_tot)      ! "theta" i.e. water content of node [m3 m-3]
                                                ! before the solve
    real(r8) :: th_node(n_hypool_tot)           ! "theta" during the solve (dynamic) [m3 m-3]
    real(r8) :: z_node(n_hypool_tot)            ! elevation of node [m]
    real(r8) :: v_node(n_hypool_tot)            ! volume of the node, ie single plant compartments [m3]
    real(r8) :: psi_node(n_hypool_tot)          ! matric potential on node [Mpa]
    real(r8) :: ftc_node(n_hypool_tot)          ! frac total conductance on node [-]
    real(r8) :: h_node(n_hypool_tot)            ! total potential on node [Mpa]
    real(r8) :: error_arr(n_hypool_tot)         ! array that saves problematic diagnostics for reporting
    real(r8) :: dftc_dtheta_node(n_hypool_tot)  ! deriv FTC w.r.t. theta
    real(r8) :: dpsi_dtheta_node(n_hypool_tot)  ! deriv psi w.r.t. theta
    real(r8) :: k_eff(n_hypool_tot-1)           ! effective (used) conductance over path [kg s-1 MPa-1]
    real(r8) :: a_term(n_hypool_tot-1)          ! "A" term in the tri-diagonal implicit solve [-]
    real(r8) :: b_term(n_hypool_tot-1)          ! "B" term in the tri-diagonal implicit solve [-]
    real(r8) :: k_diag(n_hypool_tot-1)          ! mean time-averaged K over the paths (diagnostic) [kg s-1 Mpa-1]
    real(r8) :: flux_diag(n_hypool_tot-1)       ! time-integrated mass flux over sub-steps [kg]
    real(r8) :: h_diag, psi_diag                ! total and matric potential for error reporting [Mpa]
    real(r8) :: tris_a(n_hypool_tot)            ! left of diagonal terms for tri-diagonal matrix solving delta theta
    real(r8) :: tris_b(n_hypool_tot)            ! center diagonal terms for tri-diagonal matrix solving delta theta
    real(r8) :: tris_c(n_hypool_tot)            ! right of diaongal terms for tri-diagonal matrix solving delta theta
    real(r8) :: tris_r(n_hypool_tot)            ! off (constant coefficients) matrix terms
    real(r8) :: sum_l_aroot                     !
    real(r8) :: aroot_frac_plant                ! This is the fraction of absorbing root from one plant
    real(r8) :: dftc_dpsi                       ! Change in fraction of total conductance wrt change
                                                ! in potential [- MPa-1]
    integer  :: error_code                      ! flag that specifies which check tripped a failed solution
    integer  :: ft                              ! plant functional type
    real(r8) :: q_flow                          ! flow diagnostic [kg]
    real(r8) :: rootfr                          ! rooting fraction of this layer (used for diagnostics)
    ! out of the total absorbing roots from the whole community of plants
    integer  :: iter                      ! iteration count for sub-step loops

    integer, parameter  :: imult    = 3                ! With each iteration, increase the number of substeps
                                                       ! by this much
    integer, parameter  :: max_iter = 20               ! Maximum number of iterations with which we reduce timestep
   
    real(r8), parameter :: max_wb_err      = 2.e-5_r8  ! threshold for water balance error (stop model)   [kg h2o]
=======
     ! Now check on total error
     if( abs(wb_check_site) > 1.e-4_r8 ) then
        write(fates_log(),*) 'FATES hydro water balance does not add up [kg/m2]'
        write(fates_log(),*) 'site_hydr%errh2o_hyd: ',wb_check_site
        write(fates_log(),*) 'delta_plant_storage: ',delta_plant_storage
        write(fates_log(),*) 'delta_soil_storage: ',delta_soil_storage
        write(fates_log(),*) 'site_runoff: ',site_runoff
        write(fates_log(),*) 'transp_flux: ',transp_flux
     end if
>>>>>>> 50e77402


     site_hydr%h2oveg_hydro_err = site_hydr%h2oveg_hydro_err + site_hydr%errh2o_hyd


       call UpdateH2OVeg(sites(s),bc_out(s))

  enddo !site

  return
end subroutine Hydraulics_BC

! =====================================================================================



subroutine UpdatePlantKmax(ccohort_hydr,ccohort,csite_hydr)

  ! ---------------------------------------------------------------------------------
  !
  ! This routine sets the maximum conductance of all compartments in the plant, from
  ! leaves, to stem, to transporting root, to the absorbing roots.
  ! These properties are dependent only on the materials (conductivity) and the
  ! geometry of the compartments.
  ! The units of all K_max values are [kg H2O s-1 MPa-1]
  !
  ! There are some different ways to represent overall conductance from node-to-node
  ! throughout the hydraulic system. Universally, all can make use of a system
  ! where we separate the hydraulic compartments of the nodes into the upper (closer
  ! to the sky) and lower (away from the sky) portions of the compartment. It is
  ! possible that due to things like xylem taper, the two portions may have different
  ! conductivity, and therefore differnet conductances.
  !
  ! Assumption 0.  This routine calculates maximum conductivity for 1 plant.
  ! Assumption 1.  The compartment volumes, heights and lengths have all been
  !                determined, probably called just before this routine.
  !
  ! Steudle, E. Water uptake by roots: effects of water deficit.
  ! J Exp Bot 51, 1531-1542, doi:DOI 10.1093/jexbot/51.350.1531 (2000).
  ! ---------------------------------------------------------------------------------

  ! Arguments

  type(ed_cohort_hydr_type),intent(inout),target :: ccohort_hydr
  type(ed_cohort_type),intent(in),target         :: ccohort
  type(ed_site_hydr_type),intent(in),target      :: csite_hydr

  ! Locals
  integer :: k                     ! Compartment (node) index
  integer :: j                     ! Soil layer index
  integer :: k_ag                  ! Compartment index for above-ground indexed array
  integer  :: pft                  ! Plant Functional Type index
  real(r8) :: c_sap_dummy          ! Dummy variable (unused) with sapwood carbon [kg]
  real(r8) :: z_lower              ! distance between lower edge and mean petiole height [m]
  real(r8) :: z_upper              ! distance between upper edge and mean petiole height [m]
  real(r8) :: z_node               ! distance between compartment center and mph [m]
  real(r8) :: kmax_lower           ! Max conductance from compartment edge to mph [kg s-1 Mpa-1]
  real(r8) :: kmax_node            ! Max conductance from compartment edge to mph [kg s-1 Mpa-1]
  real(r8) :: kmax_upper           ! Max conductance from compartment edge to mph [kg s-1 Mpa-1]
  real(r8) :: a_sapwood            ! Mean cross section area of sapwood   [m2]
  real(r8) :: rmin_ag              ! Minimum total resistance of all above ground pathways
  ! [kg-1 s MPa]
  real(r8) :: kmax_bg              ! Total maximum conductance of all below-ground pathways
  ! from the absorbing roots center nodes to the
  ! transporting root center node
  real(r8) :: rootfr               ! fraction of absorbing root in each soil layer
  ! assumes propotion of absorbing root is equal
  ! to proportion of total root
  real(r8) :: kmax_layer           ! max conductance between transporting root node
  ! and absorbing root node in each layer [kg s-1 MPa-1]
  real(r8) :: surfarea_aroot_layer ! Surface area of absorbing roots in each
  ! soil layer [m2]
  real(r8) :: sum_l_aroot          ! sum of plant's total root length
  real(r8),parameter :: min_pet_stem_dz = 0.00001_r8  ! Force at least a small difference
  ! in the top of stem and petiole


  pft   = ccohort%pft

  ! Get the cross-section of the plant's sapwood area [m2]
  call bsap_allom(ccohort%dbh,pft,ccohort%canopy_trim,a_sapwood,c_sap_dummy)

  ! Leaf Maximum Hydraulic Conductance
  ! The starting hypothesis is that there is no resistance inside the
  ! leaf, between the petiole and the center of storage.  To override
  ! this, make provisions by changing the kmax to a not-absurdly high
  ! value.  It is assumed that the conductance in this default case,
  ! is regulated completely by the stem conductance from the stem's
  ! center of storage, to the petiole.

  ccohort_hydr%kmax_petiole_to_leaf = 1.e8_r8


  ! Stem Maximum Hydraulic Conductance

  do k=1, n_hypool_stem

     ! index for "above-ground" arrays, that contain stem and leaf
     ! in one vector
     k_ag = k+n_hypool_leaf

     ! Depth from the petiole to the lower, node and upper compartment edges

     z_lower = ccohort_hydr%z_node_ag(n_hypool_leaf) - ccohort_hydr%z_lower_ag(k_ag)
     z_node  = ccohort_hydr%z_node_ag(n_hypool_leaf) - ccohort_hydr%z_node_ag(k_ag)
     z_upper = max( min_pet_stem_dz,ccohort_hydr%z_node_ag(n_hypool_leaf) - &
          ccohort_hydr%z_upper_ag(k_ag))


     ! Then we calculate the maximum conductance from each the lower, node and upper
     ! edges of the compartment to the petiole. The xylem taper factor requires
     ! that the kmax it is scaling is from the point of interest to the mean height
     ! of the petioles.  Then we can back out the conductance over just the path
     ! of the upper and lower compartments, but subtracting them as resistors in
     ! series.

     ! max conductance from upper edge to mean petiole height
     ! If there is no height difference between the upper compartment edge and
     ! the petiole, at least give it some nominal amount to void FPE's
     kmax_upper = EDPftvarcon_inst%hydr_kmax_node(pft,2) * &
          xylemtaper(EDPftvarcon_inst%hydr_p_taper(pft), z_upper) * &
          a_sapwood / z_upper

     ! max conductance from node to mean petiole height
     kmax_node  = EDPftvarcon_inst%hydr_kmax_node(pft,2) * &
          xylemtaper(EDPftvarcon_inst%hydr_p_taper(pft), z_node) * &
          a_sapwood / z_node

     ! max conductance from lower edge to mean petiole height
     kmax_lower = EDPftvarcon_inst%hydr_kmax_node(pft,2) * &
          xylemtaper(EDPftvarcon_inst%hydr_p_taper(pft), z_lower) * &
          a_sapwood / z_lower

     ! Max conductance over the path of the upper side of the compartment
     ccohort_hydr%kmax_stem_upper(k) = (1._r8/kmax_node - 1._r8/kmax_upper)**(-1._r8)

     ! Max conductance over the path on the loewr side of the compartment
     ccohort_hydr%kmax_stem_lower(k) = (1._r8/kmax_lower - 1._r8/kmax_node)**(-1._r8)

     if(debug) then
        ! The following clauses should never be true:
        if( (z_lower < z_node) .or. &
             (z_node  < z_upper) ) then
           write(fates_log(),*) 'Problem calculating stem Kmax'
           write(fates_log(),*) z_lower, z_node, z_upper
           write(fates_log(),*) kmax_lower*z_lower, kmax_node*z_node, kmax_upper*z_upper
           call endrun(msg=errMsg(sourcefile, __LINE__))
        end if
     end if

  enddo

  ! Maximum conductance of the upper compartment in the transporting root
  ! that connects to the lowest stem (btw: z_lower_ag(n_hypool_ag) == 0)

<<<<<<< HEAD
            ! Gracefully quit if too many iterations have been used
            if(iter>max_iter)then
                call Report1DError(cohort,site_hydr,ilayer,z_node,v_node, & 
                      th_node_init,q_top_eff,dt_step,w_tot_beg,w_tot_end,& 
                      rootfr_scaler,aroot_frac_plant,error_code,error_arr,slat,slon,recruitflag)
              !  if (debug_JD>0) then
              !    write(fates_log(),*) 'WARNING, WARNING, WARNING! Hydro encounter water balance error, and will be put into an eneless loop.'
              !    write(fates_log(),*) 'To disable this and end the run, change debug_JD to -1 on line 125'
              !    do while ( debug_JD > 0)
              !       debug_JD = 1
              !    end do
              !  else
                  call endrun(msg=errMsg(sourcefile, __LINE__))
              !  end if
            end if
=======
  z_upper = ccohort_hydr%z_lower_ag(n_hypool_leaf)
  z_node  = ccohort_hydr%z_lower_ag(n_hypool_leaf)-ccohort_hydr%z_node_troot

  kmax_node = EDPftvarcon_inst%hydr_kmax_node(pft,2) * &
       xylemtaper(EDPftvarcon_inst%hydr_p_taper(pft), z_node) * &
       a_sapwood / z_node
>>>>>>> 50e77402

  kmax_upper = EDPftvarcon_inst%hydr_kmax_node(pft,2) * &
       xylemtaper(EDPftvarcon_inst%hydr_p_taper(pft), z_upper) * &
       a_sapwood / z_upper

  ccohort_hydr%kmax_troot_upper = (1._r8/kmax_node - 1._r8/kmax_upper)**(-1._r8)

  ! The maximum conductance between the center node of the transporting root
  ! compartment, and the center node of the absorbing root compartment, is calculated
  ! as a residual.  Specifically, we look at the total resistance the plant has in
  ! the stem so far, by adding those resistances in series.
  ! Then we use a parameter to specify what fraction of the resistance
  ! should be below-ground between the transporting root node and the absorbing roots.
  ! After that total is calculated, we then convert to a conductance, and split the
  ! conductance in parallel between root layers, based on the root fraction.
  ! Note* The inverse of max conductance (KMax) is minimum resistance:


  rmin_ag = 1._r8/ccohort_hydr%kmax_petiole_to_leaf + &
       sum(1._r8/ccohort_hydr%kmax_stem_upper(1:n_hypool_stem)) + &
       sum(1._r8/ccohort_hydr%kmax_stem_lower(1:n_hypool_stem)) + &
       1._r8/ccohort_hydr%kmax_troot_upper

  ! Calculate the residual resistance below ground, as a resistor
  ! in series with the existing above ground
  ! Invert to find below-ground kmax
  ! (rmin_ag+rmin_bg)*fr = rmin_ag
  ! rmin_ag + rmin_bg = rmin_ag/fr
  ! rmin_bg = (1/fr-1) * rmin_ag
  !
  ! if kmax_bg = 1/rmin_bg :
  !
  ! kmax_bg = 1/((1/fr-1) * rmin_ag)

  kmax_bg = 1._r8/(rmin_ag*(1._r8/EDPftvarcon_inst%hydr_rfrac_stem(pft) - 1._r8))


  ! The max conductance of each layer is in parallel, therefore
  ! the kmax terms of each layer, should sum to kmax_bg
  sum_l_aroot = sum(ccohort_hydr%l_aroot_layer(:))
  do j=1,csite_hydr%nlevrhiz

     kmax_layer = kmax_bg*ccohort_hydr%l_aroot_layer(j)/sum_l_aroot

     ! Two transport pathways, in two compartments exist in each layer.
     ! These pathways are connected in serial.
     ! For simplicity, we simply split the resistance between the two.
     ! Mathematically, this results in simply doubling the conductance
     ! and applying to both paths.  Here are the two paths:
     ! 1) is the path between the transporting root's center node, to
     !    the boundary of the transporting root with the boundary of
     !    the absorbing root  (kmax_troot_lower)
     ! 2) is the path between the boundary of the absorbing root and
     !    transporting root, with the absorbing root's center node
     !    (kmax_aroot_upper)

     ccohort_hydr%kmax_troot_lower(j) = 3.0_r8 * kmax_layer
     ccohort_hydr%kmax_aroot_upper(j) = 3.0_r8 * kmax_layer
     ccohort_hydr%kmax_aroot_lower(j) = 3.0_r8 * kmax_layer

  end do

  ! Finally, we calculate maximum radial conductance from the root
  ! surface to its center node.  This transport is not a xylem transport
  ! like the calculations prior to this. This transport is through the
  ! exodermis, cortex, casparian strip and endodermis.  The actual conductance
  ! will possibly depend on the potential gradient (whether out-of the root,
  ! or in-to the root).  So we calculate the kmax's for both cases,
  ! and save them for the final conductance calculation.

<<<<<<< HEAD
                 end do


                ! Same updates as loop above, but for rhizosphere shells
                
                do i = n_hypool_plant+1,n_hypool_tot
                    psi_node(i)         = site_hydr%wrf_soil(ilayer)%p%psi_from_th(th_node(i))
                    h_node(i)           = mpa_per_pa*denh2o*grav_earth*z_node(i) + psi_node(i)
                    ftc_node(i)         = site_hydr%wkf_soil(ilayer)%p%ftc_from_psi(psi_node(i))
                    dpsi_dtheta_node(i) = site_hydr%wrf_soil(ilayer)%p%dpsidth_from_th(th_node(i))
                    dftc_dpsi           = site_hydr%wkf_soil(ilayer)%p%dftcdpsi_from_psi(psi_node(i))
                    dftc_dtheta_node(i) = dftc_dpsi * dpsi_dtheta_node(i) 
                end do

                !--------------------------------------------------------------------------------
                ! Part 2.  Effective conductances over the path-length and Flux terms
                !          over the node-to-node paths
                !--------------------------------------------------------------------------------
                
                ! Path is between the leaf node and first stem node
                ! -------------------------------------------------------------------------------
                
                j        = 1
                i_up     = 2   ! upstream node index
                i_dn     = 1   ! downstream node index
                kmax_dn  = rootfr_scaler*cohort_hydr%kmax_petiole_to_leaf
                kmax_up  = rootfr_scaler*cohort_hydr%kmax_stem_upper(1)

                call GetImTaylorKAB(kmax_up,kmax_dn,        &
                      ftc_node(i_up),ftc_node(i_dn),        & 
                      h_node(i_up),h_node(i_dn),            & 
                      dftc_dtheta_node(i_up), dftc_dtheta_node(i_dn), &
                      dpsi_dtheta_node(i_up), dpsi_dtheta_node(i_dn), &
                      k_eff(j),                         &
                      A_term(j),                        & 
                      B_term(j))

                
                ! Path is between stem nodes
                ! -------------------------------------------------------------------------------
                
                do j=2,n_hypool_ag-1

                    i_up = j+1
                    i_dn = j

                    ! "Up" is the "upstream" node, which also uses
                    ! the "upper" side of its compartment for the calculation.
                    ! "dn" is the "downstream" node, which uses the lower
                    ! side of its compartment
                    ! This compartment is the "lower" node, but uses
                    ! the "higher" side of its compartment.

                    kmax_dn  = rootfr_scaler*cohort_hydr%kmax_stem_lower(i_dn-n_hypool_leaf)
                    kmax_up  = rootfr_scaler*cohort_hydr%kmax_stem_upper(i_up-n_hypool_leaf)

                    call GetImTaylorKAB(kmax_up,kmax_dn,        &
                          ftc_node(i_up),ftc_node(i_dn),        & 
                          h_node(i_up),h_node(i_dn),            & 
                          dftc_dtheta_node(i_up), dftc_dtheta_node(i_dn), &
                          dpsi_dtheta_node(i_up), dpsi_dtheta_node(i_dn), &
                          k_eff(j),                         &
                          A_term(j),                        & 
                          B_term(j))

                end do

                
                ! Path is between lowest stem and transporting root
                
                j     = n_hypool_ag
                i_up  = j+1
                i_dn  = j
                kmax_dn  = rootfr_scaler*cohort_hydr%kmax_stem_lower(n_hypool_stem)
                kmax_up  = rootfr_scaler*cohort_hydr%kmax_troot_upper

                call GetImTaylorKAB(kmax_up,kmax_dn,        &
                      ftc_node(i_up),ftc_node(i_dn),        & 
                      h_node(i_up),h_node(i_dn),            & 
                      dftc_dtheta_node(i_up), dftc_dtheta_node(i_dn), &
                      dpsi_dtheta_node(i_up), dpsi_dtheta_node(i_dn), &
                      k_eff(j),                         &
                      A_term(j),                        & 
                      B_term(j))

                ! Path is between the transporting root 
                ! and the absorbing root for this layer
                ! NOTE: No need to scale by root fraction
                ! even if in parallel mode, already parallel!
                
                j       = n_hypool_ag+1
                i_up    = j+1
                i_dn    = j
                kmax_dn = cohort_hydr%kmax_troot_lower(ilayer) 
                kmax_up = cohort_hydr%kmax_aroot_upper(ilayer)

                call GetImTaylorKAB(kmax_up,kmax_dn,        &
                      ftc_node(i_up),ftc_node(i_dn),        & 
                      h_node(i_up),h_node(i_dn),            & 
                      dftc_dtheta_node(i_up), dftc_dtheta_node(i_dn), &
                      dpsi_dtheta_node(i_up), dpsi_dtheta_node(i_dn), &
                      k_eff(j),                         &
                      A_term(j),                        & 
                      B_term(j))

                ! Path is between the absorbing root
                ! and the first rhizosphere shell nodes
                
                j     = n_hypool_ag+2
                i_up  = j+1
                i_dn  = j

                ! Special case. Maximum conductance depends on the 
                ! potential gradient.
                if(h_node(i_up) > h_node(i_dn) ) then
                    kmax_dn = 1._r8/(1._r8/cohort_hydr%kmax_aroot_lower(ilayer) + & 
                              1._r8/cohort_hydr%kmax_aroot_radial_in(ilayer))
                else
                    kmax_dn = 1._r8/(1._r8/cohort_hydr%kmax_aroot_lower(ilayer) + & 
                              1._r8/cohort_hydr%kmax_aroot_radial_out(ilayer))
                end if

                kmax_up = site_hydr%kmax_upper_shell(ilayer,1)*aroot_frac_plant

                call GetImTaylorKAB(kmax_up,kmax_dn,        &
                      ftc_node(i_up),ftc_node(i_dn),        & 
                      h_node(i_up),h_node(i_dn),            & 
                      dftc_dtheta_node(i_up), dftc_dtheta_node(i_dn), &
                      dpsi_dtheta_node(i_up), dpsi_dtheta_node(i_dn), &
                      k_eff(j),                         &
                      A_term(j),                        & 
                      B_term(j))

                ! Path is between rhizosphere shells

                do j = n_hypool_ag+3,n_hypool_tot-1

                    i_up = j+1
                    i_dn = j
                    ishell_up = i_up - (n_hypool_tot-nshell)
                    ishell_dn = i_dn - (n_hypool_tot-nshell)

                    kmax_dn = site_hydr%kmax_lower_shell(ilayer,ishell_dn)*aroot_frac_plant
                    kmax_up = site_hydr%kmax_upper_shell(ilayer,ishell_up)*aroot_frac_plant

                    call GetImTaylorKAB(kmax_up,kmax_dn,        &
                          ftc_node(i_up),ftc_node(i_dn),        & 
                          h_node(i_up),h_node(i_dn),            & 
                          dftc_dtheta_node(i_up), dftc_dtheta_node(i_dn), &
                          dpsi_dtheta_node(i_up), dpsi_dtheta_node(i_dn), &
                          k_eff(j),                         &
                          A_term(j),                        & 
                          B_term(j))

                end do

                ! -------------------------------------------------------------------------------
                ! Part 3.
                ! Loop through nodes again, build matrix
                ! -------------------------------------------------------------------------------
                
                tris_a(1) = 0._r8
                tris_b(1) = A_term(1) - denh2o*v_node(1)/dt_substep
                tris_c(1) = B_term(1)
                tris_r(1) = q_top_eff - k_eff(1)*(h_node(2)-h_node(1))


                do i = 2,n_hypool_tot-1
                    j = i
                    tris_a(i) = -A_term(j-1)
                    tris_b(i) = A_term(j) - B_term(j-1) - denh2o*v_node(i)/dt_substep
                    tris_c(i) = B_term(j)
                    tris_r(i) = -k_eff(j)*(h_node(i+1)-h_node(i)) + &
                          k_eff(j-1)*(h_node(i)-h_node(i-1))

                end do

                i = n_hypool_tot
                j = n_hypool_tot
                tris_a(i) = -A_term(j-1)
                tris_b(i) = -B_term(j-1) - denh2o*v_node(i)/dt_substep
                tris_c(i) = 0._r8
                tris_r(i) = k_eff(j-1)*(h_node(i)-h_node(i-1))


                ! Calculate the change in theta

                call Hydraulics_Tridiagonal(tris_a, tris_b, tris_c, tris_r, dth_node, tri_ierr)

                if(tri_ierr == 1) then
                    solution_found = .false.
                    error_code = 2
                    error_arr(:) = 0._r8
                    exit
                end if

                ! If we have not broken from the substep loop,
                ! that means this sub-step has been acceptable, and we may 
                ! go ahead and update the water content for the integrator
                
                th_node(:) = th_node(:) + dth_node(:)
                
                ! Mass error (flux - change)
                ! Total water mass in the plant at the beginning of this solve [kg h2o]
                w_tot_end = sum(th_node(:)*v_node(:))*denh2o
                
                wb_step_err = (q_top_eff*dt_substep) - (w_tot_beg-w_tot_end)
                
                if(abs(wb_step_err)>max_wb_step_err .or. any(dth_node(:).ne.dth_node(:)) )then
                    solution_found = .false.
                    error_code = 1
                    error_arr(:) = 0._r8
                    exit
                else
                    ! Note: this is somewhat of a default true. And the sub-steps
                    ! will keep going unless its changed and broken out of
                    ! the loop.
                    solution_found = .true.
                    error_code = 0
                end if

                ! If desired, check and trap water contents
                ! that are negative
                if(trap_neg_wc) then
                    if( any(th_node(:)<0._r8) ) then
                        solution_found = .false.
                        error_code = 3
                        error_arr(:) = th_node(:)
                        exit
                    end if
                end if
                
                ! Calculate new psi for checks
                do i = 1,n_hypool_plant
                    psi_node(i) = wrf_plant(pm_node(i),ft)%p%psi_from_th(th_node(i))
                end do
                do i = n_hypool_plant+1,n_hypool_tot
                    psi_node(i) = site_hydr%wrf_soil(ilayer)%p%psi_from_th(th_node(i))
                end do

                ! If desired, check and trap pressures that are supersaturated
                if(trap_supersat_psi) then
                    do i = 1,n_hypool_plant
                        if(psi_node(i)>wrf_plant(pm_node(i),ft)%p%get_thsat()) then
                            solution_found = .false.
                            error_code = 4
                        end if
                    end do
                    do i = n_hypool_plant+1,n_hypool_tot
                        if(psi_node(i)>site_hydr%wrf_soil(ilayer)%p%get_thsat()) then
                            solution_found = .false.
                            error_code = 4
                        end if
                    end do
                    if(error_code==4) then
                        error_arr(:) = th_node(:)
                    end if
                end if
                
                ! Accumulate the water balance error of the layer over the sub-steps
                ! for diagnostic purposes
                ! [kg/m2]
                wb_err_layer = wb_err_layer + wb_step_err

                ! -------------------------------------------------------------------------
                ! Diagnostics
                ! -------------------------------------------------------------------------
                
                ! Sapflow at the base of the tree is the flux rate
                ! between the transporting root node and the first stem node
                ! (note: a path j is between node i and i+1)
                ! [kg] = [kg/s] * [s]
                
                i = n_hypool_ag
                sapflow_lyr = sapflow_lyr + dt_substep * & 
                      (k_eff(i)*(h_node(i+1)-h_node(i)) + &  ! flux at (t) 
                      A_term(i)*dth_node(i)                 + &  ! dq at node i
                      B_term(i)*dth_node(i+1))                   ! dq at node i+1
                
                ! Root uptake is the integrated flux between the first rhizosphere
                ! shell and the absorbing root
                
                i = n_hypool_ag+2
                rootuptake_lyr = rootuptake_lyr + dt_substep * & 
                      (k_eff(i)*(h_node(i+1)-h_node(i)) + &  ! flux at (t) 
                      A_term(i)*dth_node(i)                 + &  ! dq at node i
                      B_term(i)*dth_node(i+1))                   ! dq at node i+1
                
                ! If debug mode is on, lets also track the mass fluxes across each
                ! path, and keep a running average of the effective conductances
                if(debug)then
                   do j=1,n_hypool_tot-1
                      k_diag(j) = k_diag(j) + k_eff(j)*dt_substep/dt_step
                      flux_diag(j) = flux_diag(j) + dt_substep * ( &
                           k_eff(j)*(h_node(j+1)-h_node(j)) + & 
                           A_term(j)*dth_node(j)+ B_term(j)*dth_node(j+1))
                   end do
                end if
                
            end do  ! do istep = 1,nsteps  (substep loop)

            iter=iter+1
            
        end do

        ! -----------------------------------------------------------
        ! Do a final check on water balance error sumed over sub-steps
        ! ------------------------------------------------------------
        if ( abs(wb_err_layer) > max_wb_err ) then
            
            write(fates_log(),*)'EDPlantHydraulics water balance error exceeds threshold of = ', max_wb_err
            write(fates_log(),*)'transpiration demand: ', dt_step*q_top_eff,' kg/step/plant'
            
            leaf_water = cohort_hydr%th_ag(1)*cohort_hydr%v_ag(1)*denh2o
            stem_water = sum(cohort_hydr%th_ag(2:n_hypool_ag) * &
                  cohort_hydr%v_ag(2:n_hypool_ag))*denh2o
            root_water = ( cohort_hydr%th_troot*cohort_hydr%v_troot + &
                  sum(cohort_hydr%th_aroot(:)*cohort_hydr%v_aroot_layer(:))) * denh2o
            
            write(fates_log(),*) 'leaf water: ',leaf_water,' kg/plant'
            write(fates_log(),*) 'stem_water: ',stem_water,' kg/plant'
            write(fates_log(),*) 'root_water: ',root_water,' kg/plant'
            write(fates_log(),*) 'LWP: ',cohort_hydr%psi_ag(1)
            write(fates_log(),*) 'dbh: ',cohort%dbh
            write(fates_log(),*) 'pft: ',cohort%pft
            write(fates_log(),*) 'tree lai: ',cohort%treelai,' m2/m2 crown'
             write(fates_log(),*) 'lat:', slat, 'lon:', slon
            call endrun(msg=errMsg(sourcefile, __LINE__))
        end if
=======
  do j=1,csite_hydr%nlevrhiz
>>>>>>> 50e77402

     ! Surface area of the absorbing roots for a single plant in this layer [m2]
     surfarea_aroot_layer = 2._r8 * pi_const * &
          EDPftvarcon_inst%hydr_rs2(ccohort%pft) * ccohort_hydr%l_aroot_layer(j)

     ! Convert from surface conductivity [kg H2O m-2 s-1 MPa-1] to [kg H2O s-1 MPa-1]
     ccohort_hydr%kmax_aroot_radial_in(j) = hydr_kmax_rsurf1 * surfarea_aroot_layer

     ccohort_hydr%kmax_aroot_radial_out(j) = hydr_kmax_rsurf2 * surfarea_aroot_layer

  end do

  return
end subroutine UpdatePlantKmax

! ===================================================================================

<<<<<<< HEAD
  subroutine Report1DError(cohort, site_hydr, ilayer, z_node, v_node, & 
                           th_node, q_top_eff, dt_step, w_tot_beg, w_tot_end, &
                           rootfr_scaler, aroot_frac_plant, err_code, err_arr,slat,slon, recruitflag)

    ! This routine reports what the initial condition to the 1D solve looks
    ! like, and then quits.

                                                                    ! Arguments (IN)
    type(ed_cohort_type),intent(in),target      :: cohort
    type(ed_site_hydr_type),intent(in), target  :: site_hydr
    integer, intent(in)                         :: ilayer           ! soil layer index of interest
    real(r8), intent(in)                        :: z_node(:)        ! elevation of nodes
    real(r8), intent(in)                        :: v_node(:)        ! volume of nodes
    real(r8), intent(in)                        :: th_node(:)       ! water content of node
    real(r8), intent(in)                        :: dt_step          ! time [seconds] over-which to calculate solution
    real(r8), intent(in)                        :: q_top_eff        ! transpiration flux rate at upper boundary [kg -s]
    real(r8), intent(in)                        :: w_tot_beg        ! total water mass at beginning of step [kg]
    real(r8), intent(in)                        :: w_tot_end        ! total water mass at end of step [kg]
    real(r8), intent(in)                        :: rootfr_scaler    ! What is the root fraction in this layer?
    real(r8), intent(in)                        :: aroot_frac_plant ! What fraction of total absorbring roots
    ! in the soil continuum is from current plant?
    integer, intent(in)                         :: err_code         ! error code
    real(r8), intent(in)                        :: err_arr(:)       ! error diagnostic
    real(r8), intent(in)                        :: slat             ! site latitude 
    real(r8), intent(in)                        :: slon             ! site longitude
    logical,  intent(in)                        :: recruitflag

    type(ed_cohort_hydr_type),pointer  :: cohort_hydr
    integer :: i
    integer :: ft
    real(r8)              :: leaf_water
    real(r8)              :: stem_water
    real(r8)              :: troot_water
    real(r8)              :: aroot_water
    real(r8), allocatable :: psi_node(:)
    real(r8), allocatable :: h_node(:)
=======
subroutine OrderLayersForSolve1D(site_hydr,cohort,cohort_hydr,ordered, kbg_layer)
>>>>>>> 50e77402

  ! Arguments (IN)
  type(ed_site_hydr_type), intent(in),target   :: site_hydr
  type(ed_cohort_type), intent(in),target      :: cohort
  type(ed_cohort_hydr_type),intent(in),target  :: cohort_hydr


  ! Arguments (INOUT)
  integer, intent(inout)                       :: ordered(:)
  real(r8), intent(out)                        :: kbg_layer(:)

  ! Locals

  real(r8) :: kbg_tot                    ! total absorbing root & rhizosphere conductance (over all shells and soil layers  [MPa]
  real(r8) :: psi_inner_shell            ! matric potential of the inner shell, used for calculating
  ! which kmax to use when forecasting uptake layer ordering [MPa]
  real(r8) :: psi_aroot                  ! matric potential of absorbing root [MPa]
  real(r8) :: kmax_aroot                 ! max conductance of the absorbing root [kg s-1 Mpa-1]
  real(r8) :: ftc_aroot                  ! fraction of total conductivity of abs root
  real(r8) :: r_bg                       ! total estimated resistance in below ground compartments
  ! for each soil layer [s Mpa kg-1] (used to predict order in 1d solve)
  real(r8) :: aroot_frac_plant           ! This is the fraction of absorbing root from one plant
  real(r8) :: kmax_lo                    ! maximum conductance of lower (away from atm) half of path [kg s-1 Mpa-1]
  real(r8) :: kmax_up                    ! maximum conductance of upper (close to atm)  half of path [kg s-1 MPa-1]
  real(r8) :: psi_shell                  ! matric potential of a given shell [-]
  real(r8) :: ftc_shell                  ! fraction of total cond. of a given rhiz shell [-]
  integer  :: tmp                        ! temporarily holds a soil layer index
  integer  :: ft                         ! functional type index of plant
  integer  :: j,jj,k                     ! layer and shell indices

<<<<<<< HEAD
    leaf_water = sum(cohort_hydr%th_ag(1:n_hypool_leaf)* &
         cohort_hydr%v_ag(1:n_hypool_leaf))*denh2o
    stem_water = sum(cohort_hydr%th_ag(n_hypool_leaf+1:n_hypool_ag) * &
         cohort_hydr%v_ag(n_hypool_leaf+1:n_hypool_ag))*denh2o
    troot_water = (cohort_hydr%th_troot*cohort_hydr%v_troot) * denh2o
    aroot_water = sum(cohort_hydr%th_aroot(:)*cohort_hydr%v_aroot_layer(:)) * denh2o
    
    write(fates_log(),*) 'lat: ',slat, 'longitidue:', slon 
    write(fates_log(),*) 'is recruitment: ', recruitflag
    write(fates_log(),*) 'layer: ',ilayer
    write(fates_log(),*) 'wb_step_err = ',(q_top_eff*dt_step) - (w_tot_beg-w_tot_end)
    write(fates_log(),*) 'leaf water: ',leaf_water,' kg/plant'
    write(fates_log(),*) 'stem_water: ',stem_water,' kg/plant'
    write(fates_log(),*) 'troot_water: ',troot_water
    write(fates_log(),*) 'aroot_water: ',aroot_water
    write(fates_log(),*) 'LWP: ',cohort_hydr%psi_ag(1)
    write(fates_log(),*) 'dbh: ',cohort%dbh
    write(fates_log(),*) 'pft: ',cohort%pft
    write(fates_log(),*) 'z nodes: ',z_node(:)
    write(fates_log(),*) 'psi_z: ',h_node(:)-psi_node(:)
    write(fates_log(),*) 'vol,    theta,   H, Psi,   kmax-'
    write(fates_log(),*) 'flux:          ', q_top_eff*dt_step 
    write(fates_log(),*) 'l:',v_node(1),th_node(1),h_node(1),psi_node(1)
    write(fates_log(),*) '                      ',cohort_hydr%kmax_stem_upper(1)*rootfr_scaler
    write(fates_log(),*) 's:',v_node(2),th_node(2),h_node(2),psi_node(2)
    write(fates_log(),*) '                      ',1._r8/(1._r8/(cohort_hydr%kmax_stem_lower(1)*rootfr_scaler) + 1._r8/(cohort_hydr%kmax_troot_upper*rootfr_scaler))
    write(fates_log(),*) 't:',v_node(3),th_node(3),h_node(3)
    write(fates_log(),*) '                      ',1._r8/(1._r8/cohort_hydr%kmax_troot_lower(ilayer)+ 1._r8/cohort_hydr%kmax_aroot_upper(ilayer))
    write(fates_log(),*) 'a:',v_node(4),th_node(4),h_node(4)
    write(fates_log(),*) '                   in:',1._r8/(1._r8/cohort_hydr%kmax_aroot_radial_in(ilayer) + &
                                                         1._r8/(site_hydr%kmax_upper_shell(ilayer,1)*aroot_frac_plant)     + & 
                                                         1._r8/cohort_hydr%kmax_aroot_upper(ilayer))
    write(fates_log(),*) '                  out:',1._r8/(1._r8/cohort_hydr%kmax_aroot_radial_out(ilayer) + & 
                                                         1._r8/(site_hydr%kmax_upper_shell(ilayer,1)*aroot_frac_plant)     + & 
                                                         1._r8/cohort_hydr%kmax_aroot_upper(ilayer))
    write(fates_log(),*) 'r1:',v_node(5),th_node(5),h_node(5)
    write(fates_log(),*) '                      ',1._r8/(1._r8/(site_hydr%kmax_lower_shell(ilayer,1)*aroot_frac_plant) + 1._r8/(site_hydr%kmax_upper_shell(ilayer,2)*aroot_frac_plant))
    write(fates_log(),*) 'r2:',v_node(6),th_node(6),h_node(6)
    write(fates_log(),*) '                      ',1._r8/(1._r8/(site_hydr%kmax_lower_shell(ilayer,2)*aroot_frac_plant) + 1._r8/(site_hydr%kmax_upper_shell(ilayer,3)*aroot_frac_plant))
    write(fates_log(),*) 'r3:',v_node(7),th_node(7),h_node(7)
    write(fates_log(),*) '                      ',1._r8/(1._r8/(site_hydr%kmax_lower_shell(ilayer,3)*aroot_frac_plant) + 1._r8/(site_hydr%kmax_upper_shell(ilayer,4)*aroot_frac_plant))
    write(fates_log(),*) 'r4:',v_node(8),th_node(8),h_node(8)
    write(fates_log(),*) '                      ',1._r8/(1._r8/(site_hydr%kmax_lower_shell(ilayer,4)*aroot_frac_plant) + 1._r8/(site_hydr%kmax_upper_shell(ilayer,5)*aroot_frac_plant))
    write(fates_log(),*) 'r5:',v_node(9),th_node(9),h_node(9)
    write(fates_log(),*) 'kmax_aroot_radial_out: ',cohort_hydr%kmax_aroot_radial_out(ilayer)
    write(fates_log(),*) 'surf area of root: ',2._r8 * pi_const * EDPftvarcon_inst%hydr_rs2(ft) * cohort_hydr%l_aroot_layer(ilayer)
    write(fates_log(),*) 'aroot_frac_plant: ',aroot_frac_plant,cohort_hydr%l_aroot_layer(ilayer),site_hydr%l_aroot_layer(ilayer)
    write(fates_log(),*) 'kmax_upper_shell: ',site_hydr%kmax_lower_shell(ilayer,:)*aroot_frac_plant
    write(fates_log(),*) 'kmax_lower_shell: ',site_hydr%kmax_upper_shell(ilayer,:)*aroot_frac_plant
    write(fates_log(),*) ''
    write(fates_log(),*) 'tree lai: ',cohort%treelai,' m2/m2 crown'
    write(fates_log(),*) 'area and area to volume ratios'
    write(fates_log(),*) ''
    write(fates_log(),*) 'a:',v_node(4)
    write(fates_log(),*) '                      ',2._r8 * pi_const * EDPftvarcon_inst%hydr_rs2(ft) * cohort_hydr%l_aroot_layer(ilayer)
    write(fates_log(),*) 'r1:',v_node(5)
    write(fates_log(),*) '                      ',2._r8 * pi_const * site_hydr%r_out_shell(ilayer,1) * cohort_hydr%l_aroot_layer(ilayer)
    write(fates_log(),*) 'r2:',v_node(6)
    write(fates_log(),*) '                      '
    write(fates_log(),*) 'r3:',v_node(7)
    write(fates_log(),*) '                      '
    write(fates_log(),*) 'r4:',v_node(8)
    write(fates_log(),*) '                      '
    write(fates_log(),*) 'r5:',v_node(9)
    
    write(fates_log(),*) 'inner shell kmaxs: ',site_hydr%kmax_lower_shell(:,1)*aroot_frac_plant
    
=======
>>>>>>> 50e77402

  kbg_tot      = 0._r8
  kbg_layer(:) = 0._r8

  ft = cohort%pft

  do j=1,site_hydr%nlevrhiz

     if(cohort_hydr%l_aroot_layer(j)>nearzero)then

        ! Path is between the absorbing root
        ! and the first rhizosphere shell nodes
        ! Special case. Maximum conductance depends on the
        ! potential gradient (same elevation, no geopotential
        ! required.

        psi_inner_shell = site_hydr%wrf_soil(j)%p%psi_from_th(site_hydr%h2osoi_liqvol_shell(j,1))

        ! Note, since their is no elevation difference between
        ! the absorbing root and its layer, no need to calc
        ! diff in total, just matric is fine [MPa]
        if(cohort_hydr%psi_aroot(j) < psi_inner_shell) then
           kmax_aroot = cohort_hydr%kmax_aroot_radial_in(j)
        else
           kmax_aroot = cohort_hydr%kmax_aroot_radial_out(j)
        end if

        ! Get matric potential [Mpa] of the absorbing root
        psi_aroot = wrf_plant(aroot_p_media,ft)%p%psi_from_th(cohort_hydr%th_aroot(j))

        ! Get Fraction of Total Conductivity [-] of the absorbing root
        ftc_aroot = wkf_plant(aroot_p_media,ft)%p%ftc_from_psi(cohort_hydr%psi_aroot(j))

        ! Calculate total effective conductance over path  [kg s-1 MPa-1]
        ! from absorbing root node to 1st rhizosphere shell
        r_bg = 1._r8/(kmax_aroot*ftc_aroot)

        ! Path is across the upper an lower rhizosphere comparment
        ! on each side of the nodes. Since there is no flow across the outer
        ! node to the edge, we ignore that last half compartment
        aroot_frac_plant = cohort_hydr%l_aroot_layer(j)/site_hydr%l_aroot_layer(j)

        do k = 1,nshell

           kmax_up = site_hydr%kmax_upper_shell(j,k)*aroot_frac_plant
           kmax_lo = site_hydr%kmax_lower_shell(j,k)*aroot_frac_plant

           psi_shell = site_hydr%wrf_soil(j)%p%psi_from_th(site_hydr%h2osoi_liqvol_shell(j,k))

           ftc_shell = site_hydr%wkf_soil(j)%p%ftc_from_psi(psi_shell)

           r_bg = r_bg + 1._r8/(kmax_up*ftc_shell)
           if(k<nshell) r_bg = r_bg + 1._r8/(kmax_lo*ftc_shell )
        end do

        !! upper bound limited to size()-1 b/c of zero-flux outer boundary condition
        kbg_layer(j)        = 1._r8/r_bg

     else
        ! no roots? no conductance, don't prioritize
        kbg_layer(j) = 0._r8

     end if

     kbg_tot             = kbg_tot + kbg_layer(j)
     
  enddo !soil layer


  ! This is called within a cohort loop. A cohort should at least have
  ! some amount of root, somewhere, and thus kbg_tot should be nonzero
  
  kbg_layer = kbg_layer/kbg_tot

  ! order soil layers in terms of decreasing total hydraulic conductance
  ! algorithm same as that used in histFileMod.F90 to alphabetize history tape contents
  do j = site_hydr%nlevrhiz-1,1,-1
     do jj = 1,j
        if (kbg_layer(ordered(jj)) <= kbg_layer(ordered(jj+1))) then
           tmp           = ordered(jj)
           ordered(jj)   = ordered(jj+1)
           ordered(jj+1) = tmp
        end if
     enddo
  enddo


  return
end subroutine OrderLayersForSolve1D

! =================================================================================

subroutine ImTaylorSolve1D(site_hydr,cohort,cohort_hydr,dtime,q_top, &
     ordered,kbg_layer, sapflow,rootuptake,&
     wb_err_plant,dwat_plant,dth_layershell_col)

  ! -------------------------------------------------------------------------------
  ! Calculate the hydraulic conductances across a list of paths.  The list is a 1D vector, and
  ! the list need not be across the whole path from stomata to the last rhizosphere shell, but
  ! it can only be 1d, which is part of a path through the plant and into 1 soil layer.
  !
  ! Note on conventions:
  ! "Up" upper, refers to the compartment that is closer to the atmosphere
  ! "lo" lower, refers to the compartment that is further from the atmosphere
  ! Weird distinction: since flow from one node to another, will include half of
  ! a compartment on a upper node, and half a compartment of a lower node.  The upp
  ! compartment will be contributing its lower compartment, and the lower node
  ! will be presenting it upper compartment. Yes, confusing, but non-the-less
  ! accurate.
  ! -------------------------------------------------------------------------------

  ! Arguments (IN)
  type(ed_cohort_type),intent(in),target       :: cohort
  type(ed_cohort_hydr_type),intent(inout),target  :: cohort_hydr
  type(ed_site_hydr_type), intent(in),target   :: site_hydr
  real(r8), intent(in)                         :: dtime
  real(r8), intent(in)                         :: q_top        ! transpiration flux rate at upper boundary [kg -s]
  integer,intent(in)                           :: ordered(:)   ! Layer solution order
  real(r8), intent(in)                         :: kbg_layer(:) ! relative conductance of each layer

  ! Arguments (OUT)

  real(r8),intent(out) :: sapflow                   ! time integrated mass flux between transp-root and stem [kg]
  real(r8),intent(out) :: rootuptake(:)             ! time integrated mass flux between rhizosphere and aroot [kg]
  real(r8),intent(out) :: wb_err_plant              ! total error from the plant, transpiration
  ! should match change in storage [kg]
  real(r8),intent(out) :: dwat_plant                ! Change in plant stored water [kg]
  real(r8),intent(inout) :: dth_layershell_col(:,:) ! accumulated water content change over all cohorts in a column   [m3 m-3])

  ! Locals
  integer :: i              ! node index "i"
  integer :: j              ! path index "j"
  integer :: jj             ! alt path index
  integer :: nsteps         ! number of sub-steps in any given iteration loop, starts at 1 and grows
  integer :: ilayer         ! soil layer index of interest
  integer :: itest          ! node index used for testing and reporting errors
  integer :: ishell         ! rhizosphere shell index of the node
  integer :: ishell_up      ! rhizosphere shell index on the upstream side of flow path (towards soil)
  integer :: ishell_dn      ! rhizosphere shell index on the downstream side of flow path (towards atm)
  integer :: i_up           ! node index on the upstream side of flow path (towards soil)
  integer :: i_dn           ! node index on the downstream side of flow path (towards atm)
  integer :: istep          ! sub-step count index
  integer :: tri_ierr       ! error flag for the tri-diagonal solver 0=passed, 1=failed
  logical :: solution_found ! logical set to true if a solution was found within error tolerance
  real(r8) :: dt_step       ! time [seconds] over-which to calculate solution
  real(r8) :: q_top_eff     ! effective water flux through stomata [kg s-1 plant-1]
  real(r8) :: rootfr_scaler ! Factor to scale down cross-section areas based on what
  ! fraction of root is in current layer [-]
  real(r8) :: kmax_dn       ! maximum conductance of downstream half of path [kg s-1 Mpa-1]
  real(r8) :: kmax_up       ! maximum conductance of upstream half of path [kg s-1 MPa-1]
  real(r8) :: wb_step_err   ! water balance error over substep [kg]
  real(r8) :: w_tot_beg     ! total plant water prior to solve [kg]
  real(r8) :: w_tot_end     ! total plant water at end of solve [kg]
  real(r8) :: dt_substep    ! timestep length of substeps [s]
  real(r8) :: leaf_water    ! kg of water in the leaf
  real(r8) :: stem_water    ! kg of water in the stem
  real(r8) :: root_water    ! kg of water in the transp and absorbing roots
  real(r8) :: sapflow_lyr   ! sapflow flux [kg] per layer per timestep
  real(r8) :: rootuptake_lyr! rootuptake flux [kg] per layer per timestep
  real(r8) :: wb_err_layer                ! balance error for the layer [kg/cohort]
  real(r8) :: l_aroot_layer                   ! total root lengh of a given soil layer of the site

  real(r8) :: dth_node(n_hypool_tot)          ! change in theta over the timestep
  real(r8) :: th_node_init(n_hypool_tot)      ! "theta" i.e. water content of node [m3 m-3]
  ! before the solve
  real(r8) :: th_node(n_hypool_tot)           ! "theta" during the solve (dynamic) [m3 m-3]
  real(r8) :: z_node(n_hypool_tot)            ! elevation of node [m]
  real(r8) :: v_node(n_hypool_tot)            ! volume of the node, ie single plant compartments [m3]
  real(r8) :: psi_node(n_hypool_tot)          ! matric potential on node [Mpa]
  real(r8) :: ftc_node(n_hypool_tot)          ! frac total conductance on node [-]
  real(r8) :: h_node(n_hypool_tot)            ! total potential on node [Mpa]
  real(r8) :: error_arr(n_hypool_tot)         ! array that saves problematic diagnostics for reporting
  real(r8) :: dftc_dtheta_node(n_hypool_tot)  ! deriv FTC w.r.t. theta
  real(r8) :: dpsi_dtheta_node(n_hypool_tot)  ! deriv psi w.r.t. theta
  real(r8) :: k_eff(n_hypool_tot-1)           ! effective (used) conductance over path [kg s-1 MPa-1]
  real(r8) :: a_term(n_hypool_tot-1)          ! "A" term in the tri-diagonal implicit solve [-]
  real(r8) :: b_term(n_hypool_tot-1)          ! "B" term in the tri-diagonal implicit solve [-]
  real(r8) :: k_diag(n_hypool_tot-1)          ! mean time-averaged K over the paths (diagnostic) [kg s-1 Mpa-1]
  real(r8) :: flux_diag(n_hypool_tot-1)       ! time-integrated mass flux over sub-steps [kg]
  real(r8) :: h_diag, psi_diag                ! total and matric potential for error reporting [Mpa]
  real(r8) :: tris_a(n_hypool_tot)            ! left of diagonal terms for tri-diagonal matrix solving delta theta
  real(r8) :: tris_b(n_hypool_tot)            ! center diagonal terms for tri-diagonal matrix solving delta theta
  real(r8) :: tris_c(n_hypool_tot)            ! right of diaongal terms for tri-diagonal matrix solving delta theta
  real(r8) :: tris_r(n_hypool_tot)            ! off (constant coefficients) matrix terms
  real(r8) :: sum_l_aroot                     !
  real(r8) :: aroot_frac_plant                ! This is the fraction of absorbing root from one plant
  real(r8) :: dftc_dpsi                       ! Change in fraction of total conductance wrt change
  ! in potential [- MPa-1]
  integer  :: error_code                      ! flag that specifies which check tripped a failed solution
  integer  :: ft                              ! plant functional type
  real(r8) :: q_flow                          ! flow diagnostic [kg]
  real(r8) :: rootfr                          ! rooting fraction of this layer (used for diagnostics)
  ! out of the total absorbing roots from the whole community of plants
  integer  :: iter                      ! iteration count for sub-step loops

  integer, parameter  :: imult    = 3                ! With each iteration, increase the number of substeps
  ! by this much
  integer, parameter  :: max_iter = 20               ! Maximum number of iterations with which we reduce timestep

  real(r8), parameter :: max_wb_err      = 1.e-5_r8  ! threshold for water balance error (stop model)   [kg h2o]


  logical, parameter :: no_ftc_radialk = .false.
  logical, parameter :: weight_serial_dt = .true. ! if this is true, and we are not doing spatial parallelism
  ! then we give the fraction of time as a function of how
  ! much conductance the layer has

  associate(pm_node => site_hydr%pm_node)

    ! This is the maximum number of iterations needed for this cohort
    ! (each soil layer has a different number, this saves the max)
  cohort_hydr%iterh1 = 0
  cohort_hydr%iterh2 = 0

  ! Initialize plant water error (integrated flux-storage)
  wb_err_plant = 0._r8

  ! Initialize integrated change in total plant water
  dwat_plant = 0._r8

  ! These are diagnostics that must be calculated.
  ! in this routine (uses differentials and actual fluxes)
  ! So we need to zero them, as they are incremented
  ! over the sub-steps
  sapflow = 0._r8
  rootuptake(:) = 0._r8

  ft = cohort%pft

  ! Total length of roots per plant for this cohort
  sum_l_aroot = sum(cohort_hydr%l_aroot_layer(:))

  ! -----------------------------------------------------------------------------------
  ! As mentioned when calling this routine, we calculate a solution to the flux
  ! equations, sequentially, for the plant and each soil layer.
  ! Go through soil layers in order of decreasing total root-soil conductance
  ! -----------------------------------------------------------------------------------

  loop_root_layers: do jj=1,site_hydr%nlevrhiz

     ilayer = ordered(jj)

     ! Trivial condition: No roots in this layer, no fluxes
     if ( cohort_hydr%l_aroot_layer(ilayer) <= nearzero ) cycle

     
     if(do_parallel_stem) then
        ! If we do "parallel" stem
        ! conduits, we integrate
        ! each layer over the whole time, but
        ! reduce the conductance cross section
        ! according to what fraction of root is active
        dt_step = dtime
     else
        if(weight_serial_dt)then
           dt_step = dtime*kbg_layer(ilayer)
        else
           dt_step = dtime/real(site_hydr%nlevrhiz,r8)
        end if
     end if

     ! -------------------------------------------------------------------------------
     ! Part 1.  Calculate node quantities:
     !          matric potential: psi_node
     !          fraction of total conductance: ftc_node
     !          total potential (matric + elevatio) h_node
     !          deriv. ftc  wrt  theta: dftc_dtheta_node
     !          deriv. psi  wrt  theta: dpsi_dtheta_node
     ! -------------------------------------------------------------------------------

     ! This is the fraction of total absorbing root length that a single
     ! plant for this cohort takes up, relative to ALL cohorts at the site. Note:
     ! cohort_hydr%l_aroot_layer(ilayer) is units [m/plant]
     ! site_hydr%l_aroot_layer(ilayer) is units [m/site]

     aroot_frac_plant = cohort_hydr%l_aroot_layer(ilayer)/site_hydr%l_aroot_layer(ilayer)

     wb_err_layer = 0._r8

     ! If in "spatially parallel" mode, scale down cross section
     ! of flux through top by the root fraction of this layer

     if(do_parallel_stem)then
        rootfr_scaler = cohort_hydr%l_aroot_layer(ilayer)/sum_l_aroot
     else
        rootfr_scaler = 1.0_r8
     end if

     q_top_eff = q_top * rootfr_scaler

     ! For all nodes leaf through rhizosphere
     ! Send node heights and compartment volumes to a node-based array

     do i = 1,n_hypool_tot

        if (i<=n_hypool_ag) then                    ! leaf and stem, n_hypool_ag = 2 
           z_node(i)  = cohort_hydr%z_node_ag(i)
           v_node(i)  = cohort_hydr%v_ag(i)
           th_node_init(i) = cohort_hydr%th_ag(i)
        elseif (i==n_hypool_ag+1) then              ! i=3, transport root
           z_node(i)  = cohort_hydr%z_node_troot
           v_node(i)  = cohort_hydr%v_troot
           th_node_init(i) = cohort_hydr%th_troot
        elseif (i==n_hypool_ag+2) then              ! i=4, fine roots
           z_node(i)  = -site_hydr%zi_rhiz(ilayer)
           v_node(i)  = cohort_hydr%v_aroot_layer(ilayer)
           th_node_init(i) = cohort_hydr%th_aroot(ilayer)
        else
           ishell  = i-(n_hypool_ag+2)              ! i>=5, rhizosphere
           z_node(i)  = -site_hydr%zi_rhiz(ilayer)
           ! The volume of the Rhizosphere for a single plant
           v_node(i)  = site_hydr%v_shell(ilayer,ishell)*aroot_frac_plant
           th_node_init(i) = site_hydr%h2osoi_liqvol_shell(ilayer,ishell)
           if (th_node_init(i) < -nearzero) then
              write(fates_log(),*) 'ImTaylorSolve1D(), print out shell theta'
              write(fates_log(),*) 'layer: ',ilayer, 'shell:', ishell
              write(fates_log(),*) 'th_node_init(i) is: ', th_node_init(i)
              write(fates_log(),*) 'th_node_init(i) is: ', th_node_init(i)
              call endrun(msg=errMsg(sourcefile, __LINE__))
           end if
        end if
     end do


     ! Outer iteration loop
     ! This cuts timestep in half and resolve the solution with smaller substeps
     ! This loop is cleared when the model has found a solution

     solution_found = .false.
     iter = 0
     solution_iteration: do while( .not.solution_found )

        ! Gracefully quit if too many iterations have been used
        if(iter>max_iter)then
           call Report1DError(cohort,site_hydr,ilayer,z_node,v_node, &
                th_node_init,q_top_eff,dt_step,w_tot_beg,w_tot_end,&
                rootfr_scaler,aroot_frac_plant,error_code,error_arr)

           call endrun(msg=errMsg(sourcefile, __LINE__))
        end if

        ! If debugging, then lets re-initialize our diagnostics of
        ! time integrated K and flux across the paths
        if(debug)then
           k_diag    = 0._r8
           flux_diag = 0._r8
        end if

        sapflow_lyr    = 0._r8
        rootuptake_lyr = 0._r8

        ! For each attempt, we want to reset theta with the initial value
        th_node(:) = th_node_init(:)

        ! Determine how many substeps, and how long they are

        nsteps = max(imult*iter,1)   ! Factor by which we divide through the timestep
        ! start with full step (ie dt_fac = 1)
        ! Then increase per the "imult" value.

        dt_substep = dt_step/real(nsteps,r8) ! This is the sub-stem length in seconds

        ! Walk through sub-steps
        do istep = 1,nsteps

           ! Total water mass in the plant at the beginning of this solve [kg h2o]
           w_tot_beg = sum(th_node(:)*v_node(:))*denh2o

           ! Calculate on-node quantities: potential, and derivatives
           do i = 1,n_hypool_plant

              ! Get matric potential [Mpa]
              psi_node(i) = wrf_plant(pm_node(i),ft)%p%psi_from_th(th_node(i))

              ! Get total potential [Mpa]
              h_node(i) =  mpa_per_pa*denh2o*grav_earth*z_node(i) + psi_node(i)

              ! Get Fraction of Total Conductivity [-]
              ftc_node(i) = wkf_plant(pm_node(i),ft)%p%ftc_from_psi(psi_node(i))

              ! deriv psi wrt theta
              dpsi_dtheta_node(i) = wrf_plant(pm_node(i),ft)%p%dpsidth_from_th(th_node(i))

              ! deriv ftc wrt psi

              dftc_dpsi = wkf_plant(pm_node(i),ft)%p%dftcdpsi_from_psi(psi_node(i))

              dftc_dtheta_node(i) = dftc_dpsi * dpsi_dtheta_node(i)

              ! We have two ways to calculate radial absorbing root conductance
              ! 1) Assume that water potential does not effect conductance
              ! 2) The standard FTC function applies

              if(i==n_hypool_ag+2)then
                 if(no_ftc_radialk) then
                    ftc_node(i)         = 1.0_r8
                    dftc_dtheta_node(i) = 0.0_r8
                 end if
              end if

           end do


           ! Same updates as loop above, but for rhizosphere shells

           do i = n_hypool_plant+1,n_hypool_tot
              psi_node(i)         = site_hydr%wrf_soil(ilayer)%p%psi_from_th(th_node(i))
              h_node(i)           = mpa_per_pa*denh2o*grav_earth*z_node(i) + psi_node(i)
              ftc_node(i)         = site_hydr%wkf_soil(ilayer)%p%ftc_from_psi(psi_node(i))
              dpsi_dtheta_node(i) = site_hydr%wrf_soil(ilayer)%p%dpsidth_from_th(th_node(i))
              dftc_dpsi           = site_hydr%wkf_soil(ilayer)%p%dftcdpsi_from_psi(psi_node(i))
              dftc_dtheta_node(i) = dftc_dpsi * dpsi_dtheta_node(i)
           end do
           
           !--------------------------------------------------------------------------------
           ! Part 2.  Effective conductances over the path-length and Flux terms
           !          over the node-to-node paths
           !--------------------------------------------------------------------------------

           ! Path is between the leaf node and first stem node
           ! -------------------------------------------------------------------------------

           j        = 1
           i_up     = 2   ! upstream node index
           i_dn     = 1   ! downstream node index
           kmax_dn  = rootfr_scaler*cohort_hydr%kmax_petiole_to_leaf
           kmax_up  = rootfr_scaler*cohort_hydr%kmax_stem_upper(1)

           call GetImTaylorKAB(kmax_up,kmax_dn,        &
                ftc_node(i_up),ftc_node(i_dn),        &
                h_node(i_up),h_node(i_dn),            &
                dftc_dtheta_node(i_up), dftc_dtheta_node(i_dn), &
                dpsi_dtheta_node(i_up), dpsi_dtheta_node(i_dn), &
                k_eff(j),                         &
                A_term(j),                        &
                B_term(j))


           ! Path is between stem nodes
           ! -------------------------------------------------------------------------------

           do j=2,n_hypool_ag-1

              i_up = j+1
              i_dn = j

              ! "Up" is the "upstream" node, which also uses
              ! the "upper" side of its compartment for the calculation.
              ! "dn" is the "downstream" node, which uses the lower
              ! side of its compartment
              ! This compartment is the "lower" node, but uses
              ! the "higher" side of its compartment.

              kmax_dn  = rootfr_scaler*cohort_hydr%kmax_stem_lower(i_dn-n_hypool_leaf)
              kmax_up  = rootfr_scaler*cohort_hydr%kmax_stem_upper(i_up-n_hypool_leaf)

              call GetImTaylorKAB(kmax_up,kmax_dn,        &
                   ftc_node(i_up),ftc_node(i_dn),        &
                   h_node(i_up),h_node(i_dn),            &
                   dftc_dtheta_node(i_up), dftc_dtheta_node(i_dn), &
                   dpsi_dtheta_node(i_up), dpsi_dtheta_node(i_dn), &
                   k_eff(j),                         &
                   A_term(j),                        &
                   B_term(j))

           end do


           ! Path is between lowest stem and transporting root

           j     = n_hypool_ag
           i_up  = j+1
           i_dn  = j
           kmax_dn  = rootfr_scaler*cohort_hydr%kmax_stem_lower(n_hypool_stem)
           kmax_up  = rootfr_scaler*cohort_hydr%kmax_troot_upper

           call GetImTaylorKAB(kmax_up,kmax_dn,        &
                ftc_node(i_up),ftc_node(i_dn),        &
                h_node(i_up),h_node(i_dn),            &
                dftc_dtheta_node(i_up), dftc_dtheta_node(i_dn), &
                dpsi_dtheta_node(i_up), dpsi_dtheta_node(i_dn), &
                k_eff(j),                         &
                A_term(j),                        &
                B_term(j))

           ! Path is between the transporting root
           ! and the absorbing root for this layer
           ! NOTE: No need to scale by root fraction
           ! even if in parallel mode, already parallel!

           j       = n_hypool_ag+1
           i_up    = j+1
           i_dn    = j
           kmax_dn = cohort_hydr%kmax_troot_lower(ilayer)
           kmax_up = cohort_hydr%kmax_aroot_upper(ilayer)

           call GetImTaylorKAB(kmax_up,kmax_dn,        &
                ftc_node(i_up),ftc_node(i_dn),        &
                h_node(i_up),h_node(i_dn),            &
                dftc_dtheta_node(i_up), dftc_dtheta_node(i_dn), &
                dpsi_dtheta_node(i_up), dpsi_dtheta_node(i_dn), &
                k_eff(j),                         &
                A_term(j),                        &
                B_term(j))

           ! Path is between the absorbing root
           ! and the first rhizosphere shell nodes

           j     = n_hypool_ag+2
           i_up  = j+1
           i_dn  = j

           ! Special case. Maximum conductance depends on the
           ! potential gradient.
           if(h_node(i_up) > h_node(i_dn) ) then
              kmax_dn = 1._r8/(1._r8/cohort_hydr%kmax_aroot_lower(ilayer) + &
                   1._r8/cohort_hydr%kmax_aroot_radial_in(ilayer))
           else
              kmax_dn = 1._r8/(1._r8/cohort_hydr%kmax_aroot_lower(ilayer) + &
                   1._r8/cohort_hydr%kmax_aroot_radial_out(ilayer))
           end if

           kmax_up = site_hydr%kmax_upper_shell(ilayer,1)*aroot_frac_plant

           call GetImTaylorKAB(kmax_up,kmax_dn,        &
                ftc_node(i_up),ftc_node(i_dn),        &
                h_node(i_up),h_node(i_dn),            &
                dftc_dtheta_node(i_up), dftc_dtheta_node(i_dn), &
                dpsi_dtheta_node(i_up), dpsi_dtheta_node(i_dn), &
                k_eff(j),                         &
                A_term(j),                        &
                B_term(j))

           ! Path is between rhizosphere shells

           do j = n_hypool_ag+3,n_hypool_tot-1

              i_up = j+1
              i_dn = j
              ishell_up = i_up - (n_hypool_tot-nshell)
              ishell_dn = i_dn - (n_hypool_tot-nshell)

              kmax_dn = site_hydr%kmax_lower_shell(ilayer,ishell_dn)*aroot_frac_plant
              kmax_up = site_hydr%kmax_upper_shell(ilayer,ishell_up)*aroot_frac_plant

              call GetImTaylorKAB(kmax_up,kmax_dn,        &
                   ftc_node(i_up),ftc_node(i_dn),        &
                   h_node(i_up),h_node(i_dn),            &
                   dftc_dtheta_node(i_up), dftc_dtheta_node(i_dn), &
                   dpsi_dtheta_node(i_up), dpsi_dtheta_node(i_dn), &
                   k_eff(j),                         &
                   A_term(j),                        &
                   B_term(j))

           end do

           ! -------------------------------------------------------------------------------
           ! Part 3.
           ! Loop through nodes again, build matrix
           ! -------------------------------------------------------------------------------

           tris_a(1) = 0._r8
           tris_b(1) = A_term(1) - denh2o*v_node(1)/dt_substep
           tris_c(1) = B_term(1)
           tris_r(1) = q_top_eff - k_eff(1)*(h_node(2)-h_node(1))


           do i = 2,n_hypool_tot-1
              j = i
              tris_a(i) = -A_term(j-1)
              tris_b(i) = A_term(j) - B_term(j-1) - denh2o*v_node(i)/dt_substep
              tris_c(i) = B_term(j)
              tris_r(i) = -k_eff(j)*(h_node(i+1)-h_node(i)) + &
                   k_eff(j-1)*(h_node(i)-h_node(i-1))

           end do

           i = n_hypool_tot
           j = n_hypool_tot
           tris_a(i) = -A_term(j-1)
           tris_b(i) = -B_term(j-1) - denh2o*v_node(i)/dt_substep
           tris_c(i) = 0._r8
           tris_r(i) = k_eff(j-1)*(h_node(i)-h_node(i-1))


           ! Calculate the change in theta

           call Hydraulics_Tridiagonal(tris_a, tris_b, tris_c, tris_r, dth_node, tri_ierr)

           if(tri_ierr == 1) then
              solution_found = .false.
              error_code = 2
              error_arr(:) = 0._r8
              exit
           end if

           ! If we have not broken from the substep loop,
           ! that means this sub-step has been acceptable, and we may
           ! go ahead and update the water content for the integrator

           th_node(:) = th_node(:) + dth_node(:)

           ! Mass error (flux - change)
           ! Total water mass in the plant at the beginning of this solve [kg h2o]
           w_tot_end = sum(th_node(:)*v_node(:))*denh2o

           wb_step_err = (q_top_eff*dt_substep) - (w_tot_beg-w_tot_end)

           if(abs(wb_step_err)>max_wb_step_err .or. any(dth_node(:).ne.dth_node(:)) )then
              solution_found = .false.
              error_code = 1
              error_arr(:) = 0._r8
              exit
           else
              ! Note: this is somewhat of a default true. And the sub-steps
              ! will keep going unless its changed and broken out of
              ! the loop.
              solution_found = .true.
              error_code = 0
           end if

           ! If desired, check and trap water contents
           ! that are negative
           if(trap_neg_wc) then
              if( any(th_node(:)<0._r8) ) then
                 solution_found = .false.
                 error_code = 3
                 error_arr(:) = th_node(:)
                 exit
              end if
           end if

           ! Calculate new psi for checks
           do i = 1,n_hypool_plant
              psi_node(i) = wrf_plant(pm_node(i),ft)%p%psi_from_th(th_node(i))
           end do
           do i = n_hypool_plant+1,n_hypool_tot
              psi_node(i) = site_hydr%wrf_soil(ilayer)%p%psi_from_th(th_node(i))
           end do

           ! If desired, check and trap pressures that are supersaturated
           if(trap_supersat_psi) then
              do i = 1,n_hypool_plant
                 if(psi_node(i)>wrf_plant(pm_node(i),ft)%p%get_thsat()) then
                    solution_found = .false.
                    error_code = 4
                 end if
              end do
              do i = n_hypool_plant+1,n_hypool_tot
                 if(psi_node(i)>site_hydr%wrf_soil(ilayer)%p%get_thsat()) then
                    solution_found = .false.
                    error_code = 4
                 end if
              end do
              if(error_code==4) then
                 error_arr(:) = th_node(:)
              end if
           end if

           ! Accumulate the water balance error of the layer over the sub-steps
           ! for diagnostic purposes
           ! [kg/m2]
           wb_err_layer = wb_err_layer + wb_step_err

           ! -------------------------------------------------------------------------
           ! Diagnostics
           ! -------------------------------------------------------------------------

           ! Sapflow at the base of the tree is the flux rate
           ! between the transporting root node and the first stem node
           ! (note: a path j is between node i and i+1)
           ! [kg] = [kg/s] * [s]

           i = n_hypool_ag
           sapflow_lyr = sapflow_lyr + dt_substep * &
                (k_eff(i)*(h_node(i+1)-h_node(i)) + &  ! flux at (t)
                A_term(i)*dth_node(i)                 + &  ! dq at node i
                B_term(i)*dth_node(i+1))                   ! dq at node i+1

           ! Root uptake is the integrated flux between the first rhizosphere
           ! shell and the absorbing root

           i = n_hypool_ag+2
           rootuptake_lyr = rootuptake_lyr + dt_substep * &
                (k_eff(i)*(h_node(i+1)-h_node(i)) + &  ! flux at (t)
                A_term(i)*dth_node(i)                 + &  ! dq at node i
                B_term(i)*dth_node(i+1))                   ! dq at node i+1

           ! If debug mode is on, lets also track the mass fluxes across each
           ! path, and keep a running average of the effective conductances
           if(debug)then
              do j=1,n_hypool_tot-1
                 k_diag(j) = k_diag(j) + k_eff(j)*dt_substep/dt_step
                 flux_diag(j) = flux_diag(j) + dt_substep * ( &
                      k_eff(j)*(h_node(j+1)-h_node(j)) + &
                      A_term(j)*dth_node(j)+ B_term(j)*dth_node(j+1))
              end do
           end if

        end do  ! do istep = 1,nsteps  (substep loop)

        iter=iter+1

     end do solution_iteration

     ! -----------------------------------------------------------
     ! Do a final check on water balance error sumed over sub-steps
     ! ------------------------------------------------------------
     if ( abs(wb_err_layer) > max_wb_err ) then

        write(fates_log(),*)'EDPlantHydraulics water balance error exceeds threshold of = ', max_wb_err
        write(fates_log(),*)'transpiration demand: ', dt_step*q_top_eff,' kg/step/plant'

        leaf_water = cohort_hydr%th_ag(1)*cohort_hydr%v_ag(1)*denh2o
        stem_water = sum(cohort_hydr%th_ag(2:n_hypool_ag) * &
             cohort_hydr%v_ag(2:n_hypool_ag))*denh2o
        root_water = ( cohort_hydr%th_troot*cohort_hydr%v_troot + &
             sum(cohort_hydr%th_aroot(:)*cohort_hydr%v_aroot_layer(:))) * denh2o

        write(fates_log(),*) 'leaf water: ',leaf_water,' kg/plant'
        write(fates_log(),*) 'stem_water: ',stem_water,' kg/plant'
        write(fates_log(),*) 'root_water: ',root_water,' kg/plant'
        write(fates_log(),*) 'LWP: ',cohort_hydr%psi_ag(1)
        write(fates_log(),*) 'dbh: ',cohort%dbh
        write(fates_log(),*) 'pft: ',cohort%pft
        write(fates_log(),*) 'tree lai: ',cohort%treelai,' m2/m2 crown'
        call endrun(msg=errMsg(sourcefile, __LINE__))
     end if


     ! If we have made it to this point, supposedly we have completed the whole time-step
     ! for this cohort x layer combination.  It is now safe to save the delta theta
     ! value and pass it back to the calling routine.  The value passed back is the
     ! change in theta over all sub-steps.

     dth_node(:) = th_node(:)-th_node_init(:)


     ! Add the current soil layer's contribution to total
     ! sap and root flux [kg]
     sapflow = sapflow + sapflow_lyr
     rootuptake(ilayer) = rootuptake_lyr


     ! Record the layer with the most iterations, but only
     ! if it greater than 1. It will default to zero
     ! if no layers took extra iterations.
     if( (real(iter)>cohort_hydr%iterh1) .and. (iter>1) )then
        cohort_hydr%iterlayer = real(ilayer)
     end if

     ! Save the number of times we refined our sub-step counts (iterh1)
     cohort_hydr%iterh1 = max(cohort_hydr%iterh1,real(iter,r8))
     ! Save the number of sub-steps we ultimately used
     cohort_hydr%iterh2 = max(cohort_hydr%iterh2,real(nsteps,r8))

     ! Update water contents in the relevant plant compartments [m3/m3]
     ! -------------------------------------------------------------------------------

     ! Leaf and above-ground stems
     cohort_hydr%th_ag(1:n_hypool_ag) = cohort_hydr%th_ag(1:n_hypool_ag) + dth_node(1:n_hypool_ag)
     ! Transporting root
     cohort_hydr%th_troot = cohort_hydr%th_troot + dth_node(n_hypool_ag+1)
     ! Absorbing root
     cohort_hydr%th_aroot(ilayer)  = cohort_hydr%th_aroot(ilayer) + dth_node(n_hypool_ag+2)

     ! Change in water per plant [kg/plant]
     dwat_plant = dwat_plant + &
          (sum(dth_node(1:n_hypool_ag)*cohort_hydr%v_ag(1:n_hypool_ag)) + &
          dth_node(n_hypool_ag+1)*cohort_hydr%v_troot + &
          dth_node(n_hypool_ag+2)*cohort_hydr%v_aroot_layer(ilayer))*denh2o

     ! Remember the error for the cohort
     wb_err_plant = wb_err_plant + wb_err_layer

     ! Save the change in water mass in the rhizosphere. Note that we did
     ! not immediately update the state variables upon completing each
     ! plant-layer solve. We accumulate the difference, and apply them
     ! after all cohort-layers are complete. This allows each cohort
     ! to experience the same water conditions (for good or bad).

     dth_layershell_col(ilayer,:) = dth_layershell_col(ilayer,:) + &
          dth_node((n_hypool_tot-nshell+1):n_hypool_tot) * &
          cohort_hydr%l_aroot_layer(ilayer) * &
          cohort%n / site_hydr%l_aroot_layer(ilayer)

  enddo loop_root_layers

end associate
return
end subroutine ImTaylorSolve1D

! =====================================================================================

subroutine Report1DError(cohort, site_hydr, ilayer, z_node, v_node, &
   th_node, q_top_eff, dt_step, w_tot_beg, w_tot_end, &
   rootfr_scaler, aroot_frac_plant, err_code, err_arr)

  ! This routine reports what the initial condition to the 1D solve looks
  ! like, and then quits.

  ! Arguments (IN)
   type(ed_cohort_type),intent(in),target      :: cohort
   type(ed_site_hydr_type),intent(in), target  :: site_hydr
   integer, intent(in)                         :: ilayer           ! soil layer index of interest
   real(r8), intent(in)                        :: z_node(:)        ! elevation of nodes
   real(r8), intent(in)                        :: v_node(:)        ! volume of nodes
   real(r8), intent(in)                        :: th_node(:)       ! water content of node
   real(r8), intent(in)                        :: dt_step          ! time [seconds] over-which to calculate solution
   real(r8), intent(in)                        :: q_top_eff        ! transpiration flux rate at upper boundary [kg -s]
   real(r8), intent(in)                        :: w_tot_beg        ! total water mass at beginning of step [kg]
   real(r8), intent(in)                        :: w_tot_end        ! total water mass at end of step [kg]
   real(r8), intent(in)                        :: rootfr_scaler    ! What is the root fraction in this layer?
   real(r8), intent(in)                        :: aroot_frac_plant ! What fraction of total absorbring roots
   ! in the soil continuum is from current plant?
   integer, intent(in)                         :: err_code         ! error code
   real(r8), intent(in)                        :: err_arr(:)       ! error diagnostic

   type(ed_cohort_hydr_type),pointer  :: cohort_hydr
   integer :: i
   integer :: ft
   real(r8)              :: leaf_water
   real(r8)              :: stem_water
   real(r8)              :: troot_water
   real(r8)              :: aroot_water
   real(r8), allocatable :: psi_node(:)
   real(r8), allocatable :: h_node(:)

   cohort_hydr => cohort%co_hydr
   ft = cohort%pft

   allocate(psi_node(size(z_node)))
   allocate(h_node(size(z_node)))

   write(fates_log(),*) 'Could not find a stable solution for hydro 1D solve'
   write(fates_log(),*) ''
   write(fates_log(),*) 'error code: ',err_code
   write(fates_log(),*) 'error diag: ',err_arr(:)

   do i = 1,n_hypool_plant
      psi_node(i) =  wrf_plant(site_hydr%pm_node(i),ft)%p%psi_from_th(th_node(i))
      h_node(i) =  mpa_per_pa*denh2o*grav_earth*z_node(i) + psi_node(i)
   end do
   do i = n_hypool_plant+1,n_hypool_tot
      psi_node(i) =  site_hydr%wrf_soil(ilayer)%p%psi_from_th(th_node(i))
      h_node(i) =  mpa_per_pa*denh2o*grav_earth*z_node(i) + psi_node(i)
   end do


   leaf_water = sum(cohort_hydr%th_ag(1:n_hypool_leaf)* &
      cohort_hydr%v_ag(1:n_hypool_leaf))*denh2o
   stem_water = sum(cohort_hydr%th_ag(n_hypool_leaf+1:n_hypool_ag) * &
      cohort_hydr%v_ag(n_hypool_leaf+1:n_hypool_ag))*denh2o
   troot_water = (cohort_hydr%th_troot*cohort_hydr%v_troot) * denh2o
   aroot_water = sum(cohort_hydr%th_aroot(:)*cohort_hydr%v_aroot_layer(:)) * denh2o

   write(fates_log(),*) 'layer: ',ilayer
   write(fates_log(),*) 'wb_step_err = ',(q_top_eff*dt_step) - (w_tot_beg-w_tot_end)
   write(fates_log(),*) 'q_top_eff*dt_step = ',q_top_eff*dt_step 
   write(fates_log(),*) 'w_tot_beg = ',w_tot_beg 
   write(fates_log(),*) 'w_tot_end = ',w_tot_end   
   write(fates_log(),*) 'leaf water: ',leaf_water,' kg/plant'
   write(fates_log(),*) 'stem_water: ',stem_water,' kg/plant'
   write(fates_log(),*) 'troot_water: ',troot_water
   write(fates_log(),*) 'aroot_water: ',aroot_water
   write(fates_log(),*) 'LWP: ',cohort_hydr%psi_ag(1)
   write(fates_log(),*) 'dbh: ',cohort%dbh
   write(fates_log(),*) 'pft: ',cohort%pft
   write(fates_log(),*) 'z nodes: ',z_node(:)
   write(fates_log(),*) 'psi_z: ',h_node(:)-psi_node(:)
   write(fates_log(),*) 'vol,    theta,   H,      kmax-'
   write(fates_log(),*) 'flux:          ', q_top_eff*dt_step
   write(fates_log(),*) 'l:',v_node(1),th_node(1),h_node(1),psi_node(1)
   write(fates_log(),*) '                      ',cohort_hydr%kmax_stem_upper(1)*rootfr_scaler
   write(fates_log(),*) 's:',v_node(2),th_node(2),h_node(2),psi_node(2)
   write(fates_log(),*) '                      ',1._r8/(1._r8/(cohort_hydr%kmax_stem_lower(1)*rootfr_scaler) + 1._r8/(cohort_hydr%kmax_troot_upper*rootfr_scaler))
   write(fates_log(),*) 't:',v_node(3),th_node(3),h_node(3)
   write(fates_log(),*) '                      ',1._r8/(1._r8/cohort_hydr%kmax_troot_lower(ilayer)+ 1._r8/cohort_hydr%kmax_aroot_upper(ilayer))
   write(fates_log(),*) 'a:',v_node(4),th_node(4),h_node(4)
   write(fates_log(),*) '                   in:',1._r8/(1._r8/cohort_hydr%kmax_aroot_radial_in(ilayer) + &
      1._r8/(site_hydr%kmax_upper_shell(ilayer,1)*aroot_frac_plant)     + &
      1._r8/cohort_hydr%kmax_aroot_upper(ilayer))
   write(fates_log(),*) '                  out:',1._r8/(1._r8/cohort_hydr%kmax_aroot_radial_out(ilayer) + &
      1._r8/(site_hydr%kmax_upper_shell(ilayer,1)*aroot_frac_plant)     + &
      1._r8/cohort_hydr%kmax_aroot_upper(ilayer))
   write(fates_log(),*) 'r1:',v_node(5),th_node(5),h_node(5)
   write(fates_log(),*) '                      ',1._r8/(1._r8/(site_hydr%kmax_lower_shell(ilayer,1)*aroot_frac_plant) + 1._r8/(site_hydr%kmax_upper_shell(ilayer,2)*aroot_frac_plant))
   write(fates_log(),*) 'r2:',v_node(6),th_node(6),h_node(6)
   write(fates_log(),*) '                      ',1._r8/(1._r8/(site_hydr%kmax_lower_shell(ilayer,2)*aroot_frac_plant) + 1._r8/(site_hydr%kmax_upper_shell(ilayer,3)*aroot_frac_plant))
   write(fates_log(),*) 'r3:',v_node(7),th_node(7),h_node(7)
   write(fates_log(),*) '                      ',1._r8/(1._r8/(site_hydr%kmax_lower_shell(ilayer,3)*aroot_frac_plant) + 1._r8/(site_hydr%kmax_upper_shell(ilayer,4)*aroot_frac_plant))
   write(fates_log(),*) 'r4:',v_node(8),th_node(8),h_node(8)
   write(fates_log(),*) '                      ',1._r8/(1._r8/(site_hydr%kmax_lower_shell(ilayer,4)*aroot_frac_plant) + 1._r8/(site_hydr%kmax_upper_shell(ilayer,5)*aroot_frac_plant))
   write(fates_log(),*) 'r5:',v_node(9),th_node(9),h_node(9)
   write(fates_log(),*) 'kmax_aroot_radial_out: ',cohort_hydr%kmax_aroot_radial_out(ilayer)
   write(fates_log(),*) 'surf area of root: ',2._r8 * pi_const * EDPftvarcon_inst%hydr_rs2(ft) * cohort_hydr%l_aroot_layer(ilayer)
   write(fates_log(),*) 'aroot_frac_plant: ',aroot_frac_plant,cohort_hydr%l_aroot_layer(ilayer),site_hydr%l_aroot_layer(ilayer)
   write(fates_log(),*) 'kmax_upper_shell: ',site_hydr%kmax_lower_shell(ilayer,:)*aroot_frac_plant
   write(fates_log(),*) 'kmax_lower_shell: ',site_hydr%kmax_upper_shell(ilayer,:)*aroot_frac_plant
   write(fates_log(),*) ''
   write(fates_log(),*) 'tree lai: ',cohort%treelai,' m2/m2 crown'
   write(fates_log(),*) 'area and area to volume ratios'
   write(fates_log(),*) ''
   write(fates_log(),*) 'a:',v_node(4)
   write(fates_log(),*) '                      ',2._r8 * pi_const * EDPftvarcon_inst%hydr_rs2(ft) * cohort_hydr%l_aroot_layer(ilayer)
   write(fates_log(),*) 'r1:',v_node(5)
   write(fates_log(),*) '                      ',2._r8 * pi_const * site_hydr%r_out_shell(ilayer,1) * cohort_hydr%l_aroot_layer(ilayer)
   write(fates_log(),*) 'r2:',v_node(6)
   write(fates_log(),*) '                      '
   write(fates_log(),*) 'r3:',v_node(7)
   write(fates_log(),*) '                      '
   write(fates_log(),*) 'r4:',v_node(8)
   write(fates_log(),*) '                      '
   write(fates_log(),*) 'r5:',v_node(9)
   write(fates_log(),*) 'inner shell kmaxs: ',site_hydr%kmax_lower_shell(:,1)*aroot_frac_plant

   deallocate(psi_node)
   deallocate(h_node)


   ! Most likely you will want to end-run after this routine, but maybe not...

   return
end subroutine Report1DError

! =================================================================================

subroutine GetImTaylorKAB(kmax_up,kmax_dn, &
   ftc_up,ftc_dn, &
   h_up,h_dn, &
   dftc_dtheta_up, dftc_dtheta_dn, &
   dpsi_dtheta_up, dpsi_dtheta_dn, &
   k_eff,   &
   a_term,  &
   b_term)

  ! -----------------------------------------------------------------------------
  ! This routine will return the effective conductance "K", as well
  ! as two terms needed to calculate the implicit solution (using taylor
  ! first order expansion).  The two terms are generically named A & B.
  ! Thus the name "KAB".  These quantities are specific not to the nodes
  ! themselves, but to the path between the nodes, defined as positive
  ! direction towards atmosphere, from "up"stream side (closer to soil)
  ! and the "d"ow"n" stream side (closer to air)
  ! -----------------------------------------------------------------------------
  ! Arguments
   real(r8),intent(in)    :: kmax_dn, kmax_up               ! max conductance [kg s-1 Mpa-1]
   real(r8),intent(inout) :: ftc_dn, ftc_up                 ! frac total conductance [-]
   real(r8),intent(in)    :: h_dn, h_up                     ! total potential [Mpa]
   real(r8),intent(inout) :: dftc_dtheta_dn, dftc_dtheta_up ! Derivative
   ! of FTC wrt relative water content
   real(r8),intent(in)    :: dpsi_dtheta_dn, dpsi_dtheta_up ! Derivative of matric potential
   ! wrt relative water content
   real(r8),intent(out)   :: k_eff                          ! effective conductance over path [kg s-1 Mpa-1]
   real(r8),intent(out)   :: a_term                         ! "A" term for path (See tech note)
   real(r8),intent(out)   :: b_term                         ! "B" term for path (See tech note)

   ! Locals
   real(r8)               :: h_diff                         ! Total potential difference [MPa]


   ! Calculate difference in total potential over the path [MPa]
   h_diff  = h_up - h_dn

   ! If we do enable "upstream K", then we are saying that
   ! the fractional loss of conductivity is dictated
   ! by the upstream side of the flow.  In this case,
   ! the change in ftc is only non-zero on that side, and is
   ! zero'd otherwise.

   if(do_upstream_k) then

      if (h_diff>0._r8) then
         ftc_dn       = ftc_up
         dftc_dtheta_dn = 0._r8
      else
         ftc_up         = ftc_dn
         dftc_dtheta_up = 0._r8
      end if

   end if

   ! Calculate total effective conductance over path  [kg s-1 MPa-1]
   k_eff = 1._r8/(1._r8/(ftc_up*kmax_up)+1._r8/(ftc_dn*kmax_dn))

   ! "A" term, which operates on the downstream node (closer to atm)
   a_term = k_eff**2.0_r8 * h_diff * kmax_dn**(-1.0_r8) * ftc_dn**(-2.0_r8) &
      * dftc_dtheta_dn - k_eff * dpsi_dtheta_dn


   ! "B" term, which operates on the upstream node (further from atm)
   b_term = k_eff**2.0_r8 * h_diff * kmax_up**(-1.0_r8) * ftc_up**(-2.0_r8) &
      * dftc_dtheta_up + k_eff * dpsi_dtheta_up



   return
end subroutine GetImTaylorKAB

! =====================================================================================

subroutine GetKAndDKDPsi(kmax_dn,kmax_up, &
   h_dn,h_up, &
   ftc_dn,ftc_up, &
   dftc_dpsi_dn, &
   dftc_dpsi_up, &
   dk_dpsi_dn, &
   dk_dpsi_up, &
   k_eff)

  ! -----------------------------------------------------------------------------
  ! This routine will return the effective conductance "K", as well
  ! as two terms needed to calculate the implicit solution (using taylor
  ! first order expansion).  The two terms are generically named A & B.
  ! Thus the name "KAB".  These quantities are specific not to the nodes
  ! themselves, but to the path between the nodes, defined as positive
  ! direction from "up"per (closer to atm) and "lo"wer (further from atm).
  ! -----------------------------------------------------------------------------

   real(r8),intent(in)  :: kmax_dn      ! max conductance (downstream) [kg s-1 Mpa-1]
   real(r8),intent(in)  :: kmax_up      ! max conductance (upstream)   [kg s-1 Mpa-1]
   real(r8),intent(in)  :: h_dn         ! total potential (downstream) [MPa]
   real(r8),intent(in)  :: h_up         ! total potential (upstream)   [Mpa]
   real(r8),intent(in)  :: ftc_dn       ! frac total cond (downstream) [-]
   real(r8),intent(in)  :: ftc_up       ! frac total cond (upstream)   [-]
   real(r8),intent(in)  :: dftc_dpsi_dn ! derivative ftc / theta (downstream)
   real(r8),intent(in)  :: dftc_dpsi_up ! derivative ftc / theta (upstream)
   ! of FTC wrt relative water content
   real(r8),intent(out) :: dk_dpsi_dn   ! change in effective conductance from the
   ! downstream pressure node
   real(r8),intent(out) :: dk_dpsi_up   ! change in effective conductance from the
   ! upstream pressure node
   real(r8),intent(out) :: k_eff        ! effective conductance over path [kg s-1 Mpa-1]

   ! Locals
   real(r8)               :: h_diff     ! Total potential difference [MPa]
   ! the effective fraction of total
   ! conductivity is either governed
   ! by the upstream node, or by both
   ! with a harmonic average
   real(r8) :: ftc_dnx                  ! frac total cond (downstream) [-]  (local copy)
   real(r8) :: ftc_upx                  ! frac total cond (upstream)   [-]  (local copy)
   real(r8) :: dftc_dpsi_dnx            ! derivative ftc / theta (downstream) (local copy)
   real(r8) :: dftc_dpsi_upx            ! derivative ftc / theta (upstream)   (local copy)



   ! We use the local copies of the FTC in our calculations
   ! because we don't want to over-write the global values.  This prevents
   ! us from overwriting FTC on nodes that have more than one connection

   ftc_dnx = ftc_dn
   ftc_upx = ftc_up
   dftc_dpsi_dnx = dftc_dpsi_dn
   dftc_dpsi_upx = dftc_dpsi_up

   ! Calculate difference in total potential over the path [MPa]

   h_diff  = h_up - h_dn

   ! If we do enable "upstream K", then we are saying that
   ! the fractional loss of conductivity is dictated
   ! by the upstream side of the flow.  In this case,
   ! the change in ftc is only non-zero on that side, and is
   ! zero'd otherwise.

   if(do_upstream_k) then

      if (h_diff>0._r8) then
         ftc_dnx       = ftc_up
         dftc_dpsi_dnx = 0._r8
      else
         ftc_upx       = ftc_dn
         dftc_dpsi_upx = 0._r8
      end if

   end if

   ! Calculate total effective conductance over path  [kg s-1 MPa-1]
   k_eff = 1._r8/(1._r8/(ftc_upx*kmax_up)+1._r8/(ftc_dnx*kmax_dn))

   dk_dpsi_dn = k_eff**2._r8  * kmax_dn**(-1._r8) * ftc_dnx**(-2._r8) * dftc_dpsi_dnx

   dk_dpsi_up = k_eff**2._r8  * kmax_up**(-1._r8) * ftc_upx**(-2._r8) * dftc_dpsi_upx


   return
end subroutine GetKAndDKDPsi


subroutine AccumulateMortalityWaterStorage(csite,ccohort,delta_n)

  ! ---------------------------------------------------------------------------
  ! This subroutine accounts for the water bound in plants that have
  ! just died. This water is accumulated at the site level for all plants
  ! that die.
  ! In another routine, this pool is reduced as water vapor flux, and
  ! passed to the HLM.
  ! ---------------------------------------------------------------------------

  ! Arguments

   type(ed_site_type), intent(inout), target     :: csite
   type(ed_cohort_type) , intent(inout), target  :: ccohort
   real(r8), intent(in)                          :: delta_n ! Loss in number density
   ! for this cohort /ha/day

   real(r8) :: delta_w                                      !water change due to mortality Kg/m2
   ! Locals
   type(ed_site_hydr_type), pointer              :: csite_hydr
   type(ed_cohort_hydr_type), pointer            :: ccohort_hydr

   ccohort_hydr => ccohort%co_hydr
   csite_hydr   => csite%si_hydr
   delta_w =   (sum(ccohort_hydr%th_ag(:)*ccohort_hydr%v_ag(:))      + &
      ccohort_hydr%th_troot*ccohort_hydr%v_troot                  + &
      sum(ccohort_hydr%th_aroot(:)*ccohort_hydr%v_aroot_layer(:)))* &
      denh2o*delta_n*AREA_INV

   csite_hydr%h2oveg_dead = csite_hydr%h2oveg_dead + delta_w


   csite_hydr%h2oveg = csite_hydr%h2oveg - delta_w

   return
end subroutine AccumulateMortalityWaterStorage

!-------------------------------------------------------------------------------!

subroutine RecruitWaterStorage(nsites,sites,bc_out)

  ! ---------------------------------------------------------------------------
  ! This subroutine accounts for the water bound in plants that have
  ! just recruited. This water is accumulated at the site level for all plants
  ! that recruit.
    ! *Note that no mass is moved in this call, this routine is only for
    ! generating diagnostics.  Water fluxes will be calculated during
    ! again during RecruitWUptake() the next time the hydraulics routine is run,
    ! and water will be removed from the soil to accomodate.
  ! ---------------------------------------------------------------------------

  ! Arguments
   integer, intent(in)                       :: nsites
   type(ed_site_type), intent(inout), target :: sites(nsites)
   type(bc_out_type), intent(inout)          :: bc_out(nsites)

   ! Locals
   type(ed_cohort_type), pointer :: currentCohort
   type(ed_patch_type), pointer :: currentPatch
   type(ed_cohort_hydr_type), pointer :: ccohort_hydr
   type(ed_site_hydr_type), pointer :: csite_hydr
   integer :: s

   if( hlm_use_planthydro.eq.ifalse ) return

   do s = 1,nsites

      csite_hydr => sites(s)%si_hydr
      csite_hydr%h2oveg_recruit = 0.0_r8
      currentPatch => sites(s)%oldest_patch
      do while(associated(currentPatch))
         currentCohort=>currentPatch%tallest
         do while(associated(currentCohort))
            ccohort_hydr => currentCohort%co_hydr
            if(ccohort_hydr%is_newly_recruited) then
               csite_hydr%h2oveg_recruit = csite_hydr%h2oveg_recruit + &
                  (sum(ccohort_hydr%th_ag(:)*ccohort_hydr%v_ag(:)) + &
                  ccohort_hydr%th_troot*ccohort_hydr%v_troot       + &
                  sum(ccohort_hydr%th_aroot(:)*ccohort_hydr%v_aroot_layer(:)))* &
                  denh2o*currentCohort%n
            end if
            currentCohort => currentCohort%shorter
         enddo !cohort
         currentPatch => currentPatch%younger
      enddo !end patch loop

      csite_hydr%h2oveg_recruit      = csite_hydr%h2oveg_recruit * AREA_INV

   end do

   return
end subroutine RecruitWaterStorage

! =====================================================================================

! =====================================================================================
! Utility Functions
! =====================================================================================

subroutine MaximumRootingDepth(dbh,ft,z_max_soil,z_fr)

  ! ---------------------------------------------------------------------------------
  ! Calculate the maximum rooting depth of the plant.
  !
  ! This is an exponential which is constrained by the maximum soil depth:
  ! site_hydr%zi_rhiz(nlevrhiz)
  ! The dynamic root growth model by Junyan Ding, June 9, 2021
  ! ---------------------------------------------------------------------------------

  real(r8),intent(in)  :: dbh               ! Plant dbh
  integer,intent(in)   :: ft                ! Funtional type index
  real(r8),intent(in)  :: z_max_soil        ! Maximum depth of soil (pos convention) [m]
  real(r8),intent(out) :: z_fr              ! Maximum depth of plant's roots
                                            ! (pos convention) [m]

  real(r8) :: dbh_rel   ! Relative dbh of plant between the diameter at which we
                        ! define the shallowest rooting depth (dbh_0) and the diameter
                        ! at which we define the deepest rooting depth (dbh_max)

  associate( &
       dbh_max      => prt_params%allom_zroot_max_dbh(ft), &
       dbh_0        => prt_params%allom_zroot_min_dbh(ft), &
       z_fr_max     => prt_params%allom_zroot_max_z(ft), &
       z_fr_0       => prt_params%allom_zroot_min_z(ft), &
       frk          => prt_params%allom_zroot_k(ft))

    dbh_rel      = min(1._r8,(max(dbh,dbh_0) - dbh_0)/(dbh_max - dbh_0))

    z_fr = min(z_max_soil, z_fr_max/(1._r8 + ((z_fr_max-z_fr_0)/z_fr_0)*exp(-frk*dbh_rel)))

  end associate
  return
end subroutine MaximumRootingDepth


subroutine bisect_rootfr(a, b, z_max, lower_init, upper_init, xtol, ytol, crootfr, x_new)
  !
  ! !DESCRIPTION: Bisection routine for getting the inverse of the cumulative root
  !  distribution. No analytical soln bc crootfr ~ exp(ax) + exp(bx).
  !
  ! !USES:
  !
  ! !ARGUMENTS
  real(r8)      , intent(in)     :: a, b        ! pft root distribution constants
  real(r8)      , intent(in)     :: z_max       ! maximum rooting depth
   real(r8)      , intent(in)     :: lower_init  ! lower bound of initial x estimate [m]
   real(r8)      , intent(in)     :: upper_init  ! upper bound of initial x estimate [m]
   real(r8)      , intent(in)     :: xtol        ! error tolerance for x_new         [m]
   real(r8)      , intent(in)     :: ytol        ! error tolerance for crootfr       [-]
   real(r8)      , intent(in)     :: crootfr     ! cumulative root fraction at x_new [-]
   real(r8)      , intent(out)    :: x_new       ! soil depth                        [m]
   !
   ! !LOCAL VARIABLES:
   real(r8) :: lower                  ! lower bound x estimate [m]
   real(r8) :: upper                  ! upper bound x estimate [m]
   real(r8) :: y_lo                   ! corresponding y value at lower
   real(r8) :: f_lo                   ! y difference between lower bound guess and target y
   real(r8) :: y_hi                   ! corresponding y value at upper
   real(r8) :: f_hi                   ! y difference between upper bound guess and target y
   real(r8) :: y_new                  ! corresponding y value at x.new
   real(r8) :: f_new                  ! y difference between new y guess at x.new and target y
   real(r8) :: chg                    ! difference between x upper and lower bounds (approach 0 in bisection)
   !----------------------------------------------------------------------

   lower = lower_init
   upper = upper_init
   f_lo  = zeng2001_crootfr(a, b, lower, z_max) - crootfr
   f_hi  = zeng2001_crootfr(a, b, upper, z_max) - crootfr
   chg   = upper - lower
   do while(abs(chg) .gt. xtol)
      x_new = 0.5_r8*(lower + upper)
      f_new = zeng2001_crootfr(a, b, x_new, z_max) - crootfr
      if(abs(f_new) .le. ytol) then
         EXIT
      end if
      if((f_lo * f_new) .lt. 0._r8) upper = x_new
      if((f_hi * f_new) .lt. 0._r8) lower = x_new
      chg = upper - lower
   end do
end subroutine bisect_rootfr

! =====================================================================================

function zeng2001_crootfr(a, b, z, z_max) result(crootfr)

  ! !ARGUMENTS:
   real(r8) , intent(in) :: a,b    ! pft parameters
   real(r8) , intent(in) :: z      ! soil depth (m)
   real(r8) , intent(in), optional :: z_max ! max soil depth (m)
   !
   real(r8) :: crootfr_max

   ! !RESULT
   real(r8) :: crootfr            ! cumulative root fraction
   !
   !------------------------------------------------------------------------
   crootfr      = 1._r8 - .5_r8*(exp(-a*z) + exp(-b*z))


   ! If a maximum rooting depth is provided, then
   ! we force everything to sum to unity. We do this by
   ! simply dividing through by the maximum possible
   ! root fraction.

   if(present(z_max))then
      ! If the soil depth is larger than the maximum rooting depth of the cohort,
      ! then the cumulative root fraction of that layer equals that of the maximum rooting depth
      crootfr      = 1._r8 - .5_r8*(exp(-a*min(z,z_max)) + exp(-b*min(z,z_max)))
      crootfr_max = 1._r8 - .5_r8*(exp(-a*z_max) + exp(-b*z_max))
      crootfr = crootfr/crootfr_max
   end if

   if(debug)then
      if(present(z_max))then
         if((crootfr_max<nearzero) .or. (crootfr_max>1.0_r8) )then
            write(fates_log(),*) 'problem scaling crootfr in zeng2001'
            write(fates_log(),*) 'z_max: ',z_max
            write(fates_log(),*) 'crootfr_max: ',crootfr_max
         end if
      end if
   end if


   return

end function zeng2001_crootfr

! =====================================================================================

subroutine shellGeom(l_aroot_in, rs1_in, area_site, dz, r_out_shell, r_node_shell, v_shell)
  !
  ! !DESCRIPTION: Updates size of 'representative' rhizosphere -- node radii, volumes.
  ! As fine root biomass (and thus absorbing root length) increases, this characteristic
  ! rhizosphere shrinks even though the total volume of soil surrounding fine roots remains
  ! the same.
  !
  ! !USES:

  !
  ! !ARGUMENTS:
   real(r8)     , intent(in)             :: l_aroot_in           ! Total length of absorbing roots
                                                                 ! for the whole site, this layer (m)
   real(r8)     , intent(in)             :: rs1_in               ! Fine root radius (m)
   real(r8)     , intent(in)             :: area_site            ! Area of site (10,000 m2)
   real(r8)     , intent(in)             :: dz                   ! Width of current soil layer (m)
   real(r8)     , intent(out)            :: r_out_shell(:)       ! Outer radius of each shell (m)
   real(r8)     , intent(out)            :: r_node_shell(:)      ! Radius of the shell's midpoint
   real(r8)     , intent(out)            :: v_shell(:)           ! volume of the rhizosphere shells (m3/ha)
   ! for this layer
   !
   ! !LOCAL VARIABLES:
   real(r8)                       :: l_aroot      ! effective length of absorbing root (m/layer)
   real(r8)                       :: rs1          ! effective fine root ratius (m)
   integer                        :: k            ! rhizosphere shell indicies
   integer                        :: nshells      ! We don't use the global because of unit testing

   
   ! When we have no roots, we may choose to use a nominal
   ! value of 1cm per cubic meter to define the rhizosphere shells
   ! this "should" help with the transition when roots grow into a layer
   ! real(r8), parameter :: nominal_l_aroot = 0.01_r8   ! m/m3

   
   !-----------------------------------------------------------------------


   nshells = size(r_out_shell,dim=1)

   
   if( l_aroot_in <= nearzero ) then

      ! Generate some nominal values for cases where we have no roots
      ! The rational for this is to maintain shells and water contents in those
      ! shells similar to what will be experienced when roots start to emerge
      ! in these layers, so there will not be a shock to the system
      ! Note!  All root radii are currently the fine_root_radius const anyway (RGK 10-2021)
      ! rs1 = fine_root_radius_const
      ! l_aroot = nominal_l_aroot*dz

      r_out_shell(:) = 0._r8
      r_node_shell(:) = 0._r8
      v_shell(:) = 0._r8
      return
      
   else
      rs1 = rs1_in
      l_aroot = l_aroot_in
   end if
   
   ! update outer radii of column-level rhizosphere shells (same across patches and cohorts)
   r_out_shell(nshells) = (pi_const*l_aroot/(area_site*dz))**(-0.5_r8)                  ! eqn(8) S98
   if(nshells > 1) then
      do k = 1,nshells-1
         r_out_shell(k)   = rs1*(r_out_shell(nshells)/rs1)**((real(k,r8))/real(nshells,r8))  ! eqn(7) S98
      enddo
   end if

   ! set nodal (midpoint) radii of these shells
   ! BOC...not doing this as it requires PFT-specific fine root thickness, but this is at column level
   r_node_shell(1) = 0.5_r8*(rs1 + r_out_shell(1))
   !r_node_shell(1) = 0.5_r8*(r_out_shell(1))

   do k = 2,nshells
      r_node_shell(k) = 0.5_r8*(r_out_shell(k-1) + r_out_shell(k))
   enddo

   ! update volumes
   do k = 1,nshells
      if(k == 1) then
         v_shell(k) = pi_const*l_aroot*(r_out_shell(k)**2._r8 - rs1**2._r8)
      else
         v_shell(k) = pi_const*l_aroot*(r_out_shell(k)**2._r8 - r_out_shell(k-1)**2._r8)
      end if
   enddo

   return
end subroutine shellGeom

! =====================================================================================

function xylemtaper(p, dz) result(chi_tapnotap)

   ! !ARGUMENTS:
   real(r8) , intent(in) :: p      ! Savage et al. (2010) taper exponent
   real(r8) , intent(in) :: dz     ! hydraulic distance from petiole to node of interest                                                [m]
   !
   ! !LOCAL VARIABLES:
   real(r8) :: atap,btap           ! scaling exponents for total conductance ~ tree size (ratio of stem radius to terminal twig radius)
   real(r8) :: anotap,bnotap       ! same as atap, btap, but not acounting for xylem taper (Savage et al. (2010) p = 0)
   ! NOTE: these scaling exponents were digitized from Fig 2a of Savage et al. (2010)
   ! Savage VM, Bentley LP, Enquist BJ, Sperry JS, Smith DD, Reich PB, von Allmen EI. 2010.
   !    Hydraulic trade-offs and space filling enable better predictions of vascular structure
   !    and function in plants. Proceedings of the National Academy of Sciences 107(52): 22722-22727.
   real(r8) :: lN=0.04_r8          ! petiole length                                                                                     [m]
   real(r8) :: little_n=2._r8      ! number of daughter branches per parent branch, assumed constant throughout tree (self-similarity)  [-]
   real(r8) :: big_n               ! number of branching levels (allowed here to take on non-integer values): increases with tree size  [-]
   real(r8) :: ktap                ! hydraulic conductance along the pathway, accounting for xylem taper                                [kg s-1 MPa-1]
   real(r8) :: knotap              ! hydraulic conductance along the pathway, not accounting for xylem taper                            [kg s-1 MPa-1]
   real(r8) :: num                 ! temporary
   real(r8) :: den                 ! temporary
   !
   ! !RESULT
   real(r8) :: chi_tapnotap        ! ratio of total tree conductance accounting for xylem taper to that without, over interval dz
   !
   !------------------------------------------------------------------------

   anotap  = 7.19903e-13_r8
   bnotap  = 1.326105578_r8
   if (p >= 1.0_r8) then
      btap  = 2.00586217_r8
      atap  = 1.82513E-12_r8
   else if (p >= (1._r8/3._r8) .AND. p < 1._r8) then
      btap  = 1.854812819_r8
      atap  = 6.66908E-13_r8
   else if (p >= (1._r8/6._r8) .AND. p < (1._r8/3._r8)) then
      btap  = 1.628179741_r8
      atap  = 6.58345E-13_r8
   else
      btap  = bnotap
      atap  = anotap
   end if

   num          = 3._r8*log(1._r8 - dz/lN * (1._r8-little_n**(1._r8/3._r8)))
   den          = log(little_n)
   big_n        = num/den - 1._r8
   ktap         = atap   * (little_n**(big_N*  btap/2._r8))
   knotap       = anotap * (little_n**(big_N*bnotap/2._r8))
   chi_tapnotap = ktap / knotap

   return

end function xylemtaper

! =====================================================================================

subroutine Hydraulics_Tridiagonal(a, b, c, r, u, ierr)
  !
  ! !DESCRIPTION: An abbreviated version of biogeophys/TridiagonalMod.F90
  !
  ! This solves the form:
  !
  ! a(i)*u(i-1) + b(i)*u(i) + c(i)*u(i+1) = r(i)
  !
  ! It assumed that coefficient a(1) and c(N) DNE as there is
  ! no u(0) or u(N-1).
  !
  ! !USES:
  !
  ! !ARGUMENTS
   real(r8), intent(in)    :: a(:)           ! "a" left off diagonal of tridiagonal matrix
   real(r8), intent(in)    :: b(:)           ! "b" diagonal column of tridiagonal matrix
   real(r8), intent(in)    :: c(:)           ! "c" right off diagonal of tridiagonal matrix
   real(r8), intent(in)    :: r(:)           ! "r" forcing term of tridiagonal matrix
   real(r8), intent(out)   :: u(:)           ! solution
   integer,  intent(out)   :: ierr           ! flag: 0=passed,  1=failed
   !
   ! !LOCAL VARIABLES:
   real(r8) :: bet                           ! temporary
   real(r8) :: gam(10)                       ! temporary
   integer  :: k                             ! index
   integer  :: N                             ! Size of the matrix
   real(r8) :: err                           ! solution error, in units of [m3/m3]
   real(r8) :: rel_err                       ! relative error, normalized by delta theta
   real(r8), parameter :: allowable_rel_err = 0.0001_r8

   !----------------------------------------------------------------------
   N=size(r,dim=1)
   bet = b(1)
   do k=1,N
      if(k == 1) then
         u(k)   = r(k) / bet
      else
         gam(k) = c(k-1) / bet
         bet    = b(k) - a(k) * gam(k)
         u(k)   = (r(k) - a(k)*u(k-1)) / bet
      end if
   enddo

   do k=N-1,1,-1
      u(k)   = u(k) - gam(k+1) * u(k+1)
   enddo

   ! If debug mode, calculate error on the forward solution
   ierr = 0
   if(debug)then
      do k=1,N
         if(k==1)then
            err = abs(r(k) - (b(k)*u(k)+c(k)*u(k+1)))
         elseif(k<N) then
            err = abs(r(k) - (a(k)*u(k-1)+b(k)*u(k)+c(k)*u(k+1)))
         else
            err = abs(r(k) - (a(k)*u(k-1)+b(k)*u(k)))
         end if
         if(abs(u(k))>nearzero)then
            rel_err = abs(err/u(k))
            if( ((rel_err > allowable_rel_err) .and. (err > max_wb_step_err)) .or. &
               (err /= err) )then
               write(fates_log(),*) 'Tri-diagonal solve produced solution with'
               write(fates_log(),*) 'non-negligable error.'
               write(fates_log(),*) 'Compartment: ',k
               write(fates_log(),*) 'Error in forward solution: ',err
               write(fates_log(),*) 'Estimated delta theta: ',u(k)
               write(fates_log(),*) 'Rel Error: ',rel_err
               write(fates_log(),*) 'Reducing time-step'
               ierr = 1
            end if
         end if
      end do
   end if

end subroutine Hydraulics_Tridiagonal

! =====================================================================================

subroutine MatSolve2D(bc_in,site_hydr,cohort,cohort_hydr, &
   tmx,qtop, &
   sapflow,rootuptake,wb_err_plant , dwat_plant, &
   dth_layershell_site)


  ! ---------------------------------------------------------------------------------
  ! This solution to the plant water flux equations casts all the fluxes through a
  ! cohort, and the rhizosphere shells in ALL layers as a single system of equations.
  ! If thinking of the plant's above ground components as one dimension, and the soil
  ! layers as another, this is a somewhat 2D system (hence "Matrix" in the name).
  ! To improve the quality of the solution and reduce solver error, this also
  ! uses a Newton iteration.  See technical documentation for a full derivation
  ! of the mathematics.  However, in brief, we can describe the flux balance through
  ! any node, considering flux paths labeled j, through that node in set J.
  ! This is an implicit solve, so we balance the change in water mass (defined by
  ! volume V, density rho, and water content theta) with the flux (q) esitmated
  ! at the next time-step q^(t+1).  Note that we continue to solve this equation, using
  ! updated values of water content and pressure (psi), by balancing our fluxes with
  ! the total of previous (theta_p) and remaining (theta_r) water contents.
  !
  !  rho V                 rho V
  !  -----  Del theta_p +  ----- Del theta_r  =  Sum ( q^(t+1) )
  !  Del t                 Del t                  J
  !
  ! The flux at t+1, is simply the current flux (q) and a first order Taylor
  ! expanion (i.e. forward-euler) estimate with the current derivative based
  ! on the current value of theta and psi.
  ! Note also, that the solution is in terms of the matric potential, psi.  This
  ! conversion from theta to psi, requires this derivative (Jacobian) to also
  ! contain not just the rate of change of flux wrt psi, but the change in theta
  ! wrt psi (self term, no cross node terms).
  !
  ! -----------------------------------------------------------------------------------


  ! ARGUMENTS:
  ! -----------------------------------------------------------------------------------
   type(bc_in_type),intent(in) :: bc_in
   type(ed_site_hydr_type), intent(inout),target :: site_hydr        ! ED site_hydr structure
   type(ed_cohort_hydr_type), target            :: cohort_hydr
   type(ed_cohort_type) , intent(inout), target :: cohort
   real(r8),intent(in)                          :: tmx ! time interval to integrate over [s]
   real(r8),intent(in)                          :: qtop
   real(r8),intent(out) :: sapflow                   ! time integrated mass flux between transp-root and stem [kg]
   real(r8),intent(out) :: rootuptake(:)             ! time integrated mass flux between rhizosphere and aroot [kg]


   real(r8),intent(out)                         :: wb_err_plant ! total error over plant, transpiration
   ! should match change in storage [kg/m2]
   real(r8),intent(out)                         :: dwat_plant   ! total change in water mass for the plant [kg]
   real(r8),intent(inout)                       :: dth_layershell_site(:,:)

   integer :: nsteps       ! Number of rounds of attempts we have made
   integer :: i                 ! generic index (sometimes node index)
   integer :: inode             ! node index
   integer :: k                 ! generic node index
   integer :: j_bc              ! layer of bc
   integer :: j, icnx           ! soil layer and connection indices
   integer :: id_dn, id_up      ! Node indices on each side of flux path
   integer :: ishell            ! rhizosphere shell index

   integer :: icnv              ! Convergence flag for each solve, see flag definitions
   ! below.

   real(r8) :: aroot_frac_plant ! Fraction of rhizosphere this plant "owns"

   real(r8) :: dqflx_dpsi_dn    ! Derivative, change in mass flux per change
   ! in matric potential of the down-stream node
   ! [kg s-1 Mpa-1]

   real(r8) :: dqflx_dpsi_up    ! Derivative, change in mass flux per change
   ! in matric potential of the up-stream node
   ! [kg s-1 Mpa-1]

   real(r8) :: dk_dpsi_dn     ! change in effective conductance from the
   ! downstream pressure node
   real(r8) :: dk_dpsi_up     ! change in effective conductance from the
   ! upstream pressure node

   real(r8) :: residual_amax    ! maximum absolute mass balance residual over all
   ! nodes,
   ! used for determining convergence. At the point

   real(r8) :: rsdx             ! Temporary residual while determining max value


   real(r8) :: rlfx_soil        ! Pressure update reduction factor for soil compartments
   real(r8) :: rlfx_plnt        ! Pressure update reduction factor for plant comparmtents
   real(r8) :: rlfx_soil0       ! Base relaxation factor for the current iteration round
   real(r8) :: rlfx_plnt0       ! ""

   real(r8) :: tm               ! Total time integrated after each substep [s]
   real(r8) :: dtime              ! Total time to be integrated this step [s]
   real(r8) :: w_tot_beg     ! total plant water prior to solve [kg]
   real(r8) :: w_tot_end     ! total plant water at end of solve [kg]
   logical  :: continue_search
   real(r8) :: k_eff ! Effective conductivity over the current pathway
   ! between two nodes.  Factors in fractional
   ! loss of conductivity on each side of the pathway, and the material maximum
   ! conductivity on each side  [kg/s/MPa]
   integer :: icnx_ar        ! Connection index of the aroot <-> rhizosphere shell

   integer :: nsd               ! node index of highest residual
   integer :: nwtn_iter         ! number of (Newton) iterations on each substep

   ! to get a succesfull Newton solve.
   integer :: kshell            ! rhizosphere shell index, 1->nshell

   integer :: info
   integer :: nstep             !number of time steps


   ! This is a convergence test.  This is the maximum difference
   ! allowed between the flux balance and the change in storage
   ! on a node. [kg/s] *Note, 1.e-9 = 1 ug/s
   real(r8), parameter :: max_allowed_residual = 1.e-8_r8

   ! Maximum number of times we re-try a round of Newton
   ! iterations, each time decreasing the time-step and
   ! potentially reducing relaxation factors
   integer, parameter :: max_newton_rounds = 10

   ! dtime will shrink at the following rate (halving) [s]:
   ! 1800,900,450,225,112.5,56.25,28.125,14.0625,7.03125,3.515625,
   ! 1.7578125,0.87890625,0.439453125,0.2197265625,0.10986328125,
   ! 0.054931640625,0.0274658203125,0.01373291015625,0.006866455078125,
   ! 0.0034332275390625,0.00171661376953125,


   ! Maximum number of Newton iterations in each round
   integer, parameter :: max_newton_iter = 100

   ! Flag definitions for convergence flag (icnv)
   ! icnv = 1 fail the round due to either wacky math, or
   !          too many Newton iterations
   ! icnv = 2 continue onto next iteration,
   ! icnv = 3 acceptable solution


   integer, parameter :: icnv_fail_round    = 1
   integer, parameter :: icnv_pass_round    = 2

   ! Timestep reduction factor when a round of
   ! newton iterations fail.

   real(r8), parameter :: dtime_rf = 0.5_r8

   ! These are the initial relaxation factors at the beginning
   ! of the large time-step. These may or may not shrink on
   ! subsequent rounds, and may or may not grow over subsequent
   ! iterations within rounds
   real(r8), parameter :: rlfx_soil_init = 1.0   ! Initial Pressure update
   ! reduction factor for soil compartments
   real(r8), parameter :: rlfx_plnt_init = 1.0   ! Initial Pressure update
   ! reduction factor for plant comparmtents
   real(r8), parameter :: dpsi_scap = 0.2        ! Changes in psi (for soil) larger than this
   ! will be subject to a capping routine
   real(r8), parameter :: dpsi_pcap = 0.3        ! Change sin psi (for plants) larger than this
   ! will be subject to a capping routine
   real(r8), parameter :: rlfx_plnt_shrink = 1.0 ! Shrink the starting plant relaxtion factor
   ! by this multipliler each round
   real(r8), parameter :: rlfx_soil_shrink = 1.0 ! Shrink the starting soil relaxtion factor
   ! by this multipliler each round
   logical, parameter :: reset_on_fail = .false. ! If a round of Newton iterations is unable
   ! to find a solution, you can either reset
   ! to the beginning of the large timestep (true), or
   ! to the beginning of the current substep (false)

   logical, parameter :: allow_lenient_lastiter = .true. ! If this is true, when the newton iteration
   ! reaches its last allowed attempt, the
   ! error tolerance will be increased (the bar lowered) by 10x



   associate(conn_up      => site_hydr%conn_up, &
      conn_dn      => site_hydr%conn_dn, &
      kmax_up      => site_hydr%kmax_up, &
      kmax_dn      => site_hydr%kmax_dn, &
      q_flux       => site_hydr%q_flux, &
      residual     => site_hydr%residual, &
      ajac         => site_hydr%ajac, &
      ipiv         => site_hydr%ipiv, &
      th_node      => site_hydr%th_node, &
      th_node_prev => site_hydr%th_node_prev, &
      th_node_init => site_hydr%th_node_init, &
      psi_node     => site_hydr%psi_node, &
      pm_node      => site_hydr%pm_node, &
      ftc_node     => site_hydr%ftc_node, &
      z_node       => site_hydr%z_node, &
      v_node       => site_hydr%v_node, &
      dth_node     => site_hydr%dth_node, &
      node_layer   => site_hydr%node_layer, &
      h_node       => site_hydr%h_node, &
      dftc_dpsi_node => site_hydr%dftc_dpsi_node, &
      ft           => cohort%pft)


   !for debug only
   nstep = get_nstep()


   ! This NaN's the scratch arrays
   call site_hydr%FlushSiteScratch()

   ! This is the maximum number of iterations needed for this cohort
   ! (each soil layer has a different number, this saves the max)
   cohort_hydr%iterh1 = 0
   cohort_hydr%iterh2 = 0

   ! These are output fluxes from the subroutine, total integrated
   ! mass fluxes [kg] over the time-step. sapflow is the integrated
   ! flux between the transporting root and the 1st stem compartment.
   ! The rootuptake is the integrated flux between the 1st rhizosphere
   ! and absorbing roots
   sapflow = 0._r8
   rootuptake(:) = 0._r8

   ! Chnage in water content, over all substeps [m3/m3]
   dth_node(:) = 0._r8

   ! Transfer node heights, volumes and initial water contents for
   ! the transporting root and above ground compartments to the
   ! complete node vector

   do i = 1,n_hypool_ag+n_hypool_troot
      if (i<=n_hypool_ag) then
         z_node(i)  = cohort_hydr%z_node_ag(i)
         v_node(i)  = cohort_hydr%v_ag(i)
         th_node_init(i) = cohort_hydr%th_ag(i)
      elseif (i>n_hypool_ag) then
         z_node(i)  = cohort_hydr%z_node_troot
         v_node(i)  = cohort_hydr%v_troot
         th_node_init(i) = cohort_hydr%th_troot
      end if
   end do

   ! Transfer node-heights, volumes and intiial water contents
   ! for below-ground components,
   ! from the cohort structures, into the complete node vector
   i = n_hypool_ag + n_hypool_troot

   do j = 1,site_hydr%nlevrhiz

      ! Calculate the fraction of the soil layer
      ! folume that this plant's rhizosphere accounts forPath is across the upper an lower rhizosphere comparment
      ! on each side of the nodes. Since there is no flow across the outer
      ! node to the edge, we ignore that last half compartment
      if(cohort_hydr%l_aroot_layer(j)>nearzero)then
         aroot_frac_plant = cohort_hydr%l_aroot_layer(j)/site_hydr%l_aroot_layer(j)
      else
         aroot_frac_plant = 0._r8
      end if

      do k = 1, n_hypool_aroot + nshell
         i = i + 1
         if (k==1) then
            z_node(i)  = -site_hydr%zi_rhiz(j)
            v_node(i)  = cohort_hydr%v_aroot_layer(j)
            th_node_init(i) = cohort_hydr%th_aroot(j)
         else
            kshell  = k-1
            z_node(i)  = -site_hydr%zi_rhiz(j)
            ! The volume of the Rhizosphere for a single plant
            v_node(i)  = site_hydr%v_shell(j,kshell)*aroot_frac_plant
            th_node_init(i) = site_hydr%h2osoi_liqvol_shell(j,kshell)
         end if
      enddo

   enddo


   ! Total water mass in the plant at the beginning of this solve [kg h2o]
   w_tot_beg = sum(th_node_init(:)*v_node(:))*denh2o


   ! Initialize variables and flags that track
   ! the progress of the solve

   tm              = 0
   nsteps          = 0
   th_node_prev(:) = th_node_init(:)
   th_node(:)      = th_node_init(:)
   dtime           = tmx
   rlfx_plnt0      = rlfx_plnt_init
   rlfx_soil0      = rlfx_soil_init
   rlfx_plnt       = rlfx_plnt0
   rlfx_soil       = rlfx_soil0

   outerloop: do while( tm < tmx )

      ! The solve may reduce the time-step, the shorter
      ! time-steps may not be perfectly divisible into
      ! the remaining time. If so, then make sure we
      ! don't overshoot

      dtime = min(dtime,tmx-tm)

      ! Advance time forward
      tm = tm + dtime
      ! If we have not exceeded our max number
      ! of retrying rounds of Newton iterations, reduce
      ! time and try a new round

      if( nsteps > max_newton_rounds ) then

         ! Complete failure to converge even with re-trying
         ! iterations with smaller timesteps

         write(fates_log(),*) 'Newton hydraulics solve'
         write(fates_log(),*) 'could not converge on a solution.'
         write(fates_log(),*) 'Perhaps try increasing iteration cap,'
         write(fates_log(),*) 'and decreasing relaxation factors.'
         write(fates_log(),*) 'pft: ',ft,' dbh: ',cohort%dbh
         call endrun(msg=errMsg(sourcefile, __LINE__))

      endif


      ! This is the newton search loop

      continue_search = .true.
      nwtn_iter = 0
      newtonloop: do while(continue_search)

         nwtn_iter = nwtn_iter + 1

         ! The Jacobian and the residual are incremented,
         ! and the Jacobian is sparse, thus they both need
         ! to be zerod.
         ajac(:,:)   = 0._r8
         residual(:) = 0._r8

         do k=1,site_hydr%num_nodes

            ! This is the storage gained from previous newton iterations.
            residual(k) = residual(k) + denh2o*v_node(k)*(th_node(k) - th_node_prev(k))/dtime

            if(pm_node(k) == rhiz_p_media) then

               j = node_layer(k)
               psi_node(k) = site_hydr%wrf_soil(j)%p%psi_from_th(th_node(k))

               ! Get total potential [Mpa]
               h_node(k) =  mpa_per_pa*denh2o*grav_earth*z_node(k) + psi_node(k)
               ! Get Fraction of Total Conductivity [-]
               ftc_node(k) = site_hydr%wkf_soil(j)%p%ftc_from_psi(psi_node(k))
               ! deriv ftc wrt psi
               dftc_dpsi_node(k)   = site_hydr%wkf_soil(j)%p%dftcdpsi_from_psi(psi_node(k))

            else

               psi_node(k) = wrf_plant(pm_node(k),ft)%p%psi_from_th(th_node(k))
               ! Get total potential [Mpa]
               h_node(k) =  mpa_per_pa*denh2o*grav_earth*z_node(k) + psi_node(k)
               ! Get Fraction of Total Conductivity [-]
               ftc_node(k) = wkf_plant(pm_node(k),ft)%p%ftc_from_psi(psi_node(k))
               ! deriv ftc wrt psi
               dftc_dpsi_node(k)   = wkf_plant(pm_node(k),ft)%p%dftcdpsi_from_psi(psi_node(k))

            end if

            ! Fill the self-term on the Jacobian's diagonal with the
            ! the change in storage wrt change in psi.

            if(pm_node(k) == rhiz_p_media) then
               j = node_layer(k)
               ajac(k,k) = -denh2o*v_node(k)/(site_hydr%wrf_soil(j)%p%dpsidth_from_th(th_node(k))*dtime)
            else
               ajac(k,k) = -denh2o*v_node(k)/(wrf_plant(pm_node(k),ft)%p%dpsidth_from_th(th_node(k))*dtime)
            endif

         enddo


         ! Calculations of maximum conductance for upstream and downstream sides
         ! of each connection.  This IS dependant on total potential h_node
         ! because of the root-soil radial conductance.

         call SetMaxCondConnections(site_hydr, cohort_hydr, h_node, kmax_dn, kmax_up)

         ! calculate boundary fluxes
         do icnx=1,site_hydr%num_connections

            id_dn = conn_dn(icnx)
            id_up = conn_up(icnx)

            ! The row (first index) of the Jacobian (ajac) represents the
            ! the node for which we are calculating the water balance
            ! The column (second index) of the Jacobian represents the nodes
            ! on which the pressure differentials effect the water balance
            ! of the node of the first index.
            ! This will get the effective K, and may modify FTC depending
            ! on the flow direction

            call GetKAndDKDPsi(kmax_dn(icnx), &
               kmax_up(icnx), &
               h_node(id_dn), &
               h_node(id_up), &
               ftc_node(id_dn), &
               ftc_node(id_up), &
               dftc_dpsi_node(id_dn), &
               dftc_dpsi_node(id_up), &
               dk_dpsi_dn, &
               dk_dpsi_up, &
               k_eff)

            q_flux(icnx) = k_eff*(h_node(id_up)-h_node(id_dn))

            ! See equation (22) in technical documentation
            ! Add fluxes at current time to the residual
            residual(id_dn) = residual(id_dn) - q_flux(icnx)
            residual(id_up) = residual(id_up) + q_flux(icnx)

            ! This is the Jacobian term related to the pressure changes on the down-stream side
            ! and these are applied to both the up and downstream sides (oppositely)
            ! This should be used for the down-stream on thr second index)
            dqflx_dpsi_dn = -k_eff + (h_node(id_up)-h_node(id_dn)) * dk_dpsi_dn

            ! This is the Jacobian term related to the pressure changes on the up-stream side
            ! and these are applied to both the up and downstream sides (oppositely)
            dqflx_dpsi_up =  k_eff + (h_node(id_up)-h_node(id_dn)) * dk_dpsi_up

            ! Down-stream node's contribution to the down-stream node's mass balance
            ajac(id_dn,id_dn) = ajac(id_dn,id_dn) + dqflx_dpsi_dn

            ! Down-stream node's contribution to the up-stream node's mass balance
            ajac(id_up,id_dn) = ajac(id_up,id_dn) - dqflx_dpsi_dn

            ! Up-stream node's contribution to the down-stream node's mass balance
            ajac(id_dn,id_up) = ajac(id_dn,id_up) + dqflx_dpsi_up

            ! Up-stream node's contribution to the up-stream node's mass balance
            ajac(id_up,id_up) = ajac(id_up,id_up) - dqflx_dpsi_up



         enddo

         ! Add the transpiration flux (known, retrieved from photosynthesis scheme)
         ! to the mass balance on the leaf (1st) node.  This is constant over
         ! the time-step, so no Jacobian term needed (yet)

         residual(1) = residual(1) + qtop


         ! Start off assuming things will pass, then find numerous
         ! ways to see if it failed
         icnv = icnv_pass_round


         ! If we have performed any Newton iterations, then the residual
         ! may reflect a flux that balances (equals) the change in storage. If this is
         ! true, then the residual is zero, and we are done with the sub-step. If it is
         ! not nearly zero, then we must continue our search and perform another solve.

         residual_amax = 0._r8
         nsd = 0
         do k = 1, site_hydr%num_nodes
            rsdx = abs(residual(k))
            ! check NaNs
            if( rsdx /= rsdx ) then
               icnv = icnv_fail_round
               exit
            endif
            if( rsdx > residual_amax ) then
               residual_amax = rsdx
               nsd = k
            endif
         enddo
         if ( nwtn_iter > max_newton_iter) then
            icnv = icnv_fail_round
            write(fates_log(),*) 'Newton hydraulics solve failed',residual_amax,nsd,tm
         endif

         ! Three scenarios:
         ! 1) the residual is 0, everything is great, leave iteration loop
         ! 2) the residual is not 0, but we have not taken too many steps
         !    and the matrix solve did not fail. Perform an inversion and keep
         !    searching.
         ! 3) the residual is not 0, and either
         !    we have taken too many newton steps or the solver won't return
         !    a real solution.
         !    Shorten time-step, reset time to 0, reset relaxation factors
         !    and try a new round of newton (if not exceeded)


         if( icnv == icnv_fail_round ) then

            ! If the newton iteration fails, we go back
            ! to restart the time-stepping loop with shorter sub-steps.
            ! Therefore, we set the time elapsed (tm) to zero,
            ! shorten the timstep (dtime) and re-initialize the water
            ! contents to the starting amount.

            if(reset_on_fail) then
               tm  = 0._r8
               th_node(:)         = th_node_init(:)
               th_node_prev(:)    = th_node_init(:)
               cohort_hydr%iterh1 = 0
            else
               tm                 = tm - dtime
               th_node(:)         = th_node_prev(:)
               !* No need to update the th_node_prev, it is the
               !  same since we are just re-starting the current
               !  step
            end if
            nsteps             = nsteps + 1
            dtime              = dtime * dtime_rf
            rlfx_plnt0         = rlfx_plnt_init*rlfx_plnt_shrink**real(nsteps,r8)
            rlfx_soil0         = rlfx_soil_init*rlfx_soil_shrink**real(nsteps,r8)
            rlfx_plnt          = rlfx_plnt0
            rlfx_soil          = rlfx_soil0
            nwtn_iter          = 0
            cohort_hydr%iterh1 = cohort_hydr%iterh1 + 1
            cycle outerloop

         else

            ! On the last iteration, we temporarily lower the bar (if opted for)
            ! and allow a pass if the residual is within 10x of the typical allowed residual
            if ( allow_lenient_lastiter ) then
               if ( nwtn_iter == max_newton_iter .and. residual_amax < 10*max_allowed_residual ) then
                  exit newtonloop
               end if
            end if

            if( sum(residual(:)) < max_allowed_residual .and. residual_amax < max_allowed_residual ) then

               ! We have succesffully found a solution
               ! in this newton iteration.
               exit newtonloop
            else
               ! Move ahead and calculate another solution
               ! and continue the search. Residual isn't zero
               ! but no reason not to continue searching

               ! Record that we performed a solve (this is total iterations)
               cohort_hydr%iterh2 = cohort_hydr%iterh2 + 1

               ! ---------------------------------------------------------------------------
               ! From Lapack documentation
               !
               ! subroutine dgesv(integer 	N  (in),
               !                  integer 	NRHS (in),
               !                  real(r8), dimension( lda, * ) 	A (in/out),
               !                  integer 	LDA (in),
               !                  integer, dimension( * ) 	IPIV (out),
               !                  real(r8), dimension( ldb, * ) 	B (in/out),
               !                  integer 	LDB (in),
               !                  integer 	INFO (out) )
               !
               ! DGESV computes the solution to a real system of linear equations
               ! A * X = B, where A is an N-by-N matrix and X and B are N-by-NRHS matrices.
               ! The LU decomposition with partial pivoting and row interchanges is
               ! used to factor A as   A = P * L * U,
               ! where P is a permutation matrix, L is unit lower triangular, and U is
               ! upper triangular.  The factored form of A is then used to solve the
               ! system of equations A * X = B.
               !
               ! N is the number of linear equations, i.e., the order of the
               ! matrix A.  N >= 0.
               !
               ! NRHS is the number of right hand sides, i.e., the number of columns
               ! of the matrix B.  NRHS >= 0.
               !
               ! A:
               ! On entry, the N-by-N coefficient matrix A.
               ! On exit, the factors L and U from the factorization
               ! A = P*L*U; the unit diagonal elements of L are not stored.
               !
               ! LDA is the leading dimension of the array A.  LDA >= max(1,N).
               !
               ! IPIV is the pivot indices that define the permutation matrix P;
               ! row i of the matrix was interchanged with row IPIV(i).
               !
               ! B
               ! On entry, the N-by-NRHS matrix of right hand side matrix B.
               ! On exit, if INFO = 0, the N-by-NRHS solution matrix X.
               !
               ! LDB is the leading dimension of the array B.  LDB >= max(1,N).
               !
               ! INFO:
               ! = 0:  successful exit
               ! < 0:  if INFO = -i, the i-th argument had an illegal value
               ! > 0:  if INFO = i, U(i,i) is exactly zero.  The factorization
               !    has been completed, but the factor U is exactly
               !    singular, so the solution could not be computed.
               ! ---------------------------------------------------------------------------
               !cohort_hydr%iterh2 = cohort_hydr%iterh2

               call DGESV(site_hydr%num_nodes,1,ajac,site_hydr%num_nodes,ipiv,residual,site_hydr%num_nodes,info)


               if ( info < 0 ) then
                  write(fates_log(),*) 'illegal value generated in DGESV() linear'
                  write(fates_log(),*) 'system solver, see node: ',-info
                  call endrun(msg=errMsg(sourcefile, __LINE__))
               END IF
               if ( info > 0 ) then
                  write(fates_log(),*) 'the factorization of linear system in DGESV() generated'
                  write(fates_log(),*) 'a singularity at node: ',info
                  call endrun(msg=errMsg(sourcefile, __LINE__))
               end if

               ! Update the previous water content state to be the current
               ! th_node_prev(:) = th_node(:)

               ! If info == 0, then
               ! lapack was able to generate a solution.
               ! For A * X = B,
               ! Where the residual() was B, DGESV() returns
               ! the solution X into the residual array.

               ! Update the matric potential of each node.  Since this is a search
               ! we update matric potential as only a fraction of delta psi (residual)

               do k = 1, site_hydr%num_nodes

                  if(pm_node(k) == rhiz_p_media) then
                     j = node_layer(k)
                     if(abs(residual(k)) < dpsi_scap) then
                        psi_node(k) = psi_node(k) + residual(k) * rlfx_soil
                     else
                        psi_node(k) = psi_node(k) + 2._r8*sign(dpsi_scap,residual(k)) - dpsi_scap*dpsi_scap/residual(k)
                     endif
                     th_node(k)  = site_hydr%wrf_soil(j)%p%th_from_psi(psi_node(k))
                  else
                     if(abs(residual(k)) < dpsi_pcap) then
                        psi_node(k) = psi_node(k) + residual(k) * rlfx_plnt
                     else
                        psi_node(k) = psi_node(k) + 2._r8*sign(dpsi_pcap,residual(k)) - dpsi_pcap*dpsi_pcap/residual(k)
                     endif
                     th_node(k)  = wrf_plant(pm_node(k),ft)%p%th_from_psi(psi_node(k))
                  endif

               enddo

               ! Increase relaxation factors for next iteration
               rlfx_plnt = min(1._r8,rlfx_plnt0 + &
                  (1.0-rlfx_plnt0)*real(nwtn_iter,r8)/real(max_newton_iter-3,r8))
               rlfx_soil = min(1._r8,rlfx_soil0 + &
                  (1.0-rlfx_soil0)*real(nwtn_iter,r8)/real(max_newton_iter-3,r8))

            end if
         end if

      end do newtonloop

      ! If we are here, that means we succesfully finished
      ! a solve with minimal error. More substeps may be required though
      ! ------------------------------------------------------------------------------

      ! If there are any sub-steps left, we need to update
      ! the initial water content
      th_node_prev(:) = th_node(:)


      ! Reset relaxation factors
      rlfx_plnt = rlfx_plnt0
      rlfx_soil = rlfx_soil0

   end do outerloop

   if(cohort_hydr%iterh1>1._r8) then
      write(fates_log(),*) "hydro solve info: i1: ",cohort_hydr%iterh1,"i2: ",cohort_hydr%iterh2
   end if

   ! Save flux diagnostics
   ! ------------------------------------------------------

   sapflow = sapflow + q_flux(n_hypool_ag)*tmx

   do j = 1,site_hydr%nlevrhiz
      ! Connection betwen the 1st rhizosphere and absorbing roots
      icnx_ar = n_hypool_ag + (j-1)*(nshell+1)+2
      rootuptake(j) = q_flux(icnx_ar)*tmx
   enddo

<<<<<<< HEAD
    select case(plant_wrf_type)
    case(van_genuchten_type)
       write(fates_log(),*) 'Using van Genuchten model of plants'    

       do ft = 1,numpft
           do pm = 1, n_plant_media
               allocate(wrf_vg)
               wrf_plant(pm,ft)%p => wrf_vg
              
               call wrf_vg%set_wrf_param([EDPftvarcon_inst%hydr_alpha_vg(ft), &
                                           EDPftvarcon_inst%hydr_n_vg(ft), &
                                           EDPftvarcon_inst%hydr_m_vg(ft), &
                                           EDPftvarcon_inst%hydr_thetas_node(ft,pm), &
                                           EDPftvarcon_inst%hydr_resid_node(ft,pm)])
           end do
        end do
     case(campbell_type)
        do ft = 1,numpft
           do pm = 1,n_plant_media
              allocate(wrf_cch)
              wrf_plant(pm,ft)%p => wrf_cch
              call wrf_cch%set_wrf_param([EDPftvarcon_inst%hydr_thetas_node(ft,pm), &
                                          EDPftvarcon_inst%hydr_pinot_node(ft,pm), &
                                          9._r8])
           end do
        end do
     case(tfs_type)
        do ft = 1,numpft
           do pm = 1,n_plant_media
              allocate(wrf_tfs)
              wrf_plant(pm,ft)%p => wrf_tfs

              if (pm.eq.leaf_p_media) then   ! Leaf tissue
                 cap_slp    = 0.0_r8
                 cap_int    = 0.0_r8
                 cap_corr   = 1.0_r8
              else               ! Non leaf tissues
                 cap_slp    = (hydr_psi0 - hydr_psicap )/(1.0_r8 - rwccap(pm))  
                 cap_int    = -cap_slp + hydr_psi0    
                 cap_corr   = -cap_int/cap_slp
              end if
              
              call wrf_tfs%set_wrf_param([EDPftvarcon_inst%hydr_thetas_node(ft,pm), &
                                          EDPftvarcon_inst%hydr_resid_node(ft,pm), &
                                          EDPftvarcon_inst%hydr_pinot_node(ft,pm), &
                                          EDPftvarcon_inst%hydr_epsil_node(ft,pm), &
                                          rwcft(pm), & 
                                          cap_corr, &
                                          cap_int, &
                                          cap_slp,real(pm,r8)])
           end do
        end do
=======
>>>>>>> 50e77402

   ! Update the total change in water content
   dth_node(:) = dth_node(:) + (th_node(:) - th_node_init(:))

   ! Update state variables in plant compartments
   cohort_hydr%th_ag(1:n_hypool_ag) = cohort_hydr%th_ag(1:n_hypool_ag) + dth_node(1:n_hypool_ag)
   cohort_hydr%th_troot             = cohort_hydr%th_troot + dth_node(n_hypool_ag+1)

<<<<<<< HEAD
    select case(plant_wkf_type)
    case(van_genuchten_type)
        do ft = 1,numpft
   
            do pm = 1, n_plant_media
                allocate(wkf_vg)
                wkf_plant(pm,ft)%p => wkf_vg
                call wkf_vg%set_wkf_param([EDPftvarcon_inst%hydr_alpha_vg(ft), &
                                           EDPftvarcon_inst%hydr_n_vg(ft), &
                                           EDPftvarcon_inst%hydr_m_vg(ft), &
                                           EDPftvarcon_inst%hydr_thetas_node(ft,pm), &
                                           EDPftvarcon_inst%hydr_resid_node(ft,pm), &
                                           plant_tort])
            end do
           
        end do
    case(campbell_type)
        write(fates_log(),*) 'campbell/clapp-hornberger conductance not used in plants'
        call endrun(msg=errMsg(sourcefile, __LINE__))
    case(tfs_type)
        do ft = 1,numpft
            do pm = 1, n_plant_media
               allocate(wkf_tfs)
               wkf_plant(pm,ft)%p => wkf_tfs
               call wkf_tfs%set_wkf_param([EDPftvarcon_inst%hydr_p50_node(ft,pm), &
                                       EDPftvarcon_inst%hydr_avuln_node(ft,pm)])
            end do
        end do
    end select
=======
   ! Change in water per plant [kg/plant]
   dwat_plant = sum(dth_node(1:n_hypool_ag+n_hypool_troot)*v_node(1:n_hypool_ag+n_hypool_troot))*denh2o
>>>>>>> 50e77402

   inode = n_hypool_ag+n_hypool_troot
   do j = 1,site_hydr%nlevrhiz
      do k = 1, 1 + nshell
         inode = inode + 1
         if(k==1) then
            cohort_hydr%th_aroot(j) = cohort_hydr%th_aroot(j)+dth_node(inode)
            dwat_plant = dwat_plant + (dth_node(inode) * v_node(inode))*denh2o
         else
            ishell = k-1
            dth_layershell_site(j,ishell) = dth_layershell_site(j,ishell) + &
               dth_node(inode) * cohort_hydr%l_aroot_layer(j) * &
               cohort%n / site_hydr%l_aroot_layer(j)

         endif
      enddo
   enddo

   ! Total water mass in the plant at the end of this solve [kg h2o]
   w_tot_end = sum(th_node(:)*v_node(:))*denh2o

   ! Mass error (flux - change) [kg/m2]
   wb_err_plant = (qtop*tmx)-(w_tot_beg-w_tot_end)


   end associate

   return
end subroutine MatSolve2D

! =====================================================================================

function SumBetweenDepths(site_hydr,depth_t,depth_b,array_in) result(depth_sum)

  ! This function sums the quantity in array_in between depth_t (top)
  ! and depth_b.  It assumes many things. Firstly, that the depth coordinates
  ! for array_in do match site_hydr%zi_rhiz (on rhizosphere layers), and that
  ! those coordinates are positive down.

   type(ed_site_hydr_type), intent(in) :: site_hydr
   real(r8),intent(in)    :: depth_t      ! Top Depth    (positive coordinate)
   real(r8),intent(in)    :: depth_b      ! Bottom depth (positive coordinate)
   real(r8),intent(in)    :: array_in(:)  ! Quantity to be summed (flux?mass?)
   real(r8)               :: depth_sum    ! The summed result we return in units (/depth)
   integer  :: i_rhiz_t                   ! Layer index of top full layer
   integer  :: i_rhiz_b                   ! layer index of bottom full layer
   integer  :: nlevrhiz                   ! Number of rhizosphere layers (not shells)
   real(r8) :: frac                       ! Fraction of partial layer, by depth

   i_rhiz_t = count((site_hydr%zi_rhiz-site_hydr%dz_rhiz)<depth_t)+1  ! First layer completely below top depth
   i_rhiz_b = count(site_hydr%zi_rhiz<depth_b)                        ! Last layer completely above bottom depth
   nlevrhiz = size(site_hydr%zi_rhiz)

   depth_sum = 0._r8

   ! Trivial, the top depth is deeper than the soil column
   ! return... 0 or nan..?
   if(i_rhiz_t>nlevrhiz) then
   return
   end if

   ! Sum all fully encased layers
   if(i_rhiz_b>=i_rhiz_t)then
   depth_sum = depth_sum + sum(array_in(i_rhiz_t:i_rhiz_b))
   end if

   ! Find fraction contribution from top partial layer (if any)
   if(i_rhiz_t>1) then
   frac = (site_hydr%zi_rhiz(i_rhiz_t-1)-depth_t)/site_hydr%dz_rhiz(i_rhiz_t-1)
   depth_sum = depth_sum + frac*array_in(i_rhiz_t-1)
   end if

   ! Find fraction contribution from bottom partial layer (if any)
   if(i_rhiz_b<nlevrhiz) then
   frac = (depth_b-site_hydr%zi_rhiz(i_rhiz_b))/site_hydr%dz_rhiz(i_rhiz_b+1)
   depth_sum = depth_sum + frac*array_in(i_rhiz_b+1)
   end if

   depth_sum = depth_sum/(min(depth_b,site_hydr%zi_rhiz(nlevrhiz))-depth_t)

end function SumBetweenDepths

! =====================================================================================

subroutine SetMaxCondConnections(site_hydr, cohort_hydr, h_node, kmax_dn, kmax_up)

  ! -------------------------------------------------------------------------------
  ! This subroutine sets the maximum conductances
  ! on the downstream (towards atm) and upstream (towards
  ! soil) side of each connection. This scheme is somewhat complicated
  ! by the fact that the direction of flow at the root surface impacts
  ! which root surface radial conductance to use, which makes these calculation
  ! dependent on the updating potential in the system, and not just a function
  ! of plant geometry and material properties.
  ! -------------------------------------------------------------------------------

   type(ed_site_hydr_type), intent(in),target   :: site_hydr
   type(ed_cohort_hydr_type), intent(in),target :: cohort_hydr
   real(r8),intent(in)  :: h_node(:)        ! Total (matric+height) potential at each node (Mpa)
   real(r8),intent(out) :: kmax_dn(:)       ! Max conductance of downstream sides of connections (kg s-1 MPa-1)
   real(r8),intent(out) :: kmax_up(:)       ! Max conductance of upstream sides of connections   (kg s-1 MPa-1)

   real(r8):: aroot_frac_plant ! Fraction of the cohort's fine-roots
   ! out of the total in the current layer
   integer :: icnx  ! connection index
   integer :: inode ! node index
   integer :: istem ! stem index
   integer :: k     ! rhizosphere/root index (per level)
   integer :: j     ! soil layer index

   kmax_dn(:) = fates_unset_r8
   kmax_up(:) = fates_unset_r8

   ! Set leaf to stem connections (only 1 leaf layer
   ! this will break if we have multiple, as there would
   ! need to be assumptions about which compartment
   ! to connect the leaves to.
   icnx  = 1
   kmax_dn(icnx) = cohort_hydr%kmax_petiole_to_leaf
   kmax_up(icnx) = cohort_hydr%kmax_stem_upper(1)

   ! Stem to stem connections
   do istem = 1,n_hypool_stem-1
   icnx = icnx + 1
   kmax_dn(icnx) = cohort_hydr%kmax_stem_lower(istem)
   kmax_up(icnx) = cohort_hydr%kmax_stem_upper(istem+1)
   enddo

   ! Path is between lowest stem and transporting root
   icnx  = icnx + 1
   kmax_dn(icnx) = cohort_hydr%kmax_stem_lower(n_hypool_stem)
   kmax_up(icnx) = cohort_hydr%kmax_troot_upper

   ! Path is between the transporting root and the absorbing roots
   inode = n_hypool_ag
   do j = 1,site_hydr%nlevrhiz

   aroot_frac_plant = cohort_hydr%l_aroot_layer(j)/site_hydr%l_aroot_layer(j)

   do k = 1, n_hypool_aroot + nshell
      icnx = icnx + 1
      inode = inode + 1
      if( k == 1 ) then !troot-aroot
         kmax_dn(icnx) = cohort_hydr%kmax_troot_lower(j)
         kmax_up(icnx) = cohort_hydr%kmax_aroot_upper(j)

      elseif( k == 2) then ! aroot-soil

         ! Special case. Maximum conductance depends on the
         ! potential gradient.

         if(h_node(inode) < h_node(inode+1) ) then
            kmax_dn(icnx) = 1._r8/(1._r8/cohort_hydr%kmax_aroot_lower(j) + &
                  1._r8/cohort_hydr%kmax_aroot_radial_in(j))
         else
            kmax_dn(icnx) = 1._r8/(1._r8/cohort_hydr%kmax_aroot_lower(j) + &
                  1._r8/cohort_hydr%kmax_aroot_radial_out(j))
         end if
         kmax_up(icnx) = site_hydr%kmax_upper_shell(j,1)*aroot_frac_plant

      else                 ! soil - soil
         kmax_dn(icnx) = site_hydr%kmax_lower_shell(j,k-2)*aroot_frac_plant
         kmax_up(icnx) = site_hydr%kmax_upper_shell(j,k-1)*aroot_frac_plant
      endif
   enddo

   end do


end subroutine SetMaxCondConnections

! =====================================================================================

subroutine InitHydroGlobals()

  ! This routine allocates the Water Transfer Functions (WTFs)
  ! which include both water retention functions (WRFs)
  ! as well as the water conductance (K) functions (WKFs)
  ! But, this is only for plants! These functions have specific
  ! parameters, potentially, for each plant functional type and
  ! each organ (pft x organ), but this can be used globally (across
  ! all sites on the node (machine) to save memory.  These functions
  ! are also applied to soils, but since soil properties vary with
  ! soil layer and location, those functions are bound to the site
  ! structure, and are therefore not "global".

  ! Define
   class(wrf_type_vg), pointer :: wrf_vg
   class(wkf_type_vg), pointer :: wkf_vg
   class(wrf_type_cch), pointer :: wrf_cch
   class(wkf_type_tfs), pointer :: wkf_tfs
   class(wrf_type_tfs), pointer :: wrf_tfs

   integer :: ft            ! PFT index
   integer :: pm            ! plant media index
   integer :: inode         ! compartment node index
   real(r8) :: cap_corr     ! correction for nonzero psi0x (TFS)
   real(r8) :: cap_slp      ! slope of capillary region of curve
   real(r8) :: cap_int      ! intercept of capillary region of curve

   if(hlm_use_planthydro.eq.ifalse) return

   ! we allocate from stomata_p_media, which should be zero

   allocate(wrf_plant(stomata_p_media:n_plant_media,numpft))
   allocate(wkf_plant(stomata_p_media:n_plant_media,numpft))

   ! -----------------------------------------------------------------------------------
   ! Initialize the Water Retention Functions
   ! -----------------------------------------------------------------------------------

   do pm = 1, n_plant_media
      select case(hydr_htftype_node(pm))
      case(van_genuchten_type)
         do ft = 1,numpft
            allocate(wrf_vg)
            wrf_plant(pm,ft)%p => wrf_vg
            call wrf_vg%set_wrf_param([EDPftvarcon_inst%hydr_vg_alpha_node(ft,pm), &
                                       EDPftvarcon_inst%hydr_vg_m_node(ft,pm), &
                                       EDPftvarcon_inst%hydr_thetas_node(ft,pm), &
                                       EDPftvarcon_inst%hydr_resid_node(ft,pm)])
         end do
      case(tfs_type)
         do ft = 1,numpft
            allocate(wrf_tfs)
            wrf_plant(pm,ft)%p => wrf_tfs
            if (pm.eq.leaf_p_media) then   ! Leaf tissue
               cap_slp    = 0.0_r8
               cap_int    = 0.0_r8
               cap_corr   = 1.0_r8
            else               ! Non leaf tissues
               cap_slp    = (hydr_psi0 - hydr_psicap )/(1.0_r8 - rwccap(pm))
               cap_int    = -cap_slp + hydr_psi0
               cap_corr   = -cap_int/cap_slp
            end if
            call wrf_tfs%set_wrf_param([EDPftvarcon_inst%hydr_thetas_node(ft,pm), &
                  EDPftvarcon_inst%hydr_resid_node(ft,pm), &
                  EDPftvarcon_inst%hydr_pinot_node(ft,pm), &
                  EDPftvarcon_inst%hydr_epsil_node(ft,pm), &
                  rwcft(pm), &
                  cap_corr, &
                  cap_int, &
                  cap_slp,real(pm,r8)])
         end do
      end select
   end do

   ! -----------------------------------------------------------------------------------
   ! Initialize the Water Conductance (K) Functions
   ! -----------------------------------------------------------------------------------
   do pm = 1, n_plant_media
      select case(hydr_htftype_node(pm))

      case(van_genuchten_type)
         do ft = 1,numpft
            allocate(wkf_vg)
            wkf_plant(pm,ft)%p => wkf_vg
            call wkf_vg%set_wkf_param([EDPftvarcon_inst%hydr_vg_alpha_node(ft,pm), &
                                       EDPftvarcon_inst%hydr_vg_m_node(ft,pm), &
                                       EDPftvarcon_inst%hydr_thetas_node(ft,pm), &
                                       EDPftvarcon_inst%hydr_resid_node(ft,pm), &
                                       tort_vg])
         end do
      case(tfs_type)
         do ft = 1,numpft
            allocate(wkf_tfs)
            wkf_plant(pm,ft)%p => wkf_tfs
            call wkf_tfs%set_wkf_param([EDPftvarcon_inst%hydr_p50_node(ft,pm), &
                  EDPftvarcon_inst%hydr_avuln_node(ft,pm)])
         end do
      end select
   end do

   ! There is only 1 stomata conductance hypothesis which uses the p50 and
   ! vulnerability parameters
   ! -----------------------------------------------------------------------------------

   do ft = 1,numpft
      allocate(wkf_tfs)
      wkf_plant(stomata_p_media,ft)%p => wkf_tfs
      call wkf_tfs%set_wkf_param([EDPftvarcon_inst%hydr_p50_gs(ft), &
            EDPftvarcon_inst%hydr_avuln_gs(ft)])
   end do


   return
end subroutine InitHydroGlobals

!! subroutine UpdateLWPMemFLCMin(ccohort_hydr)

! This code may be re-introduced at a later date (rgk 08-2019)

! SET COHORT-LEVEL BTRAN FOR USE IN NEXT TIMESTEP
! first update the leaf water potential memory
!!    do t=2, numLWPmem
!!ccohort_hydr%lwp_mem(t-1)      = ccohort_hydr%lwp_mem(t)
!!end do
!!ccohort_hydr%lwp_mem(numLWPmem)   = ccohort_hydr%psi_ag(1)
!!call flc_gs_from_psi(cCohort, ccohort_hydr%psi_ag(1))

!!refill_rate = -log(0.5)/(ccohort_hydr%refill_days*24._r8*3600._r8)   ! s-1
!!do k=1,n_hypool_ag
!!ccohort_hydr%flc_min_ag(k) = min(ccohort_hydr%flc_min_ag(k), ccohort_hydr%flc_ag(k))
!!if(ccohort_hydr%psi_ag(k) >= ccohort_hydr%refill_thresh .and. &
!!      ccohort_hydr%flc_ag(k) > ccohort_hydr%flc_min_ag(k)) then   ! then refilling
!!    ccohort_hydr%flc_min_ag(k) = ccohort_hydr%flc_ag(k) - &
!!          (ccohort_hydr%flc_ag(k) - ccohort_hydr%flc_min_ag(k))*exp(-refill_rate*dtime)
!!end if
!!end do
!!do k=1,n_hypool_troot
!!ccohort_hydr%flc_min_troot(k) = min(ccohort_hydr%flc_min_troot(k), ccohort_hydr%flc_troot(k))
!!if(ccohort_hydr%psi_troot(k) >= ccohort_hydr%refill_thresh .and. &
!!      ccohort_hydr%flc_troot(k) > ccohort_hydr%flc_min_troot(k)) then   ! then refilling
!!    ccohort_hydr%flc_min_troot(k) = ccohort_hydr%flc_troot(k) - &
!!          (ccohort_hydr%flc_troot(k) - ccohort_hydr%flc_min_troot(k))*exp(-refill_rate*dtime)
!!end if
!!end do
!!do j=1,site_hydr%nlevrhiz
!!ccohort_hydr%flc_min_aroot(j) = min(ccohort_hydr%flc_min_aroot(j), ccohort_hydr%flc_aroot(j))
!!if(ccohort_hydr%psi_aroot(j) >= ccohort_hydr%refill_thresh .and. &
!!      ccohort_hydr%flc_aroot(j) > ccohort_hydr%flc_min_aroot(j)) then   ! then refilling
!!    ccohort_hydr%flc_min_aroot(j) = ccohort_hydr%flc_aroot(j) - &
!!          (ccohort_hydr%flc_aroot(j) - ccohort_hydr%flc_min_aroot(j))*exp(-refill_rate*dtime)
!!end if
!!end do
!!end subroutine UpdateLWPMemFLCMin



end module FatesPlantHydraulicsMod<|MERGE_RESOLUTION|>--- conflicted
+++ resolved
@@ -121,10 +121,6 @@
   ! 1 => use BC hydraulics;
   ! 2 => use CX hydraulics
 
-  ! use a control to prevent model from quiting when encounter the water balance error
-  ! instead put it into an endless loop   (JD)
-  integer, public :: debug_JD = 0                        ! set to 0 to disable it, not used currently
-
   ! The following options are temporarily unavailable (RGK 09-06-19)
   ! ----------------------------------------------------------------------------------
 
@@ -228,23 +224,18 @@
   ! unused unless van_genuchten_type is selected, also
   ! it would be much better to use the native parameters passed in
   ! from the HLM's soil model
-  real(r8), parameter :: alpha_vg  = 0.001_r8
-  real(r8), parameter :: th_sat_vg = 0.65_r8
-  real(r8), parameter :: th_res_vg = 0.15_r8
-  real(r8), parameter :: psd_vg    = 2.7_r8
-  real(r8), parameter :: m_vg      = 0.62963_r8
-  real(r8), parameter :: tort_vg   = 0.5_r8
-  real(r8), parameter :: plant_tort = 0.0_r8
-
+  real(r8), parameter :: alpha_vg      = 0.001_r8
+  real(r8), parameter :: th_sat_vg     = 0.65_r8
+  real(r8), parameter :: th_res_vg     = 0.15_r8
+  real(r8), parameter :: psd_vg        = 2.7_r8
+  real(r8), parameter :: m_vg          = 0.62963_r8
+  real(r8), parameter :: soil_tort_vg  = 0.5_r8
+  real(r8), parameter :: plant_tort_vg = 0.0_r8
+  
   ! The maximum allowable water balance error over a plant-soil continuum
-  ! for a given step [kgs] (0.1 mg)
-<<<<<<< HEAD
-  real(r8), parameter :: max_wb_step_err = 2.e-6_r8 
-
-=======
-  real(r8), parameter :: max_wb_step_err = 2.e-7_r8   ! original is 1.e-7_r8, Junyan changed to 2.e-7_r8
+  ! for a given step [kgs] (2 mg)
+  real(r8), parameter :: max_wb_step_err = 2.e-6_r8   ! original is 1.e-7_r8, Junyan changed to 2.e-6_r8
  
->>>>>>> 50e77402
   !
   ! !PUBLIC MEMBER FUNCTIONS:
   public :: AccumulateMortalityWaterStorage
@@ -425,7 +416,7 @@
              j_bc = j+csite_hydr%i_rhiz_t-1
              allocate(wkf_vg)
              sites(s)%si_hydr%wkf_soil(j)%p => wkf_vg
-             call wkf_vg%set_wkf_param([alpha_vg, psd_vg, m_vg, th_sat_vg, th_res_vg, tort_vg])
+             call wkf_vg%set_wkf_param([alpha_vg, psd_vg, m_vg, th_sat_vg, th_res_vg, soil_tort_vg])
           end do
        case(campbell_type)
           do j=1,sites(s)%si_hydr%nlevrhiz
@@ -606,13 +597,8 @@
        write(fates_log(),*) 'psi_aroot(:): ',cohort_hydr%psi_aroot(:)
        call endrun(msg=errMsg(sourcefile, __LINE__))
     end if
-<<<<<<< HEAD
- 
- 
-=======
-
-
->>>>>>> 50e77402
+
+
 
   end subroutine InitPlantHydStates
 
@@ -640,22 +626,14 @@
 
     ! Update Psi and FTC in above-ground compartments
     ! -----------------------------------------------------------------------------------
-
     do k = 1,n_hypool_leaf
-<<<<<<< HEAD
-        ccohort_hydr%psi_ag(k) = wrf_plant(leaf_p_media,ft)%p%psi_from_th(ccohort_hydr%th_ag(k)) 
-        ccohort_hydr%ftc_ag(k) = wkf_plant(leaf_p_media,ft)%p%ftc_from_psi(ccohort_hydr%psi_ag(k))
-
-=======
        ccohort_hydr%psi_ag(k) = wrf_plant(leaf_p_media,ft)%p%psi_from_th(ccohort_hydr%th_ag(k))
        ccohort_hydr%ftc_ag(k) = wkf_plant(leaf_p_media,ft)%p%ftc_from_psi(ccohort_hydr%psi_ag(k))
->>>>>>> 50e77402
     end do
 
     do k = n_hypool_leaf+1, n_hypool_ag
        ccohort_hydr%psi_ag(k) = wrf_plant(stem_p_media,ft)%p%psi_from_th(ccohort_hydr%th_ag(k))
        ccohort_hydr%ftc_ag(k) = wkf_plant(stem_p_media,ft)%p%ftc_from_psi(ccohort_hydr%psi_ag(k))
-
     end do
 
     ! Update the Psi and FTC for the transporting root compartment
@@ -666,7 +644,6 @@
     do j = 1, csite_hydr%nlevrhiz
        ccohort_hydr%psi_aroot(j) = wrf_plant(aroot_p_media,ft)%p%psi_from_th(ccohort_hydr%th_aroot(j))
        ccohort_hydr%ftc_aroot(j) = wkf_plant(aroot_p_media,ft)%p%ftc_from_psi(ccohort_hydr%psi_aroot(j))
-
     end do
 
     return
@@ -966,7 +943,7 @@
 
     woody_bg_c = (1.0_r8-prt_params%allom_agb_frac(ft)) * (sapw_c + struct_c)
 
-    v_troot                    = woody_bg_c * prt_params%c2b(ft) / &
+    v_troot = woody_bg_c * prt_params%c2b(ft) / &
          (prt_params%wood_density(ft)*kg_per_g*cm3_per_m3)
 
 
@@ -981,17 +958,14 @@
     ! ------------------------------------------------------------------------------
     v_aroot_tot        = pi_const * (EDPftvarcon_inst%hydr_rs2(ft)**2._r8) * l_aroot_tot
 
-    ! The transporting root donates some of its volume
-    ! to the layer-by-layer absorbing root (which is now a hybrid compartment)
+    ! (old method) The transporting root donates some of its volume
+    ! to the layer-by-layer absorbing root
+    ! (new method) Each compartment (absorbing & transporting) get 50% of the sum of both
     ! ------------------------------------------------------------------------------
-<<<<<<< HEAD
-    ! ccohort_hydr%v_troot = (1._r8-t2aroot_vol_donate_frac) * v_troot
-    ccohort_hydr%v_troot = ( v_troot + v_aroot_tot) / 2
+    !ccohort_hydr%v_troot = (1._r8-t2aroot_vol_donate_frac) * v_troot
+
+    ccohort_hydr%v_troot = 0.5_r8*(v_troot + v_aroot_tot)
     
-=======
-    ccohort_hydr%v_troot = (1._r8-t2aroot_vol_donate_frac) * v_troot
-
->>>>>>> 50e77402
     ! Partition the total absorbing root lengths and volumes into the active soil layers
     ! We have a condition, where we may ignore the first layer
     ! ------------------------------------------------------------------------------
@@ -1006,17 +980,6 @@
          zeng2001_crootfr(roota, rootb,site_hydr%zi_rhiz(1)-site_hydr%dz_rhiz(1), z_fr )
 
     do j=1,nlevrhiz
-<<<<<<< HEAD
-        
-        rootfr = norm*(zeng2001_crootfr(roota, rootb, site_hydr%zi_rhiz(j),site_hydr%zi_rhiz(nlevrhiz)) - &
-              zeng2001_crootfr(roota, rootb, site_hydr%zi_rhiz(j)-site_hydr%dz_rhiz(j),site_hydr%zi_rhiz(nlevrhiz)))
-        
-        ccohort_hydr%l_aroot_layer(j) = rootfr*l_aroot_tot
-        
-        ! This is a hybrid absorbing root and transporting root volume
-        ccohort_hydr%v_aroot_layer(j) = rootfr*((v_aroot_tot + v_troot)/2)
-=======
->>>>>>> 50e77402
 
        rootfr = norm*(zeng2001_crootfr(roota, rootb, site_hydr%zi_rhiz(j),z_fr) - &
             zeng2001_crootfr(roota, rootb, site_hydr%zi_rhiz(j)-site_hydr%dz_rhiz(j),z_fr ))
@@ -1033,8 +996,9 @@
        ccohort_hydr%l_aroot_layer(j) = rootfr*l_aroot_tot
 
        ! This is a hybrid absorbing root and transporting root volume
-       ccohort_hydr%v_aroot_layer(j) = rootfr*(v_aroot_tot + t2aroot_vol_donate_frac*v_troot)
-
+       ! ccohort_hydr%v_aroot_layer(j) = rootfr*(v_aroot_tot + t2aroot_vol_donate_frac*v_troot)
+       ccohort_hydr%v_aroot_layer(j) = rootfr*0.5_r8*(v_aroot_tot + v_troot)
+       
     end do
 
     return
@@ -1364,54 +1328,6 @@
   type(ed_site_type),intent(inout),target :: sites(:)
   type(bc_in_type),intent(in)             :: bc_in(:)
 
-<<<<<<< HEAD
-       select case(soil_wrf_type)
-       case(van_genuchten_type)
-          do j=1,sites(s)%si_hydr%nlevrhiz
-             j_bc=j+site_hydr%i_rhiz_t-1
-             allocate(wrf_vg)
-             site_hydr%wrf_soil(j)%p => wrf_vg
-             call wrf_vg%set_wrf_param([alpha_vg, psd_vg, m_vg, th_sat_vg, th_res_vg])
-          end do
-       case(campbell_type)
-          do j=1,site_hydr%nlevrhiz
-             j_bc=j+site_hydr%i_rhiz_t-1
-             allocate(wrf_cch)
-             site_hydr%wrf_soil(j)%p => wrf_cch
-             call wrf_cch%set_wrf_param([bc_in(s)%watsat_sisl(j_bc), &  
-                  (-1.0_r8)*bc_in(s)%sucsat_sisl(j_bc)*denh2o*grav_earth*mpa_per_pa*m_per_mm , & 
-                  bc_in(s)%bsw_sisl(j_bc)])
-          end do
-       case(tfs_type)
-          write(fates_log(),*) 'TFS water retention curves not available for soil'
-          call endrun(msg=errMsg(sourcefile, __LINE__))
-       end select
-
-       ! -----------------------------------------------------------------------------------
-       ! Initialize the Water Conductance (K) Functions
-       ! -----------------------------------------------------------------------------------
-       
-       select case(soil_wkf_type)
-       case(van_genuchten_type)
-           do j=1,sites(s)%si_hydr%nlevrhiz
-               allocate(wkf_vg)
-               site_hydr%wkf_soil(j)%p => wkf_vg
-               call wkf_vg%set_wkf_param([alpha_vg, psd_vg, m_vg,th_sat_vg, th_res_vg, tort_vg])
-           end do
-        case(campbell_type)
-           do j=1,sites(s)%si_hydr%nlevrhiz
-              j_bc=j+site_hydr%i_rhiz_t-1
-              allocate(wkf_cch)
-              site_hydr%wkf_soil(j)%p => wkf_cch
-              call wkf_cch%set_wkf_param([bc_in(s)%watsat_sisl(j_bc), &
-                   (-1.0_r8)*bc_in(s)%sucsat_sisl(j_bc)*denh2o*grav_earth*mpa_per_pa*m_per_mm , & 
-                   bc_in(s)%bsw_sisl(j_bc)])
-           end do
-       case(tfs_type)
-           write(fates_log(),*) 'TFS conductance not used in soil'
-           call endrun(msg=errMsg(sourcefile, __LINE__))
-       end select
-=======
   ! Locals
   integer :: nsites
   integer :: s
@@ -1419,7 +1335,6 @@
   integer :: jj
   type(ed_site_hydr_type),pointer :: csite_hydr
 
->>>>>>> 50e77402
 
 
   if ( hlm_use_planthydro.eq.ifalse ) return
@@ -1521,7 +1436,7 @@
            j_bc=j+site_hydr%i_rhiz_t-1
            allocate(wrf_vg)
            site_hydr%wrf_soil(j)%p => wrf_vg
-           call wrf_vg%set_wrf_param([alpha_vg, psd_vg, th_sat_vg, th_res_vg])
+           call wrf_vg%set_wrf_param([alpha_vg, psd_vg, m_vg, th_sat_vg, th_res_vg])
         end do
      case(campbell_type)
         do j=1,site_hydr%nlevrhiz
@@ -1546,7 +1461,7 @@
         do j=1,sites(s)%si_hydr%nlevrhiz
            allocate(wkf_vg)
            site_hydr%wkf_soil(j)%p => wkf_vg
-           call wkf_vg%set_wkf_param([alpha_vg, psd_vg, th_sat_vg, th_res_vg, tort_vg])
+           call wkf_vg%set_wkf_param([alpha_vg, psd_vg, m_vg, th_sat_vg, th_res_vg, soil_tort_vg])
         end do
      case(campbell_type)
         do j=1,sites(s)%si_hydr%nlevrhiz
@@ -1604,26 +1519,9 @@
   type(ed_site_type), intent(inout), target :: csite
   type(bc_out_type), intent(inout)          :: bc_out
 
-<<<<<<< HEAD
-    nmin  = 1.0e+36 
-    do j=1,csite_hydr%nlevrhiz
-       if(cohort_recruit_water_layer(j)>0.0_r8) then
-          n = recruit_water_avail_layer(j)/cohort_recruit_water_layer(j)
-          nmin = min(n, nmin) 
-       endif
-    end do
-    ! Junyan added the constrian of temperature on recuitment number
-    if (bc_in%t_veg_pa(1) > 273.15_r8) then
-      ccohort%n = min (ccohort%n, nmin) 
-    else
-      ccohort%n = 0.0_r8
-    end if
-    
-=======
   ! The total site water balance at a previous point in time.
   ! In some cases, like during dynamics
   ! we want to conserve total site water, so we check
->>>>>>> 50e77402
 
   real(r8), intent(in),optional             :: prev_site_h2o
   integer, intent(in), optional             :: icall
@@ -1848,6 +1746,11 @@
      endif
   end do
 
+  ! Prevent recruitment when temperatures are freezing or below
+  if (bc_in%t_veg_pa(1) <= 273.15_r8) then
+     nmin = 0._r8
+  end if
+
   ! If the minimum number of plants that are recruitable due to water
   ! limitations, is less than what is currently recruitable (due to
   ! carbon-nitrogen-phosphorus availability), then we apply a reduction.
@@ -2189,44 +2092,6 @@
         end if !has l_aroot_coh changed?
      enddo
 
-<<<<<<< HEAD
-    ! total absorbing root & rhizosphere conductance (over all shells) by soil layer   [MPa]
-    real(r8) :: kbg_layer(nlevsoi_hyd_max)   
-    real(r8) :: rootuptake(nlevsoi_hyd_max) ! mass-flux from 1st rhizosphere to absorbing roots            [kg/indiv/layer/step]
-    
-    real(r8) :: site_runoff         ! If plants are pushing water into saturated soils, we create
-                                    ! runoff. This is either banked, or sent to the correct flux pool [kg/m2]
-    real(r8) :: aroot_frac_plant    ! The fraction of the total length of absorbing roots contained in one soil layer
-                                    ! that are devoted to a single plant
-    real(r8) :: wb_err_plant        ! Solve error for a single plant [kg]
-    real(r8) :: wb_check_site       ! the water balance error we get from summing fluxes
-                                    ! and changes in storage
-                                    ! and is just a double check on our error accounting). [kg/m2]
-    real(r8) :: dwat_plant          ! change in water mass in the whole plant [kg]
-    real(r8) :: qflx_tran_veg_indiv ! individiual transpiration rate [kgh2o indiv-1 s-1]
-    real(r8) :: gscan_patch         ! sum of ccohort%gscan across all cohorts within a patch          
-    real(r8) :: sapflow             ! mass-flux for the cohort between transporting root and stem  [kg/indiv/step]
-    real(r8) :: prev_h2oveg         ! plant water storage at start of timestep (kg/m2)
-    real(r8) :: prev_h2osoil        ! soil water storage at start of timestep (kg/m2)
-    logical  :: recruitflag         ! flag to check if there is newly recruited cohorts
-    real(r8) :: root_flux           ! total water flux into roots [kg/m2]
-    real(r8) :: transp_flux         ! total transpiration flux from plants [kg/m2]
-    real(r8) :: delta_plant_storage ! change in plant water storage over the step [kg/m2]
-    real(r8) :: delta_soil_storage  ! change in soil water storage over the step [kg/m2]
-    real(r8) :: sumcheck            ! used to debug mass balance in soil horizon diagnostics
-    integer  :: nlevrhiz            ! local for number of rhizosphere levels
-    integer  :: sc                  ! size class index
-    
-    real(r8) :: lat                 ! latitude of the site
-    real(r8) :: lon                 ! longitude of the site 
-    ! ----------------------------------------------------------------------------------
-    ! Important note: We are interested in calculating the total fluxes in and out of the
-    ! site/column.  Usually, when we do things like this, we acknowledge that FATES
-    ! does not consider the bare ground patch.  However, since this routine
-    ! calculates "column level" fluxes, we have to factor in that patch-level fluxes
-    ! are only accounting for a portion of the area.
-    ! ----------------------------------------------------------------------------------
-=======
      ! update h2osoi_liqvol_shell and h2osoi_liq_shell
      do j = 1,csite_hydr%nlevrhiz
         j_bc = j+csite_hydr%i_rhiz_t-1
@@ -2244,7 +2109,6 @@
            h2osoi_liq_col_new(j)         = w_layer_new(j)/ v_rhiz(j)
         end if !has l_aroot_coh changed?
      enddo
->>>>>>> 50e77402
 
      ! balance check
      do j = 1,csite_hydr%nlevrhiz
@@ -2382,11 +2246,6 @@
      do j = 1,csite_hydr%nlevrhiz
         j_bc = j+csite_hydr%i_rhiz_t-1
 
-<<<<<<< HEAD
-       site_hydr => sites(s)%si_hydr
-       lat = sites(s)%lat
-       lon = sites(s)%lon
-=======
         if (csite_hydr%l_aroot_layer(j) <= nearzero ) cycle
         
         cumShellH2O=sum(csite_hydr%h2osoi_liqvol_shell(j,:) *csite_hydr%v_shell(j,:)) * denh2o*AREA_INV
@@ -2417,7 +2276,6 @@
               enddo
            enddo
         end if
->>>>>>> 50e77402
 
         ! fill shells with water up to the water content of the next-wettest shell,
         ! in order from driest to wettest (dwat_kg > 0)
@@ -2454,48 +2312,7 @@
              csite_hydr%v_shell(j,:) * denh2o
 
 
-<<<<<<< HEAD
-                 call MatSolve2D(bc_in(s),site_hydr,ccohort,ccohort_hydr, &
-                       dtime,qflx_tran_veg_indiv, &
-                       sapflow,rootuptake(1:nlevrhiz),wb_err_plant,dwat_plant, &
-                       dth_layershell_col)
-                
-             else
-
-                ! ---------------------------------------------------------------------------------
-                ! Approach: do nlevsoi_hyd sequential solutions to Richards' equation,
-                !           each of which encompass all plant nodes and soil nodes for a given soil layer j,
-                !           with the timestep fraction for each layer-specific solution proportional to each 
-                ! layer's contribution to the total root-soil conductance
-                ! Water potential in plant nodes is updated after each solution
-                ! As such, the order across soil layers in which the solution is conducted matters.
-                ! For now, the order proceeds across soil layers in order of decreasing root-soil conductance
-                ! NET EFFECT: total water removed from plant-soil system remains the same: it 
-                !             sums up to total transpiration (qflx_tran_veg_indiv*dtime)
-                !             root water uptake in each layer is proportional to each layer's total 
-                !             root length density and soil matric potential
-                !             root hydraulic redistribution emerges within this sequence when a 
-                !             layers have transporting-to-absorbing root water potential gradients of opposite sign
-                ! -----------------------------------------------------------------------------------
-                
-                call OrderLayersForSolve1D(site_hydr, ccohort, ccohort_hydr, ordered, kbg_layer)
-                
-                call ImTaylorSolve1D(lat, lon, recruitflag,site_hydr,ccohort,ccohort_hydr, &
-                                     dtime,qflx_tran_veg_indiv,ordered, kbg_layer, & 
-                                     sapflow,rootuptake(1:nlevrhiz), & 
-                                     wb_err_plant,dwat_plant, &
-                                     dth_layershell_col)
-
-             end if
-
-             ! Remember the error for the cohort
-             ccohort_hydr%errh2o  = ccohort_hydr%errh2o + wb_err_plant
-             
-             ! Update total error in [kg/m2 ground]
-             site_hydr%errh2o_hyd = site_hydr%errh2o_hyd + wb_err_plant*ccohort%n*AREA_INV
-=======
         errh2o(j) = sum(h2osoi_liq_shell(j,:))*AREA_INV - bc_in(s)%h2o_liq_sisl(j_bc)
->>>>>>> 50e77402
 
         if (abs(errh2o(j)) > 1.e-9_r8) then
            write(fates_log(),*)'WARNING:  water balance error in FillDrainRhizShells'
@@ -2592,16 +2409,8 @@
   real(r8) :: sumcheck            ! used to debug mass balance in soil horizon diagnostics
   integer  :: nlevrhiz            ! local for number of rhizosphere levels
   integer  :: sc                  ! size class index
-
-<<<<<<< HEAD
-             ccohort_hydr%btran = wkf_plant(stomata_p_media,ft)%p%ftc_from_psi(ccohort_hydr%psi_ag(1))
-             ! write(fates_log(),*) 'cohort(dbh):', ccohort%dbh, 'btran', ccohort_hydr%btran            
-             ! write(fates_log(),*) 'cohort(height):', ccohort%hite,'psi_leaf:', ccohort_hydr%psi_ag(1)
-             ccohort => ccohort%shorter
-          enddo !cohort 
-=======
-
->>>>>>> 50e77402
+  real(r8) :: lat,lon             ! latitude and longitude of site
+
 
   ! ----------------------------------------------------------------------------------
   ! Important note: We are interested in calculating the total fluxes in and out of the
@@ -2625,6 +2434,9 @@
 
      site_hydr => sites(s)%si_hydr
 
+     lat = sites(s)%lat
+     lon = sites(s)%lon
+     
      nlevrhiz = site_hydr%nlevrhiz
 
      ! AVERAGE ROOT WATER UPTAKE (BY RHIZOSPHERE SHELL) ACROSS ALL COHORTS WITHIN A COLUMN
@@ -2767,7 +2579,7 @@
 
                  call OrderLayersForSolve1D(site_hydr, ccohort, ccohort_hydr, ordered, kbg_layer)
 
-                 call ImTaylorSolve1D(site_hydr,ccohort,ccohort_hydr, &
+                 call ImTaylorSolve1D(lat,lon,recruitflag,site_hydr,ccohort,ccohort_hydr, &
                       dtime,qflx_tran_veg_indiv,ordered, kbg_layer, &
                       sapflow,rootuptake(1:nlevrhiz), &
                       wb_err_plant,dwat_plant, &
@@ -2955,96 +2767,14 @@
      ! mass balance check and pass the total stored vegetation water to HLM
      ! in order for it to fill its balance checks
 
-<<<<<<< HEAD
-  subroutine ImTaylorSolve1D(slat, slon, recruitflag,site_hydr,cohort,cohort_hydr,dtime,q_top, &
-       ordered,kbg_layer, sapflow,rootuptake,&
-       wb_err_plant,dwat_plant,dth_layershell_col)
-
-    ! -------------------------------------------------------------------------------
-    ! Calculate the hydraulic conductances across a list of paths.  The list is a 1D vector, and
-    ! the list need not be across the whole path from stomata to the last rhizosphere shell, but
-    ! it can only be 1d, which is part of a path through the plant and into 1 soil layer.
-    !
-    ! Note on conventions:
-    ! "Up" upper, refers to the compartment that is closer to the atmosphere
-    ! "lo" lower, refers to the compartment that is further from the atmosphere
-    ! Weird distinction: since flow from one node to another, will include half of
-    ! a compartment on a upper node, and half a compartment of a lower node.  The upp
-    ! compartment will be contributing its lower compartment, and the lower node
-    ! will be presenting it upper compartment. Yes, confusing, but non-the-less 
-    ! accurate.
-    ! -------------------------------------------------------------------------------
-
-    ! Arguments (IN)
-    
-    type(ed_cohort_type),intent(in),target       :: cohort
-    type(ed_cohort_hydr_type),intent(inout),target  :: cohort_hydr
-    type(ed_site_hydr_type), intent(in),target   :: site_hydr
-    real(r8), intent(in)                         :: dtime
-    real(r8), intent(in)                         :: q_top        ! transpiration flux rate at upper boundary [kg -s]
-    integer,intent(in)                           :: ordered(:)   ! Layer solution order
-    real(r8), intent(in)                         :: kbg_layer(:) ! relative conductance of each layer
-    real(r8), intent(in)                         :: slat     ! latitidue of the site  
-    real(r8), intent(in)                         :: slon     ! longitidue of the site 
-    logical, intent(in)                          :: recruitflag                         
-    ! Arguments (OUT)
-
-    real(r8),intent(out) :: sapflow                   ! time integrated mass flux between transp-root and stem [kg]
-    real(r8),intent(out) :: rootuptake(:)             ! time integrated mass flux between rhizosphere and aroot [kg]
-    real(r8),intent(out) :: wb_err_plant              ! total error from the plant, transpiration
-                                                      ! should match change in storage [kg]
-    real(r8),intent(out) :: dwat_plant                ! Change in plant stored water [kg]
-    real(r8),intent(inout) :: dth_layershell_col(:,:) ! accumulated water content change over all cohorts in a column   [m3 m-3])
-=======
 
      ! Compare the integrated error to the site mass balance
      ! error sign is positive towards transpiration overestimation
      ! Loss fluxes should = decrease in storage
      ! (transp_flux + site_runoff) =  -(delta_plant_storage+delta_soil_storage )
->>>>>>> 50e77402
 
      wb_check_site = delta_plant_storage+delta_soil_storage+site_runoff+transp_flux
 
-<<<<<<< HEAD
-    real(r8) :: dth_node(n_hypool_tot)          ! change in theta over the timestep
-    real(r8) :: th_node_init(n_hypool_tot)      ! "theta" i.e. water content of node [m3 m-3]
-                                                ! before the solve
-    real(r8) :: th_node(n_hypool_tot)           ! "theta" during the solve (dynamic) [m3 m-3]
-    real(r8) :: z_node(n_hypool_tot)            ! elevation of node [m]
-    real(r8) :: v_node(n_hypool_tot)            ! volume of the node, ie single plant compartments [m3]
-    real(r8) :: psi_node(n_hypool_tot)          ! matric potential on node [Mpa]
-    real(r8) :: ftc_node(n_hypool_tot)          ! frac total conductance on node [-]
-    real(r8) :: h_node(n_hypool_tot)            ! total potential on node [Mpa]
-    real(r8) :: error_arr(n_hypool_tot)         ! array that saves problematic diagnostics for reporting
-    real(r8) :: dftc_dtheta_node(n_hypool_tot)  ! deriv FTC w.r.t. theta
-    real(r8) :: dpsi_dtheta_node(n_hypool_tot)  ! deriv psi w.r.t. theta
-    real(r8) :: k_eff(n_hypool_tot-1)           ! effective (used) conductance over path [kg s-1 MPa-1]
-    real(r8) :: a_term(n_hypool_tot-1)          ! "A" term in the tri-diagonal implicit solve [-]
-    real(r8) :: b_term(n_hypool_tot-1)          ! "B" term in the tri-diagonal implicit solve [-]
-    real(r8) :: k_diag(n_hypool_tot-1)          ! mean time-averaged K over the paths (diagnostic) [kg s-1 Mpa-1]
-    real(r8) :: flux_diag(n_hypool_tot-1)       ! time-integrated mass flux over sub-steps [kg]
-    real(r8) :: h_diag, psi_diag                ! total and matric potential for error reporting [Mpa]
-    real(r8) :: tris_a(n_hypool_tot)            ! left of diagonal terms for tri-diagonal matrix solving delta theta
-    real(r8) :: tris_b(n_hypool_tot)            ! center diagonal terms for tri-diagonal matrix solving delta theta
-    real(r8) :: tris_c(n_hypool_tot)            ! right of diaongal terms for tri-diagonal matrix solving delta theta
-    real(r8) :: tris_r(n_hypool_tot)            ! off (constant coefficients) matrix terms
-    real(r8) :: sum_l_aroot                     !
-    real(r8) :: aroot_frac_plant                ! This is the fraction of absorbing root from one plant
-    real(r8) :: dftc_dpsi                       ! Change in fraction of total conductance wrt change
-                                                ! in potential [- MPa-1]
-    integer  :: error_code                      ! flag that specifies which check tripped a failed solution
-    integer  :: ft                              ! plant functional type
-    real(r8) :: q_flow                          ! flow diagnostic [kg]
-    real(r8) :: rootfr                          ! rooting fraction of this layer (used for diagnostics)
-    ! out of the total absorbing roots from the whole community of plants
-    integer  :: iter                      ! iteration count for sub-step loops
-
-    integer, parameter  :: imult    = 3                ! With each iteration, increase the number of substeps
-                                                       ! by this much
-    integer, parameter  :: max_iter = 20               ! Maximum number of iterations with which we reduce timestep
-   
-    real(r8), parameter :: max_wb_err      = 2.e-5_r8  ! threshold for water balance error (stop model)   [kg h2o]
-=======
      ! Now check on total error
      if( abs(wb_check_site) > 1.e-4_r8 ) then
         write(fates_log(),*) 'FATES hydro water balance does not add up [kg/m2]'
@@ -3054,7 +2784,6 @@
         write(fates_log(),*) 'site_runoff: ',site_runoff
         write(fates_log(),*) 'transp_flux: ',transp_flux
      end if
->>>>>>> 50e77402
 
 
      site_hydr%h2oveg_hydro_err = site_hydr%h2oveg_hydro_err + site_hydr%errh2o_hyd
@@ -3210,30 +2939,12 @@
   ! Maximum conductance of the upper compartment in the transporting root
   ! that connects to the lowest stem (btw: z_lower_ag(n_hypool_ag) == 0)
 
-<<<<<<< HEAD
-            ! Gracefully quit if too many iterations have been used
-            if(iter>max_iter)then
-                call Report1DError(cohort,site_hydr,ilayer,z_node,v_node, & 
-                      th_node_init,q_top_eff,dt_step,w_tot_beg,w_tot_end,& 
-                      rootfr_scaler,aroot_frac_plant,error_code,error_arr,slat,slon,recruitflag)
-              !  if (debug_JD>0) then
-              !    write(fates_log(),*) 'WARNING, WARNING, WARNING! Hydro encounter water balance error, and will be put into an eneless loop.'
-              !    write(fates_log(),*) 'To disable this and end the run, change debug_JD to -1 on line 125'
-              !    do while ( debug_JD > 0)
-              !       debug_JD = 1
-              !    end do
-              !  else
-                  call endrun(msg=errMsg(sourcefile, __LINE__))
-              !  end if
-            end if
-=======
   z_upper = ccohort_hydr%z_lower_ag(n_hypool_leaf)
   z_node  = ccohort_hydr%z_lower_ag(n_hypool_leaf)-ccohort_hydr%z_node_troot
 
   kmax_node = EDPftvarcon_inst%hydr_kmax_node(pft,2) * &
        xylemtaper(EDPftvarcon_inst%hydr_p_taper(pft), z_node) * &
        a_sapwood / z_node
->>>>>>> 50e77402
 
   kmax_upper = EDPftvarcon_inst%hydr_kmax_node(pft,2) * &
        xylemtaper(EDPftvarcon_inst%hydr_p_taper(pft), z_upper) * &
@@ -3304,339 +3015,7 @@
   ! or in-to the root).  So we calculate the kmax's for both cases,
   ! and save them for the final conductance calculation.
 
-<<<<<<< HEAD
-                 end do
-
-
-                ! Same updates as loop above, but for rhizosphere shells
-                
-                do i = n_hypool_plant+1,n_hypool_tot
-                    psi_node(i)         = site_hydr%wrf_soil(ilayer)%p%psi_from_th(th_node(i))
-                    h_node(i)           = mpa_per_pa*denh2o*grav_earth*z_node(i) + psi_node(i)
-                    ftc_node(i)         = site_hydr%wkf_soil(ilayer)%p%ftc_from_psi(psi_node(i))
-                    dpsi_dtheta_node(i) = site_hydr%wrf_soil(ilayer)%p%dpsidth_from_th(th_node(i))
-                    dftc_dpsi           = site_hydr%wkf_soil(ilayer)%p%dftcdpsi_from_psi(psi_node(i))
-                    dftc_dtheta_node(i) = dftc_dpsi * dpsi_dtheta_node(i) 
-                end do
-
-                !--------------------------------------------------------------------------------
-                ! Part 2.  Effective conductances over the path-length and Flux terms
-                !          over the node-to-node paths
-                !--------------------------------------------------------------------------------
-                
-                ! Path is between the leaf node and first stem node
-                ! -------------------------------------------------------------------------------
-                
-                j        = 1
-                i_up     = 2   ! upstream node index
-                i_dn     = 1   ! downstream node index
-                kmax_dn  = rootfr_scaler*cohort_hydr%kmax_petiole_to_leaf
-                kmax_up  = rootfr_scaler*cohort_hydr%kmax_stem_upper(1)
-
-                call GetImTaylorKAB(kmax_up,kmax_dn,        &
-                      ftc_node(i_up),ftc_node(i_dn),        & 
-                      h_node(i_up),h_node(i_dn),            & 
-                      dftc_dtheta_node(i_up), dftc_dtheta_node(i_dn), &
-                      dpsi_dtheta_node(i_up), dpsi_dtheta_node(i_dn), &
-                      k_eff(j),                         &
-                      A_term(j),                        & 
-                      B_term(j))
-
-                
-                ! Path is between stem nodes
-                ! -------------------------------------------------------------------------------
-                
-                do j=2,n_hypool_ag-1
-
-                    i_up = j+1
-                    i_dn = j
-
-                    ! "Up" is the "upstream" node, which also uses
-                    ! the "upper" side of its compartment for the calculation.
-                    ! "dn" is the "downstream" node, which uses the lower
-                    ! side of its compartment
-                    ! This compartment is the "lower" node, but uses
-                    ! the "higher" side of its compartment.
-
-                    kmax_dn  = rootfr_scaler*cohort_hydr%kmax_stem_lower(i_dn-n_hypool_leaf)
-                    kmax_up  = rootfr_scaler*cohort_hydr%kmax_stem_upper(i_up-n_hypool_leaf)
-
-                    call GetImTaylorKAB(kmax_up,kmax_dn,        &
-                          ftc_node(i_up),ftc_node(i_dn),        & 
-                          h_node(i_up),h_node(i_dn),            & 
-                          dftc_dtheta_node(i_up), dftc_dtheta_node(i_dn), &
-                          dpsi_dtheta_node(i_up), dpsi_dtheta_node(i_dn), &
-                          k_eff(j),                         &
-                          A_term(j),                        & 
-                          B_term(j))
-
-                end do
-
-                
-                ! Path is between lowest stem and transporting root
-                
-                j     = n_hypool_ag
-                i_up  = j+1
-                i_dn  = j
-                kmax_dn  = rootfr_scaler*cohort_hydr%kmax_stem_lower(n_hypool_stem)
-                kmax_up  = rootfr_scaler*cohort_hydr%kmax_troot_upper
-
-                call GetImTaylorKAB(kmax_up,kmax_dn,        &
-                      ftc_node(i_up),ftc_node(i_dn),        & 
-                      h_node(i_up),h_node(i_dn),            & 
-                      dftc_dtheta_node(i_up), dftc_dtheta_node(i_dn), &
-                      dpsi_dtheta_node(i_up), dpsi_dtheta_node(i_dn), &
-                      k_eff(j),                         &
-                      A_term(j),                        & 
-                      B_term(j))
-
-                ! Path is between the transporting root 
-                ! and the absorbing root for this layer
-                ! NOTE: No need to scale by root fraction
-                ! even if in parallel mode, already parallel!
-                
-                j       = n_hypool_ag+1
-                i_up    = j+1
-                i_dn    = j
-                kmax_dn = cohort_hydr%kmax_troot_lower(ilayer) 
-                kmax_up = cohort_hydr%kmax_aroot_upper(ilayer)
-
-                call GetImTaylorKAB(kmax_up,kmax_dn,        &
-                      ftc_node(i_up),ftc_node(i_dn),        & 
-                      h_node(i_up),h_node(i_dn),            & 
-                      dftc_dtheta_node(i_up), dftc_dtheta_node(i_dn), &
-                      dpsi_dtheta_node(i_up), dpsi_dtheta_node(i_dn), &
-                      k_eff(j),                         &
-                      A_term(j),                        & 
-                      B_term(j))
-
-                ! Path is between the absorbing root
-                ! and the first rhizosphere shell nodes
-                
-                j     = n_hypool_ag+2
-                i_up  = j+1
-                i_dn  = j
-
-                ! Special case. Maximum conductance depends on the 
-                ! potential gradient.
-                if(h_node(i_up) > h_node(i_dn) ) then
-                    kmax_dn = 1._r8/(1._r8/cohort_hydr%kmax_aroot_lower(ilayer) + & 
-                              1._r8/cohort_hydr%kmax_aroot_radial_in(ilayer))
-                else
-                    kmax_dn = 1._r8/(1._r8/cohort_hydr%kmax_aroot_lower(ilayer) + & 
-                              1._r8/cohort_hydr%kmax_aroot_radial_out(ilayer))
-                end if
-
-                kmax_up = site_hydr%kmax_upper_shell(ilayer,1)*aroot_frac_plant
-
-                call GetImTaylorKAB(kmax_up,kmax_dn,        &
-                      ftc_node(i_up),ftc_node(i_dn),        & 
-                      h_node(i_up),h_node(i_dn),            & 
-                      dftc_dtheta_node(i_up), dftc_dtheta_node(i_dn), &
-                      dpsi_dtheta_node(i_up), dpsi_dtheta_node(i_dn), &
-                      k_eff(j),                         &
-                      A_term(j),                        & 
-                      B_term(j))
-
-                ! Path is between rhizosphere shells
-
-                do j = n_hypool_ag+3,n_hypool_tot-1
-
-                    i_up = j+1
-                    i_dn = j
-                    ishell_up = i_up - (n_hypool_tot-nshell)
-                    ishell_dn = i_dn - (n_hypool_tot-nshell)
-
-                    kmax_dn = site_hydr%kmax_lower_shell(ilayer,ishell_dn)*aroot_frac_plant
-                    kmax_up = site_hydr%kmax_upper_shell(ilayer,ishell_up)*aroot_frac_plant
-
-                    call GetImTaylorKAB(kmax_up,kmax_dn,        &
-                          ftc_node(i_up),ftc_node(i_dn),        & 
-                          h_node(i_up),h_node(i_dn),            & 
-                          dftc_dtheta_node(i_up), dftc_dtheta_node(i_dn), &
-                          dpsi_dtheta_node(i_up), dpsi_dtheta_node(i_dn), &
-                          k_eff(j),                         &
-                          A_term(j),                        & 
-                          B_term(j))
-
-                end do
-
-                ! -------------------------------------------------------------------------------
-                ! Part 3.
-                ! Loop through nodes again, build matrix
-                ! -------------------------------------------------------------------------------
-                
-                tris_a(1) = 0._r8
-                tris_b(1) = A_term(1) - denh2o*v_node(1)/dt_substep
-                tris_c(1) = B_term(1)
-                tris_r(1) = q_top_eff - k_eff(1)*(h_node(2)-h_node(1))
-
-
-                do i = 2,n_hypool_tot-1
-                    j = i
-                    tris_a(i) = -A_term(j-1)
-                    tris_b(i) = A_term(j) - B_term(j-1) - denh2o*v_node(i)/dt_substep
-                    tris_c(i) = B_term(j)
-                    tris_r(i) = -k_eff(j)*(h_node(i+1)-h_node(i)) + &
-                          k_eff(j-1)*(h_node(i)-h_node(i-1))
-
-                end do
-
-                i = n_hypool_tot
-                j = n_hypool_tot
-                tris_a(i) = -A_term(j-1)
-                tris_b(i) = -B_term(j-1) - denh2o*v_node(i)/dt_substep
-                tris_c(i) = 0._r8
-                tris_r(i) = k_eff(j-1)*(h_node(i)-h_node(i-1))
-
-
-                ! Calculate the change in theta
-
-                call Hydraulics_Tridiagonal(tris_a, tris_b, tris_c, tris_r, dth_node, tri_ierr)
-
-                if(tri_ierr == 1) then
-                    solution_found = .false.
-                    error_code = 2
-                    error_arr(:) = 0._r8
-                    exit
-                end if
-
-                ! If we have not broken from the substep loop,
-                ! that means this sub-step has been acceptable, and we may 
-                ! go ahead and update the water content for the integrator
-                
-                th_node(:) = th_node(:) + dth_node(:)
-                
-                ! Mass error (flux - change)
-                ! Total water mass in the plant at the beginning of this solve [kg h2o]
-                w_tot_end = sum(th_node(:)*v_node(:))*denh2o
-                
-                wb_step_err = (q_top_eff*dt_substep) - (w_tot_beg-w_tot_end)
-                
-                if(abs(wb_step_err)>max_wb_step_err .or. any(dth_node(:).ne.dth_node(:)) )then
-                    solution_found = .false.
-                    error_code = 1
-                    error_arr(:) = 0._r8
-                    exit
-                else
-                    ! Note: this is somewhat of a default true. And the sub-steps
-                    ! will keep going unless its changed and broken out of
-                    ! the loop.
-                    solution_found = .true.
-                    error_code = 0
-                end if
-
-                ! If desired, check and trap water contents
-                ! that are negative
-                if(trap_neg_wc) then
-                    if( any(th_node(:)<0._r8) ) then
-                        solution_found = .false.
-                        error_code = 3
-                        error_arr(:) = th_node(:)
-                        exit
-                    end if
-                end if
-                
-                ! Calculate new psi for checks
-                do i = 1,n_hypool_plant
-                    psi_node(i) = wrf_plant(pm_node(i),ft)%p%psi_from_th(th_node(i))
-                end do
-                do i = n_hypool_plant+1,n_hypool_tot
-                    psi_node(i) = site_hydr%wrf_soil(ilayer)%p%psi_from_th(th_node(i))
-                end do
-
-                ! If desired, check and trap pressures that are supersaturated
-                if(trap_supersat_psi) then
-                    do i = 1,n_hypool_plant
-                        if(psi_node(i)>wrf_plant(pm_node(i),ft)%p%get_thsat()) then
-                            solution_found = .false.
-                            error_code = 4
-                        end if
-                    end do
-                    do i = n_hypool_plant+1,n_hypool_tot
-                        if(psi_node(i)>site_hydr%wrf_soil(ilayer)%p%get_thsat()) then
-                            solution_found = .false.
-                            error_code = 4
-                        end if
-                    end do
-                    if(error_code==4) then
-                        error_arr(:) = th_node(:)
-                    end if
-                end if
-                
-                ! Accumulate the water balance error of the layer over the sub-steps
-                ! for diagnostic purposes
-                ! [kg/m2]
-                wb_err_layer = wb_err_layer + wb_step_err
-
-                ! -------------------------------------------------------------------------
-                ! Diagnostics
-                ! -------------------------------------------------------------------------
-                
-                ! Sapflow at the base of the tree is the flux rate
-                ! between the transporting root node and the first stem node
-                ! (note: a path j is between node i and i+1)
-                ! [kg] = [kg/s] * [s]
-                
-                i = n_hypool_ag
-                sapflow_lyr = sapflow_lyr + dt_substep * & 
-                      (k_eff(i)*(h_node(i+1)-h_node(i)) + &  ! flux at (t) 
-                      A_term(i)*dth_node(i)                 + &  ! dq at node i
-                      B_term(i)*dth_node(i+1))                   ! dq at node i+1
-                
-                ! Root uptake is the integrated flux between the first rhizosphere
-                ! shell and the absorbing root
-                
-                i = n_hypool_ag+2
-                rootuptake_lyr = rootuptake_lyr + dt_substep * & 
-                      (k_eff(i)*(h_node(i+1)-h_node(i)) + &  ! flux at (t) 
-                      A_term(i)*dth_node(i)                 + &  ! dq at node i
-                      B_term(i)*dth_node(i+1))                   ! dq at node i+1
-                
-                ! If debug mode is on, lets also track the mass fluxes across each
-                ! path, and keep a running average of the effective conductances
-                if(debug)then
-                   do j=1,n_hypool_tot-1
-                      k_diag(j) = k_diag(j) + k_eff(j)*dt_substep/dt_step
-                      flux_diag(j) = flux_diag(j) + dt_substep * ( &
-                           k_eff(j)*(h_node(j+1)-h_node(j)) + & 
-                           A_term(j)*dth_node(j)+ B_term(j)*dth_node(j+1))
-                   end do
-                end if
-                
-            end do  ! do istep = 1,nsteps  (substep loop)
-
-            iter=iter+1
-            
-        end do
-
-        ! -----------------------------------------------------------
-        ! Do a final check on water balance error sumed over sub-steps
-        ! ------------------------------------------------------------
-        if ( abs(wb_err_layer) > max_wb_err ) then
-            
-            write(fates_log(),*)'EDPlantHydraulics water balance error exceeds threshold of = ', max_wb_err
-            write(fates_log(),*)'transpiration demand: ', dt_step*q_top_eff,' kg/step/plant'
-            
-            leaf_water = cohort_hydr%th_ag(1)*cohort_hydr%v_ag(1)*denh2o
-            stem_water = sum(cohort_hydr%th_ag(2:n_hypool_ag) * &
-                  cohort_hydr%v_ag(2:n_hypool_ag))*denh2o
-            root_water = ( cohort_hydr%th_troot*cohort_hydr%v_troot + &
-                  sum(cohort_hydr%th_aroot(:)*cohort_hydr%v_aroot_layer(:))) * denh2o
-            
-            write(fates_log(),*) 'leaf water: ',leaf_water,' kg/plant'
-            write(fates_log(),*) 'stem_water: ',stem_water,' kg/plant'
-            write(fates_log(),*) 'root_water: ',root_water,' kg/plant'
-            write(fates_log(),*) 'LWP: ',cohort_hydr%psi_ag(1)
-            write(fates_log(),*) 'dbh: ',cohort%dbh
-            write(fates_log(),*) 'pft: ',cohort%pft
-            write(fates_log(),*) 'tree lai: ',cohort%treelai,' m2/m2 crown'
-             write(fates_log(),*) 'lat:', slat, 'lon:', slon
-            call endrun(msg=errMsg(sourcefile, __LINE__))
-        end if
-=======
   do j=1,csite_hydr%nlevrhiz
->>>>>>> 50e77402
 
      ! Surface area of the absorbing roots for a single plant in this layer [m2]
      surfarea_aroot_layer = 2._r8 * pi_const * &
@@ -3654,46 +3033,7 @@
 
 ! ===================================================================================
 
-<<<<<<< HEAD
-  subroutine Report1DError(cohort, site_hydr, ilayer, z_node, v_node, & 
-                           th_node, q_top_eff, dt_step, w_tot_beg, w_tot_end, &
-                           rootfr_scaler, aroot_frac_plant, err_code, err_arr,slat,slon, recruitflag)
-
-    ! This routine reports what the initial condition to the 1D solve looks
-    ! like, and then quits.
-
-                                                                    ! Arguments (IN)
-    type(ed_cohort_type),intent(in),target      :: cohort
-    type(ed_site_hydr_type),intent(in), target  :: site_hydr
-    integer, intent(in)                         :: ilayer           ! soil layer index of interest
-    real(r8), intent(in)                        :: z_node(:)        ! elevation of nodes
-    real(r8), intent(in)                        :: v_node(:)        ! volume of nodes
-    real(r8), intent(in)                        :: th_node(:)       ! water content of node
-    real(r8), intent(in)                        :: dt_step          ! time [seconds] over-which to calculate solution
-    real(r8), intent(in)                        :: q_top_eff        ! transpiration flux rate at upper boundary [kg -s]
-    real(r8), intent(in)                        :: w_tot_beg        ! total water mass at beginning of step [kg]
-    real(r8), intent(in)                        :: w_tot_end        ! total water mass at end of step [kg]
-    real(r8), intent(in)                        :: rootfr_scaler    ! What is the root fraction in this layer?
-    real(r8), intent(in)                        :: aroot_frac_plant ! What fraction of total absorbring roots
-    ! in the soil continuum is from current plant?
-    integer, intent(in)                         :: err_code         ! error code
-    real(r8), intent(in)                        :: err_arr(:)       ! error diagnostic
-    real(r8), intent(in)                        :: slat             ! site latitude 
-    real(r8), intent(in)                        :: slon             ! site longitude
-    logical,  intent(in)                        :: recruitflag
-
-    type(ed_cohort_hydr_type),pointer  :: cohort_hydr
-    integer :: i
-    integer :: ft
-    real(r8)              :: leaf_water
-    real(r8)              :: stem_water
-    real(r8)              :: troot_water
-    real(r8)              :: aroot_water
-    real(r8), allocatable :: psi_node(:)
-    real(r8), allocatable :: h_node(:)
-=======
 subroutine OrderLayersForSolve1D(site_hydr,cohort,cohort_hydr,ordered, kbg_layer)
->>>>>>> 50e77402
 
   ! Arguments (IN)
   type(ed_site_hydr_type), intent(in),target   :: site_hydr
@@ -3724,76 +3064,6 @@
   integer  :: ft                         ! functional type index of plant
   integer  :: j,jj,k                     ! layer and shell indices
 
-<<<<<<< HEAD
-    leaf_water = sum(cohort_hydr%th_ag(1:n_hypool_leaf)* &
-         cohort_hydr%v_ag(1:n_hypool_leaf))*denh2o
-    stem_water = sum(cohort_hydr%th_ag(n_hypool_leaf+1:n_hypool_ag) * &
-         cohort_hydr%v_ag(n_hypool_leaf+1:n_hypool_ag))*denh2o
-    troot_water = (cohort_hydr%th_troot*cohort_hydr%v_troot) * denh2o
-    aroot_water = sum(cohort_hydr%th_aroot(:)*cohort_hydr%v_aroot_layer(:)) * denh2o
-    
-    write(fates_log(),*) 'lat: ',slat, 'longitidue:', slon 
-    write(fates_log(),*) 'is recruitment: ', recruitflag
-    write(fates_log(),*) 'layer: ',ilayer
-    write(fates_log(),*) 'wb_step_err = ',(q_top_eff*dt_step) - (w_tot_beg-w_tot_end)
-    write(fates_log(),*) 'leaf water: ',leaf_water,' kg/plant'
-    write(fates_log(),*) 'stem_water: ',stem_water,' kg/plant'
-    write(fates_log(),*) 'troot_water: ',troot_water
-    write(fates_log(),*) 'aroot_water: ',aroot_water
-    write(fates_log(),*) 'LWP: ',cohort_hydr%psi_ag(1)
-    write(fates_log(),*) 'dbh: ',cohort%dbh
-    write(fates_log(),*) 'pft: ',cohort%pft
-    write(fates_log(),*) 'z nodes: ',z_node(:)
-    write(fates_log(),*) 'psi_z: ',h_node(:)-psi_node(:)
-    write(fates_log(),*) 'vol,    theta,   H, Psi,   kmax-'
-    write(fates_log(),*) 'flux:          ', q_top_eff*dt_step 
-    write(fates_log(),*) 'l:',v_node(1),th_node(1),h_node(1),psi_node(1)
-    write(fates_log(),*) '                      ',cohort_hydr%kmax_stem_upper(1)*rootfr_scaler
-    write(fates_log(),*) 's:',v_node(2),th_node(2),h_node(2),psi_node(2)
-    write(fates_log(),*) '                      ',1._r8/(1._r8/(cohort_hydr%kmax_stem_lower(1)*rootfr_scaler) + 1._r8/(cohort_hydr%kmax_troot_upper*rootfr_scaler))
-    write(fates_log(),*) 't:',v_node(3),th_node(3),h_node(3)
-    write(fates_log(),*) '                      ',1._r8/(1._r8/cohort_hydr%kmax_troot_lower(ilayer)+ 1._r8/cohort_hydr%kmax_aroot_upper(ilayer))
-    write(fates_log(),*) 'a:',v_node(4),th_node(4),h_node(4)
-    write(fates_log(),*) '                   in:',1._r8/(1._r8/cohort_hydr%kmax_aroot_radial_in(ilayer) + &
-                                                         1._r8/(site_hydr%kmax_upper_shell(ilayer,1)*aroot_frac_plant)     + & 
-                                                         1._r8/cohort_hydr%kmax_aroot_upper(ilayer))
-    write(fates_log(),*) '                  out:',1._r8/(1._r8/cohort_hydr%kmax_aroot_radial_out(ilayer) + & 
-                                                         1._r8/(site_hydr%kmax_upper_shell(ilayer,1)*aroot_frac_plant)     + & 
-                                                         1._r8/cohort_hydr%kmax_aroot_upper(ilayer))
-    write(fates_log(),*) 'r1:',v_node(5),th_node(5),h_node(5)
-    write(fates_log(),*) '                      ',1._r8/(1._r8/(site_hydr%kmax_lower_shell(ilayer,1)*aroot_frac_plant) + 1._r8/(site_hydr%kmax_upper_shell(ilayer,2)*aroot_frac_plant))
-    write(fates_log(),*) 'r2:',v_node(6),th_node(6),h_node(6)
-    write(fates_log(),*) '                      ',1._r8/(1._r8/(site_hydr%kmax_lower_shell(ilayer,2)*aroot_frac_plant) + 1._r8/(site_hydr%kmax_upper_shell(ilayer,3)*aroot_frac_plant))
-    write(fates_log(),*) 'r3:',v_node(7),th_node(7),h_node(7)
-    write(fates_log(),*) '                      ',1._r8/(1._r8/(site_hydr%kmax_lower_shell(ilayer,3)*aroot_frac_plant) + 1._r8/(site_hydr%kmax_upper_shell(ilayer,4)*aroot_frac_plant))
-    write(fates_log(),*) 'r4:',v_node(8),th_node(8),h_node(8)
-    write(fates_log(),*) '                      ',1._r8/(1._r8/(site_hydr%kmax_lower_shell(ilayer,4)*aroot_frac_plant) + 1._r8/(site_hydr%kmax_upper_shell(ilayer,5)*aroot_frac_plant))
-    write(fates_log(),*) 'r5:',v_node(9),th_node(9),h_node(9)
-    write(fates_log(),*) 'kmax_aroot_radial_out: ',cohort_hydr%kmax_aroot_radial_out(ilayer)
-    write(fates_log(),*) 'surf area of root: ',2._r8 * pi_const * EDPftvarcon_inst%hydr_rs2(ft) * cohort_hydr%l_aroot_layer(ilayer)
-    write(fates_log(),*) 'aroot_frac_plant: ',aroot_frac_plant,cohort_hydr%l_aroot_layer(ilayer),site_hydr%l_aroot_layer(ilayer)
-    write(fates_log(),*) 'kmax_upper_shell: ',site_hydr%kmax_lower_shell(ilayer,:)*aroot_frac_plant
-    write(fates_log(),*) 'kmax_lower_shell: ',site_hydr%kmax_upper_shell(ilayer,:)*aroot_frac_plant
-    write(fates_log(),*) ''
-    write(fates_log(),*) 'tree lai: ',cohort%treelai,' m2/m2 crown'
-    write(fates_log(),*) 'area and area to volume ratios'
-    write(fates_log(),*) ''
-    write(fates_log(),*) 'a:',v_node(4)
-    write(fates_log(),*) '                      ',2._r8 * pi_const * EDPftvarcon_inst%hydr_rs2(ft) * cohort_hydr%l_aroot_layer(ilayer)
-    write(fates_log(),*) 'r1:',v_node(5)
-    write(fates_log(),*) '                      ',2._r8 * pi_const * site_hydr%r_out_shell(ilayer,1) * cohort_hydr%l_aroot_layer(ilayer)
-    write(fates_log(),*) 'r2:',v_node(6)
-    write(fates_log(),*) '                      '
-    write(fates_log(),*) 'r3:',v_node(7)
-    write(fates_log(),*) '                      '
-    write(fates_log(),*) 'r4:',v_node(8)
-    write(fates_log(),*) '                      '
-    write(fates_log(),*) 'r5:',v_node(9)
-    
-    write(fates_log(),*) 'inner shell kmaxs: ',site_hydr%kmax_lower_shell(:,1)*aroot_frac_plant
-    
-=======
->>>>>>> 50e77402
 
   kbg_tot      = 0._r8
   kbg_layer(:) = 0._r8
@@ -3886,7 +3156,7 @@
 
 ! =================================================================================
 
-subroutine ImTaylorSolve1D(site_hydr,cohort,cohort_hydr,dtime,q_top, &
+subroutine ImTaylorSolve1D(slat, slon,recruitflag,site_hydr,cohort,cohort_hydr,dtime,q_top, &
      ordered,kbg_layer, sapflow,rootuptake,&
      wb_err_plant,dwat_plant,dth_layershell_col)
 
@@ -3906,6 +3176,9 @@
   ! -------------------------------------------------------------------------------
 
   ! Arguments (IN)
+  real(r8), intent(in)                         :: slat     ! latitidue of the site  
+  real(r8), intent(in)                         :: slon     ! longitidue of the site 
+  logical, intent(in)                          :: recruitflag
   type(ed_cohort_type),intent(in),target       :: cohort
   type(ed_cohort_hydr_type),intent(inout),target  :: cohort_hydr
   type(ed_site_hydr_type), intent(in),target   :: site_hydr
@@ -3993,7 +3266,7 @@
   ! by this much
   integer, parameter  :: max_iter = 20               ! Maximum number of iterations with which we reduce timestep
 
-  real(r8), parameter :: max_wb_err      = 1.e-5_r8  ! threshold for water balance error (stop model)   [kg h2o]
+  real(r8), parameter :: max_wb_err      = 2.e-5_r8  ! threshold for water balance error (stop model)   [kg h2o]
 
 
   logical, parameter :: no_ftc_radialk = .false.
@@ -4130,7 +3403,8 @@
         if(iter>max_iter)then
            call Report1DError(cohort,site_hydr,ilayer,z_node,v_node, &
                 th_node_init,q_top_eff,dt_step,w_tot_beg,w_tot_end,&
-                rootfr_scaler,aroot_frac_plant,error_code,error_arr)
+                rootfr_scaler,aroot_frac_plant,error_code,error_arr, &
+                slat, slon,recruitflag)
 
            call endrun(msg=errMsg(sourcefile, __LINE__))
         end if
@@ -4520,6 +3794,8 @@
         write(fates_log(),*) 'dbh: ',cohort%dbh
         write(fates_log(),*) 'pft: ',cohort%pft
         write(fates_log(),*) 'tree lai: ',cohort%treelai,' m2/m2 crown'
+        write(fates_log(),*) 'recruitflag: ',recruitflag
+        write(fates_log(),*) 'lat:', slat, 'lon:', slon
         call endrun(msg=errMsg(sourcefile, __LINE__))
      end if
 
@@ -4590,7 +3866,7 @@
 
 subroutine Report1DError(cohort, site_hydr, ilayer, z_node, v_node, &
    th_node, q_top_eff, dt_step, w_tot_beg, w_tot_end, &
-   rootfr_scaler, aroot_frac_plant, err_code, err_arr)
+   rootfr_scaler, aroot_frac_plant, err_code, err_arr,slat,slon, recruitflag)
 
   ! This routine reports what the initial condition to the 1D solve looks
   ! like, and then quits.
@@ -4611,6 +3887,9 @@
    ! in the soil continuum is from current plant?
    integer, intent(in)                         :: err_code         ! error code
    real(r8), intent(in)                        :: err_arr(:)       ! error diagnostic
+   real(r8), intent(in)                        :: slat             ! site latitude 
+   real(r8), intent(in)                        :: slon             ! site longitude
+   logical,  intent(in)                        :: recruitflag
 
    type(ed_cohort_hydr_type),pointer  :: cohort_hydr
    integer :: i
@@ -4649,7 +3928,8 @@
       cohort_hydr%v_ag(n_hypool_leaf+1:n_hypool_ag))*denh2o
    troot_water = (cohort_hydr%th_troot*cohort_hydr%v_troot) * denh2o
    aroot_water = sum(cohort_hydr%th_aroot(:)*cohort_hydr%v_aroot_layer(:)) * denh2o
-
+   write(fates_log(),*) 'lat: ',slat, 'longitidue:', slon 
+   write(fates_log(),*) 'is recruitment: ', recruitflag
    write(fates_log(),*) 'layer: ',ilayer
    write(fates_log(),*) 'wb_step_err = ',(q_top_eff*dt_step) - (w_tot_beg-w_tot_end)
    write(fates_log(),*) 'q_top_eff*dt_step = ',q_top_eff*dt_step 
@@ -4664,7 +3944,7 @@
    write(fates_log(),*) 'pft: ',cohort%pft
    write(fates_log(),*) 'z nodes: ',z_node(:)
    write(fates_log(),*) 'psi_z: ',h_node(:)-psi_node(:)
-   write(fates_log(),*) 'vol,    theta,   H,      kmax-'
+   write(fates_log(),*) 'vol,    theta,   H,  Psi,     kmax-'
    write(fates_log(),*) 'flux:          ', q_top_eff*dt_step
    write(fates_log(),*) 'l:',v_node(1),th_node(1),h_node(1),psi_node(1)
    write(fates_log(),*) '                      ',cohort_hydr%kmax_stem_upper(1)*rootfr_scaler
@@ -6017,61 +5297,6 @@
       rootuptake(j) = q_flux(icnx_ar)*tmx
    enddo
 
-<<<<<<< HEAD
-    select case(plant_wrf_type)
-    case(van_genuchten_type)
-       write(fates_log(),*) 'Using van Genuchten model of plants'    
-
-       do ft = 1,numpft
-           do pm = 1, n_plant_media
-               allocate(wrf_vg)
-               wrf_plant(pm,ft)%p => wrf_vg
-              
-               call wrf_vg%set_wrf_param([EDPftvarcon_inst%hydr_alpha_vg(ft), &
-                                           EDPftvarcon_inst%hydr_n_vg(ft), &
-                                           EDPftvarcon_inst%hydr_m_vg(ft), &
-                                           EDPftvarcon_inst%hydr_thetas_node(ft,pm), &
-                                           EDPftvarcon_inst%hydr_resid_node(ft,pm)])
-           end do
-        end do
-     case(campbell_type)
-        do ft = 1,numpft
-           do pm = 1,n_plant_media
-              allocate(wrf_cch)
-              wrf_plant(pm,ft)%p => wrf_cch
-              call wrf_cch%set_wrf_param([EDPftvarcon_inst%hydr_thetas_node(ft,pm), &
-                                          EDPftvarcon_inst%hydr_pinot_node(ft,pm), &
-                                          9._r8])
-           end do
-        end do
-     case(tfs_type)
-        do ft = 1,numpft
-           do pm = 1,n_plant_media
-              allocate(wrf_tfs)
-              wrf_plant(pm,ft)%p => wrf_tfs
-
-              if (pm.eq.leaf_p_media) then   ! Leaf tissue
-                 cap_slp    = 0.0_r8
-                 cap_int    = 0.0_r8
-                 cap_corr   = 1.0_r8
-              else               ! Non leaf tissues
-                 cap_slp    = (hydr_psi0 - hydr_psicap )/(1.0_r8 - rwccap(pm))  
-                 cap_int    = -cap_slp + hydr_psi0    
-                 cap_corr   = -cap_int/cap_slp
-              end if
-              
-              call wrf_tfs%set_wrf_param([EDPftvarcon_inst%hydr_thetas_node(ft,pm), &
-                                          EDPftvarcon_inst%hydr_resid_node(ft,pm), &
-                                          EDPftvarcon_inst%hydr_pinot_node(ft,pm), &
-                                          EDPftvarcon_inst%hydr_epsil_node(ft,pm), &
-                                          rwcft(pm), & 
-                                          cap_corr, &
-                                          cap_int, &
-                                          cap_slp,real(pm,r8)])
-           end do
-        end do
-=======
->>>>>>> 50e77402
 
    ! Update the total change in water content
    dth_node(:) = dth_node(:) + (th_node(:) - th_node_init(:))
@@ -6080,40 +5305,8 @@
    cohort_hydr%th_ag(1:n_hypool_ag) = cohort_hydr%th_ag(1:n_hypool_ag) + dth_node(1:n_hypool_ag)
    cohort_hydr%th_troot             = cohort_hydr%th_troot + dth_node(n_hypool_ag+1)
 
-<<<<<<< HEAD
-    select case(plant_wkf_type)
-    case(van_genuchten_type)
-        do ft = 1,numpft
-   
-            do pm = 1, n_plant_media
-                allocate(wkf_vg)
-                wkf_plant(pm,ft)%p => wkf_vg
-                call wkf_vg%set_wkf_param([EDPftvarcon_inst%hydr_alpha_vg(ft), &
-                                           EDPftvarcon_inst%hydr_n_vg(ft), &
-                                           EDPftvarcon_inst%hydr_m_vg(ft), &
-                                           EDPftvarcon_inst%hydr_thetas_node(ft,pm), &
-                                           EDPftvarcon_inst%hydr_resid_node(ft,pm), &
-                                           plant_tort])
-            end do
-           
-        end do
-    case(campbell_type)
-        write(fates_log(),*) 'campbell/clapp-hornberger conductance not used in plants'
-        call endrun(msg=errMsg(sourcefile, __LINE__))
-    case(tfs_type)
-        do ft = 1,numpft
-            do pm = 1, n_plant_media
-               allocate(wkf_tfs)
-               wkf_plant(pm,ft)%p => wkf_tfs
-               call wkf_tfs%set_wkf_param([EDPftvarcon_inst%hydr_p50_node(ft,pm), &
-                                       EDPftvarcon_inst%hydr_avuln_node(ft,pm)])
-            end do
-        end do
-    end select
-=======
    ! Change in water per plant [kg/plant]
    dwat_plant = sum(dth_node(1:n_hypool_ag+n_hypool_troot)*v_node(1:n_hypool_ag+n_hypool_troot))*denh2o
->>>>>>> 50e77402
 
    inode = n_hypool_ag+n_hypool_troot
    do j = 1,site_hydr%nlevrhiz
@@ -6332,9 +5525,11 @@
             allocate(wrf_vg)
             wrf_plant(pm,ft)%p => wrf_vg
             call wrf_vg%set_wrf_param([EDPftvarcon_inst%hydr_vg_alpha_node(ft,pm), &
+                                       EDPftvarcon_inst%hydr_vg_n_node(ft,pm), &
                                        EDPftvarcon_inst%hydr_vg_m_node(ft,pm), &
                                        EDPftvarcon_inst%hydr_thetas_node(ft,pm), &
                                        EDPftvarcon_inst%hydr_resid_node(ft,pm)])
+            
          end do
       case(tfs_type)
          do ft = 1,numpft
@@ -6372,10 +5567,11 @@
             allocate(wkf_vg)
             wkf_plant(pm,ft)%p => wkf_vg
             call wkf_vg%set_wkf_param([EDPftvarcon_inst%hydr_vg_alpha_node(ft,pm), &
+                                       EDPftvarcon_inst%hydr_vg_n_node(ft,pm), &
                                        EDPftvarcon_inst%hydr_vg_m_node(ft,pm), &
                                        EDPftvarcon_inst%hydr_thetas_node(ft,pm), &
                                        EDPftvarcon_inst%hydr_resid_node(ft,pm), &
-                                       tort_vg])
+                                       plant_tort_vg])
          end do
       case(tfs_type)
          do ft = 1,numpft
