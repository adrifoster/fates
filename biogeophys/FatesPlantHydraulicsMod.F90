module FatesPlantHydraulicsMod

  ! ==============================================================================================
  ! This module contains the relevant code for plant hydraulics. Currently, one hydraulics module
  ! is available.  Other methods of estimating plant hydraulics may become available in future
  ! releases.  For now, please cite the following reference if this module is used to generate
  ! published research:
  !
  ! Christoffersen, B.O., Gloor, M., Fauset, S., Fyllas, N. M., Galbraith, D. R., Baker,
  !   T. R., Kruijt, B., Rowland, L., Fisher, R. A., Binks, O. J., Sevanto, S., Xu, C., Jansen,
  !   S., Choat, B., Mencuccini, M., McDowell, N. G., Meir, P. Linking hydraulic traits to
  !   tropical forest function in a size-structured and trait-driven model (TFS~v.1-Hydro).
  !   Geoscientific Model Development, 9(11), 2016, pp: 4227-4255,
  !   https://www.geosci-model-dev.net/9/4227/2016/, DOI = 10.5194/gmd-9-4227-2016.
  !
  ! WARNING WARNING WARNING WARNING WARNING WARNING WARNING WARNING WARNING WARNING WARNING
  !
  !  PLANT HYDRAULICS IS AN EXPERIMENTAL OPTION THAT IS STILL UNDERGOING TESTING.
  !
  ! WARNING WARNING WARNING WARNING WARNING WARNING WARNING WARNING WARNING WARNING WARNING
  !
  ! ==============================================================================================

  use FatesGlobals, only      : endrun => fates_endrun
  use FatesGlobals, only      : fates_log

  use FatesConstantsMod, only : r8 => fates_r8
  use FatesConstantsMod, only : fates_huge
  use FatesConstantsMod, only : denh2o => dens_fresh_liquid_water
  use FatesConstantsMod, only : grav_earth
  use FatesConstantsMod, only : ifalse, itrue
  use FatesConstantsMod, only : pi_const
  use FatesConstantsMod, only : cm2_per_m2
  use FatesConstantsMod, only : g_per_kg
  use FatesConstantsMod, only : nearzero
  use FatesConstantsMod, only : mpa_per_pa
  use FatesConstantsMod, only : m_per_mm
  use FatesConstantsMod, only : mg_per_kg
  use FatesConstantsMod, only : pa_per_mpa
  use FatesConstantsMod, only : rsnbl_math_prec
  use FatesConstantsMod, only : m3_per_mm3
  use FatesConstantsMod, only : cm3_per_m3
  use FatesConstantsMod, only : kg_per_g
  use FatesConstantsMod, only : fates_unset_r8

  use EDParamsMod       , only : hydr_kmax_rsurf1
  use EDParamsMod       , only : hydr_kmax_rsurf2
  use EDParamsMod       , only : hydr_psi0
  use EDParamsMod       , only : hydr_psicap
<<<<<<< HEAD

=======
  use EDParamsMod       , only : hydr_htftype_node
  
>>>>>>> c1f6dddf
  use EDTypesMod        , only : ed_site_type
  use EDTypesMod        , only : ed_patch_type
  use EDTypesMod        , only : ed_cohort_type
  use EDTypesMod        , only : AREA_INV
  use EDTypesMod        , only : AREA
  use EDTypesMod        , only : leaves_on

  use FatesInterfaceTypesMod  , only : bc_in_type
  use FatesInterfaceTypesMod  , only : bc_out_type
  use FatesInterfaceTypesMod  , only : hlm_use_planthydro
  use FatesInterfaceTypesMod  , only : hlm_ipedof
  use FatesInterfaceTypesMod  , only : numpft
  use FatesInterfaceTypesMod  , only : nlevsclass

  use FatesAllometryMod, only    : bleaf
  use FatesAllometryMod, only    : bsap_allom
  use FatesAllometryMod, only    : CrownDepth
  use FatesHydraulicsMemMod, only: use_2d_hydrosolve
  use FatesHydraulicsMemMod, only: ed_site_hydr_type
  use FatesHydraulicsMemMod, only: ed_cohort_hydr_type
  use FatesHydraulicsMemMod, only: n_hypool_plant
  use FatesHydraulicsMemMod, only: n_hypool_leaf
  use FatesHydraulicsMemMod, only: n_hypool_tot
  use FatesHydraulicsMemMod, only: n_hypool_stem
  use FatesHydraulicsMemMod, only: n_hypool_troot
  use FatesHydraulicsMemMod, only: n_hypool_aroot
  use FatesHydraulicsMemMod, only: n_plant_media
  use FatesHydraulicsMemMod, only: nshell
  use FatesHydraulicsMemMod, only: n_hypool_ag
  use FatesHydraulicsMemMod, only: stomata_p_media
  use FatesHydraulicsMemMod, only: leaf_p_media
  use FatesHydraulicsMemMod, only: stem_p_media
  use FatesHydraulicsMemMod, only: troot_p_media
  use FatesHydraulicsMemMod, only: aroot_p_media
  use FatesHydraulicsMemMod, only: rhiz_p_media
  use FatesHydraulicsMemMod, only: nlevsoi_hyd_max
  use FatesHydraulicsMemMod, only: cohort_recruit_water_layer
  use FatesHydraulicsMemMod, only: recruit_water_avail_layer
  use FatesHydraulicsMemMod, only: rwccap, rwcft
  use FatesHydraulicsMemMod, only: ignore_layer1

  use PRTGenericMod,          only : carbon12_element
  use PRTGenericMod,          only : leaf_organ, fnrt_organ, sapw_organ
  use PRTGenericMod,          only : store_organ, repro_organ, struct_organ
  use PRTGenericMod,          only : num_elements
  use PRTGenericMod,          only : element_list

  use clm_time_manager  , only : get_step_size, get_nstep

  use EDPftvarcon, only : EDPftvarcon_inst
  use PRTParametersMod, only : prt_params


  use FatesHydroWTFMod, only : wrf_arr_type
  use FatesHydroWTFMod, only : wkf_arr_type
  use FatesHydroWTFMod, only : wrf_type, wrf_type_vg, wrf_type_cch, wrf_type_tfs
  use FatesHydroWTFMod, only : wkf_type, wkf_type_vg, wkf_type_cch, wkf_type_tfs


  ! CIME Globals
  use shr_log_mod , only      : errMsg => shr_log_errMsg
  use shr_infnan_mod   , only : isnan => shr_infnan_isnan


  implicit none


  ! 1=leaf, 2=stem, 3=troot, 4=aroot
  ! Several of these may be better transferred to the parameter file in due time (RGK)

  integer, public :: use_ed_planthydraulics    =  1      ! 0 => use vanilla btran
  ! 1 => use BC hydraulics;
  ! 2 => use CX hydraulics

  ! The following options are temporarily unavailable (RGK 09-06-19)
  ! ----------------------------------------------------------------------------------

  ! logical, public :: do_dqtopdth_leaf          = .false.  ! should a nonzero dqtopdth_leaf
  ! term be applied to the plant
  ! hydraulics numerical solution?
  ! logical, public :: do_dyn_xylemrefill        = .false.  ! should the dynamics of xylem refilling
  ! (i.e., non-instantaneous) be considered
  ! within plant hydraulics?
  ! logical, public :: do_kbound_upstream        = .true.  ! should the hydraulic conductance at the
                                                           ! boundary between nodes be taken to be a
                                                           ! function of the upstream loss of
                                                           ! conductivity (flc)?

  ! DO NOT TURN THIS ON. LEAVING THIS ONLY IF THE HLMS START HAVING
  ! TROUBLE RESPONDING TO SUPERSATURATION
  logical :: purge_supersaturation = .false. ! If for some reason the roots force water
                                             ! into a saturated soil layer, or push it slightly
                                             ! past saturation, should we attempt to help
                                             ! fix the situation by assigning some
                                             ! of the water to a runoff term?


  logical, public :: do_growthrecruiteffects   = .true. ! should size- or root length-dependent
                                                        ! hydraulic properties and states be
                                                        ! updated every day when trees grow or
                                                        ! when recruitment happens?

  ! If this is set to true, then the conductance over a path between nodes, is defined
  ! by the side of the path with higher potential only.
  logical, parameter     :: do_upstream_k = .true.



  logical :: do_parallel_stem = .true. ! If this mode is active, we treat the conduit through
                                       ! the plant (in 1D solves) as closed from root layer
                                       ! to the stomata. The effect of this, is that
                                       ! the conductances through stem and leaf surfaces
                                       ! are reduced by the fraction of active root
                                       ! conductance, and for each soil-layer, integration
                                       ! proceeds over the entire time-step.


  ! These switches are for developers who which to understand if there simulations
  ! are ever entering regimes where water contents go negative (yes physically impossible)
  ! or water pressures exceed that at saturation (maybe, maybe not likely)
  ! These situations are possible/likely due to the nature of the constant flux boundary condition
  ! of transpiration, due to the loosely-coupled nature of the hydro-land-energy-photosynthesis
  ! system

  logical, parameter :: trap_neg_wc = .false.
  logical, parameter :: trap_supersat_psi = .false.

  real(r8), parameter :: error_thresh = 1.e-5_r8  ! site level conservation error threshold in CLM
                                                  ! (mm = kg/m2)

  real(r8), parameter :: thsat_buff = 0.001_r8 ! Ensure that this amount of buffer
  ! is left between soil moisture and saturation [m3/m3]
  ! (if we are going to help purge super-saturation)

  logical,parameter :: debug = .false.          ! flag to report warning in hydro


  character(len=*), parameter, private :: sourcefile = &
       __FILE__


<<<<<<< HEAD
  integer, public, parameter :: van_genuchten_type      = 1
  integer, public, parameter :: campbell_type           = 2
  integer, public, parameter :: tfs_type                = 3

  integer, parameter :: plant_wrf_type = tfs_type
  integer, parameter :: plant_wkf_type = tfs_type
=======
  ! These index flags specify which pressure-volumen and pressure
  ! conductivity relationship are available.
  ! For plants: Users can option between useing tfs and van_genuchten
  ! by specifying their choice in the parameter file,
  ! with the model parameter hydr_htftype_node,
  ! the value should be 1 for TFS or 2 for VG (as shown below).
  ! Campbell, could technically be used, but the parameters for
  ! that hypothesis are not in the parameter file, so it not currently available.
  ! For soil: The soil hypothesis should follow the hypothesis for water transfer
  ! in the Host Land Model. At this time campbell is the default for both
  ! ELM and ALM. However, if alternatives arise (like VG), we still need to write
  ! interface routines to transfer over parameters.  Right now we just hard-code
  ! the use of campbell_type for the soil (see a few lines below).
  
  integer, public, parameter :: van_genuchten_type      = 2
  integer, public, parameter :: campbell_type           = 3
  integer, public, parameter :: tfs_type                = 1
  
>>>>>>> c1f6dddf
  integer, parameter :: soil_wrf_type  = campbell_type
  integer, parameter :: soil_wkf_type  = campbell_type


  ! Define the global object that holds the water retention functions
  ! for plants of each different porous media type, and plant functional type

  class(wrf_arr_type),pointer :: wrf_plant(:,:)

  ! Define the global object that holds the water conductance functions
  ! for plants of each different porous media type, and plant functional type

  class(wkf_arr_type), pointer :: wkf_plant(:,:)

  ! Testing parameters for Van Genuchten soil WRTs
  ! unused unless van_genuchten_type is selected, also
  ! it would be much better to use the native parameters passed in
  ! from the HLM's soil model
  real(r8), parameter :: alpha_vg  = 0.001_r8
  real(r8), parameter :: th_sat_vg = 0.65_r8
  real(r8), parameter :: th_res_vg = 0.15_r8
  real(r8), parameter :: psd_vg    = 2.7_r8
  real(r8), parameter :: tort_vg   = 0.5_r8

  ! The maximum allowable water balance error over a plant-soil continuum
  ! for a given step [kgs] (0.1 mg)
  real(r8), parameter :: max_wb_step_err = 1.e-7_r8

  !
  ! !PUBLIC MEMBER FUNCTIONS:
  public :: AccumulateMortalityWaterStorage
  public :: RecruitWaterStorage
  public :: hydraulics_drive
  public :: InitHydrSites
  public :: HydrSiteColdStart
  public :: BTranForHLMDiagnosticsFromCohortHydr
  public :: InitHydrCohort
  public :: DeallocateHydrCohort
  public :: UpdateH2OVeg
  public :: CopyCohortHydraulics
  public :: FuseCohortHydraulics
  public :: UpdateSizeDepPlantHydProps
  public :: UpdateSizeDepPlantHydStates
  public :: UpdatePlantPsiFTCFromTheta
  public :: InitPlantHydStates
  public :: UpdateSizeDepRhizHydProps
  public :: UpdateSizeDepRhizHydStates
  public :: RestartHydrStates
  public :: SavePreviousCompartmentVolumes
  public :: SavePreviousRhizVolumes
  public :: UpdatePlantHydrNodes
  public :: UpdatePlantHydrLenVol
  public :: UpdatePlantKmax
  public :: ConstrainRecruitNumber
  public :: InitHydroGlobals

  !------------------------------------------------------------------------------
  ! 01/18/16: Created by Brad Christoffersen
  ! 02/xx/17: Refactoring by Ryan Knox and Brad Christoffersen
  !------------------------------------------------------------------------------

contains

  !------------------------------------------------------------------------------
  subroutine hydraulics_drive( nsites, sites, bc_in,bc_out,dtime )

    ! ARGUMENTS:
    ! -----------------------------------------------------------------------------------
    integer,intent(in)                      :: nsites
    type(ed_site_type),intent(inout),target :: sites(nsites)
    type(bc_in_type),intent(in)             :: bc_in(nsites)
    type(bc_out_type),intent(inout)         :: bc_out(nsites)
    real(r8),intent(in)                     :: dtime


    select case (use_ed_planthydraulics)

    case (1)

       call FillDrainRhizShells(nsites, sites, bc_in, bc_out )
       call hydraulics_BC(nsites, sites,bc_in,bc_out,dtime )

    case (2)

       !call Hydraulics_CX()

    case DEFAULT

    end select

  end subroutine Hydraulics_Drive

  ! =====================================================================================

  subroutine RestartHydrStates(sites,nsites,bc_in,bc_out)

    ! It is assumed that the following state variables have been read in by
    ! the restart machinery.
    !
    ! co_hydr%th_ag
    ! co_hydr%th_troot
    ! co_hydr%th_aroot
    ! si_hydr%r_node_shell
    ! si_hydr%v_shell
    ! si_hydr%h2osoi_liqvol_shell
    ! si_hydr%l_aroot_layer
    !
    ! The goal of this subroutine is to call
    ! the correct sequence of hydraulics initializations to repopulate
    ! information that relies on these key states, as well as other vegetation
    ! states such as carbon pools and plant geometry.

    integer                     , intent(in)            :: nsites
    type(ed_site_type)          , intent(inout), target :: sites(nsites)
    type(bc_in_type)            , intent(in)            :: bc_in(nsites)
    type(bc_out_type)           , intent(inout)         :: bc_out(nsites)

    ! locals
    ! ----------------------------------------------------------------------------------
    ! LL pointers
    type(ed_patch_type),pointer                         :: cpatch      ! current patch
    type(ed_cohort_type),pointer                        :: ccohort     ! current cohort
    type(ed_cohort_hydr_type),pointer                   :: ccohort_hydr
    type(ed_site_hydr_type),pointer                     :: csite_hydr
    integer                                             :: s           ! site loop counter
    integer                                             :: j           ! soil layer index
    integer                                             :: j_bc        ! soil layer index of boundary condition
    class(wrf_type_vg), pointer                         :: wrf_vg
    class(wkf_type_vg), pointer                         :: wkf_vg
    class(wrf_type_cch), pointer                        :: wrf_cch
    class(wkf_type_cch), pointer                        :: wkf_cch

    do s = 1,nsites
       csite_hydr=>sites(s)%si_hydr

       cpatch => sites(s)%oldest_patch
       do while(associated(cpatch))

          ccohort => cpatch%shortest
          do while(associated(ccohort))

             ccohort_hydr => ccohort%co_hydr

             ! This calculates node heights
             call UpdatePlantHydrNodes(ccohort_hydr,ccohort%pft,ccohort%hite, &
                  sites(s)%si_hydr)

             ! This calculates volumes and lengths
             call UpdatePlantHydrLenVol(ccohort,csite_hydr)

             ! This updates the Kmax's of the plant's compartments
             call UpdatePlantKmax(ccohort_hydr,ccohort,sites(s)%si_hydr)

             ! Since this is a newly initialized plant, we set the previous compartment-size
             ! equal to the ones we just calculated.
             call SavePreviousCompartmentVolumes(ccohort_hydr)

             ccohort => ccohort%taller
          enddo

          cpatch => cpatch%younger
       end do

       sites(s)%si_hydr%l_aroot_layer_init(:)  = fates_unset_r8
       sites(s)%si_hydr%r_node_shell_init(:,:) = fates_unset_r8
       sites(s)%si_hydr%v_shell_init(:,:)      = fates_unset_r8

       ! --------------------------------------------------------------------------------
       ! Initialize water transfer functions
       ! which include both water retention functions (WRFs)
       ! as well as the water conductance (K) functions (WKFs)
       ! But, this is only for soil!
       ! --------------------------------------------------------------------------------
       ! Initialize the Water Retention Functions
       ! -----------------------------------------------------------------------------------

       select case(soil_wrf_type)
       case(van_genuchten_type)
          do j=1,sites(s)%si_hydr%nlevrhiz
             j_bc = j+csite_hydr%i_rhiz_t-1
             allocate(wrf_vg)
             sites(s)%si_hydr%wrf_soil(j)%p => wrf_vg
             call wrf_vg%set_wrf_param([alpha_vg, psd_vg, bc_in(s)%watsat_sisl(j_bc), th_res_vg])
          end do
       case(campbell_type)
          do j=1,sites(s)%si_hydr%nlevrhiz
             j_bc = j+csite_hydr%i_rhiz_t-1
             allocate(wrf_cch)
             sites(s)%si_hydr%wrf_soil(j)%p => wrf_cch
             call wrf_cch%set_wrf_param([bc_in(s)%watsat_sisl(j_bc), &
                  (-1.0_r8)*bc_in(s)%sucsat_sisl(j_bc)*denh2o*grav_earth*mpa_per_pa*m_per_mm , &
                  bc_in(s)%bsw_sisl(j_bc)])
          end do
       case(tfs_type)
          write(fates_log(),*) 'TFS water retention curves not available for soil'
          call endrun(msg=errMsg(sourcefile, __LINE__))
       end select

       ! -----------------------------------------------------------------------------------
       ! Initialize the Water Conductance (K) Functions
       ! -----------------------------------------------------------------------------------

       select case(soil_wkf_type)
       case(van_genuchten_type)
          do j=1,sites(s)%si_hydr%nlevrhiz
             j_bc = j+csite_hydr%i_rhiz_t-1
             allocate(wkf_vg)
             sites(s)%si_hydr%wkf_soil(j)%p => wkf_vg
             call wkf_vg%set_wkf_param([alpha_vg, psd_vg, th_sat_vg, th_res_vg, tort_vg])
          end do
       case(campbell_type)
          do j=1,sites(s)%si_hydr%nlevrhiz
             j_bc = j+csite_hydr%i_rhiz_t-1
             allocate(wkf_cch)
             sites(s)%si_hydr%wkf_soil(j)%p => wkf_cch
             call wkf_cch%set_wkf_param([bc_in(s)%watsat_sisl(j_bc), &
                  (-1.0_r8)*bc_in(s)%sucsat_sisl(j_bc)*denh2o*grav_earth*mpa_per_pa*m_per_mm , &
                  bc_in(s)%bsw_sisl(j_bc)])
          end do
       case(tfs_type)
          write(fates_log(),*) 'TFS conductance not used in soil'
          call endrun(msg=errMsg(sourcefile, __LINE__))
       end select




       ! Update static quantities related to the rhizosphere
       call UpdateSizeDepRhizVolLenCon(sites(s), bc_in(s))

       ! We update the "initial" values of the rhizosphere after
       ! the previous call to make sure that the conductances are updated
       ! Now we set the prevous to the current so that the water states
       ! are not perturbed
       call SavePreviousRhizVolumes(sites(s))


       call UpdateH2OVeg(sites(s),bc_out(s))

    end do


    return
  end subroutine RestartHydrStates

  ! ====================================================================================

  subroutine InitPlantHydStates(site, cohort)

    ! REQUIRED INPUTS:
    !
    !  ccohort_hydr%z_node_troot(:)
    !  ccohort_hydr%z_node_aroot
    !  ccohort_hydr%z_node_ag
    !
    ! !DESCRIPTION:
    !
    ! !USES:

    ! !ARGUMENTS:
    type(ed_site_type), intent(inout), target   :: site   ! current site pointer
    type(ed_cohort_type), intent(inout), target :: cohort ! current cohort pointer
    !
    ! !LOCAL VARIABLES:
    type(ed_site_hydr_type), pointer   :: site_hydr
    type(ed_cohort_hydr_type), pointer :: cohort_hydr
    integer  :: j,k                                 ! layer and node indices
    integer  :: ft                                  ! functional type index
    real(r8) :: psi_rhiz1                           ! pressure in first rhizosphere shell [MPa]
    real(r8) :: dz                                  ! depth of the current layer [m]
    real(r8) :: h_aroot_mean                        ! minimum total potential of absorbing roots
    real(r8), parameter :: psi_aroot_init = -0.2_r8 ! Initialize aroots with -0.2 MPa
    real(r8), parameter :: dh_dz = 0.02_r8          ! amount to decrease downstream
    ! compartment total potentials [MPa/meter]

    ! In init mode = 1, set absorbing roots to -0.2 MPa
    !              = 2, use soil as starting point, match total potentials
    !                   and then reduce plant compartment total potential by 1KPa
    !                   for transporting root node, match the lowest total potential
    !                   in absorbing roots
    integer, parameter :: init_mode = 2
    class(wrf_arr_type),pointer :: wrfa,wrft
    class(wkf_arr_type),pointer :: wkfa,wkft

    site_hydr   => site%si_hydr
    cohort_hydr => cohort%co_hydr
    ft          =  cohort%pft
    wrfa        => wrf_plant(aroot_p_media,ft)
    wkfa        => wkf_plant(aroot_p_media,ft)
    wrft        => wrf_plant(troot_p_media,ft)
    wkft        => wkf_plant(troot_p_media,ft)

    ! Set abosrbing root

    if(init_mode == 2) then

       !       h_aroot_mean = 0._r8

       do j=1, site_hydr%nlevrhiz

          ! Match the potential of the absorbing root to the inner rhizosphere shell
          cohort_hydr%psi_aroot(j) = site_hydr%wrf_soil(j)%p%psi_from_th(site_hydr%h2osoi_liqvol_shell(j,1))

          ! Calculate the mean total potential (include height) of absorbing roots
          !          h_aroot_mean = h_aroot_mean + cohort_hydr%psi_aroot(j) + mpa_per_pa*denh2o*grav_earth*(-site_hydr%zi_rhiz(j))

          cohort_hydr%th_aroot(j) = wrfa%p%th_from_psi(cohort_hydr%psi_aroot(j))
          cohort_hydr%ftc_aroot(j) = wkfa%p%ftc_from_psi(cohort_hydr%psi_aroot(j))
       end do

    else

       do j=1, site_hydr%nlevrhiz
          cohort_hydr%psi_aroot(j) = psi_aroot_init
          ! Calculate the mean total potential (include height) of absorbing roots
          !          h_aroot_mean = h_aroot_mean + cohort_hydr%psi_aroot(j) + mpa_per_pa*denh2o*grav_earth*(-site_hydr%zi_rhiz(j))
          cohort_hydr%th_aroot(j) = wrfa%p%th_from_psi(cohort_hydr%psi_aroot(j))
          cohort_hydr%ftc_aroot(j) = wkfa%p%ftc_from_psi(cohort_hydr%psi_aroot(j))
       end do
    end if

    !h_aroot_mean = h_aroot_mean/real(site_hydr%nlevrhiz,r8)
    h_aroot_mean = minval(cohort_hydr%psi_aroot(:) + mpa_per_pa*denh2o*grav_earth*(-site_hydr%zi_rhiz(:)))

    ! initialize plant water potentials with slight potential gradient (or zero) (dh/dz = C)
    ! the assumption is made here that initial conditions for soil water will
    ! be in (or at least close to) hydrostatic equilibrium as well, so that
    ! it doesn't matter which absorbing root layer the transporting root water


    ! Set the transporting root to be in equilibrium with mean potential
    ! of the absorbing roots, minus any gradient we add

    cohort_hydr%psi_troot = h_aroot_mean - &
         mpa_per_pa*denh2o*grav_earth*cohort_hydr%z_node_troot - dh_dz

    cohort_hydr%th_troot = wrft%p%th_from_psi(cohort_hydr%psi_troot)
    cohort_hydr%ftc_troot = wkft%p%ftc_from_psi(cohort_hydr%psi_troot)


    ! working our way up a tree, assigning water potentials that are in
    ! hydrostatic equilibrium (minus dh_dz offset) with the water potential immediately below
    dz = cohort_hydr%z_node_ag(n_hypool_ag) - cohort_hydr%z_node_troot

    cohort_hydr%psi_ag(n_hypool_ag) = cohort_hydr%psi_troot - &
         mpa_per_pa*denh2o*grav_earth*dz - dh_dz


    cohort_hydr%th_ag(n_hypool_ag) = wrf_plant(stem_p_media,ft)%p%th_from_psi(cohort_hydr%psi_ag(n_hypool_ag))
    cohort_hydr%ftc_ag(n_hypool_ag) = wkf_plant(stem_p_media,ft)%p%ftc_from_psi(cohort_hydr%psi_ag(n_hypool_ag))


    do k=n_hypool_ag-1, 1, -1
       dz = cohort_hydr%z_node_ag(k) - cohort_hydr%z_node_ag(k+1)
       cohort_hydr%psi_ag(k) = cohort_hydr%psi_ag(k+1) - &
            mpa_per_pa*denh2o*grav_earth*dz - &
            dh_dz

       cohort_hydr%th_ag(k) = wrf_plant(site_hydr%pm_node(k),ft)%p%th_from_psi(cohort_hydr%psi_ag(k))
       cohort_hydr%ftc_ag(k) = wkf_plant(site_hydr%pm_node(k),ft)%p%ftc_from_psi(cohort_hydr%psi_ag(k))
    end do

    !initialize cohort-level btran

    cohort_hydr%btran = wkf_plant(stomata_p_media,ft)%p%ftc_from_psi(cohort_hydr%psi_ag(1))


    !flc_gs_from_psi(cohort_hydr%psi_ag(1),cohort%pft)

    ! We do allow for positive pressures.
    ! But starting off with positive pressures is something we try to avoid
    if ( (cohort_hydr%psi_troot>0.0_r8) .or. &
         any(cohort_hydr%psi_ag(:)>0._r8) .or. &
         any(cohort_hydr%psi_aroot(:)>0._r8) ) then
       write(fates_log(),*) 'Initialized plant compartments with positive pressure?'
       write(fates_log(),*) 'psi troot: ',cohort_hydr%psi_troot
       write(fates_log(),*) 'psi ag(:): ',cohort_hydr%psi_ag(:)
       write(fates_log(),*) 'psi_aroot(:): ',cohort_hydr%psi_aroot(:)
       call endrun(msg=errMsg(sourcefile, __LINE__))
    end if



  end subroutine InitPlantHydStates

  ! =====================================================================================

  subroutine UpdatePlantPsiFTCFromTheta(ccohort,csite_hydr)

    ! This subroutine updates the potential and the fractional
    ! of total conductivity based on the relative water
    ! content
    ! Arguments
    type(ed_cohort_type),intent(inout), target :: ccohort
    type(ed_site_hydr_type),intent(in), target :: csite_hydr

    ! Locals
    integer :: ft  ! Plant functional type
    integer :: k   ! loop index for compartments
    integer :: j   ! Loop index for soil layers
    type(ed_cohort_hydr_type), pointer :: ccohort_hydr



    ccohort_hydr => ccohort%co_hydr
    ft = ccohort%pft

    ! Update Psi and FTC in above-ground compartments
    ! -----------------------------------------------------------------------------------
    do k = 1,n_hypool_leaf
       ccohort_hydr%psi_ag(k) = wrf_plant(leaf_p_media,ft)%p%psi_from_th(ccohort_hydr%th_ag(k))
       ccohort_hydr%ftc_ag(k) = wkf_plant(leaf_p_media,ft)%p%ftc_from_psi(ccohort_hydr%psi_ag(k))
    end do

    do k = n_hypool_leaf+1, n_hypool_ag
       ccohort_hydr%psi_ag(k) = wrf_plant(stem_p_media,ft)%p%psi_from_th(ccohort_hydr%th_ag(k))
       ccohort_hydr%ftc_ag(k) = wkf_plant(stem_p_media,ft)%p%ftc_from_psi(ccohort_hydr%psi_ag(k))
    end do

    ! Update the Psi and FTC for the transporting root compartment
    ccohort_hydr%psi_troot = wrf_plant(troot_p_media,ft)%p%psi_from_th(ccohort_hydr%th_troot)
    ccohort_hydr%ftc_troot = wkf_plant(troot_p_media,ft)%p%ftc_from_psi(ccohort_hydr%psi_troot)

    ! Update the Psi and FTC for the absorbing roots
    do j = 1, csite_hydr%nlevrhiz
       ccohort_hydr%psi_aroot(j) = wrf_plant(aroot_p_media,ft)%p%psi_from_th(ccohort_hydr%th_aroot(j))
       ccohort_hydr%ftc_aroot(j) = wkf_plant(aroot_p_media,ft)%p%ftc_from_psi(ccohort_hydr%psi_aroot(j))
    end do

    return
  end subroutine UpdatePlantPsiFTCFromTheta


  ! =====================================================================================


  subroutine UpdatePlantHydrNodes(ccohort_hydr,ft,plant_height,csite_hydr)

    ! --------------------------------------------------------------------------------
    ! This subroutine calculates the nodal heights critical to hydraulics in the plant
    !
    ! Inputs:  Plant height
    !          Plant functional type
    !          Number of soil hydraulic layers
    !
    ! Outputs: cohort_hydr%z_node_ag(:)
    !                     %z_lower_ag(:)
    !                     %z_upper_ag(:)
    !                     %z_node_troot
    !                     %z_node_aroot(:)
    ! --------------------------------------------------------------------------------

    ! Arguments
    type(ed_cohort_hydr_type), intent(inout) :: ccohort_hydr
    integer,intent(in)                       :: ft            ! plant functional type index
    real(r8), intent(in)                     :: plant_height  ! [m]
    type(ed_site_hydr_type), intent(in)      :: csite_hydr


    ! Locals
    integer  :: nlevrhiz      ! number of rhizosphere layers
    real(r8) :: roota         ! root profile parameter a zeng2001_crootfr
    real(r8) :: rootb         ! root profile parameter b zeng2001_crootfr
    real(r8) :: crown_depth   ! crown depth for the plant [m]
    real(r8) :: dz_canopy     ! discrete crown depth intervals [m]
    real(r8) :: z_stem        ! the height of the plants stem below crown [m]
    real(r8) :: dz_stem       ! vertical stem discretization                           [m]
    real(r8) :: dcumul_rf     ! cumulative root distribution discretization            [-]
    real(r8) :: cumul_rf      ! cumulative root distribution where depth is determined [-]
    real(r8) :: z_cumul_rf    ! depth at which cumul_rf occurs                         [m]
    integer  :: k             ! Loop counter for compartments

    ! Crown Nodes
    ! in special case where n_hypool_leaf = 1, the node height of the canopy
    ! water pool is 1/2 the distance from the bottom of the canopy to the top of the tree
    roota                      = prt_params%fnrt_prof_a(ft)
    rootb                      = prt_params%fnrt_prof_b(ft)
    nlevrhiz                   = csite_hydr%nlevrhiz
    call CrownDepth(plant_height,crown_depth)

    dz_canopy                  = crown_depth / real(n_hypool_leaf,r8)
    do k=1,n_hypool_leaf
       ccohort_hydr%z_lower_ag(k)   = plant_height - dz_canopy*real(k,r8)
       ccohort_hydr%z_node_ag(k)    = ccohort_hydr%z_lower_ag(k) + 0.5_r8*dz_canopy
       ccohort_hydr%z_upper_ag(k)   = ccohort_hydr%z_lower_ag(k) + dz_canopy
    enddo


    ! Stem Nodes
    ! in special case where n_hypool_stem = 1, the node height of the stem water pool is
    ! 1/2 the height from the ground to the bottom of the canopy
    z_stem                     = plant_height - crown_depth
    dz_stem                    = z_stem / real(n_hypool_stem,r8)
    do k=n_hypool_leaf+1,n_hypool_ag
       ccohort_hydr%z_upper_ag(k)   = real(n_hypool_stem - (k - 1 - n_hypool_leaf),r8)*dz_stem
       ccohort_hydr%z_node_ag(k)    = ccohort_hydr%z_upper_ag(k) - 0.5_r8*dz_stem
       ccohort_hydr%z_lower_ag(k)   = ccohort_hydr%z_upper_ag(k) - dz_stem
    enddo

    ! Transporting Root Node depth [m] (negative from surface)

    call bisect_rootfr(roota, rootb, 0._r8, 1.E10_r8, &
         0.001_r8, 0.001_r8, 0.5_r8, z_cumul_rf)
    z_cumul_rf =  min(z_cumul_rf, abs(csite_hydr%zi_rhiz(nlevrhiz)))
    ccohort_hydr%z_node_troot = -z_cumul_rf

    return
  end subroutine UpdatePlantHydrNodes

  ! =====================================================================================

  subroutine SavePreviousCompartmentVolumes(ccohort_hydr)

    type(ed_cohort_hydr_type),intent(inout) :: ccohort_hydr


    ! Saving the current compartment volumes into an "initial" save-space
    ! allows us to see how the compartments change size when plants
    ! change size and effect water contents

    ccohort_hydr%v_ag_init(:)          =  ccohort_hydr%v_ag(:)
    ccohort_hydr%v_troot_init          =  ccohort_hydr%v_troot
    ccohort_hydr%v_aroot_layer_init(:) =  ccohort_hydr%v_aroot_layer(:)

    return
  end subroutine SavePreviousCompartmentVolumes

  ! =====================================================================================

  subroutine UpdateSizeDepPlantHydProps(currentSite,ccohort,bc_in)


    ! DESCRIPTION: Updates absorbing root length (total and its vertical distribution)
    ! as well as the consequential change in the size of the 'representative' rhizosphere
    ! shell radii, volumes, and compartment volumes of plant tissues

    ! !USES:
    use shr_sys_mod        , only : shr_sys_abort

    ! ARGUMENTS:
    type(ed_site_type)     , intent(in)             :: currentSite ! Site stuff
    type(ed_cohort_type)   , intent(inout)          :: ccohort     ! current cohort pointer
    type(bc_in_type)       , intent(in)             :: bc_in       ! Boundary Conditions

    ! Locals
    integer                            :: nlevrhiz             ! Number of total soil layers
    type(ed_cohort_hydr_type), pointer :: ccohort_hydr
    integer                            :: ft

    nlevrhiz                =  currentSite%si_hydr%nlevrhiz
    ccohort_hydr               => ccohort%co_hydr
    ft                         =  ccohort%pft

    ! Save the current vegetation compartment volumes into
    ! a save space so that it can be compared with the updated quantity.

    call SavePreviousCompartmentVolumes(ccohort_hydr)

    ! This updates all of the z_node positions
    call UpdatePlantHydrNodes(ccohort_hydr,ft,ccohort%hite,currentSite%si_hydr)

    ! This updates plant compartment volumes, lengths and
    ! maximum conductances. Make sure for already
    ! initialized vegetation, that SavePreviousCompartment
    ! volumes, and UpdatePlantHydrNodes is called prior to this.
    call UpdatePlantHydrLenVol(ccohort,currentSite%si_hydr)

    ! This updates the Kmax's of the plant's compartments
    call UpdatePlantKmax(ccohort_hydr,ccohort,currentsite%si_hydr)


  end subroutine UpdateSizeDepPlantHydProps

  ! =====================================================================================

  subroutine UpdatePlantHydrLenVol(ccohort,site_hydr)

    ! -----------------------------------------------------------------------------------
    ! This subroutine calculates two attributes of a plant:
    ! 1) the volumes of storage compartments in the plants
    ! 2) the lenghts of the organs
    ! These are not dependent on the hydraulic state of the
    ! plant, it is more about the structural characteristics and how much biomass
    ! is present in the different tissues.
    !
    ! Inputs, plant geometries, plant carbon pools, z_node values
    !
    ! -----------------------------------------------------------------------------------

    ! Arguments
    type(ed_cohort_type),intent(inout)  :: ccohort
    type(ed_site_hydr_type),intent(in)  :: site_hydr

    type(ed_cohort_hydr_type),pointer :: ccohort_hydr     ! Plant hydraulics structure
    integer  :: j,k
    integer  :: ft                           ! Plant functional type index
    real(r8) :: roota                        ! root profile parameter a zeng2001_crootfr
    real(r8) :: rootb                        ! root profile parameter b zeng2001_crootfr
    real(r8) :: leaf_c                       ! Current amount of leaf carbon in the plant                            [kg]
    real(r8) :: leaf_c_target                ! Target leaf carbon (with some conditions) [kgC]
    real(r8) :: fnrt_c                       ! Current amount of fine-root carbon in the plant                       [kg]
    real(r8) :: sapw_c                       ! Current amount of sapwood carbon in the plant                         [kg]
    real(r8) :: struct_c                     ! Current amount of structural carbon in the plant                      [kg]
    real(r8) :: woody_bg_c                   ! belowground woody biomass in carbon units                             [kgC/indiv]
    real(r8) :: z_stem                       ! the height of the plants stem below crown [m]
    real(r8) :: sla                          ! specific leaf area                                                    [cm2/g]
    real(r8) :: v_aroot_tot                  ! total compartment volume of all absorbing roots for cohort            [m3]
    real(r8) :: l_aroot_tot                  ! total length of absorbing roots for cohrot                            [m]
    real(r8) :: denleaf                      ! leaf dry mass per unit fresh leaf volume                              [kg/m3]
    real(r8) :: a_sapwood                    ! sapwood area                                                          [m2]
    real(r8) :: a_sapwood_target             ! sapwood cross-section area at reference height, at target biomass     [m2]
    real(r8) :: sapw_c_target                ! sapwood carbon, at target                                             [kgC]
    real(r8) :: v_sapwood                    ! sapwood volume                                                        [m3]
    real(r8) :: v_troot                      ! transporting root volume                                              [m3/indiv]
    real(r8) :: rootfr                       ! mass fraction of roots in each layer                                  [kg/kg]
    real(r8) :: crown_depth                  ! Depth of the plant's crown [m]
    real(r8) :: norm                         ! total root fraction used <1
    integer  :: nlevrhiz                     ! number of rhizosphere levels


    ! We allow the transporting root to donate a fraction of its volume to the absorbing
    ! roots to help mitigate numerical issues due to very small volumes. This is the
    ! fraction the transporting roots donate to those layers
    real(r8), parameter :: t2aroot_vol_donate_frac = 0.65_r8

    real(r8), parameter :: min_leaf_frac = 0.1_r8   ! Fraction of maximum leaf carbon that
    ! we set as our lower cap on leaf volume
    real(r8), parameter :: min_trim      = 0.1_r8   ! The lower cap on trimming function used
    ! to estimate maximum leaf carbon

    ccohort_hydr => ccohort%co_hydr
    ft           = ccohort%pft
    nlevrhiz = site_hydr%nlevrhiz
    leaf_c   = ccohort%prt%GetState(leaf_organ, carbon12_element)
    sapw_c   = ccohort%prt%GetState(sapw_organ, carbon12_element)
    fnrt_c   = ccohort%prt%GetState(fnrt_organ, carbon12_element)
    struct_c = ccohort%prt%GetState(struct_organ, carbon12_element)

    roota    = prt_params%fnrt_prof_a(ft)
    rootb    = prt_params%fnrt_prof_b(ft)

    ! Leaf Volumes
    ! -----------------------------------------------------------------------------------

    ! NOTE: SLATOP currently does not use any vertical scaling functions
    ! but that may not be so forever. ie sla = slatop (RGK-082017)
    ! m2/gC * cm2/m2 -> cm2/gC

    sla                        = prt_params%slatop(ft) * cm2_per_m2

    ! empirical regression data from leaves at Caxiuana (~ 8 spp)
    denleaf                    = -2.3231_r8*sla/prt_params%c2b(ft) + 781.899_r8

    ! Leaf volumes
    ! Note: Leaf volumes of zero is problematic for two reasons.  Zero volumes create
    ! numerical difficulties, and they could also create problems when a leaf is trying
    ! to re-flush.
    ! Therefore, if the leaf is in an "off" status, then we do not update the leaf
    ! volume.  This way the volume is where it was when it dropped, and this is consistent
    ! with the theory that leaf water potentials drive growth and re-flushing, not the
    ! other way around.  However, it is possible that we may have recruits with an
    ! "off" status (due to external seed rain active during a dry or cold season). If a
    ! cohort is newly created, we must give it a starting volume.
    ! We also place a lower bound on how low the leaf volume is allowed to go, which is 10%
    ! of the plant's carrying capacity.


    ! [kgC] * [kg/kgC] / [kg/m3] -> [m3]

    ! Get the target, or rather, maximum leaf carrying capacity of plant
    ! Lets also avoid super-low targets that have very low trimming functions

    call bleaf(ccohort%dbh,ccohort%pft,max(ccohort%canopy_trim,min_trim),leaf_c_target)

    if( (ccohort%status_coh == leaves_on) .or. ccohort_hydr%is_newly_recruited ) then
       ccohort_hydr%v_ag(1:n_hypool_leaf) = max(leaf_c,min_leaf_frac*leaf_c_target) * &
            prt_params%c2b(ft) / denleaf/ real(n_hypool_leaf,r8)
    end if

    ! Step sapwood volume
    ! -----------------------------------------------------------------------------------

    ! BOC...may be needed for testing/comparison w/ v_sapwood
    ! kg  / ( g cm-3 * cm3/m3 * kg/g ) -> m3
    ! v_stem       = c_stem_biom / (prt_params%wood_density(ft) * kg_per_g * cm3_per_m3 )

    ! calculate the sapwood cross-sectional area
    call bsap_allom(ccohort%dbh,ccohort%pft,ccohort%canopy_trim,a_sapwood_target,sapw_c_target)

    ! uncomment this if you want to use
    ! the actual sapwood, which may be lower than target due to branchfall.
    a_sapwood = a_sapwood_target  ! * sapw_c / sapw_c_target

    ! alternative cross section calculation
    ! a_sapwood    = a_leaf_tot / ( 0.001_r8 + 0.025_r8 * ccohort%hite ) * 1.e-4_r8

    call CrownDepth(ccohort%hite,crown_depth)
    z_stem       = ccohort%hite - crown_depth
    v_sapwood    = a_sapwood * z_stem    ! + 0.333_r8*a_sapwood*crown_depth
    ccohort_hydr%v_ag(n_hypool_leaf+1:n_hypool_ag) = v_sapwood / n_hypool_stem


    ! Determine belowground biomass as a function of total (sapwood, heartwood,
    ! leaf, fine root) biomass then subtract out the fine root biomass to get
    ! coarse (transporting) root biomass

    woody_bg_c = (1.0_r8-prt_params%allom_agb_frac(ft)) * (sapw_c + struct_c)

    v_troot                    = woody_bg_c * prt_params%c2b(ft) / &
         (prt_params%wood_density(ft)*kg_per_g*cm3_per_m3)


    ! Estimate absorbing root total length (all layers)
    ! SRL is in m/g
    ! [m] = [kgC]*1000[g/kg]*[kg/kgC]*[m/g]
    ! ------------------------------------------------------------------------------
    l_aroot_tot        = fnrt_c*g_per_kg*prt_params%c2b(ft)*EDPftvarcon_inst%hydr_srl(ft)


    ! Estimate absorbing root volume (all layers)
    ! ------------------------------------------------------------------------------
    v_aroot_tot        = pi_const * (EDPftvarcon_inst%hydr_rs2(ft)**2._r8) * l_aroot_tot

    ! The transporting root donates some of its volume
    ! to the layer-by-layer absorbing root (which is now a hybrid compartment)
    ! ------------------------------------------------------------------------------
    ccohort_hydr%v_troot = (1._r8-t2aroot_vol_donate_frac) * v_troot

    ! Partition the total absorbing root lengths and volumes into the active soil layers
    ! We have a condition, where we may ignore the first layer
    ! ------------------------------------------------------------------------------

    norm = 1._r8 - &
         zeng2001_crootfr(roota, rootb,site_hydr%zi_rhiz(1)-site_hydr%dz_rhiz(1), site_hydr%zi_rhiz(nlevrhiz))

    do j=1,nlevrhiz

       rootfr = norm*(zeng2001_crootfr(roota, rootb, site_hydr%zi_rhiz(j),site_hydr%zi_rhiz(nlevrhiz)) - &
            zeng2001_crootfr(roota, rootb, site_hydr%zi_rhiz(j)-site_hydr%dz_rhiz(j),site_hydr%zi_rhiz(nlevrhiz)))

       ccohort_hydr%l_aroot_layer(j) = rootfr*l_aroot_tot

       ! This is a hybrid absorbing root and transporting root volume
       ccohort_hydr%v_aroot_layer(j) = rootfr*(v_aroot_tot + t2aroot_vol_donate_frac*v_troot)

    end do

    return
  end subroutine UpdatePlantHydrLenVol

  ! =====================================================================================

  subroutine UpdateSizeDepPlantHydStates(currentSite,ccohort)
    !
    ! !DESCRIPTION:
    !
    ! !USES:
    use FatesUtilsMod  , only : check_var_real

    ! !ARGUMENTS:
    type(ed_site_type)    , intent(in)    :: currentSite ! Site stuff
    type(ed_cohort_type)   , intent(inout) :: ccohort
    !
    ! !LOCAL VARIABLES:
    type(ed_cohort_hydr_type), pointer :: ccohort_hydr
    type(ed_site_hydr_type),pointer :: csite_hydr
    integer  :: j,k,FT                       ! indices
    integer  :: err_code = 0
    real(r8) :: th_uncorr                    ! Uncorrected water content
    real(r8), parameter :: small_theta_num = 1.e-7_r8  ! avoids theta values equalling thr or ths         [m3 m-3]

    integer :: nstep !number of time steps
    !-----------------------------------------------------------------------

    ccohort_hydr => ccohort%co_hydr
    FT      =  cCohort%pft
    csite_hydr =>currentSite%si_hydr

    associate(pm_node => currentSite%si_hydr%pm_node)

      ! MAYBE ADD A NAN CATCH?  If UpdateSizeDepPlantHydProps() was not called twice prior to the first
      ! time this routine is called for a new cohort, then v_ag_init(k) will be a nan.
      ! It should be ok, but may be vulnerable if code is changed (RGK 02-2017)

      ! UPDATE WATER CONTENTS (assume water for growth comes from within tissue itself
      ! -- apply water mass conservation)

    do k=1,n_hypool_leaf
       if( ccohort_hydr%v_ag(k) > nearzero ) then
          th_uncorr    = ccohort_hydr%th_ag(k)   * &
               ccohort_hydr%v_ag_init(k) /ccohort_hydr%v_ag(k)
          ccohort_hydr%th_ag(k) = constrain_water_contents(th_uncorr, small_theta_num, ft, leaf_p_media)
       else
          th_uncorr    = ccohort_hydr%th_ag(k)
       end if

       csite_hydr%h2oveg_growturn_err = csite_hydr%h2oveg_growturn_err + &
            denh2o*cCohort%n*AREA_INV*(ccohort_hydr%th_ag(k)-th_uncorr)*ccohort_hydr%v_ag(k)
    end do

    do k=n_hypool_leaf+1,n_hypool_ag
       th_uncorr    = ccohort_hydr%th_ag(k)   * &
            ccohort_hydr%v_ag_init(k) /ccohort_hydr%v_ag(k)
       ccohort_hydr%th_ag(k) = constrain_water_contents(th_uncorr, small_theta_num, ft, stem_p_media)

       csite_hydr%h2oveg_growturn_err = csite_hydr%h2oveg_growturn_err + &
            denh2o*cCohort%n*AREA_INV*(ccohort_hydr%th_ag(k)-th_uncorr)*ccohort_hydr%v_ag(k)
    enddo

    th_uncorr = ccohort_hydr%th_troot * ccohort_hydr%v_troot_init /ccohort_hydr%v_troot
    ccohort_hydr%th_troot =  constrain_water_contents(th_uncorr, small_theta_num, ft, troot_p_media )

    csite_hydr%h2oveg_growturn_err = csite_hydr%h2oveg_growturn_err + &
            denh2o*cCohort%n*AREA_INV*(ccohort_hydr%th_troot-th_uncorr)*ccohort_hydr%v_troot


    do j=1,currentSite%si_hydr%nlevrhiz
       th_uncorr = ccohort_hydr%th_aroot(j) * &
            ccohort_hydr%v_aroot_layer_init(j)/ccohort_hydr%v_aroot_layer(j)
       ccohort_hydr%th_aroot(j) = constrain_water_contents(th_uncorr, small_theta_num, ft, aroot_p_media)

    csite_hydr%h2oveg_growturn_err = csite_hydr%h2oveg_growturn_err + &
            denh2o*cCohort%n*AREA_INV*(ccohort_hydr%th_aroot(j)-th_uncorr)*ccohort_hydr%v_aroot_layer(j)

    enddo


  end associate

end subroutine UpdateSizeDepPlantHydStates

! =====================================================================================

function constrain_water_contents(th_uncorr, delta, ft, pm_type) result(th_corr)

  ! !ARGUMENTS:
  real(r8) , intent(in) :: th_uncorr ! uncorrected water content (m3 m-3)
  real(r8) , intent(in) :: delta
  integer , intent(in)  :: ft
  integer , intent(in)  :: pm_type
  !
  ! !Local:
  real(r8) :: thr                    ! residual water content (m3 m-3)
  real(r8) :: ths                    ! saturated water content (m3 m-3)
  !
  ! !RESULT
  real(r8) :: th_corr                ! corrected water content
  !
  !------------------------------------------------------------------------
  ths     = EDPftvarcon_inst%hydr_thetas_node(ft,pm_type)
  thr     = EDPftvarcon_inst%hydr_resid_node(ft,pm_type)
  th_corr = max((thr+delta),min((ths-delta),th_uncorr))

  return

end function constrain_water_contents

! =====================================================================================

subroutine CopyCohortHydraulics(newCohort, oldCohort)

  ! Arguments
  type(ed_cohort_type), intent(inout), target :: newCohort
  type(ed_cohort_type), intent(inout), target :: oldCohort

  ! Locals
  type(ed_cohort_hydr_type), pointer :: ncohort_hydr
  type(ed_cohort_hydr_type), pointer :: ocohort_hydr


  ncohort_hydr => newCohort%co_hydr
  ocohort_hydr => oldCohort%co_hydr

  ! Node heights
  ncohort_hydr%z_node_ag             = ocohort_hydr%z_node_ag
  ncohort_hydr%z_upper_ag            = ocohort_hydr%z_upper_ag
  ncohort_hydr%z_lower_ag            = ocohort_hydr%z_lower_ag
  ncohort_hydr%z_node_troot          = ocohort_hydr%z_node_troot

  ! Compartment kmax's
  ncohort_hydr%kmax_petiole_to_leaf  = ocohort_hydr%kmax_petiole_to_leaf
  ncohort_hydr%kmax_stem_lower       = ocohort_hydr%kmax_stem_lower
  ncohort_hydr%kmax_stem_upper       = ocohort_hydr%kmax_stem_upper
  ncohort_hydr%kmax_troot_upper      = ocohort_hydr%kmax_troot_upper
  ncohort_hydr%kmax_troot_lower      = ocohort_hydr%kmax_troot_lower
  ncohort_hydr%kmax_aroot_upper      = ocohort_hydr%kmax_aroot_upper
  ncohort_hydr%kmax_aroot_lower      = ocohort_hydr%kmax_aroot_lower
  ncohort_hydr%kmax_aroot_radial_in  = ocohort_hydr%kmax_aroot_radial_in
  ncohort_hydr%kmax_aroot_radial_out = ocohort_hydr%kmax_aroot_radial_out

  ! Compartment volumes
  ncohort_hydr%v_ag_init             = ocohort_hydr%v_ag_init
  ncohort_hydr%v_ag                  = ocohort_hydr%v_ag
  ncohort_hydr%v_troot_init          = ocohort_hydr%v_troot_init
  ncohort_hydr%v_troot               = ocohort_hydr%v_troot
  ncohort_hydr%v_aroot_layer_init    = ocohort_hydr%v_aroot_layer_init
  ncohort_hydr%v_aroot_layer         = ocohort_hydr%v_aroot_layer
  ncohort_hydr%l_aroot_layer         = ocohort_hydr%l_aroot_layer

  ! State Variables
  ncohort_hydr%th_ag                 = ocohort_hydr%th_ag
  ncohort_hydr%th_troot              = ocohort_hydr%th_troot
  ncohort_hydr%th_aroot              = ocohort_hydr%th_aroot
  ncohort_hydr%psi_ag                = ocohort_hydr%psi_ag
  ncohort_hydr%psi_troot             = ocohort_hydr%psi_troot
  ncohort_hydr%psi_aroot             = ocohort_hydr%psi_aroot
  ncohort_hydr%ftc_ag                = ocohort_hydr%ftc_ag
  ncohort_hydr%ftc_troot             = ocohort_hydr%ftc_troot
  ncohort_hydr%ftc_aroot             = ocohort_hydr%ftc_aroot

  ! Other
  ncohort_hydr%btran                 = ocohort_hydr%btran
  ncohort_hydr%supsub_flag           = ocohort_hydr%supsub_flag
  ncohort_hydr%iterh1                = ocohort_hydr%iterh1
  ncohort_hydr%iterh2                = ocohort_hydr%iterh2
  ncohort_hydr%iterlayer             = ocohort_hydr%iterlayer
  ncohort_hydr%errh2o                = ocohort_hydr%errh2o


  ! BC PLANT HYDRAULICS - flux terms
  ncohort_hydr%qtop                  = ocohort_hydr%qtop

  ncohort_hydr%is_newly_recruited    = ocohort_hydr%is_newly_recruited

end subroutine CopyCohortHydraulics

! =====================================================================================
subroutine FuseCohortHydraulics(currentSite,currentCohort, nextCohort, bc_in, newn)


  type(ed_cohort_type), intent(inout), target :: currentCohort ! current cohort
  type(ed_cohort_type), intent(inout), target :: nextCohort    ! next (donor) cohort
  type(ed_site_type), intent(inout), target :: currentSite    ! current site

  type(bc_in_type), intent(in)                :: bc_in
  real(r8), intent(in)                        :: newn

  ! !LOCAL VARIABLES:
  type(ed_site_hydr_type), pointer :: site_hydr
  type(ed_cohort_hydr_type), pointer :: ccohort_hydr  ! current cohort hydraulics derived type
  type(ed_cohort_hydr_type), pointer :: ncohort_hydr  ! donor (next) cohort hydraulics d type
    real(r8) :: vol_c1,vol_c2  ! Total water volume in the each cohort
  integer  :: j,k                                     ! indices
  integer  :: ft

  site_hydr => currentSite%si_hydr

  ccohort_hydr => currentCohort%co_hydr
  ncohort_hydr => nextCohort%co_hydr

   ft = currentCohort%pft

   ! At this point in the call sequence, we can assume the fused cohort (currentCohort) has
   ! and updated size, shape and biomass, make sure this is called after parteh, and the
   ! dbh and height are uppdated

   ! Save the old volumes because we need the old volume to calculate the pre-fusion water
   ! volume of each cohort
   call SavePreviousCompartmentVolumes(ccohort_hydr)

   ! This updates all of the z_node positions
   call UpdatePlantHydrNodes(ccohort_hydr,ft,currentCohort%hite,site_hydr)

   ! This updates plant compartment volumes, lengths and
   ! maximum conductances. Make sure for already
   ! initialized vegetation, that SavePreviousCompartment
   ! volumes, and UpdatePlantHydrNodes is called prior to this.
   call UpdatePlantHydrLenVol(currentCohort,site_hydr)


   ! Conserve the total water volume

   do k=1,n_hypool_ag
      vol_c1 = currentCohort%n*ccohort_hydr%th_ag(k)*ccohort_hydr%v_ag_init(k)
      vol_c2 = nextCohort%n*ncohort_hydr%th_ag(k)*ncohort_hydr%v_ag(k)
      ccohort_hydr%th_ag(k) = (vol_c1+vol_c2)/(ccohort_hydr%v_ag(k)*newn)
   end do

   vol_c1 = currentCohort%n*ccohort_hydr%th_troot*ccohort_hydr%v_troot_init
   vol_c2 = nextCohort%n*ncohort_hydr%th_troot*ncohort_hydr%v_troot
   ccohort_hydr%th_troot = (vol_c1+vol_c2)/(ccohort_hydr%v_troot*newn)

   do j=1,site_hydr%nlevrhiz
      vol_c1 = currentCohort%n*ccohort_hydr%th_aroot(j)*ccohort_hydr%v_aroot_layer_init(j)
      vol_c2 = nextCohort%n*ncohort_hydr%th_aroot(j)*ncohort_hydr%v_aroot_layer(j)
      ccohort_hydr%th_aroot(j) = (vol_c1+vol_c2)/(ccohort_hydr%v_aroot_layer(j)*newn)
   end do

   ccohort_hydr%supsub_flag = 0

   ! Only save the iteration counters for the worse of the two cohorts
   if(ncohort_hydr%iterh1 > ccohort_hydr%iterh1)then
      ccohort_hydr%iterh1      = ncohort_hydr%iterh1
      ccohort_hydr%iterh2      = ncohort_hydr%iterh2
      ccohort_hydr%iterlayer   = ncohort_hydr%iterlayer
   end if


   do k=1,n_hypool_leaf
      ccohort_hydr%psi_ag(k) = wrf_plant(leaf_p_media,ft)%p%psi_from_th(ccohort_hydr%th_ag(k))
      ccohort_hydr%ftc_ag(k) = wkf_plant(leaf_p_media,ft)%p%ftc_from_psi(ccohort_hydr%psi_ag(k))
   end do

   do k = n_hypool_leaf+1,n_hypool_ag
      ccohort_hydr%psi_ag(k) = wrf_plant(stem_p_media,ft)%p%psi_from_th(ccohort_hydr%th_ag(k))
      ccohort_hydr%ftc_ag(k) = wkf_plant(stem_p_media,ft)%p%ftc_from_psi(ccohort_hydr%psi_ag(k))
   end do

   ccohort_hydr%psi_troot = wrf_plant(troot_p_media,ft)%p%psi_from_th(ccohort_hydr%th_troot)
   ccohort_hydr%ftc_troot = wkf_plant(troot_p_media,ft)%p%ftc_from_psi(ccohort_hydr%psi_troot)

   do j=1,site_hydr%nlevrhiz
      ccohort_hydr%psi_aroot(j) = wrf_plant(aroot_p_media,ft)%p%psi_from_th(ccohort_hydr%th_aroot(j))
      ccohort_hydr%ftc_aroot(j) = wkf_plant(aroot_p_media,ft)%p%ftc_from_psi(ccohort_hydr%psi_aroot(j))
   end do


   ccohort_hydr%btran = wkf_plant(stomata_p_media,ft)%p%ftc_from_psi(ccohort_hydr%psi_ag(1))

   ccohort_hydr%qtop     = (currentCohort%n*ccohort_hydr%qtop     + &
         nextCohort%n*ncohort_hydr%qtop)/newn

   ccohort_hydr%errh2o                   = (currentCohort%n*ccohort_hydr%errh2o                   + &
         nextCohort%n*ncohort_hydr%errh2o)/newn

   return
  end subroutine FuseCohortHydraulics

! =====================================================================================
! Initialization Routines
! =====================================================================================

subroutine InitHydrCohort(currentSite,currentCohort)

  ! Arguments
  type(ed_site_type), target   :: currentSite
  type(ed_cohort_type), target :: currentCohort
  type(ed_cohort_hydr_type), pointer :: ccohort_hydr

  if ( hlm_use_planthydro.eq.ifalse ) return
  allocate(ccohort_hydr)
  currentCohort%co_hydr => ccohort_hydr
  call ccohort_hydr%AllocateHydrCohortArrays(currentSite%si_hydr%nlevrhiz)

  ccohort_hydr%is_newly_recruited = .false.

end subroutine InitHydrCohort

! =====================================================================================
subroutine DeallocateHydrCohort(currentCohort)

  ! Arguments
  type(ed_cohort_type), target :: currentCohort
  type(ed_cohort_hydr_type), pointer :: ccohort_hydr

  if ( hlm_use_planthydro.eq.ifalse ) return

  ccohort_hydr => currentCohort%co_hydr
  call ccohort_hydr%DeAllocateHydrCohortArrays()
  deallocate(ccohort_hydr)

  return
end subroutine DeallocateHydrCohort

! =====================================================================================

subroutine InitHydrSites(sites,bc_in)

  ! Arguments
  type(ed_site_type),intent(inout),target :: sites(:)
  type(bc_in_type),intent(in)             :: bc_in(:)

  ! Locals
  integer :: nsites
  integer :: s
  integer :: j
  integer :: jj
  type(ed_site_hydr_type),pointer :: csite_hydr



  if ( hlm_use_planthydro.eq.ifalse ) return

  ! Initialize any derived hydraulics parameters

  nsites = ubound(sites,1)
  do s=1,nsites
     allocate(csite_hydr)
     sites(s)%si_hydr => csite_hydr
     if ( bc_in(s)%nlevsoil > nlevsoi_hyd_max ) then
        write(fates_log(),*) 'The host land model has defined soil with'
        write(fates_log(),*) bc_in(s)%nlevsoil,' layers, for one of its columns.'
        write(fates_log(),*) 'Fates-hydro temporary array spaces with size'
        write(fates_log(),*) 'nlevsoi_hyd_max = ',nlevsoi_hyd_max,' must be larger'
        write(fates_log(),*) 'see main/FatesHydraulicsMemMod.F90'
        call endrun(msg=errMsg(sourcefile, __LINE__))
     end if

     ! Calculate the number of rhizosphere
     ! layers used
     if(ignore_layer1) then
        csite_hydr%i_rhiz_t = 2
        csite_hydr%i_rhiz_b = bc_in(s)%nlevsoil
     else
        csite_hydr%i_rhiz_t = 1
        csite_hydr%i_rhiz_b = bc_in(s)%nlevsoil
     end if

     csite_hydr%nlevrhiz = csite_hydr%i_rhiz_b-csite_hydr%i_rhiz_t+1
     call sites(s)%si_hydr%InitHydrSite(numpft,nlevsclass)

     jj=1
     do j=csite_hydr%i_rhiz_t,csite_hydr%i_rhiz_b
        csite_hydr%zi_rhiz(jj)  = bc_in(s)%zi_sisl(j)
        csite_hydr%dz_rhiz(jj) = bc_in(s)%dz_sisl(j)
        jj=jj+1
     end do

  end do

end subroutine InitHydrSites

! ===================================================================================
subroutine HydrSiteColdStart(sites, bc_in )! , bc_out)


  ! Arguments
  type(ed_site_type),intent(inout),target :: sites(:)
  type(bc_in_type),intent(in)             :: bc_in(:)

  ! Local
  type(ed_site_hydr_type), pointer :: site_hydr
  real(r8) :: smp  ! matric potential temp
  real(r8) :: h2osoi_liqvol ! liquid water content (m3/m3)
  integer :: s
  integer :: j,j_bc
  integer :: nsites
  integer :: nlevrhiz
  class(wrf_type_vg), pointer :: wrf_vg
  class(wkf_type_vg), pointer :: wkf_vg
  class(wrf_type_cch), pointer :: wrf_cch
  class(wkf_type_cch), pointer :: wkf_cch


  nsites = ubound(sites,1)

  do s = 1,nsites

     site_hydr => sites(s)%si_hydr
     nlevrhiz  =  site_hydr%nlevrhiz

     do j = 1,nlevrhiz
        j_bc=j+site_hydr%i_rhiz_t-1
        h2osoi_liqvol = min(bc_in(s)%eff_porosity_sl(j_bc), &
             bc_in(s)%h2o_liq_sisl(j_bc)/(site_hydr%dz_rhiz(j)*denh2o))

        site_hydr%h2osoi_liqvol_shell(j,1:nshell) = h2osoi_liqvol
        site_hydr%h2osoi_liq_prev(j)              = bc_in(s)%h2o_liq_sisl(j_bc)
     end do


     site_hydr%l_aroot_layer(1:site_hydr%nlevrhiz) = 0.0_r8


     ! --------------------------------------------------------------------------------
     ! Initialize water transfer functions
     ! which include both water retention functions (WRFs)
     ! as well as the water conductance (K) functions (WKFs)
     ! But, this is only for soil!
     ! --------------------------------------------------------------------------------
     ! Initialize the Water Retention Functions
     ! -----------------------------------------------------------------------------------

     select case(soil_wrf_type)
     case(van_genuchten_type)
        do j=1,sites(s)%si_hydr%nlevrhiz
           j_bc=j+site_hydr%i_rhiz_t-1
           allocate(wrf_vg)
           site_hydr%wrf_soil(j)%p => wrf_vg
           call wrf_vg%set_wrf_param([alpha_vg, psd_vg, th_sat_vg, th_res_vg])
        end do
     case(campbell_type)
        do j=1,site_hydr%nlevrhiz
           j_bc=j+site_hydr%i_rhiz_t-1
           allocate(wrf_cch)
           site_hydr%wrf_soil(j)%p => wrf_cch
           call wrf_cch%set_wrf_param([bc_in(s)%watsat_sisl(j_bc), &
                (-1.0_r8)*bc_in(s)%sucsat_sisl(j_bc)*denh2o*grav_earth*mpa_per_pa*m_per_mm , &
                bc_in(s)%bsw_sisl(j_bc)])
        end do
     case(tfs_type)
        write(fates_log(),*) 'TFS water retention curves not available for soil'
        call endrun(msg=errMsg(sourcefile, __LINE__))
     end select

     ! -----------------------------------------------------------------------------------
     ! Initialize the Water Conductance (K) Functions
     ! -----------------------------------------------------------------------------------

     select case(soil_wkf_type)
     case(van_genuchten_type)
        do j=1,sites(s)%si_hydr%nlevrhiz
           allocate(wkf_vg)
           site_hydr%wkf_soil(j)%p => wkf_vg
           call wkf_vg%set_wkf_param([alpha_vg, psd_vg, th_sat_vg, th_res_vg, tort_vg])
        end do
     case(campbell_type)
        do j=1,sites(s)%si_hydr%nlevrhiz
           j_bc=j+site_hydr%i_rhiz_t-1
           allocate(wkf_cch)
           site_hydr%wkf_soil(j)%p => wkf_cch
           call wkf_cch%set_wkf_param([bc_in(s)%watsat_sisl(j_bc), &
                (-1.0_r8)*bc_in(s)%sucsat_sisl(j_bc)*denh2o*grav_earth*mpa_per_pa*m_per_mm , &
                bc_in(s)%bsw_sisl(j_bc)])
        end do
     case(tfs_type)
        write(fates_log(),*) 'TFS conductance not used in soil'
        call endrun(msg=errMsg(sourcefile, __LINE__))
     end select

  end do

  ! --------------------------------------------------------------------------------
  ! All other ed_Hydr_site_type variables are initialized elsewhere:
  !
  ! init_patch() -> UpdateSizeDepRhizHydProps -> shellgeom()
  !         this%v_shell
  !         this%r_node_shell
  !         this%r_out_shell
  !
  ! init_patch() -> UpdateSizeDepRhizHydProps()
  !         this%l_aroot_layer_init
  !         this%l_aroot_1D
  !         this%kmax_upper_shell
  !         this%kmax_lower_shell
  !
  ! hydraulics_bc()
  !         this%supsub_flag
  !         this%errh2o_hyd     =            ! hydraulics_bc
  !         this%dwat_veg       =            ! hydraulics_bc
  !
  ! ed_update_site() -> update_h2oveg()
  !         this%h2oveg
  ! --------------------------------------------------------------------------------

  return
end subroutine HydrSiteColdStart

! =====================================================================================

  subroutine UpdateH2OVeg(csite,bc_out,prev_site_h2o,icall)

  ! ----------------------------------------------------------------------------------
  ! This subroutine is called following dynamics. After growth has been updated
  ! there needs to be a re-assesment of the how much liquid water is bound in the
  ! plants.  This value is necessary for water balancing in the HLM.
  ! ----------------------------------------------------------------------------------

  ! Arguments
  type(ed_site_type), intent(inout), target :: csite
  type(bc_out_type), intent(inout)          :: bc_out

  ! The total site water balance at a previous point in time.
  ! In some cases, like during dynamics
  ! we want to conserve total site water, so we check

  real(r8), intent(in),optional             :: prev_site_h2o
  integer, intent(in), optional             :: icall


  ! Locals
  type(ed_cohort_type), pointer :: currentCohort
  type(ed_patch_type), pointer :: currentPatch
  type(ed_cohort_hydr_type), pointer :: ccohort_hydr
  type(ed_site_hydr_type), pointer :: csite_hydr
  integer :: s
  real(r8) :: balive_patch
  integer :: nstep !number of time steps

  !for debug only
  nstep = get_nstep()

    bc_out%plant_stored_h2o_si = 0.0_r8

  if( hlm_use_planthydro.eq.ifalse ) return

    csite_hydr => csite%si_hydr
     csite_hydr%h2oveg = 0.0_r8
    currentPatch => csite%oldest_patch
     do while(associated(currentPatch))
        currentCohort=>currentPatch%tallest
        do while(associated(currentCohort))
           ccohort_hydr => currentCohort%co_hydr
           !only account for the water for not newly recruit for mass balance
           if(.not.ccohort_hydr%is_newly_recruited) then
              csite_hydr%h2oveg = csite_hydr%h2oveg + &
                   (sum(ccohort_hydr%th_ag(:)*ccohort_hydr%v_ag(:)) + &
                   ccohort_hydr%th_troot*ccohort_hydr%v_troot + &
                   sum(ccohort_hydr%th_aroot(:)*ccohort_hydr%v_aroot_layer(:)))* &
                   denh2o*currentCohort%n
           endif

           currentCohort => currentCohort%shorter
        enddo !cohort
        currentPatch => currentPatch%younger
     enddo !end patch loop

     csite_hydr%h2oveg              = csite_hydr%h2oveg*AREA_INV

     ! Note that h2oveg_dead is incremented wherever we have litter fluxes
     ! and it will be reduced via an evaporation term
    ! growturn_err is a term to accomodate error in growth or
    ! turnover. need to be improved for future(CX)
    bc_out%plant_stored_h2o_si = csite_hydr%h2oveg + csite_hydr%h2oveg_dead - &
          csite_hydr%h2oveg_growturn_err - &
          csite_hydr%h2oveg_hydro_err


    ! Perform a conservation check if desired
    if(present(prev_site_h2o)) then

       if(abs(bc_out%plant_stored_h2o_si-prev_site_h2o)>error_thresh ) then
          write(fates_log(),*) 'Total FATES site level water was not conserved during'
          write(fates_log(),*) 'a check where it was supposed to be conserved.'
          write(fates_log(),*) 'Most likely during daily dynamics.'
          write(fates_log(),*) 'Call index: ',icall
          write(fates_log(),*) 'Old mass: ',prev_site_h2o,' [mm/m2]'
          write(fates_log(),*) 'New mass: ',bc_out%plant_stored_h2o_si,' [mm/m2]'
          write(fates_log(),*) 'diff: ',bc_out%plant_stored_h2o_si-prev_site_h2o
          call endrun(msg=errMsg(sourcefile, __LINE__))
       end if

    end if

  return
end subroutine UpdateH2OVeg

!=====================================================================================
subroutine RecruitWUptake(nsites,sites,bc_in,dtime,recruitflag)

  ! ----------------------------------------------------------------------------------
  ! This subroutine is called to calculate the water requirement for newly recruited cohorts
  ! The water update is allocated proportionally to the root biomass, which could be updated
  ! to accomodate the soil moisture and rooting depth for small seedlings (Chonggang XU).
  ! After the root water uptake, is_newly_recruited flag is set to false.
  ! Note, this routine is not accounting for the normal water uptake of new plants
  ! going forward, this routine accounts for the water that needs to be accounted for
  ! as the plants pop into existance.
  ! ----------------------------------------------------------------------------------

  ! Arguments
  integer, intent(in)                       :: nsites
  type(ed_site_type), intent(inout), target :: sites(nsites)
  type(bc_in_type), intent(in)              :: bc_in(nsites)
  real(r8), intent(in)                      :: dtime !time (seconds)
  logical, intent(out)                      :: recruitflag      !flag to check if there is newly recruited cohorts

  ! Locals
  type(ed_cohort_type), pointer :: currentCohort
  type(ed_patch_type), pointer :: currentPatch
  type(ed_cohort_hydr_type), pointer :: ccohort_hydr
  type(ed_site_hydr_type), pointer :: csite_hydr
  integer :: s, j, ft
  integer :: nstep !number of time steps
  real(r8) :: rootfr !fraction of root in different soil layer
  real(r8) :: recruitw !water for newly recruited cohorts (kg water/m2/s)
  real(r8) :: recruitw_total ! total water for newly recruited cohorts (kg water/m2/s)
  real(r8) :: err !mass error of water for newly recruited cohorts (kg water/m2/s)
  real(r8) :: sumrw_uptake !sum of water take for newly recruited cohorts (kg water/m2/s)
  real(r8) :: sum_l_aroot  !sum of absorbing root lenghts
  recruitflag = .false.
  do s = 1,nsites
     csite_hydr => sites(s)%si_hydr
     csite_hydr%recruit_w_uptake = 0.0_r8
     currentPatch => sites(s)%oldest_patch
     recruitw_total = 0.0_r8
     do while(associated(currentPatch))
        currentCohort=>currentPatch%tallest
        do while(associated(currentCohort))
           ccohort_hydr => currentCohort%co_hydr
           ft       = currentCohort%pft
           !-----------------------------------------------------------
           ! recruitment water uptake
           if(ccohort_hydr%is_newly_recruited) then
              recruitflag = .true.
              recruitw =  (sum(ccohort_hydr%th_ag(:)*ccohort_hydr%v_ag(:))    + &
                   ccohort_hydr%th_troot*ccohort_hydr%v_troot                 + &
                   sum(ccohort_hydr%th_aroot(:)*ccohort_hydr%v_aroot_layer(:)))* &
                   denh2o*currentCohort%n*AREA_INV/dtime
              recruitw_total = recruitw_total + recruitw
              sum_l_aroot = sum(ccohort_hydr%l_aroot_layer(:))
              do j=1,csite_hydr%nlevrhiz
                 rootfr = ccohort_hydr%l_aroot_layer(j)/sum_l_aroot
                 csite_hydr%recruit_w_uptake(j) = csite_hydr%recruit_w_uptake(j) + &
                      recruitw*rootfr
              end do
              ccohort_hydr%is_newly_recruited = .false.
           endif
           currentCohort=>currentCohort%shorter
        end do !cohort loop
        currentPatch => currentPatch%younger
     end do !patch
     !balance check
     sumrw_uptake = sum(csite_hydr%recruit_w_uptake)
     err = recruitw_total - sumrw_uptake
     if(abs(err)>1.0e-10_r8)then
        do j=1,csite_hydr%nlevrhiz
           csite_hydr%recruit_w_uptake(j) = csite_hydr%recruit_w_uptake(j) + &
                err*csite_hydr%recruit_w_uptake(j)/sumrw_uptake
        enddo
        write(fates_log(),*) 'math check on recruit water failed.'
        call endrun(msg=errMsg(sourcefile, __LINE__))
     endif
  end do ! site loop

  !write(fates_log(),*) 'Calculating recruit water'
  !write(fates_log(),*) csite_hydr%recruit_w_uptake


end subroutine RecruitWUptake

!=====================================================================================
subroutine ConstrainRecruitNumber(csite,ccohort, bc_in)

  ! ---------------------------------------------------------------------------
  ! This subroutine constrains the number of plants so that there is enought water
  !  for newly recruited individuals from the soil
  ! ---------------------------------------------------------------------------

  ! Arguments
  type(ed_site_type), intent(inout), target     :: csite
  type(ed_cohort_type) , intent(inout), target  :: ccohort
  type(bc_in_type)    , intent(in)              :: bc_in

  ! Locals
  type(ed_cohort_hydr_type), pointer :: ccohort_hydr
  type(ed_site_hydr_type), pointer :: csite_hydr
    type(ed_patch_type), pointer :: cpatch
  real(r8) :: tmp1
    real(r8) :: watres_local              ! minum water content [m3/m3]
    real(r8) :: total_water               ! total water in rhizosphere at a specific layer (m^3 ha-1)
    real(r8) :: total_water_min           ! total minimum water in rhizosphere at a specific layer (m^3)
    real(r8) :: rootfr                    ! fraction of root in different soil layer
    real(r8) :: recruitw                  ! water for newly recruited cohorts (kg water/m2/individual)
    real(r8) :: n, nmin                   ! number of individuals in cohorts
  real(r8) :: sum_l_aroot
  integer :: s, j, ft

    integer :: el                         ! element loop index
    integer :: element_id                 ! global element identifier index
    real(r8) :: leaf_m, store_m, sapw_m   ! Element mass in organ tissues
    real(r8) :: fnrt_m, struct_m, repro_m ! Element mass in organ tissues


    cpatch => ccohort%patchptr
  csite_hydr => csite%si_hydr
  ccohort_hydr =>ccohort%co_hydr
  recruitw =  (sum(ccohort_hydr%th_ag(:)*ccohort_hydr%v_ag(:))    + &
       ccohort_hydr%th_troot*ccohort_hydr%v_troot  + &
       sum(ccohort_hydr%th_aroot(:)*ccohort_hydr%v_aroot_layer(:)))* &
       denh2o
  sum_l_aroot = sum(ccohort_hydr%l_aroot_layer(:))
  do j=1,csite_hydr%nlevrhiz
     cohort_recruit_water_layer(j) = recruitw*ccohort_hydr%l_aroot_layer(j)/sum_l_aroot
  end do

  do j=1,csite_hydr%nlevrhiz
     watres_local = csite_hydr%wrf_soil(j)%p%th_from_psi(bc_in%smpmin_si*denh2o*grav_earth*m_per_mm*mpa_per_pa)

     total_water = sum(csite_hydr%v_shell(j,:)*csite_hydr%h2osoi_liqvol_shell(j,:))
     total_water_min = sum(csite_hydr%v_shell(j,:)*watres_local)

     !assumes that only 50% is available for recruit water....
     recruit_water_avail_layer(j)=0.5_r8*max(0.0_r8,total_water-total_water_min)

  end do

  nmin  = 1.0e+36
  do j=1,csite_hydr%nlevrhiz
     if(cohort_recruit_water_layer(j)>0.0_r8) then
        n = recruit_water_avail_layer(j)/cohort_recruit_water_layer(j)
        nmin = min(n, nmin)
     endif
  end do

    ! If the minimum number of plants that are recruitable due to water
    ! limitations, is less than what is currently recruitable (due to
    ! carbon-nitrogen-phosphorus availability), then we apply a reduction.
    ! We also have to add back in what had been taken, to the germination
    ! seed pool
    if(nmin < ccohort%n) then

       do el = 1,num_elements

          element_id = element_list(el)

          leaf_m  = ccohort%prt%GetState(leaf_organ, element_id)
          store_m = ccohort%prt%GetState(store_organ, element_id)
          sapw_m  = ccohort%prt%GetState(sapw_organ, element_id)
          fnrt_m  = ccohort%prt%GetState(fnrt_organ, element_id)
          struct_m = ccohort%prt%GetState(struct_organ, element_id)
          repro_m  = ccohort%prt%GetState(repro_organ, element_id)

          cpatch%litter(el)%seed_germ(ccohort%pft) = cpatch%litter(el)%seed_germ(ccohort%pft) + &
               (ccohort%n-nmin)/cpatch%area * &
               (leaf_m+store_m+sapw_m+fnrt_m+struct_m+repro_m)

       end do
       ccohort%n = nmin
    end if

    return
  end subroutine ConstrainRecruitNumber


! =====================================================================================

subroutine SavePreviousRhizVolumes(currentSite)

  ! !ARGUMENTS:
  type(ed_site_type)     , intent(inout), target :: currentSite
  type(ed_site_hydr_type), pointer    :: csite_hydr

  csite_hydr => currentSite%si_hydr
  csite_hydr%l_aroot_layer_init(:)  = csite_hydr%l_aroot_layer(:)
  csite_hydr%r_node_shell_init(:,:) = csite_hydr%r_node_shell(:,:)
  csite_hydr%v_shell_init(:,:)      = csite_hydr%v_shell(:,:)

  return
end subroutine SavePreviousRhizVolumes

! ======================================================================================

subroutine UpdateSizeDepRhizVolLenCon(currentSite, bc_in)

  !
  ! !DESCRIPTION: Updates size of 'representative' rhizosphere -- node radii, volumes.
  ! As fine root biomass (and thus absorbing root length) increases, this characteristic
  ! rhizosphere shrinks even though the total volume of soil tapped by fine roots remains
  ! the same.
  !
  ! !USES:


  ! !ARGUMENTS:
  type(ed_site_type)     , intent(inout), target :: currentSite
  type(bc_in_type)       , intent(in) :: bc_in

  !
  ! !LOCAL VARIABLES:
  type(ed_site_hydr_type), pointer :: csite_hydr
  type(ed_patch_type)  , pointer :: cPatch
  type(ed_cohort_type) , pointer :: cCohort
  type(ed_cohort_hydr_type), pointer :: ccohort_hydr
  real(r8)                       :: hksat_s                      ! hksat converted to units of 10^6sec
  ! which is equiv to       [kg m-1 s-1 MPa-1]
  integer                        :: j,k                          ! gridcell, soil layer, rhizosphere shell indices
  integer                        :: j_bc                         ! soil layer index of boundary condition
  real(r8)                       :: large_kmax_bound = 1.e4_r8   ! for replacing kmax_bound_shell wherever the
  ! innermost shell radius is less than the assumed
  ! absorbing root radius rs1
  ! 1.e-5_r8 from Rudinger et al 1994
  integer                        :: nlevrhiz
  integer, parameter :: k_inner = 1   ! innermost rhizosphere shell
  !-----------------------------------------------------------------------

  csite_hydr => currentSite%si_hydr
  nlevrhiz = csite_hydr%nlevrhiz

  ! update cohort-level root length density and accumulate it across cohorts and patches to the column level
  csite_hydr%l_aroot_layer(:)  = 0._r8
  cPatch => currentSite%youngest_patch
  do while(associated(cPatch))
     cCohort => cPatch%tallest
     do while(associated(cCohort))
        ccohort_hydr => cCohort%co_hydr
        csite_hydr%l_aroot_layer(:) = csite_hydr%l_aroot_layer(:) + ccohort_hydr%l_aroot_layer(:)*cCohort%n
        cCohort => cCohort%shorter
     enddo !cohort
     cPatch => cPatch%older
  enddo !patch

  ! update outer radii of column-level rhizosphere shells (same across patches and cohorts)
  do j = 1,nlevrhiz
     ! proceed only if l_aroot_coh has changed
     !       if( csite_hydr%l_aroot_layer(j) /= csite_hydr%l_aroot_layer_init(j) ) then
     call shellGeom( csite_hydr%l_aroot_layer(j), csite_hydr%rs1(j), AREA, csite_hydr%dz_rhiz(j), &
          csite_hydr%r_out_shell(j,:), csite_hydr%r_node_shell(j,:),csite_hydr%v_shell(j,:))
     !       end if !has l_aroot_layer changed?
  enddo


  do j = 1,nlevrhiz
     j_bc = j+csite_hydr%i_rhiz_t-1

     ! bc_in%hksat_sisl(j): hydraulic conductivity at saturation (mm H2O /s)
     !
     ! converted from [mm H2O s-1] -> [kg s-1 MPa-1 m-1]
     !
     ! Conversion of Pascals:    1 Pa = 1 kg m-1 s-2
     !
     ! [mm s-1] * 1e-3 [m mm-1]
     !          * 1 [kg m-1 s-2 Pa-1]
     !          * 9.8-1 [s2 m-1]
     !          * 1e6 [Pa MPa-1]
     !                           = [kg s-1 m-1 MPa-1]

     hksat_s = bc_in%hksat_sisl(j_bc) * m_per_mm * 1._r8/grav_earth * pa_per_mpa

     ! proceed only if the total absorbing root length (site-level) has changed in this layer
     if( csite_hydr%l_aroot_layer(j) /= csite_hydr%l_aroot_layer_init(j) ) then

        ! Set the max conductance on the inner shell first.  If the node radius
        ! on the shell is smaller than the root radius, just set the max conductance
        ! to something extremely high.

        if( csite_hydr%r_node_shell(j,k_inner) <= csite_hydr%rs1(j) ) then
           csite_hydr%kmax_upper_shell(j,k_inner) = large_kmax_bound
        else
           csite_hydr%kmax_upper_shell(j,k_inner) = 2._r8*pi_const*csite_hydr%l_aroot_layer(j) / &
                log(csite_hydr%r_node_shell(j,k_inner)/csite_hydr%rs1(j))*hksat_s
        end if

        csite_hydr%kmax_lower_shell(j,k_inner) = 2._r8*pi_const*csite_hydr%l_aroot_layer(j) / &
             log(csite_hydr%r_out_shell(j,k_inner)/csite_hydr%r_node_shell(j,k_inner) )*hksat_s

        do k = 2,nshell
           csite_hydr%kmax_upper_shell(j,k)        = 2._r8*pi_const*csite_hydr%l_aroot_layer(j) / &
                log(csite_hydr%r_node_shell(j,k)/csite_hydr%r_out_shell(j,k-1))*hksat_s

           csite_hydr%kmax_lower_shell(j,k)        = 2._r8*pi_const*csite_hydr%l_aroot_layer(j) / &
                log(csite_hydr%r_out_shell(j,k)/csite_hydr%r_node_shell(j,k  ))*hksat_s
        enddo ! loop over rhizosphere shells




     end if !has l_aroot_layer changed?
  enddo ! loop over soil layers

  return
end subroutine UpdateSizeDepRhizVolLenCon


! =====================================================================================


subroutine UpdateSizeDepRhizHydProps(currentSite, bc_in )
  !
  ! !DESCRIPTION: Updates size of 'representative' rhizosphere -- node radii, volumes.
  ! As fine root biomass (and thus absorbing root length) increases, this characteristic
  ! rhizosphere shrinks even though the total volume of soil tapped by fine roots remains
  ! the same.
  !
  ! !USES:

  ! !ARGUMENTS:
  type(ed_site_type)     , intent(inout), target :: currentSite
  type(bc_in_type)       , intent(in) :: bc_in


  ! Save current volumes, lenghts and nodes to an "initial"
  ! used to calculate effects in states later on.

  call SavePreviousRhizVolumes(currentSite)

  ! Update the properties of the vegetation-soil hydraulic environment
  ! these are independent on the water state

  call UpdateSizeDepRhizVolLenCon(currentSite, bc_in)


  return
end subroutine UpdateSizeDepRhizHydProps

! =================================================================================

subroutine UpdateSizeDepRhizHydStates(currentSite, bc_in)
  !
  ! !DESCRIPTION: Updates size of 'representative' rhizosphere -- node radii, volumes.
  ! As fine root biomass (and thus absorbing root length) increases, this characteristic
  ! rhizosphere shrinks even though the total volume of soil tapped by fine roots remains
  ! the same.
  !
  ! !USES:
  !
  ! !ARGUMENTS:
  type(ed_site_type), intent(inout), target :: currentSite
  type(bc_in_type), intent(in)              :: bc_in
  !
  ! !LOCAL VARIABLES:
  real(r8) :: v_rhiz(nlevsoi_hyd_max)                  ! updated volume of all rhizosphere compartments              [m3]
  real(r8) :: r_delta                                  ! change in radius of innermost rhizosphere compartment       [m]
  real(r8) :: dpsidr                                   ! water potential gradient near root surface                  [MPa/m]
  real(r8) :: w_shell_new                              ! updated water volume in rhizosphere compartment             [m3]
  real(r8) :: w_layer_init(nlevsoi_hyd_max)            ! initial water mass by layer                                 [kg]
  real(r8) :: w_layer_interp(nlevsoi_hyd_max)          ! water mass after interpolating to new rhizosphere           [kg]
  real(r8) :: w_layer_new(nlevsoi_hyd_max)             ! water mass by layer after interpolation and fudging         [kg]
  real(r8) :: h2osoi_liq_col_new(nlevsoi_hyd_max)      ! water mass per area after interpolating to new rhizosphere  [kg/m2]
  real(r8) :: s_shell_init(nlevsoi_hyd_max,nshell)     ! initial saturation fraction in rhizosphere compartment      [0-1]
  real(r8) :: s_shell_interp(nlevsoi_hyd_max,nshell)   ! interpolated saturation fraction in rhizosphere compartment [0-1]
  real(r8) :: psi_shell_init(nlevsoi_hyd_max,nshell)   ! initial water potential in rhizosphere compartment          [MPa]
  real(r8) :: psi_shell_interp(nlevsoi_hyd_max,nshell) ! interpolated psi_shell to new r_node_shell                  [MPa]
  real(r8) :: delta_s(nlevsoi_hyd_max)                 ! change in saturation fraction needed to ensure water bal    [0-1]
  real(r8) :: errh2o(nlevsoi_hyd_max)                  ! water budget error after updating                           [kg/m2]
  integer  :: j,k                                      ! gridcell, column, soil layer, rhizosphere shell indicies
  integer  :: j_bc                                     ! level index for boundary conditions
  integer  :: indexc,indexj                            ! column and layer indices where there is a water balance error
  logical  :: found                                    ! flag in search loop
  type(ed_site_hydr_type), pointer :: csite_hydr
  !-----------------------------------------------------------------------

  s_shell_init(:,:)         = 0._r8
  psi_shell_init(:,:)       = 0._r8
  psi_shell_interp(:,:)     = 0._r8
  s_shell_interp(:,:)       = 0._r8

  csite_hydr => currentSite%si_hydr

  if(.false.) then

     do j = 1, csite_hydr%nlevrhiz
        ! proceed only if l_aroot_coh has changed
        if( csite_hydr%l_aroot_layer(j) /= csite_hydr%l_aroot_layer_init(j) ) then

           do k = 1,nshell
              psi_shell_init(j,k) = csite_hydr%wrf_soil(j)%p%psi_from_th(csite_hydr%h2osoi_liqvol_shell(j,k))
           end do

        end if !has l_aroot_coh changed?
     enddo

     ! interpolate initial psi values by layer and shell
     ! BOC...To-Do: need to constrain psi to be within realistic limits (i.e., < 0)
     do j = 1,csite_hydr%nlevrhiz
        ! proceed only if l_aroot_coh has changed
        if( csite_hydr%l_aroot_layer(j) /= csite_hydr%l_aroot_layer_init(j) ) then

           ! fine root length increased, thus shrinking the rhizosphere size
           if(csite_hydr%r_node_shell(j,nshell) < csite_hydr%r_node_shell_init(j,nshell)) then
              r_delta               = csite_hydr%r_node_shell(j,1) - csite_hydr%r_node_shell_init(j,1)
              !dpsidr                = (psi_shell_init(j,2) - psi_shell_init(j,1)) / &
              !                        (csite_hydr%r_node_shell_init(j,2) - csite_hydr%r_node_shell_init(j,1))

              ! XXXXXXXXXXXXXXXXXXXXXXXXXXXXXXXXXXXXXXXXXXXXXXXXXXXXXXXXXXXXXXXXXXXXXXXXXXXXXXXXXXXXXXXXXXXXXXX
              ! HACK for special case of nshell = 1 -- compiler throws error because of index 2 in above line,
              ! even though at run-time the code should skip over this section: MUST FIX
              ! XXXXXXXXXXXXXXXXXXXXXXXXXXXXXXXXXXXXXXXXXXXXXXXXXXXXXXXXXXXXXXXXXXXXXXXXXXXXXXXXXXXXXXXXXXXXXXX

              dpsidr                = (psi_shell_init(j,1) - psi_shell_init(j,1)) / &
                   (csite_hydr%r_node_shell_init(j,1) - csite_hydr%r_node_shell_init(j,1))
              psi_shell_interp(j,1) = dpsidr * r_delta
              do k = 2,nshell
                 r_delta               = csite_hydr%r_node_shell(j,k) - csite_hydr%r_node_shell_init(j,k)
                 dpsidr                = (psi_shell_init(j,k) - psi_shell_init(j,k-1)) / &
                      (csite_hydr%r_node_shell_init(j,k) - csite_hydr%r_node_shell_init(j,k-1))
                 psi_shell_interp(j,k) = dpsidr * r_delta
              enddo
           else
              ! fine root length decreased, thus increasing the rhizosphere size
              do k = 1,(nshell-1)
                 r_delta               = csite_hydr%r_node_shell(j,k) - csite_hydr%r_node_shell_init(j,k)
                 dpsidr                = (psi_shell_init(j,k+1) - psi_shell_init(j,k)) / &
                      (csite_hydr%r_node_shell_init(j,k+1) - csite_hydr%r_node_shell_init(j,k))
                 psi_shell_interp(j,k) = dpsidr * r_delta
              enddo
              r_delta               = csite_hydr%r_node_shell(j,nshell) - csite_hydr%r_node_shell_init(j,nshell)
              !dpsidr                = (psi_shell_init(j,nshell) - psi_shell_init(j,nshell-1)) / &
              !                        (csite_hydr%r_node_shell_init(j,nshell) - csite_hydr%r_node_shell_init(j,nshell-1))

              ! XXXXXXXXXXXXXXXXXXXXXXXXXXXXXXXXXXXXXXXXXXXXXXXXXXXXXXXXXXXXXXXXXXXXXXXXXXXXXXXXXXXXXXXXXXXXXX
              ! HACK for special case of nshell = 1 -- compiler throws error because of index nshell-1 in
              ! above line, even though at run-time the code should skip over this section: MUST FIX
              ! XXXXXXXXXXXXXXXXXXXXXXXXXXXXXXXXXXXXXXXXXXXXXXXXXXXXXXXXXXXXXXXXXXXXXXXXXXXXXXXXXXXXXXXXXXXXXX

              dpsidr                = (psi_shell_init(j,nshell) - psi_shell_init(j,nshell)) / &
                   (csite_hydr%r_node_shell_init(j,nshell) - csite_hydr%r_node_shell_init(j,nshell))

              psi_shell_interp(j,k) = dpsidr * r_delta
           end if
        end if !has l_aroot_coh changed?
     enddo

     ! 1st guess at new s based on interpolated psi
     do j = 1,csite_hydr%nlevrhiz
        j_bc = j+csite_hydr%i_rhiz_t-1

        ! proceed only if l_aroot_coh has changed
        if( csite_hydr%l_aroot_layer(j) /= csite_hydr%l_aroot_layer_init(j) ) then

           s_shell_interp(j,k) = ( csite_hydr%wrf_soil(j)%p%th_from_psi(psi_shell_interp(j,k)) - bc_in%watres_sisl(j_bc)) / &
                (bc_in%watres_sisl(j_bc)+bc_in%watres_sisl(j_bc))

        end if !has l_aroot_coh changed?
     enddo

     ! accumlate water across shells for each layer (initial and interpolated)
     do j = 1,csite_hydr%nlevrhiz
        j_bc = j+csite_hydr%i_rhiz_t-1
        ! proceed only if l_aroot_coh has changed
        if( csite_hydr%l_aroot_layer(j) /= csite_hydr%l_aroot_layer_init(j) ) then
           w_layer_init(j)      = 0._r8
           w_layer_interp(j)    = 0._r8
           v_rhiz(j)            = 0._r8
           do k = 1,nshell
              w_layer_init(j)   = w_layer_init(j) + denh2o * &
                   (csite_hydr%v_shell_init(j,k)*csite_hydr%h2osoi_liqvol_shell(j,k) )
              w_layer_interp(j) = w_layer_interp(j) + denh2o * &
                   (csite_hydr%v_shell(j,k) * &
                   (s_shell_interp(j,k)*(bc_in%watsat_sisl(j_bc)-bc_in%watres_sisl(j_bc))+bc_in%watres_sisl(j_bc)) )
              v_rhiz(j)         = v_rhiz(j) + csite_hydr%v_shell(j,k)
           enddo
        end if !has l_aroot_coh changed?
     enddo

     ! estimate delta_s across all shells needed to ensure total water in each layer doesn't change
     ! BOC...FIX: need to handle special cases where delta_s causes s_shell to go above or below 1 or 0, respectively.
     do j = 1,csite_hydr%nlevrhiz
        j_bc = j+csite_hydr%i_rhiz_t-1
        ! proceed only if l_aroot_coh has changed
        if( csite_hydr%l_aroot_layer(j) /= csite_hydr%l_aroot_layer_init(j) ) then
           delta_s(j) = (( w_layer_init(j) - w_layer_interp(j) )/( v_rhiz(j) * denh2o ) - bc_in%watres_sisl(j_bc)) / &
                (bc_in%watsat_sisl(j_bc)-bc_in%watres_sisl(j_bc))
        end if !has l_aroot_coh changed?
     enddo

     ! update h2osoi_liqvol_shell and h2osoi_liq_shell
     do j = 1,csite_hydr%nlevrhiz
        j_bc = j+csite_hydr%i_rhiz_t-1
        ! proceed only if l_aroot_coh has changed
        if( csite_hydr%l_aroot_layer(j) /= csite_hydr%l_aroot_layer_init(j) ) then
           w_layer_new(j)                = 0._r8
           do k = 1,nshell
              s_shell_interp(j,k)        = s_shell_interp(j,k) + delta_s(j)
              csite_hydr%h2osoi_liqvol_shell(j,k) = s_shell_interp(j,k) * &
                   ( bc_in%watsat_sisl(j_bc)-bc_in%watres_sisl(j_bc) ) + bc_in%watres_sisl(j_bc)
              w_shell_new                = csite_hydr%h2osoi_liqvol_shell(j,k) * &
                   csite_hydr%v_shell(j,k)
              w_layer_new(j)             = w_layer_new(j) + w_shell_new
           enddo
           h2osoi_liq_col_new(j)         = w_layer_new(j)/ v_rhiz(j)
        end if !has l_aroot_coh changed?
     enddo

     ! balance check
     do j = 1,csite_hydr%nlevrhiz
        j_bc = j+csite_hydr%i_rhiz_t-1
        errh2o(j) = h2osoi_liq_col_new(j) - bc_in%h2o_liq_sisl(j_bc)
        if (abs(errh2o(j)) > 1.e-4_r8) then
           write(fates_log(),*)'WARNING:  water balance error ',&
                ' updating rhizosphere shells: ',j,errh2o(j)
           write(fates_log(),*)'errh2o= ',errh2o(j), ' [kg/m2]'
           call endrun(msg=errMsg(sourcefile, __LINE__))
        end if
     enddo

  end if !nshell > 1

end subroutine UpdateSizeDepRhizHydStates

! ====================================================================================

subroutine BTranForHLMDiagnosticsFromCohortHydr(nsites,sites,bc_out)

  ! Arguments
  integer,intent(in)                      :: nsites
  type(ed_site_type),intent(inout),target :: sites(nsites)
  type(bc_out_type),intent(inout)         :: bc_out(nsites)

  ! Locals
  integer                                 :: s
  integer                                 :: ifp
  real(r8)                                :: balive_patch
  type(ed_patch_type),pointer             :: cpatch
  type(ed_cohort_type),pointer            :: ccohort

  do s = 1,nsites

     ifp = 0
     cpatch => sites(s)%oldest_patch
     do while (associated(cpatch))
        ifp=ifp+1

        balive_patch = 0._r8
        ccohort=>cpatch%tallest
        do while(associated(ccohort))
           balive_patch = balive_patch +  &
                  (cCohort%prt%GetState(fnrt_organ, carbon12_element) + &
                  cCohort%prt%GetState(sapw_organ, carbon12_element) + &
                  cCohort%prt%GetState(leaf_organ, carbon12_element))* ccohort%n
           ccohort => ccohort%shorter
        enddo !cohort

        bc_out(s)%btran_pa(ifp) = 0.0_r8
        ccohort=>cpatch%tallest
        do while(associated(ccohort))
           bc_out(s)%btran_pa(ifp) =  bc_out(s)%btran_pa(ifp) + &
                ccohort%co_hydr%btran * &
                  (cCohort%prt%GetState(fnrt_organ, carbon12_element) + &
                  cCohort%prt%GetState(sapw_organ, carbon12_element) + &
                  cCohort%prt%GetState(leaf_organ, carbon12_element)) * &
                ccohort%n / balive_patch
           ccohort => ccohort%shorter
        enddo !cohort
        cpatch => cpatch%younger
     enddo !end patch loop
  end do
  return
end subroutine BTranForHLMDiagnosticsFromCohortHydr

! ==========================================================================

subroutine FillDrainRhizShells(nsites, sites, bc_in, bc_out)
  !
  ! Created by Brad Christoffersen, Jan 2016
  !
  ! !DESCRIPTION:
  ! Parses out mean vertical water fluxes resulting from infiltration,
  ! drainage, and vertical water movement (dwat_kgm2) over radially stratified
  ! rhizosphere shells.
  !
  ! The approach used is heuristic, but based on the principle that water
  ! fluxing out of a layer will preferentially come from rhizosphere
  ! shells with higher water contents/potentials within that layer, and
  ! alternatively, that water fluxing into a layer will preferentially go
  ! into shells with lower water contents/potentials.
  !
  ! This principle is implemented by filling (draining) the rhizosphere
  ! shells in order from the driest (wettest) shell to the wettest (driest).
  ! Each shell is filled (drained) up (down) to the next wettest (driest)
  ! shell until the change in mean layer water (dwat_kgm2) is accounted for.
  !
  ! !USES:
  !
  ! !ARGUMENTS:
  integer, intent(in)                       :: nsites
  type(ed_site_type), intent(inout), target :: sites(nsites)
  type(bc_in_type), intent(in)              :: bc_in(nsites)
  type(bc_out_type), intent(inout)          :: bc_out(nsites)

  ! Locals
  type(ed_site_hydr_type), pointer :: csite_hydr       ! pointer to site hydraulics object
  real(r8) :: dwat_kgm2                                ! change in layer water content              [kg/m2]
  integer  :: s,j,k                                    ! site, soil layer, rhizosphere shell indicies
  integer  :: i,f,ff,kk                                ! indicies
  integer  :: j_bc                                     ! layer index for matching boundary condition soil layers
  integer  :: indexj                                   ! column and layer indices where there is a water balance error
  integer  :: ordered(nshell) = (/(i,i=1,nshell,1)/)   ! array of rhizosphere indices which have been ordered
  real(r8) :: area_col                                 ! column area                                                    [m2]
  real(r8) :: v_cum                                    ! cumulative shell volume from driest/wettest shell to kth shell [m3]
  real(r8) :: dwat_kg                                  ! water remaining to be distributed across shells                [kg]
  real(r8) :: thdiff                                   ! water content difference between ordered adjacent rhiz shells  [m3 m-3]
  real(r8) :: wdiff                                    ! mass of water represented by thdiff over previous k shells     [kg]
  real(r8) :: errh2o(nlevsoi_hyd_max)                  ! water budget error after updating                              [kg/m2]
  real(r8) :: cumShellH2O                              ! sum of water in all the shells of a specific layer             [kg/m2]
  real(r8) :: h2osoi_liq_shell(nlevsoi_hyd_max,nshell) ! water in the rhizosphere shells                               [kg]
  integer  :: tmp                                      ! temporary
  logical  :: found                                    ! flag in search loop
  !-----------------------------------------------------------------------

  do s = 1,nsites


     ! First step, identify how the liquid water in each layer has changed
     ! since the last time it was updated. This should be due to drainage.
     ! The drainage component should be the total change in liquid water content from the last time
     ! the hydraulics driver was called, and then adding back in the losses due to root uptake
     ! (which was already taken out).

     ! BOC: This was previously in HydrologyDrainage:

     csite_hydr => sites(s)%si_hydr

     do j = 1,csite_hydr%nlevrhiz
        j_bc = j+csite_hydr%i_rhiz_t-1

        cumShellH2O=sum(csite_hydr%h2osoi_liqvol_shell(j,:) *csite_hydr%v_shell(j,:)) * denh2o*AREA_INV

        dwat_kgm2 = bc_in(s)%h2o_liq_sisl(j_bc) - cumShellH2O

        dwat_kg = dwat_kgm2 * AREA

        ! order shells in terms of increasing or decreasing volumetric water content
        ! algorithm same as that used in histFileMod.F90 to alphabetize history tape contents
        if(nshell > 1) then
           do k = nshell-1,1,-1
              do kk = 1,k
                 if (csite_hydr%h2osoi_liqvol_shell(j,ordered(kk)) > &
                      csite_hydr%h2osoi_liqvol_shell(j,ordered(kk+1))) then
                    if (dwat_kg > 0._r8) then  !order increasing
                       tmp           = ordered(kk)
                       ordered(kk)   = ordered(kk+1)
                       ordered(kk+1) = tmp
                    end if
                 else
                    if (dwat_kg < 0._r8) then  !order decreasing
                       tmp           = ordered(kk)
                       ordered(kk)   = ordered(kk+1)
                       ordered(kk+1) = tmp
                    end if
                 end if
              enddo
           enddo
        end if

        ! fill shells with water up to the water content of the next-wettest shell,
        ! in order from driest to wettest (dwat_kg > 0)
        ! ------ OR ------
        ! drain shells' water down to the water content of the next-driest shell,
        ! in order from wettest to driest (dwat_kg < 0)
        k = 1
        do while ( (dwat_kg /= 0._r8) .and. (k < nshell) )
           thdiff = csite_hydr%h2osoi_liqvol_shell(j,ordered(k+1)) - &
                csite_hydr%h2osoi_liqvol_shell(j,ordered(k))
           v_cum  = sum(csite_hydr%v_shell(j,ordered(1:k)))
           wdiff  = thdiff * v_cum * denh2o        ! change in h2o [kg / ha] for shells ordered(1:k)
           if(abs(dwat_kg) >= abs(wdiff)) then
              csite_hydr%h2osoi_liqvol_shell(j,ordered(1:k)) = csite_hydr%h2osoi_liqvol_shell(j,ordered(k+1))
              dwat_kg  = dwat_kg - wdiff
           else
              csite_hydr%h2osoi_liqvol_shell(j,ordered(1:k)) = &
                   csite_hydr%h2osoi_liqvol_shell(j,ordered(1:k)) + dwat_kg/denh2o/v_cum
              dwat_kg  = 0._r8
           end if
           k = k + 1
        enddo

        if (dwat_kg /= 0._r8) then
           v_cum  = sum(csite_hydr%v_shell(j,ordered(1:nshell)))
           thdiff = dwat_kg / v_cum / denh2o
           do k = nshell, 1, -1
              csite_hydr%h2osoi_liqvol_shell(j,k) = csite_hydr%h2osoi_liqvol_shell(j,k) + thdiff
           end do
        end if

        ! m3/m3 * Total volume m3 * kg/m3 = kg
        h2osoi_liq_shell(j,:) = csite_hydr%h2osoi_liqvol_shell(j,:) * &
             csite_hydr%v_shell(j,:) * denh2o


        errh2o(j) = sum(h2osoi_liq_shell(j,:))*AREA_INV - bc_in(s)%h2o_liq_sisl(j_bc)

        if (abs(errh2o(j)) > 1.e-9_r8) then
           write(fates_log(),*)'WARNING:  water balance error in FillDrainRhizShells'
           write(fates_log(),*)'errh2o= ',errh2o(j), ' [kg/m2]'
           call endrun(msg=errMsg(sourcefile, __LINE__))
        end if
     end do

  end do
  return
end subroutine FillDrainRhizShells

! ====================================================================================

subroutine hydraulics_bc ( nsites, sites, bc_in, bc_out, dtime)

  ! ----------------------------------------------------------------------------------
  ! added by Brad Christoffersen Jan 2016 for use in ED hydraulics
  !    van Genuchten (1980)-specific functions for the swc (soil water characteristic)
  !    and for the kunsat (unsaturated hydraulic conductivity) curves. Test mod 06/20/2016

  ! resolved the mass-balance bugs and tested Jan, 2018 by C. XU
  !
  ! BOC...for quick implementation avoided JT's abstract interface,
  !    but these should be converted to interfaces in the future
  ! ----------------------------------------------------------------------------------

  !
  ! !DESCRIPTION:
  !s
  ! !USES:
  use FatesUtilsMod  , only : check_var_real

  ! ARGUMENTS:
  ! -----------------------------------------------------------------------------------
  integer,intent(in)                      :: nsites
  type(ed_site_type),intent(inout),target :: sites(nsites)
  type(bc_in_type),intent(in)             :: bc_in(nsites)
  type(bc_out_type),intent(inout)         :: bc_out(nsites)
  real(r8),intent(in)                     :: dtime

  !
  ! !LOCAL VARIABLES:
  integer :: iv    ! leaf layer
  integer :: ifp   ! index of FATES patch
  integer :: s     ! index of FATES site
  integer :: i     ! shell index
  integer :: j,jj  ! soil layer
  integer :: j_bc  ! soil layer index for boundary conditions
  integer :: k     ! 1D plant-soil continuum array
  integer :: ft    ! plant functional type index
  integer :: sz    ! plant's size class index
  integer :: t     ! previous timesteps (for lwp stability calculation)
  integer :: nstep !number of time steps

  !----------------------------------------------------------------------

  type (ed_patch_type),  pointer     :: cpatch       ! current patch pointer
  type (ed_cohort_type), pointer     :: ccohort      ! current cohort pointer
  type(ed_site_hydr_type), pointer   :: site_hydr    ! site hydraulics pointer
  type(ed_cohort_hydr_type), pointer :: ccohort_hydr ! cohort hydraulics pointer

  ! Local arrays

  ! accumulated water content change over all cohorts in a column   [m3 m-3]
  real(r8)            :: dth_layershell_col(nlevsoi_hyd_max,nshell)

  ! array of soil layer indices which have been ordered
  integer             :: ordered(nlevsoi_hyd_max) = (/(j,j=1,nlevsoi_hyd_max,1)/)

  ! total absorbing root & rhizosphere conductance (over all shells) by soil layer   [MPa]
  real(r8) :: kbg_layer(nlevsoi_hyd_max)
  real(r8) :: rootuptake(nlevsoi_hyd_max) ! mass-flux from 1st rhizosphere to absorbing roots            [kg/indiv/layer/step]

  real(r8) :: site_runoff         ! If plants are pushing water into saturated soils, we create
  ! runoff. This is either banked, or sent to the correct flux pool [kg/m2]
  real(r8) :: aroot_frac_plant    ! The fraction of the total length of absorbing roots contained in one soil layer
  ! that are devoted to a single plant
  real(r8) :: wb_err_plant        ! Solve error for a single plant [kg]
  real(r8) :: wb_check_site       ! the water balance error we get from summing fluxes
  ! and changes in storage
  ! and is just a double check on our error accounting). [kg/m2]
  real(r8) :: dwat_plant          ! change in water mass in the whole plant [kg]
  real(r8) :: qflx_tran_veg_indiv ! individiual transpiration rate [kgh2o indiv-1 s-1]
  real(r8) :: gscan_patch         ! sum of ccohort%gscan across all cohorts within a patch
  real(r8) :: sapflow             ! mass-flux for the cohort between transporting root and stem  [kg/indiv/step]
  real(r8) :: prev_h2oveg         ! plant water storage at start of timestep (kg/m2)
  real(r8) :: prev_h2osoil        ! soil water storage at start of timestep (kg/m2)
  logical  :: recruitflag         ! flag to check if there is newly recruited cohorts
  real(r8) :: root_flux           ! total water flux into roots [kg/m2]
  real(r8) :: transp_flux         ! total transpiration flux from plants [kg/m2]
  real(r8) :: delta_plant_storage ! change in plant water storage over the step [kg/m2]
  real(r8) :: delta_soil_storage  ! change in soil water storage over the step [kg/m2]
  real(r8) :: sumcheck            ! used to debug mass balance in soil horizon diagnostics
  integer  :: nlevrhiz            ! local for number of rhizosphere levels
  integer  :: sc                  ! size class index



  ! ----------------------------------------------------------------------------------
  ! Important note: We are interested in calculating the total fluxes in and out of the
  ! site/column.  Usually, when we do things like this, we acknowledge that FATES
  ! does not consider the bare ground patch.  However, since this routine
  ! calculates "column level" fluxes, we have to factor in that patch-level fluxes
  ! are only accounting for a portion of the area.
  ! ----------------------------------------------------------------------------------

  !For newly recruited cohorts, add the water uptake demand to csite_hydr%recruit_w_uptake
  call RecruitWUptake(nsites,sites,bc_in,dtime,recruitflag)

  !update water storage in veg after incorporating newly recuited cohorts
    if(recruitflag)then
       do s = 1, nsites
          call UpdateH2OVeg(sites(s),bc_out(s))
       end do
    end if

  do s = 1, nsites

     site_hydr => sites(s)%si_hydr

     nlevrhiz = site_hydr%nlevrhiz

     ! AVERAGE ROOT WATER UPTAKE (BY RHIZOSPHERE SHELL) ACROSS ALL COHORTS WITHIN A COLUMN
     dth_layershell_col(:,:)  = 0._r8
     site_hydr%dwat_veg       = 0._r8
     site_hydr%errh2o_hyd     = 0._r8
     prev_h2oveg    = site_hydr%h2oveg
     prev_h2osoil   = sum(site_hydr%h2osoi_liqvol_shell(:,:) * &
          site_hydr%v_shell(:,:)) * denh2o * AREA_INV

     bc_out(s)%qflx_ro_sisl(:) = 0._r8

     ! Zero out diagnotsics that rely on accumulation
     site_hydr%sapflow_scpf(:,:)       = 0._r8
     site_hydr%rootuptake_sl(:)        = 0._r8
     site_hydr%rootuptake0_scpf(:,:)   = 0._r8
     site_hydr%rootuptake10_scpf(:,:)  = 0._r8
     site_hydr%rootuptake50_scpf(:,:)  = 0._r8
     site_hydr%rootuptake100_scpf(:,:) = 0._r8

     ! Initialize water mass balancing terms [kg h2o / m2]
     ! --------------------------------------------------------------------------------
     transp_flux          = 0._r8
     root_flux            = 0._r8

     ! Initialize the delta in soil water and plant water storage
     ! with the initial condition.

     !err_soil = delta_soil_storage - root_flux
     !err_plot = delta_plant_storage - (root_flux - transp_flux)

     ifp = 0
     cpatch => sites(s)%oldest_patch
     do while (associated(cpatch))
        if(cpatch%nocomp_pft_label.ne.0)then
           ifp = ifp + 1

           ! ----------------------------------------------------------------------------
           ! Objective: Partition the transpiration flux
           ! specfied by the land model to the cohorts. The weighting
           ! factor we use to downscale is the cohort combo term: g_sb_laweight
           ! This term is the stomatal conductance multiplied by total leaf
           ! area.  gscan_patch is the sum over all cohorts, used to normalize.
           ! ----------------------------------------------------------------------------

           gscan_patch   = 0.0_r8
           ccohort=>cpatch%tallest
           do while(associated(ccohort))
              ccohort_hydr => ccohort%co_hydr
              gscan_patch       = gscan_patch + ccohort%g_sb_laweight
              ccohort => ccohort%shorter
           enddo !cohort

           ! The HLM predicted transpiration flux even though no leaves are present?
           if(bc_in(s)%qflx_transp_pa(ifp) > 1.e-10_r8 .and. gscan_patch<nearzero)then
              write(fates_log(),*) 'ERROR in plant hydraulics.'
              write(fates_log(),*) 'The HLM predicted a non-zero total transpiration flux'
              write(fates_log(),*) 'for this patch, yet there is no leaf-area-weighted conductance?'
              write(fates_log(),*) 'transp: ',bc_in(s)%qflx_transp_pa(ifp)
              write(fates_log(),*) 'gscan_patch: ',gscan_patch
              call endrun(msg=errMsg(sourcefile, __LINE__))
           end if

           ccohort=>cpatch%tallest
           do while(associated(ccohort))

              ccohort_hydr => ccohort%co_hydr
              ft       = ccohort%pft

              ! Relative transpiration of this cohort from the whole patch
              ! Note that g_sb_laweight / gscan_patch is the weighting that gives cohort contribution per area
              ! [mm H2O/plant/s]  = [mm H2O/ m2 / s] * [m2 / patch] * [cohort/plant] * [patch/cohort]

              if(ccohort%g_sb_laweight>nearzero) then
                 qflx_tran_veg_indiv     = bc_in(s)%qflx_transp_pa(ifp) * cpatch%total_canopy_area * &
                      (ccohort%g_sb_laweight/gscan_patch)/ccohort%n
              else
                 qflx_tran_veg_indiv     = 0._r8
              end if

              ! Save the transpiration flux for diagnostics (currently its a constant boundary condition)
              ccohort_hydr%qtop = qflx_tran_veg_indiv*dtime

              transp_flux = transp_flux + (qflx_tran_veg_indiv*dtime)*ccohort%n*AREA_INV

              ! VERTICAL LAYER CONTRIBUTION TO TOTAL ROOT WATER UPTAKE OR LOSS
              !    _____
              !   |     |
              !   |leaf |
              !   |_____|
              !      /
              !      \
              !      /
              !    __\__
              !   |     |
              !   |stem |
              !   |_____|
              !------/----------------_____---------------------------------
              !      \               |     |   |    |      |       |        |
              !      /          _/\/\|aroot|   |    |shell | shell | shell  |               layer j-1
              !      \        _/     |_____|   |    | k-1  |   k   |  k+1   |
              !------/------_/--------_____--------------------------------------
              !      \    _/         |     |    |     |       |        |         |
              !    __/__ / _/\/\/\/\/|aroot|    |     | shell | shell  | shell   |          layer j
              !   |     |_/          |_____|    |     |  k-1  |   k    |  k+1    |
              !---|troot|-------------_____----------------------------------------------
              !   |_____|\_          |     |      |      |        |          |           |
              !            \/\/\/\/\/|aroot|      |      | shell  |  shell   |   shell   |  layer j+1
              !                      |_____|      |      |  k-1   |    k     |    k+1    |
              !---------------------------------------------------------------------------


              if(use_2d_hydrosolve) then

                 call MatSolve2D(bc_in(s),site_hydr,ccohort,ccohort_hydr, &
                      dtime,qflx_tran_veg_indiv, &
                      sapflow,rootuptake(1:nlevrhiz),wb_err_plant,dwat_plant, &
                      dth_layershell_col)

              else

                 ! ---------------------------------------------------------------------------------
                 ! Approach: do nlevsoi_hyd sequential solutions to Richards' equation,
                 !           each of which encompass all plant nodes and soil nodes for a given soil layer j,
                 !           with the timestep fraction for each layer-specific solution proportional to each
                 ! layer's contribution to the total root-soil conductance
                 ! Water potential in plant nodes is updated after each solution
                 ! As such, the order across soil layers in which the solution is conducted matters.
                 ! For now, the order proceeds across soil layers in order of decreasing root-soil conductance
                 ! NET EFFECT: total water removed from plant-soil system remains the same: it
                 !             sums up to total transpiration (qflx_tran_veg_indiv*dtime)
                 !             root water uptake in each layer is proportional to each layer's total
                 !             root length density and soil matric potential
                 !             root hydraulic redistribution emerges within this sequence when a
                 !             layers have transporting-to-absorbing root water potential gradients of opposite sign
                 ! -----------------------------------------------------------------------------------

                 call OrderLayersForSolve1D(site_hydr, ccohort, ccohort_hydr, ordered, kbg_layer)

                 call ImTaylorSolve1D(site_hydr,ccohort,ccohort_hydr, &
                      dtime,qflx_tran_veg_indiv,ordered, kbg_layer, &
                      sapflow,rootuptake(1:nlevrhiz), &
                      wb_err_plant,dwat_plant, &
                      dth_layershell_col)

              end if

              ! Remember the error for the cohort
              ccohort_hydr%errh2o  = ccohort_hydr%errh2o + wb_err_plant

              ! Update total error in [kg/m2 ground]
              site_hydr%errh2o_hyd = site_hydr%errh2o_hyd + wb_err_plant*ccohort%n*AREA_INV

              ! Accumulate site level diagnostic of plant water change [kg/m2]
              ! (this is zerod)
              site_hydr%dwat_veg   = site_hydr%dwat_veg + dwat_plant*ccohort%n*AREA_INV

              ! Update total site-level stored plant water [kg/m2]
              ! (this is not zerod, but incremented)
              site_hydr%h2oveg     = site_hydr%h2oveg + dwat_plant*ccohort%n*AREA_INV

              sc = ccohort%size_class

              ! Sapflow diagnostic [kg/ha/s]
              site_hydr%sapflow_scpf(sc,ft) = site_hydr%sapflow_scpf(sc,ft) + sapflow*ccohort%n/dtime

              ! Root uptake per rhiz layer [kg/ha/s]
              site_hydr%rootuptake_sl(1:nlevrhiz) = site_hydr%rootuptake_sl(1:nlevrhiz) + &
                   rootuptake(1:nlevrhiz)*ccohort%n/dtime

              ! Root uptake per pft x size class, over set layer depths [kg/ha/m/s]
              ! These are normalized by depth (in case the desired horizon extends
              ! beyond the actual rhizosphere)

              site_hydr%rootuptake0_scpf(sc,ft) = site_hydr%rootuptake0_scpf(sc,ft) + &
                   SumBetweenDepths(site_hydr,0._r8,0.1_r8,rootuptake(1:nlevrhiz))*ccohort%n/dtime

              site_hydr%rootuptake10_scpf(sc,ft) = site_hydr%rootuptake10_scpf(sc,ft) + &
                   SumBetweenDepths(site_hydr,0.1_r8,0.5_r8,rootuptake(1:nlevrhiz))*ccohort%n/dtime

              site_hydr%rootuptake50_scpf(sc,ft) = site_hydr%rootuptake50_scpf(sc,ft) + &
                   SumBetweenDepths(site_hydr,0.5_r8,1.0_r8,rootuptake(1:nlevrhiz))*ccohort%n/dtime

              site_hydr%rootuptake100_scpf(sc,ft) = site_hydr%rootuptake100_scpf(sc,ft) + &
                   SumBetweenDepths(site_hydr,1.0_r8,1.e10_r8,rootuptake(1:nlevrhiz))*ccohort%n/dtime

              ! ---------------------------------------------------------
              ! Update water potential and frac total conductivity
              ! of plant compartments
              ! ---------------------------------------------------------

              call UpdatePlantPsiFTCFromTheta(ccohort,site_hydr)

              ccohort_hydr%btran = wkf_plant(stomata_p_media,ft)%p%ftc_from_psi(ccohort_hydr%psi_ag(1))


              ccohort => ccohort%shorter
           enddo !cohort
        endif ! not barground patch
        cpatch => cpatch%younger
     enddo !patch

     ! --------------------------------------------------------------------------------
     ! The cohort level water fluxes are complete, the remainder of this subroutine
     ! is dedicated to doing site level resulting mass balance calculations and checks
     ! --------------------------------------------------------------------------------

     ! Calculate the amount of water fluxing through the roots. It is the sum
     ! of the change in thr rhizosphere shells.  Note that following this calculation
     ! we may adjust the change in soil water to avoid super-saturation and sub-residual
     ! water contents.  But the pre-adjusted value is the actual amount of root flux.
     ! [kg/m2]

     root_flux = -sum(dth_layershell_col(1:site_hydr%nlevrhiz,:)*site_hydr%v_shell(:,:))*denh2o*AREA_INV


     do j=1,site_hydr%nlevrhiz
        j_bc = j+site_hydr%i_rhiz_t-1

        ! Update the site-level state variable
        ! rhizosphere shell water content [m3/m3]
        site_hydr%h2osoi_liqvol_shell(j,:) =  site_hydr%h2osoi_liqvol_shell(j,:) + &
             dth_layershell_col(j,:)


        bc_out(s)%qflx_soil2root_sisl(j_bc) = &
             -(sum(dth_layershell_col(j,:)*site_hydr%v_shell(j,:))*denh2o*AREA_INV/dtime) + &
             site_hydr%recruit_w_uptake(j)


        ! Save the amount of liquid soil water known to the model after root uptake
        ! This calculation also assumes that 1mm of water is 1kg
        site_hydr%h2osoi_liq_prev(j) = bc_in(s)%h2o_liq_sisl(j_bc) - &
             dtime*bc_out(s)%qflx_soil2root_sisl(j_bc)


        ! We accept that it is possible for gravity to push
        ! water into saturated soils, particularly at night when
        ! transpiration has stopped. In the real world, the water
        ! would be driven out of the layer, although we have no
        ! boundary flux on the rhizospheres in these substeps. To accomodate
        ! this, if soils are pushed beyond saturation minus a small buffer
        ! then we remove that excess, send it to a runoff pool, and
        ! fix the node's water content to the saturation minus buffer value

        site_runoff          = 0._r8
        if(purge_supersaturation) then
           do i = 1,nshell
              if(site_hydr%h2osoi_liqvol_shell(j,i)>(bc_in(s)%watsat_sisl(j_bc)-thsat_buff)) then

                 ! [m3/m3] * [kg/m3] * [m3/site] * [site/m2] => [kg/m2]
                 site_runoff = site_runoff + &
                      (site_hydr%h2osoi_liqvol_shell(j,i)-(bc_in(s)%watsat_sisl(j_bc)-thsat_buff)) * &
                      site_hydr%v_shell(j,i)*AREA_INV*denh2o

                 site_hydr%h2osoi_liqvol_shell(j,i) = bc_in(s)%watsat_sisl(j_bc)-thsat_buff

              end if
           end do

           bc_out(s)%qflx_ro_sisl(j_bc) = site_runoff/dtime
        end if
     enddo


     ! Note that the cohort-level solvers are expected to update
     ! site_hydr%h2oveg

     ! Calculate site total kg's of runoff
     site_runoff = sum(bc_out(s)%qflx_ro_sisl(:))*dtime

     delta_plant_storage = site_hydr%h2oveg - prev_h2oveg

     delta_soil_storage  = sum(site_hydr%h2osoi_liqvol_shell(:,:) * &
          site_hydr%v_shell(:,:)) * denh2o * AREA_INV - prev_h2osoil

      if(abs(delta_plant_storage - (root_flux - transp_flux)) > error_thresh ) then

        write(fates_log(),*) 'Site plant water balance does not close'
        write(fates_log(),*) 'balance error: ',abs(delta_plant_storage - (root_flux - transp_flux))
        write(fates_log(),*) 'delta plant storage: ',delta_plant_storage,' [kg/m2]'
        write(fates_log(),*) 'integrated root flux: ',root_flux,' [kg/m2]'
        write(fates_log(),*) 'transpiration flux: ',transp_flux,' [kg/m2]'
        write(fates_log(),*) 'end storage: ',site_hydr%h2oveg
        call endrun(msg=errMsg(sourcefile, __LINE__))
     end if

     if(abs(delta_soil_storage + root_flux + site_runoff) > 1.e-3_r8 ) then
        write(fates_log(),*) 'Site soil water balance does not close'
        write(fates_log(),*) 'delta soil storage: ',delta_soil_storage,' [kg/m2]'
        write(fates_log(),*) 'integrated root flux (pos into root): ',root_flux,' [kg/m2]'
        write(fates_log(),*) 'site runoff: ',site_runoff,' [kg/m2]'
        write(fates_log(),*) 'end storage: ',sum(site_hydr%h2osoi_liqvol_shell(:,:) * &
             site_hydr%v_shell(:,:)) * denh2o * AREA_INV, &
             ' [kg/m2]'
        call endrun(msg=errMsg(sourcefile, __LINE__))
     end if


     !-----------------------------------------------------------------------
     ! mass balance check and pass the total stored vegetation water to HLM
     ! in order for it to fill its balance checks


     ! Compare the integrated error to the site mass balance
     ! error sign is positive towards transpiration overestimation
     ! Loss fluxes should = decrease in storage
     ! (transp_flux + site_runoff) =  -(delta_plant_storage+delta_soil_storage )

     wb_check_site = delta_plant_storage+delta_soil_storage+site_runoff+transp_flux

     ! Now check on total error
     if( abs(wb_check_site) > 1.e-4_r8 ) then
        write(fates_log(),*) 'FATES hydro water balance is not so great [kg/m2]'
        write(fates_log(),*) 'site_hydr%errh2o_hyd: ',wb_check_site
        write(fates_log(),*) 'delta_plant_storage: ',delta_plant_storage
        write(fates_log(),*) 'delta_soil_storage: ',delta_soil_storage
        write(fates_log(),*) 'site_runoff: ',site_runoff
        write(fates_log(),*) 'transp_flux: ',transp_flux
     end if


     site_hydr%h2oveg_hydro_err = site_hydr%h2oveg_hydro_err + site_hydr%errh2o_hyd


       call UpdateH2OVeg(sites(s),bc_out(s))

  enddo !site

  return
end subroutine Hydraulics_BC

! =====================================================================================



subroutine UpdatePlantKmax(ccohort_hydr,ccohort,csite_hydr)

  ! ---------------------------------------------------------------------------------
  !
  ! This routine sets the maximum conductance of all compartments in the plant, from
  ! leaves, to stem, to transporting root, to the absorbing roots.
  ! These properties are dependent only on the materials (conductivity) and the
  ! geometry of the compartments.
  ! The units of all K_max values are [kg H2O s-1 MPa-1]
  !
  ! There are some different ways to represent overall conductance from node-to-node
  ! throughout the hydraulic system. Universally, all can make use of a system
  ! where we separate the hydraulic compartments of the nodes into the upper (closer
  ! to the sky) and lower (away from the sky) portions of the compartment. It is
  ! possible that due to things like xylem taper, the two portions may have different
  ! conductivity, and therefore differnet conductances.
  !
  ! Assumption 0.  This routine calculates maximum conductivity for 1 plant.
  ! Assumption 1.  The compartment volumes, heights and lengths have all been
  !                determined, probably called just before this routine.
  !
  ! Steudle, E. Water uptake by roots: effects of water deficit.
  ! J Exp Bot 51, 1531-1542, doi:DOI 10.1093/jexbot/51.350.1531 (2000).
  ! ---------------------------------------------------------------------------------

  ! Arguments

  type(ed_cohort_hydr_type),intent(inout),target :: ccohort_hydr
  type(ed_cohort_type),intent(in),target         :: ccohort
  type(ed_site_hydr_type),intent(in),target      :: csite_hydr

  ! Locals
  integer :: k                     ! Compartment (node) index
  integer :: j                     ! Soil layer index
  integer :: k_ag                  ! Compartment index for above-ground indexed array
  integer  :: pft                  ! Plant Functional Type index
  real(r8) :: c_sap_dummy          ! Dummy variable (unused) with sapwood carbon [kg]
  real(r8) :: z_lower              ! distance between lower edge and mean petiole height [m]
  real(r8) :: z_upper              ! distance between upper edge and mean petiole height [m]
  real(r8) :: z_node               ! distance between compartment center and mph [m]
  real(r8) :: kmax_lower           ! Max conductance from compartment edge to mph [kg s-1 Mpa-1]
  real(r8) :: kmax_node            ! Max conductance from compartment edge to mph [kg s-1 Mpa-1]
  real(r8) :: kmax_upper           ! Max conductance from compartment edge to mph [kg s-1 Mpa-1]
  real(r8) :: a_sapwood            ! Mean cross section area of sapwood   [m2]
  real(r8) :: rmin_ag              ! Minimum total resistance of all above ground pathways
  ! [kg-1 s MPa]
  real(r8) :: kmax_bg              ! Total maximum conductance of all below-ground pathways
  ! from the absorbing roots center nodes to the
  ! transporting root center node
  real(r8) :: rootfr               ! fraction of absorbing root in each soil layer
  ! assumes propotion of absorbing root is equal
  ! to proportion of total root
  real(r8) :: kmax_layer           ! max conductance between transporting root node
  ! and absorbing root node in each layer [kg s-1 MPa-1]
  real(r8) :: surfarea_aroot_layer ! Surface area of absorbing roots in each
  ! soil layer [m2]
  real(r8) :: sum_l_aroot          ! sum of plant's total root length
  real(r8),parameter :: min_pet_stem_dz = 0.00001_r8  ! Force at least a small difference
  ! in the top of stem and petiole


  pft   = ccohort%pft

  ! Get the cross-section of the plant's sapwood area [m2]
  call bsap_allom(ccohort%dbh,pft,ccohort%canopy_trim,a_sapwood,c_sap_dummy)

  ! Leaf Maximum Hydraulic Conductance
  ! The starting hypothesis is that there is no resistance inside the
  ! leaf, between the petiole and the center of storage.  To override
  ! this, make provisions by changing the kmax to a not-absurdly high
  ! value.  It is assumed that the conductance in this default case,
  ! is regulated completely by the stem conductance from the stem's
  ! center of storage, to the petiole.

  ccohort_hydr%kmax_petiole_to_leaf = 1.e8_r8


  ! Stem Maximum Hydraulic Conductance

  do k=1, n_hypool_stem

     ! index for "above-ground" arrays, that contain stem and leaf
     ! in one vector
     k_ag = k+n_hypool_leaf

     ! Depth from the petiole to the lower, node and upper compartment edges

     z_lower = ccohort_hydr%z_node_ag(n_hypool_leaf) - ccohort_hydr%z_lower_ag(k_ag)
     z_node  = ccohort_hydr%z_node_ag(n_hypool_leaf) - ccohort_hydr%z_node_ag(k_ag)
     z_upper = max( min_pet_stem_dz,ccohort_hydr%z_node_ag(n_hypool_leaf) - &
          ccohort_hydr%z_upper_ag(k_ag))


     ! Then we calculate the maximum conductance from each the lower, node and upper
     ! edges of the compartment to the petiole. The xylem taper factor requires
     ! that the kmax it is scaling is from the point of interest to the mean height
     ! of the petioles.  Then we can back out the conductance over just the path
     ! of the upper and lower compartments, but subtracting them as resistors in
     ! series.

     ! max conductance from upper edge to mean petiole height
     ! If there is no height difference between the upper compartment edge and
     ! the petiole, at least give it some nominal amount to void FPE's
     kmax_upper = EDPftvarcon_inst%hydr_kmax_node(pft,2) * &
          xylemtaper(EDPftvarcon_inst%hydr_p_taper(pft), z_upper) * &
          a_sapwood / z_upper

     ! max conductance from node to mean petiole height
     kmax_node  = EDPftvarcon_inst%hydr_kmax_node(pft,2) * &
          xylemtaper(EDPftvarcon_inst%hydr_p_taper(pft), z_node) * &
          a_sapwood / z_node

     ! max conductance from lower edge to mean petiole height
     kmax_lower = EDPftvarcon_inst%hydr_kmax_node(pft,2) * &
          xylemtaper(EDPftvarcon_inst%hydr_p_taper(pft), z_lower) * &
          a_sapwood / z_lower

     ! Max conductance over the path of the upper side of the compartment
     ccohort_hydr%kmax_stem_upper(k) = (1._r8/kmax_node - 1._r8/kmax_upper)**(-1._r8)

     ! Max conductance over the path on the loewr side of the compartment
     ccohort_hydr%kmax_stem_lower(k) = (1._r8/kmax_lower - 1._r8/kmax_node)**(-1._r8)

     if(debug) then
        ! The following clauses should never be true:
        if( (z_lower < z_node) .or. &
             (z_node  < z_upper) ) then
           write(fates_log(),*) 'Problem calculating stem Kmax'
           write(fates_log(),*) z_lower, z_node, z_upper
           write(fates_log(),*) kmax_lower*z_lower, kmax_node*z_node, kmax_upper*z_upper
           call endrun(msg=errMsg(sourcefile, __LINE__))
        end if
     end if

  enddo

  ! Maximum conductance of the upper compartment in the transporting root
  ! that connects to the lowest stem (btw: z_lower_ag(n_hypool_ag) == 0)

  z_upper = ccohort_hydr%z_lower_ag(n_hypool_leaf)
  z_node  = ccohort_hydr%z_lower_ag(n_hypool_leaf)-ccohort_hydr%z_node_troot

  kmax_node = EDPftvarcon_inst%hydr_kmax_node(pft,2) * &
       xylemtaper(EDPftvarcon_inst%hydr_p_taper(pft), z_node) * &
       a_sapwood / z_node

  kmax_upper = EDPftvarcon_inst%hydr_kmax_node(pft,2) * &
       xylemtaper(EDPftvarcon_inst%hydr_p_taper(pft), z_upper) * &
       a_sapwood / z_upper

  ccohort_hydr%kmax_troot_upper = (1._r8/kmax_node - 1._r8/kmax_upper)**(-1._r8)

  ! The maximum conductance between the center node of the transporting root
  ! compartment, and the center node of the absorbing root compartment, is calculated
  ! as a residual.  Specifically, we look at the total resistance the plant has in
  ! the stem so far, by adding those resistances in series.
  ! Then we use a parameter to specify what fraction of the resistance
  ! should be below-ground between the transporting root node and the absorbing roots.
  ! After that total is calculated, we then convert to a conductance, and split the
  ! conductance in parallel between root layers, based on the root fraction.
  ! Note* The inverse of max conductance (KMax) is minimum resistance:


  rmin_ag = 1._r8/ccohort_hydr%kmax_petiole_to_leaf + &
       sum(1._r8/ccohort_hydr%kmax_stem_upper(1:n_hypool_stem)) + &
       sum(1._r8/ccohort_hydr%kmax_stem_lower(1:n_hypool_stem)) + &
       1._r8/ccohort_hydr%kmax_troot_upper

  ! Calculate the residual resistance below ground, as a resistor
  ! in series with the existing above ground
  ! Invert to find below-ground kmax
  ! (rmin_ag+rmin_bg)*fr = rmin_ag
  ! rmin_ag + rmin_bg = rmin_ag/fr
  ! rmin_bg = (1/fr-1) * rmin_ag
  !
  ! if kmax_bg = 1/rmin_bg :
  !
  ! kmax_bg = 1/((1/fr-1) * rmin_ag)

  kmax_bg = 1._r8/(rmin_ag*(1._r8/EDPftvarcon_inst%hydr_rfrac_stem(pft) - 1._r8))


  ! The max conductance of each layer is in parallel, therefore
  ! the kmax terms of each layer, should sum to kmax_bg
  sum_l_aroot = sum(ccohort_hydr%l_aroot_layer(:))
  do j=1,csite_hydr%nlevrhiz

     kmax_layer = kmax_bg*ccohort_hydr%l_aroot_layer(j)/sum_l_aroot

     ! Two transport pathways, in two compartments exist in each layer.
     ! These pathways are connected in serial.
     ! For simplicity, we simply split the resistance between the two.
     ! Mathematically, this results in simply doubling the conductance
     ! and applying to both paths.  Here are the two paths:
     ! 1) is the path between the transporting root's center node, to
     !    the boundary of the transporting root with the boundary of
     !    the absorbing root  (kmax_troot_lower)
     ! 2) is the path between the boundary of the absorbing root and
     !    transporting root, with the absorbing root's center node
     !    (kmax_aroot_upper)

     ccohort_hydr%kmax_troot_lower(j) = 3.0_r8 * kmax_layer
     ccohort_hydr%kmax_aroot_upper(j) = 3.0_r8 * kmax_layer
     ccohort_hydr%kmax_aroot_lower(j) = 3.0_r8 * kmax_layer

  end do

  ! Finally, we calculate maximum radial conductance from the root
  ! surface to its center node.  This transport is not a xylem transport
  ! like the calculations prior to this. This transport is through the
  ! exodermis, cortex, casparian strip and endodermis.  The actual conductance
  ! will possibly depend on the potential gradient (whether out-of the root,
  ! or in-to the root).  So we calculate the kmax's for both cases,
  ! and save them for the final conductance calculation.

  do j=1,csite_hydr%nlevrhiz

     ! Surface area of the absorbing roots for a single plant in this layer [m2]
     surfarea_aroot_layer = 2._r8 * pi_const * &
          EDPftvarcon_inst%hydr_rs2(ccohort%pft) * ccohort_hydr%l_aroot_layer(j)

     ! Convert from surface conductivity [kg H2O m-2 s-1 MPa-1] to [kg H2O s-1 MPa-1]
     ccohort_hydr%kmax_aroot_radial_in(j) = hydr_kmax_rsurf1 * surfarea_aroot_layer

     ccohort_hydr%kmax_aroot_radial_out(j) = hydr_kmax_rsurf2 * surfarea_aroot_layer

  end do

  return
end subroutine UpdatePlantKmax

! ===================================================================================

subroutine OrderLayersForSolve1D(site_hydr,cohort,cohort_hydr,ordered, kbg_layer)

  ! Arguments (IN)
  type(ed_site_hydr_type), intent(in),target   :: site_hydr
  type(ed_cohort_type), intent(in),target      :: cohort
  type(ed_cohort_hydr_type),intent(in),target  :: cohort_hydr


  ! Arguments (INOUT)
  integer, intent(inout)                       :: ordered(:)
  real(r8), intent(out)                        :: kbg_layer(:)

  ! Locals

  real(r8) :: kbg_tot                    ! total absorbing root & rhizosphere conductance (over all shells and soil layers  [MPa]
  real(r8) :: psi_inner_shell            ! matric potential of the inner shell, used for calculating
  ! which kmax to use when forecasting uptake layer ordering [MPa]
  real(r8) :: psi_aroot                  ! matric potential of absorbing root [MPa]
  real(r8) :: kmax_aroot                 ! max conductance of the absorbing root [kg s-1 Mpa-1]
  real(r8) :: ftc_aroot                  ! fraction of total conductivity of abs root
  real(r8) :: r_bg                       ! total estimated resistance in below ground compartments
  ! for each soil layer [s Mpa kg-1] (used to predict order in 1d solve)
  real(r8) :: aroot_frac_plant           ! This is the fraction of absorbing root from one plant
  real(r8) :: kmax_lo                    ! maximum conductance of lower (away from atm) half of path [kg s-1 Mpa-1]
  real(r8) :: kmax_up                    ! maximum conductance of upper (close to atm)  half of path [kg s-1 MPa-1]
  real(r8) :: psi_shell                  ! matric potential of a given shell [-]
  real(r8) :: ftc_shell                  ! fraction of total cond. of a given rhiz shell [-]
  integer  :: tmp                        ! temporarily holds a soil layer index
  integer  :: ft                         ! functional type index of plant
  integer  :: j,jj,k                     ! layer and shell indices


  kbg_tot      = 0._r8
  kbg_layer(:) = 0._r8

  ft = cohort%pft

  do j=1,site_hydr%nlevrhiz

     ! Path is between the absorbing root
     ! and the first rhizosphere shell nodes
     ! Special case. Maximum conductance depends on the
     ! potential gradient (same elevation, no geopotential
     ! required.

     psi_inner_shell = site_hydr%wrf_soil(j)%p%psi_from_th(site_hydr%h2osoi_liqvol_shell(j,1))

     ! Note, since their is no elevation difference between
     ! the absorbing root and its layer, no need to calc
     ! diff in total, just matric is fine [MPa]
     if(cohort_hydr%psi_aroot(j) < psi_inner_shell) then
        kmax_aroot = cohort_hydr%kmax_aroot_radial_in(j)
     else
        kmax_aroot = cohort_hydr%kmax_aroot_radial_out(j)
     end if

     ! Get matric potential [Mpa] of the absorbing root
     psi_aroot = wrf_plant(aroot_p_media,ft)%p%psi_from_th(cohort_hydr%th_aroot(j))

     ! Get Fraction of Total Conductivity [-] of the absorbing root
     ftc_aroot = wkf_plant(aroot_p_media,ft)%p%ftc_from_psi(cohort_hydr%psi_aroot(j))

     ! Calculate total effective conductance over path  [kg s-1 MPa-1]
     ! from absorbing root node to 1st rhizosphere shell
     r_bg = 1._r8/(kmax_aroot*ftc_aroot)

     ! Path is across the upper an lower rhizosphere comparment
     ! on each side of the nodes. Since there is no flow across the outer
     ! node to the edge, we ignore that last half compartment
     aroot_frac_plant = cohort_hydr%l_aroot_layer(j)/site_hydr%l_aroot_layer(j)

     do k = 1,nshell

        kmax_up = site_hydr%kmax_upper_shell(j,k)*aroot_frac_plant
        kmax_lo = site_hydr%kmax_lower_shell(j,k)*aroot_frac_plant

        psi_shell = site_hydr%wrf_soil(j)%p%psi_from_th(site_hydr%h2osoi_liqvol_shell(j,k))

        ftc_shell = site_hydr%wkf_soil(j)%p%ftc_from_psi(psi_shell)

        r_bg = r_bg + 1._r8/(kmax_up*ftc_shell)
        if(k<nshell) r_bg = r_bg + 1._r8/(kmax_lo*ftc_shell )
     end do

     !! upper bound limited to size()-1 b/c of zero-flux outer boundary condition
     kbg_layer(j)        = 1._r8/r_bg
     kbg_tot             = kbg_tot + kbg_layer(j)

  enddo !soil layer


  kbg_layer = kbg_layer/kbg_tot

  ! order soil layers in terms of decreasing volumetric water content
  ! algorithm same as that used in histFileMod.F90 to alphabetize history tape contents
  do j = site_hydr%nlevrhiz-1,1,-1
     do jj = 1,j
        if (kbg_layer(ordered(jj)) <= kbg_layer(ordered(jj+1))) then
           tmp           = ordered(jj)
           ordered(jj)   = ordered(jj+1)
           ordered(jj+1) = tmp
        end if
     enddo
  enddo


  return
end subroutine OrderLayersForSolve1D

! =================================================================================

subroutine ImTaylorSolve1D(site_hydr,cohort,cohort_hydr,dtime,q_top, &
     ordered,kbg_layer, sapflow,rootuptake,&
     wb_err_plant,dwat_plant,dth_layershell_col)

  ! -------------------------------------------------------------------------------
  ! Calculate the hydraulic conductances across a list of paths.  The list is a 1D vector, and
  ! the list need not be across the whole path from stomata to the last rhizosphere shell, but
  ! it can only be 1d, which is part of a path through the plant and into 1 soil layer.
  !
  ! Note on conventions:
  ! "Up" upper, refers to the compartment that is closer to the atmosphere
  ! "lo" lower, refers to the compartment that is further from the atmosphere
  ! Weird distinction: since flow from one node to another, will include half of
  ! a compartment on a upper node, and half a compartment of a lower node.  The upp
  ! compartment will be contributing its lower compartment, and the lower node
  ! will be presenting it upper compartment. Yes, confusing, but non-the-less
  ! accurate.
  ! -------------------------------------------------------------------------------

  ! Arguments (IN)
  type(ed_cohort_type),intent(in),target       :: cohort
  type(ed_cohort_hydr_type),intent(inout),target  :: cohort_hydr
  type(ed_site_hydr_type), intent(in),target   :: site_hydr
  real(r8), intent(in)                         :: dtime
  real(r8), intent(in)                         :: q_top        ! transpiration flux rate at upper boundary [kg -s]
  integer,intent(in)                           :: ordered(:)   ! Layer solution order
  real(r8), intent(in)                         :: kbg_layer(:) ! relative conductance of each layer

  ! Arguments (OUT)

  real(r8),intent(out) :: sapflow                   ! time integrated mass flux between transp-root and stem [kg]
  real(r8),intent(out) :: rootuptake(:)             ! time integrated mass flux between rhizosphere and aroot [kg]
  real(r8),intent(out) :: wb_err_plant              ! total error from the plant, transpiration
  ! should match change in storage [kg]
  real(r8),intent(out) :: dwat_plant                ! Change in plant stored water [kg]
  real(r8),intent(inout) :: dth_layershell_col(:,:) ! accumulated water content change over all cohorts in a column   [m3 m-3])

  ! Locals
  integer :: i              ! node index "i"
  integer :: j              ! path index "j"
  integer :: jj             ! alt path index
  integer :: nsteps         ! number of sub-steps in any given iteration loop, starts at 1 and grows
  integer :: ilayer         ! soil layer index of interest
  integer :: itest          ! node index used for testing and reporting errors
  integer :: ishell         ! rhizosphere shell index of the node
  integer :: ishell_up      ! rhizosphere shell index on the upstream side of flow path (towards soil)
  integer :: ishell_dn      ! rhizosphere shell index on the downstream side of flow path (towards atm)
  integer :: i_up           ! node index on the upstream side of flow path (towards soil)
  integer :: i_dn           ! node index on the downstream side of flow path (towards atm)
  integer :: istep          ! sub-step count index
  integer :: tri_ierr       ! error flag for the tri-diagonal solver 0=passed, 1=failed
  logical :: solution_found ! logical set to true if a solution was found within error tolerance
  real(r8) :: dt_step       ! time [seconds] over-which to calculate solution
  real(r8) :: q_top_eff     ! effective water flux through stomata [kg s-1 plant-1]
  real(r8) :: rootfr_scaler ! Factor to scale down cross-section areas based on what
  ! fraction of root is in current layer [-]
  real(r8) :: kmax_dn       ! maximum conductance of downstream half of path [kg s-1 Mpa-1]
  real(r8) :: kmax_up       ! maximum conductance of upstream half of path [kg s-1 MPa-1]
  real(r8) :: wb_step_err   ! water balance error over substep [kg]
  real(r8) :: w_tot_beg     ! total plant water prior to solve [kg]
  real(r8) :: w_tot_end     ! total plant water at end of solve [kg]
  real(r8) :: dt_substep    ! timestep length of substeps [s]
  real(r8) :: leaf_water    ! kg of water in the leaf
  real(r8) :: stem_water    ! kg of water in the stem
  real(r8) :: root_water    ! kg of water in the transp and absorbing roots
  real(r8) :: sapflow_lyr   ! sapflow flux [kg] per layer per timestep
  real(r8) :: rootuptake_lyr! rootuptake flux [kg] per layer per timestep
  real(r8) :: wb_err_layer                ! balance error for the layer [kg/cohort]


  real(r8) :: dth_node(n_hypool_tot)          ! change in theta over the timestep
  real(r8) :: th_node_init(n_hypool_tot)      ! "theta" i.e. water content of node [m3 m-3]
  ! before the solve
  real(r8) :: th_node(n_hypool_tot)           ! "theta" during the solve (dynamic) [m3 m-3]
  real(r8) :: z_node(n_hypool_tot)            ! elevation of node [m]
  real(r8) :: v_node(n_hypool_tot)            ! volume of the node, ie single plant compartments [m3]
  real(r8) :: psi_node(n_hypool_tot)          ! matric potential on node [Mpa]
  real(r8) :: ftc_node(n_hypool_tot)          ! frac total conductance on node [-]
  real(r8) :: h_node(n_hypool_tot)            ! total potential on node [Mpa]
  real(r8) :: error_arr(n_hypool_tot)         ! array that saves problematic diagnostics for reporting
  real(r8) :: dftc_dtheta_node(n_hypool_tot)  ! deriv FTC w.r.t. theta
  real(r8) :: dpsi_dtheta_node(n_hypool_tot)  ! deriv psi w.r.t. theta
  real(r8) :: k_eff(n_hypool_tot-1)           ! effective (used) conductance over path [kg s-1 MPa-1]
  real(r8) :: a_term(n_hypool_tot-1)          ! "A" term in the tri-diagonal implicit solve [-]
  real(r8) :: b_term(n_hypool_tot-1)          ! "B" term in the tri-diagonal implicit solve [-]
  real(r8) :: k_diag(n_hypool_tot-1)          ! mean time-averaged K over the paths (diagnostic) [kg s-1 Mpa-1]
  real(r8) :: flux_diag(n_hypool_tot-1)       ! time-integrated mass flux over sub-steps [kg]
  real(r8) :: h_diag, psi_diag                ! total and matric potential for error reporting [Mpa]
  real(r8) :: tris_a(n_hypool_tot)            ! left of diagonal terms for tri-diagonal matrix solving delta theta
  real(r8) :: tris_b(n_hypool_tot)            ! center diagonal terms for tri-diagonal matrix solving delta theta
  real(r8) :: tris_c(n_hypool_tot)            ! right of diaongal terms for tri-diagonal matrix solving delta theta
  real(r8) :: tris_r(n_hypool_tot)            ! off (constant coefficients) matrix terms
  real(r8) :: sum_l_aroot                     !
  real(r8) :: aroot_frac_plant                ! This is the fraction of absorbing root from one plant
  real(r8) :: dftc_dpsi                       ! Change in fraction of total conductance wrt change
  ! in potential [- MPa-1]
  integer  :: error_code                      ! flag that specifies which check tripped a failed solution
  integer  :: ft                              ! plant functional type
  real(r8) :: q_flow                          ! flow diagnostic [kg]
  real(r8) :: rootfr                          ! rooting fraction of this layer (used for diagnostics)
  ! out of the total absorbing roots from the whole community of plants
  integer  :: iter                      ! iteration count for sub-step loops

  integer, parameter  :: imult    = 3                ! With each iteration, increase the number of substeps
  ! by this much
  integer, parameter  :: max_iter = 20               ! Maximum number of iterations with which we reduce timestep

  real(r8), parameter :: max_wb_err      = 1.e-5_r8  ! threshold for water balance error (stop model)   [kg h2o]


  logical, parameter :: no_ftc_radialk = .false.
  logical, parameter :: weight_serial_dt = .true. ! if this is true, and we are not doing spatial parallelism
  ! then we give the fraction of time as a function of how
  ! much conductance the layer has

  associate(pm_node => site_hydr%pm_node)

    ! This is the maximum number of iterations needed for this cohort
    ! (each soil layer has a different number, this saves the max)
  cohort_hydr%iterh1 = 0
  cohort_hydr%iterh2 = 0

  ! Initialize plant water error (integrated flux-storage)
  wb_err_plant = 0._r8

  ! Initialize integrated change in total plant water
  dwat_plant = 0._r8

  ! These are diagnostics that must be calculated.
  ! in this routine (uses differentials and actual fluxes)
  ! So we need to zero them, as they are incremented
  ! over the sub-steps
  sapflow = 0._r8
  rootuptake(:) = 0._r8

  ft = cohort%pft

  ! Total length of roots per plant for this cohort
  sum_l_aroot = sum(cohort_hydr%l_aroot_layer(:))

  ! -----------------------------------------------------------------------------------
  ! As mentioned when calling this routine, we calculate a solution to the flux
  ! equations, sequentially, for the plant and each soil layer.
  ! Go through soil layers in order of decreasing total root-soil conductance
  ! -----------------------------------------------------------------------------------

  do jj=1,site_hydr%nlevrhiz

     ilayer = ordered(jj)

     if(do_parallel_stem) then
        ! If we do "parallel" stem
        ! conduits, we integrate
        ! each layer over the whole time, but
        ! reduce the conductance cross section
        ! according to what fraction of root is active
        dt_step = dtime
     else
        if(weight_serial_dt)then
           dt_step = dtime*kbg_layer(ilayer)
        else
           dt_step = dtime/real(site_hydr%nlevrhiz,r8)
        end if
     end if

     ! -------------------------------------------------------------------------------
     ! Part 1.  Calculate node quantities:
     !          matric potential: psi_node
     !          fraction of total conductance: ftc_node
     !          total potential (matric + elevatio) h_node
     !          deriv. ftc  wrt  theta: dftc_dtheta_node
     !          deriv. psi  wrt  theta: dpsi_dtheta_node
     ! -------------------------------------------------------------------------------


     ! This is the fraction of total absorbing root length that a single
     ! plant for this cohort takes up, relative to ALL cohorts at the site. Note:
     ! cohort_hydr%l_aroot_layer(ilayer) is units [m/plant]
     ! site_hydr%l_aroot_layer(ilayer) is units [m/site]

     aroot_frac_plant = cohort_hydr%l_aroot_layer(ilayer)/site_hydr%l_aroot_layer(ilayer)

     wb_err_layer = 0._r8

     ! If in "spatially parallel" mode, scale down cross section
     ! of flux through top by the root fraction of this layer

     if(do_parallel_stem)then
        rootfr_scaler = cohort_hydr%l_aroot_layer(ilayer)/sum_l_aroot
     else
        rootfr_scaler = 1.0_r8
     end if

     q_top_eff = q_top * rootfr_scaler

     ! For all nodes leaf through rhizosphere
     ! Send node heights and compartment volumes to a node-based array

     do i = 1,n_hypool_tot

        if (i<=n_hypool_ag) then
           z_node(i)  = cohort_hydr%z_node_ag(i)
           v_node(i)  = cohort_hydr%v_ag(i)
           th_node_init(i) = cohort_hydr%th_ag(i)
        elseif (i==n_hypool_ag+1) then
           z_node(i)  = cohort_hydr%z_node_troot
           v_node(i)  = cohort_hydr%v_troot
           th_node_init(i) = cohort_hydr%th_troot
        elseif (i==n_hypool_ag+2) then
           z_node(i)  = -site_hydr%zi_rhiz(ilayer)
           v_node(i)  = cohort_hydr%v_aroot_layer(ilayer)
           th_node_init(i) = cohort_hydr%th_aroot(ilayer)
        else
           ishell  = i-(n_hypool_ag+2)
           z_node(i)  = -site_hydr%zi_rhiz(ilayer)
           ! The volume of the Rhizosphere for a single plant
           v_node(i)  = site_hydr%v_shell(ilayer,ishell)*aroot_frac_plant
           th_node_init(i) = site_hydr%h2osoi_liqvol_shell(ilayer,ishell)
        end if
     end do

     ! Outer iteration loop
     ! This cuts timestep in half and resolve the solution with smaller substeps
     ! This loop is cleared when the model has found a solution

     solution_found = .false.
     iter = 0
     do while( .not.solution_found )

        ! Gracefully quit if too many iterations have been used
        if(iter>max_iter)then
           call Report1DError(cohort,site_hydr,ilayer,z_node,v_node, &
                th_node_init,q_top_eff,dt_step,w_tot_beg,w_tot_end,&
                rootfr_scaler,aroot_frac_plant,error_code,error_arr)

           call endrun(msg=errMsg(sourcefile, __LINE__))
        end if

        ! If debugging, then lets re-initialize our diagnostics of
        ! time integrated K and flux across the paths
        if(debug)then
           k_diag    = 0._r8
           flux_diag = 0._r8
        end if

        sapflow_lyr    = 0._r8
        rootuptake_lyr = 0._r8

        ! For each attempt, we want to reset theta with the initial value
        th_node(:) = th_node_init(:)

        ! Determine how many substeps, and how long they are

        nsteps = max(imult*iter,1)   ! Factor by which we divide through the timestep
        ! start with full step (ie dt_fac = 1)
        ! Then increase per the "imult" value.

        dt_substep = dt_step/real(nsteps,r8) ! This is the sub-stem length in seconds

        ! Walk through sub-steps
        do istep = 1,nsteps

           ! Total water mass in the plant at the beginning of this solve [kg h2o]
           w_tot_beg = sum(th_node(:)*v_node(:))*denh2o

           ! Calculate on-node quantities: potential, and derivatives
           do i = 1,n_hypool_plant

              ! Get matric potential [Mpa]
              psi_node(i) = wrf_plant(pm_node(i),ft)%p%psi_from_th(th_node(i))

              ! Get total potential [Mpa]
              h_node(i) =  mpa_per_pa*denh2o*grav_earth*z_node(i) + psi_node(i)

              ! Get Fraction of Total Conductivity [-]
              ftc_node(i) = wkf_plant(pm_node(i),ft)%p%ftc_from_psi(psi_node(i))

              ! deriv psi wrt theta
              dpsi_dtheta_node(i) = wrf_plant(pm_node(i),ft)%p%dpsidth_from_th(th_node(i))

              ! deriv ftc wrt psi

              dftc_dpsi = wkf_plant(pm_node(i),ft)%p%dftcdpsi_from_psi(psi_node(i))

              dftc_dtheta_node(i) = dftc_dpsi * dpsi_dtheta_node(i)

              ! We have two ways to calculate radial absorbing root conductance
              ! 1) Assume that water potential does not effect conductance
              ! 2) The standard FTC function applies

              if(i==n_hypool_ag+2)then
                 if(no_ftc_radialk) then
                    ftc_node(i)         = 1.0_r8
                    dftc_dtheta_node(i) = 0.0_r8
                 end if
              end if

           end do


           ! Same updates as loop above, but for rhizosphere shells

           do i = n_hypool_plant+1,n_hypool_tot
              psi_node(i)         = site_hydr%wrf_soil(ilayer)%p%psi_from_th(th_node(i))
              h_node(i)           = mpa_per_pa*denh2o*grav_earth*z_node(i) + psi_node(i)
              ftc_node(i)         = site_hydr%wkf_soil(ilayer)%p%ftc_from_psi(psi_node(i))
              dpsi_dtheta_node(i) = site_hydr%wrf_soil(ilayer)%p%dpsidth_from_th(th_node(i))
              dftc_dpsi           = site_hydr%wkf_soil(ilayer)%p%dftcdpsi_from_psi(psi_node(i))
              dftc_dtheta_node(i) = dftc_dpsi * dpsi_dtheta_node(i)
           end do

           !--------------------------------------------------------------------------------
           ! Part 2.  Effective conductances over the path-length and Flux terms
           !          over the node-to-node paths
           !--------------------------------------------------------------------------------

           ! Path is between the leaf node and first stem node
           ! -------------------------------------------------------------------------------

           j        = 1
           i_up     = 2   ! upstream node index
           i_dn     = 1   ! downstream node index
           kmax_dn  = rootfr_scaler*cohort_hydr%kmax_petiole_to_leaf
           kmax_up  = rootfr_scaler*cohort_hydr%kmax_stem_upper(1)

           call GetImTaylorKAB(kmax_up,kmax_dn,        &
                ftc_node(i_up),ftc_node(i_dn),        &
                h_node(i_up),h_node(i_dn),            &
                dftc_dtheta_node(i_up), dftc_dtheta_node(i_dn), &
                dpsi_dtheta_node(i_up), dpsi_dtheta_node(i_dn), &
                k_eff(j),                         &
                A_term(j),                        &
                B_term(j))


           ! Path is between stem nodes
           ! -------------------------------------------------------------------------------

           do j=2,n_hypool_ag-1

              i_up = j+1
              i_dn = j

              ! "Up" is the "upstream" node, which also uses
              ! the "upper" side of its compartment for the calculation.
              ! "dn" is the "downstream" node, which uses the lower
              ! side of its compartment
              ! This compartment is the "lower" node, but uses
              ! the "higher" side of its compartment.

              kmax_dn  = rootfr_scaler*cohort_hydr%kmax_stem_lower(i_dn-n_hypool_leaf)
              kmax_up  = rootfr_scaler*cohort_hydr%kmax_stem_upper(i_up-n_hypool_leaf)

              call GetImTaylorKAB(kmax_up,kmax_dn,        &
                   ftc_node(i_up),ftc_node(i_dn),        &
                   h_node(i_up),h_node(i_dn),            &
                   dftc_dtheta_node(i_up), dftc_dtheta_node(i_dn), &
                   dpsi_dtheta_node(i_up), dpsi_dtheta_node(i_dn), &
                   k_eff(j),                         &
                   A_term(j),                        &
                   B_term(j))

           end do


           ! Path is between lowest stem and transporting root

           j     = n_hypool_ag
           i_up  = j+1
           i_dn  = j
           kmax_dn  = rootfr_scaler*cohort_hydr%kmax_stem_lower(n_hypool_stem)
           kmax_up  = rootfr_scaler*cohort_hydr%kmax_troot_upper

           call GetImTaylorKAB(kmax_up,kmax_dn,        &
                ftc_node(i_up),ftc_node(i_dn),        &
                h_node(i_up),h_node(i_dn),            &
                dftc_dtheta_node(i_up), dftc_dtheta_node(i_dn), &
                dpsi_dtheta_node(i_up), dpsi_dtheta_node(i_dn), &
                k_eff(j),                         &
                A_term(j),                        &
                B_term(j))

           ! Path is between the transporting root
           ! and the absorbing root for this layer
           ! NOTE: No need to scale by root fraction
           ! even if in parallel mode, already parallel!

           j       = n_hypool_ag+1
           i_up    = j+1
           i_dn    = j
           kmax_dn = cohort_hydr%kmax_troot_lower(ilayer)
           kmax_up = cohort_hydr%kmax_aroot_upper(ilayer)

           call GetImTaylorKAB(kmax_up,kmax_dn,        &
                ftc_node(i_up),ftc_node(i_dn),        &
                h_node(i_up),h_node(i_dn),            &
                dftc_dtheta_node(i_up), dftc_dtheta_node(i_dn), &
                dpsi_dtheta_node(i_up), dpsi_dtheta_node(i_dn), &
                k_eff(j),                         &
                A_term(j),                        &
                B_term(j))

           ! Path is between the absorbing root
           ! and the first rhizosphere shell nodes

           j     = n_hypool_ag+2
           i_up  = j+1
           i_dn  = j

           ! Special case. Maximum conductance depends on the
           ! potential gradient.
           if(h_node(i_up) > h_node(i_dn) ) then
              kmax_dn = 1._r8/(1._r8/cohort_hydr%kmax_aroot_lower(ilayer) + &
                   1._r8/cohort_hydr%kmax_aroot_radial_in(ilayer))
           else
              kmax_dn = 1._r8/(1._r8/cohort_hydr%kmax_aroot_lower(ilayer) + &
                   1._r8/cohort_hydr%kmax_aroot_radial_out(ilayer))
           end if

           kmax_up = site_hydr%kmax_upper_shell(ilayer,1)*aroot_frac_plant

           call GetImTaylorKAB(kmax_up,kmax_dn,        &
                ftc_node(i_up),ftc_node(i_dn),        &
                h_node(i_up),h_node(i_dn),            &
                dftc_dtheta_node(i_up), dftc_dtheta_node(i_dn), &
                dpsi_dtheta_node(i_up), dpsi_dtheta_node(i_dn), &
                k_eff(j),                         &
                A_term(j),                        &
                B_term(j))

           ! Path is between rhizosphere shells

           do j = n_hypool_ag+3,n_hypool_tot-1

              i_up = j+1
              i_dn = j
              ishell_up = i_up - (n_hypool_tot-nshell)
              ishell_dn = i_dn - (n_hypool_tot-nshell)

              kmax_dn = site_hydr%kmax_lower_shell(ilayer,ishell_dn)*aroot_frac_plant
              kmax_up = site_hydr%kmax_upper_shell(ilayer,ishell_up)*aroot_frac_plant

              call GetImTaylorKAB(kmax_up,kmax_dn,        &
                   ftc_node(i_up),ftc_node(i_dn),        &
                   h_node(i_up),h_node(i_dn),            &
                   dftc_dtheta_node(i_up), dftc_dtheta_node(i_dn), &
                   dpsi_dtheta_node(i_up), dpsi_dtheta_node(i_dn), &
                   k_eff(j),                         &
                   A_term(j),                        &
                   B_term(j))

           end do

           ! -------------------------------------------------------------------------------
           ! Part 3.
           ! Loop through nodes again, build matrix
           ! -------------------------------------------------------------------------------

           tris_a(1) = 0._r8
           tris_b(1) = A_term(1) - denh2o*v_node(1)/dt_substep
           tris_c(1) = B_term(1)
           tris_r(1) = q_top_eff - k_eff(1)*(h_node(2)-h_node(1))


           do i = 2,n_hypool_tot-1
              j = i
              tris_a(i) = -A_term(j-1)
              tris_b(i) = A_term(j) - B_term(j-1) - denh2o*v_node(i)/dt_substep
              tris_c(i) = B_term(j)
              tris_r(i) = -k_eff(j)*(h_node(i+1)-h_node(i)) + &
                   k_eff(j-1)*(h_node(i)-h_node(i-1))

           end do

           i = n_hypool_tot
           j = n_hypool_tot
           tris_a(i) = -A_term(j-1)
           tris_b(i) = -B_term(j-1) - denh2o*v_node(i)/dt_substep
           tris_c(i) = 0._r8
           tris_r(i) = k_eff(j-1)*(h_node(i)-h_node(i-1))


           ! Calculate the change in theta

           call Hydraulics_Tridiagonal(tris_a, tris_b, tris_c, tris_r, dth_node, tri_ierr)

           if(tri_ierr == 1) then
              solution_found = .false.
              error_code = 2
              error_arr(:) = 0._r8
              exit
           end if

           ! If we have not broken from the substep loop,
           ! that means this sub-step has been acceptable, and we may
           ! go ahead and update the water content for the integrator

           th_node(:) = th_node(:) + dth_node(:)

           ! Mass error (flux - change)
           ! Total water mass in the plant at the beginning of this solve [kg h2o]
           w_tot_end = sum(th_node(:)*v_node(:))*denh2o

           wb_step_err = (q_top_eff*dt_substep) - (w_tot_beg-w_tot_end)

           if(abs(wb_step_err)>max_wb_step_err .or. any(dth_node(:).ne.dth_node(:)) )then
              solution_found = .false.
              error_code = 1
              error_arr(:) = 0._r8
              exit
           else
              ! Note: this is somewhat of a default true. And the sub-steps
              ! will keep going unless its changed and broken out of
              ! the loop.
              solution_found = .true.
              error_code = 0
           end if

           ! If desired, check and trap water contents
           ! that are negative
           if(trap_neg_wc) then
              if( any(th_node(:)<0._r8) ) then
                 solution_found = .false.
                 error_code = 3
                 error_arr(:) = th_node(:)
                 exit
              end if
           end if

           ! Calculate new psi for checks
           do i = 1,n_hypool_plant
              psi_node(i) = wrf_plant(pm_node(i),ft)%p%psi_from_th(th_node(i))
           end do
           do i = n_hypool_plant+1,n_hypool_tot
              psi_node(i) = site_hydr%wrf_soil(ilayer)%p%psi_from_th(th_node(i))
           end do

           ! If desired, check and trap pressures that are supersaturated
           if(trap_supersat_psi) then
              do i = 1,n_hypool_plant
                 if(psi_node(i)>wrf_plant(pm_node(i),ft)%p%get_thsat()) then
                    solution_found = .false.
                    error_code = 4
                 end if
              end do
              do i = n_hypool_plant+1,n_hypool_tot
                 if(psi_node(i)>site_hydr%wrf_soil(ilayer)%p%get_thsat()) then
                    solution_found = .false.
                    error_code = 4
                 end if
              end do
              if(error_code==4) then
                 error_arr(:) = th_node(:)
              end if
           end if

           ! Accumulate the water balance error of the layer over the sub-steps
           ! for diagnostic purposes
           ! [kg/m2]
           wb_err_layer = wb_err_layer + wb_step_err

           ! -------------------------------------------------------------------------
           ! Diagnostics
           ! -------------------------------------------------------------------------

           ! Sapflow at the base of the tree is the flux rate
           ! between the transporting root node and the first stem node
           ! (note: a path j is between node i and i+1)
           ! [kg] = [kg/s] * [s]

           i = n_hypool_ag
           sapflow_lyr = sapflow_lyr + dt_substep * &
                (k_eff(i)*(h_node(i+1)-h_node(i)) + &  ! flux at (t)
                A_term(i)*dth_node(i)                 + &  ! dq at node i
                B_term(i)*dth_node(i+1))                   ! dq at node i+1

           ! Root uptake is the integrated flux between the first rhizosphere
           ! shell and the absorbing root

           i = n_hypool_ag+2
           rootuptake_lyr = rootuptake_lyr + dt_substep * &
                (k_eff(i)*(h_node(i+1)-h_node(i)) + &  ! flux at (t)
                A_term(i)*dth_node(i)                 + &  ! dq at node i
                B_term(i)*dth_node(i+1))                   ! dq at node i+1

           ! If debug mode is on, lets also track the mass fluxes across each
           ! path, and keep a running average of the effective conductances
           if(debug)then
              do j=1,n_hypool_tot-1
                 k_diag(j) = k_diag(j) + k_eff(j)*dt_substep/dt_step
                 flux_diag(j) = flux_diag(j) + dt_substep * ( &
                      k_eff(j)*(h_node(j+1)-h_node(j)) + &
                      A_term(j)*dth_node(j)+ B_term(j)*dth_node(j+1))
              end do
           end if

        end do  ! do istep = 1,nsteps  (substep loop)

        iter=iter+1

     end do

     ! -----------------------------------------------------------
     ! Do a final check on water balance error sumed over sub-steps
     ! ------------------------------------------------------------
     if ( abs(wb_err_layer) > max_wb_err ) then

        write(fates_log(),*)'EDPlantHydraulics water balance error exceeds threshold of = ', max_wb_err
        write(fates_log(),*)'transpiration demand: ', dt_step*q_top_eff,' kg/step/plant'

        leaf_water = cohort_hydr%th_ag(1)*cohort_hydr%v_ag(1)*denh2o
        stem_water = sum(cohort_hydr%th_ag(2:n_hypool_ag) * &
             cohort_hydr%v_ag(2:n_hypool_ag))*denh2o
        root_water = ( cohort_hydr%th_troot*cohort_hydr%v_troot + &
             sum(cohort_hydr%th_aroot(:)*cohort_hydr%v_aroot_layer(:))) * denh2o

        write(fates_log(),*) 'leaf water: ',leaf_water,' kg/plant'
        write(fates_log(),*) 'stem_water: ',stem_water,' kg/plant'
        write(fates_log(),*) 'root_water: ',root_water,' kg/plant'
        write(fates_log(),*) 'LWP: ',cohort_hydr%psi_ag(1)
        write(fates_log(),*) 'dbh: ',cohort%dbh
        write(fates_log(),*) 'pft: ',cohort%pft
        write(fates_log(),*) 'tree lai: ',cohort%treelai,' m2/m2 crown'
        call endrun(msg=errMsg(sourcefile, __LINE__))
     end if


     ! If we have made it to this point, supposedly we have completed the whole time-step
     ! for this cohort x layer combination.  It is now safe to save the delta theta
     ! value and pass it back to the calling routine.  The value passed back is the
     ! change in theta over all sub-steps.

     dth_node(:) = th_node(:)-th_node_init(:)


     ! Add the current soil layer's contribution to total
     ! sap and root flux [kg]
     sapflow = sapflow + sapflow_lyr
     rootuptake(ilayer) = rootuptake_lyr


     ! Record the layer with the most iterations, but only
     ! if it greater than 1. It will default to zero
     ! if no layers took extra iterations.
     if( (real(iter)>cohort_hydr%iterh1) .and. (iter>1) )then
        cohort_hydr%iterlayer = real(ilayer)
     end if

     ! Save the number of times we refined our sub-step counts (iterh1)
     cohort_hydr%iterh1 = max(cohort_hydr%iterh1,real(iter,r8))
     ! Save the number of sub-steps we ultimately used
     cohort_hydr%iterh2 = max(cohort_hydr%iterh2,real(nsteps,r8))

     ! Update water contents in the relevant plant compartments [m3/m3]
     ! -------------------------------------------------------------------------------

     ! Leaf and above-ground stems
     cohort_hydr%th_ag(1:n_hypool_ag) = cohort_hydr%th_ag(1:n_hypool_ag) + dth_node(1:n_hypool_ag)
     ! Transporting root
     cohort_hydr%th_troot = cohort_hydr%th_troot + dth_node(n_hypool_ag+1)
     ! Absorbing root
     cohort_hydr%th_aroot(ilayer)  = cohort_hydr%th_aroot(ilayer) + dth_node(n_hypool_ag+2)

     ! Change in water per plant [kg/plant]
     dwat_plant = dwat_plant + &
          (sum(dth_node(1:n_hypool_ag)*cohort_hydr%v_ag(1:n_hypool_ag)) + &
          dth_node(n_hypool_ag+1)*cohort_hydr%v_troot + &
          dth_node(n_hypool_ag+2)*cohort_hydr%v_aroot_layer(ilayer))*denh2o

     ! Remember the error for the cohort
     wb_err_plant = wb_err_plant + wb_err_layer

     ! Save the change in water mass in the rhizosphere. Note that we did
     ! not immediately update the state variables upon completing each
     ! plant-layer solve. We accumulate the difference, and apply them
     ! after all cohort-layers are complete. This allows each cohort
     ! to experience the same water conditions (for good or bad).

     if(site_hydr%l_aroot_layer(ilayer)<nearzero)then
        write(fates_log(),*) 'no site level root?'
        write(fates_log(),*) ilayer,site_hydr%l_aroot_layer(ilayer)
        write(fates_log(),*) cohort_hydr%l_aroot_layer(ilayer)
        call endrun(msg=errMsg(sourcefile, __LINE__))
     end if

     dth_layershell_col(ilayer,:) = dth_layershell_col(ilayer,:) + &
          dth_node((n_hypool_tot-nshell+1):n_hypool_tot) * &
          cohort_hydr%l_aroot_layer(ilayer) * &
          cohort%n / site_hydr%l_aroot_layer(ilayer)

  enddo !soil layer (jj -> ilayer)

end associate
return
end subroutine ImTaylorSolve1D

! =====================================================================================

subroutine Report1DError(cohort, site_hydr, ilayer, z_node, v_node, &
   th_node, q_top_eff, dt_step, w_tot_beg, w_tot_end, &
   rootfr_scaler, aroot_frac_plant, err_code, err_arr)

  ! This routine reports what the initial condition to the 1D solve looks
  ! like, and then quits.

  ! Arguments (IN)
type(ed_cohort_type),intent(in),target      :: cohort
type(ed_site_hydr_type),intent(in), target  :: site_hydr
integer, intent(in)                         :: ilayer           ! soil layer index of interest
real(r8), intent(in)                        :: z_node(:)        ! elevation of nodes
real(r8), intent(in)                        :: v_node(:)        ! volume of nodes
real(r8), intent(in)                        :: th_node(:)       ! water content of node
real(r8), intent(in)                        :: dt_step          ! time [seconds] over-which to calculate solution
real(r8), intent(in)                        :: q_top_eff        ! transpiration flux rate at upper boundary [kg -s]
real(r8), intent(in)                        :: w_tot_beg        ! total water mass at beginning of step [kg]
real(r8), intent(in)                        :: w_tot_end        ! total water mass at end of step [kg]
real(r8), intent(in)                        :: rootfr_scaler    ! What is the root fraction in this layer?
real(r8), intent(in)                        :: aroot_frac_plant ! What fraction of total absorbring roots
! in the soil continuum is from current plant?
integer, intent(in)                         :: err_code         ! error code
real(r8), intent(in)                        :: err_arr(:)       ! error diagnostic

type(ed_cohort_hydr_type),pointer  :: cohort_hydr
integer :: i
integer :: ft
real(r8)              :: leaf_water
real(r8)              :: stem_water
real(r8)              :: troot_water
real(r8)              :: aroot_water
real(r8), allocatable :: psi_node(:)
real(r8), allocatable :: h_node(:)

cohort_hydr => cohort%co_hydr
ft = cohort%pft

allocate(psi_node(size(z_node)))
allocate(h_node(size(z_node)))

write(fates_log(),*) 'Could not find a stable solution for hydro 1D solve'
write(fates_log(),*) ''
write(fates_log(),*) 'error code: ',err_code
write(fates_log(),*) 'error diag: ',err_arr(:)

do i = 1,n_hypool_plant
   psi_node(i) =  wrf_plant(site_hydr%pm_node(i),ft)%p%psi_from_th(th_node(i))
   h_node(i) =  mpa_per_pa*denh2o*grav_earth*z_node(i) + psi_node(i)
end do
do i = n_hypool_plant+1,n_hypool_tot
   psi_node(i) =  site_hydr%wrf_soil(ilayer)%p%psi_from_th(th_node(i))
   h_node(i) =  mpa_per_pa*denh2o*grav_earth*z_node(i) + psi_node(i)
end do


leaf_water = sum(cohort_hydr%th_ag(1:n_hypool_leaf)* &
     cohort_hydr%v_ag(1:n_hypool_leaf))*denh2o
stem_water = sum(cohort_hydr%th_ag(n_hypool_leaf+1:n_hypool_ag) * &
     cohort_hydr%v_ag(n_hypool_leaf+1:n_hypool_ag))*denh2o
troot_water = (cohort_hydr%th_troot*cohort_hydr%v_troot) * denh2o
aroot_water = sum(cohort_hydr%th_aroot(:)*cohort_hydr%v_aroot_layer(:)) * denh2o

write(fates_log(),*) 'layer: ',ilayer
write(fates_log(),*) 'wb_step_err = ',(q_top_eff*dt_step) - (w_tot_beg-w_tot_end)
write(fates_log(),*) 'leaf water: ',leaf_water,' kg/plant'
write(fates_log(),*) 'stem_water: ',stem_water,' kg/plant'
write(fates_log(),*) 'troot_water: ',troot_water
write(fates_log(),*) 'aroot_water: ',aroot_water
write(fates_log(),*) 'LWP: ',cohort_hydr%psi_ag(1)
write(fates_log(),*) 'dbh: ',cohort%dbh
write(fates_log(),*) 'pft: ',cohort%pft
write(fates_log(),*) 'z nodes: ',z_node(:)
write(fates_log(),*) 'psi_z: ',h_node(:)-psi_node(:)
write(fates_log(),*) 'vol,    theta,   H,      kmax-'
write(fates_log(),*) 'flux:          ', q_top_eff*dt_step
write(fates_log(),*) 'l:',v_node(1),th_node(1),h_node(1),psi_node(1)
write(fates_log(),*) '                      ',cohort_hydr%kmax_stem_upper(1)*rootfr_scaler
write(fates_log(),*) 's:',v_node(2),th_node(2),h_node(2),psi_node(2)
write(fates_log(),*) '                      ',1._r8/(1._r8/(cohort_hydr%kmax_stem_lower(1)*rootfr_scaler) + 1._r8/(cohort_hydr%kmax_troot_upper*rootfr_scaler))
write(fates_log(),*) 't:',v_node(3),th_node(3),h_node(3)
write(fates_log(),*) '                      ',1._r8/(1._r8/cohort_hydr%kmax_troot_lower(ilayer)+ 1._r8/cohort_hydr%kmax_aroot_upper(ilayer))
write(fates_log(),*) 'a:',v_node(4),th_node(4),h_node(4)
write(fates_log(),*) '                   in:',1._r8/(1._r8/cohort_hydr%kmax_aroot_radial_in(ilayer) + &
     1._r8/(site_hydr%kmax_upper_shell(ilayer,1)*aroot_frac_plant)     + &
     1._r8/cohort_hydr%kmax_aroot_upper(ilayer))
write(fates_log(),*) '                  out:',1._r8/(1._r8/cohort_hydr%kmax_aroot_radial_out(ilayer) + &
     1._r8/(site_hydr%kmax_upper_shell(ilayer,1)*aroot_frac_plant)     + &
     1._r8/cohort_hydr%kmax_aroot_upper(ilayer))
write(fates_log(),*) 'r1:',v_node(5),th_node(5),h_node(5)
write(fates_log(),*) '                      ',1._r8/(1._r8/(site_hydr%kmax_lower_shell(ilayer,1)*aroot_frac_plant) + 1._r8/(site_hydr%kmax_upper_shell(ilayer,2)*aroot_frac_plant))
write(fates_log(),*) 'r2:',v_node(6),th_node(6),h_node(6)
write(fates_log(),*) '                      ',1._r8/(1._r8/(site_hydr%kmax_lower_shell(ilayer,2)*aroot_frac_plant) + 1._r8/(site_hydr%kmax_upper_shell(ilayer,3)*aroot_frac_plant))
write(fates_log(),*) 'r3:',v_node(7),th_node(7),h_node(7)
write(fates_log(),*) '                      ',1._r8/(1._r8/(site_hydr%kmax_lower_shell(ilayer,3)*aroot_frac_plant) + 1._r8/(site_hydr%kmax_upper_shell(ilayer,4)*aroot_frac_plant))
write(fates_log(),*) 'r4:',v_node(8),th_node(8),h_node(8)
write(fates_log(),*) '                      ',1._r8/(1._r8/(site_hydr%kmax_lower_shell(ilayer,4)*aroot_frac_plant) + 1._r8/(site_hydr%kmax_upper_shell(ilayer,5)*aroot_frac_plant))
write(fates_log(),*) 'r5:',v_node(9),th_node(9),h_node(9)
write(fates_log(),*) 'kmax_aroot_radial_out: ',cohort_hydr%kmax_aroot_radial_out(ilayer)
write(fates_log(),*) 'surf area of root: ',2._r8 * pi_const * EDPftvarcon_inst%hydr_rs2(ft) * cohort_hydr%l_aroot_layer(ilayer)
write(fates_log(),*) 'aroot_frac_plant: ',aroot_frac_plant,cohort_hydr%l_aroot_layer(ilayer),site_hydr%l_aroot_layer(ilayer)
write(fates_log(),*) 'kmax_upper_shell: ',site_hydr%kmax_lower_shell(ilayer,:)*aroot_frac_plant
write(fates_log(),*) 'kmax_lower_shell: ',site_hydr%kmax_upper_shell(ilayer,:)*aroot_frac_plant
write(fates_log(),*) ''
write(fates_log(),*) 'tree lai: ',cohort%treelai,' m2/m2 crown'
write(fates_log(),*) 'area and area to volume ratios'
write(fates_log(),*) ''
write(fates_log(),*) 'a:',v_node(4)
write(fates_log(),*) '                      ',2._r8 * pi_const * EDPftvarcon_inst%hydr_rs2(ft) * cohort_hydr%l_aroot_layer(ilayer)
write(fates_log(),*) 'r1:',v_node(5)
write(fates_log(),*) '                      ',2._r8 * pi_const * site_hydr%r_out_shell(ilayer,1) * cohort_hydr%l_aroot_layer(ilayer)
write(fates_log(),*) 'r2:',v_node(6)
write(fates_log(),*) '                      '
write(fates_log(),*) 'r3:',v_node(7)
write(fates_log(),*) '                      '
write(fates_log(),*) 'r4:',v_node(8)
write(fates_log(),*) '                      '
write(fates_log(),*) 'r5:',v_node(9)

write(fates_log(),*) 'inner shell kmaxs: ',site_hydr%kmax_lower_shell(:,1)*aroot_frac_plant





deallocate(psi_node)
deallocate(h_node)


! Most likely you will want to end-run after this routine, but maybe not...

return
end subroutine Report1DError

! =================================================================================

subroutine GetImTaylorKAB(kmax_up,kmax_dn, &
   ftc_up,ftc_dn, &
   h_up,h_dn, &
   dftc_dtheta_up, dftc_dtheta_dn, &
   dpsi_dtheta_up, dpsi_dtheta_dn, &
   k_eff,   &
   a_term,  &
   b_term)

  ! -----------------------------------------------------------------------------
  ! This routine will return the effective conductance "K", as well
  ! as two terms needed to calculate the implicit solution (using taylor
  ! first order expansion).  The two terms are generically named A & B.
  ! Thus the name "KAB".  These quantities are specific not to the nodes
  ! themselves, but to the path between the nodes, defined as positive
  ! direction towards atmosphere, from "up"stream side (closer to soil)
  ! and the "d"ow"n" stream side (closer to air)
  ! -----------------------------------------------------------------------------
  ! Arguments
real(r8),intent(in)    :: kmax_dn, kmax_up               ! max conductance [kg s-1 Mpa-1]
real(r8),intent(inout) :: ftc_dn, ftc_up                 ! frac total conductance [-]
real(r8),intent(in)    :: h_dn, h_up                     ! total potential [Mpa]
real(r8),intent(inout) :: dftc_dtheta_dn, dftc_dtheta_up ! Derivative
! of FTC wrt relative water content
real(r8),intent(in)    :: dpsi_dtheta_dn, dpsi_dtheta_up ! Derivative of matric potential
! wrt relative water content
real(r8),intent(out)   :: k_eff                          ! effective conductance over path [kg s-1 Mpa-1]
real(r8),intent(out)   :: a_term                         ! "A" term for path (See tech note)
real(r8),intent(out)   :: b_term                         ! "B" term for path (See tech note)

! Locals
real(r8)               :: h_diff                         ! Total potential difference [MPa]


! Calculate difference in total potential over the path [MPa]
h_diff  = h_up - h_dn

! If we do enable "upstream K", then we are saying that
! the fractional loss of conductivity is dictated
! by the upstream side of the flow.  In this case,
! the change in ftc is only non-zero on that side, and is
! zero'd otherwise.

if(do_upstream_k) then

   if (h_diff>0._r8) then
      ftc_dn       = ftc_up
      dftc_dtheta_dn = 0._r8
   else
      ftc_up         = ftc_dn
      dftc_dtheta_up = 0._r8
   end if

end if

! Calculate total effective conductance over path  [kg s-1 MPa-1]
k_eff = 1._r8/(1._r8/(ftc_up*kmax_up)+1._r8/(ftc_dn*kmax_dn))

! "A" term, which operates on the downstream node (closer to atm)
a_term = k_eff**2.0_r8 * h_diff * kmax_dn**(-1.0_r8) * ftc_dn**(-2.0_r8) &
     * dftc_dtheta_dn - k_eff * dpsi_dtheta_dn


! "B" term, which operates on the upstream node (further from atm)
b_term = k_eff**2.0_r8 * h_diff * kmax_up**(-1.0_r8) * ftc_up**(-2.0_r8) &
     * dftc_dtheta_up + k_eff * dpsi_dtheta_up



return
end subroutine GetImTaylorKAB

! =====================================================================================

subroutine GetKAndDKDPsi(kmax_dn,kmax_up, &
   h_dn,h_up, &
   ftc_dn,ftc_up, &
   dftc_dpsi_dn, &
   dftc_dpsi_up, &
   dk_dpsi_dn, &
   dk_dpsi_up, &
   k_eff)

  ! -----------------------------------------------------------------------------
  ! This routine will return the effective conductance "K", as well
  ! as two terms needed to calculate the implicit solution (using taylor
  ! first order expansion).  The two terms are generically named A & B.
  ! Thus the name "KAB".  These quantities are specific not to the nodes
  ! themselves, but to the path between the nodes, defined as positive
  ! direction from "up"per (closer to atm) and "lo"wer (further from atm).
  ! -----------------------------------------------------------------------------

real(r8),intent(in)  :: kmax_dn      ! max conductance (downstream) [kg s-1 Mpa-1]
real(r8),intent(in)  :: kmax_up      ! max conductance (upstream)   [kg s-1 Mpa-1]
real(r8),intent(in)  :: h_dn         ! total potential (downstream) [MPa]
real(r8),intent(in)  :: h_up         ! total potential (upstream)   [Mpa]
real(r8),intent(in)  :: ftc_dn       ! frac total cond (downstream) [-]
real(r8),intent(in)  :: ftc_up       ! frac total cond (upstream)   [-]
real(r8),intent(in)  :: dftc_dpsi_dn ! derivative ftc / theta (downstream)
real(r8),intent(in)  :: dftc_dpsi_up ! derivative ftc / theta (upstream)
! of FTC wrt relative water content
real(r8),intent(out) :: dk_dpsi_dn   ! change in effective conductance from the
! downstream pressure node
real(r8),intent(out) :: dk_dpsi_up   ! change in effective conductance from the
! upstream pressure node
real(r8),intent(out) :: k_eff        ! effective conductance over path [kg s-1 Mpa-1]

! Locals
real(r8)               :: h_diff     ! Total potential difference [MPa]
! the effective fraction of total
! conductivity is either governed
! by the upstream node, or by both
! with a harmonic average
real(r8) :: ftc_dnx                  ! frac total cond (downstream) [-]  (local copy)
real(r8) :: ftc_upx                  ! frac total cond (upstream)   [-]  (local copy)
real(r8) :: dftc_dpsi_dnx            ! derivative ftc / theta (downstream) (local copy)
real(r8) :: dftc_dpsi_upx            ! derivative ftc / theta (upstream)   (local copy)



! We use the local copies of the FTC in our calculations
! because we don't want to over-write the global values.  This prevents
! us from overwriting FTC on nodes that have more than one connection

ftc_dnx = ftc_dn
ftc_upx = ftc_up
dftc_dpsi_dnx = dftc_dpsi_dn
dftc_dpsi_upx = dftc_dpsi_up

! Calculate difference in total potential over the path [MPa]

h_diff  = h_up - h_dn

! If we do enable "upstream K", then we are saying that
! the fractional loss of conductivity is dictated
! by the upstream side of the flow.  In this case,
! the change in ftc is only non-zero on that side, and is
! zero'd otherwise.

if(do_upstream_k) then

   if (h_diff>0._r8) then
      ftc_dnx       = ftc_up
      dftc_dpsi_dnx = 0._r8
   else
      ftc_upx       = ftc_dn
      dftc_dpsi_upx = 0._r8
   end if

end if

! Calculate total effective conductance over path  [kg s-1 MPa-1]
k_eff = 1._r8/(1._r8/(ftc_upx*kmax_up)+1._r8/(ftc_dnx*kmax_dn))

dk_dpsi_dn = k_eff**2._r8  * kmax_dn**(-1._r8) * ftc_dnx**(-2._r8) * dftc_dpsi_dnx

dk_dpsi_up = k_eff**2._r8  * kmax_up**(-1._r8) * ftc_upx**(-2._r8) * dftc_dpsi_upx


return
end subroutine GetKAndDKDPsi


subroutine AccumulateMortalityWaterStorage(csite,ccohort,delta_n)

  ! ---------------------------------------------------------------------------
  ! This subroutine accounts for the water bound in plants that have
  ! just died. This water is accumulated at the site level for all plants
  ! that die.
  ! In another routine, this pool is reduced as water vapor flux, and
  ! passed to the HLM.
  ! ---------------------------------------------------------------------------

  ! Arguments

type(ed_site_type), intent(inout), target     :: csite
type(ed_cohort_type) , intent(inout), target  :: ccohort
real(r8), intent(in)                          :: delta_n ! Loss in number density
! for this cohort /ha/day

real(r8) :: delta_w                                      !water change due to mortality Kg/m2
! Locals
type(ed_site_hydr_type), pointer              :: csite_hydr
type(ed_cohort_hydr_type), pointer            :: ccohort_hydr

ccohort_hydr => ccohort%co_hydr
csite_hydr   => csite%si_hydr
delta_w =   (sum(ccohort_hydr%th_ag(:)*ccohort_hydr%v_ag(:))      + &
     ccohort_hydr%th_troot*ccohort_hydr%v_troot                  + &
     sum(ccohort_hydr%th_aroot(:)*ccohort_hydr%v_aroot_layer(:)))* &
     denh2o*delta_n*AREA_INV

csite_hydr%h2oveg_dead = csite_hydr%h2oveg_dead + delta_w


csite_hydr%h2oveg = csite_hydr%h2oveg - delta_w

return
end subroutine AccumulateMortalityWaterStorage

!-------------------------------------------------------------------------------!

subroutine RecruitWaterStorage(nsites,sites,bc_out)

  ! ---------------------------------------------------------------------------
  ! This subroutine accounts for the water bound in plants that have
  ! just recruited. This water is accumulated at the site level for all plants
  ! that recruit.
    ! *Note that no mass is moved in this call, this routine is only for
    ! generating diagnostics.  Water fluxes will be calculated during
    ! again during RecruitWUptake() the next time the hydraulics routine is run,
    ! and water will be removed from the soil to accomodate.
  ! ---------------------------------------------------------------------------

  ! Arguments
integer, intent(in)                       :: nsites
type(ed_site_type), intent(inout), target :: sites(nsites)
type(bc_out_type), intent(inout)          :: bc_out(nsites)

! Locals
type(ed_cohort_type), pointer :: currentCohort
type(ed_patch_type), pointer :: currentPatch
type(ed_cohort_hydr_type), pointer :: ccohort_hydr
type(ed_site_hydr_type), pointer :: csite_hydr
integer :: s

if( hlm_use_planthydro.eq.ifalse ) return

do s = 1,nsites

   csite_hydr => sites(s)%si_hydr
   csite_hydr%h2oveg_recruit = 0.0_r8
   currentPatch => sites(s)%oldest_patch
   do while(associated(currentPatch))
      currentCohort=>currentPatch%tallest
      do while(associated(currentCohort))
         ccohort_hydr => currentCohort%co_hydr
         if(ccohort_hydr%is_newly_recruited) then
            csite_hydr%h2oveg_recruit = csite_hydr%h2oveg_recruit + &
                 (sum(ccohort_hydr%th_ag(:)*ccohort_hydr%v_ag(:)) + &
                 ccohort_hydr%th_troot*ccohort_hydr%v_troot       + &
                 sum(ccohort_hydr%th_aroot(:)*ccohort_hydr%v_aroot_layer(:)))* &
                 denh2o*currentCohort%n
         end if
         currentCohort => currentCohort%shorter
      enddo !cohort
      currentPatch => currentPatch%younger
   enddo !end patch loop

   csite_hydr%h2oveg_recruit      = csite_hydr%h2oveg_recruit * AREA_INV

end do

return
end subroutine RecruitWaterStorage

! =====================================================================================

! =====================================================================================
! Utility Functions
! =====================================================================================

subroutine bisect_rootfr(a, b, lower_init, upper_init, xtol, ytol, crootfr, x_new)
  !
  ! !DESCRIPTION: Bisection routine for getting the inverse of the cumulative root
  !  distribution. No analytical soln bc crootfr ~ exp(ax) + exp(bx).
  !
  ! !USES:
  !
  ! !ARGUMENTS
real(r8)      , intent(in)     :: a, b        ! pft root distribution constants
real(r8)      , intent(in)     :: lower_init  ! lower bound of initial x estimate [m]
real(r8)      , intent(in)     :: upper_init  ! upper bound of initial x estimate [m]
real(r8)      , intent(in)     :: xtol        ! error tolerance for x_new         [m]
real(r8)      , intent(in)     :: ytol        ! error tolerance for crootfr       [-]
real(r8)      , intent(in)     :: crootfr     ! cumulative root fraction at x_new [-]
real(r8)      , intent(out)    :: x_new       ! soil depth                        [m]
!
! !LOCAL VARIABLES:
real(r8) :: lower                  ! lower bound x estimate [m]
real(r8) :: upper                  ! upper bound x estimate [m]
real(r8) :: y_lo                   ! corresponding y value at lower
real(r8) :: f_lo                   ! y difference between lower bound guess and target y
real(r8) :: y_hi                   ! corresponding y value at upper
real(r8) :: f_hi                   ! y difference between upper bound guess and target y
real(r8) :: y_new                  ! corresponding y value at x.new
real(r8) :: f_new                  ! y difference between new y guess at x.new and target y
real(r8) :: chg                    ! difference between x upper and lower bounds (approach 0 in bisection)
!----------------------------------------------------------------------

lower = lower_init
upper = upper_init
f_lo  = zeng2001_crootfr(a, b, lower) - crootfr
f_hi  = zeng2001_crootfr(a, b, upper) - crootfr
chg   = upper - lower
do while(abs(chg) .gt. xtol)
   x_new = 0.5_r8*(lower + upper)
   f_new = zeng2001_crootfr(a, b, x_new) - crootfr
   if(abs(f_new) .le. ytol) then
      EXIT
   end if
   if((f_lo * f_new) .lt. 0._r8) upper = x_new
   if((f_hi * f_new) .lt. 0._r8) lower = x_new
   chg = upper - lower
end do
end subroutine bisect_rootfr

! =====================================================================================

function zeng2001_crootfr(a, b, z, z_max) result(crootfr)

  ! !ARGUMENTS:
real(r8) , intent(in) :: a,b    ! pft parameters
real(r8) , intent(in) :: z      ! soil depth (m)
real(r8) , intent(in), optional :: z_max ! max soil depth (m)
!
real(r8) :: crootfr_max

! !RESULT
real(r8) :: crootfr            ! cumulative root fraction
!
!------------------------------------------------------------------------
crootfr      = 1._r8 - .5_r8*(exp(-a*z) + exp(-b*z))


! If a maximum rooting depth is provided, then
! we force everything to sum to unity. We do this by
! simply dividing through by the maximum possible
! root fraction.

if(present(z_max))then
   crootfr_max = 1._r8 - .5_r8*(exp(-a*z_max) + exp(-b*z_max))
   crootfr = crootfr/crootfr_max
end if

if(debug)then
   if(present(z_max))then
      if((crootfr_max<nearzero) .or. (crootfr_max>1.0_r8) )then
         write(fates_log(),*) 'problem scaling crootfr in zeng2001'
         write(fates_log(),*) 'z_max: ',z_max
         write(fates_log(),*) 'crootfr_max: ',crootfr_max
      end if
   end if
end if


return

end function zeng2001_crootfr

! =====================================================================================

subroutine shellGeom(l_aroot, rs1, area_site, dz, r_out_shell, r_node_shell, v_shell)
  !
  ! !DESCRIPTION: Updates size of 'representative' rhizosphere -- node radii, volumes.
  ! As fine root biomass (and thus absorbing root length) increases, this characteristic
  ! rhizosphere shrinks even though the total volume of soil surrounding fine roots remains
  ! the same.
  !
  ! !USES:

  !
  ! !ARGUMENTS:
real(r8)     , intent(in)             :: l_aroot              ! Total length of absorbing roots
! for the whole site, this layer (m)
real(r8)     , intent(in)             :: rs1                  ! Fine root radius (m)
real(r8)     , intent(in)             :: area_site            ! Area of site (10,000 m2)
real(r8)     , intent(in)             :: dz                   ! Width of current soil layer (m)
real(r8)     , intent(out)            :: r_out_shell(:)       ! Outer radius of each shell (m)
real(r8)     , intent(out)            :: r_node_shell(:)      ! Radius of the shell's midpoint
real(r8)     , intent(out)            :: v_shell(:)           ! volume of the rhizosphere shells (m3/ha)
! for this layer
!
! !LOCAL VARIABLES:
integer                        :: k            ! rhizosphere shell indicies
integer                        :: nshells      ! We don't use the global because of unit testing
!-----------------------------------------------------------------------


nshells = size(r_out_shell,dim=1)

! update outer radii of column-level rhizosphere shells (same across patches and cohorts)
r_out_shell(nshells) = (pi_const*l_aroot/(area_site*dz))**(-0.5_r8)                  ! eqn(8) S98
if(nshells > 1) then
   do k = 1,nshells-1
      r_out_shell(k)   = rs1*(r_out_shell(nshells)/rs1)**((real(k,r8))/real(nshells,r8))  ! eqn(7) S98
   enddo
end if

! set nodal (midpoint) radii of these shells
! BOC...not doing this as it requires PFT-specific fine root thickness, but this is at column level
r_node_shell(1) = 0.5_r8*(rs1 + r_out_shell(1))
!r_node_shell(1) = 0.5_r8*(r_out_shell(1))

do k = 2,nshells
   r_node_shell(k) = 0.5_r8*(r_out_shell(k-1) + r_out_shell(k))
enddo

! update volumes
do k = 1,nshells
   if(k == 1) then
      v_shell(k) = pi_const*l_aroot*(r_out_shell(k)**2._r8 - rs1**2._r8)
   else
      v_shell(k) = pi_const*l_aroot*(r_out_shell(k)**2._r8 - r_out_shell(k-1)**2._r8)
   end if
enddo

return
end subroutine shellGeom

! =====================================================================================

function xylemtaper(p, dz) result(chi_tapnotap)

  ! !ARGUMENTS:
real(r8) , intent(in) :: p      ! Taper exponent (see EDPftvar    hydr_p_taper)                                                                                  [-]
real(r8) , intent(in) :: dz     ! hydraulic distance from petiole to node of interest                                                [m]
!
! !LOCAL VARIABLES:
real(r8) :: atap,btap           ! scaling exponents for total conductance ~ tree size (ratio of stem radius to terminal twig radius)
real(r8) :: anotap,bnotap       ! same as atap, btap, but not acounting for xylem taper (Savage et al. (2010) p = 0)
! NOTE: these scaling exponents were digitized from Fig 2a of Savage et al. (2010)
! Savage VM, Bentley LP, Enquist BJ, Sperry JS, Smith DD, Reich PB, von Allmen EI. 2010.
!    Hydraulic trade-offs and space filling enable better predictions of vascular structure
!    and function in plants. Proceedings of the National Academy of Sciences 107(52): 22722-22727.
real(r8) :: lN=0.04_r8          ! petiole length                                                                                     [m]
real(r8) :: little_n=2._r8      ! number of daughter branches per parent branch, assumed constant throughout tree (self-similarity)  [-]
real(r8) :: big_n               ! number of branching levels (allowed here to take on non-integer values): increases with tree size  [-]
real(r8) :: ktap                ! hydraulic conductance along the pathway, accounting for xylem taper                                [kg s-1 MPa-1]
real(r8) :: knotap              ! hydraulic conductance along the pathway, not accounting for xylem taper                            [kg s-1 MPa-1]
real(r8) :: num                 ! temporary
real(r8) :: den                 ! temporary
!
! !RESULT
real(r8) :: chi_tapnotap        ! ratio of total tree conductance accounting for xylem taper to that without, over interval dz
!
!------------------------------------------------------------------------

anotap  = 7.19903e-13_r8
bnotap  = 1.326105578_r8
if (p >= 1.0_r8) then
   btap  = 2.00586217_r8
   atap  = 1.82513E-12_r8
else if (p >= (1._r8/3._r8) .AND. p < 1._r8) then
   btap  = 1.854812819_r8
   atap  = 6.66908E-13_r8
else if (p >= (1._r8/6._r8) .AND. p < (1._r8/3._r8)) then
   btap  = 1.628179741_r8
   atap  = 6.58345E-13_r8
else
   btap  = bnotap
   atap  = anotap
end if

num          = 3._r8*log(1._r8 - dz/lN * (1._r8-little_n**(1._r8/3._r8)))
den          = log(little_n)
big_n        = num/den - 1._r8
ktap         = atap   * (little_n**(big_N*  btap/2._r8))
knotap       = anotap * (little_n**(big_N*bnotap/2._r8))
chi_tapnotap = ktap / knotap

return

end function xylemtaper

! =====================================================================================

subroutine Hydraulics_Tridiagonal(a, b, c, r, u, ierr)
  !
  ! !DESCRIPTION: An abbreviated version of biogeophys/TridiagonalMod.F90
  !
  ! This solves the form:
  !
  ! a(i)*u(i-1) + b(i)*u(i) + c(i)*u(i+1) = r(i)
  !
  ! It assumed that coefficient a(1) and c(N) DNE as there is
  ! no u(0) or u(N-1).
  !
  ! !USES:
  !
  ! !ARGUMENTS
real(r8), intent(in)    :: a(:)           ! "a" left off diagonal of tridiagonal matrix
real(r8), intent(in)    :: b(:)           ! "b" diagonal column of tridiagonal matrix
real(r8), intent(in)    :: c(:)           ! "c" right off diagonal of tridiagonal matrix
real(r8), intent(in)    :: r(:)           ! "r" forcing term of tridiagonal matrix
real(r8), intent(out)   :: u(:)           ! solution
integer,  intent(out)   :: ierr           ! flag: 0=passed,  1=failed
!
! !LOCAL VARIABLES:
real(r8) :: bet                           ! temporary
real(r8) :: gam(10)                       ! temporary
integer  :: k                             ! index
integer  :: N                             ! Size of the matrix
real(r8) :: err                           ! solution error, in units of [m3/m3]
real(r8) :: rel_err                       ! relative error, normalized by delta theta
real(r8), parameter :: allowable_rel_err = 0.0001_r8

!----------------------------------------------------------------------
N=size(r,dim=1)
bet = b(1)
do k=1,N
   if(k == 1) then
      u(k)   = r(k) / bet
   else
      gam(k) = c(k-1) / bet
      bet    = b(k) - a(k) * gam(k)
      u(k)   = (r(k) - a(k)*u(k-1)) / bet
   end if
enddo

do k=N-1,1,-1
   u(k)   = u(k) - gam(k+1) * u(k+1)
enddo

! If debug mode, calculate error on the forward solution
ierr = 0
if(debug)then
   do k=1,N
      if(k==1)then
         err = abs(r(k) - (b(k)*u(k)+c(k)*u(k+1)))
      elseif(k<N) then
         err = abs(r(k) - (a(k)*u(k-1)+b(k)*u(k)+c(k)*u(k+1)))
      else
         err = abs(r(k) - (a(k)*u(k-1)+b(k)*u(k)))
      end if
      if(abs(u(k))>nearzero)then
         rel_err = abs(err/u(k))
         if( ((rel_err > allowable_rel_err) .and. (err > max_wb_step_err)) .or. &
              (err /= err) )then
            write(fates_log(),*) 'Tri-diagonal solve produced solution with'
            write(fates_log(),*) 'non-negligable error.'
            write(fates_log(),*) 'Compartment: ',k
            write(fates_log(),*) 'Error in forward solution: ',err
            write(fates_log(),*) 'Estimated delta theta: ',u(k)
            write(fates_log(),*) 'Rel Error: ',rel_err
            write(fates_log(),*) 'Reducing time-step'
            ierr = 1
         end if
      end if
   end do
end if

end subroutine Hydraulics_Tridiagonal

! =====================================================================================

subroutine MatSolve2D(bc_in,site_hydr,cohort,cohort_hydr, &
   tmx,qtop, &
   sapflow,rootuptake,wb_err_plant , dwat_plant, &
   dth_layershell_site)


  ! ---------------------------------------------------------------------------------
  ! This solution to the plant water flux equations casts all the fluxes through a
  ! cohort, and the rhizosphere shells in ALL layers as a single system of equations.
  ! If thinking of the plant's above ground components as one dimension, and the soil
  ! layers as another, this is a somewhat 2D system (hence "Matrix" in the name).
  ! To improve the quality of the solution and reduce solver error, this also
  ! uses a Newton iteration.  See technical documentation for a full derivation
  ! of the mathematics.  However, in brief, we can describe the flux balance through
  ! any node, considering flux paths labeled j, through that node in set J.
  ! This is an implicit solve, so we balance the change in water mass (defined by
  ! volume V, density rho, and water content theta) with the flux (q) esitmated
  ! at the next time-step q^(t+1).  Note that we continue to solve this equation, using
  ! updated values of water content and pressure (psi), by balancing our fluxes with
  ! the total of previous (theta_p) and remaining (theta_r) water contents.
  !
  !  rho V                 rho V
  !  -----  Del theta_p +  ----- Del theta_r  =  Sum ( q^(t+1) )
  !  Del t                 Del t                  J
  !
  ! The flux at t+1, is simply the current flux (q) and a first order Taylor
  ! expanion (i.e. forward-euler) estimate with the current derivative based
  ! on the current value of theta and psi.
  ! Note also, that the solution is in terms of the matric potential, psi.  This
  ! conversion from theta to psi, requires this derivative (Jacobian) to also
  ! contain not just the rate of change of flux wrt psi, but the change in theta
  ! wrt psi (self term, no cross node terms).
  !
  ! -----------------------------------------------------------------------------------


  ! ARGUMENTS:
  ! -----------------------------------------------------------------------------------
type(bc_in_type),intent(in) :: bc_in
type(ed_site_hydr_type), intent(inout),target :: site_hydr        ! ED site_hydr structure
type(ed_cohort_hydr_type), target            :: cohort_hydr
type(ed_cohort_type) , intent(inout), target :: cohort
real(r8),intent(in)                          :: tmx ! time interval to integrate over [s]
real(r8),intent(in)                          :: qtop
real(r8),intent(out) :: sapflow                   ! time integrated mass flux between transp-root and stem [kg]
real(r8),intent(out) :: rootuptake(:)             ! time integrated mass flux between rhizosphere and aroot [kg]


real(r8),intent(out)                         :: wb_err_plant ! total error over plant, transpiration
! should match change in storage [kg/m2]
real(r8),intent(out)                         :: dwat_plant   ! total change in water mass for the plant [kg]
real(r8),intent(inout)                       :: dth_layershell_site(:,:)

integer :: nsteps       ! Number of rounds of attempts we have made
integer :: i                 ! generic index (sometimes node index)
integer :: inode             ! node index
integer :: k                 ! generic node index
integer :: j_bc              ! layer of bc
integer :: j, icnx           ! soil layer and connection indices
integer :: id_dn, id_up      ! Node indices on each side of flux path
integer :: ishell            ! rhizosphere shell index

integer :: icnv              ! Convergence flag for each solve, see flag definitions
! below.

real(r8) :: aroot_frac_plant ! Fraction of rhizosphere this plant "owns"

real(r8) :: dqflx_dpsi_dn    ! Derivative, change in mass flux per change
! in matric potential of the down-stream node
! [kg s-1 Mpa-1]

real(r8) :: dqflx_dpsi_up    ! Derivative, change in mass flux per change
! in matric potential of the up-stream node
! [kg s-1 Mpa-1]

real(r8) :: dk_dpsi_dn     ! change in effective conductance from the
! downstream pressure node
real(r8) :: dk_dpsi_up     ! change in effective conductance from the
! upstream pressure node

real(r8) :: residual_amax    ! maximum absolute mass balance residual over all
! nodes,
! used for determining convergence. At the point

real(r8) :: rsdx             ! Temporary residual while determining max value


real(r8) :: rlfx_soil        ! Pressure update reduction factor for soil compartments
real(r8) :: rlfx_plnt        ! Pressure update reduction factor for plant comparmtents
real(r8) :: rlfx_soil0       ! Base relaxation factor for the current iteration round
real(r8) :: rlfx_plnt0       ! ""

real(r8) :: tm               ! Total time integrated after each substep [s]
real(r8) :: dtime              ! Total time to be integrated this step [s]
real(r8) :: w_tot_beg     ! total plant water prior to solve [kg]
real(r8) :: w_tot_end     ! total plant water at end of solve [kg]
logical  :: continue_search
real(r8) :: k_eff ! Effective conductivity over the current pathway
! between two nodes.  Factors in fractional
! loss of conductivity on each side of the pathway, and the material maximum
! conductivity on each side  [kg/s/MPa]
integer :: icnx_ar        ! Connection index of the aroot <-> rhizosphere shell

integer :: nsd               ! node index of highest residual
integer :: nwtn_iter         ! number of (Newton) iterations on each substep

! to get a succesfull Newton solve.
integer :: kshell            ! rhizosphere shell index, 1->nshell

integer :: info
integer :: nstep             !number of time steps


! This is a convergence test.  This is the maximum difference
! allowed between the flux balance and the change in storage
! on a node. [kg/s] *Note, 1.e-9 = 1 ug/s
real(r8), parameter :: max_allowed_residual = 1.e-8_r8

! Maximum number of times we re-try a round of Newton
! iterations, each time decreasing the time-step and
! potentially reducing relaxation factors
integer, parameter :: max_newton_rounds = 10

! dtime will shrink at the following rate (halving) [s]:
! 1800,900,450,225,112.5,56.25,28.125,14.0625,7.03125,3.515625,
! 1.7578125,0.87890625,0.439453125,0.2197265625,0.10986328125,
! 0.054931640625,0.0274658203125,0.01373291015625,0.006866455078125,
! 0.0034332275390625,0.00171661376953125,


! Maximum number of Newton iterations in each round
integer, parameter :: max_newton_iter = 100

! Flag definitions for convergence flag (icnv)
! icnv = 1 fail the round due to either wacky math, or
!          too many Newton iterations
! icnv = 2 continue onto next iteration,
! icnv = 3 acceptable solution


integer, parameter :: icnv_fail_round    = 1
integer, parameter :: icnv_pass_round    = 2

! Timestep reduction factor when a round of
! newton iterations fail.

real(r8), parameter :: dtime_rf = 0.5_r8

! These are the initial relaxation factors at the beginning
! of the large time-step. These may or may not shrink on
! subsequent rounds, and may or may not grow over subsequent
! iterations within rounds
real(r8), parameter :: rlfx_soil_init = 1.0   ! Initial Pressure update
! reduction factor for soil compartments
real(r8), parameter :: rlfx_plnt_init = 1.0   ! Initial Pressure update
! reduction factor for plant comparmtents
real(r8), parameter :: dpsi_scap = 0.2        ! Changes in psi (for soil) larger than this
! will be subject to a capping routine
real(r8), parameter :: dpsi_pcap = 0.3        ! Change sin psi (for plants) larger than this
! will be subject to a capping routine
real(r8), parameter :: rlfx_plnt_shrink = 1.0 ! Shrink the starting plant relaxtion factor
! by this multipliler each round
real(r8), parameter :: rlfx_soil_shrink = 1.0 ! Shrink the starting soil relaxtion factor
! by this multipliler each round
logical, parameter :: reset_on_fail = .false. ! If a round of Newton iterations is unable
! to find a solution, you can either reset
! to the beginning of the large timestep (true), or
! to the beginning of the current substep (false)

logical, parameter :: allow_lenient_lastiter = .true. ! If this is true, when the newton iteration
! reaches its last allowed attempt, the
! error tolerance will be increased (the bar lowered) by 10x



associate(conn_up      => site_hydr%conn_up, &
     conn_dn      => site_hydr%conn_dn, &
     kmax_up      => site_hydr%kmax_up, &
     kmax_dn      => site_hydr%kmax_dn, &
     q_flux       => site_hydr%q_flux, &
     residual     => site_hydr%residual, &
     ajac         => site_hydr%ajac, &
     ipiv         => site_hydr%ipiv, &
     th_node      => site_hydr%th_node, &
     th_node_prev => site_hydr%th_node_prev, &
     th_node_init => site_hydr%th_node_init, &
     psi_node     => site_hydr%psi_node, &
     pm_node      => site_hydr%pm_node, &
     ftc_node     => site_hydr%ftc_node, &
     z_node       => site_hydr%z_node, &
     v_node       => site_hydr%v_node, &
     dth_node     => site_hydr%dth_node, &
     node_layer   => site_hydr%node_layer, &
     h_node       => site_hydr%h_node, &
     dftc_dpsi_node => site_hydr%dftc_dpsi_node, &
     ft           => cohort%pft)


  !for debug only
nstep = get_nstep()


! This NaN's the scratch arrays
call site_hydr%FlushSiteScratch()

! This is the maximum number of iterations needed for this cohort
! (each soil layer has a different number, this saves the max)
cohort_hydr%iterh1 = 0
cohort_hydr%iterh2 = 0

! These are output fluxes from the subroutine, total integrated
! mass fluxes [kg] over the time-step. sapflow is the integrated
! flux between the transporting root and the 1st stem compartment.
! The rootuptake is the integrated flux between the 1st rhizosphere
! and absorbing roots
sapflow = 0._r8
rootuptake(:) = 0._r8

! Chnage in water content, over all substeps [m3/m3]
dth_node(:) = 0._r8

! Transfer node heights, volumes and initial water contents for
! the transporting root and above ground compartments to the
! complete node vector

do i = 1,n_hypool_ag+n_hypool_troot
   if (i<=n_hypool_ag) then
      z_node(i)  = cohort_hydr%z_node_ag(i)
      v_node(i)  = cohort_hydr%v_ag(i)
      th_node_init(i) = cohort_hydr%th_ag(i)
   elseif (i>n_hypool_ag) then
      z_node(i)  = cohort_hydr%z_node_troot
      v_node(i)  = cohort_hydr%v_troot
      th_node_init(i) = cohort_hydr%th_troot
   end if
end do

! Transfer node-heights, volumes and intiial water contents
! for below-ground components,
! from the cohort structures, into the complete node vector
i = n_hypool_ag + n_hypool_troot

do j = 1,site_hydr%nlevrhiz

   ! Calculate the fraction of the soil layer
   ! folume that this plant's rhizosphere accounts forPath is across the upper an lower rhizosphere comparment
   ! on each side of the nodes. Since there is no flow across the outer
   ! node to the edge, we ignore that last half compartment
   aroot_frac_plant = cohort_hydr%l_aroot_layer(j)/site_hydr%l_aroot_layer(j)

   do k = 1, n_hypool_aroot + nshell
      i = i + 1
      if (k==1) then
         z_node(i)  = -site_hydr%zi_rhiz(j)
         v_node(i)  = cohort_hydr%v_aroot_layer(j)
         th_node_init(i) = cohort_hydr%th_aroot(j)
      else
         kshell  = k-1
         z_node(i)  = -site_hydr%zi_rhiz(j)
         ! The volume of the Rhizosphere for a single plant
         v_node(i)  = site_hydr%v_shell(j,kshell)*aroot_frac_plant
         th_node_init(i) = site_hydr%h2osoi_liqvol_shell(j,kshell)
      end if
   enddo

enddo


! Total water mass in the plant at the beginning of this solve [kg h2o]
w_tot_beg = sum(th_node_init(:)*v_node(:))*denh2o


! Initialize variables and flags that track
! the progress of the solve

tm              = 0
nsteps          = 0
th_node_prev(:) = th_node_init(:)
th_node(:)      = th_node_init(:)
dtime           = tmx
rlfx_plnt0      = rlfx_plnt_init
rlfx_soil0      = rlfx_soil_init
rlfx_plnt       = rlfx_plnt0
rlfx_soil       = rlfx_soil0

outerloop: do while( tm < tmx )

   ! The solve may reduce the time-step, the shorter
   ! time-steps may not be perfectly divisible into
   ! the remaining time. If so, then make sure we
   ! don't overshoot

   dtime = min(dtime,tmx-tm)

   ! Advance time forward
   tm = tm + dtime
   ! If we have not exceeded our max number
   ! of retrying rounds of Newton iterations, reduce
   ! time and try a new round

   if( nsteps > max_newton_rounds ) then

      ! Complete failure to converge even with re-trying
      ! iterations with smaller timesteps

      write(fates_log(),*) 'Newton hydraulics solve'
      write(fates_log(),*) 'could not converge on a solution.'
      write(fates_log(),*) 'Perhaps try increasing iteration cap,'
      write(fates_log(),*) 'and decreasing relaxation factors.'
      write(fates_log(),*) 'pft: ',ft,' dbh: ',cohort%dbh
      call endrun(msg=errMsg(sourcefile, __LINE__))

   endif


   ! This is the newton search loop

   continue_search = .true.
   nwtn_iter = 0
   newtonloop: do while(continue_search)

      nwtn_iter = nwtn_iter + 1

      ! The Jacobian and the residual are incremented,
      ! and the Jacobian is sparse, thus they both need
      ! to be zerod.
      ajac(:,:)   = 0._r8
      residual(:) = 0._r8

      do k=1,site_hydr%num_nodes

         ! This is the storage gained from previous newton iterations.
         residual(k) = residual(k) + denh2o*v_node(k)*(th_node(k) - th_node_prev(k))/dtime

         if(pm_node(k) == rhiz_p_media) then

            j = node_layer(k)
            psi_node(k) = site_hydr%wrf_soil(j)%p%psi_from_th(th_node(k))

            ! Get total potential [Mpa]
            h_node(k) =  mpa_per_pa*denh2o*grav_earth*z_node(k) + psi_node(k)
            ! Get Fraction of Total Conductivity [-]
            ftc_node(k) = site_hydr%wkf_soil(j)%p%ftc_from_psi(psi_node(k))
            ! deriv ftc wrt psi
            dftc_dpsi_node(k)   = site_hydr%wkf_soil(j)%p%dftcdpsi_from_psi(psi_node(k))

         else

            psi_node(k) = wrf_plant(pm_node(k),ft)%p%psi_from_th(th_node(k))
            ! Get total potential [Mpa]
            h_node(k) =  mpa_per_pa*denh2o*grav_earth*z_node(k) + psi_node(k)
            ! Get Fraction of Total Conductivity [-]
            ftc_node(k) = wkf_plant(pm_node(k),ft)%p%ftc_from_psi(psi_node(k))
            ! deriv ftc wrt psi
            dftc_dpsi_node(k)   = wkf_plant(pm_node(k),ft)%p%dftcdpsi_from_psi(psi_node(k))

         end if

         ! Fill the self-term on the Jacobian's diagonal with the
         ! the change in storage wrt change in psi.

         if(pm_node(k) == rhiz_p_media) then
            j = node_layer(k)
            ajac(k,k) = -denh2o*v_node(k)/(site_hydr%wrf_soil(j)%p%dpsidth_from_th(th_node(k))*dtime)
         else
            ajac(k,k) = -denh2o*v_node(k)/(wrf_plant(pm_node(k),ft)%p%dpsidth_from_th(th_node(k))*dtime)
         endif

      enddo


      ! Calculations of maximum conductance for upstream and downstream sides
      ! of each connection.  This IS dependant on total potential h_node
      ! because of the root-soil radial conductance.

      call SetMaxCondConnections(site_hydr, cohort_hydr, h_node, kmax_dn, kmax_up)

      ! calculate boundary fluxes
      do icnx=1,site_hydr%num_connections

         id_dn = conn_dn(icnx)
         id_up = conn_up(icnx)

         ! The row (first index) of the Jacobian (ajac) represents the
         ! the node for which we are calculating the water balance
         ! The column (second index) of the Jacobian represents the nodes
         ! on which the pressure differentials effect the water balance
         ! of the node of the first index.
         ! This will get the effective K, and may modify FTC depending
         ! on the flow direction

         call GetKAndDKDPsi(kmax_dn(icnx), &
              kmax_up(icnx), &
              h_node(id_dn), &
              h_node(id_up), &
              ftc_node(id_dn), &
              ftc_node(id_up), &
              dftc_dpsi_node(id_dn), &
              dftc_dpsi_node(id_up), &
              dk_dpsi_dn, &
              dk_dpsi_up, &
              k_eff)

         q_flux(icnx) = k_eff*(h_node(id_up)-h_node(id_dn))

         ! See equation (22) in technical documentation
         ! Add fluxes at current time to the residual
         residual(id_dn) = residual(id_dn) - q_flux(icnx)
         residual(id_up) = residual(id_up) + q_flux(icnx)

         ! This is the Jacobian term related to the pressure changes on the down-stream side
         ! and these are applied to both the up and downstream sides (oppositely)
         ! This should be used for the down-stream on thr second index)
         dqflx_dpsi_dn = -k_eff + (h_node(id_up)-h_node(id_dn)) * dk_dpsi_dn

         ! This is the Jacobian term related to the pressure changes on the up-stream side
         ! and these are applied to both the up and downstream sides (oppositely)
         dqflx_dpsi_up =  k_eff + (h_node(id_up)-h_node(id_dn)) * dk_dpsi_up

         ! Down-stream node's contribution to the down-stream node's mass balance
         ajac(id_dn,id_dn) = ajac(id_dn,id_dn) + dqflx_dpsi_dn

         ! Down-stream node's contribution to the up-stream node's mass balance
         ajac(id_up,id_dn) = ajac(id_up,id_dn) - dqflx_dpsi_dn

         ! Up-stream node's contribution to the down-stream node's mass balance
         ajac(id_dn,id_up) = ajac(id_dn,id_up) + dqflx_dpsi_up

         ! Up-stream node's contribution to the up-stream node's mass balance
         ajac(id_up,id_up) = ajac(id_up,id_up) - dqflx_dpsi_up



      enddo

      ! Add the transpiration flux (known, retrieved from photosynthesis scheme)
      ! to the mass balance on the leaf (1st) node.  This is constant over
      ! the time-step, so no Jacobian term needed (yet)

      residual(1) = residual(1) + qtop


      ! Start off assuming things will pass, then find numerous
      ! ways to see if it failed
      icnv = icnv_pass_round


      ! If we have performed any Newton iterations, then the residual
      ! may reflect a flux that balances (equals) the change in storage. If this is
      ! true, then the residual is zero, and we are done with the sub-step. If it is
      ! not nearly zero, then we must continue our search and perform another solve.

      residual_amax = 0._r8
      nsd = 0
      do k = 1, site_hydr%num_nodes
         rsdx = abs(residual(k))
         ! check NaNs
         if( rsdx /= rsdx ) then
            icnv = icnv_fail_round
            exit
         endif
         if( rsdx > residual_amax ) then
            residual_amax = rsdx
            nsd = k
         endif
      enddo
      if ( nwtn_iter > max_newton_iter) then
         icnv = icnv_fail_round
         write(fates_log(),*) 'Newton hydraulics solve failed',residual_amax,nsd,tm
      endif

      ! Three scenarios:
      ! 1) the residual is 0, everything is great, leave iteration loop
      ! 2) the residual is not 0, but we have not taken too many steps
      !    and the matrix solve did not fail. Perform an inversion and keep
      !    searching.
      ! 3) the residual is not 0, and either
      !    we have taken too many newton steps or the solver won't return
      !    a real solution.
      !    Shorten time-step, reset time to 0, reset relaxation factors
      !    and try a new round of newton (if not exceeded)


      if( icnv == icnv_fail_round ) then

         ! If the newton iteration fails, we go back
         ! to restart the time-stepping loop with shorter sub-steps.
         ! Therefore, we set the time elapsed (tm) to zero,
         ! shorten the timstep (dtime) and re-initialize the water
         ! contents to the starting amount.

         if(reset_on_fail) then
            tm  = 0._r8
            th_node(:)         = th_node_init(:)
            th_node_prev(:)    = th_node_init(:)
            cohort_hydr%iterh1 = 0
         else
            tm                 = tm - dtime
            th_node(:)         = th_node_prev(:)
            !* No need to update the th_node_prev, it is the
            !  same since we are just re-starting the current
            !  step
         end if
         nsteps             = nsteps + 1
         dtime              = dtime * dtime_rf
         rlfx_plnt0         = rlfx_plnt_init*rlfx_plnt_shrink**real(nsteps,r8)
         rlfx_soil0         = rlfx_soil_init*rlfx_soil_shrink**real(nsteps,r8)
         rlfx_plnt          = rlfx_plnt0
         rlfx_soil          = rlfx_soil0
         nwtn_iter          = 0
         cohort_hydr%iterh1 = cohort_hydr%iterh1 + 1
         cycle outerloop

      else

         ! On the last iteration, we temporarily lower the bar (if opted for)
         ! and allow a pass if the residual is within 10x of the typical allowed residual
         if ( allow_lenient_lastiter ) then
            if ( nwtn_iter == max_newton_iter .and. residual_amax < 10*max_allowed_residual ) then
               exit newtonloop
            end if
         end if

         if( sum(residual(:)) < max_allowed_residual .and. residual_amax < max_allowed_residual ) then

            ! We have succesffully found a solution
            ! in this newton iteration.
            exit newtonloop
         else
            ! Move ahead and calculate another solution
            ! and continue the search. Residual isn't zero
            ! but no reason not to continue searching

            ! Record that we performed a solve (this is total iterations)
            cohort_hydr%iterh2 = cohort_hydr%iterh2 + 1

            ! ---------------------------------------------------------------------------
            ! From Lapack documentation
            !
            ! subroutine dgesv(integer 	N  (in),
            !                  integer 	NRHS (in),
            !                  real(r8), dimension( lda, * ) 	A (in/out),
            !                  integer 	LDA (in),
            !                  integer, dimension( * ) 	IPIV (out),
            !                  real(r8), dimension( ldb, * ) 	B (in/out),
            !                  integer 	LDB (in),
            !                  integer 	INFO (out) )
            !
            ! DGESV computes the solution to a real system of linear equations
            ! A * X = B, where A is an N-by-N matrix and X and B are N-by-NRHS matrices.
            ! The LU decomposition with partial pivoting and row interchanges is
            ! used to factor A as   A = P * L * U,
            ! where P is a permutation matrix, L is unit lower triangular, and U is
            ! upper triangular.  The factored form of A is then used to solve the
            ! system of equations A * X = B.
            !
            ! N is the number of linear equations, i.e., the order of the
            ! matrix A.  N >= 0.
            !
            ! NRHS is the number of right hand sides, i.e., the number of columns
            ! of the matrix B.  NRHS >= 0.
            !
            ! A:
            ! On entry, the N-by-N coefficient matrix A.
            ! On exit, the factors L and U from the factorization
            ! A = P*L*U; the unit diagonal elements of L are not stored.
            !
            ! LDA is the leading dimension of the array A.  LDA >= max(1,N).
            !
            ! IPIV is the pivot indices that define the permutation matrix P;
            ! row i of the matrix was interchanged with row IPIV(i).
            !
            ! B
            ! On entry, the N-by-NRHS matrix of right hand side matrix B.
            ! On exit, if INFO = 0, the N-by-NRHS solution matrix X.
            !
            ! LDB is the leading dimension of the array B.  LDB >= max(1,N).
            !
            ! INFO:
            ! = 0:  successful exit
            ! < 0:  if INFO = -i, the i-th argument had an illegal value
            ! > 0:  if INFO = i, U(i,i) is exactly zero.  The factorization
            !    has been completed, but the factor U is exactly
            !    singular, so the solution could not be computed.
            ! ---------------------------------------------------------------------------
            !cohort_hydr%iterh2 = cohort_hydr%iterh2

            call DGESV(site_hydr%num_nodes,1,ajac,site_hydr%num_nodes,ipiv,residual,site_hydr%num_nodes,info)


            if ( info < 0 ) then
               write(fates_log(),*) 'illegal value generated in DGESV() linear'
               write(fates_log(),*) 'system solver, see node: ',-info
               call endrun(msg=errMsg(sourcefile, __LINE__))
            END IF
            if ( info > 0 ) then
               write(fates_log(),*) 'the factorization of linear system in DGESV() generated'
               write(fates_log(),*) 'a singularity at node: ',info
               call endrun(msg=errMsg(sourcefile, __LINE__))
            end if

            ! Update the previous water content state to be the current
            ! th_node_prev(:) = th_node(:)

            ! If info == 0, then
            ! lapack was able to generate a solution.
            ! For A * X = B,
            ! Where the residual() was B, DGESV() returns
            ! the solution X into the residual array.

            ! Update the matric potential of each node.  Since this is a search
            ! we update matric potential as only a fraction of delta psi (residual)

            do k = 1, site_hydr%num_nodes

               if(pm_node(k) == rhiz_p_media) then
                  j = node_layer(k)
                  if(abs(residual(k)) < dpsi_scap) then
                     psi_node(k) = psi_node(k) + residual(k) * rlfx_soil
                  else
                     psi_node(k) = psi_node(k) + 2._r8*sign(dpsi_scap,residual(k)) - dpsi_scap*dpsi_scap/residual(k)
                  endif
                  th_node(k)  = site_hydr%wrf_soil(j)%p%th_from_psi(psi_node(k))
               else
                  if(abs(residual(k)) < dpsi_pcap) then
                     psi_node(k) = psi_node(k) + residual(k) * rlfx_plnt
                  else
                     psi_node(k) = psi_node(k) + 2._r8*sign(dpsi_pcap,residual(k)) - dpsi_pcap*dpsi_pcap/residual(k)
                  endif
                  th_node(k)  = wrf_plant(pm_node(k),ft)%p%th_from_psi(psi_node(k))
               endif

            enddo

            ! Increase relaxation factors for next iteration
            rlfx_plnt = min(1._r8,rlfx_plnt0 + &
                 (1.0-rlfx_plnt0)*real(nwtn_iter,r8)/real(max_newton_iter-3,r8))
            rlfx_soil = min(1._r8,rlfx_soil0 + &
                 (1.0-rlfx_soil0)*real(nwtn_iter,r8)/real(max_newton_iter-3,r8))

         end if
      end if

   end do newtonloop

   ! If we are here, that means we succesfully finished
   ! a solve with minimal error. More substeps may be required though
   ! ------------------------------------------------------------------------------

   ! If there are any sub-steps left, we need to update
   ! the initial water content
   th_node_prev(:) = th_node(:)


   ! Reset relaxation factors
   rlfx_plnt = rlfx_plnt0
   rlfx_soil = rlfx_soil0

end do outerloop

if(cohort_hydr%iterh1>1._r8) then
   write(fates_log(),*) "hydro solve info: i1: ",cohort_hydr%iterh1,"i2: ",cohort_hydr%iterh2
end if

! Save flux diagnostics
! ------------------------------------------------------

sapflow = sapflow + q_flux(n_hypool_ag)*tmx

do j = 1,site_hydr%nlevrhiz
   ! Connection betwen the 1st rhizosphere and absorbing roots
   icnx_ar = n_hypool_ag + (j-1)*(nshell+1)+2
   rootuptake(j) = q_flux(icnx_ar)*tmx
enddo


! Update the total change in water content
dth_node(:) = dth_node(:) + (th_node(:) - th_node_init(:))

! Update state variables in plant compartments
cohort_hydr%th_ag(1:n_hypool_ag) = cohort_hydr%th_ag(1:n_hypool_ag) + dth_node(1:n_hypool_ag)
cohort_hydr%th_troot             = cohort_hydr%th_troot + dth_node(n_hypool_ag+1)

! Change in water per plant [kg/plant]
dwat_plant = sum(dth_node(1:n_hypool_ag+n_hypool_troot)*v_node(1:n_hypool_ag+n_hypool_troot))*denh2o

inode = n_hypool_ag+n_hypool_troot
do j = 1,site_hydr%nlevrhiz
   do k = 1, 1 + nshell
      inode = inode + 1
      if(k==1) then
         cohort_hydr%th_aroot(j) = cohort_hydr%th_aroot(j)+dth_node(inode)
         dwat_plant = dwat_plant + (dth_node(inode) * v_node(inode))*denh2o
      else
         ishell = k-1
         dth_layershell_site(j,ishell) = dth_layershell_site(j,ishell) + &
              dth_node(inode) * cohort_hydr%l_aroot_layer(j) * &
              cohort%n / site_hydr%l_aroot_layer(j)

      endif
   enddo
enddo

! Total water mass in the plant at the end of this solve [kg h2o]
w_tot_end = sum(th_node(:)*v_node(:))*denh2o

! Mass error (flux - change) [kg/m2]
wb_err_plant = (qtop*tmx)-(w_tot_beg-w_tot_end)


<<<<<<< HEAD
end associate

return
end subroutine MatSolve2D

! =====================================================================================

function SumBetweenDepths(site_hydr,depth_t,depth_b,array_in) result(depth_sum)

  ! This function sums the quantity in array_in between depth_t (top)
  ! and depth_b.  It assumes many things. Firstly, that the depth coordinates
  ! for array_in do match site_hydr%zi_rhiz (on rhizosphere layers), and that
  ! those coordinates are positive down.

type(ed_site_hydr_type), intent(in) :: site_hydr
real(r8),intent(in)    :: depth_t      ! Top Depth    (positive coordinate)
real(r8),intent(in)    :: depth_b      ! Bottom depth (positive coordinate)
real(r8),intent(in)    :: array_in(:)  ! Quantity to be summed (flux?mass?)
real(r8)               :: depth_sum    ! The summed result we return in units (/depth)
integer  :: i_rhiz_t                   ! Layer index of top full layer
integer  :: i_rhiz_b                   ! layer index of bottom full layer
integer  :: nlevrhiz                   ! Number of rhizosphere layers (not shells)
real(r8) :: frac                       ! Fraction of partial layer, by depth

i_rhiz_t = count((site_hydr%zi_rhiz-site_hydr%dz_rhiz)<depth_t)+1  ! First layer completely below top depth
i_rhiz_b = count(site_hydr%zi_rhiz<depth_b)                        ! Last layer completely above bottom depth
nlevrhiz = size(site_hydr%zi_rhiz)

depth_sum = 0._r8

! Trivial, the top depth is deeper than the soil column
! return... 0 or nan..?
if(i_rhiz_t>nlevrhiz) then
 return
end if

! Sum all fully encased layers
if(i_rhiz_b>=i_rhiz_t)then
 depth_sum = depth_sum + sum(array_in(i_rhiz_t:i_rhiz_b))
end if

! Find fraction contribution from top partial layer (if any)
if(i_rhiz_t>1) then
 frac = (site_hydr%zi_rhiz(i_rhiz_t-1)-depth_t)/site_hydr%dz_rhiz(i_rhiz_t-1)
 depth_sum = depth_sum + frac*array_in(i_rhiz_t-1)
end if

! Find fraction contribution from bottom partial layer (if any)
if(i_rhiz_b<nlevrhiz) then
 frac = (depth_b-site_hydr%zi_rhiz(i_rhiz_b))/site_hydr%dz_rhiz(i_rhiz_b+1)
 depth_sum = depth_sum + frac*array_in(i_rhiz_b+1)
end if

depth_sum = depth_sum/(min(depth_b,site_hydr%zi_rhiz(nlevrhiz))-depth_t)

end function SumBetweenDepths

! =====================================================================================

subroutine SetMaxCondConnections(site_hydr, cohort_hydr, h_node, kmax_dn, kmax_up)

  ! -------------------------------------------------------------------------------
  ! This subroutine sets the maximum conductances
  ! on the downstream (towards atm) and upstream (towards
  ! soil) side of each connection. This scheme is somewhat complicated
  ! by the fact that the direction of flow at the root surface impacts
  ! which root surface radial conductance to use, which makes these calculation
  ! dependent on the updating potential in the system, and not just a function
  ! of plant geometry and material properties.
  ! -------------------------------------------------------------------------------

type(ed_site_hydr_type), intent(in),target   :: site_hydr
type(ed_cohort_hydr_type), intent(in),target :: cohort_hydr
real(r8),intent(in)  :: h_node(:)        ! Total (matric+height) potential at each node (Mpa)
real(r8),intent(out) :: kmax_dn(:)       ! Max conductance of downstream sides of connections (kg s-1 MPa-1)
real(r8),intent(out) :: kmax_up(:)       ! Max conductance of upstream sides of connections   (kg s-1 MPa-1)

real(r8):: aroot_frac_plant ! Fraction of the cohort's fine-roots
! out of the total in the current layer
integer :: icnx  ! connection index
integer :: inode ! node index
integer :: istem ! stem index
integer :: k     ! rhizosphere/root index (per level)
integer :: j     ! soil layer index

kmax_dn(:) = fates_unset_r8
kmax_up(:) = fates_unset_r8

! Set leaf to stem connections (only 1 leaf layer
! this will break if we have multiple, as there would
! need to be assumptions about which compartment
! to connect the leaves to.
icnx  = 1
kmax_dn(icnx) = cohort_hydr%kmax_petiole_to_leaf
kmax_up(icnx) = cohort_hydr%kmax_stem_upper(1)

! Stem to stem connections
do istem = 1,n_hypool_stem-1
 icnx = icnx + 1
 kmax_dn(icnx) = cohort_hydr%kmax_stem_lower(istem)
 kmax_up(icnx) = cohort_hydr%kmax_stem_upper(istem+1)
enddo

! Path is between lowest stem and transporting root
icnx  = icnx + 1
kmax_dn(icnx) = cohort_hydr%kmax_stem_lower(n_hypool_stem)
kmax_up(icnx) = cohort_hydr%kmax_troot_upper

! Path is between the transporting root and the absorbing roots
inode = n_hypool_ag
do j = 1,site_hydr%nlevrhiz

 aroot_frac_plant = cohort_hydr%l_aroot_layer(j)/site_hydr%l_aroot_layer(j)

 do k = 1, n_hypool_aroot + nshell
    icnx = icnx + 1
    inode = inode + 1
    if( k == 1 ) then !troot-aroot
       kmax_dn(icnx) = cohort_hydr%kmax_troot_lower(j)
       kmax_up(icnx) = cohort_hydr%kmax_aroot_upper(j)

    elseif( k == 2) then ! aroot-soil

       ! Special case. Maximum conductance depends on the
       ! potential gradient.

       if(h_node(inode) < h_node(inode+1) ) then
          kmax_dn(icnx) = 1._r8/(1._r8/cohort_hydr%kmax_aroot_lower(j) + &
               1._r8/cohort_hydr%kmax_aroot_radial_in(j))
       else
          kmax_dn(icnx) = 1._r8/(1._r8/cohort_hydr%kmax_aroot_lower(j) + &
               1._r8/cohort_hydr%kmax_aroot_radial_out(j))
       end if
       kmax_up(icnx) = site_hydr%kmax_upper_shell(j,1)*aroot_frac_plant

    else                 ! soil - soil
       kmax_dn(icnx) = site_hydr%kmax_lower_shell(j,k-2)*aroot_frac_plant
       kmax_up(icnx) = site_hydr%kmax_upper_shell(j,k-1)*aroot_frac_plant
    endif
 enddo

end do


end subroutine SetMaxCondConnections

! =====================================================================================

subroutine InitHydroGlobals()

  ! This routine allocates the Water Transfer Functions (WTFs)
  ! which include both water retention functions (WRFs)
  ! as well as the water conductance (K) functions (WKFs)
  ! But, this is only for plants! These functions have specific
  ! parameters, potentially, for each plant functional type and
  ! each organ (pft x organ), but this can be used globally (across
  ! all sites on the node (machine) to save memory.  These functions
  ! are also applied to soils, but since soil properties vary with
  ! soil layer and location, those functions are bound to the site
  ! structure, and are therefore not "global".

  ! Define
class(wrf_type_vg), pointer :: wrf_vg
class(wkf_type_vg), pointer :: wkf_vg
class(wrf_type_cch), pointer :: wrf_cch
class(wkf_type_tfs), pointer :: wkf_tfs
class(wrf_type_tfs), pointer :: wrf_tfs

integer :: ft            ! PFT index
integer :: pm            ! plant media index
integer :: inode         ! compartment node index
real(r8) :: cap_corr     ! correction for nonzero psi0x (TFS)
real(r8) :: cap_slp      ! slope of capillary region of curve
real(r8) :: cap_int      ! intercept of capillary region of curve

if(hlm_use_planthydro.eq.ifalse) return

! we allocate from stomata_p_media, which should be zero

allocate(wrf_plant(stomata_p_media:n_plant_media,numpft))
allocate(wkf_plant(stomata_p_media:n_plant_media,numpft))

! -----------------------------------------------------------------------------------
! Initialize the Water Retention Functions
! -----------------------------------------------------------------------------------

select case(plant_wrf_type)
case(van_genuchten_type)
 do ft = 1,numpft
    do pm = 1, n_plant_media
       allocate(wrf_vg)
       wrf_plant(pm,ft)%p => wrf_vg
       call wrf_vg%set_wrf_param([alpha_vg, psd_vg, th_sat_vg, th_res_vg])
    end do
 end do
case(campbell_type)
 do ft = 1,numpft
    do pm = 1,n_plant_media
       allocate(wrf_cch)
       wrf_plant(pm,ft)%p => wrf_cch
       call wrf_cch%set_wrf_param([EDPftvarcon_inst%hydr_thetas_node(ft,pm), &
            EDPftvarcon_inst%hydr_pinot_node(ft,pm), &
            9._r8])
    end do
 end do
case(tfs_type)
 do ft = 1,numpft
    do pm = 1,n_plant_media
       allocate(wrf_tfs)
       wrf_plant(pm,ft)%p => wrf_tfs

       if (pm.eq.leaf_p_media) then   ! Leaf tissue
          cap_slp    = 0.0_r8
          cap_int    = 0.0_r8
          cap_corr   = 1.0_r8
       else               ! Non leaf tissues
          cap_slp    = (hydr_psi0 - hydr_psicap )/(1.0_r8 - rwccap(pm))
          cap_int    = -cap_slp + hydr_psi0
          cap_corr   = -cap_int/cap_slp
       end if

       call wrf_tfs%set_wrf_param([EDPftvarcon_inst%hydr_thetas_node(ft,pm), &
            EDPftvarcon_inst%hydr_resid_node(ft,pm), &
            EDPftvarcon_inst%hydr_pinot_node(ft,pm), &
            EDPftvarcon_inst%hydr_epsil_node(ft,pm), &
            rwcft(pm), &
            cap_corr, &
            cap_int, &
            cap_slp,real(pm,r8)])
    end do
 end do

end select

! -----------------------------------------------------------------------------------
! Initialize the Water Conductance (K) Functions
! -----------------------------------------------------------------------------------
=======
    do pm = 1, n_plant_media
       select case(hydr_htftype_node(pm))
       case(van_genuchten_type)
          do ft = 1,numpft
             allocate(wrf_vg)
             wrf_plant(pm,ft)%p => wrf_vg
             call wrf_vg%set_wrf_param([EDPftvarcon_inst%hydr_vg_alpha_node(ft,pm), &
                                        EDPftvarcon_inst%hydr_vg_m_node(ft,pm), &
                                        EDPftvarcon_inst%hydr_thetas_node(ft,pm), &
                                        EDPftvarcon_inst%hydr_resid_node(ft,pm)])
          end do
       case(tfs_type)
          do ft = 1,numpft
             allocate(wrf_tfs)
             wrf_plant(pm,ft)%p => wrf_tfs
             if (pm.eq.leaf_p_media) then   ! Leaf tissue
                cap_slp    = 0.0_r8
                cap_int    = 0.0_r8
                cap_corr   = 1.0_r8
             else               ! Non leaf tissues
                cap_slp    = (hydr_psi0 - hydr_psicap )/(1.0_r8 - rwccap(pm))  
                cap_int    = -cap_slp + hydr_psi0    
                cap_corr   = -cap_int/cap_slp
             end if
             call wrf_tfs%set_wrf_param([EDPftvarcon_inst%hydr_thetas_node(ft,pm), &
                                         EDPftvarcon_inst%hydr_resid_node(ft,pm), &
                                         EDPftvarcon_inst%hydr_pinot_node(ft,pm), &
                                         EDPftvarcon_inst%hydr_epsil_node(ft,pm), &
                                         rwcft(pm), & 
                                         cap_corr, &
                                         cap_int, &
                                         cap_slp,real(pm,r8)])
           end do
        end select
     end do

    ! -----------------------------------------------------------------------------------
    ! Initialize the Water Conductance (K) Functions
    ! -----------------------------------------------------------------------------------
    do pm = 1, n_plant_media
       select case(hydr_htftype_node(pm))
    
       case(van_genuchten_type)
          do ft = 1,numpft
             allocate(wkf_vg)
             wkf_plant(pm,ft)%p => wkf_vg
             call wkf_vg%set_wkf_param([EDPftvarcon_inst%hydr_vg_alpha_node(ft,pm), &
                                        EDPftvarcon_inst%hydr_vg_m_node(ft,pm), &
                                        EDPftvarcon_inst%hydr_thetas_node(ft,pm), &
                                        EDPftvarcon_inst%hydr_resid_node(ft,pm), &
                                        tort_vg])
          end do
       case(tfs_type)
          do ft = 1,numpft
             allocate(wkf_tfs)
             wkf_plant(pm,ft)%p => wkf_tfs
             call wkf_tfs%set_wkf_param([EDPftvarcon_inst%hydr_p50_node(ft,pm), &
                  EDPftvarcon_inst%hydr_avuln_node(ft,pm)])
          end do
       end select
    end do
>>>>>>> c1f6dddf

select case(plant_wkf_type)
case(van_genuchten_type)
 do ft = 1,numpft
    do pm = 1, n_plant_media
       allocate(wkf_vg)
       wkf_plant(pm,ft)%p => wkf_vg
       call wkf_vg%set_wkf_param([alpha_vg, psd_vg, th_sat_vg, th_res_vg, tort_vg])
    end do

 end do
case(campbell_type)
 write(fates_log(),*) 'campbell/clapp-hornberger conductance not used in plants'
 call endrun(msg=errMsg(sourcefile, __LINE__))
case(tfs_type)
 do ft = 1,numpft
    do pm = 1, n_plant_media
       allocate(wkf_tfs)
       wkf_plant(pm,ft)%p => wkf_tfs
       call wkf_tfs%set_wkf_param([EDPftvarcon_inst%hydr_p50_node(ft,pm), &
            EDPftvarcon_inst%hydr_avuln_node(ft,pm)])
    end do
 end do
end select

! There is only 1 stomata conductance hypothesis which uses the p50 and
! vulnerability parameters
! -----------------------------------------------------------------------------------

do ft = 1,numpft
 allocate(wkf_tfs)
 wkf_plant(stomata_p_media,ft)%p => wkf_tfs
 call wkf_tfs%set_wkf_param([EDPftvarcon_inst%hydr_p50_gs(ft), &
      EDPftvarcon_inst%hydr_avuln_gs(ft)])
end do


return
end subroutine InitHydroGlobals

!! subroutine UpdateLWPMemFLCMin(ccohort_hydr)

! This code may be re-introduced at a later date (rgk 08-2019)

! SET COHORT-LEVEL BTRAN FOR USE IN NEXT TIMESTEP
! first update the leaf water potential memory
!!    do t=2, numLWPmem
!!ccohort_hydr%lwp_mem(t-1)      = ccohort_hydr%lwp_mem(t)
!!end do
!!ccohort_hydr%lwp_mem(numLWPmem)   = ccohort_hydr%psi_ag(1)
!!call flc_gs_from_psi(cCohort, ccohort_hydr%psi_ag(1))

!!refill_rate = -log(0.5)/(ccohort_hydr%refill_days*24._r8*3600._r8)   ! s-1
!!do k=1,n_hypool_ag
!!ccohort_hydr%flc_min_ag(k) = min(ccohort_hydr%flc_min_ag(k), ccohort_hydr%flc_ag(k))
!!if(ccohort_hydr%psi_ag(k) >= ccohort_hydr%refill_thresh .and. &
!!      ccohort_hydr%flc_ag(k) > ccohort_hydr%flc_min_ag(k)) then   ! then refilling
!!    ccohort_hydr%flc_min_ag(k) = ccohort_hydr%flc_ag(k) - &
!!          (ccohort_hydr%flc_ag(k) - ccohort_hydr%flc_min_ag(k))*exp(-refill_rate*dtime)
!!end if
!!end do
!!do k=1,n_hypool_troot
!!ccohort_hydr%flc_min_troot(k) = min(ccohort_hydr%flc_min_troot(k), ccohort_hydr%flc_troot(k))
!!if(ccohort_hydr%psi_troot(k) >= ccohort_hydr%refill_thresh .and. &
!!      ccohort_hydr%flc_troot(k) > ccohort_hydr%flc_min_troot(k)) then   ! then refilling
!!    ccohort_hydr%flc_min_troot(k) = ccohort_hydr%flc_troot(k) - &
!!          (ccohort_hydr%flc_troot(k) - ccohort_hydr%flc_min_troot(k))*exp(-refill_rate*dtime)
!!end if
!!end do
!!do j=1,site_hydr%nlevrhiz
!!ccohort_hydr%flc_min_aroot(j) = min(ccohort_hydr%flc_min_aroot(j), ccohort_hydr%flc_aroot(j))
!!if(ccohort_hydr%psi_aroot(j) >= ccohort_hydr%refill_thresh .and. &
!!      ccohort_hydr%flc_aroot(j) > ccohort_hydr%flc_min_aroot(j)) then   ! then refilling
!!    ccohort_hydr%flc_min_aroot(j) = ccohort_hydr%flc_aroot(j) - &
!!          (ccohort_hydr%flc_aroot(j) - ccohort_hydr%flc_min_aroot(j))*exp(-refill_rate*dtime)
!!end if
!!end do
!!end subroutine UpdateLWPMemFLCMin



end module FatesPlantHydraulicsMod<|MERGE_RESOLUTION|>--- conflicted
+++ resolved
@@ -47,12 +47,8 @@
   use EDParamsMod       , only : hydr_kmax_rsurf2
   use EDParamsMod       , only : hydr_psi0
   use EDParamsMod       , only : hydr_psicap
-<<<<<<< HEAD
-
-=======
   use EDParamsMod       , only : hydr_htftype_node
-  
->>>>>>> c1f6dddf
+
   use EDTypesMod        , only : ed_site_type
   use EDTypesMod        , only : ed_patch_type
   use EDTypesMod        , only : ed_cohort_type
@@ -194,14 +190,6 @@
        __FILE__
 
 
-<<<<<<< HEAD
-  integer, public, parameter :: van_genuchten_type      = 1
-  integer, public, parameter :: campbell_type           = 2
-  integer, public, parameter :: tfs_type                = 3
-
-  integer, parameter :: plant_wrf_type = tfs_type
-  integer, parameter :: plant_wkf_type = tfs_type
-=======
   ! These index flags specify which pressure-volumen and pressure
   ! conductivity relationship are available.
   ! For plants: Users can option between useing tfs and van_genuchten
@@ -215,12 +203,11 @@
   ! ELM and ALM. However, if alternatives arise (like VG), we still need to write
   ! interface routines to transfer over parameters.  Right now we just hard-code
   ! the use of campbell_type for the soil (see a few lines below).
-  
+
   integer, public, parameter :: van_genuchten_type      = 2
   integer, public, parameter :: campbell_type           = 3
   integer, public, parameter :: tfs_type                = 1
-  
->>>>>>> c1f6dddf
+
   integer, parameter :: soil_wrf_type  = campbell_type
   integer, parameter :: soil_wkf_type  = campbell_type
 
@@ -3769,129 +3756,129 @@
   ! like, and then quits.
 
   ! Arguments (IN)
-type(ed_cohort_type),intent(in),target      :: cohort
-type(ed_site_hydr_type),intent(in), target  :: site_hydr
-integer, intent(in)                         :: ilayer           ! soil layer index of interest
-real(r8), intent(in)                        :: z_node(:)        ! elevation of nodes
-real(r8), intent(in)                        :: v_node(:)        ! volume of nodes
-real(r8), intent(in)                        :: th_node(:)       ! water content of node
-real(r8), intent(in)                        :: dt_step          ! time [seconds] over-which to calculate solution
-real(r8), intent(in)                        :: q_top_eff        ! transpiration flux rate at upper boundary [kg -s]
-real(r8), intent(in)                        :: w_tot_beg        ! total water mass at beginning of step [kg]
-real(r8), intent(in)                        :: w_tot_end        ! total water mass at end of step [kg]
-real(r8), intent(in)                        :: rootfr_scaler    ! What is the root fraction in this layer?
-real(r8), intent(in)                        :: aroot_frac_plant ! What fraction of total absorbring roots
-! in the soil continuum is from current plant?
-integer, intent(in)                         :: err_code         ! error code
-real(r8), intent(in)                        :: err_arr(:)       ! error diagnostic
-
-type(ed_cohort_hydr_type),pointer  :: cohort_hydr
-integer :: i
-integer :: ft
-real(r8)              :: leaf_water
-real(r8)              :: stem_water
-real(r8)              :: troot_water
-real(r8)              :: aroot_water
-real(r8), allocatable :: psi_node(:)
-real(r8), allocatable :: h_node(:)
-
-cohort_hydr => cohort%co_hydr
-ft = cohort%pft
-
-allocate(psi_node(size(z_node)))
-allocate(h_node(size(z_node)))
-
-write(fates_log(),*) 'Could not find a stable solution for hydro 1D solve'
-write(fates_log(),*) ''
-write(fates_log(),*) 'error code: ',err_code
-write(fates_log(),*) 'error diag: ',err_arr(:)
-
-do i = 1,n_hypool_plant
-   psi_node(i) =  wrf_plant(site_hydr%pm_node(i),ft)%p%psi_from_th(th_node(i))
-   h_node(i) =  mpa_per_pa*denh2o*grav_earth*z_node(i) + psi_node(i)
-end do
-do i = n_hypool_plant+1,n_hypool_tot
-   psi_node(i) =  site_hydr%wrf_soil(ilayer)%p%psi_from_th(th_node(i))
-   h_node(i) =  mpa_per_pa*denh2o*grav_earth*z_node(i) + psi_node(i)
-end do
-
-
-leaf_water = sum(cohort_hydr%th_ag(1:n_hypool_leaf)* &
-     cohort_hydr%v_ag(1:n_hypool_leaf))*denh2o
-stem_water = sum(cohort_hydr%th_ag(n_hypool_leaf+1:n_hypool_ag) * &
-     cohort_hydr%v_ag(n_hypool_leaf+1:n_hypool_ag))*denh2o
-troot_water = (cohort_hydr%th_troot*cohort_hydr%v_troot) * denh2o
-aroot_water = sum(cohort_hydr%th_aroot(:)*cohort_hydr%v_aroot_layer(:)) * denh2o
-
-write(fates_log(),*) 'layer: ',ilayer
-write(fates_log(),*) 'wb_step_err = ',(q_top_eff*dt_step) - (w_tot_beg-w_tot_end)
-write(fates_log(),*) 'leaf water: ',leaf_water,' kg/plant'
-write(fates_log(),*) 'stem_water: ',stem_water,' kg/plant'
-write(fates_log(),*) 'troot_water: ',troot_water
-write(fates_log(),*) 'aroot_water: ',aroot_water
-write(fates_log(),*) 'LWP: ',cohort_hydr%psi_ag(1)
-write(fates_log(),*) 'dbh: ',cohort%dbh
-write(fates_log(),*) 'pft: ',cohort%pft
-write(fates_log(),*) 'z nodes: ',z_node(:)
-write(fates_log(),*) 'psi_z: ',h_node(:)-psi_node(:)
-write(fates_log(),*) 'vol,    theta,   H,      kmax-'
-write(fates_log(),*) 'flux:          ', q_top_eff*dt_step
-write(fates_log(),*) 'l:',v_node(1),th_node(1),h_node(1),psi_node(1)
-write(fates_log(),*) '                      ',cohort_hydr%kmax_stem_upper(1)*rootfr_scaler
-write(fates_log(),*) 's:',v_node(2),th_node(2),h_node(2),psi_node(2)
-write(fates_log(),*) '                      ',1._r8/(1._r8/(cohort_hydr%kmax_stem_lower(1)*rootfr_scaler) + 1._r8/(cohort_hydr%kmax_troot_upper*rootfr_scaler))
-write(fates_log(),*) 't:',v_node(3),th_node(3),h_node(3)
-write(fates_log(),*) '                      ',1._r8/(1._r8/cohort_hydr%kmax_troot_lower(ilayer)+ 1._r8/cohort_hydr%kmax_aroot_upper(ilayer))
-write(fates_log(),*) 'a:',v_node(4),th_node(4),h_node(4)
-write(fates_log(),*) '                   in:',1._r8/(1._r8/cohort_hydr%kmax_aroot_radial_in(ilayer) + &
-     1._r8/(site_hydr%kmax_upper_shell(ilayer,1)*aroot_frac_plant)     + &
-     1._r8/cohort_hydr%kmax_aroot_upper(ilayer))
-write(fates_log(),*) '                  out:',1._r8/(1._r8/cohort_hydr%kmax_aroot_radial_out(ilayer) + &
-     1._r8/(site_hydr%kmax_upper_shell(ilayer,1)*aroot_frac_plant)     + &
-     1._r8/cohort_hydr%kmax_aroot_upper(ilayer))
-write(fates_log(),*) 'r1:',v_node(5),th_node(5),h_node(5)
-write(fates_log(),*) '                      ',1._r8/(1._r8/(site_hydr%kmax_lower_shell(ilayer,1)*aroot_frac_plant) + 1._r8/(site_hydr%kmax_upper_shell(ilayer,2)*aroot_frac_plant))
-write(fates_log(),*) 'r2:',v_node(6),th_node(6),h_node(6)
-write(fates_log(),*) '                      ',1._r8/(1._r8/(site_hydr%kmax_lower_shell(ilayer,2)*aroot_frac_plant) + 1._r8/(site_hydr%kmax_upper_shell(ilayer,3)*aroot_frac_plant))
-write(fates_log(),*) 'r3:',v_node(7),th_node(7),h_node(7)
-write(fates_log(),*) '                      ',1._r8/(1._r8/(site_hydr%kmax_lower_shell(ilayer,3)*aroot_frac_plant) + 1._r8/(site_hydr%kmax_upper_shell(ilayer,4)*aroot_frac_plant))
-write(fates_log(),*) 'r4:',v_node(8),th_node(8),h_node(8)
-write(fates_log(),*) '                      ',1._r8/(1._r8/(site_hydr%kmax_lower_shell(ilayer,4)*aroot_frac_plant) + 1._r8/(site_hydr%kmax_upper_shell(ilayer,5)*aroot_frac_plant))
-write(fates_log(),*) 'r5:',v_node(9),th_node(9),h_node(9)
-write(fates_log(),*) 'kmax_aroot_radial_out: ',cohort_hydr%kmax_aroot_radial_out(ilayer)
-write(fates_log(),*) 'surf area of root: ',2._r8 * pi_const * EDPftvarcon_inst%hydr_rs2(ft) * cohort_hydr%l_aroot_layer(ilayer)
-write(fates_log(),*) 'aroot_frac_plant: ',aroot_frac_plant,cohort_hydr%l_aroot_layer(ilayer),site_hydr%l_aroot_layer(ilayer)
-write(fates_log(),*) 'kmax_upper_shell: ',site_hydr%kmax_lower_shell(ilayer,:)*aroot_frac_plant
-write(fates_log(),*) 'kmax_lower_shell: ',site_hydr%kmax_upper_shell(ilayer,:)*aroot_frac_plant
-write(fates_log(),*) ''
-write(fates_log(),*) 'tree lai: ',cohort%treelai,' m2/m2 crown'
-write(fates_log(),*) 'area and area to volume ratios'
-write(fates_log(),*) ''
-write(fates_log(),*) 'a:',v_node(4)
-write(fates_log(),*) '                      ',2._r8 * pi_const * EDPftvarcon_inst%hydr_rs2(ft) * cohort_hydr%l_aroot_layer(ilayer)
-write(fates_log(),*) 'r1:',v_node(5)
-write(fates_log(),*) '                      ',2._r8 * pi_const * site_hydr%r_out_shell(ilayer,1) * cohort_hydr%l_aroot_layer(ilayer)
-write(fates_log(),*) 'r2:',v_node(6)
-write(fates_log(),*) '                      '
-write(fates_log(),*) 'r3:',v_node(7)
-write(fates_log(),*) '                      '
-write(fates_log(),*) 'r4:',v_node(8)
-write(fates_log(),*) '                      '
-write(fates_log(),*) 'r5:',v_node(9)
-
-write(fates_log(),*) 'inner shell kmaxs: ',site_hydr%kmax_lower_shell(:,1)*aroot_frac_plant
-
-
-
-
-
-deallocate(psi_node)
-deallocate(h_node)
-
-
-! Most likely you will want to end-run after this routine, but maybe not...
-
-return
+   type(ed_cohort_type),intent(in),target      :: cohort
+   type(ed_site_hydr_type),intent(in), target  :: site_hydr
+   integer, intent(in)                         :: ilayer           ! soil layer index of interest
+   real(r8), intent(in)                        :: z_node(:)        ! elevation of nodes
+   real(r8), intent(in)                        :: v_node(:)        ! volume of nodes
+   real(r8), intent(in)                        :: th_node(:)       ! water content of node
+   real(r8), intent(in)                        :: dt_step          ! time [seconds] over-which to calculate solution
+   real(r8), intent(in)                        :: q_top_eff        ! transpiration flux rate at upper boundary [kg -s]
+   real(r8), intent(in)                        :: w_tot_beg        ! total water mass at beginning of step [kg]
+   real(r8), intent(in)                        :: w_tot_end        ! total water mass at end of step [kg]
+   real(r8), intent(in)                        :: rootfr_scaler    ! What is the root fraction in this layer?
+   real(r8), intent(in)                        :: aroot_frac_plant ! What fraction of total absorbring roots
+   ! in the soil continuum is from current plant?
+   integer, intent(in)                         :: err_code         ! error code
+   real(r8), intent(in)                        :: err_arr(:)       ! error diagnostic
+
+   type(ed_cohort_hydr_type),pointer  :: cohort_hydr
+   integer :: i
+   integer :: ft
+   real(r8)              :: leaf_water
+   real(r8)              :: stem_water
+   real(r8)              :: troot_water
+   real(r8)              :: aroot_water
+   real(r8), allocatable :: psi_node(:)
+   real(r8), allocatable :: h_node(:)
+
+   cohort_hydr => cohort%co_hydr
+   ft = cohort%pft
+
+   allocate(psi_node(size(z_node)))
+   allocate(h_node(size(z_node)))
+
+   write(fates_log(),*) 'Could not find a stable solution for hydro 1D solve'
+   write(fates_log(),*) ''
+   write(fates_log(),*) 'error code: ',err_code
+   write(fates_log(),*) 'error diag: ',err_arr(:)
+
+   do i = 1,n_hypool_plant
+      psi_node(i) =  wrf_plant(site_hydr%pm_node(i),ft)%p%psi_from_th(th_node(i))
+      h_node(i) =  mpa_per_pa*denh2o*grav_earth*z_node(i) + psi_node(i)
+   end do
+   do i = n_hypool_plant+1,n_hypool_tot
+      psi_node(i) =  site_hydr%wrf_soil(ilayer)%p%psi_from_th(th_node(i))
+      h_node(i) =  mpa_per_pa*denh2o*grav_earth*z_node(i) + psi_node(i)
+   end do
+
+
+   leaf_water = sum(cohort_hydr%th_ag(1:n_hypool_leaf)* &
+      cohort_hydr%v_ag(1:n_hypool_leaf))*denh2o
+   stem_water = sum(cohort_hydr%th_ag(n_hypool_leaf+1:n_hypool_ag) * &
+      cohort_hydr%v_ag(n_hypool_leaf+1:n_hypool_ag))*denh2o
+   troot_water = (cohort_hydr%th_troot*cohort_hydr%v_troot) * denh2o
+   aroot_water = sum(cohort_hydr%th_aroot(:)*cohort_hydr%v_aroot_layer(:)) * denh2o
+
+   write(fates_log(),*) 'layer: ',ilayer
+   write(fates_log(),*) 'wb_step_err = ',(q_top_eff*dt_step) - (w_tot_beg-w_tot_end)
+   write(fates_log(),*) 'leaf water: ',leaf_water,' kg/plant'
+   write(fates_log(),*) 'stem_water: ',stem_water,' kg/plant'
+   write(fates_log(),*) 'troot_water: ',troot_water
+   write(fates_log(),*) 'aroot_water: ',aroot_water
+   write(fates_log(),*) 'LWP: ',cohort_hydr%psi_ag(1)
+   write(fates_log(),*) 'dbh: ',cohort%dbh
+   write(fates_log(),*) 'pft: ',cohort%pft
+   write(fates_log(),*) 'z nodes: ',z_node(:)
+   write(fates_log(),*) 'psi_z: ',h_node(:)-psi_node(:)
+   write(fates_log(),*) 'vol,    theta,   H,      kmax-'
+   write(fates_log(),*) 'flux:          ', q_top_eff*dt_step
+   write(fates_log(),*) 'l:',v_node(1),th_node(1),h_node(1),psi_node(1)
+   write(fates_log(),*) '                      ',cohort_hydr%kmax_stem_upper(1)*rootfr_scaler
+   write(fates_log(),*) 's:',v_node(2),th_node(2),h_node(2),psi_node(2)
+   write(fates_log(),*) '                      ',1._r8/(1._r8/(cohort_hydr%kmax_stem_lower(1)*rootfr_scaler) + 1._r8/(cohort_hydr%kmax_troot_upper*rootfr_scaler))
+   write(fates_log(),*) 't:',v_node(3),th_node(3),h_node(3)
+   write(fates_log(),*) '                      ',1._r8/(1._r8/cohort_hydr%kmax_troot_lower(ilayer)+ 1._r8/cohort_hydr%kmax_aroot_upper(ilayer))
+   write(fates_log(),*) 'a:',v_node(4),th_node(4),h_node(4)
+   write(fates_log(),*) '                   in:',1._r8/(1._r8/cohort_hydr%kmax_aroot_radial_in(ilayer) + &
+      1._r8/(site_hydr%kmax_upper_shell(ilayer,1)*aroot_frac_plant)     + &
+      1._r8/cohort_hydr%kmax_aroot_upper(ilayer))
+   write(fates_log(),*) '                  out:',1._r8/(1._r8/cohort_hydr%kmax_aroot_radial_out(ilayer) + &
+      1._r8/(site_hydr%kmax_upper_shell(ilayer,1)*aroot_frac_plant)     + &
+      1._r8/cohort_hydr%kmax_aroot_upper(ilayer))
+   write(fates_log(),*) 'r1:',v_node(5),th_node(5),h_node(5)
+   write(fates_log(),*) '                      ',1._r8/(1._r8/(site_hydr%kmax_lower_shell(ilayer,1)*aroot_frac_plant) + 1._r8/(site_hydr%kmax_upper_shell(ilayer,2)*aroot_frac_plant))
+   write(fates_log(),*) 'r2:',v_node(6),th_node(6),h_node(6)
+   write(fates_log(),*) '                      ',1._r8/(1._r8/(site_hydr%kmax_lower_shell(ilayer,2)*aroot_frac_plant) + 1._r8/(site_hydr%kmax_upper_shell(ilayer,3)*aroot_frac_plant))
+   write(fates_log(),*) 'r3:',v_node(7),th_node(7),h_node(7)
+   write(fates_log(),*) '                      ',1._r8/(1._r8/(site_hydr%kmax_lower_shell(ilayer,3)*aroot_frac_plant) + 1._r8/(site_hydr%kmax_upper_shell(ilayer,4)*aroot_frac_plant))
+   write(fates_log(),*) 'r4:',v_node(8),th_node(8),h_node(8)
+   write(fates_log(),*) '                      ',1._r8/(1._r8/(site_hydr%kmax_lower_shell(ilayer,4)*aroot_frac_plant) + 1._r8/(site_hydr%kmax_upper_shell(ilayer,5)*aroot_frac_plant))
+   write(fates_log(),*) 'r5:',v_node(9),th_node(9),h_node(9)
+   write(fates_log(),*) 'kmax_aroot_radial_out: ',cohort_hydr%kmax_aroot_radial_out(ilayer)
+   write(fates_log(),*) 'surf area of root: ',2._r8 * pi_const * EDPftvarcon_inst%hydr_rs2(ft) * cohort_hydr%l_aroot_layer(ilayer)
+   write(fates_log(),*) 'aroot_frac_plant: ',aroot_frac_plant,cohort_hydr%l_aroot_layer(ilayer),site_hydr%l_aroot_layer(ilayer)
+   write(fates_log(),*) 'kmax_upper_shell: ',site_hydr%kmax_lower_shell(ilayer,:)*aroot_frac_plant
+   write(fates_log(),*) 'kmax_lower_shell: ',site_hydr%kmax_upper_shell(ilayer,:)*aroot_frac_plant
+   write(fates_log(),*) ''
+   write(fates_log(),*) 'tree lai: ',cohort%treelai,' m2/m2 crown'
+   write(fates_log(),*) 'area and area to volume ratios'
+   write(fates_log(),*) ''
+   write(fates_log(),*) 'a:',v_node(4)
+   write(fates_log(),*) '                      ',2._r8 * pi_const * EDPftvarcon_inst%hydr_rs2(ft) * cohort_hydr%l_aroot_layer(ilayer)
+   write(fates_log(),*) 'r1:',v_node(5)
+   write(fates_log(),*) '                      ',2._r8 * pi_const * site_hydr%r_out_shell(ilayer,1) * cohort_hydr%l_aroot_layer(ilayer)
+   write(fates_log(),*) 'r2:',v_node(6)
+   write(fates_log(),*) '                      '
+   write(fates_log(),*) 'r3:',v_node(7)
+   write(fates_log(),*) '                      '
+   write(fates_log(),*) 'r4:',v_node(8)
+   write(fates_log(),*) '                      '
+   write(fates_log(),*) 'r5:',v_node(9)
+
+   write(fates_log(),*) 'inner shell kmaxs: ',site_hydr%kmax_lower_shell(:,1)*aroot_frac_plant
+
+
+
+
+
+   deallocate(psi_node)
+   deallocate(h_node)
+
+
+   ! Most likely you will want to end-run after this routine, but maybe not...
+
+   return
 end subroutine Report1DError
 
 ! =================================================================================
@@ -3915,57 +3902,57 @@
   ! and the "d"ow"n" stream side (closer to air)
   ! -----------------------------------------------------------------------------
   ! Arguments
-real(r8),intent(in)    :: kmax_dn, kmax_up               ! max conductance [kg s-1 Mpa-1]
-real(r8),intent(inout) :: ftc_dn, ftc_up                 ! frac total conductance [-]
-real(r8),intent(in)    :: h_dn, h_up                     ! total potential [Mpa]
-real(r8),intent(inout) :: dftc_dtheta_dn, dftc_dtheta_up ! Derivative
-! of FTC wrt relative water content
-real(r8),intent(in)    :: dpsi_dtheta_dn, dpsi_dtheta_up ! Derivative of matric potential
-! wrt relative water content
-real(r8),intent(out)   :: k_eff                          ! effective conductance over path [kg s-1 Mpa-1]
-real(r8),intent(out)   :: a_term                         ! "A" term for path (See tech note)
-real(r8),intent(out)   :: b_term                         ! "B" term for path (See tech note)
-
-! Locals
-real(r8)               :: h_diff                         ! Total potential difference [MPa]
-
-
-! Calculate difference in total potential over the path [MPa]
-h_diff  = h_up - h_dn
-
-! If we do enable "upstream K", then we are saying that
-! the fractional loss of conductivity is dictated
-! by the upstream side of the flow.  In this case,
-! the change in ftc is only non-zero on that side, and is
-! zero'd otherwise.
-
-if(do_upstream_k) then
-
-   if (h_diff>0._r8) then
-      ftc_dn       = ftc_up
-      dftc_dtheta_dn = 0._r8
-   else
-      ftc_up         = ftc_dn
-      dftc_dtheta_up = 0._r8
+   real(r8),intent(in)    :: kmax_dn, kmax_up               ! max conductance [kg s-1 Mpa-1]
+   real(r8),intent(inout) :: ftc_dn, ftc_up                 ! frac total conductance [-]
+   real(r8),intent(in)    :: h_dn, h_up                     ! total potential [Mpa]
+   real(r8),intent(inout) :: dftc_dtheta_dn, dftc_dtheta_up ! Derivative
+   ! of FTC wrt relative water content
+   real(r8),intent(in)    :: dpsi_dtheta_dn, dpsi_dtheta_up ! Derivative of matric potential
+   ! wrt relative water content
+   real(r8),intent(out)   :: k_eff                          ! effective conductance over path [kg s-1 Mpa-1]
+   real(r8),intent(out)   :: a_term                         ! "A" term for path (See tech note)
+   real(r8),intent(out)   :: b_term                         ! "B" term for path (See tech note)
+
+   ! Locals
+   real(r8)               :: h_diff                         ! Total potential difference [MPa]
+
+
+   ! Calculate difference in total potential over the path [MPa]
+   h_diff  = h_up - h_dn
+
+   ! If we do enable "upstream K", then we are saying that
+   ! the fractional loss of conductivity is dictated
+   ! by the upstream side of the flow.  In this case,
+   ! the change in ftc is only non-zero on that side, and is
+   ! zero'd otherwise.
+
+   if(do_upstream_k) then
+
+      if (h_diff>0._r8) then
+         ftc_dn       = ftc_up
+         dftc_dtheta_dn = 0._r8
+      else
+         ftc_up         = ftc_dn
+         dftc_dtheta_up = 0._r8
+      end if
+
    end if
 
-end if
-
-! Calculate total effective conductance over path  [kg s-1 MPa-1]
-k_eff = 1._r8/(1._r8/(ftc_up*kmax_up)+1._r8/(ftc_dn*kmax_dn))
-
-! "A" term, which operates on the downstream node (closer to atm)
-a_term = k_eff**2.0_r8 * h_diff * kmax_dn**(-1.0_r8) * ftc_dn**(-2.0_r8) &
-     * dftc_dtheta_dn - k_eff * dpsi_dtheta_dn
-
-
-! "B" term, which operates on the upstream node (further from atm)
-b_term = k_eff**2.0_r8 * h_diff * kmax_up**(-1.0_r8) * ftc_up**(-2.0_r8) &
-     * dftc_dtheta_up + k_eff * dpsi_dtheta_up
-
-
-
-return
+   ! Calculate total effective conductance over path  [kg s-1 MPa-1]
+   k_eff = 1._r8/(1._r8/(ftc_up*kmax_up)+1._r8/(ftc_dn*kmax_dn))
+
+   ! "A" term, which operates on the downstream node (closer to atm)
+   a_term = k_eff**2.0_r8 * h_diff * kmax_dn**(-1.0_r8) * ftc_dn**(-2.0_r8) &
+      * dftc_dtheta_dn - k_eff * dpsi_dtheta_dn
+
+
+   ! "B" term, which operates on the upstream node (further from atm)
+   b_term = k_eff**2.0_r8 * h_diff * kmax_up**(-1.0_r8) * ftc_up**(-2.0_r8) &
+      * dftc_dtheta_up + k_eff * dpsi_dtheta_up
+
+
+
+   return
 end subroutine GetImTaylorKAB
 
 ! =====================================================================================
@@ -3988,74 +3975,74 @@
   ! direction from "up"per (closer to atm) and "lo"wer (further from atm).
   ! -----------------------------------------------------------------------------
 
-real(r8),intent(in)  :: kmax_dn      ! max conductance (downstream) [kg s-1 Mpa-1]
-real(r8),intent(in)  :: kmax_up      ! max conductance (upstream)   [kg s-1 Mpa-1]
-real(r8),intent(in)  :: h_dn         ! total potential (downstream) [MPa]
-real(r8),intent(in)  :: h_up         ! total potential (upstream)   [Mpa]
-real(r8),intent(in)  :: ftc_dn       ! frac total cond (downstream) [-]
-real(r8),intent(in)  :: ftc_up       ! frac total cond (upstream)   [-]
-real(r8),intent(in)  :: dftc_dpsi_dn ! derivative ftc / theta (downstream)
-real(r8),intent(in)  :: dftc_dpsi_up ! derivative ftc / theta (upstream)
-! of FTC wrt relative water content
-real(r8),intent(out) :: dk_dpsi_dn   ! change in effective conductance from the
-! downstream pressure node
-real(r8),intent(out) :: dk_dpsi_up   ! change in effective conductance from the
-! upstream pressure node
-real(r8),intent(out) :: k_eff        ! effective conductance over path [kg s-1 Mpa-1]
-
-! Locals
-real(r8)               :: h_diff     ! Total potential difference [MPa]
-! the effective fraction of total
-! conductivity is either governed
-! by the upstream node, or by both
-! with a harmonic average
-real(r8) :: ftc_dnx                  ! frac total cond (downstream) [-]  (local copy)
-real(r8) :: ftc_upx                  ! frac total cond (upstream)   [-]  (local copy)
-real(r8) :: dftc_dpsi_dnx            ! derivative ftc / theta (downstream) (local copy)
-real(r8) :: dftc_dpsi_upx            ! derivative ftc / theta (upstream)   (local copy)
-
-
-
-! We use the local copies of the FTC in our calculations
-! because we don't want to over-write the global values.  This prevents
-! us from overwriting FTC on nodes that have more than one connection
-
-ftc_dnx = ftc_dn
-ftc_upx = ftc_up
-dftc_dpsi_dnx = dftc_dpsi_dn
-dftc_dpsi_upx = dftc_dpsi_up
-
-! Calculate difference in total potential over the path [MPa]
-
-h_diff  = h_up - h_dn
-
-! If we do enable "upstream K", then we are saying that
-! the fractional loss of conductivity is dictated
-! by the upstream side of the flow.  In this case,
-! the change in ftc is only non-zero on that side, and is
-! zero'd otherwise.
-
-if(do_upstream_k) then
-
-   if (h_diff>0._r8) then
-      ftc_dnx       = ftc_up
-      dftc_dpsi_dnx = 0._r8
-   else
-      ftc_upx       = ftc_dn
-      dftc_dpsi_upx = 0._r8
+   real(r8),intent(in)  :: kmax_dn      ! max conductance (downstream) [kg s-1 Mpa-1]
+   real(r8),intent(in)  :: kmax_up      ! max conductance (upstream)   [kg s-1 Mpa-1]
+   real(r8),intent(in)  :: h_dn         ! total potential (downstream) [MPa]
+   real(r8),intent(in)  :: h_up         ! total potential (upstream)   [Mpa]
+   real(r8),intent(in)  :: ftc_dn       ! frac total cond (downstream) [-]
+   real(r8),intent(in)  :: ftc_up       ! frac total cond (upstream)   [-]
+   real(r8),intent(in)  :: dftc_dpsi_dn ! derivative ftc / theta (downstream)
+   real(r8),intent(in)  :: dftc_dpsi_up ! derivative ftc / theta (upstream)
+   ! of FTC wrt relative water content
+   real(r8),intent(out) :: dk_dpsi_dn   ! change in effective conductance from the
+   ! downstream pressure node
+   real(r8),intent(out) :: dk_dpsi_up   ! change in effective conductance from the
+   ! upstream pressure node
+   real(r8),intent(out) :: k_eff        ! effective conductance over path [kg s-1 Mpa-1]
+
+   ! Locals
+   real(r8)               :: h_diff     ! Total potential difference [MPa]
+   ! the effective fraction of total
+   ! conductivity is either governed
+   ! by the upstream node, or by both
+   ! with a harmonic average
+   real(r8) :: ftc_dnx                  ! frac total cond (downstream) [-]  (local copy)
+   real(r8) :: ftc_upx                  ! frac total cond (upstream)   [-]  (local copy)
+   real(r8) :: dftc_dpsi_dnx            ! derivative ftc / theta (downstream) (local copy)
+   real(r8) :: dftc_dpsi_upx            ! derivative ftc / theta (upstream)   (local copy)
+
+
+
+   ! We use the local copies of the FTC in our calculations
+   ! because we don't want to over-write the global values.  This prevents
+   ! us from overwriting FTC on nodes that have more than one connection
+
+   ftc_dnx = ftc_dn
+   ftc_upx = ftc_up
+   dftc_dpsi_dnx = dftc_dpsi_dn
+   dftc_dpsi_upx = dftc_dpsi_up
+
+   ! Calculate difference in total potential over the path [MPa]
+
+   h_diff  = h_up - h_dn
+
+   ! If we do enable "upstream K", then we are saying that
+   ! the fractional loss of conductivity is dictated
+   ! by the upstream side of the flow.  In this case,
+   ! the change in ftc is only non-zero on that side, and is
+   ! zero'd otherwise.
+
+   if(do_upstream_k) then
+
+      if (h_diff>0._r8) then
+         ftc_dnx       = ftc_up
+         dftc_dpsi_dnx = 0._r8
+      else
+         ftc_upx       = ftc_dn
+         dftc_dpsi_upx = 0._r8
+      end if
+
    end if
 
-end if
-
-! Calculate total effective conductance over path  [kg s-1 MPa-1]
-k_eff = 1._r8/(1._r8/(ftc_upx*kmax_up)+1._r8/(ftc_dnx*kmax_dn))
-
-dk_dpsi_dn = k_eff**2._r8  * kmax_dn**(-1._r8) * ftc_dnx**(-2._r8) * dftc_dpsi_dnx
-
-dk_dpsi_up = k_eff**2._r8  * kmax_up**(-1._r8) * ftc_upx**(-2._r8) * dftc_dpsi_upx
-
-
-return
+   ! Calculate total effective conductance over path  [kg s-1 MPa-1]
+   k_eff = 1._r8/(1._r8/(ftc_upx*kmax_up)+1._r8/(ftc_dnx*kmax_dn))
+
+   dk_dpsi_dn = k_eff**2._r8  * kmax_dn**(-1._r8) * ftc_dnx**(-2._r8) * dftc_dpsi_dnx
+
+   dk_dpsi_up = k_eff**2._r8  * kmax_up**(-1._r8) * ftc_upx**(-2._r8) * dftc_dpsi_upx
+
+
+   return
 end subroutine GetKAndDKDPsi
 
 
@@ -4071,29 +4058,29 @@
 
   ! Arguments
 
-type(ed_site_type), intent(inout), target     :: csite
-type(ed_cohort_type) , intent(inout), target  :: ccohort
-real(r8), intent(in)                          :: delta_n ! Loss in number density
-! for this cohort /ha/day
-
-real(r8) :: delta_w                                      !water change due to mortality Kg/m2
-! Locals
-type(ed_site_hydr_type), pointer              :: csite_hydr
-type(ed_cohort_hydr_type), pointer            :: ccohort_hydr
-
-ccohort_hydr => ccohort%co_hydr
-csite_hydr   => csite%si_hydr
-delta_w =   (sum(ccohort_hydr%th_ag(:)*ccohort_hydr%v_ag(:))      + &
-     ccohort_hydr%th_troot*ccohort_hydr%v_troot                  + &
-     sum(ccohort_hydr%th_aroot(:)*ccohort_hydr%v_aroot_layer(:)))* &
-     denh2o*delta_n*AREA_INV
-
-csite_hydr%h2oveg_dead = csite_hydr%h2oveg_dead + delta_w
-
-
-csite_hydr%h2oveg = csite_hydr%h2oveg - delta_w
-
-return
+   type(ed_site_type), intent(inout), target     :: csite
+   type(ed_cohort_type) , intent(inout), target  :: ccohort
+   real(r8), intent(in)                          :: delta_n ! Loss in number density
+   ! for this cohort /ha/day
+
+   real(r8) :: delta_w                                      !water change due to mortality Kg/m2
+   ! Locals
+   type(ed_site_hydr_type), pointer              :: csite_hydr
+   type(ed_cohort_hydr_type), pointer            :: ccohort_hydr
+
+   ccohort_hydr => ccohort%co_hydr
+   csite_hydr   => csite%si_hydr
+   delta_w =   (sum(ccohort_hydr%th_ag(:)*ccohort_hydr%v_ag(:))      + &
+      ccohort_hydr%th_troot*ccohort_hydr%v_troot                  + &
+      sum(ccohort_hydr%th_aroot(:)*ccohort_hydr%v_aroot_layer(:)))* &
+      denh2o*delta_n*AREA_INV
+
+   csite_hydr%h2oveg_dead = csite_hydr%h2oveg_dead + delta_w
+
+
+   csite_hydr%h2oveg = csite_hydr%h2oveg - delta_w
+
+   return
 end subroutine AccumulateMortalityWaterStorage
 
 !-------------------------------------------------------------------------------!
@@ -4111,45 +4098,45 @@
   ! ---------------------------------------------------------------------------
 
   ! Arguments
-integer, intent(in)                       :: nsites
-type(ed_site_type), intent(inout), target :: sites(nsites)
-type(bc_out_type), intent(inout)          :: bc_out(nsites)
-
-! Locals
-type(ed_cohort_type), pointer :: currentCohort
-type(ed_patch_type), pointer :: currentPatch
-type(ed_cohort_hydr_type), pointer :: ccohort_hydr
-type(ed_site_hydr_type), pointer :: csite_hydr
-integer :: s
-
-if( hlm_use_planthydro.eq.ifalse ) return
-
-do s = 1,nsites
-
-   csite_hydr => sites(s)%si_hydr
-   csite_hydr%h2oveg_recruit = 0.0_r8
-   currentPatch => sites(s)%oldest_patch
-   do while(associated(currentPatch))
-      currentCohort=>currentPatch%tallest
-      do while(associated(currentCohort))
-         ccohort_hydr => currentCohort%co_hydr
-         if(ccohort_hydr%is_newly_recruited) then
-            csite_hydr%h2oveg_recruit = csite_hydr%h2oveg_recruit + &
-                 (sum(ccohort_hydr%th_ag(:)*ccohort_hydr%v_ag(:)) + &
-                 ccohort_hydr%th_troot*ccohort_hydr%v_troot       + &
-                 sum(ccohort_hydr%th_aroot(:)*ccohort_hydr%v_aroot_layer(:)))* &
-                 denh2o*currentCohort%n
-         end if
-         currentCohort => currentCohort%shorter
-      enddo !cohort
-      currentPatch => currentPatch%younger
-   enddo !end patch loop
-
-   csite_hydr%h2oveg_recruit      = csite_hydr%h2oveg_recruit * AREA_INV
-
-end do
-
-return
+   integer, intent(in)                       :: nsites
+   type(ed_site_type), intent(inout), target :: sites(nsites)
+   type(bc_out_type), intent(inout)          :: bc_out(nsites)
+
+   ! Locals
+   type(ed_cohort_type), pointer :: currentCohort
+   type(ed_patch_type), pointer :: currentPatch
+   type(ed_cohort_hydr_type), pointer :: ccohort_hydr
+   type(ed_site_hydr_type), pointer :: csite_hydr
+   integer :: s
+
+   if( hlm_use_planthydro.eq.ifalse ) return
+
+   do s = 1,nsites
+
+      csite_hydr => sites(s)%si_hydr
+      csite_hydr%h2oveg_recruit = 0.0_r8
+      currentPatch => sites(s)%oldest_patch
+      do while(associated(currentPatch))
+         currentCohort=>currentPatch%tallest
+         do while(associated(currentCohort))
+            ccohort_hydr => currentCohort%co_hydr
+            if(ccohort_hydr%is_newly_recruited) then
+               csite_hydr%h2oveg_recruit = csite_hydr%h2oveg_recruit + &
+                  (sum(ccohort_hydr%th_ag(:)*ccohort_hydr%v_ag(:)) + &
+                  ccohort_hydr%th_troot*ccohort_hydr%v_troot       + &
+                  sum(ccohort_hydr%th_aroot(:)*ccohort_hydr%v_aroot_layer(:)))* &
+                  denh2o*currentCohort%n
+            end if
+            currentCohort => currentCohort%shorter
+         enddo !cohort
+         currentPatch => currentPatch%younger
+      enddo !end patch loop
+
+      csite_hydr%h2oveg_recruit      = csite_hydr%h2oveg_recruit * AREA_INV
+
+   end do
+
+   return
 end subroutine RecruitWaterStorage
 
 ! =====================================================================================
@@ -4166,83 +4153,83 @@
   ! !USES:
   !
   ! !ARGUMENTS
-real(r8)      , intent(in)     :: a, b        ! pft root distribution constants
-real(r8)      , intent(in)     :: lower_init  ! lower bound of initial x estimate [m]
-real(r8)      , intent(in)     :: upper_init  ! upper bound of initial x estimate [m]
-real(r8)      , intent(in)     :: xtol        ! error tolerance for x_new         [m]
-real(r8)      , intent(in)     :: ytol        ! error tolerance for crootfr       [-]
-real(r8)      , intent(in)     :: crootfr     ! cumulative root fraction at x_new [-]
-real(r8)      , intent(out)    :: x_new       ! soil depth                        [m]
-!
-! !LOCAL VARIABLES:
-real(r8) :: lower                  ! lower bound x estimate [m]
-real(r8) :: upper                  ! upper bound x estimate [m]
-real(r8) :: y_lo                   ! corresponding y value at lower
-real(r8) :: f_lo                   ! y difference between lower bound guess and target y
-real(r8) :: y_hi                   ! corresponding y value at upper
-real(r8) :: f_hi                   ! y difference between upper bound guess and target y
-real(r8) :: y_new                  ! corresponding y value at x.new
-real(r8) :: f_new                  ! y difference between new y guess at x.new and target y
-real(r8) :: chg                    ! difference between x upper and lower bounds (approach 0 in bisection)
-!----------------------------------------------------------------------
-
-lower = lower_init
-upper = upper_init
-f_lo  = zeng2001_crootfr(a, b, lower) - crootfr
-f_hi  = zeng2001_crootfr(a, b, upper) - crootfr
-chg   = upper - lower
-do while(abs(chg) .gt. xtol)
-   x_new = 0.5_r8*(lower + upper)
-   f_new = zeng2001_crootfr(a, b, x_new) - crootfr
-   if(abs(f_new) .le. ytol) then
-      EXIT
+   real(r8)      , intent(in)     :: a, b        ! pft root distribution constants
+   real(r8)      , intent(in)     :: lower_init  ! lower bound of initial x estimate [m]
+   real(r8)      , intent(in)     :: upper_init  ! upper bound of initial x estimate [m]
+   real(r8)      , intent(in)     :: xtol        ! error tolerance for x_new         [m]
+   real(r8)      , intent(in)     :: ytol        ! error tolerance for crootfr       [-]
+   real(r8)      , intent(in)     :: crootfr     ! cumulative root fraction at x_new [-]
+   real(r8)      , intent(out)    :: x_new       ! soil depth                        [m]
+   !
+   ! !LOCAL VARIABLES:
+   real(r8) :: lower                  ! lower bound x estimate [m]
+   real(r8) :: upper                  ! upper bound x estimate [m]
+   real(r8) :: y_lo                   ! corresponding y value at lower
+   real(r8) :: f_lo                   ! y difference between lower bound guess and target y
+   real(r8) :: y_hi                   ! corresponding y value at upper
+   real(r8) :: f_hi                   ! y difference between upper bound guess and target y
+   real(r8) :: y_new                  ! corresponding y value at x.new
+   real(r8) :: f_new                  ! y difference between new y guess at x.new and target y
+   real(r8) :: chg                    ! difference between x upper and lower bounds (approach 0 in bisection)
+   !----------------------------------------------------------------------
+
+   lower = lower_init
+   upper = upper_init
+   f_lo  = zeng2001_crootfr(a, b, lower) - crootfr
+   f_hi  = zeng2001_crootfr(a, b, upper) - crootfr
+   chg   = upper - lower
+   do while(abs(chg) .gt. xtol)
+      x_new = 0.5_r8*(lower + upper)
+      f_new = zeng2001_crootfr(a, b, x_new) - crootfr
+      if(abs(f_new) .le. ytol) then
+         EXIT
+      end if
+      if((f_lo * f_new) .lt. 0._r8) upper = x_new
+      if((f_hi * f_new) .lt. 0._r8) lower = x_new
+      chg = upper - lower
+   end do
+end subroutine bisect_rootfr
+
+! =====================================================================================
+
+function zeng2001_crootfr(a, b, z, z_max) result(crootfr)
+
+  ! !ARGUMENTS:
+   real(r8) , intent(in) :: a,b    ! pft parameters
+   real(r8) , intent(in) :: z      ! soil depth (m)
+   real(r8) , intent(in), optional :: z_max ! max soil depth (m)
+   !
+   real(r8) :: crootfr_max
+
+   ! !RESULT
+   real(r8) :: crootfr            ! cumulative root fraction
+   !
+   !------------------------------------------------------------------------
+   crootfr      = 1._r8 - .5_r8*(exp(-a*z) + exp(-b*z))
+
+
+   ! If a maximum rooting depth is provided, then
+   ! we force everything to sum to unity. We do this by
+   ! simply dividing through by the maximum possible
+   ! root fraction.
+
+   if(present(z_max))then
+      crootfr_max = 1._r8 - .5_r8*(exp(-a*z_max) + exp(-b*z_max))
+      crootfr = crootfr/crootfr_max
    end if
-   if((f_lo * f_new) .lt. 0._r8) upper = x_new
-   if((f_hi * f_new) .lt. 0._r8) lower = x_new
-   chg = upper - lower
-end do
-end subroutine bisect_rootfr
-
-! =====================================================================================
-
-function zeng2001_crootfr(a, b, z, z_max) result(crootfr)
-
-  ! !ARGUMENTS:
-real(r8) , intent(in) :: a,b    ! pft parameters
-real(r8) , intent(in) :: z      ! soil depth (m)
-real(r8) , intent(in), optional :: z_max ! max soil depth (m)
-!
-real(r8) :: crootfr_max
-
-! !RESULT
-real(r8) :: crootfr            ! cumulative root fraction
-!
-!------------------------------------------------------------------------
-crootfr      = 1._r8 - .5_r8*(exp(-a*z) + exp(-b*z))
-
-
-! If a maximum rooting depth is provided, then
-! we force everything to sum to unity. We do this by
-! simply dividing through by the maximum possible
-! root fraction.
-
-if(present(z_max))then
-   crootfr_max = 1._r8 - .5_r8*(exp(-a*z_max) + exp(-b*z_max))
-   crootfr = crootfr/crootfr_max
-end if
-
-if(debug)then
-   if(present(z_max))then
-      if((crootfr_max<nearzero) .or. (crootfr_max>1.0_r8) )then
-         write(fates_log(),*) 'problem scaling crootfr in zeng2001'
-         write(fates_log(),*) 'z_max: ',z_max
-         write(fates_log(),*) 'crootfr_max: ',crootfr_max
+
+   if(debug)then
+      if(present(z_max))then
+         if((crootfr_max<nearzero) .or. (crootfr_max>1.0_r8) )then
+            write(fates_log(),*) 'problem scaling crootfr in zeng2001'
+            write(fates_log(),*) 'z_max: ',z_max
+            write(fates_log(),*) 'crootfr_max: ',crootfr_max
+         end if
       end if
    end if
-end if
-
-
-return
+
+
+   return
 
 end function zeng2001_crootfr
 
@@ -4259,105 +4246,105 @@
 
   !
   ! !ARGUMENTS:
-real(r8)     , intent(in)             :: l_aroot              ! Total length of absorbing roots
-! for the whole site, this layer (m)
-real(r8)     , intent(in)             :: rs1                  ! Fine root radius (m)
-real(r8)     , intent(in)             :: area_site            ! Area of site (10,000 m2)
-real(r8)     , intent(in)             :: dz                   ! Width of current soil layer (m)
-real(r8)     , intent(out)            :: r_out_shell(:)       ! Outer radius of each shell (m)
-real(r8)     , intent(out)            :: r_node_shell(:)      ! Radius of the shell's midpoint
-real(r8)     , intent(out)            :: v_shell(:)           ! volume of the rhizosphere shells (m3/ha)
-! for this layer
-!
-! !LOCAL VARIABLES:
-integer                        :: k            ! rhizosphere shell indicies
-integer                        :: nshells      ! We don't use the global because of unit testing
-!-----------------------------------------------------------------------
-
-
-nshells = size(r_out_shell,dim=1)
-
-! update outer radii of column-level rhizosphere shells (same across patches and cohorts)
-r_out_shell(nshells) = (pi_const*l_aroot/(area_site*dz))**(-0.5_r8)                  ! eqn(8) S98
-if(nshells > 1) then
-   do k = 1,nshells-1
-      r_out_shell(k)   = rs1*(r_out_shell(nshells)/rs1)**((real(k,r8))/real(nshells,r8))  ! eqn(7) S98
+   real(r8)     , intent(in)             :: l_aroot              ! Total length of absorbing roots
+   ! for the whole site, this layer (m)
+   real(r8)     , intent(in)             :: rs1                  ! Fine root radius (m)
+   real(r8)     , intent(in)             :: area_site            ! Area of site (10,000 m2)
+   real(r8)     , intent(in)             :: dz                   ! Width of current soil layer (m)
+   real(r8)     , intent(out)            :: r_out_shell(:)       ! Outer radius of each shell (m)
+   real(r8)     , intent(out)            :: r_node_shell(:)      ! Radius of the shell's midpoint
+   real(r8)     , intent(out)            :: v_shell(:)           ! volume of the rhizosphere shells (m3/ha)
+   ! for this layer
+   !
+   ! !LOCAL VARIABLES:
+   integer                        :: k            ! rhizosphere shell indicies
+   integer                        :: nshells      ! We don't use the global because of unit testing
+   !-----------------------------------------------------------------------
+
+
+   nshells = size(r_out_shell,dim=1)
+
+   ! update outer radii of column-level rhizosphere shells (same across patches and cohorts)
+   r_out_shell(nshells) = (pi_const*l_aroot/(area_site*dz))**(-0.5_r8)                  ! eqn(8) S98
+   if(nshells > 1) then
+      do k = 1,nshells-1
+         r_out_shell(k)   = rs1*(r_out_shell(nshells)/rs1)**((real(k,r8))/real(nshells,r8))  ! eqn(7) S98
+      enddo
+   end if
+
+   ! set nodal (midpoint) radii of these shells
+   ! BOC...not doing this as it requires PFT-specific fine root thickness, but this is at column level
+   r_node_shell(1) = 0.5_r8*(rs1 + r_out_shell(1))
+   !r_node_shell(1) = 0.5_r8*(r_out_shell(1))
+
+   do k = 2,nshells
+      r_node_shell(k) = 0.5_r8*(r_out_shell(k-1) + r_out_shell(k))
    enddo
-end if
-
-! set nodal (midpoint) radii of these shells
-! BOC...not doing this as it requires PFT-specific fine root thickness, but this is at column level
-r_node_shell(1) = 0.5_r8*(rs1 + r_out_shell(1))
-!r_node_shell(1) = 0.5_r8*(r_out_shell(1))
-
-do k = 2,nshells
-   r_node_shell(k) = 0.5_r8*(r_out_shell(k-1) + r_out_shell(k))
-enddo
-
-! update volumes
-do k = 1,nshells
-   if(k == 1) then
-      v_shell(k) = pi_const*l_aroot*(r_out_shell(k)**2._r8 - rs1**2._r8)
+
+   ! update volumes
+   do k = 1,nshells
+      if(k == 1) then
+         v_shell(k) = pi_const*l_aroot*(r_out_shell(k)**2._r8 - rs1**2._r8)
+      else
+         v_shell(k) = pi_const*l_aroot*(r_out_shell(k)**2._r8 - r_out_shell(k-1)**2._r8)
+      end if
+   enddo
+
+   return
+end subroutine shellGeom
+
+! =====================================================================================
+
+function xylemtaper(p, dz) result(chi_tapnotap)
+
+  ! !ARGUMENTS:
+   real(r8) , intent(in) :: p      ! Taper exponent (see EDPftvar    hydr_p_taper)                                                                                  [-]
+   real(r8) , intent(in) :: dz     ! hydraulic distance from petiole to node of interest                                                [m]
+   !
+   ! !LOCAL VARIABLES:
+   real(r8) :: atap,btap           ! scaling exponents for total conductance ~ tree size (ratio of stem radius to terminal twig radius)
+   real(r8) :: anotap,bnotap       ! same as atap, btap, but not acounting for xylem taper (Savage et al. (2010) p = 0)
+   ! NOTE: these scaling exponents were digitized from Fig 2a of Savage et al. (2010)
+   ! Savage VM, Bentley LP, Enquist BJ, Sperry JS, Smith DD, Reich PB, von Allmen EI. 2010.
+   !    Hydraulic trade-offs and space filling enable better predictions of vascular structure
+   !    and function in plants. Proceedings of the National Academy of Sciences 107(52): 22722-22727.
+   real(r8) :: lN=0.04_r8          ! petiole length                                                                                     [m]
+   real(r8) :: little_n=2._r8      ! number of daughter branches per parent branch, assumed constant throughout tree (self-similarity)  [-]
+   real(r8) :: big_n               ! number of branching levels (allowed here to take on non-integer values): increases with tree size  [-]
+   real(r8) :: ktap                ! hydraulic conductance along the pathway, accounting for xylem taper                                [kg s-1 MPa-1]
+   real(r8) :: knotap              ! hydraulic conductance along the pathway, not accounting for xylem taper                            [kg s-1 MPa-1]
+   real(r8) :: num                 ! temporary
+   real(r8) :: den                 ! temporary
+   !
+   ! !RESULT
+   real(r8) :: chi_tapnotap        ! ratio of total tree conductance accounting for xylem taper to that without, over interval dz
+   !
+   !------------------------------------------------------------------------
+
+   anotap  = 7.19903e-13_r8
+   bnotap  = 1.326105578_r8
+   if (p >= 1.0_r8) then
+      btap  = 2.00586217_r8
+      atap  = 1.82513E-12_r8
+   else if (p >= (1._r8/3._r8) .AND. p < 1._r8) then
+      btap  = 1.854812819_r8
+      atap  = 6.66908E-13_r8
+   else if (p >= (1._r8/6._r8) .AND. p < (1._r8/3._r8)) then
+      btap  = 1.628179741_r8
+      atap  = 6.58345E-13_r8
    else
-      v_shell(k) = pi_const*l_aroot*(r_out_shell(k)**2._r8 - r_out_shell(k-1)**2._r8)
+      btap  = bnotap
+      atap  = anotap
    end if
-enddo
-
-return
-end subroutine shellGeom
-
-! =====================================================================================
-
-function xylemtaper(p, dz) result(chi_tapnotap)
-
-  ! !ARGUMENTS:
-real(r8) , intent(in) :: p      ! Taper exponent (see EDPftvar    hydr_p_taper)                                                                                  [-]
-real(r8) , intent(in) :: dz     ! hydraulic distance from petiole to node of interest                                                [m]
-!
-! !LOCAL VARIABLES:
-real(r8) :: atap,btap           ! scaling exponents for total conductance ~ tree size (ratio of stem radius to terminal twig radius)
-real(r8) :: anotap,bnotap       ! same as atap, btap, but not acounting for xylem taper (Savage et al. (2010) p = 0)
-! NOTE: these scaling exponents were digitized from Fig 2a of Savage et al. (2010)
-! Savage VM, Bentley LP, Enquist BJ, Sperry JS, Smith DD, Reich PB, von Allmen EI. 2010.
-!    Hydraulic trade-offs and space filling enable better predictions of vascular structure
-!    and function in plants. Proceedings of the National Academy of Sciences 107(52): 22722-22727.
-real(r8) :: lN=0.04_r8          ! petiole length                                                                                     [m]
-real(r8) :: little_n=2._r8      ! number of daughter branches per parent branch, assumed constant throughout tree (self-similarity)  [-]
-real(r8) :: big_n               ! number of branching levels (allowed here to take on non-integer values): increases with tree size  [-]
-real(r8) :: ktap                ! hydraulic conductance along the pathway, accounting for xylem taper                                [kg s-1 MPa-1]
-real(r8) :: knotap              ! hydraulic conductance along the pathway, not accounting for xylem taper                            [kg s-1 MPa-1]
-real(r8) :: num                 ! temporary
-real(r8) :: den                 ! temporary
-!
-! !RESULT
-real(r8) :: chi_tapnotap        ! ratio of total tree conductance accounting for xylem taper to that without, over interval dz
-!
-!------------------------------------------------------------------------
-
-anotap  = 7.19903e-13_r8
-bnotap  = 1.326105578_r8
-if (p >= 1.0_r8) then
-   btap  = 2.00586217_r8
-   atap  = 1.82513E-12_r8
-else if (p >= (1._r8/3._r8) .AND. p < 1._r8) then
-   btap  = 1.854812819_r8
-   atap  = 6.66908E-13_r8
-else if (p >= (1._r8/6._r8) .AND. p < (1._r8/3._r8)) then
-   btap  = 1.628179741_r8
-   atap  = 6.58345E-13_r8
-else
-   btap  = bnotap
-   atap  = anotap
-end if
-
-num          = 3._r8*log(1._r8 - dz/lN * (1._r8-little_n**(1._r8/3._r8)))
-den          = log(little_n)
-big_n        = num/den - 1._r8
-ktap         = atap   * (little_n**(big_N*  btap/2._r8))
-knotap       = anotap * (little_n**(big_N*bnotap/2._r8))
-chi_tapnotap = ktap / knotap
-
-return
+
+   num          = 3._r8*log(1._r8 - dz/lN * (1._r8-little_n**(1._r8/3._r8)))
+   den          = log(little_n)
+   big_n        = num/den - 1._r8
+   ktap         = atap   * (little_n**(big_N*  btap/2._r8))
+   knotap       = anotap * (little_n**(big_N*bnotap/2._r8))
+   chi_tapnotap = ktap / knotap
+
+   return
 
 end function xylemtaper
 
@@ -4377,66 +4364,66 @@
   ! !USES:
   !
   ! !ARGUMENTS
-real(r8), intent(in)    :: a(:)           ! "a" left off diagonal of tridiagonal matrix
-real(r8), intent(in)    :: b(:)           ! "b" diagonal column of tridiagonal matrix
-real(r8), intent(in)    :: c(:)           ! "c" right off diagonal of tridiagonal matrix
-real(r8), intent(in)    :: r(:)           ! "r" forcing term of tridiagonal matrix
-real(r8), intent(out)   :: u(:)           ! solution
-integer,  intent(out)   :: ierr           ! flag: 0=passed,  1=failed
-!
-! !LOCAL VARIABLES:
-real(r8) :: bet                           ! temporary
-real(r8) :: gam(10)                       ! temporary
-integer  :: k                             ! index
-integer  :: N                             ! Size of the matrix
-real(r8) :: err                           ! solution error, in units of [m3/m3]
-real(r8) :: rel_err                       ! relative error, normalized by delta theta
-real(r8), parameter :: allowable_rel_err = 0.0001_r8
-
-!----------------------------------------------------------------------
-N=size(r,dim=1)
-bet = b(1)
-do k=1,N
-   if(k == 1) then
-      u(k)   = r(k) / bet
-   else
-      gam(k) = c(k-1) / bet
-      bet    = b(k) - a(k) * gam(k)
-      u(k)   = (r(k) - a(k)*u(k-1)) / bet
+   real(r8), intent(in)    :: a(:)           ! "a" left off diagonal of tridiagonal matrix
+   real(r8), intent(in)    :: b(:)           ! "b" diagonal column of tridiagonal matrix
+   real(r8), intent(in)    :: c(:)           ! "c" right off diagonal of tridiagonal matrix
+   real(r8), intent(in)    :: r(:)           ! "r" forcing term of tridiagonal matrix
+   real(r8), intent(out)   :: u(:)           ! solution
+   integer,  intent(out)   :: ierr           ! flag: 0=passed,  1=failed
+   !
+   ! !LOCAL VARIABLES:
+   real(r8) :: bet                           ! temporary
+   real(r8) :: gam(10)                       ! temporary
+   integer  :: k                             ! index
+   integer  :: N                             ! Size of the matrix
+   real(r8) :: err                           ! solution error, in units of [m3/m3]
+   real(r8) :: rel_err                       ! relative error, normalized by delta theta
+   real(r8), parameter :: allowable_rel_err = 0.0001_r8
+
+   !----------------------------------------------------------------------
+   N=size(r,dim=1)
+   bet = b(1)
+   do k=1,N
+      if(k == 1) then
+         u(k)   = r(k) / bet
+      else
+         gam(k) = c(k-1) / bet
+         bet    = b(k) - a(k) * gam(k)
+         u(k)   = (r(k) - a(k)*u(k-1)) / bet
+      end if
+   enddo
+
+   do k=N-1,1,-1
+      u(k)   = u(k) - gam(k+1) * u(k+1)
+   enddo
+
+   ! If debug mode, calculate error on the forward solution
+   ierr = 0
+   if(debug)then
+      do k=1,N
+         if(k==1)then
+            err = abs(r(k) - (b(k)*u(k)+c(k)*u(k+1)))
+         elseif(k<N) then
+            err = abs(r(k) - (a(k)*u(k-1)+b(k)*u(k)+c(k)*u(k+1)))
+         else
+            err = abs(r(k) - (a(k)*u(k-1)+b(k)*u(k)))
+         end if
+         if(abs(u(k))>nearzero)then
+            rel_err = abs(err/u(k))
+            if( ((rel_err > allowable_rel_err) .and. (err > max_wb_step_err)) .or. &
+               (err /= err) )then
+               write(fates_log(),*) 'Tri-diagonal solve produced solution with'
+               write(fates_log(),*) 'non-negligable error.'
+               write(fates_log(),*) 'Compartment: ',k
+               write(fates_log(),*) 'Error in forward solution: ',err
+               write(fates_log(),*) 'Estimated delta theta: ',u(k)
+               write(fates_log(),*) 'Rel Error: ',rel_err
+               write(fates_log(),*) 'Reducing time-step'
+               ierr = 1
+            end if
+         end if
+      end do
    end if
-enddo
-
-do k=N-1,1,-1
-   u(k)   = u(k) - gam(k+1) * u(k+1)
-enddo
-
-! If debug mode, calculate error on the forward solution
-ierr = 0
-if(debug)then
-   do k=1,N
-      if(k==1)then
-         err = abs(r(k) - (b(k)*u(k)+c(k)*u(k+1)))
-      elseif(k<N) then
-         err = abs(r(k) - (a(k)*u(k-1)+b(k)*u(k)+c(k)*u(k+1)))
-      else
-         err = abs(r(k) - (a(k)*u(k-1)+b(k)*u(k)))
-      end if
-      if(abs(u(k))>nearzero)then
-         rel_err = abs(err/u(k))
-         if( ((rel_err > allowable_rel_err) .and. (err > max_wb_step_err)) .or. &
-              (err /= err) )then
-            write(fates_log(),*) 'Tri-diagonal solve produced solution with'
-            write(fates_log(),*) 'non-negligable error.'
-            write(fates_log(),*) 'Compartment: ',k
-            write(fates_log(),*) 'Error in forward solution: ',err
-            write(fates_log(),*) 'Estimated delta theta: ',u(k)
-            write(fates_log(),*) 'Rel Error: ',rel_err
-            write(fates_log(),*) 'Reducing time-step'
-            ierr = 1
-         end if
-      end if
-   end do
-end if
 
 end subroutine Hydraulics_Tridiagonal
 
@@ -4480,682 +4467,681 @@
 
   ! ARGUMENTS:
   ! -----------------------------------------------------------------------------------
-type(bc_in_type),intent(in) :: bc_in
-type(ed_site_hydr_type), intent(inout),target :: site_hydr        ! ED site_hydr structure
-type(ed_cohort_hydr_type), target            :: cohort_hydr
-type(ed_cohort_type) , intent(inout), target :: cohort
-real(r8),intent(in)                          :: tmx ! time interval to integrate over [s]
-real(r8),intent(in)                          :: qtop
-real(r8),intent(out) :: sapflow                   ! time integrated mass flux between transp-root and stem [kg]
-real(r8),intent(out) :: rootuptake(:)             ! time integrated mass flux between rhizosphere and aroot [kg]
-
-
-real(r8),intent(out)                         :: wb_err_plant ! total error over plant, transpiration
-! should match change in storage [kg/m2]
-real(r8),intent(out)                         :: dwat_plant   ! total change in water mass for the plant [kg]
-real(r8),intent(inout)                       :: dth_layershell_site(:,:)
-
-integer :: nsteps       ! Number of rounds of attempts we have made
-integer :: i                 ! generic index (sometimes node index)
-integer :: inode             ! node index
-integer :: k                 ! generic node index
-integer :: j_bc              ! layer of bc
-integer :: j, icnx           ! soil layer and connection indices
-integer :: id_dn, id_up      ! Node indices on each side of flux path
-integer :: ishell            ! rhizosphere shell index
-
-integer :: icnv              ! Convergence flag for each solve, see flag definitions
-! below.
-
-real(r8) :: aroot_frac_plant ! Fraction of rhizosphere this plant "owns"
-
-real(r8) :: dqflx_dpsi_dn    ! Derivative, change in mass flux per change
-! in matric potential of the down-stream node
-! [kg s-1 Mpa-1]
-
-real(r8) :: dqflx_dpsi_up    ! Derivative, change in mass flux per change
-! in matric potential of the up-stream node
-! [kg s-1 Mpa-1]
-
-real(r8) :: dk_dpsi_dn     ! change in effective conductance from the
-! downstream pressure node
-real(r8) :: dk_dpsi_up     ! change in effective conductance from the
-! upstream pressure node
-
-real(r8) :: residual_amax    ! maximum absolute mass balance residual over all
-! nodes,
-! used for determining convergence. At the point
-
-real(r8) :: rsdx             ! Temporary residual while determining max value
-
-
-real(r8) :: rlfx_soil        ! Pressure update reduction factor for soil compartments
-real(r8) :: rlfx_plnt        ! Pressure update reduction factor for plant comparmtents
-real(r8) :: rlfx_soil0       ! Base relaxation factor for the current iteration round
-real(r8) :: rlfx_plnt0       ! ""
-
-real(r8) :: tm               ! Total time integrated after each substep [s]
-real(r8) :: dtime              ! Total time to be integrated this step [s]
-real(r8) :: w_tot_beg     ! total plant water prior to solve [kg]
-real(r8) :: w_tot_end     ! total plant water at end of solve [kg]
-logical  :: continue_search
-real(r8) :: k_eff ! Effective conductivity over the current pathway
-! between two nodes.  Factors in fractional
-! loss of conductivity on each side of the pathway, and the material maximum
-! conductivity on each side  [kg/s/MPa]
-integer :: icnx_ar        ! Connection index of the aroot <-> rhizosphere shell
-
-integer :: nsd               ! node index of highest residual
-integer :: nwtn_iter         ! number of (Newton) iterations on each substep
-
-! to get a succesfull Newton solve.
-integer :: kshell            ! rhizosphere shell index, 1->nshell
-
-integer :: info
-integer :: nstep             !number of time steps
-
-
-! This is a convergence test.  This is the maximum difference
-! allowed between the flux balance and the change in storage
-! on a node. [kg/s] *Note, 1.e-9 = 1 ug/s
-real(r8), parameter :: max_allowed_residual = 1.e-8_r8
-
-! Maximum number of times we re-try a round of Newton
-! iterations, each time decreasing the time-step and
-! potentially reducing relaxation factors
-integer, parameter :: max_newton_rounds = 10
-
-! dtime will shrink at the following rate (halving) [s]:
-! 1800,900,450,225,112.5,56.25,28.125,14.0625,7.03125,3.515625,
-! 1.7578125,0.87890625,0.439453125,0.2197265625,0.10986328125,
-! 0.054931640625,0.0274658203125,0.01373291015625,0.006866455078125,
-! 0.0034332275390625,0.00171661376953125,
-
-
-! Maximum number of Newton iterations in each round
-integer, parameter :: max_newton_iter = 100
-
-! Flag definitions for convergence flag (icnv)
-! icnv = 1 fail the round due to either wacky math, or
-!          too many Newton iterations
-! icnv = 2 continue onto next iteration,
-! icnv = 3 acceptable solution
-
-
-integer, parameter :: icnv_fail_round    = 1
-integer, parameter :: icnv_pass_round    = 2
-
-! Timestep reduction factor when a round of
-! newton iterations fail.
-
-real(r8), parameter :: dtime_rf = 0.5_r8
-
-! These are the initial relaxation factors at the beginning
-! of the large time-step. These may or may not shrink on
-! subsequent rounds, and may or may not grow over subsequent
-! iterations within rounds
-real(r8), parameter :: rlfx_soil_init = 1.0   ! Initial Pressure update
-! reduction factor for soil compartments
-real(r8), parameter :: rlfx_plnt_init = 1.0   ! Initial Pressure update
-! reduction factor for plant comparmtents
-real(r8), parameter :: dpsi_scap = 0.2        ! Changes in psi (for soil) larger than this
-! will be subject to a capping routine
-real(r8), parameter :: dpsi_pcap = 0.3        ! Change sin psi (for plants) larger than this
-! will be subject to a capping routine
-real(r8), parameter :: rlfx_plnt_shrink = 1.0 ! Shrink the starting plant relaxtion factor
-! by this multipliler each round
-real(r8), parameter :: rlfx_soil_shrink = 1.0 ! Shrink the starting soil relaxtion factor
-! by this multipliler each round
-logical, parameter :: reset_on_fail = .false. ! If a round of Newton iterations is unable
-! to find a solution, you can either reset
-! to the beginning of the large timestep (true), or
-! to the beginning of the current substep (false)
-
-logical, parameter :: allow_lenient_lastiter = .true. ! If this is true, when the newton iteration
-! reaches its last allowed attempt, the
-! error tolerance will be increased (the bar lowered) by 10x
-
-
-
-associate(conn_up      => site_hydr%conn_up, &
-     conn_dn      => site_hydr%conn_dn, &
-     kmax_up      => site_hydr%kmax_up, &
-     kmax_dn      => site_hydr%kmax_dn, &
-     q_flux       => site_hydr%q_flux, &
-     residual     => site_hydr%residual, &
-     ajac         => site_hydr%ajac, &
-     ipiv         => site_hydr%ipiv, &
-     th_node      => site_hydr%th_node, &
-     th_node_prev => site_hydr%th_node_prev, &
-     th_node_init => site_hydr%th_node_init, &
-     psi_node     => site_hydr%psi_node, &
-     pm_node      => site_hydr%pm_node, &
-     ftc_node     => site_hydr%ftc_node, &
-     z_node       => site_hydr%z_node, &
-     v_node       => site_hydr%v_node, &
-     dth_node     => site_hydr%dth_node, &
-     node_layer   => site_hydr%node_layer, &
-     h_node       => site_hydr%h_node, &
-     dftc_dpsi_node => site_hydr%dftc_dpsi_node, &
-     ft           => cohort%pft)
-
-
-  !for debug only
-nstep = get_nstep()
-
-
-! This NaN's the scratch arrays
-call site_hydr%FlushSiteScratch()
-
-! This is the maximum number of iterations needed for this cohort
-! (each soil layer has a different number, this saves the max)
-cohort_hydr%iterh1 = 0
-cohort_hydr%iterh2 = 0
-
-! These are output fluxes from the subroutine, total integrated
-! mass fluxes [kg] over the time-step. sapflow is the integrated
-! flux between the transporting root and the 1st stem compartment.
-! The rootuptake is the integrated flux between the 1st rhizosphere
-! and absorbing roots
-sapflow = 0._r8
-rootuptake(:) = 0._r8
-
-! Chnage in water content, over all substeps [m3/m3]
-dth_node(:) = 0._r8
-
-! Transfer node heights, volumes and initial water contents for
-! the transporting root and above ground compartments to the
-! complete node vector
-
-do i = 1,n_hypool_ag+n_hypool_troot
-   if (i<=n_hypool_ag) then
-      z_node(i)  = cohort_hydr%z_node_ag(i)
-      v_node(i)  = cohort_hydr%v_ag(i)
-      th_node_init(i) = cohort_hydr%th_ag(i)
-   elseif (i>n_hypool_ag) then
-      z_node(i)  = cohort_hydr%z_node_troot
-      v_node(i)  = cohort_hydr%v_troot
-      th_node_init(i) = cohort_hydr%th_troot
+   type(bc_in_type),intent(in) :: bc_in
+   type(ed_site_hydr_type), intent(inout),target :: site_hydr        ! ED site_hydr structure
+   type(ed_cohort_hydr_type), target            :: cohort_hydr
+   type(ed_cohort_type) , intent(inout), target :: cohort
+   real(r8),intent(in)                          :: tmx ! time interval to integrate over [s]
+   real(r8),intent(in)                          :: qtop
+   real(r8),intent(out) :: sapflow                   ! time integrated mass flux between transp-root and stem [kg]
+   real(r8),intent(out) :: rootuptake(:)             ! time integrated mass flux between rhizosphere and aroot [kg]
+
+
+   real(r8),intent(out)                         :: wb_err_plant ! total error over plant, transpiration
+   ! should match change in storage [kg/m2]
+   real(r8),intent(out)                         :: dwat_plant   ! total change in water mass for the plant [kg]
+   real(r8),intent(inout)                       :: dth_layershell_site(:,:)
+
+   integer :: nsteps       ! Number of rounds of attempts we have made
+   integer :: i                 ! generic index (sometimes node index)
+   integer :: inode             ! node index
+   integer :: k                 ! generic node index
+   integer :: j_bc              ! layer of bc
+   integer :: j, icnx           ! soil layer and connection indices
+   integer :: id_dn, id_up      ! Node indices on each side of flux path
+   integer :: ishell            ! rhizosphere shell index
+
+   integer :: icnv              ! Convergence flag for each solve, see flag definitions
+   ! below.
+
+   real(r8) :: aroot_frac_plant ! Fraction of rhizosphere this plant "owns"
+
+   real(r8) :: dqflx_dpsi_dn    ! Derivative, change in mass flux per change
+   ! in matric potential of the down-stream node
+   ! [kg s-1 Mpa-1]
+
+   real(r8) :: dqflx_dpsi_up    ! Derivative, change in mass flux per change
+   ! in matric potential of the up-stream node
+   ! [kg s-1 Mpa-1]
+
+   real(r8) :: dk_dpsi_dn     ! change in effective conductance from the
+   ! downstream pressure node
+   real(r8) :: dk_dpsi_up     ! change in effective conductance from the
+   ! upstream pressure node
+
+   real(r8) :: residual_amax    ! maximum absolute mass balance residual over all
+   ! nodes,
+   ! used for determining convergence. At the point
+
+   real(r8) :: rsdx             ! Temporary residual while determining max value
+
+
+   real(r8) :: rlfx_soil        ! Pressure update reduction factor for soil compartments
+   real(r8) :: rlfx_plnt        ! Pressure update reduction factor for plant comparmtents
+   real(r8) :: rlfx_soil0       ! Base relaxation factor for the current iteration round
+   real(r8) :: rlfx_plnt0       ! ""
+
+   real(r8) :: tm               ! Total time integrated after each substep [s]
+   real(r8) :: dtime              ! Total time to be integrated this step [s]
+   real(r8) :: w_tot_beg     ! total plant water prior to solve [kg]
+   real(r8) :: w_tot_end     ! total plant water at end of solve [kg]
+   logical  :: continue_search
+   real(r8) :: k_eff ! Effective conductivity over the current pathway
+   ! between two nodes.  Factors in fractional
+   ! loss of conductivity on each side of the pathway, and the material maximum
+   ! conductivity on each side  [kg/s/MPa]
+   integer :: icnx_ar        ! Connection index of the aroot <-> rhizosphere shell
+
+   integer :: nsd               ! node index of highest residual
+   integer :: nwtn_iter         ! number of (Newton) iterations on each substep
+
+   ! to get a succesfull Newton solve.
+   integer :: kshell            ! rhizosphere shell index, 1->nshell
+
+   integer :: info
+   integer :: nstep             !number of time steps
+
+
+   ! This is a convergence test.  This is the maximum difference
+   ! allowed between the flux balance and the change in storage
+   ! on a node. [kg/s] *Note, 1.e-9 = 1 ug/s
+   real(r8), parameter :: max_allowed_residual = 1.e-8_r8
+
+   ! Maximum number of times we re-try a round of Newton
+   ! iterations, each time decreasing the time-step and
+   ! potentially reducing relaxation factors
+   integer, parameter :: max_newton_rounds = 10
+
+   ! dtime will shrink at the following rate (halving) [s]:
+   ! 1800,900,450,225,112.5,56.25,28.125,14.0625,7.03125,3.515625,
+   ! 1.7578125,0.87890625,0.439453125,0.2197265625,0.10986328125,
+   ! 0.054931640625,0.0274658203125,0.01373291015625,0.006866455078125,
+   ! 0.0034332275390625,0.00171661376953125,
+
+
+   ! Maximum number of Newton iterations in each round
+   integer, parameter :: max_newton_iter = 100
+
+   ! Flag definitions for convergence flag (icnv)
+   ! icnv = 1 fail the round due to either wacky math, or
+   !          too many Newton iterations
+   ! icnv = 2 continue onto next iteration,
+   ! icnv = 3 acceptable solution
+
+
+   integer, parameter :: icnv_fail_round    = 1
+   integer, parameter :: icnv_pass_round    = 2
+
+   ! Timestep reduction factor when a round of
+   ! newton iterations fail.
+
+   real(r8), parameter :: dtime_rf = 0.5_r8
+
+   ! These are the initial relaxation factors at the beginning
+   ! of the large time-step. These may or may not shrink on
+   ! subsequent rounds, and may or may not grow over subsequent
+   ! iterations within rounds
+   real(r8), parameter :: rlfx_soil_init = 1.0   ! Initial Pressure update
+   ! reduction factor for soil compartments
+   real(r8), parameter :: rlfx_plnt_init = 1.0   ! Initial Pressure update
+   ! reduction factor for plant comparmtents
+   real(r8), parameter :: dpsi_scap = 0.2        ! Changes in psi (for soil) larger than this
+   ! will be subject to a capping routine
+   real(r8), parameter :: dpsi_pcap = 0.3        ! Change sin psi (for plants) larger than this
+   ! will be subject to a capping routine
+   real(r8), parameter :: rlfx_plnt_shrink = 1.0 ! Shrink the starting plant relaxtion factor
+   ! by this multipliler each round
+   real(r8), parameter :: rlfx_soil_shrink = 1.0 ! Shrink the starting soil relaxtion factor
+   ! by this multipliler each round
+   logical, parameter :: reset_on_fail = .false. ! If a round of Newton iterations is unable
+   ! to find a solution, you can either reset
+   ! to the beginning of the large timestep (true), or
+   ! to the beginning of the current substep (false)
+
+   logical, parameter :: allow_lenient_lastiter = .true. ! If this is true, when the newton iteration
+   ! reaches its last allowed attempt, the
+   ! error tolerance will be increased (the bar lowered) by 10x
+
+
+
+   associate(conn_up      => site_hydr%conn_up, &
+      conn_dn      => site_hydr%conn_dn, &
+      kmax_up      => site_hydr%kmax_up, &
+      kmax_dn      => site_hydr%kmax_dn, &
+      q_flux       => site_hydr%q_flux, &
+      residual     => site_hydr%residual, &
+      ajac         => site_hydr%ajac, &
+      ipiv         => site_hydr%ipiv, &
+      th_node      => site_hydr%th_node, &
+      th_node_prev => site_hydr%th_node_prev, &
+      th_node_init => site_hydr%th_node_init, &
+      psi_node     => site_hydr%psi_node, &
+      pm_node      => site_hydr%pm_node, &
+      ftc_node     => site_hydr%ftc_node, &
+      z_node       => site_hydr%z_node, &
+      v_node       => site_hydr%v_node, &
+      dth_node     => site_hydr%dth_node, &
+      node_layer   => site_hydr%node_layer, &
+      h_node       => site_hydr%h_node, &
+      dftc_dpsi_node => site_hydr%dftc_dpsi_node, &
+      ft           => cohort%pft)
+
+
+   !for debug only
+   nstep = get_nstep()
+
+
+   ! This NaN's the scratch arrays
+   call site_hydr%FlushSiteScratch()
+
+   ! This is the maximum number of iterations needed for this cohort
+   ! (each soil layer has a different number, this saves the max)
+   cohort_hydr%iterh1 = 0
+   cohort_hydr%iterh2 = 0
+
+   ! These are output fluxes from the subroutine, total integrated
+   ! mass fluxes [kg] over the time-step. sapflow is the integrated
+   ! flux between the transporting root and the 1st stem compartment.
+   ! The rootuptake is the integrated flux between the 1st rhizosphere
+   ! and absorbing roots
+   sapflow = 0._r8
+   rootuptake(:) = 0._r8
+
+   ! Chnage in water content, over all substeps [m3/m3]
+   dth_node(:) = 0._r8
+
+   ! Transfer node heights, volumes and initial water contents for
+   ! the transporting root and above ground compartments to the
+   ! complete node vector
+
+   do i = 1,n_hypool_ag+n_hypool_troot
+      if (i<=n_hypool_ag) then
+         z_node(i)  = cohort_hydr%z_node_ag(i)
+         v_node(i)  = cohort_hydr%v_ag(i)
+         th_node_init(i) = cohort_hydr%th_ag(i)
+      elseif (i>n_hypool_ag) then
+         z_node(i)  = cohort_hydr%z_node_troot
+         v_node(i)  = cohort_hydr%v_troot
+         th_node_init(i) = cohort_hydr%th_troot
+      end if
+   end do
+
+   ! Transfer node-heights, volumes and intiial water contents
+   ! for below-ground components,
+   ! from the cohort structures, into the complete node vector
+   i = n_hypool_ag + n_hypool_troot
+
+   do j = 1,site_hydr%nlevrhiz
+
+      ! Calculate the fraction of the soil layer
+      ! folume that this plant's rhizosphere accounts forPath is across the upper an lower rhizosphere comparment
+      ! on each side of the nodes. Since there is no flow across the outer
+      ! node to the edge, we ignore that last half compartment
+      aroot_frac_plant = cohort_hydr%l_aroot_layer(j)/site_hydr%l_aroot_layer(j)
+
+      do k = 1, n_hypool_aroot + nshell
+         i = i + 1
+         if (k==1) then
+            z_node(i)  = -site_hydr%zi_rhiz(j)
+            v_node(i)  = cohort_hydr%v_aroot_layer(j)
+            th_node_init(i) = cohort_hydr%th_aroot(j)
+         else
+            kshell  = k-1
+            z_node(i)  = -site_hydr%zi_rhiz(j)
+            ! The volume of the Rhizosphere for a single plant
+            v_node(i)  = site_hydr%v_shell(j,kshell)*aroot_frac_plant
+            th_node_init(i) = site_hydr%h2osoi_liqvol_shell(j,kshell)
+         end if
+      enddo
+
+   enddo
+
+
+   ! Total water mass in the plant at the beginning of this solve [kg h2o]
+   w_tot_beg = sum(th_node_init(:)*v_node(:))*denh2o
+
+
+   ! Initialize variables and flags that track
+   ! the progress of the solve
+
+   tm              = 0
+   nsteps          = 0
+   th_node_prev(:) = th_node_init(:)
+   th_node(:)      = th_node_init(:)
+   dtime           = tmx
+   rlfx_plnt0      = rlfx_plnt_init
+   rlfx_soil0      = rlfx_soil_init
+   rlfx_plnt       = rlfx_plnt0
+   rlfx_soil       = rlfx_soil0
+
+   outerloop: do while( tm < tmx )
+
+      ! The solve may reduce the time-step, the shorter
+      ! time-steps may not be perfectly divisible into
+      ! the remaining time. If so, then make sure we
+      ! don't overshoot
+
+      dtime = min(dtime,tmx-tm)
+
+      ! Advance time forward
+      tm = tm + dtime
+      ! If we have not exceeded our max number
+      ! of retrying rounds of Newton iterations, reduce
+      ! time and try a new round
+
+      if( nsteps > max_newton_rounds ) then
+
+         ! Complete failure to converge even with re-trying
+         ! iterations with smaller timesteps
+
+         write(fates_log(),*) 'Newton hydraulics solve'
+         write(fates_log(),*) 'could not converge on a solution.'
+         write(fates_log(),*) 'Perhaps try increasing iteration cap,'
+         write(fates_log(),*) 'and decreasing relaxation factors.'
+         write(fates_log(),*) 'pft: ',ft,' dbh: ',cohort%dbh
+         call endrun(msg=errMsg(sourcefile, __LINE__))
+
+      endif
+
+
+      ! This is the newton search loop
+
+      continue_search = .true.
+      nwtn_iter = 0
+      newtonloop: do while(continue_search)
+
+         nwtn_iter = nwtn_iter + 1
+
+         ! The Jacobian and the residual are incremented,
+         ! and the Jacobian is sparse, thus they both need
+         ! to be zerod.
+         ajac(:,:)   = 0._r8
+         residual(:) = 0._r8
+
+         do k=1,site_hydr%num_nodes
+
+            ! This is the storage gained from previous newton iterations.
+            residual(k) = residual(k) + denh2o*v_node(k)*(th_node(k) - th_node_prev(k))/dtime
+
+            if(pm_node(k) == rhiz_p_media) then
+
+               j = node_layer(k)
+               psi_node(k) = site_hydr%wrf_soil(j)%p%psi_from_th(th_node(k))
+
+               ! Get total potential [Mpa]
+               h_node(k) =  mpa_per_pa*denh2o*grav_earth*z_node(k) + psi_node(k)
+               ! Get Fraction of Total Conductivity [-]
+               ftc_node(k) = site_hydr%wkf_soil(j)%p%ftc_from_psi(psi_node(k))
+               ! deriv ftc wrt psi
+               dftc_dpsi_node(k)   = site_hydr%wkf_soil(j)%p%dftcdpsi_from_psi(psi_node(k))
+
+            else
+
+               psi_node(k) = wrf_plant(pm_node(k),ft)%p%psi_from_th(th_node(k))
+               ! Get total potential [Mpa]
+               h_node(k) =  mpa_per_pa*denh2o*grav_earth*z_node(k) + psi_node(k)
+               ! Get Fraction of Total Conductivity [-]
+               ftc_node(k) = wkf_plant(pm_node(k),ft)%p%ftc_from_psi(psi_node(k))
+               ! deriv ftc wrt psi
+               dftc_dpsi_node(k)   = wkf_plant(pm_node(k),ft)%p%dftcdpsi_from_psi(psi_node(k))
+
+            end if
+
+            ! Fill the self-term on the Jacobian's diagonal with the
+            ! the change in storage wrt change in psi.
+
+            if(pm_node(k) == rhiz_p_media) then
+               j = node_layer(k)
+               ajac(k,k) = -denh2o*v_node(k)/(site_hydr%wrf_soil(j)%p%dpsidth_from_th(th_node(k))*dtime)
+            else
+               ajac(k,k) = -denh2o*v_node(k)/(wrf_plant(pm_node(k),ft)%p%dpsidth_from_th(th_node(k))*dtime)
+            endif
+
+         enddo
+
+
+         ! Calculations of maximum conductance for upstream and downstream sides
+         ! of each connection.  This IS dependant on total potential h_node
+         ! because of the root-soil radial conductance.
+
+         call SetMaxCondConnections(site_hydr, cohort_hydr, h_node, kmax_dn, kmax_up)
+
+         ! calculate boundary fluxes
+         do icnx=1,site_hydr%num_connections
+
+            id_dn = conn_dn(icnx)
+            id_up = conn_up(icnx)
+
+            ! The row (first index) of the Jacobian (ajac) represents the
+            ! the node for which we are calculating the water balance
+            ! The column (second index) of the Jacobian represents the nodes
+            ! on which the pressure differentials effect the water balance
+            ! of the node of the first index.
+            ! This will get the effective K, and may modify FTC depending
+            ! on the flow direction
+
+            call GetKAndDKDPsi(kmax_dn(icnx), &
+               kmax_up(icnx), &
+               h_node(id_dn), &
+               h_node(id_up), &
+               ftc_node(id_dn), &
+               ftc_node(id_up), &
+               dftc_dpsi_node(id_dn), &
+               dftc_dpsi_node(id_up), &
+               dk_dpsi_dn, &
+               dk_dpsi_up, &
+               k_eff)
+
+            q_flux(icnx) = k_eff*(h_node(id_up)-h_node(id_dn))
+
+            ! See equation (22) in technical documentation
+            ! Add fluxes at current time to the residual
+            residual(id_dn) = residual(id_dn) - q_flux(icnx)
+            residual(id_up) = residual(id_up) + q_flux(icnx)
+
+            ! This is the Jacobian term related to the pressure changes on the down-stream side
+            ! and these are applied to both the up and downstream sides (oppositely)
+            ! This should be used for the down-stream on thr second index)
+            dqflx_dpsi_dn = -k_eff + (h_node(id_up)-h_node(id_dn)) * dk_dpsi_dn
+
+            ! This is the Jacobian term related to the pressure changes on the up-stream side
+            ! and these are applied to both the up and downstream sides (oppositely)
+            dqflx_dpsi_up =  k_eff + (h_node(id_up)-h_node(id_dn)) * dk_dpsi_up
+
+            ! Down-stream node's contribution to the down-stream node's mass balance
+            ajac(id_dn,id_dn) = ajac(id_dn,id_dn) + dqflx_dpsi_dn
+
+            ! Down-stream node's contribution to the up-stream node's mass balance
+            ajac(id_up,id_dn) = ajac(id_up,id_dn) - dqflx_dpsi_dn
+
+            ! Up-stream node's contribution to the down-stream node's mass balance
+            ajac(id_dn,id_up) = ajac(id_dn,id_up) + dqflx_dpsi_up
+
+            ! Up-stream node's contribution to the up-stream node's mass balance
+            ajac(id_up,id_up) = ajac(id_up,id_up) - dqflx_dpsi_up
+
+
+
+         enddo
+
+         ! Add the transpiration flux (known, retrieved from photosynthesis scheme)
+         ! to the mass balance on the leaf (1st) node.  This is constant over
+         ! the time-step, so no Jacobian term needed (yet)
+
+         residual(1) = residual(1) + qtop
+
+
+         ! Start off assuming things will pass, then find numerous
+         ! ways to see if it failed
+         icnv = icnv_pass_round
+
+
+         ! If we have performed any Newton iterations, then the residual
+         ! may reflect a flux that balances (equals) the change in storage. If this is
+         ! true, then the residual is zero, and we are done with the sub-step. If it is
+         ! not nearly zero, then we must continue our search and perform another solve.
+
+         residual_amax = 0._r8
+         nsd = 0
+         do k = 1, site_hydr%num_nodes
+            rsdx = abs(residual(k))
+            ! check NaNs
+            if( rsdx /= rsdx ) then
+               icnv = icnv_fail_round
+               exit
+            endif
+            if( rsdx > residual_amax ) then
+               residual_amax = rsdx
+               nsd = k
+            endif
+         enddo
+         if ( nwtn_iter > max_newton_iter) then
+            icnv = icnv_fail_round
+            write(fates_log(),*) 'Newton hydraulics solve failed',residual_amax,nsd,tm
+         endif
+
+         ! Three scenarios:
+         ! 1) the residual is 0, everything is great, leave iteration loop
+         ! 2) the residual is not 0, but we have not taken too many steps
+         !    and the matrix solve did not fail. Perform an inversion and keep
+         !    searching.
+         ! 3) the residual is not 0, and either
+         !    we have taken too many newton steps or the solver won't return
+         !    a real solution.
+         !    Shorten time-step, reset time to 0, reset relaxation factors
+         !    and try a new round of newton (if not exceeded)
+
+
+         if( icnv == icnv_fail_round ) then
+
+            ! If the newton iteration fails, we go back
+            ! to restart the time-stepping loop with shorter sub-steps.
+            ! Therefore, we set the time elapsed (tm) to zero,
+            ! shorten the timstep (dtime) and re-initialize the water
+            ! contents to the starting amount.
+
+            if(reset_on_fail) then
+               tm  = 0._r8
+               th_node(:)         = th_node_init(:)
+               th_node_prev(:)    = th_node_init(:)
+               cohort_hydr%iterh1 = 0
+            else
+               tm                 = tm - dtime
+               th_node(:)         = th_node_prev(:)
+               !* No need to update the th_node_prev, it is the
+               !  same since we are just re-starting the current
+               !  step
+            end if
+            nsteps             = nsteps + 1
+            dtime              = dtime * dtime_rf
+            rlfx_plnt0         = rlfx_plnt_init*rlfx_plnt_shrink**real(nsteps,r8)
+            rlfx_soil0         = rlfx_soil_init*rlfx_soil_shrink**real(nsteps,r8)
+            rlfx_plnt          = rlfx_plnt0
+            rlfx_soil          = rlfx_soil0
+            nwtn_iter          = 0
+            cohort_hydr%iterh1 = cohort_hydr%iterh1 + 1
+            cycle outerloop
+
+         else
+
+            ! On the last iteration, we temporarily lower the bar (if opted for)
+            ! and allow a pass if the residual is within 10x of the typical allowed residual
+            if ( allow_lenient_lastiter ) then
+               if ( nwtn_iter == max_newton_iter .and. residual_amax < 10*max_allowed_residual ) then
+                  exit newtonloop
+               end if
+            end if
+
+            if( sum(residual(:)) < max_allowed_residual .and. residual_amax < max_allowed_residual ) then
+
+               ! We have succesffully found a solution
+               ! in this newton iteration.
+               exit newtonloop
+            else
+               ! Move ahead and calculate another solution
+               ! and continue the search. Residual isn't zero
+               ! but no reason not to continue searching
+
+               ! Record that we performed a solve (this is total iterations)
+               cohort_hydr%iterh2 = cohort_hydr%iterh2 + 1
+
+               ! ---------------------------------------------------------------------------
+               ! From Lapack documentation
+               !
+               ! subroutine dgesv(integer 	N  (in),
+               !                  integer 	NRHS (in),
+               !                  real(r8), dimension( lda, * ) 	A (in/out),
+               !                  integer 	LDA (in),
+               !                  integer, dimension( * ) 	IPIV (out),
+               !                  real(r8), dimension( ldb, * ) 	B (in/out),
+               !                  integer 	LDB (in),
+               !                  integer 	INFO (out) )
+               !
+               ! DGESV computes the solution to a real system of linear equations
+               ! A * X = B, where A is an N-by-N matrix and X and B are N-by-NRHS matrices.
+               ! The LU decomposition with partial pivoting and row interchanges is
+               ! used to factor A as   A = P * L * U,
+               ! where P is a permutation matrix, L is unit lower triangular, and U is
+               ! upper triangular.  The factored form of A is then used to solve the
+               ! system of equations A * X = B.
+               !
+               ! N is the number of linear equations, i.e., the order of the
+               ! matrix A.  N >= 0.
+               !
+               ! NRHS is the number of right hand sides, i.e., the number of columns
+               ! of the matrix B.  NRHS >= 0.
+               !
+               ! A:
+               ! On entry, the N-by-N coefficient matrix A.
+               ! On exit, the factors L and U from the factorization
+               ! A = P*L*U; the unit diagonal elements of L are not stored.
+               !
+               ! LDA is the leading dimension of the array A.  LDA >= max(1,N).
+               !
+               ! IPIV is the pivot indices that define the permutation matrix P;
+               ! row i of the matrix was interchanged with row IPIV(i).
+               !
+               ! B
+               ! On entry, the N-by-NRHS matrix of right hand side matrix B.
+               ! On exit, if INFO = 0, the N-by-NRHS solution matrix X.
+               !
+               ! LDB is the leading dimension of the array B.  LDB >= max(1,N).
+               !
+               ! INFO:
+               ! = 0:  successful exit
+               ! < 0:  if INFO = -i, the i-th argument had an illegal value
+               ! > 0:  if INFO = i, U(i,i) is exactly zero.  The factorization
+               !    has been completed, but the factor U is exactly
+               !    singular, so the solution could not be computed.
+               ! ---------------------------------------------------------------------------
+               !cohort_hydr%iterh2 = cohort_hydr%iterh2
+
+               call DGESV(site_hydr%num_nodes,1,ajac,site_hydr%num_nodes,ipiv,residual,site_hydr%num_nodes,info)
+
+
+               if ( info < 0 ) then
+                  write(fates_log(),*) 'illegal value generated in DGESV() linear'
+                  write(fates_log(),*) 'system solver, see node: ',-info
+                  call endrun(msg=errMsg(sourcefile, __LINE__))
+               END IF
+               if ( info > 0 ) then
+                  write(fates_log(),*) 'the factorization of linear system in DGESV() generated'
+                  write(fates_log(),*) 'a singularity at node: ',info
+                  call endrun(msg=errMsg(sourcefile, __LINE__))
+               end if
+
+               ! Update the previous water content state to be the current
+               ! th_node_prev(:) = th_node(:)
+
+               ! If info == 0, then
+               ! lapack was able to generate a solution.
+               ! For A * X = B,
+               ! Where the residual() was B, DGESV() returns
+               ! the solution X into the residual array.
+
+               ! Update the matric potential of each node.  Since this is a search
+               ! we update matric potential as only a fraction of delta psi (residual)
+
+               do k = 1, site_hydr%num_nodes
+
+                  if(pm_node(k) == rhiz_p_media) then
+                     j = node_layer(k)
+                     if(abs(residual(k)) < dpsi_scap) then
+                        psi_node(k) = psi_node(k) + residual(k) * rlfx_soil
+                     else
+                        psi_node(k) = psi_node(k) + 2._r8*sign(dpsi_scap,residual(k)) - dpsi_scap*dpsi_scap/residual(k)
+                     endif
+                     th_node(k)  = site_hydr%wrf_soil(j)%p%th_from_psi(psi_node(k))
+                  else
+                     if(abs(residual(k)) < dpsi_pcap) then
+                        psi_node(k) = psi_node(k) + residual(k) * rlfx_plnt
+                     else
+                        psi_node(k) = psi_node(k) + 2._r8*sign(dpsi_pcap,residual(k)) - dpsi_pcap*dpsi_pcap/residual(k)
+                     endif
+                     th_node(k)  = wrf_plant(pm_node(k),ft)%p%th_from_psi(psi_node(k))
+                  endif
+
+               enddo
+
+               ! Increase relaxation factors for next iteration
+               rlfx_plnt = min(1._r8,rlfx_plnt0 + &
+                  (1.0-rlfx_plnt0)*real(nwtn_iter,r8)/real(max_newton_iter-3,r8))
+               rlfx_soil = min(1._r8,rlfx_soil0 + &
+                  (1.0-rlfx_soil0)*real(nwtn_iter,r8)/real(max_newton_iter-3,r8))
+
+            end if
+         end if
+
+      end do newtonloop
+
+      ! If we are here, that means we succesfully finished
+      ! a solve with minimal error. More substeps may be required though
+      ! ------------------------------------------------------------------------------
+
+      ! If there are any sub-steps left, we need to update
+      ! the initial water content
+      th_node_prev(:) = th_node(:)
+
+
+      ! Reset relaxation factors
+      rlfx_plnt = rlfx_plnt0
+      rlfx_soil = rlfx_soil0
+
+   end do outerloop
+
+   if(cohort_hydr%iterh1>1._r8) then
+      write(fates_log(),*) "hydro solve info: i1: ",cohort_hydr%iterh1,"i2: ",cohort_hydr%iterh2
    end if
-end do
-
-! Transfer node-heights, volumes and intiial water contents
-! for below-ground components,
-! from the cohort structures, into the complete node vector
-i = n_hypool_ag + n_hypool_troot
-
-do j = 1,site_hydr%nlevrhiz
-
-   ! Calculate the fraction of the soil layer
-   ! folume that this plant's rhizosphere accounts forPath is across the upper an lower rhizosphere comparment
-   ! on each side of the nodes. Since there is no flow across the outer
-   ! node to the edge, we ignore that last half compartment
-   aroot_frac_plant = cohort_hydr%l_aroot_layer(j)/site_hydr%l_aroot_layer(j)
-
-   do k = 1, n_hypool_aroot + nshell
-      i = i + 1
-      if (k==1) then
-         z_node(i)  = -site_hydr%zi_rhiz(j)
-         v_node(i)  = cohort_hydr%v_aroot_layer(j)
-         th_node_init(i) = cohort_hydr%th_aroot(j)
-      else
-         kshell  = k-1
-         z_node(i)  = -site_hydr%zi_rhiz(j)
-         ! The volume of the Rhizosphere for a single plant
-         v_node(i)  = site_hydr%v_shell(j,kshell)*aroot_frac_plant
-         th_node_init(i) = site_hydr%h2osoi_liqvol_shell(j,kshell)
-      end if
+
+   ! Save flux diagnostics
+   ! ------------------------------------------------------
+
+   sapflow = sapflow + q_flux(n_hypool_ag)*tmx
+
+   do j = 1,site_hydr%nlevrhiz
+      ! Connection betwen the 1st rhizosphere and absorbing roots
+      icnx_ar = n_hypool_ag + (j-1)*(nshell+1)+2
+      rootuptake(j) = q_flux(icnx_ar)*tmx
    enddo
 
-enddo
-
-
-! Total water mass in the plant at the beginning of this solve [kg h2o]
-w_tot_beg = sum(th_node_init(:)*v_node(:))*denh2o
-
-
-! Initialize variables and flags that track
-! the progress of the solve
-
-tm              = 0
-nsteps          = 0
-th_node_prev(:) = th_node_init(:)
-th_node(:)      = th_node_init(:)
-dtime           = tmx
-rlfx_plnt0      = rlfx_plnt_init
-rlfx_soil0      = rlfx_soil_init
-rlfx_plnt       = rlfx_plnt0
-rlfx_soil       = rlfx_soil0
-
-outerloop: do while( tm < tmx )
-
-   ! The solve may reduce the time-step, the shorter
-   ! time-steps may not be perfectly divisible into
-   ! the remaining time. If so, then make sure we
-   ! don't overshoot
-
-   dtime = min(dtime,tmx-tm)
-
-   ! Advance time forward
-   tm = tm + dtime
-   ! If we have not exceeded our max number
-   ! of retrying rounds of Newton iterations, reduce
-   ! time and try a new round
-
-   if( nsteps > max_newton_rounds ) then
-
-      ! Complete failure to converge even with re-trying
-      ! iterations with smaller timesteps
-
-      write(fates_log(),*) 'Newton hydraulics solve'
-      write(fates_log(),*) 'could not converge on a solution.'
-      write(fates_log(),*) 'Perhaps try increasing iteration cap,'
-      write(fates_log(),*) 'and decreasing relaxation factors.'
-      write(fates_log(),*) 'pft: ',ft,' dbh: ',cohort%dbh
-      call endrun(msg=errMsg(sourcefile, __LINE__))
-
-   endif
-
-
-   ! This is the newton search loop
-
-   continue_search = .true.
-   nwtn_iter = 0
-   newtonloop: do while(continue_search)
-
-      nwtn_iter = nwtn_iter + 1
-
-      ! The Jacobian and the residual are incremented,
-      ! and the Jacobian is sparse, thus they both need
-      ! to be zerod.
-      ajac(:,:)   = 0._r8
-      residual(:) = 0._r8
-
-      do k=1,site_hydr%num_nodes
-
-         ! This is the storage gained from previous newton iterations.
-         residual(k) = residual(k) + denh2o*v_node(k)*(th_node(k) - th_node_prev(k))/dtime
-
-         if(pm_node(k) == rhiz_p_media) then
-
-            j = node_layer(k)
-            psi_node(k) = site_hydr%wrf_soil(j)%p%psi_from_th(th_node(k))
-
-            ! Get total potential [Mpa]
-            h_node(k) =  mpa_per_pa*denh2o*grav_earth*z_node(k) + psi_node(k)
-            ! Get Fraction of Total Conductivity [-]
-            ftc_node(k) = site_hydr%wkf_soil(j)%p%ftc_from_psi(psi_node(k))
-            ! deriv ftc wrt psi
-            dftc_dpsi_node(k)   = site_hydr%wkf_soil(j)%p%dftcdpsi_from_psi(psi_node(k))
-
+
+   ! Update the total change in water content
+   dth_node(:) = dth_node(:) + (th_node(:) - th_node_init(:))
+
+   ! Update state variables in plant compartments
+   cohort_hydr%th_ag(1:n_hypool_ag) = cohort_hydr%th_ag(1:n_hypool_ag) + dth_node(1:n_hypool_ag)
+   cohort_hydr%th_troot             = cohort_hydr%th_troot + dth_node(n_hypool_ag+1)
+
+   ! Change in water per plant [kg/plant]
+   dwat_plant = sum(dth_node(1:n_hypool_ag+n_hypool_troot)*v_node(1:n_hypool_ag+n_hypool_troot))*denh2o
+
+   inode = n_hypool_ag+n_hypool_troot
+   do j = 1,site_hydr%nlevrhiz
+      do k = 1, 1 + nshell
+         inode = inode + 1
+         if(k==1) then
+            cohort_hydr%th_aroot(j) = cohort_hydr%th_aroot(j)+dth_node(inode)
+            dwat_plant = dwat_plant + (dth_node(inode) * v_node(inode))*denh2o
          else
-
-            psi_node(k) = wrf_plant(pm_node(k),ft)%p%psi_from_th(th_node(k))
-            ! Get total potential [Mpa]
-            h_node(k) =  mpa_per_pa*denh2o*grav_earth*z_node(k) + psi_node(k)
-            ! Get Fraction of Total Conductivity [-]
-            ftc_node(k) = wkf_plant(pm_node(k),ft)%p%ftc_from_psi(psi_node(k))
-            ! deriv ftc wrt psi
-            dftc_dpsi_node(k)   = wkf_plant(pm_node(k),ft)%p%dftcdpsi_from_psi(psi_node(k))
-
-         end if
-
-         ! Fill the self-term on the Jacobian's diagonal with the
-         ! the change in storage wrt change in psi.
-
-         if(pm_node(k) == rhiz_p_media) then
-            j = node_layer(k)
-            ajac(k,k) = -denh2o*v_node(k)/(site_hydr%wrf_soil(j)%p%dpsidth_from_th(th_node(k))*dtime)
-         else
-            ajac(k,k) = -denh2o*v_node(k)/(wrf_plant(pm_node(k),ft)%p%dpsidth_from_th(th_node(k))*dtime)
-         endif
-
-      enddo
-
-
-      ! Calculations of maximum conductance for upstream and downstream sides
-      ! of each connection.  This IS dependant on total potential h_node
-      ! because of the root-soil radial conductance.
-
-      call SetMaxCondConnections(site_hydr, cohort_hydr, h_node, kmax_dn, kmax_up)
-
-      ! calculate boundary fluxes
-      do icnx=1,site_hydr%num_connections
-
-         id_dn = conn_dn(icnx)
-         id_up = conn_up(icnx)
-
-         ! The row (first index) of the Jacobian (ajac) represents the
-         ! the node for which we are calculating the water balance
-         ! The column (second index) of the Jacobian represents the nodes
-         ! on which the pressure differentials effect the water balance
-         ! of the node of the first index.
-         ! This will get the effective K, and may modify FTC depending
-         ! on the flow direction
-
-         call GetKAndDKDPsi(kmax_dn(icnx), &
-              kmax_up(icnx), &
-              h_node(id_dn), &
-              h_node(id_up), &
-              ftc_node(id_dn), &
-              ftc_node(id_up), &
-              dftc_dpsi_node(id_dn), &
-              dftc_dpsi_node(id_up), &
-              dk_dpsi_dn, &
-              dk_dpsi_up, &
-              k_eff)
-
-         q_flux(icnx) = k_eff*(h_node(id_up)-h_node(id_dn))
-
-         ! See equation (22) in technical documentation
-         ! Add fluxes at current time to the residual
-         residual(id_dn) = residual(id_dn) - q_flux(icnx)
-         residual(id_up) = residual(id_up) + q_flux(icnx)
-
-         ! This is the Jacobian term related to the pressure changes on the down-stream side
-         ! and these are applied to both the up and downstream sides (oppositely)
-         ! This should be used for the down-stream on thr second index)
-         dqflx_dpsi_dn = -k_eff + (h_node(id_up)-h_node(id_dn)) * dk_dpsi_dn
-
-         ! This is the Jacobian term related to the pressure changes on the up-stream side
-         ! and these are applied to both the up and downstream sides (oppositely)
-         dqflx_dpsi_up =  k_eff + (h_node(id_up)-h_node(id_dn)) * dk_dpsi_up
-
-         ! Down-stream node's contribution to the down-stream node's mass balance
-         ajac(id_dn,id_dn) = ajac(id_dn,id_dn) + dqflx_dpsi_dn
-
-         ! Down-stream node's contribution to the up-stream node's mass balance
-         ajac(id_up,id_dn) = ajac(id_up,id_dn) - dqflx_dpsi_dn
-
-         ! Up-stream node's contribution to the down-stream node's mass balance
-         ajac(id_dn,id_up) = ajac(id_dn,id_up) + dqflx_dpsi_up
-
-         ! Up-stream node's contribution to the up-stream node's mass balance
-         ajac(id_up,id_up) = ajac(id_up,id_up) - dqflx_dpsi_up
-
-
-
-      enddo
-
-      ! Add the transpiration flux (known, retrieved from photosynthesis scheme)
-      ! to the mass balance on the leaf (1st) node.  This is constant over
-      ! the time-step, so no Jacobian term needed (yet)
-
-      residual(1) = residual(1) + qtop
-
-
-      ! Start off assuming things will pass, then find numerous
-      ! ways to see if it failed
-      icnv = icnv_pass_round
-
-
-      ! If we have performed any Newton iterations, then the residual
-      ! may reflect a flux that balances (equals) the change in storage. If this is
-      ! true, then the residual is zero, and we are done with the sub-step. If it is
-      ! not nearly zero, then we must continue our search and perform another solve.
-
-      residual_amax = 0._r8
-      nsd = 0
-      do k = 1, site_hydr%num_nodes
-         rsdx = abs(residual(k))
-         ! check NaNs
-         if( rsdx /= rsdx ) then
-            icnv = icnv_fail_round
-            exit
-         endif
-         if( rsdx > residual_amax ) then
-            residual_amax = rsdx
-            nsd = k
+            ishell = k-1
+            dth_layershell_site(j,ishell) = dth_layershell_site(j,ishell) + &
+               dth_node(inode) * cohort_hydr%l_aroot_layer(j) * &
+               cohort%n / site_hydr%l_aroot_layer(j)
+
          endif
       enddo
-      if ( nwtn_iter > max_newton_iter) then
-         icnv = icnv_fail_round
-         write(fates_log(),*) 'Newton hydraulics solve failed',residual_amax,nsd,tm
-      endif
-
-      ! Three scenarios:
-      ! 1) the residual is 0, everything is great, leave iteration loop
-      ! 2) the residual is not 0, but we have not taken too many steps
-      !    and the matrix solve did not fail. Perform an inversion and keep
-      !    searching.
-      ! 3) the residual is not 0, and either
-      !    we have taken too many newton steps or the solver won't return
-      !    a real solution.
-      !    Shorten time-step, reset time to 0, reset relaxation factors
-      !    and try a new round of newton (if not exceeded)
-
-
-      if( icnv == icnv_fail_round ) then
-
-         ! If the newton iteration fails, we go back
-         ! to restart the time-stepping loop with shorter sub-steps.
-         ! Therefore, we set the time elapsed (tm) to zero,
-         ! shorten the timstep (dtime) and re-initialize the water
-         ! contents to the starting amount.
-
-         if(reset_on_fail) then
-            tm  = 0._r8
-            th_node(:)         = th_node_init(:)
-            th_node_prev(:)    = th_node_init(:)
-            cohort_hydr%iterh1 = 0
-         else
-            tm                 = tm - dtime
-            th_node(:)         = th_node_prev(:)
-            !* No need to update the th_node_prev, it is the
-            !  same since we are just re-starting the current
-            !  step
-         end if
-         nsteps             = nsteps + 1
-         dtime              = dtime * dtime_rf
-         rlfx_plnt0         = rlfx_plnt_init*rlfx_plnt_shrink**real(nsteps,r8)
-         rlfx_soil0         = rlfx_soil_init*rlfx_soil_shrink**real(nsteps,r8)
-         rlfx_plnt          = rlfx_plnt0
-         rlfx_soil          = rlfx_soil0
-         nwtn_iter          = 0
-         cohort_hydr%iterh1 = cohort_hydr%iterh1 + 1
-         cycle outerloop
-
-      else
-
-         ! On the last iteration, we temporarily lower the bar (if opted for)
-         ! and allow a pass if the residual is within 10x of the typical allowed residual
-         if ( allow_lenient_lastiter ) then
-            if ( nwtn_iter == max_newton_iter .and. residual_amax < 10*max_allowed_residual ) then
-               exit newtonloop
-            end if
-         end if
-
-         if( sum(residual(:)) < max_allowed_residual .and. residual_amax < max_allowed_residual ) then
-
-            ! We have succesffully found a solution
-            ! in this newton iteration.
-            exit newtonloop
-         else
-            ! Move ahead and calculate another solution
-            ! and continue the search. Residual isn't zero
-            ! but no reason not to continue searching
-
-            ! Record that we performed a solve (this is total iterations)
-            cohort_hydr%iterh2 = cohort_hydr%iterh2 + 1
-
-            ! ---------------------------------------------------------------------------
-            ! From Lapack documentation
-            !
-            ! subroutine dgesv(integer 	N  (in),
-            !                  integer 	NRHS (in),
-            !                  real(r8), dimension( lda, * ) 	A (in/out),
-            !                  integer 	LDA (in),
-            !                  integer, dimension( * ) 	IPIV (out),
-            !                  real(r8), dimension( ldb, * ) 	B (in/out),
-            !                  integer 	LDB (in),
-            !                  integer 	INFO (out) )
-            !
-            ! DGESV computes the solution to a real system of linear equations
-            ! A * X = B, where A is an N-by-N matrix and X and B are N-by-NRHS matrices.
-            ! The LU decomposition with partial pivoting and row interchanges is
-            ! used to factor A as   A = P * L * U,
-            ! where P is a permutation matrix, L is unit lower triangular, and U is
-            ! upper triangular.  The factored form of A is then used to solve the
-            ! system of equations A * X = B.
-            !
-            ! N is the number of linear equations, i.e., the order of the
-            ! matrix A.  N >= 0.
-            !
-            ! NRHS is the number of right hand sides, i.e., the number of columns
-            ! of the matrix B.  NRHS >= 0.
-            !
-            ! A:
-            ! On entry, the N-by-N coefficient matrix A.
-            ! On exit, the factors L and U from the factorization
-            ! A = P*L*U; the unit diagonal elements of L are not stored.
-            !
-            ! LDA is the leading dimension of the array A.  LDA >= max(1,N).
-            !
-            ! IPIV is the pivot indices that define the permutation matrix P;
-            ! row i of the matrix was interchanged with row IPIV(i).
-            !
-            ! B
-            ! On entry, the N-by-NRHS matrix of right hand side matrix B.
-            ! On exit, if INFO = 0, the N-by-NRHS solution matrix X.
-            !
-            ! LDB is the leading dimension of the array B.  LDB >= max(1,N).
-            !
-            ! INFO:
-            ! = 0:  successful exit
-            ! < 0:  if INFO = -i, the i-th argument had an illegal value
-            ! > 0:  if INFO = i, U(i,i) is exactly zero.  The factorization
-            !    has been completed, but the factor U is exactly
-            !    singular, so the solution could not be computed.
-            ! ---------------------------------------------------------------------------
-            !cohort_hydr%iterh2 = cohort_hydr%iterh2
-
-            call DGESV(site_hydr%num_nodes,1,ajac,site_hydr%num_nodes,ipiv,residual,site_hydr%num_nodes,info)
-
-
-            if ( info < 0 ) then
-               write(fates_log(),*) 'illegal value generated in DGESV() linear'
-               write(fates_log(),*) 'system solver, see node: ',-info
-               call endrun(msg=errMsg(sourcefile, __LINE__))
-            END IF
-            if ( info > 0 ) then
-               write(fates_log(),*) 'the factorization of linear system in DGESV() generated'
-               write(fates_log(),*) 'a singularity at node: ',info
-               call endrun(msg=errMsg(sourcefile, __LINE__))
-            end if
-
-            ! Update the previous water content state to be the current
-            ! th_node_prev(:) = th_node(:)
-
-            ! If info == 0, then
-            ! lapack was able to generate a solution.
-            ! For A * X = B,
-            ! Where the residual() was B, DGESV() returns
-            ! the solution X into the residual array.
-
-            ! Update the matric potential of each node.  Since this is a search
-            ! we update matric potential as only a fraction of delta psi (residual)
-
-            do k = 1, site_hydr%num_nodes
-
-               if(pm_node(k) == rhiz_p_media) then
-                  j = node_layer(k)
-                  if(abs(residual(k)) < dpsi_scap) then
-                     psi_node(k) = psi_node(k) + residual(k) * rlfx_soil
-                  else
-                     psi_node(k) = psi_node(k) + 2._r8*sign(dpsi_scap,residual(k)) - dpsi_scap*dpsi_scap/residual(k)
-                  endif
-                  th_node(k)  = site_hydr%wrf_soil(j)%p%th_from_psi(psi_node(k))
-               else
-                  if(abs(residual(k)) < dpsi_pcap) then
-                     psi_node(k) = psi_node(k) + residual(k) * rlfx_plnt
-                  else
-                     psi_node(k) = psi_node(k) + 2._r8*sign(dpsi_pcap,residual(k)) - dpsi_pcap*dpsi_pcap/residual(k)
-                  endif
-                  th_node(k)  = wrf_plant(pm_node(k),ft)%p%th_from_psi(psi_node(k))
-               endif
-
-            enddo
-
-            ! Increase relaxation factors for next iteration
-            rlfx_plnt = min(1._r8,rlfx_plnt0 + &
-                 (1.0-rlfx_plnt0)*real(nwtn_iter,r8)/real(max_newton_iter-3,r8))
-            rlfx_soil = min(1._r8,rlfx_soil0 + &
-                 (1.0-rlfx_soil0)*real(nwtn_iter,r8)/real(max_newton_iter-3,r8))
-
-         end if
-      end if
-
-   end do newtonloop
-
-   ! If we are here, that means we succesfully finished
-   ! a solve with minimal error. More substeps may be required though
-   ! ------------------------------------------------------------------------------
-
-   ! If there are any sub-steps left, we need to update
-   ! the initial water content
-   th_node_prev(:) = th_node(:)
-
-
-   ! Reset relaxation factors
-   rlfx_plnt = rlfx_plnt0
-   rlfx_soil = rlfx_soil0
-
-end do outerloop
-
-if(cohort_hydr%iterh1>1._r8) then
-   write(fates_log(),*) "hydro solve info: i1: ",cohort_hydr%iterh1,"i2: ",cohort_hydr%iterh2
-end if
-
-! Save flux diagnostics
-! ------------------------------------------------------
-
-sapflow = sapflow + q_flux(n_hypool_ag)*tmx
-
-do j = 1,site_hydr%nlevrhiz
-   ! Connection betwen the 1st rhizosphere and absorbing roots
-   icnx_ar = n_hypool_ag + (j-1)*(nshell+1)+2
-   rootuptake(j) = q_flux(icnx_ar)*tmx
-enddo
-
-
-! Update the total change in water content
-dth_node(:) = dth_node(:) + (th_node(:) - th_node_init(:))
-
-! Update state variables in plant compartments
-cohort_hydr%th_ag(1:n_hypool_ag) = cohort_hydr%th_ag(1:n_hypool_ag) + dth_node(1:n_hypool_ag)
-cohort_hydr%th_troot             = cohort_hydr%th_troot + dth_node(n_hypool_ag+1)
-
-! Change in water per plant [kg/plant]
-dwat_plant = sum(dth_node(1:n_hypool_ag+n_hypool_troot)*v_node(1:n_hypool_ag+n_hypool_troot))*denh2o
-
-inode = n_hypool_ag+n_hypool_troot
-do j = 1,site_hydr%nlevrhiz
-   do k = 1, 1 + nshell
-      inode = inode + 1
-      if(k==1) then
-         cohort_hydr%th_aroot(j) = cohort_hydr%th_aroot(j)+dth_node(inode)
-         dwat_plant = dwat_plant + (dth_node(inode) * v_node(inode))*denh2o
-      else
-         ishell = k-1
-         dth_layershell_site(j,ishell) = dth_layershell_site(j,ishell) + &
-              dth_node(inode) * cohort_hydr%l_aroot_layer(j) * &
-              cohort%n / site_hydr%l_aroot_layer(j)
-
-      endif
    enddo
-enddo
-
-! Total water mass in the plant at the end of this solve [kg h2o]
-w_tot_end = sum(th_node(:)*v_node(:))*denh2o
-
-! Mass error (flux - change) [kg/m2]
-wb_err_plant = (qtop*tmx)-(w_tot_beg-w_tot_end)
-
-
-<<<<<<< HEAD
-end associate
-
-return
+
+   ! Total water mass in the plant at the end of this solve [kg h2o]
+   w_tot_end = sum(th_node(:)*v_node(:))*denh2o
+
+   ! Mass error (flux - change) [kg/m2]
+   wb_err_plant = (qtop*tmx)-(w_tot_beg-w_tot_end)
+
+
+   end associate
+
+   return
 end subroutine MatSolve2D
 
 ! =====================================================================================
@@ -5167,46 +5153,46 @@
   ! for array_in do match site_hydr%zi_rhiz (on rhizosphere layers), and that
   ! those coordinates are positive down.
 
-type(ed_site_hydr_type), intent(in) :: site_hydr
-real(r8),intent(in)    :: depth_t      ! Top Depth    (positive coordinate)
-real(r8),intent(in)    :: depth_b      ! Bottom depth (positive coordinate)
-real(r8),intent(in)    :: array_in(:)  ! Quantity to be summed (flux?mass?)
-real(r8)               :: depth_sum    ! The summed result we return in units (/depth)
-integer  :: i_rhiz_t                   ! Layer index of top full layer
-integer  :: i_rhiz_b                   ! layer index of bottom full layer
-integer  :: nlevrhiz                   ! Number of rhizosphere layers (not shells)
-real(r8) :: frac                       ! Fraction of partial layer, by depth
-
-i_rhiz_t = count((site_hydr%zi_rhiz-site_hydr%dz_rhiz)<depth_t)+1  ! First layer completely below top depth
-i_rhiz_b = count(site_hydr%zi_rhiz<depth_b)                        ! Last layer completely above bottom depth
-nlevrhiz = size(site_hydr%zi_rhiz)
-
-depth_sum = 0._r8
-
-! Trivial, the top depth is deeper than the soil column
-! return... 0 or nan..?
-if(i_rhiz_t>nlevrhiz) then
- return
-end if
-
-! Sum all fully encased layers
-if(i_rhiz_b>=i_rhiz_t)then
- depth_sum = depth_sum + sum(array_in(i_rhiz_t:i_rhiz_b))
-end if
-
-! Find fraction contribution from top partial layer (if any)
-if(i_rhiz_t>1) then
- frac = (site_hydr%zi_rhiz(i_rhiz_t-1)-depth_t)/site_hydr%dz_rhiz(i_rhiz_t-1)
- depth_sum = depth_sum + frac*array_in(i_rhiz_t-1)
-end if
-
-! Find fraction contribution from bottom partial layer (if any)
-if(i_rhiz_b<nlevrhiz) then
- frac = (depth_b-site_hydr%zi_rhiz(i_rhiz_b))/site_hydr%dz_rhiz(i_rhiz_b+1)
- depth_sum = depth_sum + frac*array_in(i_rhiz_b+1)
-end if
-
-depth_sum = depth_sum/(min(depth_b,site_hydr%zi_rhiz(nlevrhiz))-depth_t)
+   type(ed_site_hydr_type), intent(in) :: site_hydr
+   real(r8),intent(in)    :: depth_t      ! Top Depth    (positive coordinate)
+   real(r8),intent(in)    :: depth_b      ! Bottom depth (positive coordinate)
+   real(r8),intent(in)    :: array_in(:)  ! Quantity to be summed (flux?mass?)
+   real(r8)               :: depth_sum    ! The summed result we return in units (/depth)
+   integer  :: i_rhiz_t                   ! Layer index of top full layer
+   integer  :: i_rhiz_b                   ! layer index of bottom full layer
+   integer  :: nlevrhiz                   ! Number of rhizosphere layers (not shells)
+   real(r8) :: frac                       ! Fraction of partial layer, by depth
+
+   i_rhiz_t = count((site_hydr%zi_rhiz-site_hydr%dz_rhiz)<depth_t)+1  ! First layer completely below top depth
+   i_rhiz_b = count(site_hydr%zi_rhiz<depth_b)                        ! Last layer completely above bottom depth
+   nlevrhiz = size(site_hydr%zi_rhiz)
+
+   depth_sum = 0._r8
+
+   ! Trivial, the top depth is deeper than the soil column
+   ! return... 0 or nan..?
+   if(i_rhiz_t>nlevrhiz) then
+   return
+   end if
+
+   ! Sum all fully encased layers
+   if(i_rhiz_b>=i_rhiz_t)then
+   depth_sum = depth_sum + sum(array_in(i_rhiz_t:i_rhiz_b))
+   end if
+
+   ! Find fraction contribution from top partial layer (if any)
+   if(i_rhiz_t>1) then
+   frac = (site_hydr%zi_rhiz(i_rhiz_t-1)-depth_t)/site_hydr%dz_rhiz(i_rhiz_t-1)
+   depth_sum = depth_sum + frac*array_in(i_rhiz_t-1)
+   end if
+
+   ! Find fraction contribution from bottom partial layer (if any)
+   if(i_rhiz_b<nlevrhiz) then
+   frac = (depth_b-site_hydr%zi_rhiz(i_rhiz_b))/site_hydr%dz_rhiz(i_rhiz_b+1)
+   depth_sum = depth_sum + frac*array_in(i_rhiz_b+1)
+   end if
+
+   depth_sum = depth_sum/(min(depth_b,site_hydr%zi_rhiz(nlevrhiz))-depth_t)
 
 end function SumBetweenDepths
 
@@ -5224,77 +5210,77 @@
   ! of plant geometry and material properties.
   ! -------------------------------------------------------------------------------
 
-type(ed_site_hydr_type), intent(in),target   :: site_hydr
-type(ed_cohort_hydr_type), intent(in),target :: cohort_hydr
-real(r8),intent(in)  :: h_node(:)        ! Total (matric+height) potential at each node (Mpa)
-real(r8),intent(out) :: kmax_dn(:)       ! Max conductance of downstream sides of connections (kg s-1 MPa-1)
-real(r8),intent(out) :: kmax_up(:)       ! Max conductance of upstream sides of connections   (kg s-1 MPa-1)
-
-real(r8):: aroot_frac_plant ! Fraction of the cohort's fine-roots
-! out of the total in the current layer
-integer :: icnx  ! connection index
-integer :: inode ! node index
-integer :: istem ! stem index
-integer :: k     ! rhizosphere/root index (per level)
-integer :: j     ! soil layer index
-
-kmax_dn(:) = fates_unset_r8
-kmax_up(:) = fates_unset_r8
-
-! Set leaf to stem connections (only 1 leaf layer
-! this will break if we have multiple, as there would
-! need to be assumptions about which compartment
-! to connect the leaves to.
-icnx  = 1
-kmax_dn(icnx) = cohort_hydr%kmax_petiole_to_leaf
-kmax_up(icnx) = cohort_hydr%kmax_stem_upper(1)
-
-! Stem to stem connections
-do istem = 1,n_hypool_stem-1
- icnx = icnx + 1
- kmax_dn(icnx) = cohort_hydr%kmax_stem_lower(istem)
- kmax_up(icnx) = cohort_hydr%kmax_stem_upper(istem+1)
-enddo
-
-! Path is between lowest stem and transporting root
-icnx  = icnx + 1
-kmax_dn(icnx) = cohort_hydr%kmax_stem_lower(n_hypool_stem)
-kmax_up(icnx) = cohort_hydr%kmax_troot_upper
-
-! Path is between the transporting root and the absorbing roots
-inode = n_hypool_ag
-do j = 1,site_hydr%nlevrhiz
-
- aroot_frac_plant = cohort_hydr%l_aroot_layer(j)/site_hydr%l_aroot_layer(j)
-
- do k = 1, n_hypool_aroot + nshell
-    icnx = icnx + 1
-    inode = inode + 1
-    if( k == 1 ) then !troot-aroot
-       kmax_dn(icnx) = cohort_hydr%kmax_troot_lower(j)
-       kmax_up(icnx) = cohort_hydr%kmax_aroot_upper(j)
-
-    elseif( k == 2) then ! aroot-soil
-
-       ! Special case. Maximum conductance depends on the
-       ! potential gradient.
-
-       if(h_node(inode) < h_node(inode+1) ) then
-          kmax_dn(icnx) = 1._r8/(1._r8/cohort_hydr%kmax_aroot_lower(j) + &
-               1._r8/cohort_hydr%kmax_aroot_radial_in(j))
-       else
-          kmax_dn(icnx) = 1._r8/(1._r8/cohort_hydr%kmax_aroot_lower(j) + &
-               1._r8/cohort_hydr%kmax_aroot_radial_out(j))
-       end if
-       kmax_up(icnx) = site_hydr%kmax_upper_shell(j,1)*aroot_frac_plant
-
-    else                 ! soil - soil
-       kmax_dn(icnx) = site_hydr%kmax_lower_shell(j,k-2)*aroot_frac_plant
-       kmax_up(icnx) = site_hydr%kmax_upper_shell(j,k-1)*aroot_frac_plant
-    endif
- enddo
-
-end do
+   type(ed_site_hydr_type), intent(in),target   :: site_hydr
+   type(ed_cohort_hydr_type), intent(in),target :: cohort_hydr
+   real(r8),intent(in)  :: h_node(:)        ! Total (matric+height) potential at each node (Mpa)
+   real(r8),intent(out) :: kmax_dn(:)       ! Max conductance of downstream sides of connections (kg s-1 MPa-1)
+   real(r8),intent(out) :: kmax_up(:)       ! Max conductance of upstream sides of connections   (kg s-1 MPa-1)
+
+   real(r8):: aroot_frac_plant ! Fraction of the cohort's fine-roots
+   ! out of the total in the current layer
+   integer :: icnx  ! connection index
+   integer :: inode ! node index
+   integer :: istem ! stem index
+   integer :: k     ! rhizosphere/root index (per level)
+   integer :: j     ! soil layer index
+
+   kmax_dn(:) = fates_unset_r8
+   kmax_up(:) = fates_unset_r8
+
+   ! Set leaf to stem connections (only 1 leaf layer
+   ! this will break if we have multiple, as there would
+   ! need to be assumptions about which compartment
+   ! to connect the leaves to.
+   icnx  = 1
+   kmax_dn(icnx) = cohort_hydr%kmax_petiole_to_leaf
+   kmax_up(icnx) = cohort_hydr%kmax_stem_upper(1)
+
+   ! Stem to stem connections
+   do istem = 1,n_hypool_stem-1
+   icnx = icnx + 1
+   kmax_dn(icnx) = cohort_hydr%kmax_stem_lower(istem)
+   kmax_up(icnx) = cohort_hydr%kmax_stem_upper(istem+1)
+   enddo
+
+   ! Path is between lowest stem and transporting root
+   icnx  = icnx + 1
+   kmax_dn(icnx) = cohort_hydr%kmax_stem_lower(n_hypool_stem)
+   kmax_up(icnx) = cohort_hydr%kmax_troot_upper
+
+   ! Path is between the transporting root and the absorbing roots
+   inode = n_hypool_ag
+   do j = 1,site_hydr%nlevrhiz
+
+   aroot_frac_plant = cohort_hydr%l_aroot_layer(j)/site_hydr%l_aroot_layer(j)
+
+   do k = 1, n_hypool_aroot + nshell
+      icnx = icnx + 1
+      inode = inode + 1
+      if( k == 1 ) then !troot-aroot
+         kmax_dn(icnx) = cohort_hydr%kmax_troot_lower(j)
+         kmax_up(icnx) = cohort_hydr%kmax_aroot_upper(j)
+
+      elseif( k == 2) then ! aroot-soil
+
+         ! Special case. Maximum conductance depends on the
+         ! potential gradient.
+
+         if(h_node(inode) < h_node(inode+1) ) then
+            kmax_dn(icnx) = 1._r8/(1._r8/cohort_hydr%kmax_aroot_lower(j) + &
+                  1._r8/cohort_hydr%kmax_aroot_radial_in(j))
+         else
+            kmax_dn(icnx) = 1._r8/(1._r8/cohort_hydr%kmax_aroot_lower(j) + &
+                  1._r8/cohort_hydr%kmax_aroot_radial_out(j))
+         end if
+         kmax_up(icnx) = site_hydr%kmax_upper_shell(j,1)*aroot_frac_plant
+
+      else                 ! soil - soil
+         kmax_dn(icnx) = site_hydr%kmax_lower_shell(j,k-2)*aroot_frac_plant
+         kmax_up(icnx) = site_hydr%kmax_upper_shell(j,k-1)*aroot_frac_plant
+      endif
+   enddo
+
+   end do
 
 
 end subroutine SetMaxCondConnections
@@ -5315,182 +5301,105 @@
   ! structure, and are therefore not "global".
 
   ! Define
-class(wrf_type_vg), pointer :: wrf_vg
-class(wkf_type_vg), pointer :: wkf_vg
-class(wrf_type_cch), pointer :: wrf_cch
-class(wkf_type_tfs), pointer :: wkf_tfs
-class(wrf_type_tfs), pointer :: wrf_tfs
-
-integer :: ft            ! PFT index
-integer :: pm            ! plant media index
-integer :: inode         ! compartment node index
-real(r8) :: cap_corr     ! correction for nonzero psi0x (TFS)
-real(r8) :: cap_slp      ! slope of capillary region of curve
-real(r8) :: cap_int      ! intercept of capillary region of curve
-
-if(hlm_use_planthydro.eq.ifalse) return
-
-! we allocate from stomata_p_media, which should be zero
-
-allocate(wrf_plant(stomata_p_media:n_plant_media,numpft))
-allocate(wkf_plant(stomata_p_media:n_plant_media,numpft))
-
-! -----------------------------------------------------------------------------------
-! Initialize the Water Retention Functions
-! -----------------------------------------------------------------------------------
-
-select case(plant_wrf_type)
-case(van_genuchten_type)
- do ft = 1,numpft
-    do pm = 1, n_plant_media
-       allocate(wrf_vg)
-       wrf_plant(pm,ft)%p => wrf_vg
-       call wrf_vg%set_wrf_param([alpha_vg, psd_vg, th_sat_vg, th_res_vg])
-    end do
- end do
-case(campbell_type)
- do ft = 1,numpft
-    do pm = 1,n_plant_media
-       allocate(wrf_cch)
-       wrf_plant(pm,ft)%p => wrf_cch
-       call wrf_cch%set_wrf_param([EDPftvarcon_inst%hydr_thetas_node(ft,pm), &
-            EDPftvarcon_inst%hydr_pinot_node(ft,pm), &
-            9._r8])
-    end do
- end do
-case(tfs_type)
- do ft = 1,numpft
-    do pm = 1,n_plant_media
-       allocate(wrf_tfs)
-       wrf_plant(pm,ft)%p => wrf_tfs
-
-       if (pm.eq.leaf_p_media) then   ! Leaf tissue
-          cap_slp    = 0.0_r8
-          cap_int    = 0.0_r8
-          cap_corr   = 1.0_r8
-       else               ! Non leaf tissues
-          cap_slp    = (hydr_psi0 - hydr_psicap )/(1.0_r8 - rwccap(pm))
-          cap_int    = -cap_slp + hydr_psi0
-          cap_corr   = -cap_int/cap_slp
-       end if
-
-       call wrf_tfs%set_wrf_param([EDPftvarcon_inst%hydr_thetas_node(ft,pm), &
-            EDPftvarcon_inst%hydr_resid_node(ft,pm), &
-            EDPftvarcon_inst%hydr_pinot_node(ft,pm), &
-            EDPftvarcon_inst%hydr_epsil_node(ft,pm), &
-            rwcft(pm), &
-            cap_corr, &
-            cap_int, &
-            cap_slp,real(pm,r8)])
-    end do
- end do
-
-end select
-
-! -----------------------------------------------------------------------------------
-! Initialize the Water Conductance (K) Functions
-! -----------------------------------------------------------------------------------
-=======
-    do pm = 1, n_plant_media
-       select case(hydr_htftype_node(pm))
-       case(van_genuchten_type)
-          do ft = 1,numpft
-             allocate(wrf_vg)
-             wrf_plant(pm,ft)%p => wrf_vg
-             call wrf_vg%set_wrf_param([EDPftvarcon_inst%hydr_vg_alpha_node(ft,pm), &
-                                        EDPftvarcon_inst%hydr_vg_m_node(ft,pm), &
-                                        EDPftvarcon_inst%hydr_thetas_node(ft,pm), &
-                                        EDPftvarcon_inst%hydr_resid_node(ft,pm)])
-          end do
-       case(tfs_type)
-          do ft = 1,numpft
-             allocate(wrf_tfs)
-             wrf_plant(pm,ft)%p => wrf_tfs
-             if (pm.eq.leaf_p_media) then   ! Leaf tissue
-                cap_slp    = 0.0_r8
-                cap_int    = 0.0_r8
-                cap_corr   = 1.0_r8
-             else               ! Non leaf tissues
-                cap_slp    = (hydr_psi0 - hydr_psicap )/(1.0_r8 - rwccap(pm))  
-                cap_int    = -cap_slp + hydr_psi0    
-                cap_corr   = -cap_int/cap_slp
-             end if
-             call wrf_tfs%set_wrf_param([EDPftvarcon_inst%hydr_thetas_node(ft,pm), &
-                                         EDPftvarcon_inst%hydr_resid_node(ft,pm), &
-                                         EDPftvarcon_inst%hydr_pinot_node(ft,pm), &
-                                         EDPftvarcon_inst%hydr_epsil_node(ft,pm), &
-                                         rwcft(pm), & 
-                                         cap_corr, &
-                                         cap_int, &
-                                         cap_slp,real(pm,r8)])
-           end do
-        end select
-     end do
-
-    ! -----------------------------------------------------------------------------------
-    ! Initialize the Water Conductance (K) Functions
-    ! -----------------------------------------------------------------------------------
-    do pm = 1, n_plant_media
-       select case(hydr_htftype_node(pm))
-    
-       case(van_genuchten_type)
-          do ft = 1,numpft
-             allocate(wkf_vg)
-             wkf_plant(pm,ft)%p => wkf_vg
-             call wkf_vg%set_wkf_param([EDPftvarcon_inst%hydr_vg_alpha_node(ft,pm), &
-                                        EDPftvarcon_inst%hydr_vg_m_node(ft,pm), &
-                                        EDPftvarcon_inst%hydr_thetas_node(ft,pm), &
-                                        EDPftvarcon_inst%hydr_resid_node(ft,pm), &
-                                        tort_vg])
-          end do
-       case(tfs_type)
-          do ft = 1,numpft
-             allocate(wkf_tfs)
-             wkf_plant(pm,ft)%p => wkf_tfs
-             call wkf_tfs%set_wkf_param([EDPftvarcon_inst%hydr_p50_node(ft,pm), &
+   class(wrf_type_vg), pointer :: wrf_vg
+   class(wkf_type_vg), pointer :: wkf_vg
+   class(wrf_type_cch), pointer :: wrf_cch
+   class(wkf_type_tfs), pointer :: wkf_tfs
+   class(wrf_type_tfs), pointer :: wrf_tfs
+
+   integer :: ft            ! PFT index
+   integer :: pm            ! plant media index
+   integer :: inode         ! compartment node index
+   real(r8) :: cap_corr     ! correction for nonzero psi0x (TFS)
+   real(r8) :: cap_slp      ! slope of capillary region of curve
+   real(r8) :: cap_int      ! intercept of capillary region of curve
+
+   if(hlm_use_planthydro.eq.ifalse) return
+
+   ! we allocate from stomata_p_media, which should be zero
+
+   allocate(wrf_plant(stomata_p_media:n_plant_media,numpft))
+   allocate(wkf_plant(stomata_p_media:n_plant_media,numpft))
+
+   ! -----------------------------------------------------------------------------------
+   ! Initialize the Water Retention Functions
+   ! -----------------------------------------------------------------------------------
+
+   do pm = 1, n_plant_media
+      select case(hydr_htftype_node(pm))
+      case(van_genuchten_type)
+         do ft = 1,numpft
+            allocate(wrf_vg)
+            wrf_plant(pm,ft)%p => wrf_vg
+            call wrf_vg%set_wrf_param([EDPftvarcon_inst%hydr_vg_alpha_node(ft,pm), &
+                                       EDPftvarcon_inst%hydr_vg_m_node(ft,pm), &
+                                       EDPftvarcon_inst%hydr_thetas_node(ft,pm), &
+                                       EDPftvarcon_inst%hydr_resid_node(ft,pm)])
+         end do
+      case(tfs_type)
+         do ft = 1,numpft
+            allocate(wrf_tfs)
+            wrf_plant(pm,ft)%p => wrf_tfs
+            if (pm.eq.leaf_p_media) then   ! Leaf tissue
+               cap_slp    = 0.0_r8
+               cap_int    = 0.0_r8
+               cap_corr   = 1.0_r8
+            else               ! Non leaf tissues
+               cap_slp    = (hydr_psi0 - hydr_psicap )/(1.0_r8 - rwccap(pm))
+               cap_int    = -cap_slp + hydr_psi0
+               cap_corr   = -cap_int/cap_slp
+            end if
+            call wrf_tfs%set_wrf_param([EDPftvarcon_inst%hydr_thetas_node(ft,pm), &
+                  EDPftvarcon_inst%hydr_resid_node(ft,pm), &
+                  EDPftvarcon_inst%hydr_pinot_node(ft,pm), &
+                  EDPftvarcon_inst%hydr_epsil_node(ft,pm), &
+                  rwcft(pm), &
+                  cap_corr, &
+                  cap_int, &
+                  cap_slp,real(pm,r8)])
+         end do
+      end select
+   end do
+
+   ! -----------------------------------------------------------------------------------
+   ! Initialize the Water Conductance (K) Functions
+   ! -----------------------------------------------------------------------------------
+   do pm = 1, n_plant_media
+      select case(hydr_htftype_node(pm))
+
+      case(van_genuchten_type)
+         do ft = 1,numpft
+            allocate(wkf_vg)
+            wkf_plant(pm,ft)%p => wkf_vg
+            call wkf_vg%set_wkf_param([EDPftvarcon_inst%hydr_vg_alpha_node(ft,pm), &
+                                       EDPftvarcon_inst%hydr_vg_m_node(ft,pm), &
+                                       EDPftvarcon_inst%hydr_thetas_node(ft,pm), &
+                                       EDPftvarcon_inst%hydr_resid_node(ft,pm), &
+                                       tort_vg])
+         end do
+      case(tfs_type)
+         do ft = 1,numpft
+            allocate(wkf_tfs)
+            wkf_plant(pm,ft)%p => wkf_tfs
+            call wkf_tfs%set_wkf_param([EDPftvarcon_inst%hydr_p50_node(ft,pm), &
                   EDPftvarcon_inst%hydr_avuln_node(ft,pm)])
-          end do
-       end select
-    end do
->>>>>>> c1f6dddf
-
-select case(plant_wkf_type)
-case(van_genuchten_type)
- do ft = 1,numpft
-    do pm = 1, n_plant_media
-       allocate(wkf_vg)
-       wkf_plant(pm,ft)%p => wkf_vg
-       call wkf_vg%set_wkf_param([alpha_vg, psd_vg, th_sat_vg, th_res_vg, tort_vg])
-    end do
-
- end do
-case(campbell_type)
- write(fates_log(),*) 'campbell/clapp-hornberger conductance not used in plants'
- call endrun(msg=errMsg(sourcefile, __LINE__))
-case(tfs_type)
- do ft = 1,numpft
-    do pm = 1, n_plant_media
-       allocate(wkf_tfs)
-       wkf_plant(pm,ft)%p => wkf_tfs
-       call wkf_tfs%set_wkf_param([EDPftvarcon_inst%hydr_p50_node(ft,pm), &
-            EDPftvarcon_inst%hydr_avuln_node(ft,pm)])
-    end do
- end do
-end select
-
-! There is only 1 stomata conductance hypothesis which uses the p50 and
-! vulnerability parameters
-! -----------------------------------------------------------------------------------
-
-do ft = 1,numpft
- allocate(wkf_tfs)
- wkf_plant(stomata_p_media,ft)%p => wkf_tfs
- call wkf_tfs%set_wkf_param([EDPftvarcon_inst%hydr_p50_gs(ft), &
-      EDPftvarcon_inst%hydr_avuln_gs(ft)])
-end do
-
-
-return
+         end do
+      end select
+   end do
+
+   ! There is only 1 stomata conductance hypothesis which uses the p50 and
+   ! vulnerability parameters
+   ! -----------------------------------------------------------------------------------
+
+   do ft = 1,numpft
+      allocate(wkf_tfs)
+      wkf_plant(stomata_p_media,ft)%p => wkf_tfs
+      call wkf_tfs%set_wkf_param([EDPftvarcon_inst%hydr_p50_gs(ft), &
+            EDPftvarcon_inst%hydr_avuln_gs(ft)])
+   end do
+
+
+   return
 end subroutine InitHydroGlobals
 
 !! subroutine UpdateLWPMemFLCMin(ccohort_hydr)
