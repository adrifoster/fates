module FatesPlantHydraulicsMod

   ! ==============================================================================================
   ! This module contains the relevant code for plant hydraulics. Currently, one hydraulics module
   ! is available.  Other methods of estimating plant hydraulics may become available in future
   ! releases.  For now, please cite the following reference if this module is used to generate
   ! published research:
   !     
   ! Christoffersen, B.O., Gloor, M., Fauset, S., Fyllas, N. M., Galbraith, D. R., Baker, 
   !   T. R., Kruijt, B., Rowland, L., Fisher, R. A., Binks, O. J., Sevanto, S., Xu, C., Jansen, 
   !   S., Choat, B., Mencuccini, M., McDowell, N. G., Meir, P. Linking hydraulic traits to 
   !   tropical forest function in a size-structured and trait-driven model (TFS~v.1-Hydro). 
   !   Geoscientific Model Development, 9(11), 2016, pp: 4227-4255, 
   !   https://www.geosci-model-dev.net/9/4227/2016/, DOI = 10.5194/gmd-9-4227-2016.
   !
   ! WARNING WARNING WARNING WARNING WARNING WARNING WARNING WARNING WARNING WARNING WARNING
   !
   !  PLANT HYDRAULICS IS AN EXPERIMENTAL OPTION THAT IS STILL UNDERGOING TESTING.  THERE IS
   !  ABSOLUTELY NO SUPPORT ON THIS FEATURE FOR THE TIME BEING>
   ! 
   ! WARNING WARNING WARNING WARNING WARNING WARNING WARNING WARNING WARNING WARNING WARNING
   !
   ! ==============================================================================================

   ! !!!!!!!!!!!!!!!!!!!!!!!!!!!!!!!!!!!!!!!!!!!!!!!!!!!!!!!!!!!!!!!!!!!!!!!!!!!!!!!!!!!!!!!!!!!!99
   ! (TODO: THE ROW WIDTH ON THIS MODULE ARE TOO LARGE. NAG COMPILERS
   !  WILL FREAK IF LINES ARE TOO LONG.  BEFORE SUBMITTING THIS TO 
   !  MASTER WE NEED TO GO THROUGH AND GET THESE LINES BELOW
   !  100 spaces (for readability), or 130 (for NAG)
   ! !!!!!!!!!!!!!!!!!!!!!!!!!!!!!!!!!!!!!!!!!!!!!!!!!!!!!!!!!!!!!!!!!!!!!!!!!!!!!!!!!!!!!!!!!!!!99

   use FatesGlobals, only      : endrun => fates_endrun
   use FatesGlobals, only      : fates_log

   use FatesConstantsMod, only : r8 => fates_r8
   use FatesConstantsMod, only : fates_huge
   use FatesConstantsMod, only : denh2o => dens_fresh_liquid_water
   use FatesConstantsMod, only : grav => grav_earth
   use FatesConstantsMod, only : ifalse, itrue
   
   use EDParamsMod       , only : hydr_kmax_rsurf

   use EDTypesMod        , only : ed_site_type
   use EDTypesMod        , only : ed_patch_type
   use EDTypesMod        , only : ed_cohort_type

   use FatesInterfaceMod  , only : bc_in_type
   use FatesInterfaceMod  , only : bc_out_type

   use FatesInterfaceMod  , only : hlm_use_planthydro

   use FatesAllometryMod, only    : bsap_allom
   
   use FatesHydraulicsMemMod, only: ed_site_hydr_type
   use FatesHydraulicsMemMod, only: ed_cohort_hydr_type
   use FatesHydraulicsMemMod, only: n_hypool_leaf
   use FatesHydraulicsMemMod, only: n_hypool_tot
   use FatesHydraulicsMemMod, only: n_hypool_stem
   use FatesHydraulicsMemMod, only: numLWPmem
   use FatesHydraulicsMemMod, only: n_hypool_troot
   use FatesHydraulicsMemMod, only: n_hypool_aroot
   use FatesHydraulicsMemMod, only: n_porous_media
   use FatesHydraulicsMemMod, only: nshell
   use FatesHydraulicsMemMod, only: n_hypool_ag
   use FatesHydraulicsMemMod, only: porous_media
   use FatesHydraulicsMemMod, only: cap_slp
   use FatesHydraulicsMemMod, only: cap_int
   use FatesHydraulicsMemMod, only: cap_corr
   use FatesHydraulicsMemMod, only: rwcft
   use FatesHydraulicsMemMod, only: C2B
   use FatesHydraulicsMemMod, only: InitHydraulicsDerived
   use FatesHydraulicsMemMod, only: nlevsoi_hyd_max

   use clm_time_manager  , only : get_step_size, get_nstep

   use FatesConstantsMod,     only: cm2_per_m2

   use EDPftvarcon, only : EDPftvarcon_inst

   ! CIME Globals
   use shr_log_mod , only      : errMsg => shr_log_errMsg
   use shr_infnan_mod   , only : isnan => shr_infnan_isnan
   

   implicit none

   private
   integer, parameter :: van_genuchten = 1
   integer, parameter :: campbell      = 2
   integer :: iswc = campbell
   
   ! 1=leaf, 2=stem, 3=troot, 4=aroot
   ! Several of these may be better transferred to the parameter file in due time (RGK)

   integer, public :: use_ed_planthydraulics    =  1      ! 0 => use vanilla btran
                                                          ! 1 => use BC hydraulics; 
                                                          ! 2 => use CX hydraulics
   logical, public :: do_dqtopdth_leaf          = .false.  ! should a nonzero dqtopdth_leaf
                                                          ! term be applied to the plant 
                                                          ! hydraulics numerical solution?
   logical, public :: do_dyn_xylemrefill        = .false.  ! should the dynamics of xylem refilling 
                                                          ! (i.e., non-instantaneous) be considered 
                                                          ! within plant hydraulics?
   logical, public :: do_kbound_upstream        = .true.  ! should the hydraulic conductance at the 
                                                          ! boundary between nodes be taken to be a
                                                          ! function of the upstream loss of 
                                                          ! conductivity (flc)?
   logical, public :: do_growthrecruiteffects   = .true. ! should size- or root length-dependent 
                                                          ! hydraulic properties and states be 
                                                          ! updated every day when trees grow or 
                                                          ! when recruitment happens?

   character(len=*), parameter, private :: sourcefile = &
         __FILE__
   !
   ! !PUBLIC MEMBER FUNCTIONS:
   public :: AccumulateMortalityWaterStorage
   public :: hydraulics_drive
   public :: InitHydrSites
   public :: HydrSiteColdStart
   public :: BTranForHLMDiagnosticsFromCohortHydr
   public :: InitHydrCohort
   public :: DeallocateHydrCohort
   public :: UpdateH2OVeg
   public :: CopyCohortHydraulics
   public :: FuseCohortHydraulics
   public :: updateSizeDepTreeHydProps
   public :: updateSizeDepTreeHydStates
   public :: initTreeHydStates
   public :: updateSizeDepRhizHydProps

   !------------------------------------------------------------------------------
   ! 01/18/16: Created by Brad Christoffersen
   ! 02/xx/17: Refactoring by Ryan Knox and Brad Christoffersen
   !------------------------------------------------------------------------------
   
contains 

   !------------------------------------------------------------------------------
   subroutine hydraulics_drive( nsites, sites, bc_in,bc_out,dtime )
    
      ! ARGUMENTS:
      ! -----------------------------------------------------------------------------------
      integer,intent(in)                      :: nsites
      type(ed_site_type),intent(inout),target :: sites(nsites)
      type(bc_in_type),intent(in)             :: bc_in(nsites)
      type(bc_out_type),intent(inout)         :: bc_out(nsites)
      real(r8),intent(in)                     :: dtime
      
      
      select case (use_ed_planthydraulics)
         
      case (1)
         
         call FillDrainRhizShells(nsites, sites, bc_in, bc_out )
         call hydraulics_BC(nsites, sites,bc_in,bc_out,dtime )
         
      case (2)
         
         !call Hydraulics_CX()
		  
      case DEFAULT
         
      end select
	     
 end subroutine Hydraulics_Drive
  
 ! =====================================================================================

 subroutine initTreeHydStates(site_p, cc_p, bc_in)
    !
    ! !DESCRIPTION: 
    !
    ! !USES:

    ! !ARGUMENTS:
    type(ed_site_type), intent(inout), target  :: site_p ! current cohort pointer
    type(ed_cohort_type), intent(inout), target  :: cc_p ! current cohort pointer
    type(bc_in_type)    , intent(in)             :: bc_in 
    !
    ! !LOCAL VARIABLES:
    type(ed_cohort_type), pointer :: cCohort
    type(ed_site_type), pointer   :: csite
    type(ed_cohort_hydr_type), pointer :: ccohort_hydr
    integer  :: j,k,FT                     ! indices
    real(r8) :: dz
    real(r8) :: smp

    cCohort                    => cc_p
    ccohort_hydr               => cCohort%co_hydr
    csite                      => site_p 
    FT                         =  cCohort%pft

    !convert soil water contents to water potential in each soil layer and
    !assign it to the absorbing root (assume absorbing root water potential
    !in equlibrium w/ surrounding soil)
    do j=1, site_p%si_hydr%nlevsoi_hyd

       !call swcVG_psi_from_th(waterstate_inst%h2osoi_liqvol_shell(c,j,1), &
       !   watsat(c,j), watres(c,j), alpha_VG(c,j), n_VG(c,j), m_VG(c,j), l_VG(c,j), &
       !   smp)
       !ccohort_hydr%psi_aroot(j) = smp
       ccohort_hydr%psi_aroot(j) = csite%si_hydr%psisoi_liq_innershell(j)

       call th_from_psi(ft, 4, ccohort_hydr%psi_aroot(j), ccohort_hydr%th_aroot(j), csite%si_hydr, bc_in )
    end do
    
    !initialize plant water potentials at hydrostatic equilibrium (dh/dz = 0)
    !the assumption is made here that initial conditions for soil water will 
    !be in (or at least close to) hydrostatic equilibrium as well, so that
    !it doesn't matter which absorbing root layer the transporting root water
    !potential is referenced to.
    do k=1, n_hypool_troot
       dz = ccohort_hydr%z_node_troot(k) - ccohort_hydr%z_node_aroot(1)
       ccohort_hydr%psi_troot(k) = ccohort_hydr%psi_aroot(1) - 1.e-6_r8*denh2o*grav*dz 
       call th_from_psi(ft, 3, ccohort_hydr%psi_troot(k), ccohort_hydr%th_troot(k), csite%si_hydr, bc_in)
    end do

    !working our way up a tree, assigning water potentials that are in
    !hydrostatic equilibrium with the water potential immediately below
    dz = ccohort_hydr%z_node_ag(n_hypool_ag) - ccohort_hydr%z_node_troot(1)
    ccohort_hydr%psi_ag(n_hypool_ag) = ccohort_hydr%psi_troot(1) - 1.e-6_r8*denh2o*grav*dz
    call th_from_psi(ft, 2, ccohort_hydr%psi_ag(n_hypool_ag), ccohort_hydr%th_ag(n_hypool_ag), csite%si_hydr, bc_in)
    do k=n_hypool_ag-1, 1, -1
       dz = ccohort_hydr%z_node_ag(k) - ccohort_hydr%z_node_ag(k+1)
       ccohort_hydr%psi_ag(k) = ccohort_hydr%psi_ag(k+1) - 1.e-6_r8*denh2o*grav*dz
       call th_from_psi(ft, porous_media(k), ccohort_hydr%psi_ag(k), ccohort_hydr%th_ag(k), csite%si_hydr, bc_in)
    end do
    
    ccohort_hydr%lwp_mem(:)       = ccohort_hydr%psi_ag(1)   ! initializes the leaf water potential memory
    ccohort_hydr%lwp_stable       = ccohort_hydr%psi_ag(1)
    ccohort_hydr%lwp_is_unstable  = .false.             ! inital value for leaf water potential stability flag
    ccohort_hydr%flc_ag(:)        =  1.0_r8
    ccohort_hydr%flc_troot(:)        =  1.0_r8
    ccohort_hydr%flc_aroot(:)     =  1.0_r8
    ccohort_hydr%flc_min_ag(:)    =  1.0_r8
    ccohort_hydr%flc_min_troot(:)    =  1.0_r8
    ccohort_hydr%flc_min_aroot(:) =  1.0_r8
    ccohort_hydr%refill_thresh    = -0.01_r8
    ccohort_hydr%refill_days      =  3.0_r8
    
    !initialize cohort-level btran
    call flc_gs_from_psi(cCohort, ccohort_hydr%psi_ag(1))
    
  end subroutine initTreeHydStates

  ! =====================================================================================
  
  subroutine updateSizeDepTreeHydProps(currentSite,cc_p,bc_in)

    !
    ! !DESCRIPTION: Updates absorbing root length (total and its vertical distribution)
    !   as well as the consequential change in the size of the 'representative' rhizosphere
    !   shell radii, volumes
    !
    ! !USES:
    use FatesConstantsMod  , only : pi_const
    use shr_sys_mod        , only : shr_sys_abort
    !
    ! !ARGUMENTS:
    type(ed_site_type)     , intent(in)             :: currentSite ! Site stuff
    type(ed_cohort_type)   , intent(inout), target  :: cc_p    ! current cohort pointer
    type(bc_in_type)       , intent(in)             :: bc_in   ! Boundary Conditions

    ! !LOCAL VARIABLES:

    type(ed_cohort_type), pointer :: cCohort
    type(ed_patch_type),  pointer :: cPatch
    integer  :: i,j,k,FT                     ! indices
    real(r8) :: b_tot_carb                   ! total individual biomass in carbon units                              [kgC/indiv]
    real(r8) :: b_bg_carb                    ! belowground biomass (coarse + fine roots) in carbon units             [kgC/indiv]
    real(r8) :: roota, rootb                 ! parameters for root distribution                                      [m-1]
    ! TRANSPORTING ROOT QUANTITIES
    real(r8) :: dcumul_rf                    ! cumulative root distribution discretization                           [-]
    real(r8) :: cumul_rf                     ! cumulative root distribution where depth is determined                [-]
    real(r8) :: z_cumul_rf                   ! depth at which cumul_rf occurs                                        [m]
    real(r8) :: b_troot_carb                 ! transporting root biomass in carbon units                             [kgC/indiv]
    real(r8) :: b_troot_biom                 ! transporting root biomass in dry wt units                             [kg/indiv]
    real(r8) :: v_troot                      ! transporting root volume                                              [m3/indiv]
    real(r8) :: rootfr
    ! CANOPY or LEAF QUANTITIES
    real(r8) :: sla                          ! specific leaf area                                                    [cm2/g]
    real(r8) :: depth_canopy                 ! crown (canopy) depth                                                  [m]
    real(r8) :: dz_canopy                    ! vertical canopy discretization                                        [m]
    real(r8) :: a_sapwood_target             ! sapwood cross-section area at reference height, at target biomass     [m2]
    real(r8) :: bsw_target                   ! sapwood carbon, at target                                             [kgC]
    real(r8) :: a_leaf_tot                   ! total leaf area                                                       [m2/indiv]
    real(r8) :: b_canopy_carb                ! total leaf (canopy) biomass in carbon units                           [kgC/indiv]
    real(r8) :: b_canopy_biom                ! total leaf (canopy) biomass in dry wt units                           [kg/indiv]
    real(r8) :: v_canopy                     ! total leaf (canopy) volume                                            [m3/indiv]
    real(r8) :: denleaf                      ! leaf dry mass per unit fresh leaf volume                              [kg/m3]
    ! STEM OR SAPWOOD QUANTITIES
    real(r8) :: a_sapwood                    ! sapwood area                                                          [m2]
    real(r8) :: v_sapwood                    ! sapwood volume                                                        [m3]
    real(r8) :: z_stem                       ! tree height, minus any crown depth                                    [m]
    real(r8) :: dz_stem                      ! vertical stem discretization                                          [m]
    real(r8) :: b_woody_carb                 ! total woody biomass in carbon units                                   [kgC/indiv]
    real(r8) :: b_woody_bg_carb              ! belowground woody biomass in carbon units                             [kgC/indiv]
    real(r8) :: b_stem_carb                  ! aboveground stem biomass in carbon units                              [kgC/indiv]
    real(r8) :: b_stem_biom                  ! aboveground stem biomass in dry wt units                              [kg/indiv]
    real(r8) :: v_stem                       ! aboveground stem volume                                               [m3/indiv]
    !HYDRAULIC MAXIMUM CONDUCTANCES and assoc vars
    real(r8) :: p=1._r8/3._r8                ! Savage et al. (2010) xylem taper exponent                             [-]
    real(r8) :: rint_jansenchoat=22._r8      ! conduit radius at branch location where kmax measured, tropical mean  [um]
    real(r8) :: rint_petiole=10._r8          ! petiole conduit radius (assumed invariant, sensu Savage et al. 2010)  [um]
    real(r8) :: kmax_node_petiole            ! maximum hydraulic conductivity at petiole                             [kg m-1 s-1 MPa-1]
    real(r8) :: kmax_node1_nodekplus1(n_hypool_ag) ! cumulative kmax, petiole to node k+1, conduit taper effects excluded   [kg s-1 MPa-1]
    real(r8) :: kmax_node1_lowerk(n_hypool_ag) ! cumulative kmax, petiole to upper boundary of node k, conduit taper effects excluded   [kg s-1 MPa-1]
    real(r8) :: chi_node1_nodekplus1(n_hypool_ag)! ratio of cumulative kmax with taper effects included to that without  [-]
    real(r8) :: chi_node1_lowerk(n_hypool_ag)   ! ratio of cumulative kmax with taper effects included to that without  [-]
    real(r8) :: kmax_treeag_tot              ! total stem (petiole to transporting root node) hydraulic conductance  [kg s-1 MPa-1]
    real(r8) :: kmax_tot                     ! total tree (leaf to root tip) hydraulic conductance                   [kg s-1 MPa-1]
    real(r8) :: dz_node1_nodekplus1          ! cumulative distance between canopy node and node k + 1                [m]
    real(r8) :: dz_node1_lowerk              ! cumulative distance between canopy node and upper boundary of node k  [m]
    integer  :: nlevsoi_hyd                  ! Number of soil hydraulic layers
    integer  :: nlevsoil                     ! Number of total soil layers
    type(ed_cohort_hydr_type), pointer :: ccohort_hydr
    !-----------------------------------------------------------------------
    

    nlevsoi_hyd                = currentSite%si_hydr%nlevsoi_hyd
    nlevsoil                   = bc_in%nlevsoil
    cCohort                    => cc_p
    ccohort_hydr               => cc_p%co_hydr
    cPatch                     => cCohort%patchptr
    FT                         =  cCohort%pft
    roota                      =  EDPftvarcon_inst%roota_par(FT)
    rootb                      =  EDPftvarcon_inst%rootb_par(FT)
    !roota                      =  4.372_r8                           ! TESTING: deep (see Zeng 2001 Table 1)
    !rootb                      =  0.978_r8                           ! TESTING: deep (see Zeng 2001 Table 1)
    !roota                      =  8.992_r8                          ! TESTING: shallow (see Zeng 2001 Table 1)
    !rootb                      =  8.992_r8                          ! TESTING: shallow (see Zeng 2001 Table 1)
    if(cCohort%bl>0.0) then !only update when bleaf >0
     b_woody_carb               = cCohort%bsw + cCohort%bdead
     b_woody_bg_carb            = (1.0_r8-EDPftvarcon_inst%allom_agb_frac(FT)) * b_woody_carb

     b_tot_carb                 = cCohort%bsw + cCohort%bdead + cCohort%bl + cCohort%br
     b_canopy_carb              = cCohort%bl
     b_bg_carb                  = (1.0_r8-EDPftvarcon_inst%allom_agb_frac(FT)) * b_tot_carb

     ! SAVE INITIAL VOLUMES
     ccohort_hydr%v_ag_init(:)          =  ccohort_hydr%v_ag(:)
     ccohort_hydr%v_troot_init(:)       =  ccohort_hydr%v_troot(:)
     ccohort_hydr%v_aroot_layer_init(:) =  ccohort_hydr%v_aroot_layer(:)

     ! CANOPY HEIGHT & CANOPY LEAF VOLUME
     !in special case where n_hypool_leaf = 1, the node height of the canopy water pool is
     !1/2 the distance from the bottom of the canopy to the top of the tree
     !depth_canopy              = exp(-1.169_r8)*cCohort%hite**1.098_r8    !! crown depth from Poorter, Bongers & Bongers
     depth_canopy               = min(cCohort%hite,0.1_r8)   ! 0.0_r8 was default, now changed 01/14/2017 (BOC)
     dz_canopy                  = depth_canopy / n_hypool_leaf
     do k=1,n_hypool_leaf
	ccohort_hydr%z_lower_ag(k)   = cCohort%hite - dz_canopy*k
	ccohort_hydr%z_node_ag(k)    = ccohort_hydr%z_lower_ag(k) + 0.5_r8*dz_canopy
	ccohort_hydr%z_upper_ag(k)   = ccohort_hydr%z_lower_ag(k) + dz_canopy
     enddo
     b_canopy_biom              = b_canopy_carb * C2B

     ! NOTE: SLATOP currently does not use any vertical scaling functions
     ! but that may not be so forever. ie sla = slatop (RGK-082017)
     sla                        = EDPftvarcon_inst%slatop(FT) * cm2_per_m2 ! m2/gC * cm2/m2 -> cm2/gC

     denleaf                    = -2.3231_r8*sla/C2B + 781.899_r8    ! empirical regression data from leaves at Caxiuana (~ 8 spp)
     v_canopy                   = b_canopy_biom / denleaf
     ccohort_hydr%v_ag(1:n_hypool_leaf) = v_canopy / n_hypool_leaf

     ! STEM HEIGHT & VOLUME
     !in special case where n_hypool_stem = 1, the node height of the stem water pool is
     !1/2 the height from the ground to the bottom of the canopy
     z_stem                     = cCohort%hite - depth_canopy
     dz_stem                    = z_stem / n_hypool_stem
     do k=n_hypool_leaf+1,n_hypool_ag
	ccohort_hydr%z_upper_ag(k)   = (n_hypool_stem - (k - 1 - n_hypool_leaf))*dz_stem
	ccohort_hydr%z_node_ag(k)    = ccohort_hydr%z_upper_ag(k) - 0.5_r8*dz_stem
	ccohort_hydr%z_lower_ag(k)   = ccohort_hydr%z_upper_ag(k) - dz_stem
     enddo
     b_stem_carb  = b_tot_carb - b_bg_carb - b_canopy_carb
     b_stem_biom  = b_stem_carb * C2B                               ! kg DM
     v_stem       = b_stem_biom / (EDPftvarcon_inst%wood_density(FT)*1.e3_r8) !BOC...may be needed for testing/comparison w/ v_sapwood
     a_leaf_tot   = b_canopy_carb * sla * 1.e3_r8 / 1.e4_r8         ! m2 leaf = kg leaf DM * cm2/g * 1000g/1kg * 1m2/10000cm2
<<<<<<< HEAD
     !a_sapwood    = a_leaf_tot / EDPftvarcon_inst%allom_latosa_int(FT)*1.e-4_r8            ! m2 sapwood = m2 leaf * cm2 sapwood/m2 leaf *1.0e-4m2
     ! applying Calvo-Alvarado allometry here since using realistic sapwood area in the rest of the model causes trees to die
     a_sapwood    = a_leaf_tot / ( 0.001_r8 + 0.025_r8 * cCohort%hite ) * 1.e-4_r8      
=======

     call bsap_allom(cCohort%dbh,cCohort%pft,cCohort%canopy_trim,a_sapwood_target,bsw_target)
     
     a_sapwood = a_sapwood_target

     ! or ....
     ! a_sapwood = a_sapwood_target * ccohort%bsw / bsw_target

     !     a_sapwood    = a_leaf_tot / EDPftvarcon_inst%allom_latosa_int(FT)*1.e-4_r8 
     !      m2 sapwood = m2 leaf * cm2 sapwood/m2 leaf *1.0e-4m2


>>>>>>> 44d45f54
     v_sapwood    = a_sapwood * z_stem
     ccohort_hydr%v_ag(n_hypool_leaf+1:n_hypool_ag) = v_sapwood / n_hypool_stem

     ! TRANSPORTING ROOT DEPTH & VOLUME
     !in special case where n_hypool_troot = 1, the node depth of the single troot pool
     !is the depth at which 50% total root distribution is attained
     dcumul_rf                  = 1._r8/dble(n_hypool_troot)

     do k=1,n_hypool_troot
	cumul_rf                = dcumul_rf*k
	call bisect_rootfr(roota, rootb, 0._r8, 1.E10_r8, &
                           0.001_r8, 0.001_r8, cumul_rf, z_cumul_rf)
	z_cumul_rf =  min(z_cumul_rf, abs(bc_in%zi_sisl(nlevsoi_hyd)))
	ccohort_hydr%z_lower_troot(k)   = -z_cumul_rf
	call bisect_rootfr(roota, rootb, 0._r8, 1.E10_r8, &
                           0.001_r8, 0.001_r8, cumul_rf-0.5_r8*dcumul_rf, z_cumul_rf)
	z_cumul_rf =  min(z_cumul_rf, abs(bc_in%zi_sisl(nlevsoi_hyd)))
	ccohort_hydr%z_node_troot(k)    = -z_cumul_rf
	call bisect_rootfr(roota, rootb, 0._r8, 1.E10_r8, &
                           0.001_r8, 0.001_r8, cumul_rf-1.0_r8*dcumul_rf+1.E-10_r8, z_cumul_rf)
	z_cumul_rf =  min(z_cumul_rf, abs(bc_in%zi_sisl(nlevsoi_hyd)))
	ccohort_hydr%z_upper_troot(k)   = -z_cumul_rf
     enddo


     !Determine belowground biomass as a function of total (sapwood, heartwood, leaf, fine root) biomass
     !then subtract out the fine root biomass to get coarse (transporting) root biomass
     !b_troot_carb               = b_bg_carb - cCohort%br   ! this can give negative values
     b_troot_carb               = b_woody_bg_carb   
     b_troot_biom               = b_troot_carb * C2B 
     v_troot                    = b_troot_biom / (EDPftvarcon_inst%wood_density(FT)*1.e3_r8)
     ccohort_hydr%v_troot(:)            = v_troot / n_hypool_troot    !! BOC not sure if/how we should multiply this by the sapwood fraction

     ! ABSORBING ROOT DEPTH, LENGTH & VOLUME
     ccohort_hydr%z_node_aroot(1:nlevsoi_hyd) = -bc_in%z_sisl(1:nlevsoi_hyd)

     
     ccohort_hydr%l_aroot_tot        = cCohort%br*C2B*EDPftvarcon_inst%hydr_srl(FT)
     !ccohort_hydr%v_aroot_tot       = cCohort%br/EDecophyscon%ccontent(FT)/EDecophyscon%rootdens(FT)
     ccohort_hydr%v_aroot_tot        = pi_const*(EDPftvarcon_inst%hydr_rs2(FT)**2._r8)*ccohort_hydr%l_aroot_tot
     !ccohort_hydr%l_aroot_tot       = ccohort_hydr%v_aroot_tot/(pi_const*EDecophyscon%rs2(FT)**2)
     if(nlevsoi_hyd == 1) then
	ccohort_hydr%l_aroot_layer(nlevsoi_hyd) = ccohort_hydr%l_aroot_tot
	ccohort_hydr%v_aroot_layer(nlevsoi_hyd) = ccohort_hydr%v_aroot_tot
     else
 !       ccohort_hydr%l_aroot_layer(:)   = cPatch%rootfr_ft(FT,:)*ccohort_hydr%l_aroot_tot
 !       ccohort_hydr%v_aroot_layer(:)   = cPatch%rootfr_ft(FT,:)*ccohort_hydr%v_aroot_tot
	do j=1,nlevsoi_hyd
           if(j == 1) then
              rootfr = zeng2001_crootfr(roota, rootb, bc_in%zi_sisl(j))
           else
              rootfr = zeng2001_crootfr(roota, rootb, bc_in%zi_sisl(j)) - &
                       zeng2001_crootfr(roota, rootb, bc_in%zi_sisl(j-1))
           end if
           ccohort_hydr%l_aroot_layer(j)   = rootfr*ccohort_hydr%l_aroot_tot
           ccohort_hydr%v_aroot_layer(j)   = rootfr*ccohort_hydr%v_aroot_tot
	end do
     end if
     if(nlevsoi_hyd == 1) then
	ccohort_hydr%z_node_troot(:)    = ccohort_hydr%z_node_aroot(nlevsoi_hyd)
     end if

     ! MAXIMUM (SIZE-DEPENDENT) HYDRAULIC CONDUCTANCES
     ! first estimate cumulative (petiole to node k) conductances without taper as well as the chi taper function
     do k=n_hypool_leaf,n_hypool_ag
	dz_node1_lowerk          = ccohort_hydr%z_node_ag(n_hypool_leaf) - ccohort_hydr%z_lower_ag(k)
	if(k < n_hypool_ag) then
           dz_node1_nodekplus1   = ccohort_hydr%z_node_ag(n_hypool_leaf) - ccohort_hydr%z_node_ag(k+1)
	else
           dz_node1_nodekplus1   = ccohort_hydr%z_node_ag(n_hypool_leaf) - ccohort_hydr%z_node_troot(1)
	end if
	kmax_node1_nodekplus1(k) = EDPftvarcon_inst%hydr_kmax_node(FT,2) * a_sapwood / dz_node1_nodekplus1
	kmax_node1_lowerk(k)     = EDPftvarcon_inst%hydr_kmax_node(FT,2) * a_sapwood / dz_node1_lowerk
	chi_node1_nodekplus1(k)  = xylemtaper(p, dz_node1_nodekplus1)
	chi_node1_lowerk(k)      = xylemtaper(p, dz_node1_lowerk)
	if(.not.do_kbound_upstream) then
           if(depth_canopy == 0._r8) then 
              write(fates_log(),*) 'do_kbound_upstream requires a nonzero canopy depth '
              call endrun(msg=errMsg(sourcefile, __LINE__))
           end if
	end if
     enddo
     ! then calculate the conductances at node boundaries as the difference of cumulative conductances
     do k=n_hypool_leaf,n_hypool_ag
	if(k == n_hypool_leaf) then
           ccohort_hydr%kmax_bound(k)    = kmax_node1_nodekplus1(k)  * chi_node1_nodekplus1(k)
           ccohort_hydr%kmax_lower(k)    = kmax_node1_lowerk(k)      * chi_node1_lowerk(k)
	else
           ccohort_hydr%kmax_bound(k)    = ( 1._r8/(kmax_node1_nodekplus1(k)  *chi_node1_nodekplus1(k)  ) - &
	                        	1._r8/(kmax_node1_nodekplus1(k-1)*chi_node1_nodekplus1(k-1))     ) ** (-1._r8)
           ccohort_hydr%kmax_lower(k)    = ( 1._r8/(kmax_node1_lowerk(k)      *chi_node1_lowerk(k)      ) - &
	                        	1._r8/(kmax_node1_nodekplus1(k-1)*chi_node1_nodekplus1(k-1))     ) ** (-1._r8)
	end if
	if(k < n_hypool_ag) then
           ccohort_hydr%kmax_upper(k+1)  = ( 1._r8/(kmax_node1_nodekplus1(k)  *chi_node1_nodekplus1(k)  ) - &
	                        	1._r8/(kmax_node1_lowerk(k)      *chi_node1_lowerk(k)      )     ) ** (-1._r8)
	else if(k == n_hypool_ag) then
           ccohort_hydr%kmax_upper_troot = ( 1._r8/(kmax_node1_nodekplus1(k)  *chi_node1_nodekplus1(k)  ) - &
	                        	1._r8/(kmax_node1_lowerk(k)      *chi_node1_lowerk(k)      )     ) ** (-1._r8)
	end if
     !!!!!!!!!! FOR TESTING ONLY
     !ccohort_hydr%kmax_bound(:) = 0.02_r8   ! Diurnal lwp variation in coldstart: -0.1 MPa
                                	! Diurnal lwp variation in large-tree (50cmDBH) coldstart: less than -0.01 MPa
     !ccohort_hydr%kmax_bound(:) = 0.0016_r8 ! Diurnal lwp variation in coldstart: -0.8 - 1.0 MPa
                                	! Diurnal lwp variation in large-tree (50cmDBH) coldstart: -1.5 - 2.0 MPa [seemingly unstable]
     !ccohort_hydr%kmax_bound(:) = 0.0008_r8 ! Diurnal lwp variation in coldstart: -1.5 - 2.0 MPa
                                	! Diurnal lwp variation in large-tree (50cmDBH) coldstart: -2.0 - 3.0 MPa [seemingly unstable]
     !ccohort_hydr%kmax_bound(:) = 0.0005_r8 ! Diurnal lwp variation in coldstart: -2.0 - 3.0 MPa and one -5 MPa outlier
                                	! Diurnal lwp variation in large-tree (50cmDBH) coldstart: -3.0 - 4.0 MPa and one -10 MPa outlier [Unstable]
     !!!!!!!!!!
     enddo
     ! finally, estimate the remaining tree conductance belowground as a residual
     kmax_treeag_tot              = sum(1._r8/ccohort_hydr%kmax_bound(n_hypool_leaf:n_hypool_ag))**(-1._r8)
     kmax_tot                     = EDPftvarcon_inst%hydr_rfrac_stem(FT) * kmax_treeag_tot
     ccohort_hydr%kmax_treebg_tot      = ( 1._r8/kmax_tot - 1._r8/kmax_treeag_tot ) ** (-1._r8)
     if(nlevsoi_hyd == 1) then
	ccohort_hydr%kmax_treebg_layer(:) = ccohort_hydr%kmax_treebg_tot * cPatch%rootfr_ft(FT,:)
     else
	do j=1,nlevsoi_hyd
           if(j == 1) then
              rootfr = zeng2001_crootfr(roota, rootb, bc_in%zi_sisl(j))
           else
              rootfr = zeng2001_crootfr(roota, rootb, bc_in%zi_sisl(j)) - &
                       zeng2001_crootfr(roota, rootb, bc_in%zi_sisl(j-1))
           end if
           ccohort_hydr%kmax_treebg_layer(j) = rootfr*ccohort_hydr%kmax_treebg_tot
	end do
     end if
    end if !check for bleaf
  end subroutine updateSizeDepTreeHydProps

  ! =====================================================================================
  subroutine updateSizeDepTreeHydStates(currentSite,cc_p)
    !
    ! !DESCRIPTION: 
    !
    ! !USES:
    ! !ARGUMENTS:
     type(ed_site_type)    , intent(in)             :: currentSite ! Site stuff
    type(ed_cohort_type)   , intent(inout), target  :: cc_p ! current cohort pointer
    !
    ! !LOCAL VARIABLES:
    type(ed_cohort_type), pointer :: cCohort
    type(ed_cohort_hydr_type), pointer :: ccohort_hydr
    integer  :: j,k,FT                       ! indices
    !-----------------------------------------------------------------------

    cCohort => cc_p
    ccohort_hydr => cCohort%co_hydr
    FT      =  cCohort%pft
    
    ! MAYBE ADD A NAN CATCH?  If updateSizeDepTreeHydProps() was not called twice prior to the first
    ! time this routine is called for a new cohort, then v_ag_init(k) will be a nan.
    ! It should be ok, but may be vulnerable if code is changed (RGK 02-2017)

    ! UPDATE WATER CONTENTS (assume water for growth comes from within tissue itself -- apply water mass conservation)
    do k=1,n_hypool_ag
       ccohort_hydr%th_ag(k)    = ccohort_hydr%th_ag(k)   * &
                                  ccohort_hydr%v_ag_init(k) /ccohort_hydr%v_ag(k)
    enddo
    do k=1,n_hypool_troot
       ccohort_hydr%th_troot(k)    = ccohort_hydr%th_troot(k)   * &
                                  ccohort_hydr%v_troot_init(k) /ccohort_hydr%v_troot(k)
    enddo
    do j=1,currentSite%si_hydr%nlevsoi_hyd
       ccohort_hydr%th_aroot(j) = ccohort_hydr%th_aroot(j) * &
                                  ccohort_hydr%v_aroot_layer_init(j)/ccohort_hydr%v_aroot_layer(j)
    enddo
    
    ! UPDATES OF WATER POTENTIALS ARE DONE PRIOR TO RICHARDS' SOLUTION WITHIN FATESPLANTHYDRAULICSMOD.F90
    

  end subroutine updateSizeDepTreeHydStates

  ! =====================================================================================
    subroutine CopyCohortHydraulics(newCohort, oldCohort)

     ! Arguments
     type(ed_cohort_type), intent(inout), target :: newCohort
     type(ed_cohort_type), intent(inout), target :: oldCohort

     ! Locals
     type(ed_cohort_hydr_type), pointer :: ncohort_hydr
     type(ed_cohort_hydr_type), pointer :: ocohort_hydr


     ncohort_hydr => newCohort%co_hydr
     ocohort_hydr => oldCohort%co_hydr


     ! BC...PLANT HYDRAULICS - "constants" that change with size. 
     ! Heights are referenced to soil surface (+ = above; - = below)
     ncohort_hydr%z_node_ag          = ocohort_hydr%z_node_ag
     ncohort_hydr%z_node_troot       = ocohort_hydr%z_node_troot
     ncohort_hydr%z_node_aroot       = ocohort_hydr%z_node_aroot
     ncohort_hydr%z_upper_ag         = ocohort_hydr%z_upper_ag
     ncohort_hydr%z_upper_troot      = ocohort_hydr%z_upper_troot
     ncohort_hydr%z_lower_ag         = ocohort_hydr%z_lower_ag
     ncohort_hydr%z_lower_troot      = ocohort_hydr%z_lower_troot
     ncohort_hydr%kmax_bound         = ocohort_hydr%kmax_bound
     ncohort_hydr%kmax_treebg_tot    = ocohort_hydr%kmax_treebg_tot
     ncohort_hydr%kmax_treebg_layer  = ocohort_hydr%kmax_treebg_layer
     ncohort_hydr%v_ag_init          = ocohort_hydr%v_ag_init
     ncohort_hydr%v_ag               = ocohort_hydr%v_ag
     ncohort_hydr%v_troot_init       = ocohort_hydr%v_troot_init
     ncohort_hydr%v_troot            = ocohort_hydr%v_troot
     ncohort_hydr%v_aroot_tot        = ocohort_hydr%v_aroot_tot
     ncohort_hydr%v_aroot_layer_init = ocohort_hydr%v_aroot_layer_init
     ncohort_hydr%v_aroot_layer      = ocohort_hydr%v_aroot_layer
     ncohort_hydr%l_aroot_tot        = ocohort_hydr%l_aroot_tot
     ncohort_hydr%l_aroot_layer      = ocohort_hydr%l_aroot_layer
     
     ! BC PLANT HYDRAULICS - state variables
     ncohort_hydr%th_ag              = ocohort_hydr%th_ag
     ncohort_hydr%th_troot           = ocohort_hydr%th_troot
     ncohort_hydr%th_aroot           = ocohort_hydr%th_aroot
     ncohort_hydr%psi_ag             = ocohort_hydr%psi_ag
     ncohort_hydr%psi_troot          = ocohort_hydr%psi_troot
     ncohort_hydr%psi_aroot          = ocohort_hydr%psi_aroot
     ncohort_hydr%btran              = ocohort_hydr%btran
     ncohort_hydr%supsub_flag        = ocohort_hydr%supsub_flag
     ncohort_hydr%iterh1             = ocohort_hydr%iterh1
     ncohort_hydr%iterh2             = ocohort_hydr%iterh2
     
     ! BC PLANT HYDRAULICS - flux terms
     ncohort_hydr%qtop_dt            = ocohort_hydr%qtop_dt
     ncohort_hydr%dqtopdth_dthdt     = ocohort_hydr%dqtopdth_dthdt
     ncohort_hydr%sapflow            = ocohort_hydr%sapflow
     ncohort_hydr%rootuptake         = ocohort_hydr%rootuptake
     
     !refilling status--these are constants are should be moved the fates parameter file(Chonggang XU)
     ncohort_hydr%refill_thresh    = ocohort_hydr%refill_thresh
     ncohort_hydr%refill_days      = ocohort_hydr%refill_days

  end subroutine CopyCohortHydraulics
  
  ! =====================================================================================
  subroutine FuseCohortHydraulics(currentSite,currentCohort, nextCohort, bc_in, newn)

     
     type(ed_cohort_type), intent(inout), target :: currentCohort ! current cohort
     type(ed_cohort_type), intent(inout), target :: nextCohort    ! next (donor) cohort
     type(ed_site_type), intent(inout), target :: currentSite    ! current site

     type(bc_in_type), intent(in)                :: bc_in
     real(r8), intent(in)                        :: newn

     ! !LOCAL VARIABLES:
     type(ed_site_hydr_type), pointer :: site_hydr
     type(ed_cohort_hydr_type), pointer :: ccohort_hydr  ! current cohort hydraulics derived type
     type(ed_cohort_hydr_type), pointer :: ncohort_hydr  ! donor (next) cohort hydraulics d type
     integer  :: j,k                                     ! indices

     site_hydr => currentSite%si_hydr

     ccohort_hydr => currentCohort%co_hydr
     ncohort_hydr => nextCohort%co_hydr

     ccohort_hydr%th_ag(:)    = (currentCohort%n*ccohort_hydr%th_ag(:)    + &
                                nextCohort%n*ncohort_hydr%th_ag(:))/newn
     ccohort_hydr%th_troot(:)    = (currentCohort%n*ccohort_hydr%th_troot(:)    + &
                                nextCohort%n*ncohort_hydr%th_troot(:))/newn
     ccohort_hydr%th_aroot(:) = (currentCohort%n*ccohort_hydr%th_aroot(:) + &
                                nextCohort%n*ncohort_hydr%th_aroot(:))/newn
     ccohort_hydr%supsub_flag = 0._r8
     ccohort_hydr%iterh1      = 0._r8
     ccohort_hydr%iterh2      = 0._r8

     do k=1,n_hypool_ag
        call psi_from_th(currentCohort%pft, porous_media(k), ccohort_hydr%th_ag(k), &
                         ccohort_hydr%psi_ag(k), site_hydr, bc_in)
     end do
     do k=n_hypool_ag+1,n_hypool_ag+n_hypool_troot
        call psi_from_th(currentCohort%pft, 3, ccohort_hydr%th_troot(k-n_hypool_ag), &
                         ccohort_hydr%psi_troot(k-n_hypool_ag), site_hydr, bc_in)
     end do
     do j=1,site_hydr%nlevsoi_hyd
        call psi_from_th(currentCohort%pft, 4, ccohort_hydr%th_aroot(j), &
                         ccohort_hydr%psi_aroot(j), site_hydr, bc_in)
     end do
     call flc_gs_from_psi(currentCohort, ccohort_hydr%psi_ag(1))
     call updateSizeDepTreeHydProps(currentSite,currentCohort, bc_in)      !hydraulics quantities that are functions of hite & biomasses
     ccohort_hydr%qtop_dt        = (currentCohort%n*ccohort_hydr%qtop_dt        + &
                                    nextCohort%n*ncohort_hydr%qtop_dt)/newn
     ccohort_hydr%dqtopdth_dthdt = (currentCohort%n*ccohort_hydr%dqtopdth_dthdt + &
                                    nextCohort%n*ncohort_hydr%dqtopdth_dthdt)/newn
     ccohort_hydr%sapflow        = (currentCohort%n*ccohort_hydr%sapflow        + &
                                    nextCohort%n*ncohort_hydr%sapflow)/newn
     ccohort_hydr%rootuptake     = (currentCohort%n*ccohort_hydr%rootuptake     + &
                                    nextCohort%n*ncohort_hydr%rootuptake)/newn
     

  end subroutine FuseCohortHydraulics

  ! =====================================================================================
  ! Initialization Routines
  ! =====================================================================================
  subroutine InitHydrCohort(currentSite,currentCohort)

    ! Arguments
    type(ed_site_type), target   :: currentSite
    type(ed_cohort_type), target :: currentCohort
    type(ed_cohort_hydr_type), pointer :: ccohort_hydr

    if ( hlm_use_planthydro.eq.ifalse ) return
    allocate(ccohort_hydr)
    currentCohort%co_hydr => ccohort_hydr
    call ccohort_hydr%AllocateHydrCohortArrays(currentSite%si_hydr%nlevsoi_hyd)
    ccohort_hydr%is_newly_recuited = .false. 

  end subroutine InitHydrCohort

  ! =====================================================================================
  subroutine DeallocateHydrCohort(currentCohort)

    ! Arguments
    type(ed_cohort_type), target :: currentCohort
    type(ed_cohort_hydr_type), pointer :: ccohort_hydr

    if ( hlm_use_planthydro.eq.ifalse ) return
    
    ccohort_hydr => currentCohort%co_hydr
    call ccohort_hydr%DeAllocateHydrCohortArrays()
    deallocate(ccohort_hydr)

    return
  end subroutine DeallocateHydrCohort

  ! =====================================================================================

  subroutine InitHydrSites(sites,bc_in)

       ! Arguments
       type(ed_site_type),intent(inout),target :: sites(:)
       type(bc_in_type),intent(in)             :: bc_in(:)

       ! Locals
       integer :: nsites
       integer :: s
       type(ed_site_hydr_type),pointer :: csite_hydr
       

       if ( hlm_use_planthydro.eq.ifalse ) return
       
       ! Initialize any derived hydraulics parameters
       call InitHydraulicsDerived()
       
       nsites = ubound(sites,1)
       do s=1,nsites
          allocate(csite_hydr)
          sites(s)%si_hydr => csite_hydr
          if ( bc_in(s)%nlevsoil > nlevsoi_hyd_max ) then
             write(fates_log(),*) 'The host land model has defined soil with'
             write(fates_log(),*) bc_in(s)%nlevsoil,' layers, for one of its columns.'
             write(fates_log(),*) 'Fates-hydro temporary array spaces with size'
             write(fates_log(),*) 'nlevsoi_hyd_max = ',nlevsoi_hyd_max,' must be larger'
             write(fates_log(),*) 'see main/FatesHydraulicsMemMod.F90'
             call endrun(msg=errMsg(sourcefile, __LINE__))
          end if
          sites(s)%si_hydr%nlevsoi_hyd = bc_in(s)%nlevsoil
          call sites(s)%si_hydr%InitHydrSite()
       end do

    end subroutine InitHydrSites

    ! ===================================================================================
  subroutine HydrSiteColdStart(sites, bc_in )! , bc_out)
       

     ! Arguments
     type(ed_site_type),intent(inout),target :: sites(:)
     type(bc_in_type),intent(in)             :: bc_in(:)
     
     ! Local
     type(ed_site_hydr_type), pointer :: site_hydr
     real(r8) :: smp  ! matric potential temp
     real(r8) :: h2osoi_liqvol ! liquid water content (m3/m3)
     integer :: s
     integer :: j
     integer :: nsites
     integer :: nlevsoil         ! Number of soil layers
     integer :: nlevsoil_hyd     ! Number of hydraulically relevant soil layers
       
     nsites = ubound(sites,1)

     do s = 1,nsites
        site_hydr => sites(s)%si_hydr
        
        nlevsoil     = bc_in(s)%nlevsoil
        nlevsoil_hyd = site_hydr%nlevsoi_hyd

        if ( nlevsoil_hyd == 1) then

           h2osoi_liqvol = min(bc_in(s)%eff_porosity_sl(nlevsoil), &
                bc_in(s)%h2o_liq_sisl(nlevsoil)/(bc_in(s)%dz_sisl(nlevsoil)*denh2o))

           site_hydr%h2osoi_liqvol_shell(nlevsoil_hyd,1:nshell) = h2osoi_liqvol
           site_hydr%h2osoi_liq_prev(nlevsoil_hyd)              = bc_in(s)%h2o_liq_sisl(nlevsoil)
        else
           do j = 1,nlevsoil_hyd
              h2osoi_liqvol = min(bc_in(s)%eff_porosity_sl(j), &
                    bc_in(s)%h2o_liq_sisl(j)/(bc_in(s)%dz_sisl(j)*denh2o))

              site_hydr%h2osoi_liqvol_shell(j,1:nshell) = h2osoi_liqvol
              site_hydr%h2osoi_liq_prev(j)              = bc_in(s)%h2o_liq_sisl(j)
           end do
        end if

        do j = 1, nlevsoil_hyd
           ! Calculate the matric potential on the innner shell (this is used to initialize
           ! xylem and root pressures in new cohorts)
           call swcCampbell_psi_from_th(site_hydr%h2osoi_liqvol_shell(j,1), &
                bc_in(s)%watsat_sisl(j), (-1.0_r8)*bc_in(s)%sucsat_sisl(j)*denh2o*grav*1.e-9_r8, &
                bc_in(s)%bsw_sisl(j), smp)

           site_hydr%psisoi_liq_innershell(j) = smp
           
        end do
        site_hydr%l_aroot_layer(1:site_hydr%nlevsoi_hyd) = 0.0_r8
        
     end do

     ! 
     !!     call UpdateH2OVeg(nsites,sites,bc_out)

     ! --------------------------------------------------------------------------------
     ! All other ed_Hydr_site_type variables are initialized elsewhere:
     !
     ! init_patch() -> updateSizeDepRhizHydProps -> shellgeom()
     !         this%v_shell
     !         this%v_shell_1D
     !         this%r_node_shell
     !         this%r_out_shell
     !         this%r_out_shell_1D
     !         this%r_node_shell_1D
     !
     ! init_patch() -> updateSizeDepRhizHydProps()
     !         this%l_aroot_layer_init
     !         this%l_aroot_1D
     !         this%kmax_upper_shell
     !         this%kmax_bound_shell
     !         this%kmax_lower_shell
     !         this%kmax_upper_shell_1D
     !         this%kmax_bound_shell_1D
     !         this%kmax_lower_shell_1D
     !
     ! hydraulics_bc()
     !         this%supsub_flag
     !         this%errh2o_hyd     =            ! hydraulics_bc
     !         this%dwat_veg       =            ! hydraulics_bc
     !
     ! ed_update_site() -> update_h2oveg()
     !         this%h2oveg
     ! --------------------------------------------------------------------------------
     
     return
  end subroutine HydrSiteColdStart

  ! =====================================================================================

  subroutine UpdateH2OVeg(nsites,sites,bc_out)

     ! ----------------------------------------------------------------------------------
     ! This subroutine is called following dynamics. After growth has been updated
     ! there needs to be a re-assesment of the how much liquid water is bound in the
     ! plants.  This value is necessary for water balancing in the HLM.
     ! ----------------------------------------------------------------------------------

     use EDTypesMod, only : AREA

     ! Arguments
     integer, intent(in)                       :: nsites
     type(ed_site_type), intent(inout), target :: sites(nsites)
     type(bc_out_type), intent(inout)          :: bc_out(nsites)

     ! Locals
     type(ed_cohort_type), pointer :: currentCohort
     type(ed_patch_type), pointer :: currentPatch
     type(ed_cohort_hydr_type), pointer :: ccohort_hydr
     type(ed_site_hydr_type), pointer :: csite_hydr
     integer :: s
     real(r8) :: balive_patch

     do s = 1,nsites
        bc_out(s)%plant_stored_h2o_si = 0.0_r8
     end do

     if( hlm_use_planthydro.eq.ifalse ) return

     do s = 1,nsites

        csite_hydr => sites(s)%si_hydr
        csite_hydr%h2oveg = 0.0_r8
        currentPatch => sites(s)%oldest_patch 
        do while(associated(currentPatch))
           
           balive_patch = 0._r8
           currentCohort=>currentPatch%tallest
           do while(associated(currentCohort))
              balive_patch = balive_patch + &
                   (currentCohort%bl + currentCohort%bsw + currentCohort%br ) * currentCohort%n
              currentCohort => currentCohort%shorter
           enddo !cohort
           
           currentCohort=>currentPatch%tallest
           do while(associated(currentCohort))
              ccohort_hydr => currentCohort%co_hydr
              csite_hydr%h2oveg = csite_hydr%h2oveg + &
                    (sum(ccohort_hydr%th_ag(:)*ccohort_hydr%v_ag(:)) + &
                    sum(ccohort_hydr%th_troot(:)*ccohort_hydr%v_troot(:)) + &
                    sum(ccohort_hydr%th_aroot(:)*ccohort_hydr%v_aroot_layer(:)))* &
                    denh2o*currentCohort%n
              
              currentCohort => currentCohort%shorter
           enddo !cohort
           currentPatch => currentPatch%younger
        enddo !end patch loop
        
        csite_hydr%h2oveg = csite_hydr%h2oveg / AREA

        ! Note that h2oveg_dead is incremented wherever we have litter fluxes
        ! and it will be reduced via an evaporation term
        bc_out(s)%plant_stored_h2o_si = csite_hydr%h2oveg + csite_hydr%h2oveg_dead

     end do
     
    return
  end subroutine UpdateH2OVeg

  ! =====================================================================================

  subroutine updateSizeDepRhizHydProps(currentSite, bc_in )
    !
    ! !DESCRIPTION: Updates size of 'representative' rhizosphere -- node radii, volumes.
    ! As fine root biomass (and thus absorbing root length) increases, this characteristic
    ! rhizosphere shrinks even though the total volume of soil tapped by fine roots remains
    ! the same.  
    !
    ! !USES:
    use FatesConstantsMod    , only : pi_const
    use EDTypesMod           , only : AREA
    
    ! !ARGUMENTS:
    type(ed_site_type)     , intent(inout), target :: currentSite
    type(bc_in_type)       , intent(in) :: bc_in

    !
    ! !LOCAL VARIABLES:
    type(ed_site_hydr_type), pointer :: csite_hydr
    type(ed_patch_type)  , pointer :: cPatch
    type(ed_cohort_type) , pointer :: cCohort
    type(ed_cohort_hydr_type), pointer :: ccohort_hydr
    real(r8)                       :: hksat_s                      ! hksat converted to units of 10^6sec 
                                                                   ! which is equiv to       [kg m-1 s-1 MPa-1]
    integer                        :: j,k                          ! gridcell, soil layer, rhizosphere shell indices
    real(r8)                       :: large_kmax_bound = 1.e4_r8   ! for replacing kmax_bound_shell wherever the 
                                                                   ! innermost shell radius is less than the assumed 
                                                                   ! absorbing root radius rs1
    real(r8)                       :: kmax_root_surf               ! maximum conducitivity for unit root surface
                                                                   ! (kg water/m2 root area/Mpa/s)
                                                                   ! 1.e-5_r8 from Rudinger et al 1994             	
    real(r8)                       :: kmax_root_surf_total         !maximum conducitivity for total root surface(kg water/Mpa/s)
    real(r8)                       :: kmax_soil_total              !maximum conducitivity for total root surface(kg water/Mpa/s)
    integer                        :: nlevsoi_hyd	  

    !-----------------------------------------------------------------------
    
    csite_hydr => currentSite%si_hydr
    nlevsoi_hyd = csite_hydr%nlevsoi_hyd

    csite_hydr%l_aroot_layer_init(:)  = csite_hydr%l_aroot_layer(:)
    csite_hydr%r_node_shell_init(:,:) = csite_hydr%r_node_shell(:,:)
    csite_hydr%v_shell_init(:,:)      = csite_hydr%v_shell(:,:)

    ! update cohort-level root length density and accumulate it across cohorts and patches to the column level
    csite_hydr%l_aroot_layer(:)  = 0._r8
    cPatch => currentSite%youngest_patch
    do while(associated(cPatch))
       cCohort => cPatch%tallest     
       do while(associated(cCohort))
          ccohort_hydr => cCohort%co_hydr
          csite_hydr%l_aroot_layer(:) = csite_hydr%l_aroot_layer(:) + ccohort_hydr%l_aroot_layer(:)*cCohort%n
          cCohort => cCohort%shorter
       enddo !cohort
       cPatch => cPatch%older
    enddo !patch
    kmax_root_surf = hydr_kmax_rsurf
    csite_hydr%l_aroot_1D = sum( csite_hydr%l_aroot_layer(:))
    
    ! update outer radii of column-level rhizosphere shells (same across patches and cohorts)
    do j = 1,nlevsoi_hyd
       ! proceed only if l_aroot_coh has changed
       if( csite_hydr%l_aroot_layer(j) /= csite_hydr%l_aroot_layer_init(j) ) then
          call shellGeom( csite_hydr%l_aroot_layer(j), csite_hydr%rs1(j), AREA, bc_in%dz_sisl(j), &
                csite_hydr%r_out_shell(j,:), csite_hydr%r_node_shell(j,:),csite_hydr%v_shell(j,:))
       end if !has l_aroot_layer changed?
    enddo
    call shellGeom( csite_hydr%l_aroot_1D, csite_hydr%rs1(1), AREA, sum(bc_in%dz_sisl(1:nlevsoi_hyd)), &
          csite_hydr%r_out_shell_1D(:), csite_hydr%r_node_shell_1D(:), csite_hydr%v_shell_1D(:))
    
    do j = 1,csite_hydr%nlevsoi_hyd
       
       hksat_s = bc_in%hksat_sisl(j) * 1.e-3_r8 * 1/grav * 1.e6_r8

       ! proceed only if l_aroot_coh has changed
       if( csite_hydr%l_aroot_layer(j) /= csite_hydr%l_aroot_layer_init(j) ) then

          do k = 1,nshell
	     if(k == 1) then
	        kmax_root_surf_total = kmax_root_surf*2._r8*pi_const *csite_hydr%rs1(j)* &
		                       csite_hydr%l_aroot_layer(j)
                if(csite_hydr%r_node_shell(j,k) <= csite_hydr%rs1(j)) then
                   csite_hydr%kmax_upper_shell(j,k)  = kmax_root_surf_total
                   csite_hydr%kmax_bound_shell(j,k)  = kmax_root_surf_total
                   csite_hydr%kmax_lower_shell(j,k)  = kmax_root_surf_total
                else
		   kmax_soil_total = 2._r8*pi_const*csite_hydr%l_aroot_layer(j) / &
                         log(csite_hydr%r_node_shell(j,k)/csite_hydr%rs1(j))*hksat_s
                   csite_hydr%kmax_upper_shell(j,k)  = (1._r8/kmax_root_surf_total + &
		                       1._r8/kmax_soil_total)**-1._r8    
                   csite_hydr%kmax_bound_shell(j,k)  = (1._r8/kmax_root_surf_total + &
		                       1._r8/kmax_soil_total)**-1._r8 
                   csite_hydr%kmax_lower_shell(j,k)  = (1._r8/kmax_root_surf_total + &
		                       1._r8/kmax_soil_total)**-1._r8 
                end if
		if(j == 1) then
                   if(csite_hydr%r_node_shell(j,k) <= csite_hydr%rs1(j)) then
                     csite_hydr%kmax_upper_shell_1D(k)  = kmax_root_surf_total
                     csite_hydr%kmax_bound_shell_1D(k)  = kmax_root_surf_total
                     csite_hydr%kmax_lower_shell_1D(k)  = kmax_root_surf_total
                   else
		      kmax_soil_total = 2._r8*pi_const*csite_hydr%l_aroot_1D / &
                            log(csite_hydr%r_node_shell_1D(k)/csite_hydr%rs1(j))*hksat_s
                      csite_hydr%kmax_upper_shell_1D(k) = (1._r8/kmax_root_surf_total + &
		                       1._r8/kmax_soil_total)**-1._r8
                      csite_hydr%kmax_bound_shell_1D(k) = (1._r8/kmax_root_surf_total + &
		                       1._r8/kmax_soil_total)**-1._r8
                      csite_hydr%kmax_lower_shell_1D(k) = (1._r8/kmax_root_surf_total + &
		                       1._r8/kmax_soil_total)**-1._r8
                   end if
                end if
             else
                csite_hydr%kmax_upper_shell(j,k)        = 2._r8*pi_const*csite_hydr%l_aroot_layer(j) / &
                      log(csite_hydr%r_node_shell(j,k)/csite_hydr%r_out_shell(j,k-1))*hksat_s
                csite_hydr%kmax_bound_shell(j,k)        = 2._r8*pi_const*csite_hydr%l_aroot_layer(j) / &
                      log(csite_hydr%r_node_shell(j,k)/csite_hydr%r_node_shell(j,k-1))*hksat_s
                csite_hydr%kmax_lower_shell(j,k)        = 2._r8*pi_const*csite_hydr%l_aroot_layer(j) / &
                      log(csite_hydr%r_out_shell(j,k)/csite_hydr%r_node_shell(j,k  ))*hksat_s
                if(j == 1) then
                   csite_hydr%kmax_upper_shell_1D(k)    = 2._r8*pi_const*csite_hydr%l_aroot_1D / &
                         log(csite_hydr%r_node_shell_1D(k)/csite_hydr%r_out_shell_1D(k-1))*hksat_s
                   csite_hydr%kmax_bound_shell_1D(k)    = 2._r8*pi_const*csite_hydr%l_aroot_1D / &
                         log(csite_hydr%r_node_shell_1D(k)/csite_hydr%r_node_shell_1D(k-1))*hksat_s
                   csite_hydr%kmax_lower_shell_1D(k)    = 2._r8*pi_const*csite_hydr%l_aroot_1D / &
                         log(csite_hydr%r_out_shell_1D( k)/csite_hydr%r_node_shell_1D(k  ))*hksat_s
		end if
               end if
               enddo
            end if !has l_aroot_layer changed?
         enddo

      end subroutine updateSizeDepRhizHydProps
  
  ! =================================================================================

   subroutine updateSizeDepRhizHydStates(currentSite, bc_in)
    !
    ! !DESCRIPTION: Updates size of 'representative' rhizosphere -- node radii, volumes.
    ! As fine root biomass (and thus absorbing root length) increases, this characteristic
    ! rhizosphere shrinks even though the total volume of soil tapped by fine roots remains
    ! the same.  
    !
    ! !USES:
    !
    ! !ARGUMENTS:
    type(ed_site_type), intent(inout), target :: currentSite
    type(bc_in_type), intent(in)              :: bc_in
    !
    ! !LOCAL VARIABLES:
    real(r8) :: v_rhiz(nlevsoi_hyd_max)                  ! updated volume of all rhizosphere compartments              [m3]
    real(r8) :: r_delta                                  ! change in radius of innermost rhizosphere compartment       [m]
    real(r8) :: dpsidr                                   ! water potential gradient near root surface                  [MPa/m]
    real(r8) :: w_shell_new                              ! updated water mass in rhizosphere compartment               [kg]
    real(r8) :: w_layer_init(nlevsoi_hyd_max)            ! initial water mass by layer                                 [kg]
    real(r8) :: w_layer_interp(nlevsoi_hyd_max)          ! water mass after interpolating to new rhizosphere           [kg]
    real(r8) :: w_layer_new(nlevsoi_hyd_max)             ! water mass by layer after interpolation and fudging         [kg]
    real(r8) :: h2osoi_liq_col_new(nlevsoi_hyd_max)      ! water mass per area after interpolating to new rhizosphere  [kg/m2]
    real(r8) :: s_shell_init(nlevsoi_hyd_max,nshell)     ! initial saturation fraction in rhizosphere compartment      [0-1]
    real(r8) :: s_shell_interp(nlevsoi_hyd_max,nshell)   ! interpolated saturation fraction in rhizosphere compartment [0-1]
    real(r8) :: psi_shell_init(nlevsoi_hyd_max,nshell)   ! initial water potential in rhizosphere compartment          [MPa]
    real(r8) :: psi_shell_interp(nlevsoi_hyd_max,nshell) ! interpolated psi_shell to new r_node_shell                  [MPa]
    real(r8) :: delta_s(nlevsoi_hyd_max)                 ! change in saturation fraction needed to ensure water bal    [0-1]
    real(r8) :: errh2o(nlevsoi_hyd_max)                  ! water budget error after updating                           [kg/m2]
    integer  :: j,k                                      ! gridcell, column, soil layer, rhizosphere shell indicies
    integer  :: indexc,indexj                            ! column and layer indices where there is a water balance error
    logical  :: found                                    ! flag in search loop
    type(ed_site_hydr_type), pointer :: csite_hydr
    !-----------------------------------------------------------------------
    
    s_shell_init(:,:)         = 0._r8
    psi_shell_init(:,:)       = 0._r8
    psi_shell_interp(:,:)     = 0._r8
    s_shell_interp(:,:)       = 0._r8

    csite_hydr => currentSite%si_hydr

    if(.false.) then
    ! calculate initial s, psi by layer and shell
    do j = 1, csite_hydr%nlevsoi_hyd
       ! proceed only if l_aroot_coh has changed
       if( csite_hydr%l_aroot_layer(j) /= csite_hydr%l_aroot_layer_init(j) ) then
          select case (iswc)
          case (van_genuchten)
             do k = 1,nshell
                s_shell_init(j,k)     = (csite_hydr%h2osoi_liqvol_shell(j,k) - bc_in%watres_sisl(j)) / &
                      (bc_in%watsat_sisl(j) - bc_in%watres_sisl(j))
                write(fates_log(),*) 'VG is not available yet'
                call endrun(msg=errMsg(sourcefile, __LINE__))
!                call swcVG_psi_from_satfrac(s_shell_init(j,k),alpha_VG(c,j),n_VG(c,j),m_VG(c,j),l_VG(c,j),psi_shell_init(j,k))
             end do
          case (campbell)
             do k = 1,nshell
                s_shell_init(j,k)     = (csite_hydr%h2osoi_liqvol_shell(j,k) - bc_in%watres_sisl(j)) / &
                      (bc_in%watsat_sisl(j) - bc_in%watres_sisl(j))
                call swcCampbell_psi_from_satfrac( s_shell_init(j,k), &
                      bc_in%sucsat_sisl(j)*denh2o*grav*1.e-9_r8, &
                      bc_in%bsw_sisl(j),psi_shell_init(j,k))
             end do
          case default
             write(fates_log(),*) 'Somehow you picked a PT function that DNE'
             call endrun(msg=errMsg(sourcefile, __LINE__))
          end select
       end if !has l_aroot_coh changed?
    enddo
    
    ! interpolate initial psi values by layer and shell
    ! BOC...To-Do: need to constrain psi to be within realistic limits (i.e., < 0)
    do j = 1,csite_hydr%nlevsoi_hyd
       ! proceed only if l_aroot_coh has changed
       if( csite_hydr%l_aroot_layer(j) /= csite_hydr%l_aroot_layer_init(j) ) then

          ! fine root length increased, thus shrinking the rhizosphere size
          if(csite_hydr%r_node_shell(j,nshell) < csite_hydr%r_node_shell_init(j,nshell)) then
             r_delta               = csite_hydr%r_node_shell(j,1) - csite_hydr%r_node_shell_init(j,1)
	     !dpsidr                = (psi_shell_init(j,2) - psi_shell_init(j,1)) / &
             !                        (csite_hydr%r_node_shell_init(j,2) - csite_hydr%r_node_shell_init(j,1))

	     ! XXXXXXXXXXXXXXXXXXXXXXXXXXXXXXXXXXXXXXXXXXXXXXXXXXXXXXXXXXXXXXXXXXXXXXXXXXXXXXXXXXXXXXXXXXXXXXX 
             ! HACK for special case of nshell = 1 -- compiler throws error because of index 2 in above line, 
             ! even though at run-time the code should skip over this section: MUST FIX
             ! XXXXXXXXXXXXXXXXXXXXXXXXXXXXXXXXXXXXXXXXXXXXXXXXXXXXXXXXXXXXXXXXXXXXXXXXXXXXXXXXXXXXXXXXXXXXXXX

	     dpsidr                = (psi_shell_init(j,1) - psi_shell_init(j,1)) / &
                                     (csite_hydr%r_node_shell_init(j,1) - csite_hydr%r_node_shell_init(j,1))
             psi_shell_interp(j,1) = dpsidr * r_delta
             do k = 2,nshell
  	        r_delta               = csite_hydr%r_node_shell(j,k) - csite_hydr%r_node_shell_init(j,k)
                dpsidr                = (psi_shell_init(j,k) - psi_shell_init(j,k-1)) / &
                      (csite_hydr%r_node_shell_init(j,k) - csite_hydr%r_node_shell_init(j,k-1))
                psi_shell_interp(j,k) = dpsidr * r_delta
             enddo
          else                       
             ! fine root length decreased, thus increasing the rhizosphere size
             do k = 1,(nshell-1)
	        r_delta               = csite_hydr%r_node_shell(j,k) - csite_hydr%r_node_shell_init(j,k)
                dpsidr                = (psi_shell_init(j,k+1) - psi_shell_init(j,k)) / &
                      (csite_hydr%r_node_shell_init(j,k+1) - csite_hydr%r_node_shell_init(j,k))
                psi_shell_interp(j,k) = dpsidr * r_delta
             enddo
             r_delta               = csite_hydr%r_node_shell(j,nshell) - csite_hydr%r_node_shell_init(j,nshell)
	     !dpsidr                = (psi_shell_init(j,nshell) - psi_shell_init(j,nshell-1)) / &
             !                        (csite_hydr%r_node_shell_init(j,nshell) - csite_hydr%r_node_shell_init(j,nshell-1))

             ! XXXXXXXXXXXXXXXXXXXXXXXXXXXXXXXXXXXXXXXXXXXXXXXXXXXXXXXXXXXXXXXXXXXXXXXXXXXXXXXXXXXXXXXXXXXXXX
	     ! HACK for special case of nshell = 1 -- compiler throws error because of index nshell-1 in 
             ! above line, even though at run-time the code should skip over this section: MUST FIX
             ! XXXXXXXXXXXXXXXXXXXXXXXXXXXXXXXXXXXXXXXXXXXXXXXXXXXXXXXXXXXXXXXXXXXXXXXXXXXXXXXXXXXXXXXXXXXXXX

             dpsidr                = (psi_shell_init(j,nshell) - psi_shell_init(j,nshell)) / &
                   (csite_hydr%r_node_shell_init(j,nshell) - csite_hydr%r_node_shell_init(j,nshell))

             psi_shell_interp(j,k) = dpsidr * r_delta
          end if
       end if !has l_aroot_coh changed?
    enddo
    
    ! 1st guess at new s based on interpolated psi
    do j = 1,csite_hydr%nlevsoi_hyd
       ! proceed only if l_aroot_coh has changed
       if( csite_hydr%l_aroot_layer(j) /= csite_hydr%l_aroot_layer_init(j) ) then
          select case (iswc)
          case (van_genuchten)
             do k = 1,nshell
                write(fates_log(),*) 'VG is not available yet'
                call endrun(msg=errMsg(sourcefile, __LINE__))
                !                call swcVG_satfrac_from_psi(psi_shell_interp(j,k), &
                !                alpha_VG(c,j),n_VG(c,j),m_VG(c,j),l_VG(c,j),s_shell_interp(j,k))
             enddo
          case (campbell)
             do k = 1,nshell
                call swcCampbell_satfrac_from_psi(psi_shell_interp(j,k), &
                      (-1._r8)*bc_in%sucsat_sisl(j)*denh2o*grav*1.e-9_r8, &
                      bc_in%bsw_sisl(j), &
                      s_shell_interp(j,k))
             end do
          case default
             write(fates_log(),*) 'Somehow you picked a PT function that DNE'
             call endrun(msg=errMsg(sourcefile, __LINE__))
          end select

       end if !has l_aroot_coh changed?
    enddo
    
    ! accumlate water across shells for each layer (initial and interpolated)
    do j = 1,csite_hydr%nlevsoi_hyd
       ! proceed only if l_aroot_coh has changed
       if( csite_hydr%l_aroot_layer(j) /= csite_hydr%l_aroot_layer_init(j) ) then
          w_layer_init(j)      = 0._r8
          w_layer_interp(j)    = 0._r8
          v_rhiz(j)            = 0._r8
          do k = 1,nshell
             w_layer_init(j)   = w_layer_init(j) + denh2o/bc_in%dz_sisl(j) * &
                   ( csite_hydr%l_aroot_layer_init(j) * &
                   csite_hydr%v_shell_init(j,k)*csite_hydr%h2osoi_liqvol_shell(j,k) )
             w_layer_interp(j) = w_layer_interp(j) + denh2o/bc_in%dz_sisl(j) * &
                   ( csite_hydr%l_aroot_layer(j)*csite_hydr%v_shell(j,k) * &
                   (s_shell_interp(j,k)*(bc_in%watsat_sisl(j)-bc_in%watres_sisl(j))+bc_in%watres_sisl(j)) )
             v_rhiz(j)         = v_rhiz(j) + csite_hydr%v_shell(j,k)
          enddo
       end if !has l_aroot_coh changed?
    enddo
    
    ! estimate delta_s across all shells needed to ensure total water in each layer doesn't change
    ! BOC...FIX: need to handle special cases where delta_s causes s_shell to go above or below 1 or 0, respectively.
    do j = 1,csite_hydr%nlevsoi_hyd
       ! proceed only if l_aroot_coh has changed
       if( csite_hydr%l_aroot_layer(j) /= csite_hydr%l_aroot_layer_init(j) ) then
          delta_s(j) = (( w_layer_init(j) - w_layer_interp(j) )/( v_rhiz(j) * &
                denh2o*csite_hydr%l_aroot_layer(j)/bc_in%dz_sisl(j) ) - bc_in%watres_sisl(j)) / &
                (bc_in%watsat_sisl(j)-bc_in%watres_sisl(j))
       end if !has l_aroot_coh changed?
    enddo
    
    ! update h2osoi_liqvol_shell and h2osoi_liq_shell
    do j = 1,csite_hydr%nlevsoi_hyd
       ! proceed only if l_aroot_coh has changed
       if( csite_hydr%l_aroot_layer(j) /= csite_hydr%l_aroot_layer_init(j) ) then
          w_layer_new(j)                = 0._r8
          do k = 1,nshell
             s_shell_interp(j,k)        = s_shell_interp(j,k) + delta_s(j)
   	     csite_hydr%h2osoi_liqvol_shell(j,k) = s_shell_interp(j,k) * &
               ( bc_in%watsat_sisl(j)-bc_in%watres_sisl(j) ) + bc_in%watres_sisl(j)
	     w_shell_new                = csite_hydr%h2osoi_liqvol_shell(j,k) * &
            csite_hydr%v_shell(j,k) * denh2o
             w_layer_new(j)             = w_layer_new(j) + w_shell_new
          enddo
          h2osoi_liq_col_new(j)         = w_layer_new(j)/( v_rhiz(j)/bc_in%dz_sisl(j) )
       end if !has l_aroot_coh changed?
    enddo
    
    ! balance check
    do j = 1,csite_hydr%nlevsoi_hyd
       ! BOC: PLEASE CHECK UNITS ON h2o_liq_sisl(j) (RGK)
       errh2o(j) = h2osoi_liq_col_new(j) - bc_in%h2o_liq_sisl(j)
       if (abs(errh2o(j)) > 1.e-9_r8) then
          found = .true.
          indexj = j
          if( found ) then
             write(fates_log(),*)'WARNING:  water balance error ',&
                   ' local indexj= ',indexj,&
                   ' errh2o= ',errh2o(indexj)
          end if
       end if
    enddo
 end if !nshell > 1
    
end subroutine updateSizeDepRhizHydStates


   ! ====================================================================================
   subroutine BTranForHLMDiagnosticsFromCohortHydr(nsites,sites,bc_out)

     ! Arguments
     integer,intent(in)                      :: nsites
     type(ed_site_type),intent(inout),target :: sites(nsites)
     type(bc_out_type),intent(inout)         :: bc_out(nsites)
     
     ! Locals
     integer                                 :: s
     integer                                 :: ifp
     real(r8)                                :: balive_patch
     type(ed_patch_type),pointer             :: cpatch 
     type(ed_cohort_type),pointer            :: ccohort

     do s = 1,nsites
        
        ifp = 0
        cpatch => sites(s)%oldest_patch
        do while (associated(cpatch))                 
           ifp=ifp+1
           
           balive_patch = 0._r8
           ccohort=>cpatch%tallest
           do while(associated(ccohort))
              balive_patch = balive_patch +  &
                   (cCohort%bl + cCohort%bsw + cCohort%br) * ccohort%n
              ccohort => ccohort%shorter
           enddo !cohort
           
           bc_out(s)%btran_pa(ifp) = 0.0_r8
           ccohort=>cpatch%tallest
           do while(associated(ccohort))
              bc_out(s)%btran_pa(ifp) =  bc_out(s)%btran_pa(ifp) + &
                   ccohort%co_hydr%btran(1) * (cCohort%bl + cCohort%bsw + cCohort%br) * &
                   ccohort%n / balive_patch
              ccohort => ccohort%shorter
           enddo !cohort
           cpatch => cpatch%younger
        enddo !end patch loop
     end do
     return
   end subroutine BTranForHLMDiagnosticsFromCohortHydr

   ! ==========================================================================

  subroutine FillDrainRhizShells(nsites, sites, bc_in, bc_out)
    !
    ! Created by Brad Christoffersen, Jan 2016
    !
    ! !DESCRIPTION:
    ! Parses out mean vertical water fluxes resulting from infiltration,
    ! drainage, and vertical water movement (dwat_kgm2) over radially stratified
    ! rhizosphere shells.
    !
    ! The approach used is heuristic, but based on the principle that water
    ! fluxing out of a layer will preferentially come from rhizosphere
    ! shells with higher water contents/potentials within that layer, and
    ! alternatively, that water fluxing into a layer will preferentially come
    ! from shells with lower water contents/potentials.
    !
    ! This principle is implemented by filling (draining) the rhizosphere
    ! shells in order from the driest (wettest) shell to the wettest (driest).
    ! Each shell is filled (drained) up (down) to the next wettest (driest)
    ! shell until the change in mean layer water (dwat_kgm2) is accounted for.
    !
    ! !USES:
    use EDtypesMod         , only : AREA
    !
    ! !ARGUMENTS:
    integer, intent(in)                       :: nsites
    type(ed_site_type), intent(inout), target :: sites(nsites)
    type(bc_in_type), intent(in)              :: bc_in(nsites)
    type(bc_out_type), intent(inout)          :: bc_out(nsites)

    ! Locals
    real(r8) :: dwat_kgm2                                            ! change in layer water content              [kg/m2]
    type(ed_site_hydr_type), pointer :: csite_hydr
    integer  :: s,j,k                                  ! site, soil layer, rhizosphere shell indicies
    integer  :: i,f,ff,kk                              ! indicies
    integer  :: indexj                          ! column and layer indices where there is a water balance error
    integer  :: ordered(nshell) = (/(i,i=1,nshell,1)/) ! array of rhizosphere indices which have been ordered
    real(r8) :: area_col                               ! column area                                                    [m2]
    real(r8) :: v_cum                                  ! cumulative shell volume from driest/wettest shell to kth shell [m3]
    real(r8) :: dwat_kg                                ! water remaining to be distributed across shells                [kg]
    real(r8) :: thdiff                                 ! water content difference between ordered adjacent rhiz shells  [m3 m-3]
    real(r8) :: wdiff                                  ! mass of water represented by thdiff over previous k shells     [kg]
    real(r8) :: errh2o(nlevsoi_hyd_max)                  ! water budget error after updating                              [kg/m2]
    real(r8) :: h2osoi_liq_shell(nlevsoi_hyd_max,nshell) !
    integer  :: tmp                                    ! temporary
    logical  :: found                                  ! flag in search loop
    !-----------------------------------------------------------------------

    do s = 1,nsites


       ! First step, identify how the liquid water in each layer has changed
       ! since the last time it was updated. This should be due to drainage.
       ! The drainage component should be the total change in liquid water content from the last time
       ! the hydraulics driver was called, and then adding back in the losses due to root uptake
       ! (which was already taken out).

       ! BOC: This was previously in HydrologyDrainage:

       csite_hydr => sites(s)%si_hydr

       do j = 1,csite_hydr%nlevsoi_hyd
          
          if(csite_hydr%nlevsoi_hyd == 1) then
             dwat_kgm2 = bc_in(s)%h2o_liq_sisl(bc_in(s)%nlevsoil) - csite_hydr%h2osoi_liq_prev(csite_hydr%nlevsoi_hyd)
          else    !  if(csite_hydr%nlevsoi_hyd == bc_in(s)%nlevsoil ) then
             dwat_kgm2 = bc_in(s)%h2o_liq_sisl(j) - csite_hydr%h2osoi_liq_prev(j)
          end if

          dwat_kg = dwat_kgm2 * AREA
          
          ! order shells in terms of increasing or decreasing volumetric water content
          ! algorithm same as that used in histFileMod.F90 to alphabetize history tape contents
          if(nshell > 1) then
             do k = nshell-1,1,-1
                do kk = 1,k
                   if (csite_hydr%h2osoi_liqvol_shell(j,ordered(kk)) > &
                       csite_hydr%h2osoi_liqvol_shell(j,ordered(kk+1))) then
                      if (dwat_kg > 0._r8) then  !order increasing
                         tmp           = ordered(kk)
                         ordered(kk)   = ordered(kk+1)
                         ordered(kk+1) = tmp
                      end if
                   else
                      if (dwat_kg < 0._r8) then  !order decreasing
                         tmp           = ordered(kk)
                         ordered(kk)   = ordered(kk+1)
                         ordered(kk+1) = tmp
                      end if
                   end if
                enddo
             enddo
          end if
          
          ! fill shells with water up to the water content of the next-wettest shell, 
          ! in order from driest to wettest (dwat_kg > 0)
          ! ------ OR ------
          ! drain shells' water down to the water content of the next-driest shell, 
          ! in order from wettest to driest (dwat_kg < 0)
          k = 1
          do while ( (dwat_kg /= 0._r8) .and. (k < nshell) )
             thdiff = csite_hydr%h2osoi_liqvol_shell(j,ordered(k+1)) - &
                      csite_hydr%h2osoi_liqvol_shell(j,ordered(k))
             v_cum  = sum(csite_hydr%v_shell(j,ordered(1:k))) / &
                      bc_in(s)%dz_sisl(j) * csite_hydr%l_aroot_layer(j)
             wdiff  = thdiff * v_cum * denh2o
             if(abs(dwat_kg) >= abs(wdiff)) then
                csite_hydr%h2osoi_liqvol_shell(j,ordered(1:k)) = csite_hydr%h2osoi_liqvol_shell(j,ordered(k+1))
                dwat_kg  = dwat_kg - wdiff
             else
                csite_hydr%h2osoi_liqvol_shell(j,ordered(1:k)) = &
                     csite_hydr%h2osoi_liqvol_shell(j,ordered(1:k)) + dwat_kg/denh2o/v_cum
                dwat_kg  = 0._r8
             end if
             k = k + 1
          enddo
          
          if (dwat_kg /= 0._r8) then
             v_cum  = sum(csite_hydr%v_shell(j,ordered(1:nshell))) / bc_in(s)%dz_sisl(j) * &
                      csite_hydr%l_aroot_layer(j)
             thdiff = dwat_kg / v_cum / denh2o
             do k = nshell, 1, -1
                csite_hydr%h2osoi_liqvol_shell(j,k) = csite_hydr%h2osoi_liqvol_shell(j,k) + thdiff
             end do
          end if
          
          ! m3/m3 * Total volume m3 * kg/m3 = kg
          h2osoi_liq_shell(j,:) = csite_hydr%h2osoi_liqvol_shell(j,:) * &
               csite_hydr%v_shell(j,:) / bc_in(s)%dz_sisl(j) * csite_hydr%l_aroot_layer(j) * denh2o
          
       enddo
       
       ! balance check
       if(csite_hydr%nlevsoi_hyd .ne. 1) then
          do j = 1,csite_hydr%nlevsoi_hyd
             errh2o(j) = sum(h2osoi_liq_shell(j,:))/AREA - bc_in(s)%h2o_liq_sisl(j)
             
             if (abs(errh2o(j)) > 1.e-9_r8) then
                found = .true.
                indexj = j
                if( found ) then
                   write(fates_log(),*)'WARNING:  water balance error in FillDrainRhizShells',&
                        ' local indexj= ',indexj,&
                        ' errh2o= ',errh2o(indexj)
                end if
             end if
          enddo
       else
          errh2o(csite_hydr%nlevsoi_hyd) = sum(h2osoi_liq_shell(csite_hydr%nlevsoi_hyd,:))/AREA - sum( bc_in(s)%h2o_liq_sisl(:) )
       end if
       
    end do
    return
   end subroutine FillDrainRhizShells

   ! ====================================================================================

  subroutine hydraulics_bc ( nsites, sites,bc_in,bc_out,dtime )
     
     ! ----------------------------------------------------------------------------------
     ! added by Brad Christoffersen Jan 2016 for use in ED hydraulics
     !    van Genuchten (1980)-specific functions for the swc (soil water characteristic)
     !    and for the kunsat (unsaturated hydraulic conductivity) curves. Test mod 06/20/2016
     
     ! resolved the mass-balance bugs and tested Jan, 2018 by C. XU
     !
     ! BOC...for quick implementation avoided JT's abstract interface,
     !    but these should be converted to interfaces in the future
     ! ----------------------------------------------------------------------------------
     
     !
     ! !DESCRIPTION:
     !s
     ! !USES:
     use EDTypesMod        , only : AREA

     ! ARGUMENTS:
     ! -----------------------------------------------------------------------------------
     integer,intent(in)                      :: nsites
     type(ed_site_type),intent(inout),target :: sites(nsites)
     type(bc_in_type),intent(in)             :: bc_in(nsites)
     type(bc_out_type),intent(inout)         :: bc_out(nsites)
     real(r8),intent(in)                     :: dtime
     
     !
     ! !LOCAL VARIABLES:
     character(len=*), parameter :: sub = 'clm::Hydraulics_bc'
     integer :: iv  ! leaf layer
     integer :: ifp ! index of FATES patch
     integer :: s   ! index of FATES site
     integer :: j,jj! soil layer
     integer :: k   ! 1D plant-soil continuum array
     integer :: ft  ! plant functional type index
     integer :: t   ! previous timesteps (for lwp stability calculation)
     integer :: nstep !number of time steps

     !----------------------------------------------------------------------
     
     type (ed_patch_type),  pointer :: cpatch
     type (ed_cohort_type), pointer :: ccohort
     
     ! hydraulics global constants
     real(r8), parameter :: thresh          = 1.e-7_r8  ! threshold for water balance error (warning only) [mm h2o]
     real(r8), parameter :: thresh_break    = 1.e-4_r8  ! threshold for water balance error (stop model)   [mm h2o]
     real(r8), parameter :: small_theta_num = 1.e-7_r8  ! avoids theta values equalling thr or ths         [m3 m-3]
     
     ! hydraulics timestep adjustments for acceptable water balance error
     integer  :: maxiter        = 1            ! maximum iterations for timestep reduction                       [-]
     integer  :: imult          = 3            ! iteration index multiplier                                      [-]
     real(r8) :: we_area_outer                 ! 1D plant-soil continuum water error                             [kgh2o m-2 individual-1]
     
     ! cohort-specific arrays to hold 1D hydraulics geometric & state variables for entire continuum (leaf,stem,root,soil)
     real(r8) :: z_node(       n_hypool_tot)      ! nodal height of water storage compartments                      [m]
     real(r8) :: z_node_1l(    n_hypool_tot)      ! nodal height of water storage compartments (single-layer soln)  [m]
     real(r8) :: v_node(       n_hypool_tot)      ! volume of water storage compartments                            [m3]
     real(r8) :: v_node_1l(    n_hypool_tot)      ! volume of water storage compartments (single-layer soln)        [m3]
     real(r8) :: psi_node(     n_hypool_tot)      ! water potential in water storage compartments                   [MPa]
     real(r8) :: psi_node_1l(  n_hypool_tot)      ! water potential in water storage compartments (single-layer soln) [MPa]
     real(r8) :: flc_node_1l(  n_hypool_tot)      ! fractional loss of conductivity (single-layer soln)             [-]
     real(r8) :: flc_min_node( n_hypool_tot-nshell)! minimum attained fractional loss of conductivity (for xylem refilling dynamics) [-]
     real(r8) :: dflcdpsi_node_1l(n_hypool_tot)   ! derivative of flc_node_1l wrt psi                               [MPa-1]
     real(r8) :: ths_node(     n_hypool_tot)      ! saturated volumetric water in water storage compartments        [m3 m-3]
     real(r8) :: ths_node_1l(  n_hypool_tot)      ! saturated volumetric water in water storage compartments (single-layer soln) [m3 m-3]
     real(r8) :: thr_node(     n_hypool_tot)      ! residual volumetric water in water storage compartments         [m3 m-3]
     real(r8) :: thr_node_1l(  n_hypool_tot)      ! residual volumetric water in water storage compartments (single-layer soln) [m3 m-3]
     real(r8) :: the_node(     n_hypool_tot)      ! error resulting from supersaturation or below-residual th_node  [m3 m-3]
     real(r8) :: the_node_1l(  n_hypool_tot)      ! like the_node(:) but for specific single soil layer             [m3 m-3]
     real(r8) :: th_node(      n_hypool_tot)      ! volumetric water in water storage compartments                  [m3 m-3]
     real(r8) :: th_node_1l(   n_hypool_tot)      ! volumetric water in water storage compartments (single-layer soln) [m3 m-3]
     real(r8) :: dth_node(     n_hypool_tot)      ! change in volumetric water in water storage compartments        [m3 m-3]
     real(r8) :: dth_node_1l(  n_hypool_tot)      ! like dth_node_1l(:) but for specific single soil layer          [m3 m-3]
     real(r8) :: kmax_bound(   n_hypool_tot)      ! lower boundary maximum hydraulic conductance of compartments    [kg s-1 MPa-1]
     real(r8) :: kmax_bound_1l(n_hypool_tot)      ! lower boundary maximum hydraulic conductance of compartments (single-layer soln) [kg s-1 MPa-1]
     real(r8) :: kmax_upper(   n_hypool_tot)      ! maximum hydraulic conductance from node to upper boundary       [kg s-1 MPa-1]
     real(r8) :: kmax_upper_1l(n_hypool_tot)      ! maximum hydraulic conductance from node to upper boundary (single-layer soln)    [kg s-1 MPa-1]
     real(r8) :: kmax_lower(   n_hypool_tot)      ! maximum hydraulic conductance from node to lower boundary       [kg s-1 MPa-1]
     real(r8) :: kmax_lower_1l(n_hypool_tot)      ! maximum hydraulic conductance from node to lower boundary (single-layer soln)    [kg s-1 MPa-1]
     real(r8) :: hdiff_bound_1l( nshell+1)     !
     real(r8) :: k_bound_1l(     nshell+1)     !
     real(r8) :: dhdiffdpsi0_1l( nshell+1)     !
     real(r8) :: dhdiffdpsi1_1l( nshell+1)     !
     real(r8) :: dkbounddpsi0_1l(nshell+1)     !
     real(r8) :: dkbounddpsi1_1l(nshell+1)     !
     real(r8) :: l_aroot_tot_coh               ! total length of absorbing roots across all soil layers (cohort) [m]
     real(r8) :: dwat_veg_coh                  ! total indiv change in stored vegetation water over a timestep   [kg]
     
     ! column-specific arrays to hold rhizosphere geometric & state variables
     real(r8) :: h2osoi_liqvol
     real(r8) :: dz_tot                        ! total soil depth (to bottom of bottom layer)                    [m]
     real(r8) :: l_aroot_tot_col               ! total length of absorbing roots across all soil layers          [m]
     real(r8) :: dth_layershell_col(nlevsoi_hyd_max,nshell) ! accumulated water content change over all cohorts in a column   [m3 m-3]
     real(r8) :: ths_shell_1D(nshell)          ! saturated water content of rhizosphere compartment              [m3 m-3]
     real(r8) :: thr_shell_1D(nshell)          ! residual water content of rhizosphere compartment               [m3 m-3]
     real(r8) :: kmax_bound_shell_1l(nshell)   ! like kmax_bound_shell_1D(:) but for specific single soil layer  [kg s-1 MPa-1]
     real(r8) :: psi_node_shell_1D(nshell)     ! soil matric potential of rhizosphere compartment                [MPa]
     real(r8) :: ths_aroot_1D                  ! saturated water content of 1D representation of fine roots      [m3 m-3]
     real(r8) :: thr_aroot_1D                  ! residual water content of 1D representation of fine roots       [m3 m-3]
     real(r8) :: vtot_aroot_1D                 ! sum of fine root volume across soil layers                      [m3]
     real(r8) :: psi_node_aroot_1D             ! water potential of absorbing root                               [MPa]
     
     ! hydraulics conductances
     real(r8) :: kmax_bound_bylayershell(nlevsoi_hyd_max,nshell) ! maximum conductance at shell boundaries in each layer [kg s-1 MPa-1]
     real(r8) :: kmax_bound_aroot_soil1        ! maximum radial conductance of absorbing roots                   [kg s-1 MPa-1]
     real(r8) :: kmax_bound_aroot_soil2        ! maximum conductance to root surface from innermost rhiz shell   [kg s-1 MPa-1]
     real(r8) :: ksoil_bylayer(nlevsoi_hyd_max)        ! total rhizosphere conductance (over all shells) by soil layer   [MPa]
     real(r8) :: ksoil_tot                     ! total rhizosphere conductance (over all shells and soil layers  [MPa]
     real(r8) :: kbg_layer(nlevsoi_hyd_max)     ! total absorbing root & rhizosphere conductance (over all shells) by soil layer   [MPa]
     real(r8) :: kbg_tot                       ! total absorbing root & rhizosphere conductance (over all shells and soil layers  [MPa]
     real(r8) :: kmax_stem                     ! maximum whole-stem (above troot to leaf) conductance            [kg s-1 MPa-1]
     
     ! hydraulics other
     integer  :: ordered(nlevsoi_hyd_max) = (/(j,j=1,nlevsoi_hyd_max,1)/) ! array of soil layer indices which have been ordered
     real(r8) :: qflx_tran_veg_indiv           ! individiual transpiration rate                                  [kgh2o indiv-1 s-1]
     real(r8) :: qflx_tran_veg_patch_coh
     real(r8) :: gscan_patch                   ! sum of ccohort%gscan across all cohorts within a patch          
     real(r8) :: qtop_dt
     real(r8) :: dqtopdth_dthdt
     real(r8) :: sapflow
     real(r8) :: rootuptake
     real(r8) :: totalrootuptake               !total root uptake per unit area (kg h2o m-2 time step -1) 
     real(r8) :: totaldqtopdth_dthdt
     real(r8) :: totalqtop_dt                  !total transpriation per unit area (kg h2o m-2 time step -1) 
     real(r8) :: total_e                       !mass balance error (kg h2o m-2 time step -1)     
     integer  :: ncoh_col                      ! number of cohorts across all non-veg patches within a column
     real(r8) :: transp_col                    ! Column mean transpiration rate [mm H2O/m2]
                                               ! as defined by the input boundary condition
     real(r8) :: transp_col_check              ! Column mean transpiration rate [mm H2O/m2] as defined
                                               ! by the sum of water fluxes through the cohorts

     real(r8) :: patch_wgt                     ! fraction of current patch relative to the whole site
                                               ! note that this is almost but not quite cpatch%area/AREA
                                               ! as it regards the fraction of canopy area as the relevant
                                               ! area, and assumes that the HLM has it's own patch
                                               ! that is not tracked by FATES which accounts for all
                                               ! non-canopy areas across all patches
					       
     real(r8) :: recruitw                      !water uptake due to recruitment (kg/m2/s) 
     real(r8) :: smp                           ! temporary for matric potential (MPa)
     integer  :: tmp
     real(r8) :: tmp1
     real(r8) :: watres_local
     integer  :: pick_1l(nshell+1) = (/(k,k=n_hypool_ag+n_hypool_troot+1,n_hypool_tot,1)/)
     real(r8) :: lwpdiff1, lwpdiff2, Rndiff1, Rndiff2, btran_prev
     logical  :: mono_decr_Rn                  ! flag indicating whether net Radiation is monotonically decreasing
     real(r8) :: refill_rate                   ! rate of xylem refilling  [fraction per unit time; s-1]
     real(r8) :: roota, rootb                  ! parameters for root distribution                                      [m-1]
     real(r8) :: rootfr                        ! root fraction at different soil layers
     type(ed_site_hydr_type), pointer :: site_hydr
     type(ed_cohort_hydr_type), pointer :: ccohort_hydr

     ! ----------------------------------------------------------------------------------
     ! Important note: We are interested in calculating the total fluxes in and out of the
     ! site/column.  Usually, when we do things like this, we acknowledge that FATES
     ! does not consider the bare ground patch.  However, since this routine
     ! calculates "column level" fluxes, we have to factor in that patch-level fluxes
     ! are only accounting for a portion of the area.
     ! ----------------------------------------------------------------------------------

     ! DEPRECATED: waterstate_inst%psisoi_liq_shell 
     ! Input:  [real(r8) (:,:,:)] soil matric potential (MPa) by layer and rhizosphere shell
     
     !for debug only
     !nstep = get_nstep()
     
     !if(nstep == 837)then
     !   write(fates_log(),*) 'debug'
     !endif
	     
     do s = 1, nsites
          
        site_hydr => sites(s)%si_hydr

        ! AVERAGE ROOT WATER UPTAKE (BY RHIZOSPHERE SHELL) ACROSS ALL COHORTS WITHIN A COLUMN
        dth_layershell_col(:,:) = 0._r8
        site_hydr%dwat_veg       = 0._r8
        site_hydr%errh2o_hyd     = 0._r8
	site_hydr%recruit_w_uptake = 0._r8
        ncoh_col       = 0

        ! Calculate the mean site level transpiration flux
        ! This is usefull to check on mass conservation
        ! of cohort level fluxes
        ! -------------------------------------------------
        ifp = 0
        cpatch => sites(s)%oldest_patch
        transp_col = 0.0_r8
        do while (associated(cpatch))
           ifp = ifp + 1
           patch_wgt = min(1.0_r8,cpatch%total_canopy_area/cpatch%area) * (cpatch%area/AREA)
           transp_col = transp_col +  bc_in(s)%qflx_transp_pa(ifp)*patch_wgt
           cpatch => cpatch%younger
        end do


        ifp = 0
        cpatch => sites(s)%oldest_patch
        do while (associated(cpatch))
           ifp = ifp + 1
           
           ! -----------------------------------------------------------------------------
           ! We apparently want to know the area fraction of
           ! contribution of this patch to the site/column
           ! In the interface:
           ! wt_ed(p) = this%fates(nc)%bc_out(s)%canopy_fraction_pa(ifp)
           ! and then in patch%wtcol(p) = patch%wt_ed(p)
           !
           ! From EDCanopyStructureMode.F90:update_hlm_dynamics():
           ! bc_out(s)%canopy_fraction_pa(ifp) = min(1.0_r8,currentPatch%total_canopy_area/currentPatch%area) * &
           !      (currentPatch%area/AREA)
           ! ----------------------------------------------------------------------------

           patch_wgt = min(1.0_r8,cpatch%total_canopy_area/cpatch%area) * (cpatch%area/AREA)

           ! Total volume transpired from this patch [mm H2O / m2 /s ] * [m2/patch] = [mm H2O / patch / s]
!           qflx_trans_patch_vol = bc_in(s)%qflx_transp_pa(ifp) * (patch_wgt * AREA)

!           do t=2, numLWPmem
!              cpatch_hydr%netRad_mem(t-1) = cpatch_hydr%netRad_mem(t)
!           end do
!           cpatch_hydr%netRad_mem(numLWPmem) = bc_in(s)%swrad_net_pa(ifp) - bc_in(s)%lwrad_net_pa(ifp)

           gscan_patch   = 0.0_r8
           ccohort=>cpatch%tallest
           do while(associated(ccohort))
              ccohort_hydr => ccohort%co_hydr
              gscan_patch       = gscan_patch + ccohort%g_sb_laweight
              if (gscan_patch < 0._r8) then
                 write(fates_log(),*) 'ERROR: negative gscan_patch!'
                 call endrun(msg=errMsg(sourcefile, __LINE__))
              end if
              ccohort => ccohort%shorter
           enddo !cohort
           
           ccohort=>cpatch%tallest
           do while(associated(ccohort))
              ccohort_hydr => ccohort%co_hydr
              ft       = ccohort%pft
              ncoh_col = ncoh_col + 1
              ccohort_hydr%qtop_dt         = 0._r8
              ccohort_hydr%dqtopdth_dthdt  = 0._r8
              ccohort_hydr%sapflow         = 0._r8
              ccohort_hydr%rootuptake      = 0._r8
	      !-----------------------------------------------------------
              ! recruitment water uptake
	      if(ccohort_hydr%is_newly_recuited) then
	        roota    =  EDPftvarcon_inst%roota_par(ft)
                rootb    =  EDPftvarcon_inst%rootb_par(ft)
	        recruitw =  (sum(ccohort_hydr%th_ag(:)*ccohort_hydr%v_ag(:))    + &
                    sum(ccohort_hydr%th_troot(:)*ccohort_hydr%v_troot(:))             + &
                    sum(ccohort_hydr%th_aroot(:)*ccohort_hydr%v_aroot_layer(:)))* &
                    denh2o*ccohort%n/AREA/dtime
                if( site_hydr%nlevsoi_hyd == 1) then
                    site_hydr%recruit_w_uptake(1) = site_hydr%recruit_w_uptake(1)+ &
		                                    recruitw
                else
                  do j=1,site_hydr%nlevsoi_hyd
                    if(j == 1) then
                       rootfr = zeng2001_crootfr(roota, rootb, bc_in(s)%zi_sisl(j))
                     else
                       rootfr = zeng2001_crootfr(roota, rootb, bc_in(s)%zi_sisl(j)) - &
                          zeng2001_crootfr(roota, rootb, bc_in(s)%zi_sisl(j-1))
                      end if
		      site_hydr%recruit_w_uptake(j) = site_hydr%recruit_w_uptake(j) + &
		                                    recruitw*rootfr
                   end do
                 end if
		 ccohort_hydr%is_newly_recuited = .false.
	       endif	      
              
              ! Relative transpiration of this cohort from the whole patch
!!              qflx_rel_tran_coh = ccohort%g_sb_laweight/gscan_patch

              qflx_tran_veg_patch_coh      = bc_in(s)%qflx_transp_pa(ifp) * ccohort%g_sb_laweight/gscan_patch

              qflx_tran_veg_indiv          = qflx_tran_veg_patch_coh * cpatch%area* &
	                                     min(1.0_r8,cpatch%total_canopy_area/cpatch%area)/ccohort%n !AREA / ccohort%n
              
              ! [mm H2O/cohort/s] = [mm H2O / patch / s] / [cohort/patch]
!!              qflx_tran_veg_patch_coh      = qflx_trans_patch_vol * qflx_rel_tran_coh


		   
              if(site_hydr%nlevsoi_hyd > 1) then
                 ! BUCKET APPROXIMATION OF THE SOIL-ROOT HYDRAULIC GRADIENT (weighted average across layers)
                 !call map2d_to_1d_shells(soilstate_inst, waterstate_inst, g, c, rs1(c,1), ccohort_hydr%l_aroot_layer*ccohort%n, &
                 !                        (2._r8 * ccohort_hydr%kmax_treebg_layer(:)), ths_shell_1D, &
                 !                        thr_shell_1D, psi_node_shell_1D, &
                 !                        r_out_shell_1D, r_node_shell_1D, v_shell_1D, dz_tot, &
                 !                        ksoil_bylayer, ksoil_tot, kmax_bound_bylayershell)
                 !psi_node(  (n_hypool_tot-nshell+1):n_hypool_tot) = psi_node_shell_1D(:)
                 ! REPRESENTATIVE SINGLE FINE ROOT POOL (weighted average across layers)
                 !call map2d_to_1d_aroot(ft, ccohort, kmax_bound_bylayershell, ths_aroot_1D, thr_aroot_1D, vtot_aroot_1D, psi_node_aroot_1D)
                 !psi_node(n_hypool_ag+n_hypool_troot+1)            = psi_node_aroot_1D
              else if(site_hydr%nlevsoi_hyd == 1) then
                 write(fates_log(),*) 'Single layer hydraulics currently inoperative nlevsoi_hyd==1'
                 call endrun(msg=errMsg(sourcefile, __LINE__))
                 !psi_node(  (n_hypool_tot-nshell+1):n_hypool_tot) = psisoi_liq_shell(c,1,:)
                 !psi_node(  n_hypool_ag+n_hypool_troot+1)            = ccohort_hydr%psi_aroot(1)
                 !flc_min_node(n_hypool_ag+n_hypool_troot+1)          = ccohort_hydr%flc_min_aroot(1)
              end if
              
              ! SET NODE HEIGHTS AND VOLUMES
              z_node(                   1 : n_hypool_ag)           = ccohort_hydr%z_node_ag(:)        ! leaf and stem
              z_node(         (n_hypool_ag+1):(n_hypool_ag+n_hypool_troot)) = ccohort_hydr%z_node_troot(:)        ! transporting root
              z_node((n_hypool_ag+n_hypool_troot+1): n_hypool_tot)          = ccohort_hydr%z_node_aroot(1)     ! absorbing root and rhizosphere shells
              v_node(                   1 : n_hypool_ag)           = ccohort_hydr%v_ag(:)             ! leaf and stem
              v_node(         (n_hypool_ag+1):(n_hypool_ag+n_hypool_troot)) = ccohort_hydr%v_troot(:)             ! transporting root
              if(site_hydr%nlevsoi_hyd == 1) then
                 v_node((n_hypool_ag+n_hypool_troot+1)                    ) = ccohort_hydr%v_aroot_tot         ! absorbing root
                 v_node( (n_hypool_tot-nshell+1): n_hypool_tot)          = &
                       site_hydr%v_shell_1D(:)*ccohort_hydr%l_aroot_tot/sum(bc_in(s)%dz_sisl(:))  ! rhizosphere shells
              end if

		   ! SET SATURATED & RESIDUAL WATER CONTENTS
                   if(site_hydr%nlevsoi_hyd == 1) then
                      ths_node(  (n_hypool_tot-nshell+1):n_hypool_tot) = bc_in(s)%watsat_sisl(1)
		      !! BOC... should the below code exist on HLM side?  watres_col is a new SWC parameter 1
                      !  introduced for the van Genuchten, but does not exist for Campbell SWC.
                      select case (iswc)
                      case (van_genuchten) 
                         write(fates_log(),*) 'Van Genuchten plant hydraulics is inoperable until further notice'
                         call endrun(msg=errMsg(sourcefile, __LINE__)) 
                         ! thr_node(  (n_hypool_tot-nshell+1):n_hypool_tot) = bc_in(s)%watres_sisl(1)
                      case (campbell)
                         call swcCampbell_satfrac_from_psi(bc_in(s)%smpmin_si*denh2o*grav*1.e-9_r8, &
                                 (-1._r8)*bc_in(s)%sucsat_sisl(1)*denh2o*grav*1.e-9_r8, &
                                 bc_in(s)%bsw_sisl(1),     &
                                 tmp1)
                         call swcCampbell_th_from_satfrac(tmp1, &
                                 bc_in(s)%watsat_sisl(1),   &
                                 watres_local)
                         thr_node(  (n_hypool_tot-nshell+1):n_hypool_tot) = watres_local
                      case default
                      end select
                   end if
		   do k=1,n_hypool_ag+n_hypool_troot+1
		      ths_node(k) = EDPftvarcon_inst%hydr_thetas_node(ft,porous_media(k))
                      thr_node(k) = EDPftvarcon_inst%hydr_thetas_node(ft,porous_media(k)) * &
                                    EDPftvarcon_inst%hydr_resid_node(ft,porous_media(k))
		   enddo

		   ! SET BOUNDARY MAX CONDUCTANCES
		   !! assign cohort-level conductances to the 1D array
		   kmax_bound(                    :             ) = 0._r8
		   kmax_lower(                    :             ) = 0._r8
		   kmax_upper(                    :             ) = 0._r8
		   kmax_bound(                  1 : n_hypool_ag    ) = ccohort_hydr%kmax_bound(:)
		   kmax_upper(                  1 : n_hypool_ag    ) = ccohort_hydr%kmax_upper(:)
		   kmax_lower(                  1 : n_hypool_ag    ) = ccohort_hydr%kmax_lower(:)
		   kmax_upper((        n_hypool_ag+1)              ) = ccohort_hydr%kmax_upper_troot
                   if(site_hydr%nlevsoi_hyd == 1) then
                      !! estimate troot-aroot and aroot-radial components as a residual:
                      !! 25% each of total (surface of aroots to leaves) resistance
                      kmax_bound((        n_hypool_ag+1):(n_hypool_ag+2 )) = 2._r8 * ccohort_hydr%kmax_treebg_tot
                      kmax_lower((        n_hypool_ag+1)              ) = 2._r8 * kmax_bound(n_hypool_ag+1)
                      kmax_upper((        n_hypool_ag+2)              ) = 2._r8 * kmax_bound(n_hypool_ag+1)
                      kmax_lower((        n_hypool_ag+2)              ) = 2._r8 * ccohort_hydr%kmax_treebg_tot
                      kmax_bound_aroot_soil1                         = kmax_bound(n_hypool_ag+2)
                      kmax_bound_aroot_soil2                         = site_hydr%kmax_bound_shell_1D(1) * &
                            ccohort_hydr%l_aroot_tot / site_hydr%l_aroot_1D
                      kmax_bound((        n_hypool_ag+2)              ) = 1._r8/(1._r8/kmax_bound_aroot_soil1 + &
                            1._r8/kmax_bound_aroot_soil2)
                      kmax_bound((n_hypool_tot-nshell+1):(n_hypool_tot-1)) = site_hydr%kmax_bound_shell_1D(2:nshell) * &
                            ccohort_hydr%l_aroot_tot / site_hydr%l_aroot_1D
                      kmax_upper((n_hypool_tot-nshell+1):(n_hypool_tot  )) = site_hydr%kmax_upper_shell_1D(1:nshell) * &
                            ccohort_hydr%l_aroot_tot / site_hydr%l_aroot_1D
                      kmax_lower((n_hypool_tot-nshell+1):(n_hypool_tot  )) = site_hydr%kmax_lower_shell_1D(1:nshell) * &
                            ccohort_hydr%l_aroot_tot / site_hydr%l_aroot_1D
                   end if
		     
                   if(site_hydr%nlevsoi_hyd == 1) then
                      ! CONVERT WATER POTENTIALS TO WATER CONTENTS FOR THE NEW 'BUCKET' 
                      ! RHIZOSPHERE (fine roots and rhizosphere shells)
                      do k = (n_hypool_tot - nshell), n_hypool_tot
                         call th_from_psi(ft, porous_media(k), psi_node(k), th_node(k),site_hydr,bc_in(s))
                      enddo !aroot thru outer rhiz shell
                   end if

		   ! MAP REMAINING WATER CONTENTS (leaf, stem, troot) TO THE 1D ARRAY
		   th_node(               1 : n_hypool_ag          ) = ccohort_hydr%th_ag(:)
		   th_node(     (n_hypool_ag+1):(n_hypool_ag+n_hypool_troot)) = ccohort_hydr%th_troot(:)
		   flc_min_node(          1 : n_hypool_ag          ) = ccohort_hydr%flc_min_ag(:)
		   flc_min_node((n_hypool_ag+1):(n_hypool_ag+n_hypool_troot)) = ccohort_hydr%flc_min_troot(:)
		   
                      mono_decr_Rn = .true.
!		      do t=2, numLWPmem
!                         if((cpatch_hydr%netRad_mem(t) - cpatch_hydr%netRad_mem(t-1)) >= 0._r8) then
                            mono_decr_Rn = .false.
!                            EXIT
!                         end if
!		      end do

                   if(site_hydr%nlevsoi_hyd == 1) then
                      ! 1-D THETA-BASED SOLUTION TO RICHARDS' EQUATION
                      call Hydraulics_1DSolve(ccohort, ft, z_node, v_node, ths_node, &
                            thr_node, kmax_bound, kmax_upper, kmax_lower, &
                            kmax_bound_aroot_soil1, kmax_bound_aroot_soil2, &
                            th_node, flc_min_node, qflx_tran_veg_indiv, &
                            thresh, thresh_break, maxiter, imult, dtime, &
                            dth_node, the_node, we_area_outer, qtop_dt, dqtopdth_dthdt, &
                            sapflow, rootuptake, small_theta_num, &
                            mono_decr_Rn, site_hydr, bc_in(s))

                      ccohort_hydr%errh2o         = we_area_outer             ! kg/m2 ground/individual
                      ccohort_hydr%qtop_dt        = qtop_dt                   
                      ccohort_hydr%dqtopdth_dthdt = dqtopdth_dthdt            
                      ccohort_hydr%sapflow        = sapflow                   
                      ccohort_hydr%rootuptake     = rootuptake                

                      ! UPDATE WATER CONTENT & POTENTIAL IN LEAVES, STEM, AND TROOT (COHORT-LEVEL)  [[NOW THIS IS DONE BELOW]]
                      !do k=1,n_hypool_ag
                      !   ccohort_hydr%th_ag(k)          = th_node(k)
                      !   call psi_from_th(ft, porous_media(k), ccohort_hydr%th_ag(k), ccohort_hydr%psi_ag(k))
                      !enddo
                      !do k=(n_hypool_ag+1),(n_hypool_ag+n_hypool_troot)
                      !   ccohort_hydr%th_troot(k-n_hypool_ag) = th_node(k)
                      !   call psi_from_th(ft, porous_media(k), ccohort_hydr%th_troot(k-n_hypool_ag), ccohort_hydr%psi_troot(k-n_hypool_ag))
                      !enddo
		      ccohort_hydr%th_aroot(1)       = th_node(n_hypool_ag+n_hypool_troot+n_hypool_aroot)
                      call psi_from_th(ft, 4, ccohort_hydr%th_aroot(1), ccohort_hydr%psi_aroot(1), site_hydr, bc_in(s))
		      dwat_veg_coh              = sum(dth_node(1:n_hypool_ag+n_hypool_troot+n_hypool_aroot) * &
                                                  v_node(1:n_hypool_ag+n_hypool_troot+n_hypool_aroot)*denh2o)

		      site_hydr%dwat_veg         = site_hydr%dwat_veg + dwat_veg_coh*ccohort%n/AREA  !*patch_wgt

		      site_hydr%h2oveg           = site_hydr%h2oveg + dwat_veg_coh*ccohort%n/AREA !*patch_wgt
		      !site_hydr%errh2o_hyd       = site_hydr%errh2o_hyd + ccohort_hydr%errh2o*(ccohort%c_area / ccohort%n)/AREA !*patch_wgt
		      site_hydr%errh2o_hyd       = site_hydr%errh2o_hyd + ccohort_hydr%errh2o*ccohort%c_area /AREA !*patch_wgt
		
		      ! ACCUMULATE CHANGE IN SOIL WATER CONTENT OF EACH COHORT TO COLUMN-LEVEL
		      dth_layershell_col(site_hydr%nlevsoi_hyd,:) = dth_layershell_col(site_hydr%nlevsoi_hyd,:) + &
		                                          dth_node((n_hypool_tot-nshell+1):n_hypool_tot) * &
                                                          ccohort_hydr%l_aroot_tot * ccohort%n / site_hydr%l_aroot_1D! * &
							  !patch_wgt
		   else if(site_hydr%nlevsoi_hyd > 1) then
                      ! VERTICAL LAYER CONTRIBUTION TO TOTAL ROOT WATER UPTAKE OR LOSS
		      !    _____ 
		      !   |     |
		      !   |leaf |
		      !   |_____|
		      !      /
		      !      \
		      !      /
		      !    __\__ 
		      !   |     |
		      !   |stem |
		      !   |_____|
		      !------/----------------_____---------------------------------  
		      !      \               |     |   |    |      |       |        |
		      !      /          _/\/\|aroot|   |    |shell | shell | shell  |               layer j-1
		      !      \        _/     |_____|   |    | k-1  |   k   |  k+1   |
		      !------/------_/--------_____--------------------------------------
		      !      \    _/         |     |    |     |       |        |         |
		      !    __/__ / _/\/\/\/\/|aroot|    |     | shell | shell  | shell   |          layer j
		      !   |     |_/          |_____|    |     |  k-1  |   k    |  k+1    |
 		      !---|troot|-------------_____----------------------------------------------
		      !   |_____|\_          |     |      |      |        |          |           |
		      !            \/\/\/\/\/|aroot|      |      | shell  |  shell   |   shell   |  layer j+1
		      !                      |_____|      |      |  k-1   |    k     |    k+1    |
 		      !---------------------------------------------------------------------------
                      ! Approach: do nlevsoi_hyd sequential solutions to Richards' equation,
                      !           each of which encompass all plant nodes and soil nodes for a given soil layer j,
                      !           with the timestep fraction for each layer-specific solution proportional to each 
                      ! layer's contribution to the total root-soil conductance
                      ! Water potential in plant nodes is updated after each solution
                      ! As such, the order across soil layers in which the solution is conducted matters.
                      ! For now, the order proceeds across soil layers in order of decreasing root-soil conductance
                      ! NET EFFECT: total water removed from plant-soil system remains the same: it 
                      !             sums up to total transpiration (qflx_tran_veg_indiv*dtime)
                      !             root water uptake in each layer is proportional to each layer's total 
                      !             root length density and soil matric potential
                      !             root hydraulic redistribution emerges within this sequence when a 
                      !             layers have transporting-to-absorbing root water potential gradients of opposite sign
                      kbg_layer(:) = 0._r8
                      kbg_tot      = 0._r8
                      do j=1,site_hydr%nlevsoi_hyd
                         z_node_1l((n_hypool_ag+n_hypool_troot+1):(n_hypool_tot)) = bc_in(s)%z_sisl(j)
                         v_node_1l((n_hypool_ag+n_hypool_troot+1)           ) = ccohort_hydr%v_aroot_layer(j)
                         v_node_1l((n_hypool_tot-nshell+1):(n_hypool_tot)) = site_hydr%v_shell(j,:) * &
                               ccohort_hydr%l_aroot_layer(j)/bc_in(s)%dz_sisl(j)
                         kmax_bound_1l(:) = 0._r8 
                         kmax_bound_shell_1l(:) = site_hydr%kmax_bound_shell(j,:) * &
                                                  ccohort_hydr%l_aroot_layer(j) / site_hydr%l_aroot_layer(j)


                         ! transporting-to-absorbing root conductance: factor of 2 means one-half of the total 
                         ! belowground resistance in layer j      
                         kmax_bound_1l((n_hypool_ag+1)) = 2._r8 * ccohort_hydr%kmax_treebg_layer(j)                     
                         ! transporting-to-absorbing root conductance: factor of 2*2 means one-half of the total 
                         ! belowground resistance in layer j, split in half between transporting and absorbing root
		         kmax_lower_1l(n_hypool_ag+1) = 4._r8 * ccohort_hydr%kmax_treebg_layer(j)
                         ! radial absorbing root conductance: factor of 2 means one-half of the 
                         ! total belowground resistance in layer j
                         kmax_bound_aroot_soil1      = 2._r8 * ccohort_hydr%kmax_treebg_layer(j)    
                         ! (root surface)-to-(soil shell#1) conductance
		         kmax_bound_aroot_soil2      = kmax_bound_shell_1l(1) 
                         ! combined (soil shell#1)-to-(absorbing root) conductance

		         kmax_bound_1l(n_hypool_ag+2) = 1._r8/(1._r8/kmax_bound_aroot_soil1 + &
                                                       1._r8/kmax_bound_aroot_soil2)  
		         kmax_upper_1l(n_hypool_ag+2) = kmax_lower_1l(n_hypool_ag+1)
		         kmax_lower_1l(n_hypool_ag+2) = 2._r8 * ccohort_hydr%kmax_treebg_layer(j)
                         ! REMEMBER: kmax_bound_shell_1l defined at the uppper (closer to atmosphere) 
                         ! boundary for each node, while kmax_bound_1l defined at the lower 
                         ! (closer to bulk soil) boundary for each node
                         kmax_bound_1l(n_hypool_tot-nshell+1:n_hypool_tot-1) = kmax_bound_shell_1l(2:nshell)
                         kmax_upper_1l(n_hypool_tot-nshell+1:n_hypool_tot)   = &
                              site_hydr%kmax_upper_shell(j,1:nshell) * &
                              ccohort_hydr%l_aroot_layer(j) / site_hydr%l_aroot_layer(j)
           
                         kmax_lower_1l(n_hypool_tot-nshell+1:n_hypool_tot) = site_hydr%kmax_lower_shell(j,1:nshell) * &
                                  ccohort_hydr%l_aroot_layer(j) / site_hydr%l_aroot_layer(j)

		         th_node_1l(n_hypool_ag+n_hypool_troot+1) = ccohort_hydr%th_aroot(j)

		         th_node_1l(n_hypool_ag+n_hypool_troot+2:n_hypool_tot) = &
                                          site_hydr%h2osoi_liqvol_shell(j,1:nshell)

                         psi_node_1l(     :) = fates_huge
                         flc_node_1l(     :) = fates_huge
                         dflcdpsi_node_1l(:) = fates_huge
                         do k = (n_hypool_ag+n_hypool_troot+1), n_hypool_tot
                            call psi_from_th(ft, porous_media(k), th_node_1l(k), &
                                             psi_node_1l(k),site_hydr, bc_in(s))
                            call flc_from_psi(ft, porous_media(k), psi_node_1l(k), &
                                              flc_node_1l(k), site_hydr, bc_in(s))
                            call dflcdpsi_from_psi(ft, porous_media(k), psi_node_1l(k), &
                                                   dflcdpsi_node_1l(k), site_hydr, bc_in(s))
                         enddo
                         hdiff_bound_1l(  :) = fates_huge
                         k_bound_1l(      :) = fates_huge
                         dhdiffdpsi0_1l(  :) = fates_huge
                         dhdiffdpsi1_1l(  :) = fates_huge
                         dkbounddpsi0_1l( :) = fates_huge
                         dkbounddpsi1_1l( :) = fates_huge
			 
                         ! Get k_bound_1l
                         call boundary_hdiff_and_k(1, z_node_1l(pick_1l), psi_node_1l(pick_1l), & 
                               flc_node_1l(pick_1l), dflcdpsi_node_1l(pick_1l), &
                               kmax_bound_1l(pick_1l), kmax_upper_1l(pick_1l),  &
                               kmax_lower_1l(pick_1l), hdiff_bound_1l, k_bound_1l, dhdiffdpsi0_1l, &
                               dhdiffdpsi1_1l, dkbounddpsi0_1l, dkbounddpsi1_1l, &
                               kmax_bound_aroot_soil1, kmax_bound_aroot_soil2)
                         !! upper bound limited to size()-1 b/c of zero-flux outer boundary condition
                         kbg_layer(j)        = 1._r8/sum(1._r8/k_bound_1l(1:(size(k_bound_1l)-1)))   
                         kbg_tot             = kbg_tot + kbg_layer(j)

		      enddo !soil layer

                      ! order soil layers in terms of decreasing volumetric water content
                      ! algorithm same as that used in histFileMod.F90 to alphabetize history tape contents
                      do j = site_hydr%nlevsoi_hyd-1,1,-1
                         do jj = 1,j
                            if (kbg_layer(ordered(jj)) <= kbg_layer(ordered(jj+1))) then
                               tmp           = ordered(jj)
                               ordered(jj)   = ordered(jj+1)
                               ordered(jj+1) = tmp
                            end if
                         enddo
                      enddo
			 
                      !initialize state variables in leaves to transporting roots
                      z_node_1l     (1:n_hypool_ag+n_hypool_troot)   = z_node(1:n_hypool_ag+n_hypool_troot)
                      v_node_1l     (1:n_hypool_ag+n_hypool_troot)   = v_node(1:n_hypool_ag+n_hypool_troot)
                      ths_node_1l   (1:n_hypool_ag+n_hypool_troot+1) = ths_node(1:n_hypool_ag+n_hypool_troot+1)
                      thr_node_1l   (1:n_hypool_ag+n_hypool_troot+1) = thr_node(1:n_hypool_ag+n_hypool_troot+1)
                      kmax_bound_1l (1:n_hypool_ag)            = kmax_bound(1:n_hypool_ag)
                      kmax_upper_1l (1:n_hypool_ag+1)          = kmax_upper(1:n_hypool_ag+1)
                      kmax_lower_1l (1:n_hypool_ag)            = kmax_lower(1:n_hypool_ag)
                      th_node_1l    (1:n_hypool_ag+n_hypool_troot)   = th_node(1:n_hypool_ag+n_hypool_troot)
                      ccohort_hydr%errh2o                   = 0._r8
  		      ! do j=1,nlevsoi_hyd  ! replace j with ordered(jj) in order 
                      ! to go through soil layers in order of decreasing total root-soil conductance
  		      do jj=1,site_hydr%nlevsoi_hyd

		         !initialize state variables in absorbing roots and rhizosphere shells in each soil layer
                         !z_node_1l(   (         n_hypool_ag+1):(n_hypool_troot         )) = -bc_in(s)%z_sisl(ordered(jj))
                         !! BOC...ad-hoc assume no grav difference bewtween aroot and troot for each layer

                         z_node_1l  (n_hypool_ag+n_hypool_troot+1:n_hypool_tot) = -bc_in(s)%z_sisl(ordered(jj))
		         v_node_1l  (n_hypool_ag+n_hypool_troot+1)           = ccohort_hydr%v_aroot_layer(ordered(jj))
 		         v_node_1l  (n_hypool_tot-nshell+1:n_hypool_tot)  = site_hydr%v_shell(ordered(jj),:) * &
                                                                      ccohort_hydr%l_aroot_layer(ordered(jj))/&
                                                                      bc_in(s)%dz_sisl(ordered(jj))
                         ths_node_1l(n_hypool_tot-nshell+1:n_hypool_tot)  = bc_in(s)%watsat_sisl(ordered(jj))

                         !! BOC... should the below code exist on HLM side?  watres_col is a new 
                         !! SWC parameter introduced for the van Genuchten, but does not exist for Campbell SWC.

                         select case (iswc)
                         case (van_genuchten) 
                            write(fates_log(),*) &
                                 'Van Genuchten plant hydraulics is inoperable until further notice'
                            call endrun(msg=errMsg(sourcefile, __LINE__)) 
                            ! thr_node_1l(   (n_hypool_tot-nshell+1):(n_hypool_tot     )) = bc_in(s)%watres_sisl(ordered(jj))
                         case (campbell)
                            call swcCampbell_satfrac_from_psi(bc_in(s)%smpmin_si*denh2o*grav*1.e-9_r8, &
                                    (-1._r8)*bc_in(s)%sucsat_sisl(ordered(jj))*denh2o*grav*1.e-9_r8, &
                                    bc_in(s)%bsw_sisl(ordered(jj)),     &
                                    tmp1)
                            call swcCampbell_th_from_satfrac(tmp1, &
                                    bc_in(s)%watsat_sisl(ordered(jj)),   &
                                    watres_local)
                            thr_node_1l(   (n_hypool_tot-nshell+1):(n_hypool_tot     )) = watres_local
                         case default
                         end select
		   
                         kmax_bound_shell_1l(:) = site_hydr%kmax_bound_shell(ordered(jj),:) * &
                              ccohort_hydr%l_aroot_layer(ordered(jj)) / site_hydr%l_aroot_layer(ordered(jj))

                         kmax_bound_1l(n_hypool_ag+1) = 2.0_r8 * ccohort_hydr%kmax_treebg_layer(ordered(jj))   

                         ! transporting-to-absorbing root conductance: factor of 2 means 
                         ! one-half of the total belowground resistance in layer j
                         kmax_lower_1l(n_hypool_ag+1) = 4.0_r8 * ccohort_hydr%kmax_treebg_layer(ordered(jj))
                         
                         ! transporting-to-absorbing root conductance: factor of 2*2 means one-half of the total 
                         ! belowground resistance in layer j, split in half between transporting and absorbing root
                         kmax_bound_aroot_soil1    = 2.0_r8 * ccohort_hydr%kmax_treebg_layer(ordered(jj))   

                         ! radial absorbing root conductance: factor of 2 means one-half of 
                         ! the total belowground resistance in layer j
                         kmax_bound_aroot_soil2 = kmax_bound_shell_1l(1)

                         ! (root surface)-to-(soil shell#1) conductance
                         kmax_bound_1l(n_hypool_ag+2) = 1.0_r8 / &
                              (1._r8/kmax_bound_aroot_soil1 + 1._r8/kmax_bound_aroot_soil2)

                         ! combined (soil shell#1)-to-(absorbing root) conductance
                         kmax_upper_1l(n_hypool_ag+2) = kmax_lower_1l(n_hypool_ag+1)
                         kmax_lower_1l(n_hypool_ag+2) = 2.0_r8 * ccohort_hydr%kmax_treebg_layer(ordered(jj))
                         kmax_bound_1l(n_hypool_tot-nshell+1:n_hypool_tot-1) = kmax_bound_shell_1l(2:nshell)

                         ! REMEMBER: kmax_bound_shell_1l defined at the uppper 
                         ! (closer to atmosphere) boundary for each node, while kmax_bound_1l 
                         ! defined at the lower (closer to bulk soil) boundary for each node
                         kmax_upper_1l((n_hypool_tot-nshell+1 ):(n_hypool_tot        )) = &
                               site_hydr%kmax_upper_shell(ordered(jj),1:nshell) * &
                               ccohort_hydr%l_aroot_layer(ordered(jj)) / site_hydr%l_aroot_layer(ordered(jj))
                         kmax_lower_1l((n_hypool_tot-nshell+1 ):(n_hypool_tot        )) = &
                               site_hydr%kmax_lower_shell(ordered(jj),1:nshell) * &
                               ccohort_hydr%l_aroot_layer(ordered(jj)) / site_hydr%l_aroot_layer(ordered(jj))

		         flc_min_node(n_hypool_ag+n_hypool_troot+1)         = ccohort_hydr%flc_min_aroot(ordered(jj))
		         th_node_1l(n_hypool_ag+n_hypool_troot+1)           = ccohort_hydr%th_aroot(ordered(jj))
		         th_node_1l(n_hypool_ag+n_hypool_troot+2:n_hypool_tot) = site_hydr%h2osoi_liqvol_shell(ordered(jj),:)

                         ! the individual-layer Richards' equation solution
                         call Hydraulics_1DSolve(ccohort, ft, &
                               z_node_1l, v_node_1l, ths_node_1l, thr_node_1l, &
                               kmax_bound_1l, kmax_upper_1l, kmax_lower_1l, &
                               kmax_bound_aroot_soil1, kmax_bound_aroot_soil2, &
                               th_node_1l, flc_min_node, qflx_tran_veg_indiv, &
                               thresh, thresh_break, maxiter, imult, &
                               dtime*kbg_layer(ordered(jj))/kbg_tot, &
                               dth_node_1l, the_node_1l, we_area_outer, qtop_dt, &
                               dqtopdth_dthdt, sapflow, rootuptake, small_theta_num, &
                               mono_decr_Rn, site_hydr, bc_in(s))
                   
                         dwat_veg_coh                          = &
                               sum(dth_node_1l(1:n_hypool_ag+n_hypool_troot+n_hypool_aroot)* &
                               v_node_1l(1:n_hypool_ag+n_hypool_troot+n_hypool_aroot)*denh2o)
                         site_hydr%dwat_veg                 = site_hydr%dwat_veg + dwat_veg_coh*ccohort%n/AREA!*patch_wgt
                         site_hydr%h2oveg                   = site_hydr%h2oveg + dwat_veg_coh*ccohort%n/AREA!*patch_wgt
                         ccohort_hydr%errh2o                    = ccohort_hydr%errh2o + we_area_outer                                               
                         !! kg/m2 ground/individual
                         
                         site_hydr%errh2o_hyd               = site_hydr%errh2o_hyd + &
			                                     we_area_outer*ccohort%c_area /AREA!*patch_wgt
                                                             !we_area_outer*(ccohort%c_area / ccohort%n)/AREA!*patch_wgt
                         ccohort_hydr%qtop_dt                   = ccohort_hydr%qtop_dt  + qtop_dt                             ! 
                         ccohort_hydr%dqtopdth_dthdt            = ccohort_hydr%dqtopdth_dthdt + dqtopdth_dthdt                ! 
                         ccohort_hydr%sapflow                   = ccohort_hydr%sapflow + sapflow                              ! 
                         ccohort_hydr%rootuptake                = ccohort_hydr%rootuptake + rootuptake                        ! 
                         SELECT CASE (ordered(jj))  !! select soil layer
                            CASE (1)
                               ccohort_hydr%rootuptake01        = rootuptake
                            CASE (2)
                               ccohort_hydr%rootuptake02        = rootuptake
                            CASE (3)
                               ccohort_hydr%rootuptake03        = rootuptake
                            CASE (4)
                               ccohort_hydr%rootuptake04        = rootuptake
                            CASE (5)
                               ccohort_hydr%rootuptake05        = rootuptake
                            CASE (6)
                               ccohort_hydr%rootuptake06        = rootuptake
                            CASE (7)
                               ccohort_hydr%rootuptake07        = rootuptake
                            CASE (8)
                               ccohort_hydr%rootuptake08        = rootuptake
                            CASE (9)
                               ccohort_hydr%rootuptake09        = rootuptake
                            CASE (10)
                               ccohort_hydr%rootuptake10        = rootuptake
                            CASE DEFAULT
                         end SELECT
	     
		         ! UPDATE WATER CONTENT & POTENTIAL IN AROOT (COHORT-LEVEL)
		         ccohort_hydr%th_aroot(ordered(jj))     = th_node_1l(n_hypool_ag+n_hypool_troot+1)
                         call psi_from_th(ft, porous_media(n_hypool_ag+n_hypool_troot+1), &
                               ccohort_hydr%th_aroot(ordered(jj)), ccohort_hydr%psi_aroot(ordered(jj)), &
                               site_hydr, bc_in(s))
                         call flc_from_psi(ft, porous_media(n_hypool_ag+n_hypool_troot+1), &
                               ccohort_hydr%psi_aroot(ordered(jj)), ccohort_hydr%flc_aroot(ordered(jj)), &
                               site_hydr, bc_in(s))

		         ! ACCUMULATE CHANGE IN SOIL WATER CONTENT OF EACH COHORT TO COLUMN-LEVEL
                         dth_layershell_col(ordered(jj),:) = dth_layershell_col(ordered(jj),:) + &
                               dth_node_1l((n_hypool_tot-nshell+1):n_hypool_tot) * &
                               ccohort_hydr%l_aroot_layer(ordered(jj)) * &
                               ccohort%n / site_hydr%l_aroot_layer(ordered(jj)) !* &
                                                     !patch_wgt
		      enddo !soil layer
		   end if !nlevsoi_hyd > 1
		   
                   ! UPDATE WATER CONTENT & POTENTIAL IN LEAVES, STEM, AND TROOT (COHORT-LEVEL)
                   do k=1,n_hypool_ag
                      if(site_hydr%nlevsoi_hyd == 1) then
                         ccohort_hydr%th_ag(k)          = th_node(k)
                      else
                         ccohort_hydr%th_ag(k)          = th_node_1l(k)
                      endif
                      call psi_from_th(ft, porous_media(k), ccohort_hydr%th_ag(k), &
                            ccohort_hydr%psi_ag(k), site_hydr, bc_in(s) )
                      call flc_from_psi(ft, porous_media(k), ccohort_hydr%psi_ag(k), &
                            ccohort_hydr%flc_ag(k), site_hydr, bc_in(s) ) 
                   enddo
                   do k=(n_hypool_ag+1),(n_hypool_ag+n_hypool_troot)
                      if(site_hydr%nlevsoi_hyd == 1) then
                         ccohort_hydr%th_troot(k-n_hypool_ag) = th_node(k)
                      else
                         ccohort_hydr%th_troot(k-n_hypool_ag) = th_node_1l(k)
                      endif
                      call psi_from_th(ft, porous_media(k), ccohort_hydr%th_troot(k-n_hypool_ag), &
                            ccohort_hydr%psi_troot(k-n_hypool_ag), site_hydr, bc_in(s))
                      call flc_from_psi(ft, porous_media(k), ccohort_hydr%psi_troot(k-n_hypool_ag), &
                            ccohort_hydr%flc_troot(k-n_hypool_ag), site_hydr, bc_in(s))
                   enddo
                   
		   ! SET COHORT-LEVEL BTRAN FOR USE IN NEXT TIMESTEP
                   ! first update the leaf water potential memory
                   do t=2, numLWPmem
                      ccohort_hydr%lwp_mem(t-1)      = ccohort_hydr%lwp_mem(t)
                   end do
                   ccohort_hydr%lwp_mem(numLWPmem)   = ccohort_hydr%psi_ag(1)
                   call flc_gs_from_psi(cCohort, ccohort_hydr%psi_ag(1))
		   
		   refill_rate = -log(0.5)/(ccohort_hydr%refill_days*24._r8*3600._r8)   ! s-1
                   do k=1,n_hypool_ag
                      ccohort_hydr%flc_min_ag(k) = min(ccohort_hydr%flc_min_ag(k), ccohort_hydr%flc_ag(k))
                      if(ccohort_hydr%psi_ag(k) >= ccohort_hydr%refill_thresh .and. &
                            ccohort_hydr%flc_ag(k) > ccohort_hydr%flc_min_ag(k)) then   ! then refilling
                         ccohort_hydr%flc_min_ag(k) = ccohort_hydr%flc_ag(k) - &
                               (ccohort_hydr%flc_ag(k) - ccohort_hydr%flc_min_ag(k))*exp(-refill_rate*dtime)
                      end if
                   end do
                   do k=1,n_hypool_troot
                      ccohort_hydr%flc_min_troot(k) = min(ccohort_hydr%flc_min_troot(k), ccohort_hydr%flc_troot(k))
                      if(ccohort_hydr%psi_troot(k) >= ccohort_hydr%refill_thresh .and. &
                            ccohort_hydr%flc_troot(k) > ccohort_hydr%flc_min_troot(k)) then   ! then refilling
                         ccohort_hydr%flc_min_troot(k) = ccohort_hydr%flc_troot(k) - &
                               (ccohort_hydr%flc_troot(k) - ccohort_hydr%flc_min_troot(k))*exp(-refill_rate*dtime)
                      end if
                   end do
                   do j=1,site_hydr%nlevsoi_hyd
                      ccohort_hydr%flc_min_aroot(j) = min(ccohort_hydr%flc_min_aroot(j), ccohort_hydr%flc_aroot(j))
                      if(ccohort_hydr%psi_aroot(j) >= ccohort_hydr%refill_thresh .and. &
                            ccohort_hydr%flc_aroot(j) > ccohort_hydr%flc_min_aroot(j)) then   ! then refilling
                         ccohort_hydr%flc_min_aroot(j) = ccohort_hydr%flc_aroot(j) - &
                               (ccohort_hydr%flc_aroot(j) - ccohort_hydr%flc_min_aroot(j))*exp(-refill_rate*dtime)
                      end if
                   end do
                   
                   ccohort => ccohort%shorter
                enddo !cohort 

             cpatch => cpatch%younger
          enddo !patch
	  
          ! UPDATE THE COLUMN-LEVEL SOIL WATER CONTENT (LAYER x SHELL)
	  site_hydr%supsub_flag(:) = 999
          do j=1,site_hydr%nlevsoi_hyd
             !! BOC... should the below code exist on HLM side?  watres_col is a new SWC parameter 
             ! introduced for the van Genuchten, but does not exist for Campbell SWC.
             select case (iswc)
             case (van_genuchten) 
                write(fates_log(),*) 'Van Genuchten plant hydraulics is inoperable until further notice'
                call endrun(msg=errMsg(sourcefile, __LINE__)) 
                ! watres_local = bc_in(s)%watres_sisl(j)
             case (campbell)
                call swcCampbell_satfrac_from_psi(bc_in(s)%smpmin_si*denh2o*grav*1.e-9_r8, &
                      (-1._r8)*bc_in(s)%sucsat_sisl(j)*denh2o*grav*1.e-9_r8, &
                      bc_in(s)%bsw_sisl(j),     &
                      tmp1)
                call swcCampbell_th_from_satfrac(tmp1, &
                      bc_in(s)%watsat_sisl(j),   &
                      watres_local)
             case default
             end select
             do k=1,nshell
                if ((site_hydr%h2osoi_liqvol_shell(j,k)+dth_layershell_col(j,k)) > &
                      (bc_in(s)%watsat_sisl(j)-small_theta_num)) then
                   site_hydr%supsub_flag(j)           =  k
                   site_hydr%h2osoi_liqvol_shell(j,k) =  bc_in(s)%watsat_sisl(j)-small_theta_num
                else if ((site_hydr%h2osoi_liqvol_shell(j,k)+dth_layershell_col(j,k)) < &
                      (watres_local+small_theta_num)) then
                   site_hydr%supsub_flag(j)           = -k
                   site_hydr%h2osoi_liqvol_shell(j,k) =  watres_local+small_theta_num
                else
                   site_hydr%h2osoi_liqvol_shell(j,k) =  site_hydr%h2osoi_liqvol_shell(j,k) + &
                                                         dth_layershell_col(j,k)
                end if
             enddo

             ! Update the matric potential in the inner-most shell 
             ! (used for setting tissue potentials of new recruits)
             call swcCampbell_psi_from_th(site_hydr%h2osoi_liqvol_shell(j,1), &
                   bc_in(s)%watsat_sisl(j), (-1.0_r8)*bc_in(s)%sucsat_sisl(j)*denh2o*grav*1.e-9_r8, &
                   bc_in(s)%bsw_sisl(j), smp)
             site_hydr%psisoi_liq_innershell(j) = smp


             if(site_hydr%nlevsoi_hyd == 1) then
                bc_out(s)%qflx_soil2root_sisl(1:bc_in(s)%nlevsoil-1) = 0._r8

                ! qflx_rootsoi(c,bc_in(s)%nlevsoil)        = 
                ! -(sum(dth_layershell_col(j,:))*bc_in(s)%dz_sisl(j)*denh2o/dtime)

                bc_out(s)%qflx_soil2root_sisl(bc_in(s)%nlevsoil)     = &
                      -(sum(dth_layershell_col(j,:)*site_hydr%v_shell_1D(:)) * &
                      site_hydr%l_aroot_1D/bc_in(s)%dz_sisl(j)/AREA*denh2o/dtime)- &
		      site_hydr%recruit_w_uptake(site_hydr%nlevsoi_hyd)

!                h2osoi_liqvol = min(bc_in(s)%eff_porosity_sl(bc_in(s)%nlevsoil), &
!                     bc_in(s)%h2o_liq_sisl(bc_in(s)%nlevsoil)/(bc_in(s)%dz_sisl(bc_in(s)%nlevsoil)*denh2o))
                
                ! Save the amount of liquid soil water known to the model after root uptake
                site_hydr%h2osoi_liq_prev(site_hydr%nlevsoi_hyd) = bc_in(s)%h2o_liq_sisl(bc_in(s)%nlevsoil) - &
                      dtime*bc_out(s)%qflx_soil2root_sisl(bc_in(s)%nlevsoil)
                
             else
                !qflx_rootsoi(c,j)              = -(sum(dth_layershell_col(j,:))*bc_in(s)%dz_sisl(j)*denh2o/dtime)
                bc_out(s)%qflx_soil2root_sisl(j)               = &
                      -(sum(dth_layershell_col(j,:)*site_hydr%v_shell(j,:)) * &
                      site_hydr%l_aroot_layer(j)/bc_in(s)%dz_sisl(j)/AREA*denh2o/dtime)- &
		      site_hydr%recruit_w_uptake(j)

                ! h2osoi_liqvol =  min(bc_in(s)%eff_porosity_sl(j), &
                !     bc_in(s)%h2o_liq_sisl(j)/(bc_in(s)%dz_sisl(j)*denh2o))
                
                ! Save the amount of liquid soil water known to the model after root uptake
                ! This calculation also assumes that 1mm of water is 1kg
                site_hydr%h2osoi_liq_prev(j) = bc_in(s)%h2o_liq_sisl(j) - &
                     dtime*bc_out(s)%qflx_soil2root_sisl(j)

	     end if
             
           enddo !site_hydr%nlevsoi_hyd
           !-----------------------------------------------------------------------
           ! mass balance check and pass the total stored vegetation water to HLM
           ! in order for it to fill its balance checks
	   totalrootuptake = 0.0_r8
	   totalqtop_dt = 0.0_r8
	   cpatch => sites(s)%oldest_patch
           do while (associated(cpatch))
	     ccohort=>cpatch%tallest
	     do while(associated(ccohort))
                ccohort_hydr => ccohort%co_hydr
                totalrootuptake = totalrootuptake + ccohort_hydr%rootuptake* ccohort%n/AREA
		totalqtop_dt= totalqtop_dt+  ccohort_hydr%qtop_dt* ccohort%n/AREA
                ccohort => ccohort%shorter
             enddo !cohort
	     cpatch => cpatch%younger
	   enddo !patch
	   
	   totalrootuptake = sum(bc_out(s)%qflx_soil2root_sisl(:))*dtime
	   
           total_e = bc_out(s)%plant_stored_h2o_si - site_hydr%h2oveg - &
	       site_hydr%h2oveg_dead + totalrootuptake - totalqtop_dt
	   
           bc_out(s)%plant_stored_h2o_si = site_hydr%h2oveg + site_hydr%h2oveg_dead       

           
        enddo !site
      
  end subroutine Hydraulics_BC

  ! =====================================================================================


  subroutine AccumulateMortalityWaterStorage(csite,ccohort,delta_n)

     ! ---------------------------------------------------------------------------
     ! This subroutine accounts for the water bound in plants that have
     ! just died. This water is accumulated at the site level for all plants
     ! that die.
     ! In another routine, this pool is reduced as water vapor flux, and
     ! passed to the HLM.
     ! ---------------------------------------------------------------------------
     use EDTypesMod        , only : AREA	

     ! Arguments
     
     type(ed_site_type), intent(inout), target     :: csite
     type(ed_cohort_type) , intent(inout), target  :: ccohort
     real(r8), intent(in)                          :: delta_n ! Loss in number density
                                                              ! for this cohort /ha/day
							      
     real(r8) :: delta_w                                      !water change due to mortality Kg/m2
     ! Locals
     type(ed_site_hydr_type), pointer              :: csite_hydr
     type(ed_cohort_hydr_type), pointer            :: ccohort_hydr

     ccohort_hydr => ccohort%co_hydr
     csite_hydr   => csite%si_hydr
     delta_w =   (sum(ccohort_hydr%th_ag(:)*ccohort_hydr%v_ag(:))      + &
           sum(ccohort_hydr%th_troot(:)*ccohort_hydr%v_troot(:))             + &
           sum(ccohort_hydr%th_aroot(:)*ccohort_hydr%v_aroot_layer(:)))* &
           denh2o*delta_n/AREA
     
     csite_hydr%h2oveg_dead = csite_hydr%h2oveg_dead + delta_w
         
	   
     csite_hydr%h2oveg = csite_hydr%h2oveg - delta_w
     
     return
  end subroutine AccumulateMortalityWaterStorage

  


  !-------------------------------------------------------------------------------!
  
  subroutine Hydraulics_1DSolve(cc_p, ft, z_node, v_node, ths_node, thr_node, kmax_bound, &
                                kmax_upper, kmax_lower, kmax_bound_aroot_soil1, kmax_bound_aroot_soil2, &
                                th_node, flc_min_node, qtop, thresh, thresh_break, maxiter, imult, &
                                dtime, dth_node_outer, the_node, we_area_outer, qtop_dt, &
                                dqtopdth_dthdt, sapflow, rootuptake, small_theta_num, mono_decr_Rn, &
                                site_hydr, bc_in)

    use EDTypesMod        , only : AREA				
    !
    ! !DESCRIPTION: 
    !
    !
    ! !ARGUMENTS
    type(ed_cohort_type) , intent(inout), target  :: cc_p                          ! current cohort pointer
    integer  , intent(in)    :: ft                     ! PFT index
    real(r8) , intent(in)    :: z_node(:)              ! nodal height of water storage compartments                      [m]
    real(r8) , intent(in)    :: v_node(:)              ! volume of water storage compartments                            [m3]
    real(r8) , intent(in)    :: ths_node(:)            ! saturated volumetric water in water storage compartments        [m3 m-3]
    real(r8) , intent(in)    :: thr_node(:)            ! residual volumetric water in water storage compartments         [m3 m-3]
    real(r8) , intent(in)    :: kmax_bound(:)          ! lower boundary maximum hydraulic conductance of compartments    [kg s-1 MPa-1]
    real(r8) , intent(in)    :: kmax_upper(:)          ! maximum hydraulic conductance from node to upper boundary       [kg s-1 MPa-1]
    real(r8) , intent(in)    :: kmax_lower(:)          ! maximum hydraulic conductance from node to lower boundary       [kg s-1 MPa-1]
    real(r8) , intent(in)    :: kmax_bound_aroot_soil1 ! maximum radial conductance of absorbing roots                   [kg s-1 MPa-1]
    real(r8) , intent(in)    :: kmax_bound_aroot_soil2 ! maximum conductance to root surface from innermost rhiz shell   [kg s-1 MPa-1]
    real(r8) , intent(inout) :: th_node(:)             ! volumetric water in water storage compartments                  [m3 m-3]
    real(r8) , intent(in)    :: flc_min_node(:)        ! minimum attained fractional loss of conductivity (for xylem refilling dynamics) [-]
    real(r8) , intent(in)    :: qtop                   ! evaporative flux from canopy                                    [kgh2o indiv-1 s-1]
    integer  , intent(in)    :: maxiter                ! maximum iterations for timestep reduction                       [-]
    integer  , intent(in)    :: imult                  ! iteration index multiplier                                      [-]
    real(r8) , intent(in)    :: thresh                 ! threshold for water balance error (warning only)                [mm h2o]
    real(r8) , intent(in)    :: thresh_break           ! threshold for water balance error (stop model)                  [mm h2o]
    real(r8) , intent(in)    :: dtime                  ! timestep size                                                   [s]
    real(r8) , intent(out)   :: dth_node_outer(:)      ! change in volumetric water in water storage compartments        [m3 m-3]
    real(r8) , intent(out)   :: the_node(:)            ! error resulting from supersaturation or below-residual th_node  [m3 m-3]
    real(r8) , intent(out)   :: we_area_outer          ! 1D plant-soil continuum water error                             [kgh2o m-2]
    real(r8) , intent(out)   :: qtop_dt
    real(r8) , intent(out)   :: dqtopdth_dthdt
    real(r8) , intent(out)   :: sapflow
    real(r8) , intent(out)   :: rootuptake
    real(r8) , intent(in)    :: small_theta_num        ! avoids theta values equalling thr or ths                        [m3 m-3]
    logical  , intent(in)    :: mono_decr_Rn           ! flag indicating whether Rn is monotonically decreasing
    type(ed_site_hydr_type), intent(inout),target :: site_hydr        ! ED site_hydr structure
    type(bc_in_type), intent(in)             :: bc_in       ! FATES boundary conditions

    !
    ! !LOCAL VARIABLES:
    type(ed_cohort_type) , pointer                :: ccohort                 !
    integer  :: k                             ! 1D plant-soil continuum array
    integer  :: iterh1, iterh2                ! iteration indices                                               [-]
    real(r8) :: w_tot_beg_inner
    real(r8) :: w_tot_end_inner
    real(r8) :: dw_tot_inner
    real(r8) :: w_tot_beg_outer
    real(r8) :: w_tot_end_outer
    real(r8) :: dw_tot_outer
    real(r8) :: we_tot_inner
    real(r8) :: we_area_inner
    real(r8) :: we_vol_inner
    real(r8) :: we_local
    real(r8) :: we_tot_outer
    integer  :: dt_fac                        ! timestep divisor                                                [-]
    real(r8) :: dt_fac2                       ! timestep divisor                                                [-]
    real(r8) :: dt_new                        ! new timestep                                                    [s]
    real(r8) :: th_node_init( n_hypool_tot)      ! initial volumetric water in water storage compartments          [m3 m-3]
    real(r8) :: psi_node(     n_hypool_tot)      ! water potential in water storage compartments                   [MPa]
    real(r8) :: dpsidth_node( n_hypool_tot)      ! derivative of water potential wrt to theta                      [MPa]
    real(r8) :: flc_node(     n_hypool_tot)      ! fractional loss of conductivity at water storage nodes          [-]
    real(r8) :: dflcdpsi_node(n_hypool_tot)      ! derivative of fractional loss of conductivity wrt psi           [MPa-1]
    real(r8) :: k_bound(      n_hypool_tot)      ! lower boundary hydraulic conductance of compartments            [kg s-1 MPa-1]
    real(r8) :: q_bound(      n_hypool_tot)      ! lower boundary flux rate                                        [kg s-1]
    real(r8) :: hdiff_bound(  n_hypool_tot)      ! total water potential difference across lower boundary          [MPa-1]
    real(r8) :: dhdiffdpsi0(  n_hypool_tot)      ! derivative of total water potential difference wrt psi above    [-]
    real(r8) :: dhdiffdpsi1(  n_hypool_tot)      ! derivative of total water potential difference wrt psi below    [-]
    real(r8) :: dkbounddpsi0( n_hypool_tot)      ! derivative of lower boundary conductance wrt psi above          [kg s-1 MPa-2]
    real(r8) :: dkbounddpsi1( n_hypool_tot)      ! derivative of lower boundary conductance wrt psi below          [kg s-1 MPa-2]
    real(r8) :: dqbounddpsi0( n_hypool_tot)      ! derivative of lower boundary flux rate wrt psi above            [kg s-1 MPa-1]
    real(r8) :: dqbounddpsi1( n_hypool_tot)      ! derivative of lower boundary flux rate wrt psi below            [kg s-1 MPa-1]
    real(r8) :: dqbounddth0(  n_hypool_tot)      ! derivative of lower boundary flux rate wrt theta above          [kg s-1 m3 m-3]
    real(r8) :: dqbounddth1(  n_hypool_tot)      ! derivative of lower boundary flux rate wrt theta below          [kg s-1 m3 m-3]
    real(r8) :: dth_node_inner(n_hypool_tot)     ! dtheta from inner do while loop                                 [m3 m-3]
    real(r8) :: amx(n_hypool_tot)                ! "a" left off diagonal of tridiagonal matrix                     [kg s-1]
    real(r8) :: bmx(n_hypool_tot)                ! "b" diagonal of tridiagonal matrix                              [kg s-1]
    real(r8) :: cmx(n_hypool_tot)                ! "c" right off diagonal of tridiagonal matrix                    [kg s-1]
    real(r8) :: rmx(n_hypool_tot)                ! "r" forcing term of tridiagonal matrix                          [kg s-1]
    real(r8) :: supsub_flag_node(n_hypool_tot)   ! super saturation or sub residual flag                           [0-no,1-yes]
    real(r8) :: dflcgsdpsi                    ! derivative of stomatal vuln curve wrt to leaf water potential   [MPa-1]
    real(r8) :: dflcgsdth                     ! derivative of stomatal vuln curve wrt to leaf water content     [m-3 m3]
    real(r8) :: dqtopdflcgs                   ! derivative of cohort-level transpiration wrt btran              [kgh2o indiv-1 s-1]
    real(r8) :: dqtopdth_leaf                 ! derivative of transpiration rate wrt to leaf water content      [kgh2o indiv-1 s-1 m-3 m-3]
    real(r8) :: th_prev                       ! temporary                                                       [m3 m-3]
    real(r8) :: dth_prev                      ! temporary                                                       [m3 m-3]
    real(r8) :: dw_total                      ! temporary                                                       [kg]
    real(r8) :: we_k                          ! error for kth node (temporary)                                  [kg]
    real(r8) :: the_k                         ! theta error for kth node (temporary)                            [m3 m-3]
    real(r8) :: supsub_adj_w                  ! water ajustment due to super saturation or sub residual flag 
    logical  :: catch_nan                     ! flag for nan returned from Tridiagaonal
    integer  :: index_nan                     ! highest k index possessing a nan
    integer  :: index_stem
    integer  :: index_aroot
    integer  :: supsub_flag = 0
    integer  :: max_l                         !location of maximum water storage in the array
    type(ed_cohort_hydr_type), pointer :: ccohort_hydr
     !----------------------------------------------------------------------

    ccohort           => cc_p
    ccohort_hydr      => ccohort%co_hydr
    dth_node_outer(:) =  0._r8
    we_local          =  0._r8
    supsub_flag_node  =  0._r8
    index_stem        =  n_hypool_leaf + n_hypool_stem
    index_aroot       =  n_hypool_leaf + n_hypool_stem + n_hypool_troot + n_hypool_aroot

    ! STORE INITIAL STATES
    !! in case timestep needs to be chopped in half to balance water
    th_node_init(:) = th_node(:)
		
    ! WATER BALANCE
    w_tot_beg_outer = sum(th_node(:)*v_node(:))*denh2o
    
    ! OUTER DO-WHILE LOOP
    !! cuts timestep in half until all sub-timesteps (inner do-while loop) balance the water budget
    iterh1 = 0
    do while( iterh1 == 0 .or. ((abs(we_local) > thresh .or. supsub_flag /= 0) .and. iterh1 < maxiter) )
       dt_fac = max(imult*iterh1,1)
       dt_fac2 = DBLE(dt_fac)
       dt_new = dtime/dt_fac2

       !! restore initial states for a fresh attempt using new sub-timesteps
       if(iterh1 .gt. 0) then
          th_node(:) = th_node_init(:)
       end if
		     
       ! QUANTITIES OF INTEREST
       qtop_dt        = 0._r8
       dqtopdth_dthdt = 0._r8
       sapflow        = 0._r8
       rootuptake     = 0._r8
	  
       ! INNER DO-WHILE LOOP
       !! repeats, for dt_frac times, the removal of 1/dt_fac * transpiration 
       !! (the top boundary flux condition)
       !! stops and returns to outer loop if at any point the water budget 
       !! doesn't balance, so the timestep can be chopped in half again
       
       iterh2 = 0
       we_local = 0._r8
       supsub_flag = 0
       do while( iterh2 < dt_fac .and. ((abs(we_local) <= thresh .and. &
                 supsub_flag == 0) .or. iterh1 == (maxiter-1)))
          iterh2 = iterh2 + 1

          ! SET DERIVED STATE VARIABLES OVER ALL NODES
          do k = 1, n_hypool_tot
             call psi_from_th(ft, porous_media(k), th_node(k), psi_node(k), site_hydr, bc_in)
             call dpsidth_from_th(ft, porous_media(k), th_node(k), dpsidth_node(k), site_hydr, bc_in)
             call flc_from_psi(ft, porous_media(k), psi_node(k), flc_node(k), site_hydr, bc_in)
             call dflcdpsi_from_psi(ft, porous_media(k), psi_node(k), dflcdpsi_node(k), site_hydr, bc_in)

             if(do_dyn_xylemrefill .and. porous_media(k) <= 4) then
                if(flc_node(k) > flc_min_node(k)) then
                   dflcdpsi_node(k) = 0._r8
		   flc_node(k)      = flc_min_node(k)
                end if
             end if
          enddo
          call dflcgsdpsi_from_psi(ccohort_hydr%psi_ag(1),ft, dflcgsdpsi)
          dflcgsdth   = dflcgsdpsi * dpsidth_node(1)
          dqtopdflcgs = 0.1411985_r8    
          
          !BOC... estimated by trial-and-error: this term multiplied by the maximum value of dflcgsdth gives 150.
          !NEEDED: an estimate for dqtopdflcgs that accounts for variable potential evapotranspiration (efpot).
		  
          ! SET THE DQTOPDTH_LEAF TERM
          if(do_dqtopdth_leaf) then
             dqtopdth_leaf = dqtopdflcgs * dflcgsdth
!             if(mono_decr_Rn .and. ccohort_hydr%psi_ag(1) >= -0.88_r8) then
!                dqtopdth_leaf = 0._r8
!             else if(ccohort_hydr%psi_ag(1) < -0.88_r8) then
!                dqtopdth_leaf = 150._r8
!             else
!                dqtopdth_leaf = 0._r8
!             end if
          else
             dqtopdth_leaf = 0._r8
          end if

          ! SET BOUNDARY PRESSURE DIFFERENCES & CONDUCTANCES
          !! compute water potential differences + conductances and their derivatives wrt water potential
          call boundary_hdiff_and_k((n_hypool_tot-nshell), z_node, psi_node, flc_node, dflcdpsi_node, &
                                    kmax_bound, kmax_upper, kmax_lower, hdiff_bound, k_bound, dhdiffdpsi0, &
				    dhdiffdpsi1, dkbounddpsi0, dkbounddpsi1, &
	                            kmax_bound_aroot_soil1, kmax_bound_aroot_soil2)

          ! SET BOUNDARY FLUX TERMS
          !! compute flux terms and their derivatives wrt water content
          q_bound(1:n_hypool_tot-1)      = -1._r8 * k_bound(1:n_hypool_tot-1) * hdiff_bound(1:n_hypool_tot-1)
          dqbounddpsi0(1:n_hypool_tot-1) = -1._r8 * k_bound(1:n_hypool_tot-1) * dhdiffdpsi0(1:n_hypool_tot-1) - &
                                        dkbounddpsi0(1:n_hypool_tot-1) * hdiff_bound(1:n_hypool_tot-1)
          dqbounddpsi1(1:n_hypool_tot-1) = -1._r8 * k_bound(1:n_hypool_tot-1) * dhdiffdpsi1(1:n_hypool_tot-1) - &
                                        dkbounddpsi1(1:n_hypool_tot-1) * hdiff_bound(1:n_hypool_tot-1)
          dqbounddth0(1:n_hypool_tot-1)  = dqbounddpsi0(1:n_hypool_tot-1) * dpsidth_node(1:n_hypool_tot-1)
          dqbounddth1(1:n_hypool_tot-1)  = dqbounddpsi1(1:n_hypool_tot-1) * dpsidth_node(2:n_hypool_tot)

          !! zero-flux outer soil shell boundary condition
          q_bound(n_hypool_tot)      =    0._r8
          dqbounddpsi0(n_hypool_tot) =    0._r8
          dqbounddpsi1(n_hypool_tot) =    0._r8
          dqbounddth0(n_hypool_tot)  =    0._r8
          dqbounddth1(n_hypool_tot)  =    0._r8

          ! STORE BEGINNING WATER BALANCE
          w_tot_beg_inner = sum(th_node(:)*v_node(:))*denh2o

          ! SET UP TRIDIAGONAL MATRIX
          !! upper (leaf) layer
          k = 1
          rmx(k)    =  qtop - q_bound(k)
          amx(k)    =  0._r8
          bmx(k)    =  dqbounddth0(k) - dqtopdth_leaf - v_node(k)*denh2o/dt_new
          cmx(k)    =  dqbounddth1(k)
          !! intermediate nodes (plant and soil)
          do k=2,(n_hypool_tot-1)
             rmx(k) =  q_bound(k-1) - q_bound(k)
	     amx(k) = -1._r8 * dqbounddth0(k-1)
	     bmx(k) =  dqbounddth0(k) - dqbounddth1(k-1) - v_node(k)*denh2o/dt_new
	     cmx(k) =  dqbounddth1(k)
          enddo
          !! outermost rhizosphere shell
          k = n_hypool_tot
          rmx(k)    =  q_bound(k-1)
          amx(k)    = -1._r8 * dqbounddth0(k-1)
          bmx(k)    = -dqbounddth1(k-1) - v_node(k)*denh2o/dt_new
          cmx(k)    =  0._r8
		      
          ! SOLVE TRIDIAGONAL MATRIX
          call Hydraulics_Tridiagonal(amx, bmx, cmx, rmx, dth_node_inner)
	  
	  ! CATCH NAN VALUES
	  catch_nan = .false.
	  index_nan = 999
	  do k = 1, n_hypool_tot
	     if(isnan(dth_node_inner(k))) then
	        catch_nan = .true.
		index_nan = k
	     end if
	  end do
          if(catch_nan) then
             write(fates_log(),*)'EDPlantHydraulics returns nan at k = ', char(index_nan)
             call endrun(msg=errMsg(sourcefile, __LINE__))
	  end if
	  
	  ! CATCH SUPERSATURATED OR SUB-RESIDUAL WATER CONTENTS
	  ccohort_hydr%supsub_flag = 0._r8
	  supsub_flag = 0
          do k=1,n_hypool_tot
             th_prev     = th_node(k)
	     dth_prev    = dth_node_inner(k)
	     if(     (th_node(k)+dth_node_inner(k)) > (ths_node(k)-small_theta_num)) then
	        supsub_flag         =  k
		supsub_flag_node(k) =  1._r8
	        ccohort_hydr%supsub_flag =  real(k)
		th_node(k)  = ths_node(k)-small_theta_num
	     else if((th_node(k)+dth_node_inner(k)) < (thr_node(k)+small_theta_num)) then
	        supsub_flag         = -k
	        ccohort_hydr%supsub_flag = -real(k)
		supsub_flag_node(k) =  -1._r8
		th_node(k)  = thr_node(k)+small_theta_num
	     else
                th_node(k)  = th_node(k)+dth_node_inner(k)
	     end if
	     dth_node_inner(k) = th_node(k) - th_prev
	     the_node(k) = dth_node_inner(k) - dth_prev
          enddo
	  
	  ! QUANTITIES OF INTEREST
	  qtop_dt         = qtop_dt + &
	                    qtop*dt_new
	  dqtopdth_dthdt  = dqtopdth_dthdt + &
	                    dqtopdth_leaf*dth_node_inner(1)*dt_new
	  sapflow         = sapflow + &
	                    (q_bound(index_stem) + &
	                     dqbounddth0(index_stem)*dth_node_inner(index_stem) + &
		             dqbounddth1(index_stem)*dth_node_inner(index_stem+1))*dt_new
	  rootuptake      = rootuptake + &
	                    (q_bound(index_aroot) + &
	                     dqbounddth0(index_aroot)*dth_node_inner(index_aroot) + &
			     dqbounddth1(index_aroot)*dth_node_inner(index_aroot+1))*dt_new
	  
	  ! UPDATE ERROR TERM
          w_tot_end_inner = sum(th_node(:)*v_node(:))*denh2o
	  dw_tot_inner    = w_tot_end_inner - w_tot_beg_inner
          we_tot_inner    = dw_tot_inner/dt_new + (qtop + dqtopdth_leaf*dth_node_inner(1))
	  we_area_inner   = we_tot_inner/(cCohort%c_area / cCohort%n)
	  we_vol_inner    = we_tot_inner/sum(v_node(:))

          ! we_vol_inner 
          ! different water balance metrics can be chosen here (with an appropriate corresponding thresh)
	  we_local        = we_tot_inner*cCohort%n/AREA     
			
       end do ! loop over sub-timesteps

       iterh1 = iterh1 + 1
		     
    end do ! loop to get a timestep divisor that balances water
    
    ccohort_hydr%iterh1 = real(iterh1)
    ccohort_hydr%iterh2 = real(iterh2)

    ! WATER BALANCE ERROR-HANDLING
    if (abs(we_local) > thresh) then
       write(fates_log(),*)'WARNING: plant hydraulics water balance error exceeds threshold of ',&
             thresh
    else if (abs(we_local) > thresh_break) then
       write(fates_log(),*)'EDPlantHydraulics water balance error exceeds threshold of = ', thresh_break
       call endrun(msg=errMsg(sourcefile, __LINE__))
    end if
    
    ! TOTAL NET WATER BALANCE AND ERROR ADJUST HACK
    w_tot_end_outer   = sum(th_node(:)*v_node(:))*denh2o                            ! kg
    dw_tot_outer      = w_tot_end_outer - w_tot_beg_outer                           ! kg/timestep
    we_tot_outer      = dw_tot_outer + (qtop_dt + dqtopdth_dthdt)                   ! kg/timestep
    we_area_outer     = we_tot_outer/(cCohort%c_area / cCohort%n)                   ! kg/m2 ground/individual
    if(abs(we_tot_outer*cCohort%n)/AREA>1.0e-7_r8) then
       write(fates_log(),*)'WARNING: plant hydraulics water balance error exceeds 1.0e-7 and is ajusted for error'
      !dump the error water to the bin with largest water storage
      max_l  = maxloc(th_node(:)*v_node(:),dim=1)
      th_node(max_l) = th_node(max_l)-  &
	               we_tot_outer/(v_node(max_l)*denh2o)
      th_node(max_l) = min (th_node(max_l),&
	                   ths_node(max_l)-small_theta_num) 
      th_node(max_l) = max(th_node(max_l),&
	                   thr_node(max_l)+small_theta_num)	  
      w_tot_end_outer   = sum(th_node(:)*v_node(:))*denh2o                            ! kg
      dw_tot_outer      = w_tot_end_outer - w_tot_beg_outer                           ! kg/timestep
      we_tot_outer      = dw_tot_outer + (qtop_dt + dqtopdth_dthdt)                   ! kg/timestep
      we_area_outer     = we_tot_outer/(cCohort%c_area / cCohort%n)                   ! kg/m2 ground/individual   
    end if
    dth_node_outer(:) = th_node(:) - th_node_init(:)

 end subroutine Hydraulics_1DSolve

  !-------------------------------------------------------------------------------!
 subroutine Hydraulics_Tridiagonal(a, b, c, r, u)
    !
    ! !DESCRIPTION: An abbreviated version of biogeophys/TridiagonalMod.F90
    !
    ! !USES:
    !
    ! !ARGUMENTS
    real(r8), intent(in)    :: a(:)           ! "a" left off diagonal of tridiagonal matrix
    real(r8), intent(in)    :: b(:)           ! "b" diagonal column of tridiagonal matrix
    real(r8), intent(in)    :: c(:)           ! "c" right off diagonal of tridiagonal matrix
    real(r8), intent(in)    :: r(:)           ! "r" forcing term of tridiagonal matrix
    real(r8), intent(out)   :: u(:)           ! solution
    !
    ! !LOCAL VARIABLES:
    real(r8) :: bet                           ! temporary
    real(r8) :: gam(n_hypool_tot)                ! temporary
    integer  :: k                             ! index
    !----------------------------------------------------------------------

    bet = b(1)
    do k=1,n_hypool_tot
       if(k == 1) then
          u(k)   = r(k) / bet
       else
          gam(k) = c(k-1) / bet
	  bet    = b(k) - a(k) * gam(k)
	  u(k)   = (r(k) - a(k)*u(k-1)) / bet
       end if
    enddo
  
    do k=n_hypool_tot-1,1,-1
          u(k)   = u(k) - gam(k+1) * u(k+1)
    enddo
    
 end subroutine Hydraulics_Tridiagonal

  !-------------------------------------------------------------------------------!
  subroutine boundary_hdiff_and_k(k_arootsoil, z_node, psi_node, flc_node, dflcdpsi_node, &
                                  kmax_bound, kmax_upper, kmax_lower, hdiff_bound, k_bound, &
                                  dhdiffdpsi0, dhdiffdpsi1, dkbounddpsi0, dkbounddpsi1, &
				  kmax_bound_aroot_soil1, kmax_bound_aroot_soil2)
    !
    ! !ARGUMENTS
    integer           , intent(in)  :: k_arootsoil            ! index of node where the boundary occurs between root and soil
    real(r8)          , intent(in)  :: z_node(:)              ! height of node                                                  [m]
    real(r8)          , intent(in)  :: psi_node(:)            ! water potential in water storage compartments                   [MPa]
    real(r8)          , intent(in)  :: flc_node(:)            ! fractional loss of conductivity at water storage nodes          [-]
    real(r8)          , intent(in)  :: dflcdpsi_node(:)       ! derivative of fractional loss of conductivity wrt psi           [MPa-1]
    real(r8)          , intent(in)  :: kmax_bound(:)          ! lower boundary maximum hydraulic conductance of compartments    [kg s-1 MPa-1]
    real(r8)          , intent(in)  :: kmax_upper(:)          ! maximum hydraulic conductance from node to upper boundary       [kg s-1 MPa-1]
    real(r8)          , intent(in)  :: kmax_lower(:)          ! maximum hydraulic conductance from node to lower boundary       [kg s-1 MPa-1]
    real(r8)          , intent(out) :: hdiff_bound(:)         ! total water potential difference across lower boundary          [MPa-1]
    real(r8)          , intent(out) :: k_bound(:)             ! lower boundary hydraulic conductance of compartments            [kg s-1 MPa-1]
    real(r8)          , intent(out) :: dhdiffdpsi0(:)         ! derivative of total water potential difference wrt psi above    [-]
    real(r8)          , intent(out) :: dhdiffdpsi1(:)         ! derivative of total water potential difference wrt psi below    [-]
    real(r8)          , intent(out) :: dkbounddpsi0(:)        ! derivative of lower boundary conductance wrt psi above          [kg s-1 MPa-2]
    real(r8)          , intent(out) :: dkbounddpsi1(:)        ! derivative of lower boundary conductance wrt psi below          [kg s-1 MPa-2]
    real(r8), optional, intent(in)  :: kmax_bound_aroot_soil1 ! maximum radial conductance of absorbing roots                   [kg s-1 MPa-1]
    real(r8), optional, intent(in)  :: kmax_bound_aroot_soil2 ! maximum conductance to root surface from innermost rhiz shell   [kg s-1 MPa-1]
    !
    ! !LOCAL VARIABLES:
    integer  :: k                                        ! shell index
    real(r8) :: k_bound_aroot_soil1                      ! radial conductance of absorbing roots                           [kg s-1 MPa-1]
    real(r8) :: k_bound_aroot_soil2                      ! conductance to root surface from innermost rhiz shell           [kg s-1 MPa-1]
    real(r8) :: k_lower                                  ! conductance node k to lower boundary                            [kg s-1 MPa-1]
    real(r8) :: k_upper                                  ! conductance node k+1 to upper boundary                          [kg s-1 MPa-1]
    !----------------------------------------------------------------------

    do k = 1, (size(z_node)-1)
       hdiff_bound(k) = 1.e-6_r8*denh2o*grav*(z_node(k) - z_node(k+1)) + &
                        (psi_node(k) - psi_node(k+1))
       if(do_kbound_upstream) then

          ! absorbing root-1st rhizosphere shell boundary. 
          ! Comprised of two distinct conductance terms each with distinct water potentials

          if(k == (k_arootsoil)) then  
             
             k_bound_aroot_soil1 =  kmax_bound_aroot_soil1 * flc_node(k)
             k_bound_aroot_soil2 =  kmax_bound_aroot_soil2 * flc_node(k+1)
             k_bound(k)          =  1._r8/(1._r8/k_bound_aroot_soil1 + 1._r8/k_bound_aroot_soil2)
             dkbounddpsi0(k)     =  ((k_bound(k)/k_bound_aroot_soil1)**2._r8) * & 
                                    kmax_bound_aroot_soil1*dflcdpsi_node(k)
             dkbounddpsi1(k)     =  ((k_bound(k)/k_bound_aroot_soil2)**2._r8) * &
                                    kmax_bound_aroot_soil2*dflcdpsi_node(k+1)
          else
             ! examine direction of water flow; use the upstream node's k for the boundary k.
             ! (as suggested by Ethan Coon, LANL)
             if(hdiff_bound(k) < 0._r8) then
	        k_bound(k)       = kmax_bound(k) * flc_node(k+1)  ! water moving towards atmosphere
	        dkbounddpsi0(k)  = 0._r8
                dkbounddpsi1(k)  = kmax_bound(k) * dflcdpsi_node(k+1)
             else                                           
	        k_bound(k)       = kmax_bound(k) * flc_node(k)    ! water moving towards soil
	        dkbounddpsi0(k)  = kmax_bound(k) * dflcdpsi_node(k)
                dkbounddpsi1(k)  = 0._r8
             end if
          end if
       else
          k_lower                =  kmax_lower(k)   * flc_node(k)
          k_upper                =  kmax_upper(k+1) * flc_node(k+1)
          k_bound(k)             =  1._r8/(1._r8/k_lower + 1._r8/k_upper)
          dkbounddpsi0(k)        =  ((k_bound(k)/k_lower)**2._r8) * kmax_lower(k)  * dflcdpsi_node(k)
          dkbounddpsi1(k)        =  ((k_bound(k)/k_upper)**2._r8) * kmax_upper(k+1)* dflcdpsi_node(k+1)
       end if
       dhdiffdpsi0(k)  =  1.0
       dhdiffdpsi1(k)  = -1.0
    enddo
    k               = size(z_node)
    k_bound(k)      = 0._r8
    dkbounddpsi0(k) = 0._r8
    dkbounddpsi1(k) = 0._r8
  
  end subroutine boundary_hdiff_and_k
  
  !-------------------------------------------------------------------------------!
  subroutine flc_gs_from_psi(cc_p, lwp )
    ! 
    ! !DESCRIPTION: 
    !
    ! !USES:
    !
    ! !ARGUMENTS
    type(ed_cohort_type) , intent(inout), target  :: cc_p ! current cohort pointer
    real(r8)             , intent(in)             :: lwp  !leaf water potential (MPa)
    !
    ! !LOCAL VARIABLES:
    type(ed_cohort_type), pointer :: cCohort
    integer          :: FT
    !----------------------------------------------------------------------

    cCohort => cc_p
    FT       = cCohort%pft
    ccohort%co_hydr%btran(:) = &
          (1._r8 + (lwp/EDPftvarcon_inst%hydr_p50_gs(ft))**EDPftvarcon_inst%hydr_avuln_gs(ft))**(-1._r8)
    
  end subroutine flc_gs_from_psi
  
  !-------------------------------------------------------------------------------!
  subroutine dflcgsdpsi_from_psi(lwp, ft, dflcgsdpsi)
    ! 
    ! !DESCRIPTION: calls necessary routines (plant vs. soil) for converting
    ! plant tissue or soil water potentials to a fractional loss of conductivity
    !
    ! !USES:
    !
    ! !ARGUMENTS
    real(r8)             , intent(in)             :: lwp         ! leaf water potential (MPa)
    integer              , intent(in)             :: ft          ! leaf pft
    real(r8)             , intent(out)            :: dflcgsdpsi  ! fractional loss of conductivity  [-]

    !----------------------------------------------------------------------
  
    associate(& 
         avuln_gs => EDPftvarcon_inst%hydr_avuln_gs, &  ! Input: [real(r8) (:) ] stomatal PLC curve: shape parameter                        [-]
         p50_gs   => EDPftvarcon_inst%hydr_p50_gs     & ! Input: [real(r8) (:) ] stomatal PLC curve: water potential at 50% loss of gs,max  [Pa]
         )

    dflcgsdpsi = -1._r8 * (1._r8 + (lwp/p50_gs(FT))**avuln_gs(FT))**(-2._r8) * &
                          avuln_gs(FT)/p50_gs(FT)*(lwp/p50_gs(FT))**(avuln_gs(FT)-1._r8)
	     
    end associate

  end subroutine dflcgsdpsi_from_psi
  
  !-------------------------------------------------------------------------------!
  subroutine flc_from_psi(ft, pm, psi_node, flc_node, site_hydr, bc_in )
    ! 
    ! !DESCRIPTION: calls necessary routines (plant vs. soil) for converting
    ! plant tissue or soil water potentials to a fractional loss of conductivity
    
    ! !ARGUMENTS
    integer          , intent(in)     :: ft          ! PFT index
    integer          , intent(in)     :: pm          ! porous media index
    real(r8)         , intent(in)     :: psi_node    ! water potential                  [MPa]
    real(r8)         , intent(out)    :: flc_node    ! fractional loss of conductivity  [-]
    type(ed_site_hydr_type),optional, intent(inout),target :: site_hydr        ! ED site_hydr structure
    type(bc_in_type),optional, intent(in)             :: bc_in       ! FATES boundary conditions

    !
    ! !LOCAL VARIABLES:

    !----------------------------------------------------------------------
  
    associate(& 
         avuln    => EDPftvarcon_inst%hydr_avuln_node , & ! Input: [real(r8) (:,:) ] PLC curve: vulnerability curve shape parameter          [-]
         p50      => EDPftvarcon_inst%hydr_p50_node     & ! Input: [real(r8) (:,:) ] PLC curve: water potential at 50% loss of conductivity  [Pa]
         )
    
    if(pm <= 4) then
       flc_node = 1._r8/(1._r8 + (psi_node/p50(ft,pm))**avuln(ft,pm))
    else
       select case (iswc)
       case (van_genuchten)
          write(fates_log(),*) 'Van Genuchten plant hydraulics is inoperable until further notice'
          call endrun(msg=errMsg(sourcefile, __LINE__))
!          call unsatkVG_flc_from_psi(psi_node, &
!             site_hydr%alpha_VG(1), &
!	     site_hydr%n_VG(1),     &
!             site_hydr%m_VG(1),     &
!             site_hydr%l_VG(1),     &
!             flc_node)
       case (campbell)
          call unsatkCampbell_flc_from_psi(psi_node, &
             (-1._r8)*bc_in%sucsat_sisl(1)*denh2o*grav*1.e-9_r8, &      ! mm * 1e-3 m/mm * 1e3 kg/m3 * 9.8 m/s2 * 1e-6 MPa/Pa = MPa
	     bc_in%bsw_sisl(1),     &
             flc_node)
       case default
          write(fates_log(),*) 'ERROR: invalid soil water characteristic function specified, iswc = '//char(iswc)
          call endrun(msg=errMsg(sourcefile, __LINE__))
       end select
    end if
	     
    end associate

  end subroutine flc_from_psi
  
  !-------------------------------------------------------------------------------!
  subroutine dflcdpsi_from_psi(ft, pm, psi_node, dflcdpsi_node, site_hydr, bc_in )
    ! 
    ! !DESCRIPTION: calls necessary routines (plant vs. soil) for converting
    ! plant tissue or soil water potentials to a fractional loss of conductivity
    !
    ! !USES:
    !
    ! !ARGUMENTS
    integer          , intent(in)     :: ft             ! PFT index
    integer          , intent(in)     :: pm             ! porous media index
    real(r8)         , intent(in)     :: psi_node       ! water potential                  [MPa]
    real(r8)         , intent(out)    :: dflcdpsi_node  ! fractional loss of conductivity  [-]
    type(ed_site_hydr_type),optional, intent(inout),target :: site_hydr        ! ED site_hydr structure
    type(bc_in_type),optional, intent(in)             :: bc_in       ! FATES boundary conditions

    !
    ! !LOCAL VARIABLES:
    !----------------------------------------------------------------------
  
    associate(& 
         avuln    => EDPftvarcon_inst%hydr_avuln_node, & ! Input: [real(r8) (:,:) ] PLC curve: vulnerability curve shape parameter          [-]
         p50      => EDPftvarcon_inst%hydr_p50_node    & ! Input: [real(r8) (:,:) ] PLC curve: water potential at 50% loss of conductivity  [Pa]
         )
    
    if(pm <= 4) then
       dflcdpsi_node = -1._r8 * (1._r8 + (psi_node/p50(ft,pm))**avuln(ft,pm))**(-2._r8) * &
                                avuln(ft,pm)/p50(ft,pm)*(psi_node/p50(ft,pm))**(avuln(ft,pm)-1._r8)
    else
       select case (iswc)
       case (van_genuchten)    
          write(fates_log(),*) 'Van Genuchten plant hydraulics is inoperable until further notice'
          call endrun(msg=errMsg(sourcefile, __LINE__))
          !call unsatkVG_dflcdpsi_from_psi(psi_node, &
          !      site_hydr%alpha_VG(1), &
          !      site_hydr%n_VG(1),     &
          !      site_hydr%m_VG(1),     &
          !      site_hydr%l_VG(1),     &
          !   dflcdpsi_node)
       case (campbell)
          call unsatkCampbell_dflcdpsi_from_psi(psi_node, &
             (-1._r8)*bc_in%sucsat_sisl(1)*denh2o*grav*1.e-9_r8, &
	     bc_in%bsw_sisl(1),     &
             dflcdpsi_node)
       case default
          write(fates_log(),*) 'ERROR: invalid soil water characteristic function specified, iswc = '//char(iswc)
          call endrun(msg=errMsg(sourcefile, __LINE__))
       end select
    end if
	     
    end associate

  end subroutine dflcdpsi_from_psi
  
  !-------------------------------------------------------------------------------!
  subroutine th_from_psi(ft, pm, psi_node, th_node, site_hydr, bc_in)
    ! 
    ! !DESCRIPTION: calls necessary routines (plant vs. soil) for converting
    ! plant tissue or soil water potentials to volumetric water contents
    ! !ARGUMENTS
    integer          , intent(in)            :: ft          ! PFT index
    integer          , intent(in)            :: pm          ! porous media index
    real(r8)         , intent(in)            :: psi_node    ! water potential   [MPa]
    real(r8)         , intent(out)           :: th_node     ! water content     [m3 m-3]
    type(ed_site_hydr_type), intent(inout),target :: site_hydr        ! ED site_hydr structure
    type(bc_in_type), intent(in)             :: bc_in       ! FATES boundary conditions

    !
    ! !LOCAL VARIABLES:
    real(r8) :: lower                ! lower bound of initial estimate         [m3 m-3]
    real(r8) :: upper                ! upper bound of initial estimate         [m3 m-3]
    real(r8) :: xtol                 ! error tolerance for x-variable          [m3 m-3]
    real(r8) :: ytol                 ! error tolerance for y-variable          [MPa]
    real(r8) :: satfrac              ! soil saturation fraction                [0-1]
    real(r8) :: psi_check
                                              
    !----------------------------------------------------------------------
  
    associate(& 
         thetas   => EDPftvarcon_inst%hydr_thetas_node  , & ! Input: [real(r8) (:,:) ] P-V curve: saturated volumetric water content
         resid    => EDPftvarcon_inst%hydr_resid_node     & ! Input: [real(r8) (:,:) ] P-V curve: residual water fraction
         )
   
    if(pm <= 4) then

       lower  = thetas(ft,pm)*(resid(ft,pm) + 0.0001_r8)/cap_corr(pm)
       upper  = thetas(ft,pm)
       xtol   = 1.e-16_r8
       ytol   = 1.e-8_r8
       call bisect_pv(ft, pm, lower, upper, xtol, ytol, psi_node, th_node)
       call psi_from_th(ft, pm, th_node, psi_check )

       if(psi_check > -1.e-8_r8) then
          write(fates_log(),*)'bisect_pv returned positive value for water potential at pm = ', char(pm)
          call endrun(msg=errMsg(sourcefile, __LINE__))
       end if
       
     

    else
       select case (iswc)
       case (van_genuchten)
          write(fates_log(),*) 'Van Genuchten plant hydraulics is inoperable until further notice'
          call endrun(msg=errMsg(sourcefile, __LINE__))
!          call swcVG_satfrac_from_psi(psi_node, &
!                  site_hydr%alpha_VG(1), &
!                  site_hydr%n_VG(1),     &
!                  site_hydr%m_VG(1),     &
!                  site_hydr%l_VG(1),     &
!                  satfrac)
!          call swcVG_th_from_satfrac(satfrac, &
!                  bc_in%watsat_sisl(1),   &
!                  bc_in%watres_sisl(1),   &
!                  th_node)
       case (campbell) 

          call swcCampbell_satfrac_from_psi(psi_node, &
                  (-1._r8)*bc_in%sucsat_sisl(1)*denh2o*grav*1.e-9_r8, &
                  bc_in%bsw_sisl(1),     &
                  satfrac)
          call swcCampbell_th_from_satfrac(satfrac, &
                  bc_in%watsat_sisl(1),   &
                  th_node)
       case default
          write(fates_log(),*)  'invalid soil water characteristic function specified, iswc = '//char(iswc)
          call endrun(msg=errMsg(sourcefile, __LINE__))
       end select
    end if
	     
    end associate

  end subroutine th_from_psi
  
  !-------------------------------------------------------------------------------!
  subroutine bisect_pv(ft, pm, lower, upper, xtol, ytol, psi_node, th_node)
    ! 
    ! !DESCRIPTION: Bisection routine for getting the inverse of the plant PV curve.
    !  An analytical solution is not possible because quadratic smoothing functions
    !  are used to remove discontinuities in the PV curve.
    !
    ! !USES:
    !
    ! !ARGUMENTS
    integer       , intent(in)     :: ft          ! PFT index
    integer       , intent(in)     :: pm          ! porous media index
    real(r8)      , intent(inout)  :: lower       ! lower bound of estimate           [m3 m-3]
    real(r8)      , intent(inout)  :: upper       ! upper bound of estimate           [m3 m-3]
    real(r8)      , intent(in)     :: xtol        ! error tolerance for x-variable    [m3 m-3]
    real(r8)      , intent(in)     :: ytol        ! error tolerance for y-variable    [MPa]
    real(r8)      , intent(in)     :: psi_node    ! water potential                   [MPa]
    real(r8)      , intent(out)    :: th_node     ! water content                     [m3 m-3]
    !
    ! !LOCAL VARIABLES:
    real(r8) :: x_new                  ! new estimate for x in bisection routine
    real(r8) :: y_lo                   ! corresponding y value at lower
    real(r8) :: f_lo                   ! y difference between lower bound guess and target y
    real(r8) :: y_hi                   ! corresponding y value at upper
    real(r8) :: f_hi                   ! y difference between upper bound guess and target y
    real(r8) :: y_new                  ! corresponding y value at x.new
    real(r8) :: f_new                  ! y difference between new y guess at x.new and target y
    real(r8) :: chg                    ! difference between x upper and lower bounds (approach 0 in bisection)
    !----------------------------------------------------------------------
  
    call psi_from_th(ft, pm, lower, y_lo)
    call psi_from_th(ft, pm, upper, y_hi)
    f_lo  = y_lo - psi_node
    f_hi  = y_hi - psi_node
    chg   = upper - lower
    do while(abs(chg) .gt. xtol)
       x_new = 0.5_r8*(lower + upper)
       call psi_from_th(ft, pm, x_new, y_new)
       f_new = y_new - psi_node
       if(abs(f_new) .le. ytol) then
          EXIT
       end if
       if((f_lo * f_new) .lt. 0._r8) upper = x_new
       if((f_hi * f_new) .lt. 0._r8) lower = x_new
       chg = upper - lower
    end do
    
    th_node = x_new
	     
  end subroutine bisect_pv
  
  !-------------------------------------------------------------------------------!
  subroutine psi_from_th(ft, pm, th_node, psi_node, site_hydr, bc_in)
    ! 
    ! !DESCRIPTION: evaluates the plant PV curve (returns water potential, psi)
    ! at a given water content (th)
    !
    ! !USES:
    !
    ! !ARGUMENTS
    integer          , intent(in)     :: ft          ! PFT index
    integer          , intent(in)     :: pm          ! porous media index
    real(r8)         , intent(in)     :: th_node     ! water content     [m3 m-3]
    real(r8)         , intent(out)    :: psi_node    ! water potential   [MPa]
    type(ed_site_hydr_type), optional, intent(inout),target :: site_hydr        ! ED site_hydr structure
    type(bc_in_type), optional, intent(in)             :: bc_in       ! FATES boundary conditions
    !
    ! !LOCAL VARIABLES:
    real(r8) :: satfrac                  ! saturation fraction [0-1]
    !----------------------------------------------------------------------
  
    if(pm <= 4) then       ! plant

       call tq2(ft, pm, th_node*cap_corr(pm), psi_node)

    else if(pm == 5) then  ! soil

!! NOTE. FIX: The below sidesteps the problem of averaging potentially variable soil hydraulic properties with depth
!!        and simply assigns the bulk soil (bucket) approximation of hydraulic properties as equal to the top soil layer.
       select case (iswc)
       case (van_genuchten)
          write(fates_log(),*) 'Van Genuchten plant hydraulics is inoperable until further notice'
          call endrun(msg=errMsg(sourcefile, __LINE__)) 
!          call swcVG_psi_from_th(th_node, &
!                  bc_in%watsat_sisl(1),   &
!                  bc_in%watres_sisl(1),   &
!                  site_hydr%alpha_VG(1), &
!                  site_hydr%n_VG(1),     &
!                  site_hydr%m_VG(1),     &
!                  site_hydr%l_VG(1),     &
!                  psi_node)
       case (campbell)
          call swcCampbell_psi_from_th(th_node, &
                  bc_in%watsat_sisl(1),   &
                  (-1._r8)*bc_in%sucsat_sisl(1)*denh2o*grav*1.e-9_r8, &
	          bc_in%bsw_sisl(1),     &
                  psi_node)
       case default
          write(fates_log(),*) 'ERROR: invalid soil water characteristic function specified, iswc = '//char(iswc)
          call endrun(msg=errMsg(sourcefile, __LINE__))
       end select

    end if
	     
  end subroutine psi_from_th
  
  !-------------------------------------------------------------------------------!
  subroutine dpsidth_from_th(ft, pm, th_node, y, site_hydr, bc_in) 
    ! 
    ! !DESCRIPTION: evaluates the plant PV curve (returns water potential, psi)
    ! at a given water content (th)
    !
    ! !USES:
    !
    ! !ARGUMENTS
    integer          , intent(in)     :: ft          ! PFT index
    integer          , intent(in)     :: pm          ! porous media index
    real(r8)         , intent(in)     :: th_node     ! water content                            [m3 m-3]
    real(r8)         , intent(out)    :: y           ! derivative of water potential wrt theta  [MPa m3 m-3]
    type(ed_site_hydr_type), optional,intent(inout) :: site_hydr
    type(bc_in_type), optional,intent(in) :: bc_in
    !
    ! !LOCAL VARIABLES:

    real(r8) :: satfrac                  ! saturation fraction [0-1]
    !----------------------------------------------------------------------
  
    if(pm <= 4) then       ! plant
       call dtq2dth(ft, pm, th_node*cap_corr(pm), y)
    else if(pm == 5) then  ! soil
       select case (iswc)
       case (van_genuchten)
          write(fates_log(),*) 'Van Genuchten plant hydraulics is inoperable until further notice'
          call endrun(msg=errMsg(sourcefile, __LINE__)) 
          !call swcVG_dpsidth_from_th(th_node, &
          !        bc_in%watsat_sisl(1),   &
          !        bc_in%watres_sisl(1),   &
          !        site_hydr%alpha_VG(1), &
          !        site_hydr%n_VG(1),     &
          !        site_hydr%m_VG(1),     &
          !        site_hydr%l_VG(1),     &
          !        y)
       case (campbell)
          call swcCampbell_dpsidth_from_th(th_node, &
                  bc_in%watsat_sisl(1),   &
                  (-1._r8)*bc_in%sucsat_sisl(1)*denh2o*grav*1.e-9_r8, &
	          bc_in%bsw_sisl(1),     &
                  y)
       case default
          write(fates_log(),*) 'ERROR: invalid soil water characteristic function specified, iswc = '//char(iswc)
          call endrun(msg=errMsg(sourcefile, __LINE__))
       end select
    end if
	     
  end subroutine dpsidth_from_th
  
  !-------------------------------------------------------------------------------!
  subroutine tq2(ft, pm, x, y)
    ! 
    ! !DESCRIPTION: smoothing function for elastic-to-cavitation region of the
    !  plant PV curve where a discontinuity exists
    !
    ! !USES:
    !
    ! !ARGUMENTS
    integer       , intent(in)     :: ft          ! PFT index
    integer       , intent(in)     :: pm          ! porous media index
    real(r8)      , intent(in)     :: x           ! water content     [m3 m-3]
    real(r8)      , intent(out)    :: y           ! water potential   [MPa]
    !
    ! !LOCAL VARIABLES:
    real(r8) :: y_bq2                  ! returned y (psi) value from bq2()
    real(r8) :: y_cq2                  ! returned y (psi) value from cq2()
    real(r8) :: beta2=0.99_r8          ! smoothing factor
    !----------------------------------------------------------------------
  
    call bq2(ft, pm, x, y_bq2)
    call cq2(ft, pm, x, y_cq2)
    y = (-y_bq2 + sqrt(y_bq2*y_bq2 - 4._r8*beta2*y_cq2))/(2*beta2)

  end subroutine tq2
  
  !-------------------------------------------------------------------------------!
  subroutine dtq2dth(ft, pm, x, y)
    ! 
    ! !DESCRIPTION: smoothing function for elastic-to-cavitation region of the
    !  plant PV curve where a discontinuity exists
    !
    ! !USES:
    !
    ! !ARGUMENTS
    integer       , intent(in)     :: ft          ! PFT index
    integer       , intent(in)     :: pm          ! porous media index
    real(r8)      , intent(in)     :: x           ! water content                            [m3 m-3]
    real(r8)      , intent(out)    :: y           ! derivative of water potential wrt theta  [MPa m3 m-3]
    !
    ! !LOCAL VARIABLES:
    real(r8) :: y_bq2                  ! returned y (psi) value from bq2()
    real(r8) :: y_cq2                  ! returned y (psi) value from cq2()
    real(r8) :: dydth_bq2              ! returned derivative from dbq2dth()
    real(r8) :: dydth_cq2              ! returned derivative from dcq2dth()
    real(r8) :: beta2=0.99_r8          ! smoothing factor
    !----------------------------------------------------------------------
  
    call bq2(ft, pm, x, y_bq2)
    call cq2(ft, pm, x, y_cq2)
    call dbq2dth(ft, pm, x, dydth_bq2)
    call dcq2dth(ft, pm, x, dydth_cq2)
    y = 1._r8/(2._r8*beta2)*(-dydth_bq2 + 0.5_r8*((y_bq2*y_bq2 - 4._r8*beta2*y_cq2)**(-0.5_r8)) * &
                                                 (2._r8*y_bq2*dydth_bq2 - 4._r8*beta2*dydth_cq2))

  end subroutine dtq2dth
  
  !-------------------------------------------------------------------------------!
  subroutine bq2(ft, pm, x, y)
    ! 
    ! !DESCRIPTION: component smoothing function for elastic-to-cavitation region
    ! of the plant PV curve where a discontinuity exists
    !
    ! !USES:
    !
    ! !ARGUMENTS
    integer       , intent(in)     :: ft          ! PFT index
    integer       , intent(in)     :: pm          ! porous media index
    real(r8)      , intent(in)     :: x           ! water content     [m3 m-3]
    real(r8)      , intent(out)    :: y           ! water potential   [MPa]
    !
    ! !LOCAL VARIABLES:
    real(r8) :: y_tq1                  ! returned y (psi) value from tq1()
    real(r8) :: y_cavitation           ! returned y (psi) value from cavitationPV()
    !----------------------------------------------------------------------
  
    call tq1(ft, pm, x, y_tq1)
    call cavitationPV(ft, pm, x, y_cavitation)
    y = -1._r8*(y_tq1 + y_cavitation)
	     
  end subroutine bq2
  
  !-------------------------------------------------------------------------------!
  subroutine dbq2dth(ft, pm, x, y)
    ! 
    ! !DESCRIPTION: component smoothing function for elastic-to-cavitation region
    ! of the plant PV curve where a discontinuity exists
    !
    ! !USES:
    !
    ! !ARGUMENTS
    integer       , intent(in)     :: ft          ! PFT index
    integer       , intent(in)     :: pm          ! porous media index
    real(r8)      , intent(in)     :: x           ! water content                            [m3 m-3]
    real(r8)      , intent(out)    :: y           ! derivative of water potential wrt theta  [MPa m3 m-3]
    !
    ! !LOCAL VARIABLES:
    real(r8) :: dydth_tq1              ! returned derivative from dtq1dth()
    real(r8) :: dcavdth                ! returned derivative from dcavitationdth()
    !----------------------------------------------------------------------
  
    call dtq1dth(ft, pm, x, dydth_tq1)
    call dcavitationPVdth(ft, pm, x, dcavdth)
    y = -1._r8*(dydth_tq1 + dcavdth)

  end subroutine dbq2dth
  
  !-------------------------------------------------------------------------------!
  subroutine cq2(ft, pm, x, y)
    ! 
    ! !DESCRIPTION: component smoothing function for elastic-to-cavitation region
    ! of the plant PV curve where a discontinuity exists
    !
    ! !USES:
    !
    ! !ARGUMENTS
    integer       , intent(in)     :: ft          ! PFT index
    integer       , intent(in)     :: pm          ! porous media index
    real(r8)      , intent(in)     :: x           ! water content     [m3 m-3]
    real(r8)      , intent(out)    :: y           ! water potential   [MPa]
    !
    ! !LOCAL VARIABLES:
    real(r8) :: y_tq1                  ! returned y (psi) value from tq1()
    real(r8) :: y_cavitation           ! returned y (psi) value from cavitationPV()
    !----------------------------------------------------------------------
  
    call tq1(ft, pm, x, y_tq1)
    call cavitationPV(ft, pm, x, y_cavitation)
    y = y_tq1*y_cavitation
	     
  end subroutine cq2
  
  !-------------------------------------------------------------------------------!
  subroutine dcq2dth(ft, pm, x, y)
    ! 
    ! !DESCRIPTION: returns derivative of cq2() wrt theta
    !
    ! !USES:
    !
    ! !ARGUMENTS
    integer       , intent(in)     :: ft          ! PFT index
    integer       , intent(in)     :: pm          ! porous media index
    real(r8)      , intent(in)     :: x           ! water content                            [m3 m-3]
    real(r8)      , intent(out)    :: y           ! derivative of water potential wrt theta  [MPa m3 m-3]
    !
    ! !LOCAL VARIABLES:
    real(r8) :: y_tq1                  ! returned y (psi) value from tq1()
    real(r8) :: y_cavitation           ! returned y (psi) value from cavitationPV()
    real(r8) :: dydth_tq1              ! returned derivative from dtq1dth()
    real(r8) :: dcavdth                ! returned derivative from dcavitationdth()
    !----------------------------------------------------------------------
  
    call tq1(ft, pm, x, y_tq1)
    call cavitationPV(ft, pm, x, y_cavitation)
    call dtq1dth(ft, pm, x, dydth_tq1)
    call dcavitationPVdth(ft, pm, x, dcavdth)
    y = y_tq1*dcavdth + dydth_tq1*y_cavitation
	     
  end subroutine dcq2dth
  
  !-------------------------------------------------------------------------------!
  subroutine tq1(ft, pm, x, y)
    ! 
    ! !DESCRIPTION: either calls the elastic region of the PV curve (leaves) or
    ! does a smoothing function for capillary-to-elastic region of the plant PV
    ! curve where a discontinuity exists
    !
    ! !USES:
    !
    ! !ARGUMENTS
    integer       , intent(in)     :: ft          ! PFT index
    integer       , intent(in)     :: pm          ! porous media index
    real(r8)      , intent(in)     :: x           ! water content     [m3 m-3]
    real(r8)      , intent(out)    :: y           ! water potential   [MPa]
    !
    ! !LOCAL VARIABLES:
    real(r8) :: y_bq1                  ! returned y (psi) value from bq1()
    real(r8) :: y_cq1                  ! returned y (psi) value from cq1()
    real(r8) :: y_elastic              ! returned y (psi) value from elasticPV()
    real(r8) :: beta1=0.80_r8          ! smoothing factor
    !----------------------------------------------------------------------
  
    if(pm == 1) then            ! leaves have no capillary region in their PV curves
       call elasticPV(ft, pm, x, y_elastic)
       y = y_elastic
    else if(pm <= 4) then       ! sapwood has a capillary region
       call bq1(ft, pm, x, y_bq1)
       call cq1(ft, pm, x, y_cq1)
       y = (-y_bq1 - sqrt(y_bq1*y_bq1 - 4._r8*beta1*y_cq1))/(2*beta1)
    end if !porous media

  end subroutine tq1
  
  !-------------------------------------------------------------------------------!
  subroutine dtq1dth(ft, pm, x, y)
    ! 
    ! !DESCRIPTION: returns derivative of tq1() wrt theta
    !
    ! !USES:
    !
    ! !ARGUMENTS
    integer       , intent(in)     :: ft          ! PFT index
    integer       , intent(in)     :: pm          ! porous media index
    real(r8)      , intent(in)     :: x           ! water content                            [m3 m-3]
    real(r8)      , intent(out)    :: y           ! derivative of water potential wrt theta  [MPa m3 m-3]
    !
    ! !LOCAL VARIABLES:
    real(r8) :: y_bq1                  ! returned y (psi) value from bq1()
    real(r8) :: y_cq1                  ! returned y (psi) value from cq1()
    real(r8) :: dydth_bq1              ! returned derivative from dbq1dth()
    real(r8) :: dydth_cq1              ! returned derivative from dcq1dth()
    real(r8) :: delasticdth            ! returned derivative from delasticPVdth()
    real(r8) :: beta1=0.80_r8          ! smoothing factor
    !----------------------------------------------------------------------
  
    if(pm == 1) then            ! leaves have no capillary region in their PV curves
       call delasticPVdth(ft, pm, x, delasticdth)
       y = delasticdth
    else if(pm <= 4) then       ! sapwood has a capillary region
       call bq1(ft, pm, x, y_bq1)
       call cq1(ft, pm, x, y_cq1)
       call dbq1dth(ft, pm, x, dydth_bq1)
       call dcq1dth(ft, pm, x, dydth_cq1)
       y = 1._r8/(2._r8*beta1)*(-dydth_bq1 - 0.5_r8*((y_bq1*y_bq1 - 4._r8*beta1*y_cq1)**(-0.5_r8)) * &
                                                    (2._r8*y_bq1*dydth_bq1 - 4._r8*beta1*dydth_cq1))
    end if

  end subroutine dtq1dth
  
  !-------------------------------------------------------------------------------!
  subroutine bq1(ft, pm, x, y)
    ! 
    ! !DESCRIPTION: component smoothing function for capillary-to-elastic region
    ! of the plant PV curve where a discontinuity exists
    !
    ! !USES:
    !
    ! !ARGUMENTS
    integer       , intent(in)     :: ft          ! PFT index
    integer       , intent(in)     :: pm          ! porous media index
    real(r8)      , intent(in)     :: x           ! water content     [m3 m-3]
    real(r8)      , intent(out)    :: y           ! water potential   [MPa]
    !
    ! !LOCAL VARIABLES:
    real(r8) :: y_capillary           ! returned y (psi) value from capillaryPV()
    real(r8) :: y_elastic             ! returned y (psi) value from elasticPV()
    !----------------------------------------------------------------------
  
    call capillaryPV(ft, pm, x, y_capillary)
    call elasticPV(ft, pm, x, y_elastic)
    y = -1._r8*(y_capillary + y_elastic)
	     
  end subroutine bq1
  
  !-------------------------------------------------------------------------------!
  subroutine dbq1dth(ft, pm, x, y)
    ! 
    ! !DESCRIPTION: returns derivative of bq1() wrt theta
    !
    ! !USES:
    !
    ! !ARGUMENTS
    integer       , intent(in)     :: ft          ! PFT index
    integer       , intent(in)     :: pm          ! porous media index
    real(r8)      , intent(in)     :: x           ! water content                            [m3 m-3]
    real(r8)      , intent(out)    :: y           ! derivative of water potential wrt theta  [MPa m3 m-3]
    !
    ! !LOCAL VARIABLES:
    real(r8) :: dcapdth               ! returned derivative from dcapillaryPVdth()
    real(r8) :: delasticdth           ! returned derivative from delasticPVdth()
    !----------------------------------------------------------------------
  
    call dcapillaryPVdth(ft, pm, x, dcapdth)
    call delasticPVdth(ft, pm, x, delasticdth)
    y = -1._r8*(delasticdth + dcapdth)
	     
  end subroutine dbq1dth
  
  !-------------------------------------------------------------------------------!
  subroutine cq1(ft, pm, x, y)
    ! 
    ! !DESCRIPTION: component smoothing function for capillary-to-elastic region
    ! of the plant PV curve where a discontinuity exists
    !
    ! !USES:
    !
    ! !ARGUMENTS
    integer       , intent(in)     :: ft          ! PFT index
    integer       , intent(in)     :: pm          ! porous media index
    real(r8)      , intent(in)     :: x           ! water content     [m3 m-3]
    real(r8)      , intent(out)    :: y           ! water potential   [MPa]
    !
    ! !LOCAL VARIABLES:
    real(r8) :: y_capillary           ! returned y (psi) value from capillaryPV()
    real(r8) :: y_elastic             ! returned y (psi) value from elasticPV()
    !----------------------------------------------------------------------
  
    call capillaryPV(ft, pm, x, y_capillary)
    call elasticPV(ft, pm, x, y_elastic)
    y = y_capillary*y_elastic
	     
  end subroutine cq1
  
  !-------------------------------------------------------------------------------!
  subroutine dcq1dth(ft, pm, x, y)
    ! 
    ! !DESCRIPTION: returns derivative of cq1() wrt theta
    !
    ! !USES:
    !
    ! !ARGUMENTS
    integer       , intent(in)     :: ft          ! PFT index
    integer       , intent(in)     :: pm          ! porous media index
    real(r8)      , intent(in)     :: x           ! water content                            [m3 m-3]
    real(r8)      , intent(out)    :: y           ! derivative of water potential wrt theta  [MPa m3 m-3]
    !
    ! !LOCAL VARIABLES:
    real(r8) :: y_capillary           ! returned y (psi) value from capillaryPV()
    real(r8) :: y_elastic             ! returned y (psi) value from elasticPV()
    real(r8) :: dcapdth               ! returned derivative from dcapillaryPVdth()
    real(r8) :: delasticdth           ! returned derivative from delasticPVdth()
    !----------------------------------------------------------------------
  
    call capillaryPV(ft, pm, x, y_capillary)
    call elasticPV(ft, pm, x, y_elastic)
    call dcapillaryPVdth(ft, pm, x, dcapdth)
    call delasticPVdth(ft, pm, x, delasticdth)
    y = y_elastic*dcapdth + delasticdth*y_capillary
	     
  end subroutine dcq1dth
  
  !-------------------------------------------------------------------------------!
  subroutine cavitationPV(ft, pm, x, y)
    ! 
    ! !DESCRIPTION: computes water potential in the elastic region of the plant PV
    ! curve as the sum of both solute and elastic components.
    !
    ! !USES:
    !
    ! !ARGUMENTS
    integer       , intent(in)     :: ft          ! PFT index
    integer       , intent(in)     :: pm          ! porous media index
    real(r8)      , intent(in)     :: x           ! water content     [m3 m-3]
    real(r8)      , intent(out)    :: y           ! water potential   [MPa]
    !
    ! !LOCAL VARIABLES:
    real(r8) :: y_solute           ! returned y (psi) value from solutepsi()
    !----------------------------------------------------------------------
  
    call solutepsi(ft, pm, x, y_solute)
    y = y_solute
	     
  end subroutine cavitationPV
  
  !-------------------------------------------------------------------------------!
  subroutine dcavitationPVdth(ft, pm, x, y)
    ! 
    ! !DESCRIPTION: returns derivative of cavitationPV() wrt theta
    !
    ! !USES:
    !
    ! !ARGUMENTS
    integer       , intent(in)     :: ft          ! PFT index
    integer       , intent(in)     :: pm          ! porous media index
    real(r8)      , intent(in)     :: x           ! water content                            [m3 m-3]
    real(r8)      , intent(out)    :: y           ! derivative of water potential wrt theta  [MPa m3 m-3]
    !
    ! !LOCAL VARIABLES:
    real(r8) :: dsoldth           ! returned derivative from dsolutepsidth()
    !----------------------------------------------------------------------
  
    call dsolutepsidth(ft, pm, x, dsoldth)
    y = dsoldth
	     
  end subroutine dcavitationPVdth
  
  !-------------------------------------------------------------------------------!
  subroutine elasticPV(ft, pm, x, y)
    ! 
    ! !DESCRIPTION: computes water potential in the elastic region of the plant PV
    ! curve as the sum of both solute and elastic components.
    !
    ! !USES:
    !
    ! !ARGUMENTS
    integer       , intent(in)     :: ft          ! PFT index
    integer       , intent(in)     :: pm          ! porous media index
    real(r8)      , intent(in)     :: x           ! water content     [m3 m-3]
    real(r8)      , intent(out)    :: y           ! water potential   [MPa]
    !
    ! !LOCAL VARIABLES:
    real(r8) :: y_solute           ! returned y (psi) value from solutepsi()
    real(r8) :: y_pressure         ! returned y (psi) value from pressurepsi()
    !----------------------------------------------------------------------
  
    call solutepsi(ft, pm, x, y_solute)
    call pressurepsi(ft, pm, x, y_pressure)
    y = y_solute + y_pressure
	     
  end subroutine elasticPV
  
  !-------------------------------------------------------------------------------!
  subroutine delasticPVdth(ft, pm, x, y)
    ! 
    ! !DESCRIPTION: returns derivative of elasticPV() wrt theta
    !
    ! !USES:
    !
    ! !ARGUMENTS
    integer       , intent(in)     :: ft          ! PFT index
    integer       , intent(in)     :: pm          ! porous media index
    real(r8)      , intent(in)     :: x           ! water content                            [m3 m-3]
    real(r8)      , intent(out)    :: y           ! derivative of water potential wrt theta  [MPa m3 m-3]
    !
    ! !LOCAL VARIABLES:
    real(r8) :: dsoldth           ! returned derivative from dsolutepsidth()
    real(r8) :: dpressdth         ! returned derivative from dpressurepsidth()
    !----------------------------------------------------------------------
  
    call dsolutepsidth(ft, pm, x, dsoldth)
    call dpressurepsidth(ft, pm, x, dpressdth)
    y = dsoldth + dpressdth
	     
  end subroutine delasticPVdth
  
  !-------------------------------------------------------------------------------!
  subroutine solutepsi(ft, pm, x, y)
    ! 
    ! !DESCRIPTION: computes solute water potential (negative) as a function of
    !  water content for the plant PV curve.
    !
    ! !USES:
    !
    ! !ARGUMENTS
    integer       , intent(in)     :: ft          ! PFT index
    integer       , intent(in)     :: pm          ! porous media index
    real(r8)      , intent(in)     :: x           ! water content     [m3 m-3]
    real(r8)      , intent(out)    :: y           ! water potential   [MPa]
    !
    ! !LOCAL VARIABLES:
    !----------------------------------------------------------------------
  
    associate(& 
         pinot   => EDPftvarcon_inst%hydr_pinot_node,  & ! Input: [real(r8) (:,:) ] P-V curve: osmotic potential at full turgor              [MPa]
         thetas  => EDPftvarcon_inst%hydr_thetas_node, & ! Input: [real(r8) (:,:) ] P-V curve: saturated volumetric water content for node   [m3 m-3]
	 resid   => EDPftvarcon_inst%hydr_resid_node   & ! Input: [real(r8) (:,:) ] P-V curve: residual fraction                             [-]
         )
    
      y = pinot(ft,pm)*thetas(ft,pm)*(rwcft(pm) - resid(ft,pm)) / &
            (x - thetas(ft,pm)*resid(ft,pm))
	     
    end associate

  end subroutine solutepsi
  
  !-------------------------------------------------------------------------------!
  subroutine dsolutepsidth(ft, pm, x, y)
    ! 
    ! !DESCRIPTION: returns derivative of solutepsi() wrt theta
    !
    ! !USES:
    !
    ! !ARGUMENTS
    integer       , intent(in)     :: ft          ! PFT index
    integer       , intent(in)     :: pm          ! porous media index
    real(r8)      , intent(in)     :: x           ! water content                            [m3 m-3]
    real(r8)      , intent(out)    :: y           ! derivative of water potential wrt theta  [MPa m3 m-3]
    !
    ! !LOCAL VARIABLES:
    !----------------------------------------------------------------------
  
    associate(& 
         pinot   => EDPftvarcon_inst%hydr_pinot_node     , & ! Input: [real(r8) (:,:) ] P-V curve: osmotic potential at full turgor              [MPa]
         thetas  => EDPftvarcon_inst%hydr_thetas_node    , & ! Input: [real(r8) (:,:) ] P-V curve: saturated volumetric water content for node   [m3 m-3]
	 resid   => EDPftvarcon_inst%hydr_resid_node       & ! Input: [real(r8) (:,:) ] P-V curve: residual fraction                             [-]
         )
    
      y = -1._r8*thetas(ft,pm)*pinot(ft,pm)*(rwcft(pm) - resid(ft,pm)) / &
            ((x - thetas(ft,pm)*resid(ft,pm))**2._r8)
	     
    end associate

  end subroutine dsolutepsidth
  
  !-------------------------------------------------------------------------------!
  subroutine pressurepsi(ft, pm, x, y)
    ! 
    ! !DESCRIPTION: computes pressure water potential (positive) as a function of
    !  water content for the plant PV curve.
    !
    ! !USES:
    !
    ! !ARGUMENTS
    integer       , intent(in)     :: ft          ! PFT index
    integer       , intent(in)     :: pm          ! porous media index
    real(r8)      , intent(in)     :: x           ! water content     [m3 m-3]
    real(r8)      , intent(out)    :: y           ! water potential   [MPa]
    !
    ! !LOCAL VARIABLES:
    !----------------------------------------------------------------------
  
    associate(& 
         pinot   => EDPftvarcon_inst%hydr_pinot_node     , & ! Input: [real(r8) (:,:) ] P-V curve: osmotic potential at full turgor              [MPa]
         thetas  => EDPftvarcon_inst%hydr_thetas_node    , & ! Input: [real(r8) (:,:) ] P-V curve: saturated volumetric water content for node   [m3 m-3]
	 resid   => EDPftvarcon_inst%hydr_resid_node     , & ! Input: [real(r8) (:,:) ] P-V curve: residual fraction                             [-]
         epsil   => EDPftvarcon_inst%hydr_epsil_node       & ! Input: [real(r8) (:,:) ] P-V curve: bulk elastic modulus                          [MPa]
         )
      
      y = epsil(ft,pm) * (x - thetas(ft,pm)*rwcft(pm)) / &
            (thetas(ft,pm)*(rwcft(pm)-resid(ft,pm))) - pinot(ft,pm)
	     
    end associate

  end subroutine pressurepsi
  
  !-------------------------------------------------------------------------------!
  subroutine dpressurepsidth(ft, pm, x, y)
    ! 
    ! !DESCRIPTION: returns derivative of pressurepsi() wrt theta
    !
    ! !USES:
    !
    ! !ARGUMENTS
    integer       , intent(in)     :: ft          ! PFT index
    integer       , intent(in)     :: pm          ! porous media index
    real(r8)      , intent(in)     :: x           ! water content                            [m3 m-3]
    real(r8)      , intent(out)    :: y           ! derivative of water potential wrt theta  [MPa m3 m-3]
    !
    ! !LOCAL VARIABLES:
    !----------------------------------------------------------------------
  
    associate(& 
         thetas  => EDPftvarcon_inst%hydr_thetas_node, & ! Input: [real(r8) (:,:) ] P-V curve: saturated volumetric water content for node   [m3 m-3]
	 resid   => EDPftvarcon_inst%hydr_resid_node , & ! Input: [real(r8) (:,:) ] P-V curve: residual fraction                             [-]
         epsil   => EDPftvarcon_inst%hydr_epsil_node   & ! Input: [real(r8) (:,:) ] P-V curve: bulk elastic modulus                          [MPa]
         )
      
      y = epsil(ft,pm)/(thetas(ft,pm)*(rwcft(pm) - resid(ft,pm)))
	     
    end associate

  end subroutine dpressurepsidth
  
  !-------------------------------------------------------------------------------!
  subroutine capillaryPV(ft, pm, x, y)
    ! 
    ! !DESCRIPTION: computes water potential in the capillary region of the plant
    !  PV curve (sapwood only)
    !
    ! !USES:
    !
    ! !ARGUMENTS
    integer       , intent(in)     :: ft          ! PFT index
    integer       , intent(in)     :: pm          ! porous media index
    real(r8)      , intent(in)     :: x           ! water content     [m3 m-3]
    real(r8)      , intent(out)    :: y           ! water potential   [MPa]
    !
    ! !LOCAL VARIABLES:
    !----------------------------------------------------------------------

    associate(& 
         thetas    => EDPftvarcon_inst%hydr_thetas_node     & ! Input: [real(r8) (:,:) ] P-V curve: saturated volumetric water content for node   [m3 m-3]
         )
   
      y = cap_int(pm) + cap_slp(pm)/thetas(ft,pm)*x
	     
    end associate

  end subroutine capillaryPV
  
  !-------------------------------------------------------------------------------!
  subroutine dcapillaryPVdth(ft, pm, x, y)
    ! 
    ! !DESCRIPTION: returns derivative of capillaryPV() wrt theta
    !
    ! !USES:
    !
    ! !ARGUMENTS
    integer       , intent(in)     :: ft          ! PFT index
    integer       , intent(in)     :: pm          ! porous media index
    real(r8)      , intent(in)     :: x           ! water content                            [m3 m-3]
    real(r8)      , intent(out)    :: y           ! derivative of water potential wrt theta  [MPa m3 m-3]
    !
    ! !LOCAL VARIABLES:
    !----------------------------------------------------------------------

    associate(& 
         thetas    => EDPftvarcon_inst%hydr_thetas_node    & ! Input: [real(r8) (:,:) ] P-V curve: saturated volumetric water content for node   [m3 m-3]
         )
   
    y = cap_slp(pm)/thetas(ft,pm)
	     
    end associate

  end subroutine dcapillaryPVdth
  
  !-------------------------------------------------------------------------------!
  subroutine swcVG_satfrac_from_th(th, watsat, watres, satfrac)
  !
  ! DESCRIPTION
  ! van Genuchten (1980) soil water characteristic (retention) curve
  ! returns saturation fraction given water content, porosity, and residual water content
  !
  !USES
  !
  ! !ARGUMENTS:
  real(r8), intent(in)            :: th       !soil volumetric water content       [m3 m-3]
  real(r8), intent(in)            :: watsat   !volumetric soil water at saturation (porosity) [m3 m-3]
  real(r8), intent(in)            :: watres   !volumetric residual soil water      [m3 m-3]
  real(r8), intent(out)           :: satfrac  !saturation fraction                 [0-1]
  !
  ! !LOCAL VARIABLES:
  !------------------------------------------------------------------------------

  satfrac = (th - watres)/(watsat - watres)

  end subroutine swcVG_satfrac_from_th

  !-------------------------------------------------------------------------------!
  subroutine swcCampbell_satfrac_from_th(th, watsat, satfrac)
  !
  ! DESCRIPTION
  ! Campbell (1974) soil water characteristic (retention) curve
  ! returns saturation fraction given water content and porosity
  !
  !USES
  !ARGUMENTS:
  real(r8), intent(in)            :: th       !soil volumetric water content       [m3 m-3]
  real(r8), intent(in)            :: watsat   !volumetric soil water at saturation (porosity) [m3 m-3]
  real(r8), intent(out)           :: satfrac  !saturation fraction                 [0-1]
  !
  ! !LOCAL VARIABLES:
  !------------------------------------------------------------------------------

  satfrac = th/watsat

  end subroutine swcCampbell_satfrac_from_th

  !-------------------------------------------------------------------------------!
  subroutine swcVG_psi_from_th(th, watsat, watres, alpha, n, m, l, psi)
  !
  ! DESCRIPTION
  ! van Genuchten (1980) soil water characteristic (retention) curve
  ! returns water potential given water content and shape parameters
  !
  !USES
  !
  ! !ARGUMENTS:
  real(r8), intent(in)            :: th       !volumetric water content       [m3 m-3]
  real(r8), intent(in)            :: watsat   !volumetric soil water at saturation (porosity) [m3 m-3]
  real(r8), intent(in)            :: watres   !volumetric residual soil water      [m3 m-3]
  real(r8), intent(in)            :: alpha    !inverse of air-entry pressure  [MPa-1]
  real(r8), intent(in)            :: n        !pore-size distribution index   [-]
  real(r8), intent(in)            :: m        != 1 - 1/n_VG                   [-]
  real(r8), intent(in)            :: l        !pore tortuosity parameter      [-]
  real(r8), intent(out)           :: psi      !soil matric potential          [MPa]
  !
  ! !LOCAL VARIABLES:
  real(r8)                        :: satfrac  !saturation fraction            [0-1]
  !------------------------------------------------------------------------------

  call swcVG_satfrac_from_th(th, watsat, watres, satfrac)
  call swcVG_psi_from_satfrac(satfrac, alpha, n, m, l, psi)

  end subroutine swcVG_psi_from_th

  !-------------------------------------------------------------------------------!
  subroutine swcCampbell_psi_from_th(th, watsat, psisat, B, psi)
  !
  ! DESCRIPTION
  ! Campbell (1974) soil water characteristic (retention) curve
  ! returns water potential given saturation fraction, air-entry pressure and shape parameter
  !
  !USES
  !
  ! !ARGUMENTS:
  real(r8), intent(in)            :: th       !volumetric water content       [m3 m-3]
  real(r8), intent(in)            :: watsat   !volumetric soil water at saturation (porosity) [m3 m-3]
  real(r8), intent(in)            :: psisat   !air entry pressure             [MPa]
  real(r8), intent(in)            :: B        !shape parameter                [-]
  real(r8), intent(out)           :: psi      !soil matric potential          [MPa]
  !
  ! !LOCAL VARIABLES:
  real(r8)                        :: satfrac  !saturation fraction            [0-1]
  !------------------------------------------------------------------------------

  call swcCampbell_satfrac_from_th(th, watsat, satfrac)
  call swcCampbell_psi_from_satfrac(satfrac, psisat, B, psi)

  end subroutine swcCampbell_psi_from_th

  !-------------------------------------------------------------------------------!
  subroutine swcVG_psi_from_satfrac(satfrac, alpha, n, m, l, psi)
  !
  ! DESCRIPTION
  ! van Genuchten (1980) soil water characteristic (retention) curve
  ! returns water potential given saturation fraction and shape parameters
  !
  !USES
  !
  ! !ARGUMENTS:
  real(r8), intent(in)            :: satfrac  !saturation fraction            [0-1]
  real(r8), intent(in)            :: alpha    !inverse of air-entry pressure  [MPa-1]
  real(r8), intent(in)            :: n        !pore-size distribution index   [-]
  real(r8), intent(in)            :: m        != 1 - 1/n_VG                   [-]
  real(r8), intent(in)            :: l        !pore tortuosity parameter      [-]
  real(r8), intent(out)           :: psi      !soil matric potential          [MPa]
  !
  ! !LOCAL VARIABLES:
  !------------------------------------------------------------------------------

  psi = -1._r8/alpha*(satfrac**(-1._r8/m)-1._r8)**(1._r8/n)

  end subroutine swcVG_psi_from_satfrac

  !-------------------------------------------------------------------------------!
  subroutine swcCampbell_psi_from_satfrac(satfrac, psisat, B, psi)
  !
  ! DESCRIPTION
  ! Campbell (1974) soil water characteristic (retention) curve
  ! returns water potential given saturation fraction, air-entry pressure and shape parameter
  !
  !USES
  !
  ! !ARGUMENTS:
  real(r8), intent(in)            :: satfrac  !saturation fraction            [0-1]
  real(r8), intent(in)            :: psisat   !air entry pressure             [MPa]
  real(r8), intent(in)            :: B        !shape parameter                [-]
  real(r8), intent(out)           :: psi      !soil matric potential          [MPa]
  !
  ! !LOCAL VARIABLES:
  !------------------------------------------------------------------------------

  psi = psisat*(satfrac**(-B))

  end subroutine swcCampbell_psi_from_satfrac

  !-------------------------------------------------------------------------------!
  subroutine swcVG_th_from_satfrac(satfrac, watsat, watres, th)
  !
  ! DESCRIPTION
  ! van Genuchten (1980) soil water characteristic (retention) curve
  ! returns water content given saturation fraction, porosity and residual water content
  !
  !USES
  !
  ! !ARGUMENTS:
  real(r8), intent(in)            :: satfrac  !saturation fraction                 [0-1]
  real(r8), intent(in)            :: watsat   !volumetric soil water at saturation (porosity) [m3 m-3]
  real(r8), intent(in)            :: watres   !volumetric residual soil water      [m3 m-3]
  real(r8), intent(out)           :: th       !soil volumetric water content       [m3 m-3]
  !
  ! !LOCAL VARIABLES:
  !------------------------------------------------------------------------------

  th = watres + satfrac*(watsat - watres)

  end subroutine swcVG_th_from_satfrac

  !-------------------------------------------------------------------------------!
  subroutine swcCampbell_th_from_satfrac(satfrac, watsat, th)
  !
  ! DESCRIPTION
  ! Campbell (1974) soil water characteristic (retention) curve
  ! returns water content given saturation fraction and porosity
  !
  !USES
  !
  ! !ARGUMENTS:
  real(r8), intent(in)            :: satfrac  !saturation fraction                 [0-1]
  real(r8), intent(in)            :: watsat   !volumetric soil water at saturation (porosity) [m3 m-3]
  real(r8), intent(out)           :: th       !soil volumetric water content       [m3 m-3]
  !
  ! !LOCAL VARIABLES:
  !------------------------------------------------------------------------------

  th = satfrac*watsat

  end subroutine swcCampbell_th_from_satfrac

  !-----------------------------------------------------------------------
  subroutine swcVG_satfrac_from_psi(psi, alpha, n, m, l, satfrac)
  !
  ! DESCRIPTION
  ! van Genuchten (1980) soil water characteristic (retention) curve
  ! returns saturation fraction given water potential and shape parameters
  !
  !USES
  !
  ! !ARGUMENTS:
  real(r8), intent(in)            :: psi      !soil matric potential          [MPa]
  real(r8), intent(in)            :: alpha    !inverse of air-entry pressure  [MPa-1]
  real(r8), intent(in)            :: n        !pore-size distribution index   [-]
  real(r8), intent(in)            :: m        != 1 - 1/n_VG                   [-]
  real(r8), intent(in)            :: l        !pore tortuosity parameter      [-]
  real(r8), intent(out)           :: satfrac  !soil saturation fraction       [0-1]
  !
  ! !LOCAL VARIABLES:
  !------------------------------------------------------------------------------

  satfrac = (1._r8/(1._r8 + (alpha*abs(psi))**n))**m

  end subroutine swcVG_satfrac_from_psi

  !-----------------------------------------------------------------------
  subroutine swcCampbell_satfrac_from_psi(psi, psisat, B, satfrac)
  !
  ! DESCRIPTION
  ! Campbell (1974) soil water characteristic (retention) curve
  ! returns saturation fraction given water potential and shape parameters
  !
  !USES
  !
  ! !ARGUMENTS:
  real(r8), intent(in)            :: psi      !soil matric potential          [MPa]
  real(r8), intent(in)            :: psisat   !air-entry pressure             [MPa]
  real(r8), intent(in)            :: B        !shape parameter                [-]
  real(r8), intent(out)           :: satfrac  !soil saturation fraction       [0-1]
  !
  ! !LOCAL VARIABLES:
  !------------------------------------------------------------------------------

  satfrac = (psi/psisat)**(-1/B)

  end subroutine swcCampbell_satfrac_from_psi

  !-----------------------------------------------------------------------
  subroutine swcVG_dpsidth_from_th(th, watsat, watres, alpha, n, m, l, dpsidth)
  !
  ! DESCRIPTION
  ! van Genuchten (1980) soil water characteristic (retention) curve
  ! returns derivative of water water potential with respect to water content
  ! given water content and SWC parameters
  !
  !USES
  !
  ! !ARGUMENTS:
  real(r8), intent(in)  :: th       !volumetric water content                       [m3 m-3]
  real(r8), intent(in)  :: watsat   !volumetric soil water at saturation (porosity) [m3 m-3]
  real(r8), intent(in)  :: watres   !volumetric residual soil water                 [m3 m-3]
  real(r8), intent(in)  :: alpha    !inverse of air-entry pressure                  [MPa-1]
  real(r8), intent(in)  :: n        !pore-size distribution index                   [-]
  real(r8), intent(in)  :: m        != 1 - 1/n_VG                                   [-]
  real(r8), intent(in)  :: l        !pore tortuosity parameter                      [-]
  real(r8), intent(out) :: dpsidth  !derivative of psi wrt theta                    [MPa/m3m-3]
  !
  ! !LOCAL VARIABLES:
  real(r8)              :: satfrac  !saturation fraction            [0-1]
  !------------------------------------------------------------------------------

  call swcVG_satfrac_from_th(th, watsat, watres, satfrac)
  call swcVG_dpsidth_from_satfrac(satfrac, watsat, watres, alpha, n, m, l, dpsidth)

  end subroutine swcVG_dpsidth_from_th

  !-----------------------------------------------------------------------
  subroutine swcCampbell_dpsidth_from_th(th, watsat, psisat, B, dpsidth)
  !
  ! DESCRIPTION
  ! Campbell (1974) soil water characteristic (retention) curve
  ! returns derivative of water water potential with respect to water content
  ! given water content and SWC parameters
  !
  !USES
  !
  ! !ARGUMENTS:
  real(r8), intent(in)  :: th       !volumetric water content                       [m3 m-3]
  real(r8), intent(in)  :: watsat   !volumetric soil water at saturation (porosity) [m3 m-3]
  real(r8), intent(in)  :: psisat   !air entry pressure                             [MPa]
  real(r8), intent(in)  :: B        !shape parameter                                [-]
  real(r8), intent(out) :: dpsidth  !derivative of psi wrt theta                    [MPa/m3m-3]
  !
  ! !LOCAL VARIABLES:
  real(r8)              :: satfrac  !saturation fraction            [0-1]
  !------------------------------------------------------------------------------

  call swcCampbell_satfrac_from_th(th, watsat, satfrac)
  call swcCampbell_dpsidth_from_satfrac(satfrac, watsat, psisat, B, dpsidth)

  end subroutine swcCampbell_dpsidth_from_th

  !-----------------------------------------------------------------------
  subroutine swcVG_dpsidth_from_satfrac(satfrac, watsat, watres, alpha, n, m, l, dpsidth)
  !
  ! DESCRIPTION
  ! van Genuchten (1980) soil water characteristic (retention) curve
  ! returns derivative of water water potential with respect to water content
  ! given saturation fraction and shape parameters
  !
  !USES
  !
  ! !ARGUMENTS:
  real(r8), intent(in)  :: satfrac  !saturation fraction                            [0-1]
  real(r8), intent(in)  :: watsat   !volumetric soil water at saturation (porosity) [m3 m-3]
  real(r8), intent(in)  :: watres   !volumetric residual soil water                 [m3 m-3]
  real(r8), intent(in)  :: alpha    !inverse of air-entry pressure                  [MPa-1]
  real(r8), intent(in)  :: n        !pore-size distribution index                   [-]
  real(r8), intent(in)  :: m        != 1 - 1/n_VG                                   [-]
  real(r8), intent(in)  :: l        !pore tortuosity parameter                      [-]
  real(r8), intent(out) :: dpsidth  !derivative of psi wrt theta                    [MPa/m3m-3]
  !
  ! !LOCAL VARIABLES:
  real(r8)              :: temp0    !temporary
  real(r8)              :: temp1    !temporary
  real(r8)              :: temp2    !temporary
  real(r8)              :: temp3    !temporary
  !------------------------------------------------------------------------------

  temp0   = 1._r8/(m*n*alpha*(watsat-watres))
  temp1   = satfrac**(-1._r8/m) - 1._r8
  temp2   = temp1**(1._r8/n - 1._r8)
  temp3   = satfrac**(-1._r8/m - 1._r8)
  dpsidth = temp0*temp2*temp3

  end subroutine swcVG_dpsidth_from_satfrac

  !-----------------------------------------------------------------------
  subroutine swcCampbell_dpsidth_from_satfrac(satfrac, watsat, psisat, B, dpsidth)
  !
  ! DESCRIPTION
  ! van Genuchten (1980) soil water characteristic (retention) curve
  ! returns derivative of water water potential with respect to water content
  ! given saturation fraction and shape parameters
  !
  !USES
  !
  ! !ARGUMENTS:
  real(r8), intent(in)  :: satfrac  !saturation fraction                            [0-1]
  real(r8), intent(in)  :: watsat   !volumetric soil water at saturation (porosity) [m3 m-3]
  real(r8), intent(in)  :: psisat   !air-entry pressure                             [MPa]
  real(r8), intent(in)  :: B        !shape parameter                                [-]
  real(r8), intent(out) :: dpsidth  !derivative of psi wrt theta                    [MPa/m3m-3]
  !------------------------------------------------------------------------------

  dpsidth = psisat*(-B)/watsat*(satfrac)**(-B-1._r8)

  end subroutine swcCampbell_dpsidth_from_satfrac

  !-----------------------------------------------------------------------
  subroutine unsatkVG_flc_from_psi(psi, alpha, n, m, l, flc)
  !
  ! DESCRIPTION
  ! van Genuchten (1980) soil water characteristic (retention) curve
  ! returns unsaturated hydraulic conductivity 
  ! given water potential and SWC parameters
  !
  !USES
  !
  ! !ARGUMENTS:
  real(r8), intent(in)  :: psi      !soil matric potential                          [MPa]
  real(r8), intent(in)  :: alpha    !inverse of air-entry pressure                  [MPa-1]
  real(r8), intent(in)  :: n        !pore-size distribution index                   [-]
  real(r8), intent(in)  :: m        != 1 - 1/n_VG                                   [-]
  real(r8), intent(in)  :: l        !pore tortuosity parameter                      [-]
  real(r8), intent(out) :: flc      !k/ksat ('fractional loss of conductivity')     [-]
  !
  ! !LOCAL VARIABLES:
  real(r8)              :: temp          !temporary
  real(r8)              :: fac1a         !temporary
  real(r8)              :: fac1b         !temporary
  real(r8)              :: fac1          !temporary
  real(r8)              :: fac2          !temporary
  !------------------------------------------------------------------------------

  temp       = ( alpha*abs(psi)      ) ** (n)
  fac1a      = ( alpha*abs(psi)      ) ** (n-1._r8)
  fac1b      = ( 1._r8 + temp        ) ** (-1._r8*m)
  fac1       = ( 1._r8 - fac1a*fac1b ) ** (2._r8)
  fac2       = ( 1._r8 + temp        ) ** (-0.5_r8*m)
  
  flc        =   fac1 * fac2

  end subroutine unsatkVG_flc_from_psi

  !-----------------------------------------------------------------------
  subroutine unsatkCampbell_flc_from_psi(psi, psisat, B, flc)
  !
  ! DESCRIPTION
  ! Campbell (1974) soil water characteristic (retention) curve
  ! returns unsaturated hydraulic conductivity 
  ! given water potential and SWC parameters
  !
  !USES
  !
  ! !ARGUMENTS:
  real(r8), intent(in)  :: psi      !soil matric potential                          [MPa]
  real(r8), intent(in)  :: psisat   !air-entry pressure                             [MPa]
  real(r8), intent(in)  :: B        !shape parameter                                [-]
  real(r8), intent(out) :: flc      !k/ksat ('fractional loss of conductivity')     [-]
  !------------------------------------------------------------------------------
  
  flc        =  (psi/psisat)**(-2._r8-3._r8/B)

  end subroutine unsatkCampbell_flc_from_psi

  !-----------------------------------------------------------------------
  subroutine unsatkVG_dflcdpsi_from_psi(psi, alpha, n, m, l, dflcdpsi)
  !
  ! DESCRIPTION
  ! van Genuchten (1980) soil water characteristic (retention) curve
  ! returns derivative of water water potential with respect to water content
  ! given saturation fraction and shape parameters
  !
  !USES
  !
  ! !ARGUMENTS:
  real(r8), intent(in)  :: psi      !soil matric potential                          [MPa]
  real(r8), intent(in)  :: alpha    !inverse of air-entry pressure                  [MPa-1]
  real(r8), intent(in)  :: n        !pore-size distribution index                   [-]
  real(r8), intent(in)  :: m        != 1 - 1/n_VG                                   [-]
  real(r8), intent(in)  :: l        !pore tortuosity parameter                      [-]
  real(r8), intent(out) :: dflcdpsi !derivative of k/ksat (flc) wrt psi             [MPa-1]
  !
  ! !LOCAL VARIABLES:
  real(r8)              :: temp          !temporary
  real(r8)              :: fac1a         !temporary
  real(r8)              :: fac1b         !temporary
  real(r8)              :: fac1          !temporary
  real(r8)              :: fac2          !temporary
  real(r8)              :: dtemp         !temporary
  real(r8)              :: dfac1adpsi    !temporary
  real(r8)              :: dfac1bdpsi    !temporary
  real(r8)              :: dfac1dpsi     !temporary
  real(r8)              :: dfac2dpsi     !temporary
  !------------------------------------------------------------------------------

  temp       = ( alpha*abs(psi)      ) ** (n)
  fac1a      = ( alpha*abs(psi)      ) ** (n-1._r8)
  fac1b      = ( 1._r8 + temp        ) ** (-1._r8*m)
  fac1       = ( 1._r8 - fac1a*fac1b ) ** (2._r8)
  fac2       = ( 1._r8 + temp        ) ** (-0.5_r8*m)
  
  dtemp      =   n * alpha * ( alpha*abs(psi) ) ** (n-1._r8)
  dfac1adpsi = ( n-1._r8 ) * alpha * ( alpha*abs(psi) ) ** (n-2._r8)
  dfac1bdpsi = ( -1._r8 ) * m * dtemp * ( 1._r8 + temp ) ** (-1._r8*m - 1._r8)
  dfac1dpsi  = ( 2._r8 ) * ( 1._r8 - fac1a*fac1b ) * ( -1._r8*dfac1bdpsi*fac1a - dfac1adpsi*fac1b )
  dfac2dpsi  = ( -0.5_r8 ) * m * dtemp * (1._r8 + temp)**(-0.5_r8*m-1._r8)
  
  dflcdpsi   = ( -1._r8 ) * ( dfac2dpsi*fac1 + dfac1dpsi*fac2 )    ! BOC... mult by -1 because unsatk eqn is based on abs(psi)

  end subroutine unsatkVG_dflcdpsi_from_psi

  !-----------------------------------------------------------------------
  subroutine unsatkCampbell_dflcdpsi_from_psi(psi, psisat, B, dflcdpsi)
  !
  ! DESCRIPTION
  ! van Genuchten (1980) soil water characteristic (retention) curve
  ! returns derivative of water water potential with respect to water content
  ! given saturation fraction and shape parameters
  !
  !USES
  !
  ! !ARGUMENTS:
  real(r8), intent(in)  :: psi      !soil matric potential                          [MPa]
  real(r8), intent(in)  :: psisat   !air-entry pressure                             [MPa]
  real(r8), intent(in)  :: B        !shape parameter                                [-]
  real(r8), intent(out) :: dflcdpsi !derivative of k/ksat (flc) wrt psi             [MPa-1]
  !------------------------------------------------------------------------------

  dflcdpsi   = psisat*(-2._r8-3._r8/B)*(psi/psisat)**(-3._r8-3._r8/B)

  end subroutine unsatkCampbell_dflcdpsi_from_psi


  ! =====================================================================================
  ! Utility Functions
  ! =====================================================================================

  subroutine bisect_rootfr(a, b, lower_init, upper_init, xtol, ytol, crootfr, x_new)
    ! 
    ! !DESCRIPTION: Bisection routine for getting the inverse of the cumulative root
    !  distribution. No analytical soln bc crootfr ~ exp(ax) + exp(bx).
    !
    ! !USES:
    !
    ! !ARGUMENTS
    real(r8)      , intent(in)     :: a, b        ! pft root distribution constants
    real(r8)      , intent(in)     :: lower_init  ! lower bound of initial x estimate [m]
    real(r8)      , intent(in)     :: upper_init  ! upper bound of initial x estimate [m]
    real(r8)      , intent(in)     :: xtol        ! error tolerance for x_new         [m]
    real(r8)      , intent(in)     :: ytol        ! error tolerance for crootfr       [-]
    real(r8)      , intent(in)     :: crootfr     ! cumulative root fraction at x_new [-]
    real(r8)      , intent(out)    :: x_new       ! soil depth                        [m]
    !
    ! !LOCAL VARIABLES:
    real(r8) :: lower                  ! lower bound x estimate [m]
    real(r8) :: upper                  ! upper bound x estimate [m]
    real(r8) :: y_lo                   ! corresponding y value at lower
    real(r8) :: f_lo                   ! y difference between lower bound guess and target y
    real(r8) :: y_hi                   ! corresponding y value at upper
    real(r8) :: f_hi                   ! y difference between upper bound guess and target y
    real(r8) :: y_new                  ! corresponding y value at x.new
    real(r8) :: f_new                  ! y difference between new y guess at x.new and target y
    real(r8) :: chg                    ! difference between x upper and lower bounds (approach 0 in bisection)
    !----------------------------------------------------------------------
    
    lower = lower_init
    upper = upper_init
    f_lo  = zeng2001_crootfr(a, b, lower) - crootfr
    f_hi  = zeng2001_crootfr(a, b, upper) - crootfr
    chg   = upper - lower
    do while(abs(chg) .gt. xtol)
       x_new = 0.5_r8*(lower + upper)
       f_new = zeng2001_crootfr(a, b, x_new) - crootfr
       if(abs(f_new) .le. ytol) then
          EXIT
       end if
       if((f_lo * f_new) .lt. 0._r8) upper = x_new
       if((f_hi * f_new) .lt. 0._r8) lower = x_new
       chg = upper - lower
    end do
  end subroutine bisect_rootfr
  
! =====================================================================================
  
  function zeng2001_crootfr(a, b, z) result(crootfr)

    ! !ARGUMENTS:
    real(r8) , intent(in) :: a,b    ! pft parameters
    real(r8) , intent(in) :: z      ! soil depth (m)
    !
    ! !RESULT
    real(r8) :: crootfr                         ! cumulative root fraction
    !
    !------------------------------------------------------------------------
    crootfr      = 1._r8 - .5_r8*(exp(-a*z) + exp(-b*z))

    return

  end function zeng2001_crootfr

  ! =====================================================================================

  subroutine shellGeom(l_aroot, rs1, area, dz, r_out_shell, r_node_shell, v_shell)
    !
    ! !DESCRIPTION: Updates size of 'representative' rhizosphere -- node radii, volumes.
    ! As fine root biomass (and thus absorbing root length) increases, this characteristic
    ! rhizosphere shrinks even though the total volume of soil surrounding fine roots remains
    ! the same.  
    !
    ! !USES:
    use FatesConstantsMod, only : pi_const
    !
    ! !ARGUMENTS:
    real(r8)     , intent(in)             :: l_aroot
    real(r8)     , intent(in)             :: rs1
    real(r8)     , intent(in)             :: area
    real(r8)     , intent(in)             :: dz
    real(r8)     , intent(out)            :: r_out_shell(:)
    real(r8)     , intent(out)            :: r_node_shell(:)
    real(r8)     , intent(out)            :: v_shell(:)                 ! volume of a single rhizosphere shell
    !
    ! !LOCAL VARIABLES:
    integer                        :: k                                 ! rhizosphere shell indicies
    !-----------------------------------------------------------------------

    ! update outer radii of column-level rhizosphere shells (same across patches and cohorts)
    r_out_shell(nshell) = (pi_const*l_aroot/(area*dz))**(-0.5_r8)                  ! eqn(8) S98
    if(nshell > 1) then
       do k = 1,nshell-1
          r_out_shell(k)   = rs1*(r_out_shell(nshell)/rs1)**((k+0._r8)/nshell)  ! eqn(7) S98
       enddo
    end if

    ! set nodal (midpoint) radii of these shells
    do k = 1,nshell
       if(k == 1) then
          ! BOC...not doing this as it requires PFT-specific fine root thickness, but this is at column level
          ! r_node_shell(k) = 0.5_r8*(rs1 + r_out_shell(k))
          r_node_shell(k) = 0.5_r8*(r_out_shell(k))
       else
          r_node_shell(k) = 0.5_r8*(r_out_shell(k-1) + r_out_shell(k))
       end if
    enddo

    ! update volumes
    do k = 1,nshell
       if(k == 1) then
	  ! BOC...not doing this as it requires PFT-specific fine root thickness but this is at column level
          ! v_shell(k)   = pi*dz*(r_out_shell(k)**2._r8 - rs1**2._r8)
          v_shell(k)     = pi_const*dz*(r_out_shell(k)**2._r8)
       else
          v_shell(k)     = pi_const*dz*(r_out_shell(k)**2._r8 - r_out_shell(k-1)**2._r8)
       end if
    enddo

  end subroutine shellGeom

  ! =====================================================================================

 function xylemtaper(p, dz) result(chi_tapnotap)

    ! !ARGUMENTS:
    real(r8) , intent(in) :: p      ! Savage et al. (2010) taper exponent                                                                [-]
    real(r8) , intent(in) :: dz     ! hydraulic distance from petiole to node of interest                                                [m]
    !
    ! !LOCAL VARIABLES:
    real(r8) :: atap,btap           ! scaling exponents for total conductance ~ tree size (ratio of stem radius to terminal twig radius)
    real(r8) :: anotap,bnotap       ! same as atap, btap, but not acounting for xylem taper (Savage et al. (2010) p = 0)
                                    ! NOTE: these scaling exponents were digitized from Fig 2a of Savage et al. (2010)
				    ! Savage VM, Bentley LP, Enquist BJ, Sperry JS, Smith DD, Reich PB, von Allmen EI. 2010.
				    !    Hydraulic trade-offs and space filling enable better predictions of vascular structure
				    !    and function in plants. Proceedings of the National Academy of Sciences 107(52): 22722-22727.
    real(r8) :: lN=0.04_r8          ! petiole length                                                                                     [m]
    real(r8) :: little_n=2._r8      ! number of daughter branches per parent branch, assumed constant throughout tree (self-similarity)  [-]
    real(r8) :: big_n               ! number of branching levels (allowed here to take on non-integer values): increases with tree size  [-]
    real(r8) :: ktap                ! hydraulic conductance along the pathway, accounting for xylem taper                                [kg s-1 MPa-1]
    real(r8) :: knotap              ! hydraulic conductance along the pathway, not accounting for xylem taper                            [kg s-1 MPa-1]
    real(r8) :: num                 ! temporary
    real(r8) :: den                 ! temporary
    !
    ! !RESULT
    real(r8) :: chi_tapnotap        ! ratio of total tree conductance accounting for xylem taper to that without, over interval dz
    !
    !------------------------------------------------------------------------
    
    anotap  = 7.19903e-13_r8
    bnotap  = 1.326105578_r8
    if (p >= 1.0_r8) then
       btap  = 2.00586217_r8
       atap  = 1.82513E-12_r8
    else if (p >= (1._r8/3._r8) .AND. p < 1._r8) then
       btap  = 1.854812819_r8
       atap  = 6.66908E-13_r8
    else if (p >= (1._r8/6._r8) .AND. p < (1._r8/3._r8)) then
       btap  = 1.628179741_r8
       atap  = 6.58345E-13_r8
    else
       btap  = bnotap
       atap  = anotap
    end if

    num          = 3._r8*log(1._r8 - dz/lN * (1._r8-little_n**(1._r8/3._r8)))
    den          = log(little_n)
    big_n        = num/den - 1._r8
    ktap         = atap   * (little_n**(big_N*  btap/2._r8))
    knotap       = anotap * (little_n**(big_N*bnotap/2._r8))
    chi_tapnotap = ktap / knotap

    return

  end function xylemtaper
 

end module FatesPlantHydraulicsMod<|MERGE_RESOLUTION|>--- conflicted
+++ resolved
@@ -378,11 +378,6 @@
      b_stem_biom  = b_stem_carb * C2B                               ! kg DM
      v_stem       = b_stem_biom / (EDPftvarcon_inst%wood_density(FT)*1.e3_r8) !BOC...may be needed for testing/comparison w/ v_sapwood
      a_leaf_tot   = b_canopy_carb * sla * 1.e3_r8 / 1.e4_r8         ! m2 leaf = kg leaf DM * cm2/g * 1000g/1kg * 1m2/10000cm2
-<<<<<<< HEAD
-     !a_sapwood    = a_leaf_tot / EDPftvarcon_inst%allom_latosa_int(FT)*1.e-4_r8            ! m2 sapwood = m2 leaf * cm2 sapwood/m2 leaf *1.0e-4m2
-     ! applying Calvo-Alvarado allometry here since using realistic sapwood area in the rest of the model causes trees to die
-     a_sapwood    = a_leaf_tot / ( 0.001_r8 + 0.025_r8 * cCohort%hite ) * 1.e-4_r8      
-=======
 
      call bsap_allom(cCohort%dbh,cCohort%pft,cCohort%canopy_trim,a_sapwood_target,bsw_target)
      
@@ -393,9 +388,9 @@
 
      !     a_sapwood    = a_leaf_tot / EDPftvarcon_inst%allom_latosa_int(FT)*1.e-4_r8 
      !      m2 sapwood = m2 leaf * cm2 sapwood/m2 leaf *1.0e-4m2
-
-
->>>>>>> 44d45f54
+     ! or ...
+     ! a_sapwood    = a_leaf_tot / ( 0.001_r8 + 0.025_r8 * cCohort%hite ) * 1.e-4_r8
+     
      v_sapwood    = a_sapwood * z_stem
      ccohort_hydr%v_ag(n_hypool_leaf+1:n_hypool_ag) = v_sapwood / n_hypool_stem
 
