--- conflicted
+++ resolved
@@ -711,13 +711,8 @@
                                    !it is absorbed?
                                    if (ib == ivis) then ! only set the absorbed PAR for the visible light band. 
                                       do iv = 1, currentPatch%nrad(L,ft)
-<<<<<<< HEAD
-                                         if (radtype==1) then
+                                         if (radtype==idirect) then
                                             if ( debug ) then
-=======
-                                         if (radtype==idirect) then
-                                            if ( DEBUG ) then
->>>>>>> 9ae322a8
                                                write(fates_log(),*) 'EDsurfAlb 730 ',Abs_dif_z(ft,iv),currentPatch%f_sun(L,ft,iv)
                                                write(fates_log(),*) 'EDsurfAlb 731 ', currentPatch%fabd_sha_z(L,ft,iv), &
                                                     currentPatch%fabd_sun_z(L,ft,iv)
