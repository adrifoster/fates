module EDSurfaceRadiationMod

  !-------------------------------------------------------------------------------------
  ! EDSurfaceRadiation
  !
  ! This module contains function and type definitions for all things related
  ! to radiative transfer in ED modules at the land surface.
  !
  !-------------------------------------------------------------------------------------

#include "shr_assert.h"

  use EDTypesMod        , only : ed_patch_type, ed_site_type
  use EDTypesMod        , only : maxPatchesPerSite
  use EDTypesMod        , only : maxpft
  use FatesConstantsMod , only : r8 => fates_r8
  use FatesConstantsMod , only : itrue
  use FatesConstantsMod , only : pi_const
  use FatesInterfaceTypesMod , only : bc_in_type
  use FatesInterfaceTypesMod , only : bc_out_type
  use FatesInterfaceTypesMod , only : hlm_numSWb
  use FatesInterfaceTypesMod , only : numpft
  use EDTypesMod        , only : maxSWb
  use EDTypesMod        , only : nclmax
  use EDTypesMod        , only : nlevleaf
  use EDTypesMod        , only : n_rad_stream_types
  use EDTypesMod        , only : idiffuse
  use EDTypesMod        , only : idirect
  use EDTypesMod        , only : ivis
  use EDTypesMod        , only : inir
  use EDTypesMod        , only : ipar
  use EDCanopyStructureMod, only: calc_areaindex
  use FatesGlobals      , only : fates_log
  use FatesGlobals, only      : endrun => fates_endrun

  ! CIME globals
  use shr_log_mod       , only : errMsg => shr_log_errMsg

  implicit none

  private
  public :: ED_Norman_Radiation  ! Surface albedo and two-stream fluxes
  public :: PatchNormanRadiation
  public :: ED_SunShadeFracs

  logical :: debug = .false.  ! for debugging this module
  character(len=*), parameter, private :: sourcefile = &
       __FILE__

  !  real(r8), public  :: albice(maxSWb) = &       ! albedo land ice by waveband (1=vis, 2=nir)
  !       (/ 0.80_r8, 0.55_r8 /)

  !parameters of canopy snow reflectance model.
  ! the parameters in the 2-stream model are not directly analagous to those here
  ! and so they are stored here for now in common with the ice parameters above.
  ! in principle these could be moved to the parameter file.

  real(r8), public  :: albice(maxSWb) = &       ! albedo land ice by waveband (1=vis, 2=nir)
       (/ 0.80_r8, 0.55_r8 /)
  real(r8), public  :: rho_snow(maxSWb) = &       ! albedo land ice by waveband (1=vis, 2=nir)
       (/ 0.80_r8, 0.55_r8 /)
  real(r8), public  :: tau_snow(maxSWb) = &       ! albedo land ice by waveband (1=vis, 2=nir)
       (/ 0.01_r8, 0.01_r8 /)
contains

  subroutine ED_Norman_Radiation (nsites, sites, bc_in, bc_out )
    !

    !
    ! !USES:
    use EDPftvarcon       , only : EDPftvarcon_inst
    use EDtypesMod        , only : ed_patch_type
    use EDTypesMod        , only : ed_site_type


    ! !ARGUMENTS:

    integer,            intent(in)            :: nsites
    type(ed_site_type), intent(inout), target :: sites(nsites)      ! FATES site vector
    type(bc_in_type),   intent(in)            :: bc_in(nsites)
    type(bc_out_type),  intent(inout)         :: bc_out(nsites)


    ! !LOCAL VARIABLES:
    integer :: s                                   ! site loop counter
    integer :: ifp                                 ! patch loop counter
    integer :: ib                                  ! radiation broad band counter
    type(ed_patch_type), pointer :: currentPatch   ! patch pointer

    !-----------------------------------------------------------------------
    ! -------------------------------------------------------------------------------
    ! TODO (mv, 2014-10-29) the filter here is different than below
    ! this is needed to have the VOC's be bfb - this needs to be
    ! re-examined int he future
    ! RGK,2016-08-06: FATES is still incompatible with VOC emission module
    ! -------------------------------------------------------------------------------


    do s = 1, nsites

       ifp = 0
       currentpatch => sites(s)%oldest_patch
       do while (associated(currentpatch))
          if(currentpatch%nocomp_pft_label.ne.0)then
             ! do not do albedo calculations for bare ground patch in SP mode
             ! and (more impotantly) do not iterate ifp or it will mess up the indexing wherein
             ! ifp=1 is the first vegetated patch.
             ifp = ifp+1

             currentPatch%f_sun      (:,:,:) = 0._r8
             currentPatch%fabd_sun_z (:,:,:) = 0._r8
             currentPatch%fabd_sha_z (:,:,:) = 0._r8
             currentPatch%fabi_sun_z (:,:,:) = 0._r8
             currentPatch%fabi_sha_z (:,:,:) = 0._r8
             currentPatch%fabd       (:)     = 0._r8
             currentPatch%fabi       (:)     = 0._r8

             ! zero diagnostic radiation profiles
             currentPatch%nrmlzd_parprof_pft_dir_z(:,:,:,:) = 0._r8
             currentPatch%nrmlzd_parprof_pft_dif_z(:,:,:,:) = 0._r8
             currentPatch%nrmlzd_parprof_dir_z(:,:,:) = 0._r8
             currentPatch%nrmlzd_parprof_dif_z(:,:,:) = 0._r8

             currentPatch%solar_zenith_flag         = bc_in(s)%filter_vegzen_pa(ifp)
             currentPatch%solar_zenith_angle        = bc_in(s)%coszen_pa(ifp)
             currentPatch%gnd_alb_dif(1:hlm_numSWb) = bc_in(s)%albgr_dif_rb(1:hlm_numSWb)
             currentPatch%gnd_alb_dir(1:hlm_numSWb) = bc_in(s)%albgr_dir_rb(1:hlm_numSWb)
             currentPatch%fcansno                   = bc_in(s)%fcansno_pa(ifp)

             if(currentPatch%solar_zenith_flag )then

                bc_out(s)%albd_parb(ifp,:)            = 0._r8  ! output HLM
                bc_out(s)%albi_parb(ifp,:)            = 0._r8  ! output HLM
                bc_out(s)%fabi_parb(ifp,:)            = 0._r8  ! output HLM
                bc_out(s)%fabd_parb(ifp,:)            = 0._r8  ! output HLM
                bc_out(s)%ftdd_parb(ifp,:)            = 1._r8 ! output HLM
                bc_out(s)%ftid_parb(ifp,:)            = 1._r8 ! output HLM
                bc_out(s)%ftii_parb(ifp,:)            = 1._r8 ! output HLM

                if (maxval(currentPatch%nrad(1,:))==0)then
                   !there are no leaf layers in this patch. it is effectively bare ground.
                   ! no radiation is absorbed
                   bc_out(s)%fabd_parb(ifp,:) = 0.0_r8
                   bc_out(s)%fabi_parb(ifp,:) = 0.0_r8
                   currentPatch%radiation_error = 0.0_r8

                   do ib = 1,hlm_numSWb
                      bc_out(s)%albd_parb(ifp,ib) = bc_in(s)%albgr_dir_rb(ib)
                      bc_out(s)%albi_parb(ifp,ib) = bc_in(s)%albgr_dif_rb(ib)
                      bc_out(s)%ftdd_parb(ifp,ib)= 1.0_r8
                      !bc_out(s)%ftid_parb(ifp,ib)= 1.0_r8
                      bc_out(s)%ftid_parb(ifp,ib)= 0.0_r8
                      bc_out(s)%ftii_parb(ifp,ib)= 1.0_r8
                   enddo

                else

                   call PatchNormanRadiation (currentPatch, &
                        bc_out(s)%albd_parb(ifp,:), &
                        bc_out(s)%albi_parb(ifp,:), &
                        bc_out(s)%fabd_parb(ifp,:), &
                        bc_out(s)%fabi_parb(ifp,:), &
                        bc_out(s)%ftdd_parb(ifp,:), &
                        bc_out(s)%ftid_parb(ifp,:), &
                        bc_out(s)%ftii_parb(ifp,:))


                endif ! is there vegetation?

             end if    ! if the vegetation and zenith filter is active
          endif ! not bare ground
          currentPatch => currentPatch%younger
       end do       ! Loop linked-list patches
    enddo           ! Loop Sites

    return
  end subroutine ED_Norman_Radiation


  ! ======================================================================================

  subroutine PatchNormanRadiation (currentPatch, &
       albd_parb_out, &   ! (ifp,ib)
       albi_parb_out, &   ! (ifp,ib)
       fabd_parb_out, &   ! (ifp,ib)
       fabi_parb_out, &   ! (ifp,ib)
       ftdd_parb_out, &   ! (ifp,ib)
       ftid_parb_out, &   ! (ifp,ib)
       ftii_parb_out)     ! (ifp,ib)

    ! -----------------------------------------------------------------------------------
    !
    ! This routine performs the Norman Radiation scattering for each patch.
    !
    ! -----------------------------------------------------------------------------------

    !
    ! !USES:
    use EDPftvarcon       , only : EDPftvarcon_inst
    use EDtypesMod        , only : ed_patch_type

    ! -----------------------------------------------------------------------------------
    ! !ARGUMENTS:
    ! -----------------------------------------------------------------------------------

    type(ed_patch_type), intent(inout), target :: currentPatch
    real(r8), intent(inout) :: albd_parb_out(hlm_numSWb)
    real(r8), intent(inout) :: albi_parb_out(hlm_numSWb)
    real(r8), intent(inout) :: fabd_parb_out(hlm_numSWb)
    real(r8), intent(inout) :: fabi_parb_out(hlm_numSWb)
    real(r8), intent(inout) :: ftdd_parb_out(hlm_numSWb)
    real(r8), intent(inout) :: ftid_parb_out(hlm_numSWb)
    real(r8), intent(inout) :: ftii_parb_out(hlm_numSWb)

    ! Locals
    ! -----------------------------------------------------------------------------------

    integer  :: radtype, L, ft, j
    integer  :: iter                                          ! Iteration index
    integer  :: irep                                          ! Flag to exit iteration loop
    real(r8) :: sb
    real(r8) :: error                                         ! Error check
    real(r8) :: down_rad, up_rad                              ! Iterative solution do Dif_dn and Dif_up
    real(r8) :: ftweight(nclmax,maxpft,nlevleaf)
    real(r8) :: k_dir(maxpft)                              ! Direct beam extinction coefficient
    real(r8) :: tr_dir_z(nclmax,maxpft,nlevleaf)         ! Exponential transmittance of direct beam radiation through a single layer
    real(r8) :: tr_dif_z(nclmax,maxpft,nlevleaf)         ! Exponential transmittance of diffuse radiation through a single layer
    real(r8) :: weighted_dir_tr(nclmax)
    real(r8) :: weighted_fsun(nclmax)
    real(r8) :: weighted_dif_ratio(nclmax,maxSWb)
    real(r8) :: weighted_dif_down(nclmax)
    real(r8) :: weighted_dif_up(nclmax)
    real(r8) :: refl_dif(nclmax,maxpft,nlevleaf,maxSWb)  ! Term for diffuse radiation reflected by laye
    real(r8) :: tran_dif(nclmax,maxpft,nlevleaf,maxSWb)  ! Term for diffuse radiation transmitted by layer
    real(r8) :: dif_ratio(nclmax,maxpft,nlevleaf,maxSWb) ! Ratio of upward to forward diffuse fluxes
    real(r8) :: Dif_dn(nclmax,maxpft,nlevleaf)           ! Forward diffuse flux onto canopy layer J (W/m**2 ground area)
    real(r8) :: Dif_up(nclmax,maxpft,nlevleaf)           ! Upward diffuse flux above canopy layer J (W/m**2 ground area)
    real(r8) :: lai_change(nclmax,maxpft,nlevleaf)       ! Forward diffuse flux onto canopy layer J (W/m**2 ground area)

    real(r8) :: frac_lai                                ! Fraction of lai in each layer
    real(r8) :: frac_sai                                ! Fraction of sai in each layer
    real(r8) :: f_abs(nclmax,maxpft,nlevleaf,maxSWb)    ! Fraction of light absorbed by surfaces.
    real(r8) :: rho_layer(nclmax,maxpft,nlevleaf,maxSWb)! Weighted verage reflectance of layer
    real(r8) :: tau_layer(nclmax,maxpft,nlevleaf,maxSWb)! Weighted average transmittance of layer
    real(r8) :: f_abs_leaf(nclmax,maxpft,nlevleaf,maxSWb)
    real(r8) :: Abs_dir_z(maxpft,nlevleaf)
    real(r8) :: Abs_dif_z(maxpft,nlevleaf)
    real(r8) :: abs_rad(maxSWb)                               !radiation absorbed by soil
    real(r8) :: tr_soili                                      ! Radiation transmitted to the soil surface.
    real(r8) :: tr_soild                                      ! Radiation transmitted to the soil surface.
    real(r8) :: phi1b(maxpft)                                 ! Radiation transmitted to the soil surface.
    real(r8) :: phi2b(maxpft)
    real(r8) :: laisum                                        ! cumulative lai+sai for canopy layer (at middle of layer)
    real(r8) :: angle

    real(r8),parameter :: tolerance = 0.000000001_r8


    integer, parameter :: max_diag_nlevleaf = 4
    integer, parameter :: diag_nlevleaf = min(nlevleaf,max_diag_nlevleaf)  ! for diagnostics, write a small number of leaf layers

    real(r8) :: denom
    real(r8) :: lai_reduction(nclmax)

    integer  :: fp,iv,s      ! array indices
    integer  :: ib               ! waveband number
    real(r8) :: cosz             ! 0.001 <= coszen <= 1.000
    real(r8) :: chil
    real(r8) :: gdir


    real(r8), parameter :: forc_dir(n_rad_stream_types) = (/ 1.0_r8, 0.0_r8 /)   ! These are binary switches used
    real(r8), parameter :: forc_dif(n_rad_stream_types) = (/ 0.0_r8, 1.0_r8 /)   ! to turn off and on radiation streams



    associate(&
         rhol         =>    EDPftvarcon_inst%rhol                     , & ! Input:  [real(r8) (:)   ] leaf reflectance: 1=vis, 2=nir
         rhos         =>    EDPftvarcon_inst%rhos                     , & ! Input:  [real(r8) (:)   ] stem reflectance: 1=vis, 2=nir
         taul         =>    EDPftvarcon_inst%taul                     , & ! Input:  [real(r8) (:)   ] leaf transmittance: 1=vis, 2=nir
         taus         =>    EDPftvarcon_inst%taus                     , & ! Input:  [real(r8) (:)   ] stem transmittance: 1=vis, 2=nir
         xl           =>    EDPftvarcon_inst%xl                       , & ! Input:  [real(r8) (:)   ] ecophys const - leaf/stem orientation index
         clumping_index  => EDPftvarcon_inst%clumping_index)



      ! Initialize local arrays

    weighted_dir_tr(:)   = 0._r8
    weighted_dif_down(:) = 0._r8
    weighted_dif_up(:)   = 0._r8

    tr_dir_z(:,:,:)      = 0._r8
    tr_dif_z(:,:,:)      = 0._r8
    lai_change(:,:,:)    = 0._r8
    Dif_up(:,:,:)        = 0._r8
    Dif_dn(:,:,:)        = 0._r8
    refl_dif(:,:,:,:)    = 0.0_r8
    tran_dif(:,:,:,:)    = 0.0_r8
    dif_ratio(:,:,:,:)   = 0.0_r8


    ! Initialize the ouput arrays
    ! ---------------------------------------------------------------------------------
    albd_parb_out(1:hlm_numSWb) = 0.0_r8
    albi_parb_out(1:hlm_numSWb) = 0.0_r8
    fabd_parb_out(1:hlm_numSWb) = 0.0_r8
    fabi_parb_out(1:hlm_numSWb) = 0.0_r8
    ftdd_parb_out(1:hlm_numSWb) = 1.0_r8
    ftid_parb_out(1:hlm_numSWb) = 1.0_r8
    ftii_parb_out(1:hlm_numSWb) = 1.0_r8

    ! Is this pft/canopy layer combination present in this patch?
    rho_layer(:,:,:,:)=0.0_r8
    tau_layer(:,:,:,:)=0.0_r8
    f_abs(:,:,:,:)=0.0_r8
    f_abs_leaf(:,:,:,:)=0._r8
    do L = 1,nclmax
       do ft = 1,numpft
          currentPatch%canopy_mask(L,ft) = 0
          do  iv = 1, currentPatch%nrad(L,ft)
             if (currentPatch%canopy_area_profile(L,ft,iv) > 0._r8)then
                currentPatch%canopy_mask(L,ft) = 1

               if(currentPatch%elai_profile(L,ft,iv)+ currentPatch%esai_profile(L,ft,iv).gt.0.0_r8) then
                  frac_lai = currentPatch%elai_profile(L,ft,iv)/&
                       (currentPatch%elai_profile(L,ft,iv)+ currentPatch%esai_profile(L,ft,iv))
               else
                  frac_lai = 1.0_r8
               endif
               !frac_lai = 1.0_r8 ! make the same as previous codebase, in theory.
               frac_sai = 1.0_r8 - frac_lai

               ! layer level reflectance qualities
               do ib = 1,hlm_numSWb !vis, nir

                   rho_layer(L,ft,iv,ib)=frac_lai*rhol(ft,ib)+frac_sai*rhos(ft,ib)
                   tau_layer(L,ft,iv,ib)=frac_lai*taul(ft,ib)+frac_sai*taus(ft,ib)

                   ! adjust reflectance and transmittance for canopy snow
                   rho_layer(L,ft,iv,ib)=rho_layer(L,ft,iv,ib)*(1.0_r8- currentPatch%fcansno) &
                        + rho_snow(ib) * currentPatch%fcansno
                   tau_layer(L,ft,iv,ib)=tau_layer(L,ft,iv,ib)*(1.0_r8- currentPatch%fcansno) &
                        + tau_snow(ib) * currentPatch%fcansno

                   ! fraction of incoming light absorbed by leaves or stems.
                   f_abs(L,ft,iv,ib) = 1.0_r8 - tau_layer(L,ft,iv,ib) - rho_layer(L,ft,iv,ib)

                   ! the fraction of the vegetation absorbed light which is absorbed by leaves
                   f_abs_leaf(L,ft,iv,ib) = (1.0_r8- currentPatch%fcansno) * frac_lai* &
                   (1.0_r8 - rhol(ft,ib) - taul(ft,ib))/f_abs(L,ft,iv,ib)

                end do !ib
             endif
          end do !iv
       end do !ft
    end do !L


    !++++++++++++++++++++++++++++++++++++++++++++++++++++++++++++++++++++++++++++++!
    ! Direct beam extinction coefficient, k_dir. PFT specific.
    !++++++++++++++++++++++++++++++++++++++++++++++++++++++++++++++++++++++++++++++!
    cosz = max(0.001_r8, currentPatch%solar_zenith_angle ) !copied from previous radiation code...
    do ft = 1,numpft
       sb = (90._r8 - (acos(cosz)*180._r8/pi_const)) * (pi_const / 180._r8)
       chil = xl(ft) !min(max(xl(ft), -0.4_r8), 0.6_r8 )
       if ( abs(chil) <= 0.01_r8) then
          chil  = 0.01_r8
       end if
       phi1b(ft) = 0.5_r8 - 0.633_r8*chil - 0.330_r8*chil*chil
       phi2b(ft) = 0.877_r8 * (1._r8 - 2._r8*phi1b(ft)) !0 = horiz leaves, 1 - vert leaves.
       gdir = phi1b(ft) + phi2b(ft) * sin(sb)
       !how much direct light penetrates a singleunit of lai?
       k_dir(ft) = clumping_index(ft) * gdir / sin(sb)
    end do !FT




    !do this once for one unit of diffuse, and once for one unit of direct radiation
    do radtype = 1, n_rad_stream_types

       ! Extract information that needs to be provided by ED into local array.
       ! RGK: NOT SURE WHY WE NEED FTWEIGHT ...
       ! ------------------------------------------------------------------------------

       ftweight(:,:,:) = 0._r8
       do L = 1,currentPatch%NCL_p
          do ft = 1,numpft
             do  iv = 1, currentPatch%nrad(L,ft)
                !this is already corrected for area in CLAP
                ftweight(L,ft,iv) = currentPatch%canopy_area_profile(L,ft,iv)
             end do  !iv
          end do  !ft1
       end do  !L

       if(debug)then
          if (sum(ftweight(1,:,1))<0.999_r8)then
             write(fates_log(),*) 'canopy not full',ftweight(1,:,1)
          endif
          if (sum(ftweight(1,:,1))>1.0001_r8)then
             write(fates_log(),*) 'canopy too full',ftweight(1,:,1)
          endif
       end if
       
       do L = 1,currentPatch%NCL_p !start at the top canopy layer (1 is the top layer.)

          weighted_dir_tr(L)                 = 0.0_r8
          weighted_fsun(L)                   = 0._r8
          weighted_dif_ratio(L,1:hlm_numSWb) = 0._r8

          !Each canopy layer (canopy, understorey) has multiple 'parallel' pft's

          do ft =1,numpft

             if (currentPatch%canopy_mask(L,ft) == 1)then !only do calculation if there are the appropriate leaves.
                !++++++++++++++++++++++++++++++++++++++++++++++++++++++++++++++++++++++++++++++!
                ! Diffuse transmittance, tr_dif, do each layer with thickness elai_z.
                ! Estimated do nine sky angles in increments of 10 degrees
                ! PFT specific...
                !++++++++++++++++++++++++++++++++++++++++++++++++++++++++++++++++++++++++++++++!
                tr_dif_z(L,ft,:) = 0._r8
                do iv = 1,currentPatch%nrad(L,ft)
                   do j = 1,9
                      angle = (5._r8 + real(j - 1,r8) * 10._r8) * pi_const / 180._r8
                      gdir = phi1b(ft) + phi2b(ft) * sin(angle)
                      tr_dif_z(L,ft,iv) = tr_dif_z(L,ft,iv) + exp(-clumping_index(ft) * &
                           gdir / sin(angle) * &
                           (currentPatch%elai_profile(L,ft,iv)+currentPatch%esai_profile(L,ft,iv))) * &
                           sin(angle)*cos(angle)
                   end do

                   tr_dif_z(L,ft,iv) = tr_dif_z(L,ft,iv) * 2._r8 * (10._r8 * pi_const / 180._r8)

                end do


                !++++++++++++++++++++++++++++++++++++++++++++++++++++++++++++++++++++++++++++++!
                ! Direct beam transmittance, tr_dir_z, uses cumulative LAI above layer J to give
                ! unscattered direct beam onto layer J. do each PFT section.
                ! This is just an  decay curve based on k_dir. (leaf & sun angle)
                !++++++++++++++++++++++++++++++++++++++++++++++++++++++++++++++++++++++++++++++!
                if (L==1)then
                   tr_dir_z(L,ft,1) = 1._r8
                else
                   tr_dir_z(L,ft,1)  = weighted_dir_tr(L-1)
                endif
                laisum = 0.00_r8
                !total direct beam getting to the bottom of the top canopy.
                do iv = 1,currentPatch%nrad(L,ft)
                   laisum = laisum + currentPatch%elai_profile(L,ft,iv)+currentPatch%esai_profile(L,ft,iv)
                   lai_change(L,ft,iv) = 0.0_r8
                   if (( ftweight(L,ft,iv+1)  >  0.0_r8 ) .and. ( ftweight(L,ft,iv+1)  <  ftweight(L,ft,iv) ))then
                      !where there is a partly empty leaf layer, some fluxes go straight through.
                      lai_change(L,ft,iv) = ftweight(L,ft,iv)-ftweight(L,ft,iv+1)
                   endif
                   if(debug)then
                      if (ftweight(L,ft,iv+1) - ftweight(L,ft,iv) > 1.e-10_r8)then
                         write(fates_log(),*) 'lower layer has more coverage. This is wrong' , &
                              ftweight(L,ft,iv),ftweight(L,ft,iv+1),ftweight(L,ft,iv+1)-ftweight(L,ft,iv)
                      endif
                   end if
                   
                   !n.b. in theory lai_change could be calculated daily in the ED code.
                   !This is light coming striaght through the canopy.
                   if (L==1)then
                      tr_dir_z(L,ft,iv+1) = exp(-k_dir(ft) * laisum)* &
                           (ftweight(L,ft,iv)/ftweight(L,ft,1))
                   else
                      tr_dir_z(L,ft,iv+1) = weighted_dir_tr(L-1)*exp(-k_dir(ft) * laisum)* &
                           (ftweight(L,ft,iv)/ftweight(L,ft,1))
                   endif

                   if (iv == 1)then
                      !this is the top layer.
                      tr_dir_z(L,ft,iv+1) = tr_dir_z(L,ft,iv+1) + tr_dir_z(L,ft,iv) * &
                           ((ftweight(L,ft,1)-ftweight(L,ft,iv))/ftweight(L,ft,1))
                   else
                      !the lai_change(iv) affects the light incident on layer iv+2 not iv+1
                      ! light coming from the layer above (iv-1) goes through iv and onto iv+1.
                      if (lai_change(L,ft,iv-1) > 0.0_r8)then
                         tr_dir_z(L,ft,iv+1) = tr_dir_z(L,ft,iv+1) + tr_dir_z(L,ft,iv)* &
                              lai_change(L,ft,iv-1) / ftweight(L,ft,1)
                         tr_dir_z(L,ft,iv+1) = tr_dir_z(L,ft,iv+1) + tr_dir_z(L,ft,iv-1)* &
                              (ftweight(L,ft,1)-ftweight(L,ft,iv-1))/ftweight(L,ft,1)
                      else
                         !account fot the light that comes striaght down from unfilled layers above.
                         tr_dir_z(L,ft,iv+1) = tr_dir_z(L,ft,iv+1) + tr_dir_z(L,ft,iv) * &
                              ((ftweight(L,ft,1)-ftweight(L,ft,iv))/ftweight(L,ft,1))
                      endif
                   endif

                end do

                !add up all the weighted contributions from the different PFT columns.
                weighted_dir_tr(L) = weighted_dir_tr(L) + tr_dir_z(L,ft,currentPatch%nrad(L,ft)+1)*ftweight(L,ft,1)

                !++++++++++++++++++++++++++++++++++++++++++++++++++++++++++++++++++++++++++++++!
                ! Sunlit and shaded fraction of leaf layer
                !++++++++++++++++++++++++++++++++++++++++++++++++++++++++++++++++++++++++++++++!

                !laisum = 0._r8
                do iv = 1,currentPatch%nrad(L,ft)
                   ! Cumulative leaf area. Original code uses cumulative lai do layer.
                   ! Now use cumulative lai at center of layer.
                   ! Same as tr_dir_z calcualtions, but in the middle of the layer? FIX(RF,032414)-WHY?
                   if (iv  ==  1) then
                      laisum = 0.5_r8 * (currentPatch%elai_profile(L,ft,iv)+currentPatch%esai_profile(L,ft,iv))
                   else
                      laisum = laisum + currentPatch%elai_profile(L,ft,iv)+currentPatch%esai_profile(L,ft,iv)
                   end if


                   if (L == 1)then !top canopy layer
                      currentPatch%f_sun(L,ft,iv) = exp(-k_dir(ft) * laisum)* &
                           (ftweight(L,ft,iv)/ftweight(L,ft,1))
                   else
                      currentPatch%f_sun(L,ft,iv) = weighted_fsun(L-1)* exp(-k_dir(ft) * laisum)* &
                           (ftweight(L,ft,iv)/ftweight(L,ft,1))
                   endif

                   if ( iv > 1 ) then  ! becasue we are looking at this layer (not the next)
                      ! we only ever add fluxes if iv>1
                      if (lai_change(L,ft,iv-1) > 0.0_r8)then
                         currentPatch%f_sun(L,ft,iv) = currentPatch%f_sun(L,ft,iv) + &
                              currentPatch%f_sun(L,ft,iv) * &
                              lai_change(L,ft,iv-1)/ftweight(L,ft,1)
                         currentPatch%f_sun(L,ft,iv) = currentPatch%f_sun(L,ft,iv) + &
                              currentPatch%f_sun(L,ft,iv-1) * &
                              (ftweight(L,ft,1)-ftweight(L,ft,iv-1))/ftweight(L,ft,1)
                      else
                         currentPatch%f_sun(L,ft,iv) = currentPatch%f_sun(L,ft,iv) + &
                              currentPatch%f_sun(L,ft,iv-1) * &
                              (ftweight(L,ft,1)-ftweight(L,ft,iv))/ftweight(L,ft,1)
                      endif
                   endif

                end do !iv

                weighted_fsun(L) = weighted_fsun(L) + currentPatch%f_sun(L,ft,currentPatch%nrad(L,ft))* &
                     ftweight(L,ft,1)

                ! instance where the first layer ftweight is used a proxy for the whole column. FTWA
                ! this is possibly a source of slight error. If we use the ftweight at the top of the PFT column,
                ! then we willl underestimate fsun, but if we use ftweight at the bottom of the column, we will
                ! underestimate it. Really, we should be tracking the release of direct light from the column as it tapers
                ! towards the ground. Is that necessary to get energy closure? It would be quite hard...
             endif !present.
          end do!pft loop
       end do !L


       do L = currentPatch%NCL_p,1, -1 !start at the bottom and work up.
          do ft = 1,numpft
             if (currentPatch%canopy_mask(L,ft) == 1)then

                !==============================================================================!
                ! Iterative solution do scattering
                !==============================================================================!

                do ib = 1,hlm_numSWb !vis, nir
                   !++++++++++++++++++++++++++++++++++++++++++++++++++++++++++++++++++++++++++++++!
                   ! Leaf scattering coefficient and terms do diffuse radiation reflected
                   ! and transmitted by a layer
                   !++++++++++++++++++++++++++++++++++++++++++++++++++++++++++++++++++++++++++++++!

                   do iv = 1,currentPatch%nrad(L,ft)
                      !How much diffuse light is intercepted and then reflected?
                      refl_dif(L,ft,iv,ib) = (1._r8 - tr_dif_z(L,ft,iv)) * rho_layer(L,ft,iv,ib)
                      !How much diffuse light in this layer is transmitted?
                      tran_dif(L,ft,iv,ib) = (1._r8 - tr_dif_z(L,ft,iv)) * &
                           tau_layer(L,ft,iv,ib) + tr_dif_z(L,ft,iv)
                   end do

                   !++++++++++++++++++++++++++++++++++++++++++++++++++++++++++++++++++++++++++++++!
                   ! Ratio of upward to forward diffuse fluxes, dif_ratio
                   !++++++++++++++++++++++++++++++++++++++++++++++++++++++++++++++++++++++++++++++!
                   ! Soil diffuse reflectance (ratio of down to up radiation).
                   iv = currentPatch%nrad(L,ft) + 1
                   if (L  == currentPatch%NCL_p)then !nearest the soil
                      dif_ratio(L,ft,iv,ib) = currentPatch%gnd_alb_dif(ib)  !bc_in(s)%albgr_dif_rb(ib)
                   else
                      dif_ratio(L,ft,iv,ib) = weighted_dif_ratio(L+1,ib)
                   end if
                   ! Canopy layers, working upwardfrom soil with dif_ratio(iv+1) known
                   ! FIX(RF,032414) ray tracing eqution - need to find derivation of this...
                   ! for each unit going down, there are x units going up.
                   do iv = currentPatch%nrad(L,ft),1, -1
                      dif_ratio(L,ft,iv,ib) = dif_ratio(L,ft,iv+1,ib) * &
                           tran_dif(L,ft,iv,ib)*tran_dif(L,ft,iv,ib) / &
                           (1._r8 - dif_ratio(L,ft,iv+1,ib) * refl_dif(L,ft,iv,ib)) &
                           + refl_dif(L,ft,iv,ib)
                      dif_ratio(L,ft,iv,ib) = dif_ratio(L,ft,iv,ib) * &
                           ftweight(L,ft,iv)/ftweight(L,ft,1)
                      dif_ratio(L,ft,iv,ib) = dif_ratio(L,ft,iv,ib) + dif_ratio(L,ft,iv+1,ib) * &
                           (ftweight(L,ft,1)-ftweight(L,ft,iv))/ftweight(L,ft,1)
                   end do
                   weighted_dif_ratio(L,ib) = weighted_dif_ratio(L,ib) + &
                        dif_ratio(L,ft,1,ib) * ftweight(L,ft,1)
                   !instance where the first layer ftweight is used a proxy for the whole column. FTWA
                end do!hlm_numSWb
             endif ! currentPatch%canopy_mask
          end do!ft
       end do!L

       ! Zero out the radiation error for the current patch before conducting the conservation check
       currentPatch%radiation_error = 0.0_r8

       do ib = 1,hlm_numSWb
          Dif_dn(:,:,:) = 0.00_r8
          Dif_up(:,:,:) = 0.00_r8
          do L = 1, currentPatch%NCL_p !work down from the top of the canopy.
             weighted_dif_down(L) = 0._r8
             do ft = 1, numpft
                if (currentPatch%canopy_mask(L,ft) == 1)then
                   !++++++++++++++++++++++++++++++++++++++++++++++++++++++++++++++++++++++++++++++!
                   ! First estimates do downward and upward diffuse flux
                   !
                   ! Dif_dn =  forward diffuse flux onto layer J
                   ! Dif_up =  Upward diffuse flux above layer J
                   !
                   ! Solved here without direct beam radiation and using dif_ratio = Dif_up / Dif_dn
                   !++++++++++++++++++++++++++++++++++++++++++++++++++++++++++++++++++++++++++++++!
                   ! downward diffuse flux onto the top surface of the canopy

                   if (L == 1)then
                      Dif_dn(L,ft,1) = forc_dif(radtype)
                   else
                      Dif_dn(L,ft,1) = weighted_dif_down(L-1)
                   end if
                   ! forward diffuse flux within the canopy and at soil, working forward through canopy
                   do iv = 1,currentPatch%nrad(L,ft)
                      denom = refl_dif(L,ft,iv,ib) *  dif_ratio(L,ft,iv,ib)
                      denom = 1._r8 - denom
                      Dif_dn(L,ft,iv+1) = Dif_dn(L,ft,iv) * tran_dif(L,ft,iv,ib) / &
                           denom *ftweight(L,ft,iv)/ftweight(L,ft,1)
                      if (iv > 1)then
                         if (lai_change(L,ft,iv-1) > 0.0_r8)then
                            !here we are thinking about whether the layer above had an laichange,
                            !but calculating the flux onto the layer below.
                            Dif_dn(L,ft,iv+1) = Dif_dn(L,ft,iv+1)+ Dif_dn(L,ft,iv)* &
                                 lai_change(L,ft,iv-1)/ftweight(L,ft,1)
                            Dif_dn(L,ft,iv+1) = Dif_dn(L,ft,iv+1)+ Dif_dn(L,ft,iv-1)* &
                                 (ftweight(L,ft,1)-ftweight(L,ft,iv-1)/ftweight(L,ft,1))
                         else
                            Dif_dn(L,ft,iv+1) = Dif_dn(L,ft,iv+1) + Dif_dn(L,ft,iv) * &
                                 (ftweight(L,ft,1)-ftweight(L,ft,iv))/ftweight(L,ft,1)
                         endif
                      else
                         Dif_dn(L,ft,iv+1)    = Dif_dn(L,ft,iv+1) + Dif_dn(L,ft,iv) * &
                              (ftweight(L,ft,1)-ftweight(L,ft,iv))/ftweight(L,ft,1)
                      endif
                   end do

                   weighted_dif_down(L) = weighted_dif_down(L) + Dif_dn(L,ft,currentPatch%nrad(L,ft)+1) * &
                        ftweight(L,ft,1)

                   !instance where the first layer ftweight is used a proxy for the whole column. FTWA
                endif !present
             end do !ft
             if (L == currentPatch%NCL_p.and.currentPatch%NCL_p > 1)then !is the the (incomplete) understorey?
                !Add on the radiation going through the canopy gaps.
                weighted_dif_down(L) = weighted_dif_down(L) + weighted_dif_down(L-1)*(1.0-sum(ftweight(L,:,1)))
                !instance where the first layer ftweight is used a proxy for the whole column. FTWA
             endif
          end do !L

          do L = currentPatch%NCL_p,1 ,-1 !work up from the bottom.
             weighted_dif_up(L) = 0._r8
             do ft = 1, numpft
                if (currentPatch%canopy_mask(L,ft) == 1)then
                   !Bounce diffuse radiation off soil surface.
                   iv = currentPatch%nrad(L,ft) + 1
                   if (L==currentPatch%NCL_p)then !is this the bottom layer ?
                      Dif_up(L,ft,iv) = currentPatch%gnd_alb_dif(ib) * Dif_dn(L,ft,iv)
                   else
                      Dif_up(L,ft,iv) = weighted_dif_up(L+1)
                   end if
                   ! Upward diffuse flux within the canopy and above the canopy, working upward through canopy

                   do iv = currentPatch%nrad(L,ft), 1, -1
                      if (lai_change(L,ft,iv) > 0.0_r8)then
                         Dif_up(L,ft,iv) = dif_ratio(L,ft,iv,ib) * Dif_dn(L,ft,iv) * &
                              ftweight(L,ft,iv) / ftweight(L,ft,1)
                         Dif_up(L,ft,iv) = Dif_up(L,ft,iv) + Dif_up(L,ft,iv+1) * &
                              tran_dif(L,ft,iv,ib) * lai_change(L,ft,iv)/ftweight(L,ft,1)
                         Dif_up(L,ft,iv) = Dif_up(L,ft,iv) + Dif_up(L,ft,iv+1) * &
                              (ftweight(L,ft,1)-ftweight(L,ft,iv))/ftweight(L,ft,1)
                         !nb is this the right constuction?
                         ! the radiation that hits the empty space is not reflected.
                      else
                         Dif_up(L,ft,iv) = dif_ratio(L,ft,iv,ib) * Dif_dn(L,ft,iv) * ftweight(L,ft,iv)
                         Dif_up(L,ft,iv) = Dif_up(L,ft,iv) + Dif_up(L,ft,iv+1) * (1.0_r8-ftweight(L,ft,iv))
                      endif
                   end do

                   weighted_dif_up(L) = weighted_dif_up(L) + Dif_up(L,ft,1) * ftweight(L,ft,1)
                   !instance where the first layer ftweight is used a proxy for the whole column. FTWA
                endif !present
             end do !ft
             if (L == currentPatch%NCL_p.and.currentPatch%NCL_p > 1)then !is this the (incomplete) understorey?
                !Add on the radiation coming up through the canopy gaps.
                !diffuse to diffuse
                weighted_dif_up(L) = weighted_dif_up(L) +(1.0_r8-sum(ftweight(L,1:numpft,1))) * &
                     weighted_dif_down(L-1) * currentPatch%gnd_alb_dif(ib)
                !direct to diffuse
                weighted_dif_up(L) = weighted_dif_up(L) + forc_dir(radtype) * &
                     weighted_dir_tr(L-1) * (1.0_r8-sum(ftweight(L,1:numpft,1))) * currentPatch%gnd_alb_dir(ib)
             endif
          end do !L

          !++++++++++++++++++++++++++++++++++++++++++++++++++++++++++++++++++++++++++++++!
          ! 3. Iterative calculation of forward and upward diffuse fluxes, iNCL_puding
          ! scattered direct beam
          !++++++++++++++++++++++++++++++++++++++++++++++++++++++++++++++++++++++++++++++!

          ! Flag to exit iteration loop: 0 = exit and 1 = iterate
          irep = 1
          ! Iteration loop
          iter = 0
          do while(irep ==1 .and. iter<50)

             iter = iter + 1
             irep = 0
             do L = 1,currentPatch%NCL_p !working from the top down
                weighted_dif_down(L) = 0._r8
                do ft =1,numpft
                   if (currentPatch%canopy_mask(L,ft) == 1)then
                      ! forward diffuse flux within the canopy and at soil, working forward through canopy
                      ! with Dif_up -from previous iteration-. Dif_dn(1) is the forward diffuse flux onto the canopy.
                      ! Note: down = forward flux onto next layer
                      if (L == 1)then !is this the top layer?
                         Dif_dn(L,ft,1) = forc_dif(radtype)
                      else
                         Dif_dn(L,ft,1) = weighted_dif_down(L-1)
                      end if
                      down_rad = 0._r8

                      do iv = 1, currentPatch%nrad(L,ft)
                         ! down rad'n is the sum of the down and upwards reflected diffuse fluxes...
                         down_rad = Dif_dn(L,ft,iv) * tran_dif(L,ft,iv,ib) + &
                              Dif_up(L,ft,iv+1) * refl_dif(L,ft,iv,ib)

                         !... plus the direct beam intercepted and intransmitted by this layer.
                         down_rad = down_rad + forc_dir(radtype) * tr_dir_z(L,ft,iv) * (1.00_r8 - &
                              exp(-k_dir(ft) *  (currentPatch%elai_profile(L,ft,iv)+ &
                              currentPatch%esai_profile(L,ft,iv))  )) * tau_layer(L,ft,iv,ib)


                         !... plus the direct beam intercepted and intransmitted by this layer.
                         ! modified to spread it out over the whole of incomplete layers.

                         down_rad = down_rad *(ftweight(L,ft,iv)/ftweight(L,ft,1))

                         if (iv > 1)then
                            if (lai_change(L,ft,iv-1) > 0.0_r8)then
                               down_rad = down_rad + Dif_dn(L,ft,iv)   * lai_change(L,ft,iv-1)/ftweight(L,ft,1)
                               down_rad = down_rad + Dif_dn(L,ft,iv-1) * (ftweight(L,ft,1)-ftweight(L,ft,iv-1))/ &
                                    ftweight(L,ft,1)
                            else
                               down_rad = down_rad + Dif_dn(L,ft,iv)   * (ftweight(L,ft,1)-ftweight(L,ft,iv))/ &
                                    ftweight(L,ft,1)
                            endif
                         else
                            down_rad = down_rad + Dif_dn(L,ft,iv)   * (ftweight(L,ft,1)-ftweight(L,ft,iv))/ &
                                 ftweight(L,ft,1)
                         endif

                         !this is just Dif down, plus refl up, plus dir intercepted and turned into dif... ,
                         if (abs(down_rad - Dif_dn(L,ft,iv+1)) > tolerance)then
                            irep = 1
                         end if
                         Dif_dn(L,ft,iv+1) = down_rad

                      end do !iv

                      weighted_dif_down(L) = weighted_dif_down(L) + Dif_dn(L,ft,currentPatch%nrad(L,ft)+1) * &
                           ftweight(L,ft,1)

                   endif !present
                end do!ft
                if (L == currentPatch%NCL_p.and.currentPatch%NCL_p > 1)then !is this the (incomplete) understorey?
                   weighted_dif_down(L) = weighted_dif_down(L) + weighted_dif_down(L-1) * &
                        (1.0_r8-sum(ftweight(L,1:numpft,1)))
                end if
             end do ! do L loop

             do L = 1, currentPatch%NCL_p ! working from the top down.
                weighted_dif_up(L) = 0._r8
                do ft =1,numpft
                   if (currentPatch%canopy_mask(L,ft) == 1)then
                      ! Upward diffuse flux at soil or from lower canopy (forward diffuse and unscattered direct beam)
                      iv = currentPatch%nrad(L,ft) + 1
                      if (L==currentPatch%NCL_p)then  !In the bottom canopy layer, reflect off the soil
                         Dif_up(L,ft,iv) = Dif_dn(L,ft,iv) * currentPatch%gnd_alb_dif(ib) + &
                              forc_dir(radtype) * tr_dir_z(L,ft,iv) * currentPatch%gnd_alb_dir(ib)
                      else      !In the other canopy layers, reflect off the underlying vegetation.
                         Dif_up(L,ft,iv) =  weighted_dif_up(L+1)
                      end if

                      ! Upward diffuse flux within and above the canopy, working upward through canopy
                      ! with Dif_dn from previous interation.  Note: up = upward flux above current layer
                      do iv = currentPatch%nrad(L,ft),1,-1
                         !this is radiation up, by layer transmittance, by

                         !reflection of the lower layer,
                         up_rad = Dif_dn(L,ft,iv) * refl_dif(L,ft,iv,ib)
                         up_rad = up_rad + forc_dir(radtype) * tr_dir_z(L,ft,iv) * (1.00_r8 - exp(-k_dir(ft) * &
                              (currentPatch%elai_profile(L,ft,iv)+currentPatch%esai_profile(L,ft,iv))))* &
                              rho_layer(L,ft,iv,ib)
                         up_rad = up_rad + Dif_up(L,ft,iv+1) * tran_dif(L,ft,iv,ib)
                         up_rad = up_rad * ftweight(L,ft,iv)/ftweight(L,ft,1)
                         up_rad = up_rad + Dif_up(L,ft,iv+1) *(ftweight(L,ft,1)-ftweight(L,ft,iv))/ftweight(L,ft,1)
                         ! THE LOWER LAYER FLUX IS HOMOGENIZED, SO WE DON"T CONSIDER THE LAI_CHANGE HERE...

                         if (abs(up_rad - Dif_up(L,ft,iv)) > tolerance) then !are we close to the tolerance level?
                            irep = 1
                         end if
                         Dif_up(L,ft,iv) = up_rad

                      end do  !iv
                      weighted_dif_up(L) = weighted_dif_up(L) + Dif_up(L,ft,1) * ftweight(L,ft,1)
                   end if !present
                end do!ft

                if (L == currentPatch%NCL_p.and.currentPatch%NCL_p > 1)then  !is this the (incomplete) understorey?
                   !Add on the radiation coming up through the canopy gaps.
                   weighted_dif_up(L) = weighted_dif_up(L) +(1.0_r8-sum(ftweight(L,1:numpft,1))) * &
                        weighted_dif_down(L-1) * currentPatch%gnd_alb_dif(ib)
                   weighted_dif_up(L) = weighted_dif_up(L) + forc_dir(radtype) * &
                        weighted_dir_tr(L-1) * (1.0_r8-sum(ftweight(L,1:numpft,1)))*currentPatch%gnd_alb_dir(ib)
                end if
             end do!L
          end do ! do while over iter

          abs_rad(ib) = 0._r8
          tr_soili = 0._r8
          tr_soild = 0._r8

          do L = 1, currentPatch%NCL_p !working from the top down.
             abs_dir_z(:,:) = 0._r8
             abs_dif_z(:,:) = 0._r8
             do ft =1,numpft
                if (currentPatch%canopy_mask(L,ft) == 1)then
                   !==============================================================================!
                   ! Compute absorbed flux densities
                   !==============================================================================!

                   ! Absorbed direct beam and diffuse do leaf layers
                   do iv = 1, currentPatch%nrad(L,ft)
                      Abs_dir_z(ft,iv) = ftweight(L,ft,iv)* forc_dir(radtype) * tr_dir_z(L,ft,iv) * &
                           (1.00_r8 - exp(-k_dir(ft) *  (currentPatch%elai_profile(L,ft,iv)+ &
                           currentPatch%esai_profile(L,ft,iv)) )) * f_abs(L,ft,iv,ib)
                      Abs_dif_z(ft,iv) = ftweight(L,ft,iv)* ((Dif_dn(L,ft,iv) + &
                           Dif_up(L,ft,iv+1)) * (1.00_r8 - tr_dif_z(L,ft,iv)) * f_abs(L,ft,iv,ib))
                   end do

                   ! Absorbed direct beam and diffuse do soil
                   if (L == currentPatch%NCL_p)then
                      iv = currentPatch%nrad(L,ft) + 1
                      Abs_dif_z(ft,iv) = ftweight(L,ft,1)*Dif_dn(L,ft,iv) * (1.0_r8 - currentPatch%gnd_alb_dif(ib) )
                      Abs_dir_z(ft,iv) = ftweight(L,ft,1)*forc_dir(radtype) * &
                           tr_dir_z(L,ft,iv) * (1.0_r8 - currentPatch%gnd_alb_dir(ib)  )
                      tr_soild = tr_soild + ftweight(L,ft,1)*forc_dir(radtype) * tr_dir_z(L,ft,iv)
                      tr_soili = tr_soili + ftweight(L,ft,1)*Dif_dn(L,ft,iv)
                   end if

                   ! Absorbed radiation, shaded and sunlit portions of leaf layers
                   !here we get one unit of diffuse radiation... how much of
                   !it is absorbed?
                   if (ib == ivis) then ! only set the absorbed PAR for the visible light band.
                      do iv = 1, currentPatch%nrad(L,ft)
                         if (radtype==idirect) then
                            if ( debug ) then
                               write(fates_log(),*) 'EDsurfAlb 730 ',Abs_dif_z(ft,iv),currentPatch%f_sun(L,ft,iv)
                               write(fates_log(),*) 'EDsurfAlb 731 ', currentPatch%fabd_sha_z(L,ft,iv), &
                                    currentPatch%fabd_sun_z(L,ft,iv)
                            endif
                            currentPatch%fabd_sha_z(L,ft,iv) = Abs_dif_z(ft,iv) * &
                                 (1._r8 - currentPatch%f_sun(L,ft,iv))*f_abs_leaf(L,ft,iv,ib)
                            currentPatch%fabd_sun_z(L,ft,iv) =( Abs_dif_z(ft,iv) * &
                                 currentPatch%f_sun(L,ft,iv) + &
                                 Abs_dir_z(ft,iv))*f_abs_leaf(L,ft,iv,ib)
                         else
                            currentPatch%fabi_sha_z(L,ft,iv) = Abs_dif_z(ft,iv) * &
                                 (1._r8 - currentPatch%f_sun(L,ft,iv))*f_abs_leaf(L,ft,iv,ib)
                            currentPatch%fabi_sun_z(L,ft,iv) = Abs_dif_z(ft,iv) * &
                                 currentPatch%f_sun(L,ft,iv)*f_abs_leaf(L,ft,iv,ib)
                         endif
                         if ( debug ) then
                            write(fates_log(),*) 'EDsurfAlb 740 ', currentPatch%fabd_sha_z(L,ft,iv), &
                                 currentPatch%fabd_sun_z(L,ft,iv)
                         endif
                      end do
                   endif ! ib


                   !==============================================================================!
                   ! Sum fluxes
                   !==============================================================================!
                   ! Solar radiation absorbed by ground
                   iv = currentPatch%nrad(L,ft) + 1
                   if (L==currentPatch%NCL_p)then
                      abs_rad(ib) = abs_rad(ib) +  (Abs_dir_z(ft,iv) + Abs_dif_z(ft,iv))
                   end if
                   ! Solar radiation absorbed by vegetation and sunlit/shaded leaves
                   do iv = 1,currentPatch%nrad(L,ft)
                      if (radtype == idirect)then
                         currentPatch%fabd(ib) = currentPatch%fabd(ib) + &
                              Abs_dir_z(ft,iv)+Abs_dif_z(ft,iv)
                         ! bc_out(s)%fabd_parb_out(ib) = currentPatch%fabd(ib)
                      else
                         currentPatch%fabi(ib) = currentPatch%fabi(ib) + Abs_dif_z(ft,iv)
                         ! bc_out(s)%fabi_parb_out(ib) = currentPatch%fabi(ib)
                      endif
                   end do

                   ! Albefor
                   if (L==1)then !top canopy layer.
                      if (radtype == idirect)then
                         albd_parb_out(ib) = albd_parb_out(ib) + &
                              Dif_up(L,ft,1) * ftweight(L,ft,1)
                      else
                         albi_parb_out(ib) = albi_parb_out(ib) + &
                              Dif_up(L,ft,1) * ftweight(L,ft,1)
                      end if
                   end if

                   ! pass normalized PAR profiles for use in diagnostic averaging for history fields
                   if (ib == ivis) then ! only diagnose PAR profiles for the visible band
                      do iv = 1, currentPatch%nrad(L,ft)
                         currentPatch%nrmlzd_parprof_pft_dir_z(radtype,L,ft,iv) = &
                              forc_dir(radtype) * tr_dir_z(L,ft,iv)
                         currentPatch%nrmlzd_parprof_pft_dif_z(radtype,L,ft,iv) = &
                              Dif_dn(L,ft,iv) + Dif_up(L,ft,iv)
                         !
                         currentPatch%nrmlzd_parprof_dir_z(radtype,L,iv) = &
                              currentPatch%nrmlzd_parprof_dir_z(radtype,L,iv) + &
                              (forc_dir(radtype) * tr_dir_z(L,ft,iv)) * &
                              (ftweight(L,ft,iv) / sum(ftweight(L,1:numpft,iv)))
                         currentPatch%nrmlzd_parprof_dif_z(radtype,L,iv) = &
                              currentPatch%nrmlzd_parprof_dif_z(radtype,L,iv) + &
                              (Dif_dn(L,ft,iv) + Dif_up(L,ft,iv)) * &
                              (ftweight(L,ft,iv) / sum(ftweight(L,1:numpft,iv)))
                      end do
                   end if ! ib = visible
                end if ! present
             end do !ft
             if (radtype == idirect)then
                fabd_parb_out(ib) = currentPatch%fabd(ib)
             else
                fabi_parb_out(ib) = currentPatch%fabi(ib)
             endif


             !radiation absorbed from fluxes through unfilled part of lower canopy.
             if (currentPatch%NCL_p > 1.and.L == currentPatch%NCL_p)then
                abs_rad(ib) = abs_rad(ib) + weighted_dif_down(L-1) * &
                     (1.0_r8-sum(ftweight(L,1:numpft,1)))*(1.0_r8-currentPatch%gnd_alb_dif(ib) )
                abs_rad(ib) = abs_rad(ib) + forc_dir(radtype) * weighted_dir_tr(L-1) * &
                     (1.0_r8-sum(ftweight(L,1:numpft,1)))*(1.0_r8-currentPatch%gnd_alb_dir(ib) )
                tr_soili = tr_soili + weighted_dif_down(L-1) * (1.0_r8-sum(ftweight(L,1:numpft,1)))
                tr_soild = tr_soild + forc_dir(radtype) * weighted_dir_tr(L-1) * (1.0_r8-sum(ftweight(L,1:numpft,1)))
             endif

             if (radtype == idirect)then
                currentPatch%tr_soil_dir(ib) = tr_soild
                currentPatch%tr_soil_dir_dif(ib) = tr_soili
                currentPatch%sabs_dir(ib)     = abs_rad(ib)
                ftdd_parb_out(ib)  = tr_soild
                ftid_parb_out(ib) =  tr_soili
             else
                currentPatch%tr_soil_dif(ib) = tr_soili
                currentPatch%sabs_dif(ib)     = abs_rad(ib)
                ftii_parb_out(ib) =  tr_soili
             end if

          end do!l


          !==============================================================================!
          ! Conservation check
          !==============================================================================!
          ! Total radiation balance: absorbed = incoming - outgoing

          if (radtype == idirect)then
             error = abs(currentPatch%sabs_dir(ib) - (currentPatch%tr_soil_dir(ib) * &
                  (1.0_r8-currentPatch%gnd_alb_dir(ib) ) + &
                  currentPatch%tr_soil_dir_dif(ib) * (1.0_r8-currentPatch%gnd_alb_dif(ib)     )))

             if(debug)then
                if ( abs(error) > 0.0001)then
                   write(fates_log(),*)'dir ground absorption error',error,currentPatch%sabs_dir(ib), &
                        currentPatch%tr_soil_dir(ib)* &
                        (1.0_r8-currentPatch%gnd_alb_dir(ib)  ),currentPatch%NCL_p,ib,sum(ftweight(1,1:numpft,1))
                   write(fates_log(),*) 'albedos',currentPatch%sabs_dir(ib) ,currentPatch%tr_soil_dir(ib), &
                        (1.0_r8-currentPatch%gnd_alb_dir(ib)  )
                   do ft =1,numpft
                      iv = currentPatch%nrad(1,ft) + 1
                      write(fates_log(),*) 'abs soil fluxes', Abs_dir_z(ft,iv),Abs_dif_z(ft,iv)
                   end do
                end if
             end if
             
          else
             if (debug) then
                if ( abs(currentPatch%sabs_dif(ib)-(currentPatch%tr_soil_dif(ib) * &
                     (1.0_r8-currentPatch%gnd_alb_dif(ib)  ))) > 0.0001_r8)then
                   write(fates_log(),*)'dif ground absorption error',currentPatch%sabs_dif(ib) , &
                        (currentPatch%tr_soil_dif(ib)* &
                        (1.0_r8-currentPatch%gnd_alb_dif(ib)  )),currentPatch%NCL_p,ib,sum(ftweight(1,1:numpft,1))
                endif
             end if
          endif

          if (radtype == idirect)then
             error = (forc_dir(radtype) + forc_dif(radtype)) - &
                  (fabd_parb_out(ib)  + albd_parb_out(ib) + currentPatch%sabs_dir(ib))
          else
             error = (forc_dir(radtype) + forc_dif(radtype)) - &
                  (fabi_parb_out(ib)  + albi_parb_out(ib) + currentPatch%sabs_dif(ib))
          endif

          ! ignore the current patch radiation error if the veg-covered fraction of the patch is really small
          if ( (currentPatch%total_canopy_area / currentPatch%area) .gt. tolerance ) then
             ! normalize rad error by the veg-covered fraction of the patch because that is
             ! the only part that this code applies to
             currentPatch%radiation_error = currentPatch%radiation_error + error &
                  * currentPatch%total_canopy_area / currentPatch%area
          endif

          lai_reduction(:) = 0.0_r8
          do L = 1, currentPatch%NCL_p
             do ft =1,numpft
                if (currentPatch%canopy_mask(L,ft) == 1)then
                   do iv = 1, currentPatch%nrad(L,ft)
                      if (lai_change(L,ft,iv) > 0.0_r8)then
                         lai_reduction(L) = max(lai_reduction(L),lai_change(L,ft,iv))
                      endif
                   enddo
                endif
             enddo
          enddo

          if (radtype == idirect)then
             !here we are adding a within-ED radiation scheme tolerance, and then adding the diffrence onto the albedo
             !it is important that the lower boundary for this is ~1000 times smaller than the tolerance in surface albedo.
             if (abs(error)  >  1.e-9_r8 .and. abs(error) < 0.15_r8)then
                albd_parb_out(ib) = albd_parb_out(ib) + error
                !this terms adds the error back on to the albedo. While this is partly inexcusable, it is
                ! in the medium term a solution that
                ! prevents the model from crashing with small and occasional energy balances issues.
                ! These are extremely difficult to debug, many have been solved already, leading
                ! to the complexity of this code, but where the system generates occasional errors, we
                ! will deal with them for now.
             end if
             
             if (abs(error)  >  0.15_r8)then
<<<<<<< HEAD
                if(debug)then
                   write(fates_log(),*) 'Large Dir Radn consvn error',error ,ib
                   write(fates_log(),*) 'diags', albd_parb_out(ib), ftdd_parb_out(ib), &
                        ftid_parb_out(ib), fabd_parb_out(ib)
                   write(fates_log(),*) 'lai_change',lai_change(currentpatch%ncl_p,1:numpft,1:diag_nlevleaf)
                   write(fates_log(),*) 'elai',currentpatch%elai_profile(currentpatch%ncl_p,1:numpft,1:diag_nlevleaf)
                   write(fates_log(),*) 'esai',currentpatch%esai_profile(currentpatch%ncl_p,1:numpft,1:diag_nlevleaf)
                   write(fates_log(),*) 'ftweight',ftweight(1,1:numpft,1:diag_nlevleaf)
                   write(fates_log(),*) 'cp',currentPatch%area, currentPatch%patchno
                   write(fates_log(),*) 'ground albedo diffuse (ib)', currentPatch%gnd_alb_dir(ib)
                end if
=======
                write(fates_log(),*) 'Large Dir Radn consvn error',error ,ib
                write(fates_log(),*) 'diags', albd_parb_out(ib), ftdd_parb_out(ib), &
                     ftid_parb_out(ib), fabd_parb_out(ib)
                write(fates_log(),*) 'elai',currentpatch%elai_profile(currentpatch%ncl_p,1:numpft,1:diag_nlevleaf)
                write(fates_log(),*) 'esai',currentpatch%esai_profile(currentpatch%ncl_p,1:numpft,1:diag_nlevleaf)
                write(fates_log(),*) 'ftweight',ftweight(1,1:numpft,1:diag_nlevleaf)
                write(fates_log(),*) 'cp',currentPatch%area, currentPatch%patchno
                write(fates_log(),*) 'ground albedo diffuse (ib)', currentPatch%gnd_alb_dir(ib)

>>>>>>> b328f92a
                albd_parb_out(ib) = albd_parb_out(ib) + error
             end if
          else

             if (abs(error)  >  1.e-9_r8 .and. abs(error) < 0.15_r8)then
                albi_parb_out(ib) = albi_parb_out(ib) + error
             end if

             if (abs(error)  >  0.15_r8)then
<<<<<<< HEAD
                if(debug)then
                   write(fates_log(),*)  '>5% Dif Radn consvn error',error ,ib
                   write(fates_log(),*) 'diags', albi_parb_out(ib), ftii_parb_out(ib), &
                        fabi_parb_out(ib)
                   write(fates_log(),*) 'lai_change',lai_change(currentpatch%ncl_p,1:numpft,1:diag_nlevleaf)
                   write(fates_log(),*) 'elai',currentpatch%elai_profile(currentpatch%ncl_p,1:numpft,1:diag_nlevleaf)
                   write(fates_log(),*) 'esai',currentpatch%esai_profile(currentpatch%ncl_p,1:numpft,1:diag_nlevleaf)
                   write(fates_log(),*) 'ftweight',ftweight(currentpatch%ncl_p,1:numpft,1:diag_nlevleaf)
                   write(fates_log(),*) 'cp',currentPatch%area, currentPatch%patchno
                   write(fates_log(),*) 'ground albedo diffuse (ib)', currentPatch%gnd_alb_dir(ib)
                   write(fates_log(),*) 'rhol',rhol(1:numpft,:)
                   write(fates_log(),*) 'ftw',sum(ftweight(1,1:numpft,1)),ftweight(1,1:numpft,1)
                   write(fates_log(),*) 'present',currentPatch%canopy_mask(1,1:numpft)
                   write(fates_log(),*) 'CAP',currentPatch%canopy_area_profile(1,1:numpft,1)
                end if
=======
                write(fates_log(),*)  'lg Dif Radn consvn error',error ,ib
                write(fates_log(),*) 'diags', albi_parb_out(ib), ftii_parb_out(ib), &
                     fabi_parb_out(ib)
                !write(fates_log(),*) 'lai_change',lai_change(currentpatch%ncl_p,1:numpft,1:diag_nlevleaf)
                !write(fates_log(),*) 'elai',currentpatch%elai_profile(currentpatch%ncl_p,1:numpft,1:diag_nlevleaf)
                !write(fates_log(),*) 'esai',currentpatch%esai_profile(currentpatch%ncl_p,1:numpft,1:diag_nlevleaf)
                !write(fates_log(),*) 'ftweight',ftweight(currentpatch%ncl_p,1:numpft,1:diag_nlevleaf)
                write(fates_log(),*) 'cp',currentPatch%area, currentPatch%patchno
                write(fates_log(),*) 'ground albedo diffuse (ib)', currentPatch%gnd_alb_dir(ib)
                !write(fates_log(),*) 'rhol',rhol(1:numpft,:)
                !write(fates_log(),*) 'ftw',sum(ftweight(1,1:numpft,1)),ftweight(1,1:numpft,1)
                !write(fates_log(),*) 'present',currentPatch%canopy_mask(1,1:numpft)
                !write(fates_log(),*) 'CAP',currentPatch%canopy_area_profile(1,1:numpft,1)

>>>>>>> b328f92a
                albi_parb_out(ib) = albi_parb_out(ib) + error
             end if

             if (radtype == idirect)then
                error = (forc_dir(radtype) + forc_dif(radtype)) - &
                     (fabd_parb_out(ib)  + albd_parb_out(ib) + currentPatch%sabs_dir(ib))
             else
                error = (forc_dir(radtype) + forc_dif(radtype)) - &
                     (fabi_parb_out(ib)  + albi_parb_out(ib) + currentPatch%sabs_dif(ib))
             endif

             if(debug) then
                if (abs(error)  >  0.00000001_r8)then
                   write(fates_log(),*)  'there is still error after correction',error ,ib
                end if
             end if
             
          end if
       end do !hlm_numSWb

    enddo ! rad-type


  end associate
  return
end subroutine PatchNormanRadiation

! ======================================================================================

subroutine ED_SunShadeFracs(nsites, sites,bc_in,bc_out)

  implicit none

  ! Arguments
  integer,intent(in)                      :: nsites
  type(ed_site_type),intent(inout),target :: sites(nsites)
  type(bc_in_type),intent(in)             :: bc_in(nsites)
  type(bc_out_type),intent(inout)         :: bc_out(nsites)


  ! locals
  type (ed_patch_type),pointer :: cpatch   ! c"urrent" patch
  real(r8)          :: sunlai
  real(r8)          :: shalai
  real(r8)          :: elai
  integer           :: CL
  integer           :: FT
  integer           :: iv
  integer           :: s
  integer           :: ifp


  do s = 1,nsites

     ifp = 0
     cpatch => sites(s)%oldest_patch

     do while (associated(cpatch))
        if(cpatch%nocomp_pft_label.ne.0)then !only for veg patches
           ! do not do albedo calculations for bare ground patch in SP mode
           ! and (more impotantly) do not iterate ifp or it will mess up the indexing wherein
           ! ifp=1 is the first vegetated patch.
           ifp=ifp+1

           if( debug ) write(fates_log(),*) 'edsurfRad_5600',ifp,s,cpatch%NCL_p,numpft

           ! zero out various datas
           cpatch%ed_parsun_z(:,:,:) = 0._r8
           cpatch%ed_parsha_z(:,:,:) = 0._r8
           cpatch%ed_laisun_z(:,:,:) = 0._r8
           cpatch%ed_laisha_z(:,:,:) = 0._r8

           bc_out(s)%fsun_pa(ifp) = 0._r8

           sunlai  = 0._r8
           shalai  = 0._r8

           cpatch%parprof_pft_dir_z(:,:,:) = 0._r8
           cpatch%parprof_pft_dif_z(:,:,:) = 0._r8
           cpatch%parprof_dir_z(:,:) = 0._r8
           cpatch%parprof_dif_z(:,:) = 0._r8

           ! Loop over patches to calculate laisun_z and laisha_z for each layer.
           ! Derive canopy laisun, laisha, and fsun from layer sums.
           ! If sun/shade big leaf code, nrad=1 and fsun_z(p,1) and tlai_z(p,1) from
           ! SurfaceAlbedo is canopy integrated so that layer value equals canopy value.

           ! cpatch%f_sun is calculated in the surface_albedo routine...

           do CL = 1, cpatch%NCL_p
              do FT = 1,numpft

                 if( debug ) write(fates_log(),*) 'edsurfRad_5601',CL,FT,cpatch%nrad(CL,ft)

                 do iv = 1, cpatch%nrad(CL,ft) !NORMAL CASE.

                    ! FIX(SPM,040114) - existing comment
                    ! ** Should this be elai or tlai? Surely we only do radiation for elai?

                    cpatch%ed_laisun_z(CL,ft,iv) = cpatch%elai_profile(CL,ft,iv) * &
                         cpatch%f_sun(CL,ft,iv)

                    if ( debug ) write(fates_log(),*) 'edsurfRad 570 ',cpatch%elai_profile(CL,ft,iv)
                    if ( debug ) write(fates_log(),*) 'edsurfRad 571 ',cpatch%f_sun(CL,ft,iv)

                    cpatch%ed_laisha_z(CL,ft,iv) = cpatch%elai_profile(CL,ft,iv) * &
                         (1._r8 - cpatch%f_sun(CL,ft,iv))

                 end do

                 !needed for the VOC emissions, etc.
                 sunlai = sunlai + sum(cpatch%ed_laisun_z(CL,ft,1:cpatch%nrad(CL,ft)))
                 shalai = shalai + sum(cpatch%ed_laisha_z(CL,ft,1:cpatch%nrad(CL,ft)))

              end do
           end do

           if(sunlai+shalai > 0._r8)then
              bc_out(s)%fsun_pa(ifp) = sunlai / (sunlai+shalai)
           else
              bc_out(s)%fsun_pa(ifp) = 0._r8
           endif

           if(debug)then
              if(bc_out(s)%fsun_pa(ifp) > 1._r8)then
                 write(fates_log(),*) 'too much leaf area in profile',  bc_out(s)%fsun_pa(ifp), &
                      sunlai,shalai
              endif
           end if
           
           elai = calc_areaindex(cpatch,'elai')

           bc_out(s)%laisun_pa(ifp) = elai*bc_out(s)%fsun_pa(ifp)
           bc_out(s)%laisha_pa(ifp) = elai*(1.0_r8-bc_out(s)%fsun_pa(ifp))

           ! Absorbed PAR profile through canopy
           ! If sun/shade big leaf code, nrad=1 and fluxes from SurfaceAlbedo
           ! are canopy integrated so that layer values equal big leaf values.

           if ( debug ) write(fates_log(),*) 'edsurfRad 645 ',cpatch%NCL_p,numpft

           do CL = 1, cpatch%NCL_p
              do FT = 1,numpft

                 if ( debug ) write(fates_log(),*) 'edsurfRad 649 ',cpatch%nrad(CL,ft)

                 do iv = 1, cpatch%nrad(CL,ft)

                    if ( debug ) then
                       write(fates_log(),*) 'edsurfRad 653 ', cpatch%ed_parsun_z(CL,ft,iv)
                       write(fates_log(),*) 'edsurfRad 654 ', bc_in(s)%solad_parb(ifp,ipar)
                       write(fates_log(),*) 'edsurfRad 655 ', bc_in(s)%solai_parb(ifp,ipar)
                       write(fates_log(),*) 'edsurfRad 656 ', cpatch%fabd_sun_z(CL,ft,iv)
                       write(fates_log(),*) 'edsurfRad 657 ', cpatch%fabi_sun_z(CL,ft,iv)
                    endif

                    cpatch%ed_parsun_z(CL,ft,iv) = &
                         bc_in(s)%solad_parb(ifp,ipar)*cpatch%fabd_sun_z(CL,ft,iv) + &
                         bc_in(s)%solai_parb(ifp,ipar)*cpatch%fabi_sun_z(CL,ft,iv)

                    if ( debug )write(fates_log(),*) 'edsurfRad 663 ', cpatch%ed_parsun_z(CL,ft,iv)

                    cpatch%ed_parsha_z(CL,ft,iv) = &
                         bc_in(s)%solad_parb(ifp,ipar)*cpatch%fabd_sha_z(CL,ft,iv) + &
                         bc_in(s)%solai_parb(ifp,ipar)*cpatch%fabi_sha_z(CL,ft,iv)

                    if ( debug ) write(fates_log(),*) 'edsurfRad 669 ', cpatch%ed_parsha_z(CL,ft,iv)

                 end do !iv
              end do !FT
           end do !CL

           ! Convert normalized radiation error units from fraction of radiation to W/m2
           cpatch%radiation_error = cpatch%radiation_error * (bc_in(s)%solad_parb(ifp,ipar) + &
                bc_in(s)%solai_parb(ifp,ipar))

           ! output the actual PAR profiles through the canopy for diagnostic purposes
           do CL = 1, cpatch%NCL_p
              do FT = 1,numpft
                 do iv = 1, cpatch%nrad(CL,ft)
                    cpatch%parprof_pft_dir_z(CL,FT,iv) = (bc_in(s)%solad_parb(ifp,ipar) * &
                         cpatch%nrmlzd_parprof_pft_dir_z(idirect,CL,FT,iv)) + &
                         (bc_in(s)%solai_parb(ifp,ipar) * &
                         cpatch%nrmlzd_parprof_pft_dir_z(idiffuse,CL,FT,iv))
                    cpatch%parprof_pft_dif_z(CL,FT,iv) = (bc_in(s)%solad_parb(ifp,ipar) * &
                         cpatch%nrmlzd_parprof_pft_dif_z(idirect,CL,FT,iv)) + &
                         (bc_in(s)%solai_parb(ifp,ipar) * &
                         cpatch%nrmlzd_parprof_pft_dif_z(idiffuse,CL,FT,iv))
                 end do ! iv
              end do    ! FT
           end do       ! CL

           do CL = 1, cpatch%NCL_p
              do iv = 1, maxval(cpatch%nrad(CL,:))
                 cpatch%parprof_dir_z(CL,iv) = (bc_in(s)%solad_parb(ifp,ipar) * &
                      cpatch%nrmlzd_parprof_dir_z(idirect,CL,iv)) + &
                      (bc_in(s)%solai_parb(ifp,ipar) * &
                      cpatch%nrmlzd_parprof_dir_z(idiffuse,CL,iv))
                 cpatch%parprof_dif_z(CL,iv) = (bc_in(s)%solad_parb(ifp,ipar) * &
                      cpatch%nrmlzd_parprof_dif_z(idirect,CL,iv)) + &
                      (bc_in(s)%solai_parb(ifp,ipar) * &
                      cpatch%nrmlzd_parprof_dif_z(idiffuse,CL,iv))
              end do    ! iv
           end do       ! CL
        endif ! not bareground patch
        cpatch => cpatch%younger
     enddo


  enddo
  return

end subroutine ED_SunShadeFracs


!      ! MOVE TO THE INTERFACE
!      subroutine ED_CheckSolarBalance(g,filter_nourbanp,num_nourbanp,fsa,fsr,forc_solad,forc_solai)


!         implicit none
!         integer,intent(in),dimension(:)    :: gridcell     ! =>    gridcell index
!         integer,intent(in),dimension(:)    :: filter_nourbanp ! => patch filter for non-urban points
!         integer, intent(in)                :: num_nourbanp !       number of patches in non-urban points in patch  filter
!         real(r8),intent(in),dimension(:,:) :: forc_solad   ! =>    atm2lnd_inst%forc_solad_grc, direct radiation (W/m**2
!         real(r8),intent(in),dimension(:,:) :: forc_solai   ! =>    atm2lnd_inst%forc_solai_grc, diffuse radiation (W/m**2)
!         real(r8),intent(in),dimension(:,:) :: fsa          ! =>    solarabs_inst%fsa_patch, solar radiation absorbed (total) (W/m**2)
!         real(r8),intent(in),dimension(:,:) :: fsr          ! =>    solarabs_inst%fsr_patch, solar radiation reflected (W/m**2)

!         integer :: p
!         integer :: fp
!         integer :: g
!         real(r8) :: errsol

!         do fp = 1,num_nourbanp
!            p = filter_nourbanp(fp)
!            g = gridcell(p)
!            errsol = (fsa(p) + fsr(p)  - (forc_solad(g,1) + forc_solad(g,2) + forc_solai(g,1) + forc_solai(g,2)))
!            if(abs(errsol) > 0.1_r8)then
!               write(fates_log(),*) 'sol error in surf rad',p,g, errsol
!            endif
!         end do
!         return
!      end subroutine ED_CheckSolarBalance


end module EDSurfaceRadiationMod<|MERGE_RESOLUTION|>--- conflicted
+++ resolved
@@ -1056,29 +1056,16 @@
              end if
              
              if (abs(error)  >  0.15_r8)then
-<<<<<<< HEAD
                 if(debug)then
                    write(fates_log(),*) 'Large Dir Radn consvn error',error ,ib
                    write(fates_log(),*) 'diags', albd_parb_out(ib), ftdd_parb_out(ib), &
                         ftid_parb_out(ib), fabd_parb_out(ib)
-                   write(fates_log(),*) 'lai_change',lai_change(currentpatch%ncl_p,1:numpft,1:diag_nlevleaf)
                    write(fates_log(),*) 'elai',currentpatch%elai_profile(currentpatch%ncl_p,1:numpft,1:diag_nlevleaf)
                    write(fates_log(),*) 'esai',currentpatch%esai_profile(currentpatch%ncl_p,1:numpft,1:diag_nlevleaf)
                    write(fates_log(),*) 'ftweight',ftweight(1,1:numpft,1:diag_nlevleaf)
                    write(fates_log(),*) 'cp',currentPatch%area, currentPatch%patchno
                    write(fates_log(),*) 'ground albedo diffuse (ib)', currentPatch%gnd_alb_dir(ib)
                 end if
-=======
-                write(fates_log(),*) 'Large Dir Radn consvn error',error ,ib
-                write(fates_log(),*) 'diags', albd_parb_out(ib), ftdd_parb_out(ib), &
-                     ftid_parb_out(ib), fabd_parb_out(ib)
-                write(fates_log(),*) 'elai',currentpatch%elai_profile(currentpatch%ncl_p,1:numpft,1:diag_nlevleaf)
-                write(fates_log(),*) 'esai',currentpatch%esai_profile(currentpatch%ncl_p,1:numpft,1:diag_nlevleaf)
-                write(fates_log(),*) 'ftweight',ftweight(1,1:numpft,1:diag_nlevleaf)
-                write(fates_log(),*) 'cp',currentPatch%area, currentPatch%patchno
-                write(fates_log(),*) 'ground albedo diffuse (ib)', currentPatch%gnd_alb_dir(ib)
-
->>>>>>> b328f92a
                 albd_parb_out(ib) = albd_parb_out(ib) + error
              end if
           else
@@ -1088,38 +1075,21 @@
              end if
 
              if (abs(error)  >  0.15_r8)then
-<<<<<<< HEAD
                 if(debug)then
-                   write(fates_log(),*)  '>5% Dif Radn consvn error',error ,ib
+                   write(fates_log(),*)  'lg Dif Radn consvn error',error ,ib
                    write(fates_log(),*) 'diags', albi_parb_out(ib), ftii_parb_out(ib), &
                         fabi_parb_out(ib)
-                   write(fates_log(),*) 'lai_change',lai_change(currentpatch%ncl_p,1:numpft,1:diag_nlevleaf)
-                   write(fates_log(),*) 'elai',currentpatch%elai_profile(currentpatch%ncl_p,1:numpft,1:diag_nlevleaf)
-                   write(fates_log(),*) 'esai',currentpatch%esai_profile(currentpatch%ncl_p,1:numpft,1:diag_nlevleaf)
-                   write(fates_log(),*) 'ftweight',ftweight(currentpatch%ncl_p,1:numpft,1:diag_nlevleaf)
+                   !write(fates_log(),*) 'lai_change',lai_change(currentpatch%ncl_p,1:numpft,1:diag_nlevleaf)
+                   !write(fates_log(),*) 'elai',currentpatch%elai_profile(currentpatch%ncl_p,1:numpft,1:diag_nlevleaf)
+                   !write(fates_log(),*) 'esai',currentpatch%esai_profile(currentpatch%ncl_p,1:numpft,1:diag_nlevleaf)
+                   !write(fates_log(),*) 'ftweight',ftweight(currentpatch%ncl_p,1:numpft,1:diag_nlevleaf)
                    write(fates_log(),*) 'cp',currentPatch%area, currentPatch%patchno
                    write(fates_log(),*) 'ground albedo diffuse (ib)', currentPatch%gnd_alb_dir(ib)
-                   write(fates_log(),*) 'rhol',rhol(1:numpft,:)
-                   write(fates_log(),*) 'ftw',sum(ftweight(1,1:numpft,1)),ftweight(1,1:numpft,1)
-                   write(fates_log(),*) 'present',currentPatch%canopy_mask(1,1:numpft)
-                   write(fates_log(),*) 'CAP',currentPatch%canopy_area_profile(1,1:numpft,1)
+                   !write(fates_log(),*) 'rhol',rhol(1:numpft,:)
+                   !write(fates_log(),*) 'ftw',sum(ftweight(1,1:numpft,1)),ftweight(1,1:numpft,1)
+                   !write(fates_log(),*) 'present',currentPatch%canopy_mask(1,1:numpft)
+                   !write(fates_log(),*) 'CAP',currentPatch%canopy_area_profile(1,1:numpft,1)
                 end if
-=======
-                write(fates_log(),*)  'lg Dif Radn consvn error',error ,ib
-                write(fates_log(),*) 'diags', albi_parb_out(ib), ftii_parb_out(ib), &
-                     fabi_parb_out(ib)
-                !write(fates_log(),*) 'lai_change',lai_change(currentpatch%ncl_p,1:numpft,1:diag_nlevleaf)
-                !write(fates_log(),*) 'elai',currentpatch%elai_profile(currentpatch%ncl_p,1:numpft,1:diag_nlevleaf)
-                !write(fates_log(),*) 'esai',currentpatch%esai_profile(currentpatch%ncl_p,1:numpft,1:diag_nlevleaf)
-                !write(fates_log(),*) 'ftweight',ftweight(currentpatch%ncl_p,1:numpft,1:diag_nlevleaf)
-                write(fates_log(),*) 'cp',currentPatch%area, currentPatch%patchno
-                write(fates_log(),*) 'ground albedo diffuse (ib)', currentPatch%gnd_alb_dir(ib)
-                !write(fates_log(),*) 'rhol',rhol(1:numpft,:)
-                !write(fates_log(),*) 'ftw',sum(ftweight(1,1:numpft,1)),ftweight(1,1:numpft,1)
-                !write(fates_log(),*) 'present',currentPatch%canopy_mask(1,1:numpft)
-                !write(fates_log(),*) 'CAP',currentPatch%canopy_area_profile(1,1:numpft,1)
-
->>>>>>> b328f92a
                 albi_parb_out(ib) = albi_parb_out(ib) + error
              end if
 
