--- conflicted
+++ resolved
@@ -5,13 +5,8 @@
    ! 
    ! ------------------------------------------------------------------------------------
    
-<<<<<<< HEAD
-   use EDPftvarcon         , only : EDPftvarcon_inst
-   use clm_varcon        , only : tfrz
-=======
-   use pftconMod         , only : pftcon
+   use EDPftvarcon       , only : EDPftvarcon_inst
    use FatesConstantsMod , only : tfrz => t_water_freeze_k_1atm 
->>>>>>> fdec6aa1
    use EDTypesMod        , only : ed_site_type,       &
                                   ed_patch_type,      &
                                   ed_cohort_type,     &
