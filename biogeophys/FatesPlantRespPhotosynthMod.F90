--- conflicted
+++ resolved
@@ -213,7 +213,7 @@
     ! above the leaf layer of interest
     real(r8) :: lai_current        ! the LAI in the current leaf layer
     real(r8) :: cumulative_lai     ! the cumulative LAI, top down, to the leaf layer of interest
-    real(r8) :: psi_leaf           ! water potential of leaf
+
     real(r8), allocatable :: rootfr_ft(:,:)  ! Root fractions per depth and PFT
 
     ! -----------------------------------------------------------------------------------
@@ -397,286 +397,6 @@
                                  (hlm_parteh_mode .ne. prt_carbon_allom_hyp )   ) then
 
                                if (hlm_use_planthydro.eq.itrue ) then
-<<<<<<< HEAD
-                                 psi_leaf = currentCohort%co_hydr%psi_ag(1) 
-                                 stomatal_intercept_btran = max( cf/rsmax0,stomatal_intercept(ft)*currentCohort%co_hydr%btran ) 
-                                 btran_eff = currentCohort%co_hydr%btran
-                                 
-                                 ! dinc_ed is the total vegetation area index of each "leaf" layer
-                                 ! we convert to the leaf only portion of the increment
-                                 ! ------------------------------------------------------
-                                 leaf_inc    = dinc_ed * &
-                                               currentCohort%treelai/(currentCohort%treelai+currentCohort%treesai)
-                                 
-                                 ! Now calculate the cumulative top-down lai of the current layer's midpoint
-                                 lai_canopy_above  = sum(currentPatch%canopy_layer_tlai(1:cl-1)) 
-                                 lai_layers_above  = leaf_inc * (iv-1)
-                                 lai_current       = min(leaf_inc, currentCohort%treelai - lai_layers_above)
-                                 cumulative_lai    = lai_canopy_above + lai_layers_above + 0.5*lai_current 
-
-                              else
-                                 
-                                 stomatal_intercept_btran = max( cf/rsmax0,stomatal_intercept(ft)*currentPatch%btran_ft(ft) ) 
-
-                                 btran_eff = currentPatch%btran_ft(ft)
-                                 ! For consistency sake, we use total LAI here, and not exposed
-                                 ! if the plant is under-snow, it will be effectively dormant for 
-                                 ! the purposes of nscaler
-
-                                 cumulative_lai = sum(currentPatch%canopy_layer_tlai(1:cl-1))  + &
-                                                  sum(currentPatch%tlai_profile(cl,ft,1:iv-1)) + &
-                                                  0.5*currentPatch%tlai_profile(cl,ft,iv)
-                                           
-
-                              end if
-
-                              if(do_fates_salinity)then
-                                btran_eff = btran_eff*currentPatch%bstress_sal_ft(ft)
-                              endif 
-                              
-                              
-                              ! Bonan et al (2011) JGR, 116, doi:10.1029/2010JG001593 used
-                              ! kn = 0.11. Here, derive kn from vcmax25 as in Lloyd et al 
-                              ! (2010) Biogeosciences, 7, 1833-1859
-                              
-                              kn = decay_coeff_kn(ft,currentCohort%vcmax25top)
-
-                              ! Scale for leaf nitrogen profile
-                              nscaler = exp(-kn * cumulative_lai)
-                              
-                              ! Leaf maintenance respiration to match the base rate used in CN
-                              ! but with the new temperature functions for C3 and C4 plants.
-
-                              ! CN respiration has units:  g C / g N [leaf] / s. This needs to be
-                              ! converted from g C / g N [leaf] / s to umol CO2 / m**2 [leaf] / s
-                              
-                              ! Then scale this value at the top of the canopy for canopy depth
-                              ! Leaf nitrogen concentration at the top of the canopy (g N leaf / m**2 leaf)
-                              select case(hlm_parteh_mode)
-                              case (prt_carbon_allom_hyp)
-
-                                 lnc_top  = prt_params%nitr_stoich_p1(ft,leaf_organ)/slatop(ft)
-                                 
-                              case (prt_cnp_flex_allom_hyp)
-
-                                 leaf_c  = currentCohort%prt%GetState(leaf_organ, all_carbon_elements)
-                                 if( (leaf_c*slatop(ft)) > nearzero) then
-                                    leaf_n  = currentCohort%prt%GetState(leaf_organ, nitrogen_element)
-                                    lnc_top = leaf_n / (slatop(ft) * leaf_c )
-                                 else
-                                    lnc_top  = prt_params%nitr_stoich_p1(ft,leaf_organ)/slatop(ft)
-                                 end if
-                                    
-                                 ! If one wants to break coupling with dynamic N conentrations,
-                                 ! use the stoichiometry parameter
-                                 ! lnc_top  = prt_params%nitr_stoich_p1(ft,leaf_organ)/slatop(ft)
-                                 
-                              end select
-
-                              lmr25top = 2.525e-6_r8 * (1.5_r8 ** ((25._r8 - 20._r8)/10._r8))
-                              lmr25top = lmr25top * lnc_top / (umolC_to_kgC * g_per_kg)
-                              
-
-                              ! Part VII: Calculate dark respiration (leaf maintenance) for this layer
-                              call LeafLayerMaintenanceRespiration( lmr25top,                 &  ! in
-                                                                    nscaler,                  &  ! in
-                                                                    ft,                       &  ! in
-                                                                    bc_in(s)%t_veg_pa(ifp),   &  ! in
-                                                                    lmr_z(iv,ft,cl))             ! out
-                              
-                              ! Part VII: Calculate (1) maximum rate of carboxylation (vcmax), 
-                              ! (2) maximum electron transport rate, (3) triose phosphate 
-                              ! utilization rate and (4) the initial slope of CO2 response curve 
-                              ! (C4 plants). Earlier we calculated their base rates as dictated
-                              ! by their plant functional type and some simple scaling rules for
-                              ! nitrogen limitation baesd on canopy position (not prognostic).
-                              ! These rates are the specific rates used in the actual photosynthesis
-                              ! calculations that take localized environmental effects (temperature)
-                              ! into consideration.
-                              
-                              
-
-                              call LeafLayerBiophysicalRates(currentPatch%ed_parsun_z(cl,ft,iv), &  ! in
-                                                             ft,                                 &  ! in
-                                                             currentCohort%vcmax25top,           &  ! in
-                                                             currentCohort%jmax25top,            &  ! in
-                                                             currentCohort%tpu25top,             &  ! in
-                                                             currentCohort%kp25top,              &  ! in
-                                                             nscaler,                            &  ! in
-                                                             bc_in(s)%t_veg_pa(ifp),             &  ! in
-                                                             btran_eff,                          &  ! in
-                                                             vcmax_z,                            &  ! out
-                                                             jmax_z,                             &  ! out
-                                                             tpu_z,                              &  ! out
-                                                             kp_z )                                 ! out
-                              
-                              ! Part IX: This call calculates the actual photosynthesis for the 
-                              ! leaf layer, as well as the stomatal resistance and the net assimilated carbon.
-
-                              call LeafLayerPhotosynthesis(currentPatch%f_sun(cl,ft,iv),    &  ! in
-                                                        currentPatch%ed_parsun_z(cl,ft,iv), &  ! in
-                                                        currentPatch%ed_parsha_z(cl,ft,iv), &  ! in
-                                                        currentPatch%ed_laisun_z(cl,ft,iv), &  ! in
-                                                        currentPatch%ed_laisha_z(cl,ft,iv), &  ! in
-                                                currentPatch%canopy_area_profile(cl,ft,iv), &  ! in
-                                                        ft,                                 &  ! in
-                                                        vcmax_z,                            &  ! in
-                                                        jmax_z,                             &  ! in
-                                                        tpu_z,                              &  ! in
-                                                        kp_z,                               &  ! in
-                                                        bc_in(s)%t_veg_pa(ifp),             &  ! in
-                                                        bc_in(s)%esat_tv_pa(ifp),           &  ! in
-                                                        bc_in(s)%forc_pbot,                 &  ! in
-                                                        bc_in(s)%cair_pa(ifp),              &  ! in
-                                                        bc_in(s)%oair_pa(ifp),              &  ! in
-                                                        bc_in(s)%rb_pa(ifp),                &  ! in                                                        
-                                                        btran_eff,                          &  ! in
-                                                        psi_leaf,                           &  ! in                                                        
-                                                        stomatal_intercept_btran,           &  ! in
-                                                        cf,                                 &  ! in
-                                                        gb_mol,                             &  ! in
-                                                        ceair,                              &  ! in
-                                                        mm_kco2,                            &  ! in
-                                                        mm_ko2,                             &  ! in
-                                                        co2_cpoint,                         &  ! in
-                                                        lmr_z(iv,ft,cl),                    &  ! in
-                                                        currentPatch%psn_z(cl,ft,iv),       &  ! out
-                                                        rs_z(iv,ft,cl),                     &  ! out
-                                                        anet_av_z(iv,ft,cl),                &  ! out
-                                                        c13disc_z(cl,ft,iv))                   ! out
-
-                              rate_mask_z(iv,ft,cl) = .true.
-                           end if
-                        end do
-
-                        ! Zero cohort flux accumulators.
-                        currentCohort%npp_tstep  = 0.0_r8
-                        currentCohort%resp_tstep = 0.0_r8
-                        currentCohort%gpp_tstep  = 0.0_r8
-                        currentCohort%rdark      = 0.0_r8
-                        currentCohort%resp_m     = 0.0_r8
-                        currentCohort%ts_net_uptake = 0.0_r8
-                        currentCohort%c13disc_clm = 0.0_r8 
-
-                        ! ---------------------------------------------------------------
-                        ! Part VII: Transfer leaf flux rates (like maintenance respiration,
-                        ! carbon assimilation and conductance) that are defined by the 
-                        ! leaf layer (which is area independent, ie /m2) onto each cohort
-                        ! (where the rates become per cohort, ie /individual). Most likely
-                        ! a sum over layers.
-                        ! ---------------------------------------------------------------
-                        nv = currentCohort%nv
-                        call ScaleLeafLayerFluxToCohort(nv,                                    & !in
-                                                        currentPatch%psn_z(cl,ft,1:nv),        & !in
-                                                        lmr_z(1:nv,ft,cl),                     & !in
-                                                        rs_z(1:nv,ft,cl),                      & !in
-                                                        currentPatch%elai_profile(cl,ft,1:nv), & !in
-                                                        c13disc_z(cl, ft, 1:nv),               & !in 
-                                                        currentCohort%c_area,                  & !in
-                                                        currentCohort%n,                       & !in
-                                                        bc_in(s)%rb_pa(ifp),                   & !in
-                                                        maintresp_reduction_factor,            & !in
-                                                        currentCohort%g_sb_laweight,           & !out
-                                                        currentCohort%gpp_tstep,               & !out
-                                                        currentCohort%rdark,                   & !out
-                                                        currentCohort%c13disc_clm,             & !out
-                                                        cohort_eleaf_area)                       !out
-                        
-                        ! Net Uptake does not need to be scaled, just transfer directly
-                        currentCohort%ts_net_uptake(1:nv) = anet_av_z(1:nv,ft,cl) * umolC_to_kgC
-
-                     else
-                        
-                        ! In this case, the cohort had no leaves, 
-                        ! so no productivity,conductance, transpiration uptake
-                        ! or dark respiration
-                        cohort_eleaf_area       = 0.0_r8
-                        currentCohort%gpp_tstep = 0.0_r8 
-                        currentCohort%rdark = 0.0_r8 
-                        currentCohort%g_sb_laweight = 0.0_r8 
-                        currentCohort%ts_net_uptake(:) = 0.0_r8
-                        
-                     end if  ! if(currentPatch%canopy_mask(cl,ft) == 1)then
-                     
-
-                     ! ------------------------------------------------------------------
-                     ! Part VIII: Calculate maintenance respiration in the sapwood and
-                     ! fine root pools.
-                     ! ------------------------------------------------------------------
-                
-                     ! Calculate the amount of nitrogen in the above and below ground 
-                     ! stem and root pools, used for maint resp
-                     ! We are using the fine-root C:N ratio as an approximation for
-                     ! the sapwood pools.
-                     ! Units are in (kgN/plant)
-                     ! ------------------------------------------------------------------
-
-                     sapw_c   = currentCohort%prt%GetState(sapw_organ, all_carbon_elements)
-                     fnrt_c   = currentCohort%prt%GetState(fnrt_organ, all_carbon_elements)
-
-                     select case(hlm_parteh_mode)
-                     case (prt_carbon_allom_hyp)
-
-                        live_stem_n = prt_params%allom_agb_frac(currentCohort%pft) * &
-                              sapw_c * prt_params%nitr_stoich_p1(ft,sapw_organ)
-                        
-                        live_croot_n = (1.0_r8-prt_params%allom_agb_frac(currentCohort%pft)) * &
-                              sapw_c * prt_params%nitr_stoich_p1(ft,sapw_organ)
-
-                        fnrt_n = fnrt_c * prt_params%nitr_stoich_p1(ft,fnrt_organ)
-
-                     case(prt_cnp_flex_allom_hyp) 
-                     
-                        live_stem_n = prt_params%allom_agb_frac(currentCohort%pft) * &
-                             currentCohort%prt%GetState(sapw_organ, nitrogen_element)
-
-                        live_croot_n = (1.0_r8-prt_params%allom_agb_frac(currentCohort%pft)) * &
-                             currentCohort%prt%GetState(sapw_organ, nitrogen_element)
-
-                        fnrt_n = currentCohort%prt%GetState(fnrt_organ, nitrogen_element)
-
-                        ! If one wants to break coupling with dynamic N conentrations,
-                        ! use the stoichiometry parameter
-                        !
-                        ! live_stem_n = prt_params%allom_agb_frac(currentCohort%pft) * &
-                        !               sapw_c * prt_params%nitr_stoich_p1(ft,sapw_organ)
-                        ! live_croot_n = (1.0_r8-prt_params%allom_agb_frac(currentCohort%pft)) * &
-                        !               sapw_c * prt_params%nitr_stoich_p1(ft,sapw_organ)
-                        ! fnrt_n = fnrt_c * prt_params%nitr_stoich_p1(ft,fnrt_organ)
-
-                        
-                     case default
-                        
-
-                     end select
-
-                     !------------------------------------------------------------------------------
-                     ! Calculate Whole Plant Respiration
-                     ! (this doesn't really need to be in this iteration at all, surely?)
-                     ! Response: (RGK 12-2016): I think the positioning of these calls is 
-                     ! appropriate as of now.  Maintenance calculations in sapwood and roots
-                     ! vary by cohort and with changing temperature at the minimum, and there are
-                     ! no sub-pools chopping up those pools any finer that need to be dealt with.
-                     !------------------------------------------------------------------------------
-                     
-                     ! Live stem MR (kgC/plant/s) (above ground sapwood)
-                     ! ------------------------------------------------------------------
-                     if ( int(woody(ft)) == itrue) then
-                        tcwood = q10_mr**((bc_in(s)%t_veg_pa(ifp)-tfrz - 20.0_r8)/10.0_r8) 
-                        ! kgC/s = kgN * kgC/kgN/s
-                        currentCohort%livestem_mr  = live_stem_n * ED_val_base_mr_20 * tcwood * maintresp_reduction_factor
-                     else
-                        currentCohort%livestem_mr  = 0._r8
-                     end if
-                     
-                     
-                     ! Fine Root MR  (kgC/plant/s)
-                     ! ------------------------------------------------------------------
-                     currentCohort%froot_mr = 0._r8
-                     do j = 1,bc_in(s)%nlevsoil
-                        tcsoi  = q10_mr**((bc_in(s)%t_soisno_sl(j)-tfrz - 20.0_r8)/10.0_r8)
-                        currentCohort%froot_mr = currentCohort%froot_mr + &
-=======
 
                                   stomatal_intercept_btran = max( cf/rsmax0,stomatal_intercept(ft)*currentCohort%co_hydr%btran )
                                   btran_eff = currentCohort%co_hydr%btran
@@ -950,7 +670,6 @@
                       do j = 1,bc_in(s)%nlevsoil
                          tcsoi  = q10_mr**((bc_in(s)%t_soisno_sl(j)-tfrz - 20.0_r8)/10.0_r8)
                          currentCohort%froot_mr = currentCohort%froot_mr + &
->>>>>>> 5d449e4a
                               fnrt_n * ED_val_base_mr_20 * tcsoi * rootfr_ft(ft,j) * maintresp_reduction_factor
                       enddo
 
@@ -964,332 +683,6 @@
                             currentCohort%livecroot_mr = currentCohort%livecroot_mr + &
                                  live_croot_n * ED_val_base_mr_20 * tcsoi * &
                                  rootfr_ft(ft,j) * maintresp_reduction_factor
-<<<<<<< HEAD
-                        enddo
-                     else
-                        currentCohort%livecroot_mr = 0._r8    
-                     end if
-
-
-                     ! ------------------------------------------------------------------
-                     ! Part IX: Perform some unit conversions (rate to integrated) and
-                     ! calcualate some fluxes that are sums and nets of the base fluxes
-                     ! ------------------------------------------------------------------
-                     
-                     if ( debug ) write(fates_log(),*) 'EDPhoto 904 ', currentCohort%resp_m
-                     if ( debug ) write(fates_log(),*) 'EDPhoto 905 ', currentCohort%rdark
-                     if ( debug ) write(fates_log(),*) 'EDPhoto 906 ', currentCohort%livestem_mr
-                     if ( debug ) write(fates_log(),*) 'EDPhoto 907 ', currentCohort%livecroot_mr
-                     if ( debug ) write(fates_log(),*) 'EDPhoto 908 ', currentCohort%froot_mr
-                        
-                    
-
-                     ! add on whole plant respiration values in kgC/indiv/s-1  
-                     currentCohort%resp_m = currentCohort%livestem_mr + &
-                                            currentCohort%livecroot_mr + &
-                                            currentCohort%froot_mr
-
-                     ! no drought response right now.. something like:
-                     ! resp_m = resp_m * (1.0_r8 - currentPatch%btran_ft(currentCohort%pft) * &
-                     !                    EDPftvarcon_inst%resp_drought_response(ft))   
-
-                     currentCohort%resp_m = currentCohort%resp_m + currentCohort%rdark
-                     
-                     ! convert from kgC/indiv/s to kgC/indiv/timestep       
-                     currentCohort%resp_m        = currentCohort%resp_m  * dtime
-                     currentCohort%gpp_tstep     = currentCohort%gpp_tstep * dtime
-                     currentCohort%ts_net_uptake = currentCohort%ts_net_uptake * dtime
-
-                     if ( debug ) write(fates_log(),*) 'EDPhoto 911 ', currentCohort%gpp_tstep
-                     if ( debug ) write(fates_log(),*) 'EDPhoto 912 ', currentCohort%resp_tstep
-                     if ( debug ) write(fates_log(),*) 'EDPhoto 913 ', currentCohort%resp_m
-                     
-                     
-                     currentCohort%resp_g_tstep     = prt_params%grperc(ft) * &
-                             (max(0._r8,currentCohort%gpp_tstep - currentCohort%resp_m))
-                     
-                                                
-                     currentCohort%resp_tstep = currentCohort%resp_m + &
-                                                currentCohort%resp_g_tstep ! kgC/indiv/ts
-                     currentCohort%npp_tstep  = currentCohort%gpp_tstep - &
-                                                currentCohort%resp_tstep  ! kgC/indiv/ts
-                     
-                     ! Accumulate the combined conductance (stomatal+leaf boundary layer)
-                     ! Note that currentCohort%g_sb_laweight is weighted by the leaf area 
-                     ! of each cohort and has units of [m/s] * [m2 leaf]
-
-                     g_sb_leaves  = g_sb_leaves + currentCohort%g_sb_laweight
-                     
-                     ! Accumulate the total effective leaf area from all cohorts
-                     ! in this patch. Normalize by canopy area outside the loop
-                     check_elai   = check_elai  + cohort_eleaf_area
-                     
-                     currentCohort => currentCohort%shorter
-                     
-                  enddo  ! end cohort loop.   
-               end if !count_cohorts is more than zero.
-               
-               check_elai = check_elai / currentPatch%total_canopy_area
-               elai       = calc_areaindex(currentPatch,'elai')
-
-               ! Normalize canopy total conductance by the effective LAI
-               ! The value here was integrated over each cohort x leaf layer
-               ! and was weighted by m2 of effective leaf area for each layer
-               
-               if(check_elai>tiny(check_elai)) then
-                  
-                  ! Normalize the leaf-area weighted canopy conductance
-                  ! The denominator is the total effective leaf area in the canopy,
-                  ! units of [m/s]*[m2] / [m2] = [m/s]
-                  g_sb_leaves = g_sb_leaves / (elai*currentPatch%total_canopy_area)
-                  
-                  if( g_sb_leaves > (1._r8/rsmax0) ) then 
-                     
-                     ! Combined mean leaf resistance is the inverse of mean leaf conductance
-                     r_sb_leaves  = 1.0_r8/g_sb_leaves
-                     
-                     if (r_sb_leaves<bc_in(s)%rb_pa(ifp)) then
-                        write(fates_log(),*) 'Combined canopy resistance was somehow smaller than'
-                        write(fates_log(),*) 'its boundary layer resistance component'
-                        write(fates_log(),*) 'r_sb_leaves [s/m]: ',r_sb_leaves
-                        write(fates_log(),*) 'bc_in(s)%rb_pa(ifp) [s/m]: ',bc_in(s)%rb_pa(ifp)
-                        call endrun(msg=errMsg(sourcefile, __LINE__))
-                     end if
-                     
-                     ! Mean leaf stomatal resistance for all patch leaves
-                     r_stomata = (r_sb_leaves - bc_in(s)%rb_pa(ifp))
-                                          
-                  else
-                     
-                     ! Here we prevent super high resistances
-                     ! and use a nominal value when conductance is low
-                     r_stomata = rsmax0
-                     
-                  end if
-                  
-                  ! This will be multiplied by scaled by effective LAI in the host model
-                  ! when it comes time to calculate a flux rate per unit ground
-                  bc_out(s)%rssun_pa(ifp) = r_stomata
-                  bc_out(s)%rssha_pa(ifp) = r_stomata
-                  
-                  ! This value is used for diagnostics, the molar form of conductance
-                  ! is what is used in the field usually, so we track that form
-                  currentPatch%c_stomata  = cf / r_stomata
-                  
-               else
-                  
-                  ! But this will prevent it from using an unintialized value
-                  bc_out(s)%rssun_pa(ifp) = rsmax0
-                  bc_out(s)%rssha_pa(ifp) = rsmax0
-
-                  ! This value is used for diagnostics, the molar form of conductance
-                  ! is what is used in the field usually, so we track that form
-                  currentPatch%c_stomata  = cf / rsmax0
-                  
-               end if
-               
-               ! This value is used for diagnostics, the molar form of conductance
-               ! is what is used in the field usually, so we track that form
-               currentPatch%c_lblayer = cf / bc_in(s)%rb_pa(ifp)
-               
-            end if
-            
-            currentPatch => currentPatch%younger
-            
-        end do
-        
-        deallocate(rootfr_ft)
- 
-     end do !site loop
-      
-    end associate
-  end subroutine FatesPlantRespPhotosynthDrive
-  
-  ! =======================================================================================
-  
-  subroutine LeafLayerPhotosynthesis(f_sun_lsl,         &  ! in
-                                     parsun_lsl,        &  ! in
-                                     parsha_lsl,        &  ! in
-                                     laisun_lsl,        &  ! in
-                                     laisha_lsl,        &  ! in
-                                     canopy_area_lsl,   &  ! in
-                                     ft,                &  ! in
-                                     vcmax,             &  ! in
-                                     jmax,              &  ! in
-                                     tpu,               &  ! in
-                                     co2_rcurve_islope, &  ! in
-                                     veg_tempk,         &  ! in
-                                     veg_esat,          &  ! in
-                                     can_press,         &  ! in
-                                     can_co2_ppress,    &  ! in
-                                     can_o2_ppress,     &  ! in
-                                     rb,                &  ! in
-                                     btran,             &  ! in
-                                     psi,               &  ! in                                     
-                                     stomatal_intercept_btran,   &  ! in
-                                     cf,                &  ! in
-                                     gb_mol,            &  ! in
-                                     ceair,             &  ! in
-                                     mm_kco2,           &  ! in
-                                     mm_ko2,            &  ! in
-                                     co2_cpoint,        &  ! in
-                                     lmr,               &  ! in
-                                     psn_out,           &  ! out
-                                     rstoma_out,        &  ! out
-                                     anet_av_out,       &  ! out
-                                     c13disc_z)            ! out
-
-    ! ------------------------------------------------------------------------------------
-    ! This subroutine calculates photosynthesis and stomatal conductance within each leaf 
-    ! sublayer.
-    ! A note on naming conventions: As this subroutine is called for every
-    ! leaf-sublayer, many of the arguments are specific to that "leaf sub layer"
-    ! (LSL), those variables are given a dimension tag "_lsl"
-    ! Other arguments or variables may be indicative of scales broader than the LSL.
-    ! ------------------------------------------------------------------------------------
-    
-    use EDPftvarcon       , only : EDPftvarcon_inst
-
-    
-    ! Arguments
-    ! ------------------------------------------------------------------------------------
-    real(r8), intent(in) :: f_sun_lsl         ! 
-    real(r8), intent(in) :: parsun_lsl        ! Absorbed PAR in sunlist leaves
-    real(r8), intent(in) :: parsha_lsl        ! Absorved PAR in shaded leaves
-    real(r8), intent(in) :: laisun_lsl        ! LAI in sunlit leaves
-    real(r8), intent(in) :: laisha_lsl        ! LAI in shaded leaves
-    real(r8), intent(in) :: canopy_area_lsl   ! 
-    integer,  intent(in) :: ft                ! (plant) Functional Type Index
-    real(r8), intent(in) :: vcmax             ! maximum rate of carboxylation (umol co2/m**2/s)
-    real(r8), intent(in) :: jmax              ! maximum electron transport rate (umol electrons/m**2/s)
-    real(r8), intent(in) :: tpu               ! triose phosphate utilization rate (umol CO2/m**2/s)
-    real(r8), intent(in) :: co2_rcurve_islope ! initial slope of CO2 response curve (C4 plants)
-    real(r8), intent(in) :: veg_tempk         ! vegetation temperature
-    real(r8), intent(in) :: veg_esat          ! saturation vapor pressure at veg_tempk (Pa)
-    
-    ! Important Note on the following gas pressures.  This photosynthesis scheme will iteratively
-    ! solve for the co2 partial pressure at the leaf surface (ie in the stomata). The reference
-    ! point for these input values are NOT within that boundary layer that separates the stomata from
-    ! the canopy air space.  The reference point for these is on the outside of that boundary
-    ! layer.  This routine, which operates at the leaf scale, makes no assumptions about what the
-    ! scale of the refernce is, it could be lower atmosphere, it could be within the canopy
-    ! but most likely it is the closest value one can get to the edge of the leaf's boundary
-    ! layer.  We use the convention "can_" because a reference point of within the canopy
-    ! ia a best reasonable scenario of where we can get that information from.
- 
-   real(r8), intent(in) :: can_press       ! Air pressure NEAR the surface of the leaf (Pa)
-   real(r8), intent(in) :: can_co2_ppress  ! Partial pressure of CO2 NEAR the leaf surface (Pa) 
-   real(r8), intent(in) :: can_o2_ppress   ! Partial pressure of O2 NEAR the leaf surface (Pa) 
-   real(r8), intent(in) :: btran           ! transpiration wetness factor (0 to 1) 
-   real(r8), intent(in) :: stomatal_intercept_btran !water-stressed minimum stomatal conductance (umol H2O/m**2/s)
-   real(r8), intent(in) :: cf              ! s m**2/umol -> s/m (ideal gas conversion) [umol/m3]
-   real(r8), intent(in) :: gb_mol          ! leaf boundary layer conductance (umol /m**2/s)
-   real(r8), intent(in) :: ceair           ! vapor pressure of air, constrained (Pa)
-   real(r8), intent(in) :: mm_kco2         ! Michaelis-Menten constant for CO2 (Pa)
-   real(r8), intent(in) :: mm_ko2          ! Michaelis-Menten constant for O2 (Pa)
-   real(r8), intent(in) :: co2_cpoint      ! CO2 compensation point (Pa)
-   real(r8), intent(in) :: lmr             ! Leaf Maintenance Respiration  (umol CO2/m**2/s)
-   
-   real(r8), intent(out) :: psn_out        ! carbon assimilated in this leaf layer umolC/m2/s
-   real(r8), intent(out) :: rstoma_out     ! stomatal resistance (1/gs_lsl) (s/m)
-   real(r8), intent(out) :: anet_av_out    ! net leaf photosynthesis (umol CO2/m**2/s) 
-                                           ! averaged over sun and shade leaves.
-   real(r8), intent(out) :: c13disc_z      ! carbon 13 in newly assimilated carbon 				     
-
-   ! Locals
-   ! ------------------------------------------------------------------------
-   integer :: c3c4_path_index    ! Index for which photosynthetic pathway 
-                                 ! is active.  C4 = 0,  C3 = 1
-   integer :: sunsha             ! Index for differentiating sun and shade
-   real(r8) :: gstoma            ! Stomatal Conductance of this leaf layer (m/s)
-   real(r8) :: agross            ! co-limited gross leaf photosynthesis (umol CO2/m**2/s)
-   real(r8) :: anet              ! net leaf photosynthesis (umol CO2/m**2/s)
-   real(r8) :: je                ! electron transport rate (umol electrons/m**2/s)
-   real(r8) :: qabs              ! PAR absorbed by PS II (umol photons/m**2/s)
-   real(r8) :: aquad,bquad,cquad ! terms for quadratic equations
-   real(r8) :: r1,r2             ! roots of quadratic equation
-   real(r8) :: co2_inter_c       ! intercellular leaf CO2 (Pa)
-   real(r8) :: co2_inter_c_old   ! intercellular leaf CO2 (Pa) (previous iteration)
-   logical  :: loop_continue     ! Loop control variable
-   integer  :: niter             ! iteration loop index
-   real(r8) :: gs_mol            ! leaf stomatal conductance (umol H2O/m**2/s)
-   real(r8) :: gs                ! leaf stomatal conductance (m/s)
-   real(r8) :: hs                ! fractional humidity at leaf surface (dimensionless)
-   real(r8) :: gs_mol_err        ! gs_mol for error check
-   real(r8) :: ac                ! Rubisco-limited gross photosynthesis (umol CO2/m**2/s)
-   real(r8) :: aj                ! RuBP-limited gross photosynthesis (umol CO2/m**2/s)
-   real(r8) :: ap                ! product-limited (C3) or CO2-limited  
-                                 ! (C4) gross photosynthesis (umol CO2/m**2/s)
-   real(r8) :: ai                ! intermediate co-limited photosynthesis (umol CO2/m**2/s)
-   real(r8) :: leaf_co2_ppress   ! CO2 partial pressure at leaf surface (Pa)
-   real(r8) :: init_co2_inter_c  ! First guess intercellular co2 specific to C path
-   real(r8) :: term                 ! intermediate variable in Medlyn stomatal conductance model
-   real(r8) :: vpd                  ! water vapor deficit in Medlyn stomatal model (KPa)
-   
-   real(r8), dimension(0:1) :: bbbopt ! Cuticular conductance at full water potential (umol H2O /m2/s)
-
-   real(r8) :: psi               ! Water potential of leaf                 
-   real(r8) :: gstoma_out        ! Adjusted stoma conductance that incorporates the leaf water status
-   real(r8) :: qs                ! specific humidity at leaf surface
-   real(r8) :: qsat              ! saturated specific humidity 
-   real(r8) :: qsat_adj          ! specific humidity adjusted by leaf water potential    (g/kg)     
-   real(r8) :: LWP_star          ! leaf water potential scaling coefficient for inner leaf humidity, 0 means total dehydroted leaf, 1 means total saturated leaf
-   integer  :: k_lwp             ! an sclaing coefficient for the ratio of leaf xylem water potential to mesophyll water potential                     
-   real(r8) :: th_sat            ! saturated water content of leaf m3/m3
-   real(r8) :: th_rs             ! residual waater content of leaf m3/m3
-   real(r8) :: rb                ! leaf boundary layer ressistance  
-   ! Parameters
-   ! ------------------------------------------------------------------------
-   ! Fraction of light absorbed by non-photosynthetic pigments
-  
-   real(r8),parameter :: fnps = 0.15_r8       
-
-
-
-   ! For plants with no leaves, a miniscule amount of conductance
-   ! can happen through the stems, at a partial rate of cuticular conductance
-   real(r8),parameter :: stem_cuticle_loss_frac = 0.1_r8
-
-   ! empirical curvature parameter for electron transport rate
-   real(r8),parameter :: theta_psii = 0.7_r8   
-   
-   ! First guess on ratio between intercellular co2 and the atmosphere
-   ! an iterator converges on actual
-   real(r8),parameter :: init_a2l_co2_c3 = 0.7_r8
-   real(r8),parameter :: init_a2l_co2_c4 = 0.4_r8
-
-   ! quantum efficiency, used only for C4 (mol CO2 / mol photons) (index 0)
-   real(r8),parameter,dimension(0:1) :: quant_eff = [0.05_r8,0.0_r8]
-
-   ! empirical curvature parameter for ac, aj photosynthesis co-limitation. 
-   ! Changed theta_cj and theta_ip to 0.999 to effectively remove smoothing logic 
-   ! following Anthony Walker's findings from MAAT. 
-   real(r8),parameter,dimension(0:1) :: theta_cj  = [0.999_r8,0.999_r8]
-
-   ! empirical curvature parameter for ap photosynthesis co-limitation
-   real(r8),parameter :: theta_ip = 0.999_r8
-
-   associate( bb_slope  => EDPftvarcon_inst%bb_slope      ,& ! slope of BB relationship, unitless
-      medlyn_slope=> EDPftvarcon_inst%medlyn_slope          , & ! Slope for Medlyn stomatal conductance model method, the unit is KPa^0.5
-      stomatal_intercept=> EDPftvarcon_inst%stomatal_intercept )  !Unstressed minimum stomatal conductance, the unit is umol/m**2/s
-
-     ! photosynthetic pathway: 0. = c4, 1. = c3
-     c3c4_path_index = nint(EDPftvarcon_inst%c3psn(ft))
-     
-     if (c3c4_path_index == 1) then
-        init_co2_inter_c = init_a2l_co2_c3 * can_co2_ppress
-     else
-        init_co2_inter_c = init_a2l_co2_c4 * can_co2_ppress
-     end if
-
-     ! Part III: Photosynthesis and Conductance
-     ! ----------------------------------------------------------------------------------
-     
-     if ( parsun_lsl <= 0._r8 ) then  ! night time
-         
-        anet_av_out = -lmr
-        psn_out     = 0._r8
-=======
                          enddo
                       else
                          currentCohort%livecroot_mr = 0._r8
@@ -1306,7 +699,6 @@
                       if ( debug ) write(fates_log(),*) 'EDPhoto 906 ', currentCohort%livestem_mr
                       if ( debug ) write(fates_log(),*) 'EDPhoto 907 ', currentCohort%livecroot_mr
                       if ( debug ) write(fates_log(),*) 'EDPhoto 908 ', currentCohort%froot_mr
->>>>>>> 5d449e4a
 
 
 
@@ -1697,122 +1089,6 @@
 
               ! Gross photosynthesis smoothing calculations. First co-limit ac and aj. Then co-limit ap
 
-<<<<<<< HEAD
-
-                !!! Calculate anet, only exit iteration with negative anet when using anet in calculating gs
-                ! this is version B  
-                 anet = agross - lmr
-                 if (use_agross == 1) then
-                   leaf_co2_ppress = can_co2_ppress- h2o_co2_bl_diffuse_ratio/gb_mol * agross * can_press 
-                 else
-                   if (anet < 0._r8) then
-                     loop_continue = .false.
-                   end if
-                   ! With an <= 0, then gs_mol = stomatal_intercept_btran, adjusted on L1214               
-                   leaf_co2_ppress = can_co2_ppress- h2o_co2_bl_diffuse_ratio/gb_mol * anet * can_press 		   
-                 end if 
-
-                 ! Quadratic gs_mol calculation with an known. Valid for an >= 0.
-                 ! With an <= 0, then gs_mol = bbb
-                 
-
-                 leaf_co2_ppress = max(leaf_co2_ppress,1.e-06_r8)
-
-                 if ( stomatal_model == 2 ) then
-                  !stomatal conductance calculated from Medlyn et al. (2011), the numerical &
-                  !implementation was adapted from the equations in CLM5.0 
-                  vpd =  max((veg_esat - ceair), 50._r8) * 0.001_r8          !addapted from CLM5. Put some constraint on VPD
-                  !when Medlyn stomatal conductance is being used, the unit is KPa. Ignoring the constraint will cause errors when model runs.          
-                  term = h2o_co2_stoma_diffuse_ratio * anet / (leaf_co2_ppress / can_press)
-                  aquad = 1.0_r8
-                  bquad = -(2.0 * (stomatal_intercept_btran+ term) + (medlyn_slope(ft) * term)**2 / &
-                          (gb_mol * vpd ))
-                  cquad = stomatal_intercept_btran*stomatal_intercept_btran + &
-                          (2.0*stomatal_intercept_btran + term * &
-                          (1.0 - medlyn_slope(ft)* medlyn_slope(ft) / vpd)) * term
-
-                  call quadratic_f (aquad, bquad, cquad, r1, r2)
-                  gs_mol = max(r1,r2)
-
-               else if ( stomatal_model == 1 ) then         !stomatal conductance calculated from Ball et al. (1987)
-                  if (use_agross == 1) then
-                    aquad = leaf_co2_ppress
-                    bquad = leaf_co2_ppress*(gb_mol - stomatal_intercept_btran) - bb_slope(ft) * agross * can_press
-                    cquad = -gb_mol*(leaf_co2_ppress*stomatal_intercept_btran + &
-                                  bb_slope(ft)*agross*can_press * ceair/ veg_esat )
-                  else
-                    aquad = leaf_co2_ppress
-                    bquad = leaf_co2_ppress*(gb_mol - stomatal_intercept_btran) - bb_slope(ft) * anet * can_press
-                    cquad = -gb_mol*(leaf_co2_ppress*stomatal_intercept_btran + &
-                                  bb_slope(ft)*anet*can_press * ceair/ veg_esat )
-                  end if   
-                    call quadratic_f (aquad, bquad, cquad, r1, r2)
-                    gs_mol = max(r1,r2)
-                end if 
-                 ! Derive new estimate for co2_inter_c
-                 co2_inter_c = can_co2_ppress - anet * can_press * &
-                       (h2o_co2_bl_diffuse_ratio*gs_mol+h2o_co2_stoma_diffuse_ratio*gb_mol) / (gb_mol*gs_mol)
-
-
-                 ! Check for co2_inter_c convergence. Delta co2_inter_c/pair = mol/mol. 
-                 ! Multiply by 10**6 to convert to umol/mol (ppm). Exit iteration if 
-                 ! convergence criteria of +/- 1 x 10**-6 ppm is met OR if at least ten 
-                 ! iterations (niter=10) are completed
-                 
-                 if ((abs(co2_inter_c-co2_inter_c_old)/can_press*1.e06_r8 <=  2.e-06_r8) &
-                       .or. niter == 5) then
-                    loop_continue = .false.
-                 end if
-              end do !iteration loop
-              
-              ! End of co2_inter_c iteration.  Check for an < 0, in which case gs_mol = bbb
-              ! And Final estimates for leaf_co2_ppress and co2_inter_c 
-              ! (needed for early exit of co2_inter_c iteration when an < 0)	      
-                if (anet < 0._r8) then
-                    gs_mol = stomatal_intercept_btran	      
-	        end if
-		leaf_co2_ppress = can_co2_ppress - h2o_co2_bl_diffuse_ratio/gb_mol * anet * can_press
-                leaf_co2_ppress = max(leaf_co2_ppress,1.e-06_r8)
-                co2_inter_c = can_co2_ppress - anet * can_press * &
-                            (h2o_co2_bl_diffuse_ratio*gs_mol+h2o_co2_stoma_diffuse_ratio*gb_mol) / (gb_mol*gs_mol)		
-    
-             
-              ! Convert gs_mol (umol /m**2/s) to gs (m/s) and then to rs (s/m)
-              gs = gs_mol / cf
-	      
-              ! estimate carbon 13 discrimination in leaf level carbon 
-              ! flux Liang WEI and Hang ZHOU 2018, based on
-              ! Ubierna and Farquhar, 2014 doi:10.1111/pce.12346, using the simplified model:
-              ! $\Delta ^{13} C = \alpha_s + (b - \alpha_s) \cdot \frac{C_i}{C_a}$
-              ! just hard code b and \alpha_s for now, might move to parameter set in future
-              ! b = 27.0 alpha_s = 4.4
-              ! TODO, not considering C4 or CAM right now, may need to address this
-              ! note co2_inter_c is intracelluar CO2, not intercelluar 
-              c13disc_z = 4.4_r8 + (27.0_r8 - 4.4_r8) * &
-                    min (can_co2_ppress, max (co2_inter_c, 0._r8)) / can_co2_ppress 
-
-              ! Accumulate total photosynthesis umol/m2 ground/s-1. 
-              ! weight per unit sun and sha leaves.
-              if(sunsha == 1)then !sunlit       
-                 psn_out     = psn_out + agross * f_sun_lsl
-                 anet_av_out = anet_av_out + anet * f_sun_lsl
-                 gstoma  = gstoma + 1._r8/(min(1._r8/gs, rsmax0)) * f_sun_lsl
-              else
-                 psn_out = psn_out + agross * (1.0_r8-f_sun_lsl)                 
-                 anet_av_out = anet_av_out + anet * (1.0_r8-f_sun_lsl) 
-                 gstoma  = gstoma + &
-                       1._r8/(min(1._r8/gs, rsmax0)) * (1.0_r8-f_sun_lsl) 
-              end if
-              
-              ! Make sure iterative solution is correct
-              if (gs_mol < 0._r8) then
-                 write (fates_log(),*)'Negative stomatal conductance:'
-                 write (fates_log(),*)'gs_mol= ',gs_mol
-                 call endrun(msg=errMsg(sourcefile, __LINE__))
-              end if
-              
-             ! Compare with Medlyn model: gs_mol = 1.6*(1+m/sqrt(vpd)) * an/leaf_co2_ppress*p + b
-=======
                     aquad = theta_cj_c4
               bquad = -(ac + aj)
               cquad = ac * aj
@@ -1837,7 +1113,6 @@
               ! With an <= 0, then gs_mol = stomatal_intercept_btran
               leaf_co2_ppress = can_co2_ppress- h2o_co2_bl_diffuse_ratio/gb_mol * anet * can_press
               leaf_co2_ppress = max(leaf_co2_ppress,1.e-06_r8)
->>>>>>> 5d449e4a
               if ( stomatal_model == 2 ) then
                  !stomatal conductance calculated from Medlyn et al. (2011), the numerical &
                  !implementation was adapted from the equations in CLM5.0
@@ -1863,90 +1138,6 @@
                  call quadratic_f (aquad, bquad, cquad, r1, r2)
                  gs_mol = max(r1,r2)
               end if
-<<<<<<< HEAD
-              if (abs(gs_mol-gs_mol_err) > 1.e-01_r8) then
-                 write (fates_log(),*) 'Stomatal model error check - stomatal conductance error:'
-                 write (fates_log(),*) gs_mol, gs_mol_err
-              end if
-              
-           enddo !sunsha loop
-
-            ! This is the stomatal resistance of the leaf layer of a given cohort
-
-            ! Adjusting gs (compute a virtual gs) that will be passed to host model
-            ! compute specific humidity from vapor pressure
-            ! q = 0.622*e/(can_press - 0.378*e) 
-            ! source https://cran.r-project.org/web/packages/humidity/vignettes/humidity-measures.html
-
-           if (hlm_use_planthydro.eq.itrue) then
-
-             !Calculates inner leaf humidity as a function of mesophyll water potential 
-             ! Adopted from  Vesala et la., 2017 https://www.frontiersin.org/articles/10.3389/fpls.2017.00054/full
-             ! LWP_star = wi/w0 = exp(psi_meso*Vh20/(R*T)) , w is the water vapor concentration 
-             ! Vh20:  molar volume of water (18 × 10−6 m3 mol−1) 
-             ! R is the universal gas constant and T the interfacial temperature 
-             ! 
-             ! th_sat = EDPftvarcon_inst%hydr_thetas_node(ft,1)
-             ! th_rs = EDPftvarcon_inst%hydr_resid_node(ft,1)
-             
-	     ! Note: to disable this control, set k_lwp to zero, LWP_star will be 1, see code (line 1308) below 
-             k_lwp = EDPftvarcon_inst%hydr_k_lwp(ft)
-             if (psi<0) then
-               LWP_star = exp(((k_lwp) * psi)*18.0_r8/(8.314_r8*veg_tempk))
-             else 
-               LWP_star = 1
-             end if
-             ! now adjust inner leaf humidity by LWP_star
-             ! note: q is the specific humidity
-             qs = 0.622 * ceair / (can_press - 0.378 * ceair)
-             qsat = 0.622 * veg_esat / (can_press - 0.378 * veg_esat)
-             qsat_adj = qsat*LWP_star
-             
-             if (k_lwp == 0 ) then 
-               rstoma_out = 1._r8/gstoma
-             else 
-               if ((qsat_adj - qs) <= 0) then
-          
-                 ! if inner leaf vapor pressure is less then or equal to that at leaf surface
-                 ! then set stomata resistance to be very large to stop the transpiration or back flow of vapor
-                  rstoma_out = rsmax0*100
-               else
-                  rstoma_out = (qsat-qs)*( 1/gstoma + rb)/(qsat_adj - qs)-rb
-                
-               end if
-               if (rstoma_out <=0 ) then
-
-                 write (fates_log(),*) 'qsat:', qsat, 'qs:', qs
-                 write (fates_log(),*) 'LWP :', psi, 'BTRAN:', th_rs, 'th:', th
-                 write (fates_log(),*)  'ceair:', ceair, 'veg_esat:', veg_esat            
-                 write (fates_log(),*) 'rstoma_out:', rstoma_out, 'rb:', rb  
-                 write (fates_log(),*)  'LWP_star', LWP_star 
-                 call endrun(msg=errMsg(sourcefile, __LINE__))                  
-               end if      
-             end if  ! k_lwp == 0
-            else 
-              rstoma_out = 1._r8/gstoma
-            end if
-	         ! end of Junyan modification
-        else
-
-           ! No leaf area. This layer is present only because of stems. 
-           ! Net assimilation is zero, not negative because there are 
-           ! no leaves to even respire
-           ! (leaves are off, or have reduced to 0)
-
-           psn_out     = 0._r8
-           anet_av_out = 0._r8
-
-           rstoma_out  = min(rsmax0,cf/(stem_cuticle_loss_frac*stomatal_intercept(ft)))
-           c13disc_z = 0.0_r8
-           
-       end if !is there leaf area? 
-        
-        
-     end if    ! night or day 
-     
-=======
               ! Derive new estimate for co2_inter_c
               co2_inter_c = can_co2_ppress - anet * can_press * &
                    (h2o_co2_bl_diffuse_ratio*gs_mol+h2o_co2_stoma_diffuse_ratio*gb_mol) / (gb_mol*gs_mol)
@@ -2046,7 +1237,6 @@
 
    end if    ! night or day
 
->>>>>>> 5d449e4a
 
    end associate
    return
@@ -2359,386 +1549,6 @@
    !  else
    !     r2 = 1.e36_r8
    !  end if
-<<<<<<< HEAD
-     
-   end subroutine quadratic_fast
-
-
-   ! ====================================================================================
-
-   subroutine UpdateCanopyNCanNRadPresent(currentPatch)
-      
-      ! ---------------------------------------------------------------------------------
-      ! This subroutine calculates two patch level quanities:
-      ! currentPatch%ncan   and
-      ! currentPatch%canopy_mask
-      !
-      ! currentPatch%ncan(:,:) is a two dimensional array that indicates
-      ! the total number of leaf layers (including those that are not exposed to light)
-      ! in each canopy layer and for each functional type.
-      !
-      ! currentPatch%nrad(:,:) is a two dimensional array that indicates
-      ! the total number of EXPOSED leaf layers, but for all intents and purposes
-      ! in the photosynthesis routine, this appears to be the same as %ncan...
-      !
-      ! currentPatch%canopy_mask(:,:) has the same dimensions, is binary, and
-      ! indicates whether or not leaf layers are present (by evaluating the canopy area
-      ! profile).
-      ! ---------------------------------------------------------------------------------
-      
-      
-      use EDTypesMod , only : ed_patch_type
-      use EDTypesMod , only : ed_cohort_type
-
-      ! Arguments
-      type(ed_patch_type), target :: currentPatch
-      type(ed_cohort_type), pointer :: currentCohort
-      
-      ! Locals
-      integer :: cl  ! Canopy Layer Index
-      integer :: ft  ! Function Type Index
-      integer :: iv  ! index of the exposed leaf layer for each canopy layer and pft
-      
-      ! Loop through the cohorts in this patch, associate each cohort with a layer and PFT
-      ! and use the cohort's memory of how many layer's it takes up to assign the maximum
-      ! of the layer/pft index it is in
-      ! ---------------------------------------------------------------------------------
-
-      currentPatch%ncan(:,:) = 0
-      ! redo the canopy structure algorithm to get round a 
-      ! bug that is happening for site 125, FT13.
-      currentCohort => currentPatch%tallest
-      do while(associated(currentCohort))
-         
-         currentPatch%ncan(currentCohort%canopy_layer,currentCohort%pft) = &
-               max(currentPatch%ncan(currentCohort%canopy_layer,currentCohort%pft), &
-                   currentCohort%NV)
-         
-         currentCohort => currentCohort%shorter
-         
-      enddo !cohort   
-
-      ! NRAD = NCAN ...
-      currentPatch%nrad = currentPatch%ncan
-
-      ! Now loop through and identify which layer and pft combo has scattering elements
-      do cl = 1,nclmax
-         do ft = 1,numpft
-            currentPatch%canopy_mask(cl,ft) = 0
-            do iv = 1, currentPatch%nrad(cl,ft);
-               if(currentPatch%canopy_area_profile(cl,ft,iv) > 0._r8)then
-                  currentPatch%canopy_mask(cl,ft) = 1
-               end if
-            end do !iv     
-         enddo !ft
-      enddo !cl
-      
-      return
-   end subroutine UpdateCanopyNCanNRadPresent
-   
-   ! ====================================================================================
-   
-   subroutine GetCanopyGasParameters(can_press, &
-                                     can_o2_partialpress, &
-                                     veg_tempk, &
-                                     air_tempk, &
-                                     air_vpress, &
-                                     veg_esat,   &
-                                     rb,        &
-                                     mm_kco2,   &
-                                     mm_ko2,    &
-                                     co2_cpoint, &
-                                     cf,         &
-                                     gb_mol, &
-                                     ceair)
-      
-      ! ---------------------------------------------------------------------------------
-      ! This subroutine calculates the specific Michaelis Menten Parameters (pa) for CO2
-      ! and O2, as well as the CO2 compentation point.
-      ! ---------------------------------------------------------------------------------
-      
-      use FatesConstantsMod, only: umol_per_mol
-      use FatesConstantsMod, only: mmol_per_mol
-      use FatesConstantsMod, only: umol_per_kmol
-      use FatesConstantsMod, only : rgas => rgas_J_K_kmol
-
-      ! Arguments
-      real(r8), intent(in) :: can_press           ! Air pressure within the canopy (Pa)
-      real(r8), intent(in) :: can_o2_partialpress ! Partial press of o2 in the canopy (Pa)
-      real(r8), intent(in) :: veg_tempk           ! The temperature of the vegetation (K)
-      real(r8), intent(in) :: air_tempk           ! Temperature of canopy air (K)
-      real(r8), intent(in) :: air_vpress          ! Vapor pressure of canopy air (Pa)
-      real(r8), intent(in) :: veg_esat            ! Saturated vapor pressure at veg surf (Pa)
-      real(r8), intent(in) :: rb                  ! Leaf Boundary layer resistance (s/m)
-
-      real(r8), intent(out) :: mm_kco2       ! Michaelis-Menten constant for CO2 (Pa)
-      real(r8), intent(out) :: mm_ko2        !  Michaelis-Menten constant for O2 (Pa)
-      real(r8), intent(out) :: co2_cpoint    !  CO2 compensation point (Pa)
-      real(r8), intent(out) :: cf            ! conversion factor between molar form and velocity form
-                                             ! of conductance and resistance: [umol/m3] 
-      real(r8), intent(out) :: gb_mol        ! leaf boundary layer conductance (umol H2O/m**2/s)
-      real(r8), intent(out) :: ceair         ! vapor pressure of air, constrained (Pa)
-      
-      ! Locals 
-      real(r8) :: kc25                ! Michaelis-Menten constant for CO2 at 25C (Pa)
-      real(r8) :: ko25                ! Michaelis-Menten constant for O2 at 25C (Pa)
-      real(r8) :: sco                 ! relative specificity of rubisco
-      real(r8) :: cp25                ! CO2 compensation point at 25C (Pa)
-      
-      ! ---------------------------------------------------------------------------------
-      ! Intensive values (per mol of air) 
-      ! kc, ko, currentPatch, from: Bernacchi et al (2001) 
-      ! Plant, Cell and Environment 24:253-259
-      ! ---------------------------------------------------------------------------------
-      
-      real(r8), parameter :: mm_kc25_umol_per_mol       = 404.9_r8
-      real(r8), parameter :: mm_ko25_mmol_per_mol       = 278.4_r8
-      real(r8), parameter :: co2_cpoint_umol_per_mol    = 42.75_r8  
-      
-      ! Activation energy, from:
-      ! Bernacchi et al (2001) Plant, Cell and Environment 24:253-259
-      ! Bernacchi et al (2003) Plant, Cell and Environment 26:1419-1430
-      ! except TPU from: Harley et al (1992) Plant, Cell and Environment 15:271-282
-
-      real(r8), parameter :: kcha    = 79430._r8  ! activation energy for kc (J/mol)
-      real(r8), parameter :: koha    = 36380._r8  ! activation energy for ko (J/mol)
-      real(r8), parameter :: cpha    = 37830._r8  ! activation energy for cp (J/mol)
-      
-      
-      ! Derive sco from currentPatch and O2 using present-day O2 (0.209 mol/mol) and re-calculate
-      ! currentPatch to account for variation in O2 using currentPatch = 0.5 O2 / sco
-      
-      ! FIXME (RGK 11-30-2016 THere are more constants here, but I don't have enough information
-      ! about what they are or do, so I can't give them more descriptive names. Someone please
-      ! fill this in when possible)
-      
-      kc25 = ( mm_kc25_umol_per_mol / umol_per_mol ) * can_press
-      ko25 = ( mm_ko25_mmol_per_mol / mmol_per_mol ) * can_press
-      sco  = 0.5_r8 * 0.209_r8 / (co2_cpoint_umol_per_mol / umol_per_mol )
-      cp25 = 0.5_r8 * can_o2_partialpress / sco
-      
-      if( veg_tempk.gt.150_r8 .and. veg_tempk.lt.350_r8 )then
-         mm_kco2       = kc25 * ft1_f(veg_tempk, kcha)
-         mm_ko2         = ko25 * ft1_f(veg_tempk, koha)
-         co2_cpoint     = cp25 * ft1_f(veg_tempk, cpha)
-      else
-         mm_kco2    = 1.0_r8
-         mm_ko2     = 1.0_r8
-         co2_cpoint = 1.0_r8
-      end if
-      
-      ! ---------------------------------------------------------------------------------
-      !
-      ! cf is the conversion factor between molar form and velocity form
-      ! of conductance and resistance: [umol/m3]
-      !
-      ! i.e.
-      ! [m/s] * [umol/m3] -> [umol/m2/s]
-      !
-      ! Breakdown of the conversion factor: [ umol / m3 ]
-      !
-      ! Rgas [J /K /kmol]
-      ! Air Potential Temperature [ K ]
-      ! Canopy Pressure      [ Pa ]
-      ! conversion: umol/kmol =  1e9
-      !
-      ! [ Pa * K * kmol umol/kmol  /  J K ] = [ Pa * umol / J ] 
-      ! since: 1 Pa = 1 N / m2
-      ! [ Pa * umol / J ] = [ N * umol / J m2 ]
-      ! since: 1 J = 1 N * m
-      ! [ N * umol / J m2 ] = [ N * umol / N m3 ]
-      ! [ umol / m3 ]
-      ! 
-      ! --------------------------------------------------------------------------------
-
-      cf = can_press/(rgas * air_tempk )*umol_per_kmol
-      gb_mol = (1._r8/ rb) * cf           
-      
-      ! Constrain eair >= 0.05*esat_tv so that solution does not blow up. This ensures
-      ! that hs does not go to zero. Also eair <= veg_esat so that hs <= 1
-      ceair = min( max(air_vpress, 0.05_r8*veg_esat ),veg_esat )
-
-
-
-      return
-   end subroutine GetCanopyGasParameters
-
-   ! ====================================================================================
-   
-   subroutine LeafLayerMaintenanceRespiration(lmr25top_ft, &
-                                              nscaler,   &
-                                              ft,        &
-                                              veg_tempk,     &
-                                              lmr)
-
-      use FatesConstantsMod, only : tfrz => t_water_freeze_k_1atm
-      use EDPftvarcon         , only : EDPftvarcon_inst
- 
-      ! Arguments
-      real(r8), intent(in)  :: lmr25top_ft  ! canopy top leaf maint resp rate at 25C 
-                                            ! for this pft (umol CO2/m**2/s)
-      integer,  intent(in)  :: ft           ! (plant) Functional Type Index
-      real(r8), intent(in)  :: nscaler      ! Scale for leaf nitrogen profile
-      real(r8), intent(in)  :: veg_tempk    ! vegetation temperature
-      real(r8), intent(out) :: lmr          ! Leaf Maintenance Respiration  (umol CO2/m**2/s)
-      
-      ! Locals
-      real(r8) :: lmr25   ! leaf layer: leaf maintenance respiration rate at 25C (umol CO2/m**2/s)
-      
-      ! Parameter
-      real(r8), parameter :: lmrha = 46390._r8    ! activation energy for lmr (J/mol)
-      real(r8), parameter :: lmrhd = 150650._r8   ! deactivation energy for lmr (J/mol)
-      real(r8), parameter :: lmrse = 490._r8      ! entropy term for lmr (J/mol/K)
-      real(r8), parameter :: lmrc = 1.15912391_r8 ! scaling factor for high 
-                                                  ! temperature inhibition (25 C = 1.0)
-
-
- 
-
-
-      ! Part I: Leaf Maintenance respiration: umol CO2 / m**2 [leaf] / s
-      ! ----------------------------------------------------------------------------------
-      lmr25 = lmr25top_ft * nscaler 
-      
-      if ( nint(EDpftvarcon_inst%c3psn(ft)) == 1)then
-         lmr = lmr25 * ft1_f(veg_tempk, lmrha) * &
-               fth_f(veg_tempk, lmrhd, lmrse, lmrc)
-      else
-         lmr = lmr25 * 2._r8**((veg_tempk-(tfrz+25._r8))/10._r8)
-         lmr = lmr / (1._r8 + exp( 1.3_r8*(veg_tempk-(tfrz+55._r8)) ))
-      end if
-      
-      ! Any hydrodynamic limitations could go here, currently none
-      ! lmr = lmr * (nothing)
-      
-    end subroutine LeafLayerMaintenanceRespiration
-     
-   ! ====================================================================================
-
-   subroutine LeafLayerBiophysicalRates( parsun_lsl, &
-                                         ft,            &
-                                         vcmax25top_ft, &
-                                         jmax25top_ft, &
-                                         tpu25top_ft, &
-                                         co2_rcurve_islope25top_ft, &
-                                         nscaler,    &
-                                         veg_tempk,      &
-                                         btran, &
-                                         vcmax, &
-                                         jmax, &
-                                         tpu, &
-                                         co2_rcurve_islope )
-
-      ! ---------------------------------------------------------------------------------
-      ! This subroutine calculates the localized rates of several key photosynthesis
-      ! rates.  By localized, we mean specific to the plant type and leaf layer,
-      ! which factors in leaf physiology, as well as environmental effects.
-      ! This procedure should be called prior to iterative solvers, and should
-      ! have pre-calculated the reference rates for the pfts before this.
-      !
-      ! The output biophysical rates are:
-      ! vcmax: maximum rate of carboxilation,
-      ! jmax: maximum electron transport rate,
-      ! tpu: triose phosphate utilization rate and
-      ! co2_rcurve_islope: initial slope of CO2 response curve (C4 plants)
-      ! ---------------------------------------------------------------------------------
-
-      use EDPftvarcon         , only : EDPftvarcon_inst
-      use FatesConstantsMod, only : tfrz => t_water_freeze_k_1atm
-
-      ! Arguments
-      ! ------------------------------------------------------------------------------
-      
-      real(r8), intent(in) :: parsun_lsl      ! PAR absorbed in sunlit leaves for this layer
-      integer,  intent(in) :: ft              ! (plant) Functional Type Index
-      real(r8), intent(in) :: nscaler         ! Scale for leaf nitrogen profile
-      real(r8), intent(in) :: vcmax25top_ft   ! canopy top maximum rate of carboxylation at 25C 
-                                              ! for this pft (umol CO2/m**2/s)
-      real(r8), intent(in) :: jmax25top_ft    ! canopy top maximum electron transport rate at 25C 
-                                              ! for this pft (umol electrons/m**2/s)
-      real(r8), intent(in) :: tpu25top_ft     ! canopy top triose phosphate utilization rate at 25C 
-                                              ! for this pft (umol CO2/m**2/s)
-      real(r8), intent(in) :: co2_rcurve_islope25top_ft ! initial slope of CO2 response curve
-                                              ! (C4 plants) at 25C, canopy top, this pft
-      real(r8), intent(in) :: veg_tempk           ! vegetation temperature
-      real(r8), intent(in) :: btran           ! transpiration wetness factor (0 to 1) 
-                                                    
-      real(r8), intent(out) :: vcmax             ! maximum rate of carboxylation (umol co2/m**2/s)
-      real(r8), intent(out) :: jmax              ! maximum electron transport rate 
-                                                 ! (umol electrons/m**2/s)
-      real(r8), intent(out) :: tpu               ! triose phosphate utilization rate 
-                                                 ! (umol CO2/m**2/s)
-      real(r8), intent(out) :: co2_rcurve_islope ! initial slope of CO2 response curve (C4 plants)
-      
-      ! Locals
-      ! -------------------------------------------------------------------------------
-      real(r8) :: vcmax25             ! leaf layer: maximum rate of carboxylation at 25C
-                                      ! (umol CO2/m**2/s)
-      real(r8) :: jmax25              ! leaf layer: maximum electron transport rate at 25C 
-                                      ! (umol electrons/m**2/s)
-      real(r8) :: tpu25               ! leaf layer: triose phosphate utilization rate at 25C 
-                                      ! (umol CO2/m**2/s)
-      real(r8) :: co2_rcurve_islope25 ! leaf layer: Initial slope of CO2 response curve 
-                                      ! (C4 plants) at 25C
-      
-      
-      ! Parameters
-      ! ---------------------------------------------------------------------------------
-      real(r8) :: vcmaxha        ! activation energy for vcmax (J/mol)
-      real(r8) :: jmaxha         ! activation energy for jmax (J/mol)
-      real(r8) :: tpuha          ! activation energy for tpu (J/mol)
-      real(r8) :: vcmaxhd        ! deactivation energy for vcmax (J/mol)
-      real(r8) :: jmaxhd         ! deactivation energy for jmax (J/mol)
-      real(r8) :: tpuhd          ! deactivation energy for tpu (J/mol)
-      real(r8) :: vcmaxse        ! entropy term for vcmax (J/mol/K)
-      real(r8) :: jmaxse         ! entropy term for jmax (J/mol/K)
-      real(r8) :: tpuse          ! entropy term for tpu (J/mol/K)
-      real(r8) :: vcmaxc         ! scaling factor for high temperature inhibition (25 C = 1.0)
-      real(r8) :: jmaxc          ! scaling factor for high temperature inhibition (25 C = 1.0)
-      real(r8) :: tpuc           ! scaling factor for high temperature inhibition (25 C = 1.0)
-
-      vcmaxha = EDPftvarcon_inst%vcmaxha(FT)
-      jmaxha  = EDPftvarcon_inst%jmaxha(FT)
-      tpuha   = EDPftvarcon_inst%tpuha(FT)
-      
-      vcmaxhd = EDPftvarcon_inst%vcmaxhd(FT)
-      jmaxhd  = EDPftvarcon_inst%jmaxhd(FT)
-      tpuhd   = EDPftvarcon_inst%tpuhd(FT)
-      
-      vcmaxse = EDPftvarcon_inst%vcmaxse(FT)
-      jmaxse  = EDPftvarcon_inst%jmaxse(FT)
-      tpuse   = EDPftvarcon_inst%tpuse(FT)
-
-      vcmaxc = fth25_f(vcmaxhd, vcmaxse)
-      jmaxc  = fth25_f(jmaxhd, jmaxse)
-      tpuc   = fth25_f(tpuhd, tpuse)
-
-      if ( parsun_lsl <= 0._r8) then           ! night time
-         vcmax             = 0._r8
-         jmax              = 0._r8
-         tpu               = 0._r8
-         co2_rcurve_islope = 0._r8
-      else                                     ! day time
-
-         ! Vcmax25top was already calculated to derive the nscaler function
-         vcmax25 = vcmax25top_ft * nscaler
-         jmax25  = jmax25top_ft * nscaler
-         tpu25   = tpu25top_ft * nscaler
-         co2_rcurve_islope25 = co2_rcurve_islope25top_ft * nscaler
-         
-         ! Adjust for temperature
-         vcmax = vcmax25 * ft1_f(veg_tempk, vcmaxha) * fth_f(veg_tempk, vcmaxhd, vcmaxse, vcmaxc)
-         jmax  = jmax25 * ft1_f(veg_tempk, jmaxha) * fth_f(veg_tempk, jmaxhd, jmaxse, jmaxc)
-         tpu   = tpu25 * ft1_f(veg_tempk, tpuha) * fth_f(veg_tempk, tpuhd, tpuse, tpuc)
-         
-         if (nint(EDPftvarcon_inst%c3psn(ft))  /=  1) then
-            vcmax = vcmax25 * 2._r8**((veg_tempk-(tfrz+25._r8))/10._r8)
-            vcmax = vcmax / (1._r8 + exp( 0.2_r8*((tfrz+15._r8)-veg_tempk ) ))
-            vcmax = vcmax / (1._r8 + exp( 0.3_r8*(veg_tempk-(tfrz+40._r8)) ))
-         end if
-         !q10 response of product limited psn. 
-         co2_rcurve_islope = co2_rcurve_islope25 * 2._r8**((veg_tempk-(tfrz+25._r8))/10._r8) 
-=======
 
 end subroutine quadratic_fast
 
@@ -3093,7 +1903,6 @@
          vcmax = vcmax25 * 2._r8**((veg_tempk-(tfrz+25._r8))/10._r8)
          vcmax = vcmax / (1._r8 + exp( 0.2_r8*((tfrz+15._r8)-veg_tempk ) ))
          vcmax = vcmax / (1._r8 + exp( 0.3_r8*(veg_tempk-(tfrz+40._r8)) ))
->>>>>>> 5d449e4a
       end if
       !q10 response of product limited psn.
       co2_rcurve_islope = co2_rcurve_islope25 * 2._r8**((veg_tempk-(tfrz+25._r8))/10._r8)
