--- conflicted
+++ resolved
@@ -169,13 +169,8 @@
     ! net leaf photosynthesis averaged over sun and shade leaves. [umol CO2/m**2/s]
     real(r8) :: anet_av_z(nlevleaf,maxpft,nclmax)
 
-<<<<<<< HEAD
     ! photsynthesis
     real(r8) :: psn_z(nlevleaf,maxpft,nclmax) 
-=======
-    ! photsynthesis [umol/m2 leaf/s]
-    real(r8) :: psn_z(nclmax,maxpft,nlevleaf) 
->>>>>>> 3b3872ff
 
     ! carbon 13 in newly assimilated carbon at leaf level
     real(r8) :: c13disc_z(nlevleaf,maxpft,nclmax) 
