module FATESPlantRespPhotosynthMod

  !-------------------------------------------------------------------------------------
  ! !DESCRIPTION:
  ! Calculates the plant respiration and photosynthetic fluxes for the FATES model
  ! This code is similar to and was originally based off of the 'photosynthesis'
  ! subroutine in the CLM model.
  !
  ! Parameter for activation and deactivation energies were taken from:
  ! Activation energy, from:
  ! Bernacchi et al (2001) Plant, Cell and Environment 24:253-259
  ! Bernacchi et al (2003) Plant, Cell and Environment 26:1419-1430
  ! except TPU from: Harley et al (1992) Plant, Cell and Environment 15:271-282
  ! High temperature deactivation, from:
  ! Leuning (2002) Plant, Cell and Environment 25:1205-1210
  ! The factor "c" scales the deactivation to a value of 1.0 at 25C
  ! Photosynthesis and stomatal conductance parameters, from:
  ! Bonan et al (2011) JGR, 116, doi:10.1029/2010JG001593
  ! ------------------------------------------------------------------------------------

  ! !USES:

  use FatesGlobals,      only : endrun => fates_endrun
  use FatesGlobals,      only : fates_log
  use FatesConstantsMod, only : r8 => fates_r8
  use FatesConstantsMod, only : itrue
  use FatesConstantsMod, only : nearzero
  use FatesInterfaceTypesMod, only : hlm_use_planthydro
  use FatesInterfaceTypesMod, only : hlm_parteh_mode
  use FatesInterfaceTypesMod, only : numpft
  use FatesInterfaceTypesMod, only : nleafage
  use EDTypesMod,        only : maxpft
  use EDTypesMod,        only : nlevleaf
  use EDTypesMod,        only : nclmax
  use PRTGenericMod,     only : max_nleafage
  use EDTypesMod,        only : do_fates_salinity
  use EDParamsMod,       only : q10_mr
  use PRTGenericMod,     only : prt_carbon_allom_hyp
  use PRTGenericMod,     only : prt_cnp_flex_allom_hyp
  use PRTGenericMod,     only : all_carbon_elements
  use PRTGenericMod,     only : nitrogen_element
  use PRTGenericMod,     only : leaf_organ
  use PRTGenericMod,     only : fnrt_organ
  use PRTGenericMod,     only : sapw_organ
  use PRTGenericMod,     only : store_organ
  use PRTGenericMod,     only : repro_organ
  use PRTGenericMod,     only : struct_organ
  use EDParamsMod,       only : ED_val_base_mr_20, stomatal_model
  use PRTParametersMod,  only : prt_params

  ! CIME Globals
  use shr_log_mod , only      : errMsg => shr_log_errMsg

  implicit none
  private

  public :: FatesPlantRespPhotosynthDrive ! Called by the HLM-Fates interface

  character(len=*), parameter, private :: sourcefile = &
       __FILE__
  !-------------------------------------------------------------------------------------

  ! maximum stomatal resistance [s/m] (used across several procedures)
  real(r8),parameter :: rsmax0 =  2.e8_r8

  logical   ::  debug = .false.
  !-------------------------------------------------------------------------------------

  ! Ratio of H2O/CO2 gas diffusion in stomatal airspace (approximate)
  real(r8),parameter :: h2o_co2_stoma_diffuse_ratio = 1.6_r8

  ! Ratio of H2O/CO2 gass diffusion in the leaf boundary layer (approximate)
  real(r8),parameter :: h2o_co2_bl_diffuse_ratio = 1.4_r8

contains

  !--------------------------------------------------------------------------------------

  subroutine FatesPlantRespPhotosynthDrive (nsites, sites,bc_in,bc_out,dtime)

    ! -----------------------------------------------------------------------------------
    ! !DESCRIPTION:
    ! Leaf photosynthesis and stomatal conductance calculation as described by
    ! Bonan et al (2011) JGR, 116, doi:10.1029/2010JG001593 and extended to
    ! a multi-layer canopy
    ! -----------------------------------------------------------------------------------


    ! !USES:

    use EDPftvarcon         , only : EDPftvarcon_inst

    use FatesSynchronizedParamsMod , only : FatesSynchronizedParamsInst
    use EDTypesMod        , only : ed_patch_type
    use EDTypesMod        , only : ed_cohort_type
    use EDTypesMod        , only : ed_site_type
    use EDTypesMod        , only : maxpft
    use EDTypesMod        , only : dinc_vai
    use EDTypesMod        , only : dlower_vai
    use FatesInterfaceTypesMod , only : bc_in_type
    use FatesInterfaceTypesMod , only : bc_out_type
    use EDCanopyStructureMod, only : calc_areaindex
    use FatesConstantsMod, only : umolC_to_kgC
    use FatesConstantsMod, only : g_per_kg
    use FatesConstantsMod, only : umol_per_mmol
    use FatesConstantsMod, only : rgas => rgas_J_K_kmol
    use FatesConstantsMod, only : tfrz => t_water_freeze_k_1atm
    use FatesParameterDerivedMod, only : param_derived

    use FatesAllometryMod, only : bleaf, bstore_allom
    use FatesAllometryMod, only : storage_fraction_of_target
    use FatesAllometryMod, only : set_root_fraction
    use FatesAllometryMod, only : decay_coeff_kn

    ! ARGUMENTS:
    ! -----------------------------------------------------------------------------------
    integer,intent(in)                      :: nsites
    type(ed_site_type),intent(inout),target :: sites(nsites)
    type(bc_in_type),intent(in)             :: bc_in(nsites)
    type(bc_out_type),intent(inout)         :: bc_out(nsites)
    real(r8),intent(in)                     :: dtime


    ! LOCAL VARIABLES:
    ! -----------------------------------------------------------------------------------
    type (ed_patch_type) , pointer :: currentPatch
    type (ed_cohort_type), pointer :: currentCohort

    ! -----------------------------------------------------------------------------------
    ! These three arrays hold leaf-level biophysical rates that are calculated
    ! in one loop and then sent to the cohorts in another loop.  If hydraulics are
    ! on, we calculate a unique solution for each level-cohort-layer combination.
    ! If we are not using hydraulics, we calculate a unique solution for each
    ! level-pft-layer combination.  Thus the following three arrays are statically
    ! allocated for the maximum space of the two cases (numCohortsPerPatch)
    ! The "_z" suffix indicates these variables are discretized at the "leaf_layer"
    ! scale.
    ! Note: For these temporary arrays, we have the leaf layer dimension first
    ! and the canopy layer last. This order is chosen for efficiency. The arrays
    ! such as leaf area that are bound to the patch structure DO NOT follow this order
    ! as they are used in many other parts of the code with different looping, we
    ! are not modifying its order now.
    ! -----------------------------------------------------------------------------------

    ! leaf maintenance (dark) respiration [umol CO2/m**2/s]
    real(r8) :: lmr_z(nlevleaf,maxpft,nclmax)

    ! stomatal resistance [s/m]
    real(r8) :: rs_z(nlevleaf,maxpft,nclmax)

    ! net leaf photosynthesis averaged over sun and shade leaves. [umol CO2/m**2/s]
    real(r8) :: anet_av_z(nlevleaf,maxpft,nclmax)

    ! Mask used to determine which leaf-layer biophysical rates have been
    ! used already
    logical :: rate_mask_z(nlevleaf,maxpft,nclmax)

    real(r8) :: vcmax_z            ! leaf layer maximum rate of carboxylation
    ! (umol co2/m**2/s)
    real(r8) :: jmax_z             ! leaf layer maximum electron transport rate
    ! (umol electrons/m**2/s)
    real(r8) :: kp_z               ! leaf layer initial slope of CO2 response
    ! curve (C4 plants)
    real(r8) :: c13disc_z(nclmax,maxpft,nlevleaf) ! carbon 13 in newly assimilated carbon at leaf level

    real(r8) :: mm_kco2            ! Michaelis-Menten constant for CO2 (Pa)
    real(r8) :: mm_ko2             ! Michaelis-Menten constant for O2 (Pa)
    real(r8) :: co2_cpoint         ! CO2 compensation point (Pa)
    real(r8) :: btran_eff          ! effective transpiration wetness factor (0 to 1)
    real(r8) :: stomatal_intercept_btran   ! water-stressed minimum stomatal conductance (umol H2O/m**2/s)
    real(r8) :: kn                 ! leaf nitrogen decay coefficient
    real(r8) :: cf                 ! s m**2/umol -> s/m (ideal gas conversion) [umol/m3]
    real(r8) :: gb_mol             ! leaf boundary layer conductance (molar form: [umol /m**2/s])
    real(r8) :: ceair              ! vapor pressure of air, constrained (Pa)
    real(r8) :: nscaler            ! leaf nitrogen scaling coefficient
    real(r8) :: leaf_frac          ! ratio of to leaf biomass to total alive biomass
    real(r8) :: tcsoi              ! Temperature response function for root respiration.
    real(r8) :: tcwood             ! Temperature response function for wood

    real(r8) :: elai               ! exposed LAI (patch scale)
    real(r8) :: live_stem_n        ! Live stem (above-ground sapwood)
    ! nitrogen content (kgN/plant)
    real(r8) :: live_croot_n       ! Live coarse root (below-ground sapwood)
    ! nitrogen content (kgN/plant)
    real(r8) :: sapw_c             ! Sapwood carbon (kgC/plant)
    real(r8) :: store_c_target     ! Target storage carbon (kgC/plant)
    real(r8) :: fnrt_c             ! Fine root carbon (kgC/plant)
    real(r8) :: fnrt_n             ! Fine root nitrogen content (kgN/plant)
    real(r8) :: leaf_c             ! Leaf carbon (kgC/plant)
    real(r8) :: leaf_n             ! leaf nitrogen content (kgN/plant)
    real(r8) :: g_sb_leaves        ! Mean combined (stomata+boundary layer) leaf conductance [m/s]
    ! over all of the patch's leaves.  The "sb" refers to the combined
    ! "s"tomatal and "b"oundary layer.
    ! This quantity is relevant on leaf surfaces. It does not
    ! have units of /m2 leaf per say, but is implicitly on leaf surfaces
    real(r8) :: r_sb_leaves        ! Mean leaf resistance over all the patch's leaves [s/m]
    ! This is the direct reciprocal of g_sb_leaves
    real(r8) :: r_stomata          ! Mean stomatal resistance across all leaves in the patch [s/m]


    real(r8) :: maintresp_reduction_factor  ! factor by which to reduce maintenance
    ! respiration when storage pools are low
    real(r8) :: b_leaf             ! leaf biomass kgC
    real(r8) :: frac               ! storage pool as a fraction of target leaf biomass
    real(r8) :: check_elai         ! This is a check on the effective LAI that is calculated
    ! over each cohort x layer.
    real(r8) :: cohort_eleaf_area  ! This is the effective leaf area [m2] reported by each cohort
    real(r8) :: lnc_top            ! Leaf nitrogen content per unit area at canopy top [gN/m2]
<<<<<<< HEAD
    real(r8) :: lmr25top           ! canopy top leaf maint resp rate at 25C 
                                   ! for this plant or pft (umol CO2/m**2/s)
    real(r8) :: leaf_inc           ! LAI-only portion of the vegetation increment of dinc_vai
=======
    real(r8) :: lmr25top           ! canopy top leaf maint resp rate at 25C
    ! for this plant or pft (umol CO2/m**2/s)
    real(r8) :: leaf_inc           ! LAI-only portion of the vegetation increment of dinc_ed
>>>>>>> f32d831f
    real(r8) :: lai_canopy_above   ! the LAI in the canopy layers above the layer of interest
    real(r8) :: lai_layers_above   ! the LAI in the leaf layers, within the current canopy,
    ! above the leaf layer of interest
    real(r8) :: lai_current        ! the LAI in the current leaf layer
    real(r8) :: cumulative_lai     ! the cumulative LAI, top down, to the leaf layer of interest

    real(r8), allocatable :: rootfr_ft(:,:)  ! Root fractions per depth and PFT

    ! -----------------------------------------------------------------------------------
    ! Keeping these two definitions in case they need to be added later
    !
    ! -----------------------------------------------------------------------------------
    !real(r8) :: psncanopy_pa  ! patch sunlit leaf photosynthesis (umol CO2 /m**2/ s)
    !real(r8) :: lmrcanopy_pa  ! patch sunlit leaf maintenance respiration rate (umol CO2/m**2/s)

    integer  :: cl,s,iv,j,ps,ft,ifp ! indices
    integer  :: nv                  ! number of leaf layers
    integer  :: NCL_p               ! number of canopy layers in patch
    integer  :: iage                ! loop counter for leaf age classes

    ! Parameters
    ! -----------------------------------------------------------------------
    ! Base maintenance respiration rate for plant tissues base_mr_20
    ! M. Ryan, 1991. Effects of climate change on plant respiration.
    ! Ecological Applications, 1(2), 157-167.
    ! Original expression is br = 0.0106 molC/(molN h)
    ! Conversion by molecular weights of C and N gives 2.525e-6 gC/(gN s)
    !
    ! Base rate is at 20C. Adjust to 25C using the CN Q10 = 1.5
    ! (gC/gN/s)
    ! ------------------------------------------------------------------------

    ! -----------------------------------------------------------------------------------
    ! Photosynthesis and stomatal conductance parameters, from:
    ! Bonan et al (2011) JGR, 116, doi:10.1029/2010JG001593
    ! -----------------------------------------------------------------------------------

    associate(  &
         c3psn     => EDPftvarcon_inst%c3psn  , &
         slatop    => prt_params%slatop , &  ! specific leaf area at top of canopy,
                                ! projected area basis [m^2/gC]
         woody     => prt_params%woody,   &  ! Is vegetation woody or not?
         stomatal_intercept   => EDPftvarcon_inst%stomatal_intercept ) !Unstressed minimum stomatal conductance


    do s = 1,nsites

       ! Multi-layer parameters scaled by leaf nitrogen profile.
       ! Loop through each canopy layer to calculate nitrogen profile using
       ! cumulative lai at the midpoint of the layer



       ! Pre-process some variables that are PFT dependent
       ! but not environmentally dependent
       ! ------------------------------------------------------------------------

       allocate(rootfr_ft(numpft, bc_in(s)%nlevsoil))

       do ft = 1,numpft
          call set_root_fraction(rootfr_ft(ft,:), ft, &
                   bc_in(s)%zi_sisl, &
                   bc_in(s)%max_rooting_depth_index_col)
       end do


       ifp = 0
       currentpatch => sites(s)%oldest_patch
       do while (associated(currentpatch))
          if(currentpatch%nocomp_pft_label.ne.0)then
             ifp   = ifp+1
             NCL_p = currentPatch%NCL_p

             ! Part I. Zero output boundary conditions
             ! ---------------------------------------------------------------------------
             bc_out(s)%rssun_pa(ifp)     = 0._r8
             bc_out(s)%rssha_pa(ifp)     = 0._r8

             g_sb_leaves = 0._r8
             check_elai  = 0._r8

             ! Part II. Filter out patches
             ! Patch level filter flag for photosynthesis calculations
             ! has a short memory, flags:
             ! 1 = patch has not been called
             ! 2 = patch is currently marked for photosynthesis
             ! 3 = patch has been called for photosynthesis already
             ! ---------------------------------------------------------------------------
             if(bc_in(s)%filter_photo_pa(ifp)==2)then


                ! Part III. Calculate the number of sublayers for each pft and layer.
                ! And then identify which layer/pft combinations have things in them.
                ! Output:
                ! currentPatch%ncan(:,:)
                ! currentPatch%canopy_mask(:,:)
                call UpdateCanopyNCanNRadPresent(currentPatch)


                ! Part IV.  Identify some environmentally derived parameters:
                !           These quantities are biologically irrelevant
                !  Michaelis-Menten constant for CO2 (Pa)
                !  Michaelis-Menten constant for O2 (Pa)
                !  CO2 compensation point (Pa)
                !  leaf boundary layer conductance of h20
                !  constrained vapor pressure
                call GetCanopyGasParameters(bc_in(s)%forc_pbot,       & ! in
                     bc_in(s)%oair_pa(ifp),    & ! in
                     bc_in(s)%t_veg_pa(ifp),   & ! in
                     bc_in(s)%tgcm_pa(ifp),    & ! in
                     bc_in(s)%eair_pa(ifp),    & ! in
                     bc_in(s)%esat_tv_pa(ifp), & ! in
                     bc_in(s)%rb_pa(ifp),      & ! in
                     mm_kco2,                  & ! out
                     mm_ko2,                   & ! out
                     co2_cpoint,               & ! out
                     cf,                       & ! out
                     gb_mol,                   & ! out
                     ceair)                      ! out




                ! ------------------------------------------------------------------------
                ! Part VI: Loop over all leaf layers.
                ! The concept of leaf layers is a result of the radiative transfer scheme.
                ! A leaf layer has uniform radiation environment.  Leaf layers are a group
                ! of vegetation surfaces (stems and leaves) which inhabit the same
                ! canopy-layer "CL", have the same functional type "ft" and within those
                ! two partitions are further partitioned into vertical layers where
                ! downwelling radiation attenuates in order.
                ! In this phase we loop over the leaf layers and calculate the
                ! photosynthesis and respiration of the layer (since all biophysical
                ! properties are homogeneous).  After this step, we can loop through
                ! our cohort list, associate each cohort with its list of leaf-layers
                ! and transfer these quantities to the cohort.
                ! With plant hydraulics, we must realize that photosynthesis and
                ! respiration will be different for leaves of each cohort in the leaf
                ! layers, as they will have there own hydraulic limitations.
                ! NOTE: Only need to flush mask on the number of used pfts, not the whole
                ! scratch space.
                ! ------------------------------------------------------------------------
                rate_mask_z(:,1:numpft,:) = .false.

                if(currentPatch%countcohorts > 0.0)then   ! Ignore empty patches

                   currentCohort => currentPatch%tallest
                   do while (associated(currentCohort)) ! Cohort loop

                      ! Identify the canopy layer (cl), functional type (ft)
                      ! and the leaf layer (IV) for this cohort
                      ft = currentCohort%pft
                      cl = currentCohort%canopy_layer

                      call bleaf(currentCohort%dbh,currentCohort%pft,currentCohort%canopy_trim,store_c_target)
                      !                     call bstore_allom(currentCohort%dbh,currentCohort%pft, &
                      !                                       currentCohort%canopy_trim,store_c_target)

                      call storage_fraction_of_target(store_c_target, &
                           currentCohort%prt%GetState(store_organ, all_carbon_elements), &
                           frac)
                      call lowstorage_maintresp_reduction(frac,currentCohort%pft, &
                           maintresp_reduction_factor)

                      ! are there any leaves of this pft in this layer?
                      if(currentPatch%canopy_mask(cl,ft) == 1)then

                         ! Loop over leaf-layers
                         do iv = 1,currentCohort%nv

                            ! ------------------------------------------------------------
                            ! If we are doing plant hydro-dynamics (or any run-type
                            ! where cohorts may generate different photosynthetic rates
                            ! of other cohorts in the same canopy-pft-layer combo),
                            ! we re-calculate the leaf biophysical rates for the
                            ! cohort-layer combo of interest.
                            ! but in the vanilla case, we only re-calculate if it has
                            ! not been done yet.
                            ! Other cases where we need to solve for every cohort
                            ! in every leaf layer:  nutrient dynamic mode, multiple leaf
                            ! age classes
                            ! ------------------------------------------------------------

                            if ( .not.rate_mask_z(iv,ft,cl) .or. &
                                 (hlm_use_planthydro.eq.itrue) .or. &
                                 (nleafage > 1) .or. &
                                 (hlm_parteh_mode .ne. prt_carbon_allom_hyp )   ) then

                               if (hlm_use_planthydro.eq.itrue ) then
<<<<<<< HEAD
                                   
                                 stomatal_intercept_btran = max( cf/rsmax0,stomatal_intercept(ft)*currentCohort%co_hydr%btran )
                                 btran_eff = currentCohort%co_hydr%btran 
                                 
                                 ! dinc_vai(:) is the total vegetation area index of each "leaf" layer
                                 ! we convert to the leaf only portion of the increment
                                 ! ------------------------------------------------------
                                 leaf_inc    = dinc_vai(iv) * &
                                               currentCohort%treelai/(currentCohort%treelai+currentCohort%treesai)
                                 
                                 ! Now calculate the cumulative top-down lai of the current layer's midpoint
                                 lai_canopy_above  = sum(currentPatch%canopy_layer_tlai(1:cl-1)) 

                                 lai_layers_above  = (dlower_vai(iv) - dinc_vai(iv)) * &
                                      currentCohort%treelai/(currentCohort%treelai+currentCohort%treesai)
                                 lai_current       = min(leaf_inc, currentCohort%treelai - lai_layers_above)
                                 cumulative_lai    = lai_canopy_above + lai_layers_above + 0.5*lai_current 

                              else
                                 
                                 stomatal_intercept_btran = max( cf/rsmax0,stomatal_intercept(ft)*currentPatch%btran_ft(ft) ) 

                                 btran_eff = currentPatch%btran_ft(ft)
                                 ! For consistency sake, we use total LAI here, and not exposed
                                 ! if the plant is under-snow, it will be effectively dormant for 
                                 ! the purposes of nscaler

                                 cumulative_lai = sum(currentPatch%canopy_layer_tlai(1:cl-1))  + &
                                                  sum(currentPatch%tlai_profile(cl,ft,1:iv-1)) + &
                                                  0.5*currentPatch%tlai_profile(cl,ft,iv)
                                           

                              end if

                              if(do_fates_salinity)then
                                btran_eff = btran_eff*currentPatch%bstress_sal_ft(ft)
                              endif 
                              
                              
                              ! Bonan et al (2011) JGR, 116, doi:10.1029/2010JG001593 used
                              ! kn = 0.11. Here, derive kn from vcmax25 as in Lloyd et al 
                              ! (2010) Biogeosciences, 7, 1833-1859
                              
                              kn = decay_coeff_kn(ft,currentCohort%vcmax25top)

                              ! Scale for leaf nitrogen profile
                              nscaler = exp(-kn * cumulative_lai)
                              
                              ! Leaf maintenance respiration to match the base rate used in CN
                              ! but with the new temperature functions for C3 and C4 plants.

                              ! CN respiration has units:  g C / g N [leaf] / s. This needs to be
                              ! converted from g C / g N [leaf] / s to umol CO2 / m**2 [leaf] / s
                              
                              ! Then scale this value at the top of the canopy for canopy depth
                              ! Leaf nitrogen concentration at the top of the canopy (g N leaf / m**2 leaf)
                              select case(hlm_parteh_mode)
                              case (prt_carbon_allom_hyp)
=======

                                  stomatal_intercept_btran = max( cf/rsmax0,stomatal_intercept(ft)*currentCohort%co_hydr%btran )
                                  btran_eff = currentCohort%co_hydr%btran

                                  ! dinc_ed is the total vegetation area index of each "leaf" layer
                                  ! we convert to the leaf only portion of the increment
                                  ! ------------------------------------------------------
                                  leaf_inc    = dinc_ed * &
                                       currentCohort%treelai/(currentCohort%treelai+currentCohort%treesai)

                                  ! Now calculate the cumulative top-down lai of the current layer's midpoint
                                  lai_canopy_above  = sum(currentPatch%canopy_layer_tlai(1:cl-1))
                                  lai_layers_above  = leaf_inc * (iv-1)
                                  lai_current       = min(leaf_inc, currentCohort%treelai - lai_layers_above)
                                  cumulative_lai    = lai_canopy_above + lai_layers_above + 0.5*lai_current

                               else

                                  stomatal_intercept_btran = max( cf/rsmax0,stomatal_intercept(ft)*currentPatch%btran_ft(ft) )

                                  btran_eff = currentPatch%btran_ft(ft)
                                  ! For consistency sake, we use total LAI here, and not exposed
                                  ! if the plant is under-snow, it will be effectively dormant for
                                  ! the purposes of nscaler

                                  cumulative_lai = sum(currentPatch%canopy_layer_tlai(1:cl-1))  + &
                                       sum(currentPatch%tlai_profile(cl,ft,1:iv-1)) + &
                                       0.5*currentPatch%tlai_profile(cl,ft,iv)


                               end if

                               if(do_fates_salinity)then
                                  btran_eff = btran_eff*currentPatch%bstress_sal_ft(ft)
                               endif


                               ! Bonan et al (2011) JGR, 116, doi:10.1029/2010JG001593 used
                               ! kn = 0.11. Here, derive kn from vcmax25 as in Lloyd et al
                               ! (2010) Biogeosciences, 7, 1833-1859

                               kn = decay_coeff_kn(ft,currentCohort%vcmax25top)

                               ! Scale for leaf nitrogen profile
                               nscaler = exp(-kn * cumulative_lai)

                               ! Leaf maintenance respiration to match the base rate used in CN
                               ! but with the new temperature functions for C3 and C4 plants.

                               ! CN respiration has units:  g C / g N [leaf] / s. This needs to be
                               ! converted from g C / g N [leaf] / s to umol CO2 / m**2 [leaf] / s

                               ! Then scale this value at the top of the canopy for canopy depth
                               ! Leaf nitrogen concentration at the top of the canopy (g N leaf / m**2 leaf)
                               select case(hlm_parteh_mode)
                               case (prt_carbon_allom_hyp)
>>>>>>> f32d831f

                                 lnc_top  = prt_params%nitr_stoich_p1(ft,prt_params%organ_param_id(leaf_organ))/slatop(ft)

                               case (prt_cnp_flex_allom_hyp)

                                  leaf_c  = currentCohort%prt%GetState(leaf_organ, all_carbon_elements)
                                  if( (leaf_c*slatop(ft)) > nearzero) then
                                     leaf_n  = currentCohort%prt%GetState(leaf_organ, nitrogen_element)
                                     lnc_top = leaf_n / (slatop(ft) * leaf_c )
                                  else
                                    lnc_top  = prt_params%nitr_stoich_p1(ft,prt_params%organ_param_id(leaf_organ))/slatop(ft)
                                  end if

                                  ! If one wants to break coupling with dynamic N conentrations,
                                  ! use the stoichiometry parameter
                                 ! lnc_top  = prt_params%nitr_stoich_p1(ft,prt_params%organ_param_id(leaf_organ))/slatop(ft)

                               end select

                               lmr25top = 2.525e-6_r8 * (1.5_r8 ** ((25._r8 - 20._r8)/10._r8))
                               lmr25top = lmr25top * lnc_top / (umolC_to_kgC * g_per_kg)


                               ! Part VII: Calculate dark respiration (leaf maintenance) for this layer
                               call LeafLayerMaintenanceRespiration( lmr25top,                 &  ! in
                                    nscaler,                  &  ! in
                                    ft,                       &  ! in
                                    bc_in(s)%t_veg_pa(ifp),   &  ! in
                                    lmr_z(iv,ft,cl))             ! out

                               ! Part VII: Calculate (1) maximum rate of carboxylation (vcmax),
                               ! (2) maximum electron transport rate, (3) triose phosphate
                               ! utilization rate and (4) the initial slope of CO2 response curve
                               ! (C4 plants). Earlier we calculated their base rates as dictated
                               ! by their plant functional type and some simple scaling rules for
                               ! nitrogen limitation baesd on canopy position (not prognostic).
                               ! These rates are the specific rates used in the actual photosynthesis
                               ! calculations that take localized environmental effects (temperature)
                               ! into consideration.



                               call LeafLayerBiophysicalRates(currentPatch%ed_parsun_z(cl,ft,iv), &  ! in
                                    ft,                                 &  ! in
                                    currentCohort%vcmax25top,           &  ! in
                                    currentCohort%jmax25top,            &  ! in
                                    currentCohort%kp25top,              &  ! in
                                    nscaler,                            &  ! in
                                    bc_in(s)%t_veg_pa(ifp),             &  ! in
                                    btran_eff,                          &  ! in
                                    vcmax_z,                            &  ! out
                                    jmax_z,                             &  ! out
                                    kp_z )                                 ! out

                               ! Part IX: This call calculates the actual photosynthesis for the
                               ! leaf layer, as well as the stomatal resistance and the net assimilated carbon.

                               call LeafLayerPhotosynthesis(currentPatch%f_sun(cl,ft,iv),    &  ! in
                                    currentPatch%ed_parsun_z(cl,ft,iv), &  ! in
                                    currentPatch%ed_parsha_z(cl,ft,iv), &  ! in
                                    currentPatch%ed_laisun_z(cl,ft,iv), &  ! in
                                    currentPatch%ed_laisha_z(cl,ft,iv), &  ! in
                                    currentPatch%canopy_area_profile(cl,ft,iv), &  ! in
                                    ft,                                 &  ! in
                                    vcmax_z,                            &  ! in
                                    jmax_z,                             &  ! in
                                    kp_z,                               &  ! in
                                    bc_in(s)%t_veg_pa(ifp),             &  ! in
                                    bc_in(s)%esat_tv_pa(ifp),           &  ! in
                                    bc_in(s)%forc_pbot,                 &  ! in
                                    bc_in(s)%cair_pa(ifp),              &  ! in
                                    bc_in(s)%oair_pa(ifp),              &  ! in
                                    btran_eff,                          &  ! in
                                    stomatal_intercept_btran,           &  ! in
                                    cf,                                 &  ! in
                                    gb_mol,                             &  ! in
                                    ceair,                              &  ! in
                                    mm_kco2,                            &  ! in
                                    mm_ko2,                             &  ! in
                                    co2_cpoint,                         &  ! in
                                    lmr_z(iv,ft,cl),                    &  ! in
                                    currentPatch%psn_z(cl,ft,iv),       &  ! out
                                    rs_z(iv,ft,cl),                     &  ! out
                                    anet_av_z(iv,ft,cl),                &  ! out
                                    c13disc_z(cl,ft,iv))                   ! out

                               rate_mask_z(iv,ft,cl) = .true.
                            end if
                         end do

                         ! Zero cohort flux accumulators.
                         currentCohort%npp_tstep  = 0.0_r8
                         currentCohort%resp_tstep = 0.0_r8
                         currentCohort%gpp_tstep  = 0.0_r8
                         currentCohort%rdark      = 0.0_r8
                         currentCohort%resp_m     = 0.0_r8
                         currentCohort%ts_net_uptake = 0.0_r8
                         currentCohort%c13disc_clm = 0.0_r8

                         ! ---------------------------------------------------------------
                         ! Part VII: Transfer leaf flux rates (like maintenance respiration,
                         ! carbon assimilation and conductance) that are defined by the
                         ! leaf layer (which is area independent, ie /m2) onto each cohort
                         ! (where the rates become per cohort, ie /individual). Most likely
                         ! a sum over layers.
                         ! ---------------------------------------------------------------
                         nv = currentCohort%nv
                         call ScaleLeafLayerFluxToCohort(nv,                                    & !in
                              currentPatch%psn_z(cl,ft,1:nv),        & !in
                              lmr_z(1:nv,ft,cl),                     & !in
                              rs_z(1:nv,ft,cl),                      & !in
                              currentPatch%elai_profile(cl,ft,1:nv), & !in
                              c13disc_z(cl, ft, 1:nv),               & !in
                              currentCohort%c_area,                  & !in
                              currentCohort%n,                       & !in
                              bc_in(s)%rb_pa(ifp),                   & !in
                              maintresp_reduction_factor,            & !in
                              currentCohort%g_sb_laweight,           & !out
                              currentCohort%gpp_tstep,               & !out
                              currentCohort%rdark,                   & !out
                              currentCohort%c13disc_clm,             & !out
                              cohort_eleaf_area)                       !out

                         ! Net Uptake does not need to be scaled, just transfer directly
                         currentCohort%ts_net_uptake(1:nv) = anet_av_z(1:nv,ft,cl) * umolC_to_kgC

                      else

                         ! In this case, the cohort had no leaves,
                         ! so no productivity,conductance, transpiration uptake
                         ! or dark respiration
                         cohort_eleaf_area       = 0.0_r8
                         currentCohort%gpp_tstep = 0.0_r8
                         currentCohort%rdark = 0.0_r8
                         currentCohort%g_sb_laweight = 0.0_r8
                         currentCohort%ts_net_uptake(:) = 0.0_r8

                      end if  ! if(currentPatch%canopy_mask(cl,ft) == 1)then


                      ! ------------------------------------------------------------------
                      ! Part VIII: Calculate maintenance respiration in the sapwood and
                      ! fine root pools.
                      ! ------------------------------------------------------------------

                      ! Calculate the amount of nitrogen in the above and below ground
                      ! stem and root pools, used for maint resp
                      ! We are using the fine-root C:N ratio as an approximation for
                      ! the sapwood pools.
                      ! Units are in (kgN/plant)
                      ! ------------------------------------------------------------------

                      sapw_c   = currentCohort%prt%GetState(sapw_organ, all_carbon_elements)
                      fnrt_c   = currentCohort%prt%GetState(fnrt_organ, all_carbon_elements)

                      select case(hlm_parteh_mode)
                      case (prt_carbon_allom_hyp)

                         live_stem_n = prt_params%allom_agb_frac(currentCohort%pft) * &
                              sapw_c * prt_params%nitr_stoich_p1(ft,prt_params%organ_param_id(sapw_organ))

                         live_croot_n = (1.0_r8-prt_params%allom_agb_frac(currentCohort%pft)) * &
                              sapw_c * prt_params%nitr_stoich_p1(ft,prt_params%organ_param_id(sapw_organ))

                        fnrt_n = fnrt_c * prt_params%nitr_stoich_p1(ft,prt_params%organ_param_id(fnrt_organ))

                      case(prt_cnp_flex_allom_hyp)

                         live_stem_n = prt_params%allom_agb_frac(currentCohort%pft) * &
                              currentCohort%prt%GetState(sapw_organ, nitrogen_element)

                         live_croot_n = (1.0_r8-prt_params%allom_agb_frac(currentCohort%pft)) * &
                              currentCohort%prt%GetState(sapw_organ, nitrogen_element)

                         fnrt_n = currentCohort%prt%GetState(fnrt_organ, nitrogen_element)

                         ! If one wants to break coupling with dynamic N conentrations,
                         ! use the stoichiometry parameter
                         !
                         ! live_stem_n = prt_params%allom_agb_frac(currentCohort%pft) * &
                        !               sapw_c * prt_params%nitr_stoich_p1(ft,prt_params%organ_param_id(sapw_organ))
                         ! live_croot_n = (1.0_r8-prt_params%allom_agb_frac(currentCohort%pft)) * &
                        !               sapw_c * prt_params%nitr_stoich_p1(ft,prt_params%organ_param_id(sapw_organ))
                        ! fnrt_n = fnrt_c * prt_params%nitr_stoich_p1(ft,prt_params%organ_param_id(fnrt_organ))


                      case default


                      end select

                      !------------------------------------------------------------------------------
                      ! Calculate Whole Plant Respiration
                      ! (this doesn't really need to be in this iteration at all, surely?)
                      ! Response: (RGK 12-2016): I think the positioning of these calls is
                      ! appropriate as of now.  Maintenance calculations in sapwood and roots
                      ! vary by cohort and with changing temperature at the minimum, and there are
                      ! no sub-pools chopping up those pools any finer that need to be dealt with.
                      !------------------------------------------------------------------------------

                      ! Live stem MR (kgC/plant/s) (above ground sapwood)
                      ! ------------------------------------------------------------------
                      if ( int(woody(ft)) == itrue) then
                         tcwood = q10_mr**((bc_in(s)%t_veg_pa(ifp)-tfrz - 20.0_r8)/10.0_r8)
                         ! kgC/s = kgN * kgC/kgN/s
                         currentCohort%livestem_mr  = live_stem_n * ED_val_base_mr_20 * tcwood * maintresp_reduction_factor
                      else
                         currentCohort%livestem_mr  = 0._r8
                      end if


                      ! Fine Root MR  (kgC/plant/s)
                      ! ------------------------------------------------------------------
                      currentCohort%froot_mr = 0._r8
                      do j = 1,bc_in(s)%nlevsoil
                         tcsoi  = q10_mr**((bc_in(s)%t_soisno_sl(j)-tfrz - 20.0_r8)/10.0_r8)
                         currentCohort%froot_mr = currentCohort%froot_mr + &
                              fnrt_n * ED_val_base_mr_20 * tcsoi * rootfr_ft(ft,j) * maintresp_reduction_factor
                      enddo

                      ! Coarse Root MR (kgC/plant/s) (below ground sapwood)
                      ! ------------------------------------------------------------------
                      if ( int(woody(ft)) == itrue) then
                         currentCohort%livecroot_mr = 0._r8
                         do j = 1,bc_in(s)%nlevsoil
                            ! Soil temperature used to adjust base rate of MR
                            tcsoi  = q10_mr**((bc_in(s)%t_soisno_sl(j)-tfrz - 20.0_r8)/10.0_r8)
                            currentCohort%livecroot_mr = currentCohort%livecroot_mr + &
                                 live_croot_n * ED_val_base_mr_20 * tcsoi * &
                                 rootfr_ft(ft,j) * maintresp_reduction_factor
                         enddo
                      else
                         currentCohort%livecroot_mr = 0._r8
                      end if


                      ! ------------------------------------------------------------------
                      ! Part IX: Perform some unit conversions (rate to integrated) and
                      ! calcualate some fluxes that are sums and nets of the base fluxes
                      ! ------------------------------------------------------------------

                      if ( debug ) write(fates_log(),*) 'EDPhoto 904 ', currentCohort%resp_m
                      if ( debug ) write(fates_log(),*) 'EDPhoto 905 ', currentCohort%rdark
                      if ( debug ) write(fates_log(),*) 'EDPhoto 906 ', currentCohort%livestem_mr
                      if ( debug ) write(fates_log(),*) 'EDPhoto 907 ', currentCohort%livecroot_mr
                      if ( debug ) write(fates_log(),*) 'EDPhoto 908 ', currentCohort%froot_mr



                      ! add on whole plant respiration values in kgC/indiv/s-1
                      currentCohort%resp_m = currentCohort%livestem_mr + &
                           currentCohort%livecroot_mr + &
                           currentCohort%froot_mr

                      ! no drought response right now.. something like:
                      ! resp_m = resp_m * (1.0_r8 - currentPatch%btran_ft(currentCohort%pft) * &
                      !                    EDPftvarcon_inst%resp_drought_response(ft))

                      currentCohort%resp_m = currentCohort%resp_m + currentCohort%rdark

                      ! convert from kgC/indiv/s to kgC/indiv/timestep
                      currentCohort%resp_m        = currentCohort%resp_m  * dtime
                      currentCohort%gpp_tstep     = currentCohort%gpp_tstep * dtime
                      currentCohort%ts_net_uptake = currentCohort%ts_net_uptake * dtime

                      if ( debug ) write(fates_log(),*) 'EDPhoto 911 ', currentCohort%gpp_tstep
                      if ( debug ) write(fates_log(),*) 'EDPhoto 912 ', currentCohort%resp_tstep
                      if ( debug ) write(fates_log(),*) 'EDPhoto 913 ', currentCohort%resp_m


                      currentCohort%resp_g_tstep     = prt_params%grperc(ft) * &
                           (max(0._r8,currentCohort%gpp_tstep - currentCohort%resp_m))


                      currentCohort%resp_tstep = currentCohort%resp_m + &
                           currentCohort%resp_g_tstep ! kgC/indiv/ts
                      currentCohort%npp_tstep  = currentCohort%gpp_tstep - &
                           currentCohort%resp_tstep  ! kgC/indiv/ts

                      ! Accumulate the combined conductance (stomatal+leaf boundary layer)
                      ! Note that currentCohort%g_sb_laweight is weighted by the leaf area
                      ! of each cohort and has units of [m/s] * [m2 leaf]

                      g_sb_leaves  = g_sb_leaves + currentCohort%g_sb_laweight

                      ! Accumulate the total effective leaf area from all cohorts
                      ! in this patch. Normalize by canopy area outside the loop
                      check_elai   = check_elai  + cohort_eleaf_area

                      currentCohort => currentCohort%shorter

                   enddo  ! end cohort loop.
                end if !count_cohorts is more than zero.

                check_elai = check_elai / currentPatch%total_canopy_area
                elai       = calc_areaindex(currentPatch,'elai')

                ! Normalize canopy total conductance by the effective LAI
                ! The value here was integrated over each cohort x leaf layer
                ! and was weighted by m2 of effective leaf area for each layer

                if(check_elai>tiny(check_elai)) then

                   ! Normalize the leaf-area weighted canopy conductance
                   ! The denominator is the total effective leaf area in the canopy,
                   ! units of [m/s]*[m2] / [m2] = [m/s]
                   g_sb_leaves = g_sb_leaves / (elai*currentPatch%total_canopy_area)

                   if( g_sb_leaves > (1._r8/rsmax0) ) then

                      ! Combined mean leaf resistance is the inverse of mean leaf conductance
                      r_sb_leaves  = 1.0_r8/g_sb_leaves

                      if (r_sb_leaves<bc_in(s)%rb_pa(ifp)) then
                         write(fates_log(),*) 'Combined canopy resistance was somehow smaller than'
                         write(fates_log(),*) 'its boundary layer resistance component'
                         write(fates_log(),*) 'r_sb_leaves [s/m]: ',r_sb_leaves
                         write(fates_log(),*) 'bc_in(s)%rb_pa(ifp) [s/m]: ',bc_in(s)%rb_pa(ifp)
                         call endrun(msg=errMsg(sourcefile, __LINE__))
                      end if

                      ! Mean leaf stomatal resistance for all patch leaves
                      r_stomata = (r_sb_leaves - bc_in(s)%rb_pa(ifp))

                   else

                      ! Here we prevent super high resistances
                      ! and use a nominal value when conductance is low
                      r_stomata = rsmax0

                   end if

                   ! This will be multiplied by scaled by effective LAI in the host model
                   ! when it comes time to calculate a flux rate per unit ground
                   bc_out(s)%rssun_pa(ifp) = r_stomata
                   bc_out(s)%rssha_pa(ifp) = r_stomata

                   ! This value is used for diagnostics, the molar form of conductance
                   ! is what is used in the field usually, so we track that form
                   currentPatch%c_stomata  = cf / r_stomata

                else

                   ! But this will prevent it from using an unintialized value
                   bc_out(s)%rssun_pa(ifp) = rsmax0
                   bc_out(s)%rssha_pa(ifp) = rsmax0

                   ! This value is used for diagnostics, the molar form of conductance
                   ! is what is used in the field usually, so we track that form
                   currentPatch%c_stomata  = cf / rsmax0

                end if

                ! This value is used for diagnostics, the molar form of conductance
                ! is what is used in the field usually, so we track that form
                currentPatch%c_lblayer = cf / bc_in(s)%rb_pa(ifp)

             end if

          end if ! not bare ground patch
          currentPatch => currentPatch%younger
       end do

       deallocate(rootfr_ft)

    end do !site loop

  end associate
end subroutine FatesPlantRespPhotosynthDrive

! =======================================================================================

subroutine LeafLayerPhotosynthesis(f_sun_lsl,         &  ! in
     parsun_lsl,        &  ! in
     parsha_lsl,        &  ! in
     laisun_lsl,        &  ! in
     laisha_lsl,        &  ! in
     canopy_area_lsl,   &  ! in
     ft,                &  ! in
     vcmax,             &  ! in
     jmax,              &  ! in
     co2_rcurve_islope, &  ! in
     veg_tempk,         &  ! in
     veg_esat,          &  ! in
     can_press,         &  ! in
     can_co2_ppress,    &  ! in
     can_o2_ppress,     &  ! in
     btran,             &  ! in
     stomatal_intercept_btran,  &  ! in
     cf,                &  ! in
     gb_mol,            &  ! in
     ceair,             &  ! in
     mm_kco2,           &  ! in
     mm_ko2,            &  ! in
     co2_cpoint,        &  ! in
     lmr,               &  ! in
     psn_out,           &  ! out
     rstoma_out,        &  ! out
     anet_av_out,       &  ! out
     c13disc_z)            ! out

  ! ------------------------------------------------------------------------------------
  ! This subroutine calculates photosynthesis and stomatal conductance within each leaf
  ! sublayer.
  ! A note on naming conventions: As this subroutine is called for every
  ! leaf-sublayer, many of the arguments are specific to that "leaf sub layer"
  ! (LSL), those variables are given a dimension tag "_lsl"
  ! Other arguments or variables may be indicative of scales broader than the LSL.
  ! ------------------------------------------------------------------------------------

  use EDPftvarcon       , only : EDPftvarcon_inst
    use EDParamsMod       , only : theta_cj_c3, theta_cj_c4


  ! Arguments
  ! ------------------------------------------------------------------------------------
  real(r8), intent(in) :: f_sun_lsl         !
  real(r8), intent(in) :: parsun_lsl        ! Absorbed PAR in sunlist leaves
  real(r8), intent(in) :: parsha_lsl        ! Absorved PAR in shaded leaves
  real(r8), intent(in) :: laisun_lsl        ! LAI in sunlit leaves
  real(r8), intent(in) :: laisha_lsl        ! LAI in shaded leaves
  real(r8), intent(in) :: canopy_area_lsl   !
  integer,  intent(in) :: ft                ! (plant) Functional Type Index
  real(r8), intent(in) :: vcmax             ! maximum rate of carboxylation (umol co2/m**2/s)
  real(r8), intent(in) :: jmax              ! maximum electron transport rate (umol electrons/m**2/s)
  real(r8), intent(in) :: co2_rcurve_islope ! initial slope of CO2 response curve (C4 plants)
  real(r8), intent(in) :: veg_tempk         ! vegetation temperature
  real(r8), intent(in) :: veg_esat          ! saturation vapor pressure at veg_tempk (Pa)

  ! Important Note on the following gas pressures.  This photosynthesis scheme will iteratively
  ! solve for the co2 partial pressure at the leaf surface (ie in the stomata). The reference
  ! point for these input values are NOT within that boundary layer that separates the stomata from
  ! the canopy air space.  The reference point for these is on the outside of that boundary
  ! layer.  This routine, which operates at the leaf scale, makes no assumptions about what the
  ! scale of the refernce is, it could be lower atmosphere, it could be within the canopy
  ! but most likely it is the closest value one can get to the edge of the leaf's boundary
  ! layer.  We use the convention "can_" because a reference point of within the canopy
  ! ia a best reasonable scenario of where we can get that information from.

  real(r8), intent(in) :: can_press       ! Air pressure NEAR the surface of the leaf (Pa)
  real(r8), intent(in) :: can_co2_ppress  ! Partial pressure of CO2 NEAR the leaf surface (Pa)
  real(r8), intent(in) :: can_o2_ppress   ! Partial pressure of O2 NEAR the leaf surface (Pa)
  real(r8), intent(in) :: btran           ! transpiration wetness factor (0 to 1)
  real(r8), intent(in) :: stomatal_intercept_btran !water-stressed minimum stomatal conductance (umol H2O/m**2/s)
  real(r8), intent(in) :: cf              ! s m**2/umol -> s/m (ideal gas conversion) [umol/m3]
  real(r8), intent(in) :: gb_mol          ! leaf boundary layer conductance (umol /m**2/s)
  real(r8), intent(in) :: ceair           ! vapor pressure of air, constrained (Pa)
  real(r8), intent(in) :: mm_kco2         ! Michaelis-Menten constant for CO2 (Pa)
  real(r8), intent(in) :: mm_ko2          ! Michaelis-Menten constant for O2 (Pa)
  real(r8), intent(in) :: co2_cpoint      ! CO2 compensation point (Pa)
  real(r8), intent(in) :: lmr             ! Leaf Maintenance Respiration  (umol CO2/m**2/s)

  real(r8), intent(out) :: psn_out        ! carbon assimilated in this leaf layer umolC/m2/s
  real(r8), intent(out) :: rstoma_out     ! stomatal resistance (1/gs_lsl) (s/m)
  real(r8), intent(out) :: anet_av_out    ! net leaf photosynthesis (umol CO2/m**2/s)
  ! averaged over sun and shade leaves.
  real(r8), intent(out) :: c13disc_z      ! carbon 13 in newly assimilated carbon

  ! Locals
  ! ------------------------------------------------------------------------
  integer :: c3c4_path_index    ! Index for which photosynthetic pathway
  ! is active.  C4 = 0,  C3 = 1
  integer :: sunsha             ! Index for differentiating sun and shade
  real(r8) :: gstoma            ! Stomatal Conductance of this leaf layer (m/s)
  real(r8) :: agross            ! co-limited gross leaf photosynthesis (umol CO2/m**2/s)
  real(r8) :: anet              ! net leaf photosynthesis (umol CO2/m**2/s)
  real(r8) :: je                ! electron transport rate (umol electrons/m**2/s)
  real(r8) :: qabs              ! PAR absorbed by PS II (umol photons/m**2/s)
  real(r8) :: aquad,bquad,cquad ! terms for quadratic equations
  real(r8) :: r1,r2             ! roots of quadratic equation
  real(r8) :: co2_inter_c       ! intercellular leaf CO2 (Pa)
  real(r8) :: co2_inter_c_old   ! intercellular leaf CO2 (Pa) (previous iteration)
  logical  :: loop_continue     ! Loop control variable
  integer  :: niter             ! iteration loop index
  real(r8) :: gs_mol            ! leaf stomatal conductance (umol H2O/m**2/s)
  real(r8) :: gs                ! leaf stomatal conductance (m/s)
  real(r8) :: hs                ! fractional humidity at leaf surface (dimensionless)
  real(r8) :: gs_mol_err        ! gs_mol for error check
  real(r8) :: ac                ! Rubisco-limited gross photosynthesis (umol CO2/m**2/s)
  real(r8) :: aj                ! RuBP-limited gross photosynthesis (umol CO2/m**2/s)
  real(r8) :: ap                ! product-limited (C3) or CO2-limited
  ! (C4) gross photosynthesis (umol CO2/m**2/s)
  real(r8) :: ai                ! intermediate co-limited photosynthesis (umol CO2/m**2/s)
  real(r8) :: leaf_co2_ppress   ! CO2 partial pressure at leaf surface (Pa)
  real(r8) :: init_co2_inter_c  ! First guess intercellular co2 specific to C path
  real(r8) :: term                 ! intermediate variable in Medlyn stomatal conductance model
  real(r8) :: vpd                  ! water vapor deficit in Medlyn stomatal model (KPa)


  ! Parameters
  ! ------------------------------------------------------------------------
  ! Fraction of light absorbed by non-photosynthetic pigments
  real(r8),parameter :: fnps = 0.15_r8

  ! For plants with no leaves, a miniscule amount of conductance
  ! can happen through the stems, at a partial rate of cuticular conductance
  real(r8),parameter :: stem_cuticle_loss_frac = 0.1_r8

  ! empirical curvature parameter for electron transport rate
  real(r8),parameter :: theta_psii = 0.7_r8

  ! First guess on ratio between intercellular co2 and the atmosphere
  ! an iterator converges on actual
  real(r8),parameter :: init_a2l_co2_c3 = 0.7_r8
  real(r8),parameter :: init_a2l_co2_c4 = 0.4_r8

  ! quantum efficiency, used only for C4 (mol CO2 / mol photons) (index 0)
  real(r8),parameter,dimension(0:1) :: quant_eff = [0.05_r8,0.0_r8]

  ! empirical curvature parameter for ap photosynthesis co-limitation
  real(r8),parameter :: theta_ip = 0.999_r8

  associate( bb_slope  => EDPftvarcon_inst%bb_slope      ,& ! slope of BB relationship, unitless
       medlyn_slope=> EDPftvarcon_inst%medlyn_slope          , & ! Slope for Medlyn stomatal conductance model method, the unit is KPa^0.5
       stomatal_intercept=> EDPftvarcon_inst%stomatal_intercept )  !Unstressed minimum stomatal conductance, the unit is umol/m**2/s

    ! photosynthetic pathway: 0. = c4, 1. = c3
  c3c4_path_index = nint(EDPftvarcon_inst%c3psn(ft))

  if (c3c4_path_index == 1) then
     init_co2_inter_c = init_a2l_co2_c3 * can_co2_ppress
  else
     init_co2_inter_c = init_a2l_co2_c4 * can_co2_ppress
  end if

  ! Part III: Photosynthesis and Conductance
  ! ----------------------------------------------------------------------------------

  if ( parsun_lsl <= 0._r8 ) then  ! night time

     anet_av_out = -lmr
     psn_out     = 0._r8

     ! The cuticular conductance already factored in maximum resistance as a bound
     ! no need to re-bound it

     rstoma_out = cf/stomatal_intercept_btran

     c13disc_z = 0.0_r8    !carbon 13 discrimination in night time carbon flux, note value of 1.0 is used in CLM

  else ! day time (a little bit more complicated ...)

     !is there leaf area? - (NV can be larger than 0 with only stem area if deciduous)
     if ( laisun_lsl + laisha_lsl > 0._r8 ) then

        !Loop aroun shaded and unshaded leaves
        psn_out     = 0._r8    ! psn is accumulated across sun and shaded leaves.
        rstoma_out  = 0._r8    ! 1/rs is accumulated across sun and shaded leaves.
        anet_av_out = 0._r8
        gstoma  = 0._r8

        do  sunsha = 1,2
           ! Electron transport rate for C3 plants.
           ! Convert par from W/m2 to umol photons/m**2/s using the factor 4.6
           ! Convert from units of par absorbed per unit ground area to par
           ! absorbed per unit leaf area.

           if(sunsha == 1)then !sunlit
              if(( laisun_lsl * canopy_area_lsl) > 0.0000000001_r8)then

                 qabs = parsun_lsl / (laisun_lsl * canopy_area_lsl )
                 qabs = qabs * 0.5_r8 * (1._r8 - fnps) *  4.6_r8

              else
                 qabs = 0.0_r8
              end if
           else

              qabs = parsha_lsl / (laisha_lsl * canopy_area_lsl)
              qabs = qabs * 0.5_r8 * (1._r8 - fnps) *  4.6_r8

           end if

           !convert the absorbed par into absorbed par per m2 of leaf,
           ! so it is consistant with the vcmax and lmr numbers.
           aquad = theta_psii
           bquad = -(qabs + jmax)
           cquad = qabs * jmax
           call quadratic_f (aquad, bquad, cquad, r1, r2)
           je = min(r1,r2)

           ! Initialize intercellular co2
           co2_inter_c = init_co2_inter_c

           niter = 0
           loop_continue = .true.
           do while(loop_continue)
              ! Increment iteration counter. Stop if too many iterations
              niter = niter + 1

              ! Save old co2_inter_c
              co2_inter_c_old = co2_inter_c

              ! Photosynthesis limitation rate calculations
              if (c3c4_path_index == 1)then

                 ! C3: Rubisco-limited photosynthesis
                 ac = vcmax * max(co2_inter_c-co2_cpoint, 0._r8) / &
                      (co2_inter_c+mm_kco2 * (1._r8+can_o2_ppress / mm_ko2 ))

                 ! C3: RuBP-limited photosynthesis
                 aj = je * max(co2_inter_c-co2_cpoint, 0._r8) / &
                      (4._r8*co2_inter_c+8._r8*co2_cpoint)

                    ! Gross photosynthesis smoothing calculations. Co-limit ac and aj.
                    aquad = theta_cj_c3
                    bquad = -(ac + aj)
                    cquad = ac * aj
                    call quadratic_f (aquad, bquad, cquad, r1, r2)
                    agross = min(r1,r2)

              else

                 ! C4: Rubisco-limited photosynthesis
                 ac = vcmax

                 ! C4: RuBP-limited photosynthesis
                 if(sunsha == 1)then !sunlit
                    !guard against /0's in the night.
                    if((laisun_lsl * canopy_area_lsl) > 0.0000000001_r8) then
                       aj = quant_eff(c3c4_path_index) * parsun_lsl * 4.6_r8
                       !convert from per cohort to per m2 of leaf)
                       aj = aj / (laisun_lsl * canopy_area_lsl)
                    else
                       aj = 0._r8
                    end if
                 else
                    aj = quant_eff(c3c4_path_index) * parsha_lsl * 4.6_r8
                    aj = aj / (laisha_lsl * canopy_area_lsl)
                 end if

                 ! C4: PEP carboxylase-limited (CO2-limited)
                 ap = co2_rcurve_islope * max(co2_inter_c, 0._r8) / can_press

              ! Gross photosynthesis smoothing calculations. First co-limit ac and aj. Then co-limit ap

                    aquad = theta_cj_c4
              bquad = -(ac + aj)
              cquad = ac * aj
              call quadratic_f (aquad, bquad, cquad, r1, r2)
              ai = min(r1,r2)

              aquad = theta_ip
              bquad = -(ai + ap)
              cquad = ai * ap
              call quadratic_f (aquad, bquad, cquad, r1, r2)
              agross = min(r1,r2)

                 end if

              ! Net carbon assimilation. Exit iteration if an < 0
              anet = agross  - lmr
              if (anet < 0._r8) then
                 loop_continue = .false.
              end if

              ! Quadratic gs_mol calculation with an known. Valid for an >= 0.
              ! With an <= 0, then gs_mol = stomatal_intercept_btran
              leaf_co2_ppress = can_co2_ppress- h2o_co2_bl_diffuse_ratio/gb_mol * anet * can_press
              leaf_co2_ppress = max(leaf_co2_ppress,1.e-06_r8)
              if ( stomatal_model == 2 ) then
                 !stomatal conductance calculated from Medlyn et al. (2011), the numerical &
                 !implementation was adapted from the equations in CLM5.0
                 vpd =  max((veg_esat - ceair), 50._r8) * 0.001_r8          !addapted from CLM5. Put some constraint on VPD
                 !when Medlyn stomatal conductance is being used, the unit is KPa. Ignoring the constraint will cause errors when model runs.
                 term = h2o_co2_stoma_diffuse_ratio * anet / (leaf_co2_ppress / can_press)
                 aquad = 1.0_r8
                 bquad = -(2.0 * (stomatal_intercept_btran+ term) + (medlyn_slope(ft) * term)**2 / &
                      (gb_mol * vpd ))
                 cquad = stomatal_intercept_btran*stomatal_intercept_btran + &
                      (2.0*stomatal_intercept_btran + term * &
                      (1.0 - medlyn_slope(ft)* medlyn_slope(ft) / vpd)) * term

                 call quadratic_f (aquad, bquad, cquad, r1, r2)
                 gs_mol = max(r1,r2)

              else if ( stomatal_model == 1 ) then         !stomatal conductance calculated from Ball et al. (1987)
                 aquad = leaf_co2_ppress
                 bquad = leaf_co2_ppress*(gb_mol - stomatal_intercept_btran) - bb_slope(ft) * anet * can_press
                 cquad = -gb_mol*(leaf_co2_ppress*stomatal_intercept_btran + &
                      bb_slope(ft)*anet*can_press * ceair/ veg_esat )

                 call quadratic_f (aquad, bquad, cquad, r1, r2)
                 gs_mol = max(r1,r2)
              end if
              ! Derive new estimate for co2_inter_c
              co2_inter_c = can_co2_ppress - anet * can_press * &
                   (h2o_co2_bl_diffuse_ratio*gs_mol+h2o_co2_stoma_diffuse_ratio*gb_mol) / (gb_mol*gs_mol)

              ! Check for co2_inter_c convergence. Delta co2_inter_c/pair = mol/mol.
              ! Multiply by 10**6 to convert to umol/mol (ppm). Exit iteration if
              ! convergence criteria of +/- 1 x 10**-6 ppm is met OR if at least ten
              ! iterations (niter=10) are completed

              if ((abs(co2_inter_c-co2_inter_c_old)/can_press*1.e06_r8 <=  2.e-06_r8) &
                   .or. niter == 5) then
                 loop_continue = .false.
              end if
           end do !iteration loop

           ! End of co2_inter_c iteration.  Check for an < 0, in which case
           ! gs_mol =stomatal_intercept_btran
           if (anet < 0._r8) then
              gs_mol = stomatal_intercept_btran
           end if

           ! Final estimates for leaf_co2_ppress and co2_inter_c
           ! (needed for early exit of co2_inter_c iteration when an < 0)
           leaf_co2_ppress = can_co2_ppress - h2o_co2_bl_diffuse_ratio/gb_mol * anet * can_press
           leaf_co2_ppress = max(leaf_co2_ppress,1.e-06_r8)
           co2_inter_c = can_co2_ppress - anet * can_press * &
                (h2o_co2_bl_diffuse_ratio*gs_mol+h2o_co2_stoma_diffuse_ratio*gb_mol) / (gb_mol*gs_mol)

           ! Convert gs_mol (umol /m**2/s) to gs (m/s) and then to rs (s/m)
           gs = gs_mol / cf

           ! estimate carbon 13 discrimination in leaf level carbon
           ! flux Liang WEI and Hang ZHOU 2018, based on
           ! Ubierna and Farquhar, 2014 doi:10.1111/pce.12346, using the simplified model:
           ! $\Delta ^{13} C = \alpha_s + (b - \alpha_s) \cdot \frac{C_i}{C_a}$
           ! just hard code b and \alpha_s for now, might move to parameter set in future
           ! b = 27.0 alpha_s = 4.4
           ! TODO, not considering C4 or CAM right now, may need to address this
           ! note co2_inter_c is intracelluar CO2, not intercelluar
           c13disc_z = 4.4_r8 + (27.0_r8 - 4.4_r8) * &
                min (can_co2_ppress, max (co2_inter_c, 0._r8)) / can_co2_ppress

           ! Accumulate total photosynthesis umol/m2 ground/s-1.
           ! weight per unit sun and sha leaves.
           if(sunsha == 1)then !sunlit
              psn_out     = psn_out + agross * f_sun_lsl
              anet_av_out = anet_av_out + anet * f_sun_lsl
              gstoma  = gstoma + 1._r8/(min(1._r8/gs, rsmax0)) * f_sun_lsl
           else
              psn_out = psn_out + agross * (1.0_r8-f_sun_lsl)
              anet_av_out = anet_av_out + anet * (1.0_r8-f_sun_lsl)
              gstoma  = gstoma + &
                   1._r8/(min(1._r8/gs, rsmax0)) * (1.0_r8-f_sun_lsl)
           end if

           ! Make sure iterative solution is correct
           if (gs_mol < 0._r8) then
              write (fates_log(),*)'Negative stomatal conductance:'
              write (fates_log(),*)'gs_mol= ',gs_mol
              call endrun(msg=errMsg(sourcefile, __LINE__))
           end if

           ! Compare with Medlyn model: gs_mol = 1.6*(1+m/sqrt(vpd)) * an/leaf_co2_ppress*p + b
           if ( stomatal_model == 2 ) then
              gs_mol_err = h2o_co2_stoma_diffuse_ratio*(1 + medlyn_slope(ft)/sqrt(vpd))*max(anet,0._r8)/leaf_co2_ppress*can_press + stomatal_intercept_btran
              ! Compare with Ball-Berry model: gs_mol = m * an * hs/leaf_co2_ppress*p + b
           else if ( stomatal_model == 1 ) then
              hs = (gb_mol*ceair + gs_mol* veg_esat ) / ((gb_mol+gs_mol)*veg_esat )
              gs_mol_err = bb_slope(ft)*max(anet, 0._r8)*hs/leaf_co2_ppress*can_press + stomatal_intercept_btran
           end if

           if (abs(gs_mol-gs_mol_err) > 1.e-01_r8) then
              write (fates_log(),*) 'Stomatal model error check - stomatal conductance error:'
              write (fates_log(),*) gs_mol, gs_mol_err
           end if

        enddo !sunsha loop

        ! This is the stomatal resistance of the leaf layer
        rstoma_out = 1._r8/gstoma

     else

        ! No leaf area. This layer is present only because of stems.
        ! Net assimilation is zero, not negative because there are
        ! no leaves to even respire
        ! (leaves are off, or have reduced to 0)

        psn_out     = 0._r8
        anet_av_out = 0._r8

        rstoma_out  = min(rsmax0,cf/(stem_cuticle_loss_frac*stomatal_intercept(ft)))
        c13disc_z = 0.0_r8

     end if !is there leaf area?


   end if    ! night or day


   end associate
   return
end subroutine LeafLayerPhotosynthesis

! =====================================================================================

subroutine ScaleLeafLayerFluxToCohort(nv,          & ! in   currentCohort%nv
   psn_llz,     & ! in   %psn_z(1:currentCohort%nv,ft,cl)
   lmr_llz,     & ! in   lmr_z(1:currentCohort%nv,ft,cl)
   rs_llz,      & ! in   rs_z(1:currentCohort%nv,ft,cl)
   elai_llz,    & ! in   %elai_profile(cl,ft,1:currentCohort%nv)
   c13disc_llz, & ! in   c13disc_z(cl, ft, 1:currentCohort%nv)
   c_area,      & ! in   currentCohort%c_area
   nplant,      & ! in   currentCohort%n
   rb,          & ! in   bc_in(s)%rb_pa(ifp)
   maintresp_reduction_factor, & ! in
   g_sb_laweight, & ! out  currentCohort%g_sb_laweight [m/s] [m2-leaf]
   gpp,         &   ! out  currentCohort%gpp_tstep
   rdark,       &   ! out  currentCohort%rdark
   c13disc_clm, &   ! out currentCohort%c13disc_clm
   cohort_eleaf_area ) ! out [m2]

  ! ------------------------------------------------------------------------------------
  ! This subroutine effectively integrates leaf carbon fluxes over the
  ! leaf layers to give cohort totals.
  ! Some arguments have the suffix "_llz".  This indicates that the vector
  ! is stratefied in the leaf-layer (ll)  dimension, and is a portion of the calling
  ! array which has the "_z" tag, thus "llz".
  ! ------------------------------------------------------------------------------------

   use FatesConstantsMod, only : umolC_to_kgC

   ! Arguments
   integer, intent(in)  :: nv               ! number of active leaf layers
   real(r8), intent(in) :: psn_llz(nv)      ! layer photosynthesis rate (GPP) [umolC/m2leaf/s]
   real(r8), intent(in) :: lmr_llz(nv)      ! layer dark respiration rate [umolC/m2leaf/s]
   real(r8), intent(in) :: rs_llz(nv)       ! leaf layer stomatal resistance [s/m]
   real(r8), intent(in) :: elai_llz(nv)     ! exposed LAI per layer [m2 leaf/ m2 pft footprint]
   real(r8), intent(in) :: c13disc_llz(nv)  ! leaf layer c13 discrimination, weighted mean
   real(r8), intent(in) :: c_area           ! crown area m2/m2
   real(r8), intent(in) :: nplant           ! indiv/m2
   real(r8), intent(in) :: rb               ! leaf boundary layer resistance (s/m)
   real(r8), intent(in) :: maintresp_reduction_factor  ! factor by which to reduce maintenance respiration
   real(r8), intent(out) :: g_sb_laweight      ! Combined conductance (stomatal + boundary layer) for the cohort
   ! weighted by leaf area [m/s]*[m2]
   real(r8), intent(out) :: gpp        ! GPP (kgC/indiv/s)
   real(r8), intent(out) :: rdark      ! Dark Leaf Respiration (kgC/indiv/s)
   real(r8), intent(out) :: cohort_eleaf_area  ! Effective leaf area of the cohort [m2]
   real(r8), intent(out) :: c13disc_clm     ! unpacked Cohort level c13 discrimination
   real(r8)              :: sum_weight      ! sum of weight for unpacking d13c flux (c13disc_z) from
   ! (canopy_layer, pft, leaf_layer) matrix to cohort (c13disc_clm)

   ! GPP IN THIS SUBROUTINE IS A RATE. THE CALLING ARGUMENT IS GPP_TSTEP. AFTER THIS
   ! CALL THE RATE WILL BE MULTIPLIED BY THE INTERVAL TO GIVE THE INTEGRATED QUANT.

   ! Locals
   integer  :: il                       ! leaf layer index
   real(r8) :: cohort_layer_eleaf_area  ! the effective leaf area of the cohort's current layer [m2]

   cohort_eleaf_area = 0.0_r8
   g_sb_laweight     = 0.0_r8
   gpp               = 0.0_r8
   rdark             = 0.0_r8

   do il = 1, nv        ! Loop over the leaf layers this cohort participates in


      ! Cohort's total effective leaf area in this layer [m2]
      ! leaf area index of the layer [m2/m2 ground] * [m2 ground]
      ! elai_llz is the LAI for the whole PFT. Multiplying this by the ground
      ! area this cohort contributes, give the cohort's portion of the leaf
      ! area in this layer
      cohort_layer_eleaf_area = elai_llz(il) * c_area

      ! Increment the cohort's total effective leaf area [m2]
      cohort_eleaf_area       = cohort_eleaf_area + cohort_layer_eleaf_area

      ! Leaf conductance (stomatal and boundary layer)
      ! This should be the weighted average over the leaf surfaces.
      ! Since this is relevant to the stomata, its weighting should be based
      ! on total leaf area, and not really footprint area
      ! [m/s] * [m2 cohort's leaf layer]
      g_sb_laweight = g_sb_laweight + 1.0_r8/(rs_llz(il)+rb) * cohort_layer_eleaf_area

      ! GPP    [umolC/m2leaf/s] * [m2 leaf ] -> [umolC/s]   (This is cohort group sum)
      gpp = gpp + psn_llz(il) * cohort_layer_eleaf_area

      ! Dark respiration
      ! [umolC/m2leaf/s] * [m2 leaf]    (This is the cohort group sum)
      rdark = rdark + lmr_llz(il) * cohort_layer_eleaf_area

   end do



   if (nv > 1) then
      ! cohort%c13disc_clm as weighted mean of d13c flux at all related leave layers
      sum_weight = sum(psn_llz(1:nv-1) * elai_llz(1:nv-1))
      if (sum_weight .eq. 0.0_r8) then
         c13disc_clm = 0.0
      else
         c13disc_clm = sum(c13disc_llz(1:nv-1) * psn_llz(1:nv-1) * elai_llz(1:nv-1)) / sum_weight
      end if

   end if


   ! -----------------------------------------------------------------------------------
   ! We DO NOT normalize g_sb_laweight.
   ! The units that we are passing back are [m/s] * [m2 effective leaf]
   ! We will add these up over the whole patch, and then normalized
   ! by the patch's total leaf area in the calling routine
   ! -----------------------------------------------------------------------------------

   ! -----------------------------------------------------------------------------------
   ! Convert dark respiration and GPP from [umol/s] to [kgC/plant/s]
   ! Also, apply the maintenance respiration reduction factor
   ! -----------------------------------------------------------------------------------

   rdark     = rdark * umolC_to_kgC * maintresp_reduction_factor / nplant
   gpp       = gpp * umolC_to_kgC / nplant

   if ( debug ) then
      write(fates_log(),*) 'EDPhoto 816 ', gpp
      write(fates_log(),*) 'EDPhoto 817 ', psn_llz(1:nv)
      write(fates_log(),*) 'EDPhoto 820 ', nv
      write(fates_log(),*) 'EDPhoto 821 ', elai_llz(1:nv)
      write(fates_log(),*) 'EDPhoto 843 ', rdark
      write(fates_log(),*) 'EDPhoto 873 ', nv
      write(fates_log(),*) 'EDPhoto 874 ', cohort_eleaf_area
   endif

   return
end subroutine ScaleLeafLayerFluxToCohort

! =====================================================================================

function ft1_f(tl, ha) result(ans)
  !
  !!DESCRIPTION:
  ! photosynthesis temperature response
  !
  ! !REVISION HISTORY
  ! Jinyun Tang separated it out from Photosynthesis, Feb. 07/2013
  ! 7/23/16: Copied over from CLM by Ryan Knox
  !
  !!USES
   use FatesConstantsMod, only : rgas => rgas_J_K_kmol
   use FatesConstantsMod, only : tfrz => t_water_freeze_k_1atm
   !
   ! !ARGUMENTS:
   real(r8), intent(in) :: tl  ! leaf temperature in photosynthesis temperature function (K)
   real(r8), intent(in) :: ha  ! activation energy in photosynthesis temperature function (J/mol)
   !
   ! !LOCAL VARIABLES:
   real(r8) :: ans
   !-------------------------------------------------------------------------------

   ans = exp( ha / (rgas*1.e-3_r8*(tfrz+25._r8)) * (1._r8 - (tfrz+25._r8)/tl) )

   return
end function ft1_f

! =====================================================================================

function fth_f(tl,hd,se,scaleFactor) result(ans)
  !
  !!DESCRIPTION:
  !photosynthesis temperature inhibition
  !
  ! !REVISION HISTORY
  ! Jinyun Tang separated it out from Photosynthesis, Feb. 07/2013
  ! 7/23/16: Copied over from CLM by Ryan Knox
  !
   use FatesConstantsMod, only : rgas => rgas_J_K_kmol
   use FatesConstantsMod, only : tfrz => t_water_freeze_k_1atm

   !
   ! !ARGUMENTS:
   real(r8), intent(in) :: tl  ! leaf temperature in photosynthesis temp function (K)
   real(r8), intent(in) :: hd  ! deactivation energy in photosynthesis temp function (J/mol)
   real(r8), intent(in) :: se  ! entropy term in photosynthesis temp function (J/mol/K)
   real(r8), intent(in) :: scaleFactor  ! scaling factor for high temp inhibition (25 C = 1.0)
   !
   ! !LOCAL VARIABLES:
   real(r8) :: ans
   !-------------------------------------------------------------------------------

   ans = scaleFactor / ( 1._r8 + exp( (-hd+se*tl) / (rgas*1.e-3_r8*tl) ) )

   return
end function fth_f

! =====================================================================================

function fth25_f(hd,se)result(ans)
  !
  !!DESCRIPTION:
  ! scaling factor for photosynthesis temperature inhibition
  !
  ! !REVISION HISTORY:
  ! Jinyun Tang separated it out from Photosynthesis, Feb. 07/2013
  ! 7/23/16: Copied over from CLM by Ryan Knox
  !
  !!USES

   use FatesConstantsMod, only : rgas => rgas_J_K_kmol
   use FatesConstantsMod, only : tfrz => t_water_freeze_k_1atm

   !
   ! !ARGUMENTS:
   real(r8), intent(in) :: hd    ! deactivation energy in photosynthesis temp function (J/mol)
   real(r8), intent(in) :: se    ! entropy term in photosynthesis temp function (J/mol/K)
   !
   ! !LOCAL VARIABLES:
   real(r8) :: ans
   !-------------------------------------------------------------------------------

   ans = 1._r8 + exp( (-hd+se*(tfrz+25._r8)) / (rgas*1.e-3_r8*(tfrz+25._r8)) )

   return
end function fth25_f

! =====================================================================================

subroutine quadratic_f (a, b, c, r1, r2)
  !
  ! !DESCRIPTION:
  !==============================================================================!
  !----------------- Solve quadratic equation for its two roots -----------------!
  !==============================================================================!
  ! Solution from Press et al (1986) Numerical Recipes: The Art of Scientific
  ! Computing (Cambridge University Press, Cambridge), pp. 145.
  !
  ! !REVISION HISTORY:
  ! 4/5/10: Adapted from /home/bonan/ecm/psn/An_gs_iterative.f90 by Keith Oleson
  ! 7/23/16: Copied over from CLM by Ryan Knox
  !
  ! !USES:
  !
  ! !ARGUMENTS:
   real(r8), intent(in)  :: a,b,c       ! Terms for quadratic equation
   real(r8), intent(out) :: r1,r2       ! Roots of quadratic equation
   !
   ! !LOCAL VARIABLES:
   real(r8) :: q                        ! Temporary term for quadratic solution
   !------------------------------------------------------------------------------

   if (a == 0._r8) then
      write (fates_log(),*) 'Quadratic solution error: a = ',a
      call endrun(msg=errMsg(sourcefile, __LINE__))
   end if

   if (b >= 0._r8) then
      q = -0.5_r8 * (b + sqrt(b*b - 4._r8*a*c))
   else
      q = -0.5_r8 * (b - sqrt(b*b - 4._r8*a*c))
   end if

   r1 = q / a
   if (q /= 0._r8) then
      r2 = c / q
   else
      r2 = 1.e36_r8
   end if

end subroutine quadratic_f

! ====================================================================================

subroutine quadratic_fast (a, b, c, r1, r2)
  !
  ! !DESCRIPTION:
  !==============================================================================!
  !----------------- Solve quadratic equation for its two roots -----------------!
  ! THIS METHOD SIMPLY REMOVES THE DIV0 CHECK AND ERROR REPORTING                !
  !==============================================================================!
  ! Solution from Press et al (1986) Numerical Recipes: The Art of Scientific
  ! Computing (Cambridge University Press, Cambridge), pp. 145.
  !
  ! !REVISION HISTORY:
  ! 4/5/10: Adapted from /home/bonan/ecm/psn/An_gs_iterative.f90 by Keith Oleson
  ! 7/23/16: Copied over from CLM by Ryan Knox
  !
  ! !USES:
  !
  ! !ARGUMENTS:
   real(r8), intent(in)  :: a,b,c       ! Terms for quadratic equation
   real(r8), intent(out) :: r1,r2       ! Roots of quadratic equation
   !
   ! !LOCAL VARIABLES:
   real(r8) :: q                        ! Temporary term for quadratic solution
   !------------------------------------------------------------------------------

   !  if (a == 0._r8) then
   !     write (fates_log(),*) 'Quadratic solution error: a = ',a
   !     call endrun(msg=errMsg(sourcefile, __LINE__))
   !  end if

   if (b >= 0._r8) then
      q = -0.5_r8 * (b + sqrt(b*b - 4._r8*a*c))
   else
      q = -0.5_r8 * (b - sqrt(b*b - 4._r8*a*c))
   end if

   r1 = q / a
   !  if (q /= 0._r8) then
   r2 = c / q
   !  else
   !     r2 = 1.e36_r8
   !  end if

end subroutine quadratic_fast


! ====================================================================================

subroutine UpdateCanopyNCanNRadPresent(currentPatch)

  ! ---------------------------------------------------------------------------------
  ! This subroutine calculates two patch level quanities:
  ! currentPatch%ncan   and
  ! currentPatch%canopy_mask
  !
  ! currentPatch%ncan(:,:) is a two dimensional array that indicates
  ! the total number of leaf layers (including those that are not exposed to light)
  ! in each canopy layer and for each functional type.
  !
  ! currentPatch%nrad(:,:) is a two dimensional array that indicates
  ! the total number of EXPOSED leaf layers, but for all intents and purposes
  ! in the photosynthesis routine, this appears to be the same as %ncan...
  !
  ! currentPatch%canopy_mask(:,:) has the same dimensions, is binary, and
  ! indicates whether or not leaf layers are present (by evaluating the canopy area
  ! profile).
  ! ---------------------------------------------------------------------------------


   use EDTypesMod , only : ed_patch_type
   use EDTypesMod , only : ed_cohort_type

   ! Arguments
   type(ed_patch_type), target :: currentPatch
   type(ed_cohort_type), pointer :: currentCohort

   ! Locals
   integer :: cl  ! Canopy Layer Index
   integer :: ft  ! Function Type Index
   integer :: iv  ! index of the exposed leaf layer for each canopy layer and pft

   ! Loop through the cohorts in this patch, associate each cohort with a layer and PFT
   ! and use the cohort's memory of how many layer's it takes up to assign the maximum
   ! of the layer/pft index it is in
   ! ---------------------------------------------------------------------------------

   currentPatch%ncan(:,:) = 0
   ! redo the canopy structure algorithm to get round a
   ! bug that is happening for site 125, FT13.
   currentCohort => currentPatch%tallest
   do while(associated(currentCohort))

      currentPatch%ncan(currentCohort%canopy_layer,currentCohort%pft) = &
         max(currentPatch%ncan(currentCohort%canopy_layer,currentCohort%pft), &
         currentCohort%NV)

      currentCohort => currentCohort%shorter

   enddo !cohort

   ! NRAD = NCAN ...
   currentPatch%nrad = currentPatch%ncan

   ! Now loop through and identify which layer and pft combo has scattering elements
   do cl = 1,nclmax
      do ft = 1,numpft
         currentPatch%canopy_mask(cl,ft) = 0
         do iv = 1, currentPatch%nrad(cl,ft);
            if(currentPatch%canopy_area_profile(cl,ft,iv) > 0._r8)then
               currentPatch%canopy_mask(cl,ft) = 1
            end if
         end do !iv
      enddo !ft
   enddo !cl

   return
end subroutine UpdateCanopyNCanNRadPresent

! ====================================================================================

subroutine GetCanopyGasParameters(can_press, &
   can_o2_partialpress, &
   veg_tempk, &
   air_tempk, &
   air_vpress, &
   veg_esat,   &
   rb,        &
   mm_kco2,   &
   mm_ko2,    &
   co2_cpoint, &
   cf,         &
   gb_mol, &
   ceair)

  ! ---------------------------------------------------------------------------------
  ! This subroutine calculates the specific Michaelis Menten Parameters (pa) for CO2
  ! and O2, as well as the CO2 compentation point.
  ! ---------------------------------------------------------------------------------

   use FatesConstantsMod, only: umol_per_mol
   use FatesConstantsMod, only: mmol_per_mol
   use FatesConstantsMod, only: umol_per_kmol
   use FatesConstantsMod, only : rgas => rgas_J_K_kmol

   ! Arguments
   real(r8), intent(in) :: can_press           ! Air pressure within the canopy (Pa)
   real(r8), intent(in) :: can_o2_partialpress ! Partial press of o2 in the canopy (Pa)
   real(r8), intent(in) :: veg_tempk           ! The temperature of the vegetation (K)
   real(r8), intent(in) :: air_tempk           ! Temperature of canopy air (K)
   real(r8), intent(in) :: air_vpress          ! Vapor pressure of canopy air (Pa)
   real(r8), intent(in) :: veg_esat            ! Saturated vapor pressure at veg surf (Pa)
   real(r8), intent(in) :: rb                  ! Leaf Boundary layer resistance (s/m)

   real(r8), intent(out) :: mm_kco2       ! Michaelis-Menten constant for CO2 (Pa)
   real(r8), intent(out) :: mm_ko2        !  Michaelis-Menten constant for O2 (Pa)
   real(r8), intent(out) :: co2_cpoint    !  CO2 compensation point (Pa)
   real(r8), intent(out) :: cf            ! conversion factor between molar form and velocity form
                                          ! of conductance and resistance: [umol/m3]
   real(r8), intent(out) :: gb_mol        ! leaf boundary layer conductance (umol H2O/m**2/s)
   real(r8), intent(out) :: ceair         ! vapor pressure of air, constrained (Pa)

   ! Locals
   real(r8) :: kc25                ! Michaelis-Menten constant for CO2 at 25C (Pa)
   real(r8) :: ko25                ! Michaelis-Menten constant for O2 at 25C (Pa)
   real(r8) :: sco                 ! relative specificity of rubisco
   real(r8) :: cp25                ! CO2 compensation point at 25C (Pa)

   ! ---------------------------------------------------------------------------------
   ! Intensive values (per mol of air)
   ! kc, ko, currentPatch, from: Bernacchi et al (2001)
   ! Plant, Cell and Environment 24:253-259
   ! ---------------------------------------------------------------------------------

   real(r8), parameter :: mm_kc25_umol_per_mol       = 404.9_r8
   real(r8), parameter :: mm_ko25_mmol_per_mol       = 278.4_r8
   real(r8), parameter :: co2_cpoint_umol_per_mol    = 42.75_r8

   ! Activation energy, from:
   ! Bernacchi et al (2001) Plant, Cell and Environment 24:253-259
   ! Bernacchi et al (2003) Plant, Cell and Environment 26:1419-1430

   real(r8), parameter :: kcha    = 79430._r8  ! activation energy for kc (J/mol)
   real(r8), parameter :: koha    = 36380._r8  ! activation energy for ko (J/mol)
   real(r8), parameter :: cpha    = 37830._r8  ! activation energy for cp (J/mol)


   ! Derive sco from currentPatch and O2 using present-day O2 (0.209 mol/mol) and re-calculate
   ! currentPatch to account for variation in O2 using currentPatch = 0.5 O2 / sco

   ! FIXME (RGK 11-30-2016 THere are more constants here, but I don't have enough information
   ! about what they are or do, so I can't give them more descriptive names. Someone please
   ! fill this in when possible)

   kc25 = ( mm_kc25_umol_per_mol / umol_per_mol ) * can_press
   ko25 = ( mm_ko25_mmol_per_mol / mmol_per_mol ) * can_press
   sco  = 0.5_r8 * 0.209_r8 / (co2_cpoint_umol_per_mol / umol_per_mol )
   cp25 = 0.5_r8 * can_o2_partialpress / sco

   if( veg_tempk.gt.150_r8 .and. veg_tempk.lt.350_r8 )then
      mm_kco2       = kc25 * ft1_f(veg_tempk, kcha)
      mm_ko2         = ko25 * ft1_f(veg_tempk, koha)
      co2_cpoint     = cp25 * ft1_f(veg_tempk, cpha)
   else
      mm_kco2    = 1.0_r8
      mm_ko2     = 1.0_r8
      co2_cpoint = 1.0_r8
   end if

   ! ---------------------------------------------------------------------------------
   !
   ! cf is the conversion factor between molar form and velocity form
   ! of conductance and resistance: [umol/m3]
   !
   ! i.e.
   ! [m/s] * [umol/m3] -> [umol/m2/s]
   !
   ! Breakdown of the conversion factor: [ umol / m3 ]
   !
   ! Rgas [J /K /kmol]
   ! Air Potential Temperature [ K ]
   ! Canopy Pressure      [ Pa ]
   ! conversion: umol/kmol =  1e9
   !
   ! [ Pa * K * kmol umol/kmol  /  J K ] = [ Pa * umol / J ]
   ! since: 1 Pa = 1 N / m2
   ! [ Pa * umol / J ] = [ N * umol / J m2 ]
   ! since: 1 J = 1 N * m
   ! [ N * umol / J m2 ] = [ N * umol / N m3 ]
   ! [ umol / m3 ]
   !
   ! --------------------------------------------------------------------------------

   cf = can_press/(rgas * air_tempk )*umol_per_kmol
   gb_mol = (1._r8/ rb) * cf

   ! Constrain eair >= 0.05*esat_tv so that solution does not blow up. This ensures
   ! that hs does not go to zero. Also eair <= veg_esat so that hs <= 1
   ceair = min( max(air_vpress, 0.05_r8*veg_esat ),veg_esat )



   return
end subroutine GetCanopyGasParameters

! ====================================================================================

subroutine LeafLayerMaintenanceRespiration(lmr25top_ft, &
   nscaler,   &
   ft,        &
   veg_tempk,     &
   lmr)

   use FatesConstantsMod, only : tfrz => t_water_freeze_k_1atm
   use EDPftvarcon         , only : EDPftvarcon_inst

   ! Arguments
   real(r8), intent(in)  :: lmr25top_ft  ! canopy top leaf maint resp rate at 25C
   ! for this pft (umol CO2/m**2/s)
   integer,  intent(in)  :: ft           ! (plant) Functional Type Index
   real(r8), intent(in)  :: nscaler      ! Scale for leaf nitrogen profile
   real(r8), intent(in)  :: veg_tempk    ! vegetation temperature
   real(r8), intent(out) :: lmr          ! Leaf Maintenance Respiration  (umol CO2/m**2/s)

   ! Locals
   real(r8) :: lmr25   ! leaf layer: leaf maintenance respiration rate at 25C (umol CO2/m**2/s)

   ! Parameter
   real(r8), parameter :: lmrha = 46390._r8    ! activation energy for lmr (J/mol)
   real(r8), parameter :: lmrhd = 150650._r8   ! deactivation energy for lmr (J/mol)
   real(r8), parameter :: lmrse = 490._r8      ! entropy term for lmr (J/mol/K)
   real(r8), parameter :: lmrc = 1.15912391_r8 ! scaling factor for high
   ! temperature inhibition (25 C = 1.0)





   ! Part I: Leaf Maintenance respiration: umol CO2 / m**2 [leaf] / s
   ! ----------------------------------------------------------------------------------
   lmr25 = lmr25top_ft * nscaler

   if ( nint(EDpftvarcon_inst%c3psn(ft)) == 1)then
      lmr = lmr25 * ft1_f(veg_tempk, lmrha) * &
         fth_f(veg_tempk, lmrhd, lmrse, lmrc)
   else
      lmr = lmr25 * 2._r8**((veg_tempk-(tfrz+25._r8))/10._r8)
      lmr = lmr / (1._r8 + exp( 1.3_r8*(veg_tempk-(tfrz+55._r8)) ))
   end if

   ! Any hydrodynamic limitations could go here, currently none
   ! lmr = lmr * (nothing)

end subroutine LeafLayerMaintenanceRespiration

! ====================================================================================

subroutine LeafLayerBiophysicalRates( parsun_lsl, &
   ft,            &
   vcmax25top_ft, &
   jmax25top_ft, &
   co2_rcurve_islope25top_ft, &
   nscaler,    &
   veg_tempk,      &
   btran, &
   vcmax, &
   jmax, &
   co2_rcurve_islope )

  ! ---------------------------------------------------------------------------------
  ! This subroutine calculates the localized rates of several key photosynthesis
  ! rates.  By localized, we mean specific to the plant type and leaf layer,
  ! which factors in leaf physiology, as well as environmental effects.
  ! This procedure should be called prior to iterative solvers, and should
  ! have pre-calculated the reference rates for the pfts before this.
  !
  ! The output biophysical rates are:
  ! vcmax: maximum rate of carboxilation,
  ! jmax: maximum electron transport rate,
  ! co2_rcurve_islope: initial slope of CO2 response curve (C4 plants)
  ! ---------------------------------------------------------------------------------

   use EDPftvarcon         , only : EDPftvarcon_inst
   use FatesConstantsMod, only : tfrz => t_water_freeze_k_1atm

   ! Arguments
   ! ------------------------------------------------------------------------------

   real(r8), intent(in) :: parsun_lsl      ! PAR absorbed in sunlit leaves for this layer
   integer,  intent(in) :: ft              ! (plant) Functional Type Index
   real(r8), intent(in) :: nscaler         ! Scale for leaf nitrogen profile
   real(r8), intent(in) :: vcmax25top_ft   ! canopy top maximum rate of carboxylation at 25C
                                             ! for this pft (umol CO2/m**2/s)
   real(r8), intent(in) :: jmax25top_ft    ! canopy top maximum electron transport rate at 25C
                                             ! for this pft (umol electrons/m**2/s)
   real(r8), intent(in) :: co2_rcurve_islope25top_ft ! initial slope of CO2 response curve
                                             ! (C4 plants) at 25C, canopy top, this pft
   real(r8), intent(in) :: veg_tempk           ! vegetation temperature
   real(r8), intent(in) :: btran           ! transpiration wetness factor (0 to 1)

   real(r8), intent(out) :: vcmax             ! maximum rate of carboxylation (umol co2/m**2/s)
   real(r8), intent(out) :: jmax              ! maximum electron transport rate
                                                ! (umol electrons/m**2/s)
   real(r8), intent(out) :: co2_rcurve_islope ! initial slope of CO2 response curve (C4 plants)

   ! Locals
   ! -------------------------------------------------------------------------------
   real(r8) :: vcmax25             ! leaf layer: maximum rate of carboxylation at 25C
                                    ! (umol CO2/m**2/s)
   real(r8) :: jmax25              ! leaf layer: maximum electron transport rate at 25C
                                    ! (umol electrons/m**2/s)
   real(r8) :: co2_rcurve_islope25 ! leaf layer: Initial slope of CO2 response curve
                                    ! (C4 plants) at 25C


   ! Parameters
   ! ---------------------------------------------------------------------------------
   real(r8) :: vcmaxha        ! activation energy for vcmax (J/mol)
   real(r8) :: jmaxha         ! activation energy for jmax (J/mol)
   real(r8) :: vcmaxhd        ! deactivation energy for vcmax (J/mol)
   real(r8) :: jmaxhd         ! deactivation energy for jmax (J/mol)
   real(r8) :: vcmaxse        ! entropy term for vcmax (J/mol/K)
   real(r8) :: jmaxse         ! entropy term for jmax (J/mol/K)
   real(r8) :: vcmaxc         ! scaling factor for high temperature inhibition (25 C = 1.0)
   real(r8) :: jmaxc          ! scaling factor for high temperature inhibition (25 C = 1.0)

   vcmaxha = EDPftvarcon_inst%vcmaxha(FT)
   jmaxha  = EDPftvarcon_inst%jmaxha(FT)

   vcmaxhd = EDPftvarcon_inst%vcmaxhd(FT)
   jmaxhd  = EDPftvarcon_inst%jmaxhd(FT)

   vcmaxse = EDPftvarcon_inst%vcmaxse(FT)
   jmaxse  = EDPftvarcon_inst%jmaxse(FT)

   vcmaxc = fth25_f(vcmaxhd, vcmaxse)
   jmaxc  = fth25_f(jmaxhd, jmaxse)

   if ( parsun_lsl <= 0._r8) then           ! night time
      vcmax             = 0._r8
      jmax              = 0._r8
      co2_rcurve_islope = 0._r8
   else                                     ! day time

      ! Vcmax25top was already calculated to derive the nscaler function
      vcmax25 = vcmax25top_ft * nscaler
      jmax25  = jmax25top_ft * nscaler
      co2_rcurve_islope25 = co2_rcurve_islope25top_ft * nscaler

      ! Adjust for temperature
      vcmax = vcmax25 * ft1_f(veg_tempk, vcmaxha) * fth_f(veg_tempk, vcmaxhd, vcmaxse, vcmaxc)
      jmax  = jmax25 * ft1_f(veg_tempk, jmaxha) * fth_f(veg_tempk, jmaxhd, jmaxse, jmaxc)

      if (nint(EDPftvarcon_inst%c3psn(ft))  /=  1) then
         vcmax = vcmax25 * 2._r8**((veg_tempk-(tfrz+25._r8))/10._r8)
         vcmax = vcmax / (1._r8 + exp( 0.2_r8*((tfrz+15._r8)-veg_tempk ) ))
         vcmax = vcmax / (1._r8 + exp( 0.3_r8*(veg_tempk-(tfrz+40._r8)) ))
      end if
      !q10 response of product limited psn.
      co2_rcurve_islope = co2_rcurve_islope25 * 2._r8**((veg_tempk-(tfrz+25._r8))/10._r8)
   end if

   ! Adjust for water limitations
   vcmax = vcmax * btran

   return
end subroutine LeafLayerBiophysicalRates

subroutine lowstorage_maintresp_reduction(frac, pft, maintresp_reduction_factor)

  ! This subroutine reduces maintenance respiration rates when storage pool is low.  The premise
  ! of this is that mortality of plants increases when storage is low because they are not able
  ! to repair tissues, generate defense compounds, etc.  This reduction is reflected in a reduced
  ! maintenance demand.  The output of this function takes the form of a curve between 0 and 1,
  ! and the curvature of the function is determined by a parameter.

  ! Uses
   use EDPftvarcon         , only : EDPftvarcon_inst

   ! Arguments
   ! ------------------------------------------------------------------------------
   real(r8), intent(in) :: frac      ! ratio of storage to target leaf biomass
   integer,  intent(in) :: pft       ! what pft is this cohort?
   real(r8), intent(out) :: maintresp_reduction_factor  ! the factor by which to reduce maintenance respiration

   ! --------------------------------------------------------------------------------
   ! Parameters are at the PFT level:
   ! fates_maintresp_reduction_curvature controls the curvature of this.
   ! If this parameter is zero, then there is no reduction until the plant dies at storage = 0.
   ! If this parameter is one, then there is a linear reduction in respiration below the storage point.
   ! Intermediate values will give some (concave-downwards) curvature.
   !
   ! maintresp_reduction_intercept controls the maximum amount of throttling.
   ! zero means no throttling at any point, so it turns this mechanism off completely and so
   ! allows an entire cohort to die via negative carbon-induced termination mortality.
   ! one means complete throttling, so no maintenance respiration at all, when out of carbon.
   ! ---------------------------------------------------------------------------------

   if( frac .lt. 1._r8 )then
      if ( EDPftvarcon_inst%maintresp_reduction_curvature(pft) .ne. 1._r8 ) then
         maintresp_reduction_factor = (1._r8 - EDPftvarcon_inst%maintresp_reduction_intercept(pft)) + &
            EDPftvarcon_inst%maintresp_reduction_intercept(pft) * &
            (1._r8 - EDPftvarcon_inst%maintresp_reduction_curvature(pft)**frac) &
            / (1._r8-EDPftvarcon_inst%maintresp_reduction_curvature(pft))
      else  ! avoid nan answer for linear case
         maintresp_reduction_factor = (1._r8 - EDPftvarcon_inst%maintresp_reduction_intercept(pft)) + &
            EDPftvarcon_inst%maintresp_reduction_intercept(pft) * frac
      endif

   else
      maintresp_reduction_factor = 1._r8
   endif


end subroutine lowstorage_maintresp_reduction

end module FATESPlantRespPhotosynthMod<|MERGE_RESOLUTION|>--- conflicted
+++ resolved
@@ -206,15 +206,9 @@
     ! over each cohort x layer.
     real(r8) :: cohort_eleaf_area  ! This is the effective leaf area [m2] reported by each cohort
     real(r8) :: lnc_top            ! Leaf nitrogen content per unit area at canopy top [gN/m2]
-<<<<<<< HEAD
     real(r8) :: lmr25top           ! canopy top leaf maint resp rate at 25C 
                                    ! for this plant or pft (umol CO2/m**2/s)
     real(r8) :: leaf_inc           ! LAI-only portion of the vegetation increment of dinc_vai
-=======
-    real(r8) :: lmr25top           ! canopy top leaf maint resp rate at 25C
-    ! for this plant or pft (umol CO2/m**2/s)
-    real(r8) :: leaf_inc           ! LAI-only portion of the vegetation increment of dinc_ed
->>>>>>> f32d831f
     real(r8) :: lai_canopy_above   ! the LAI in the canopy layers above the layer of interest
     real(r8) :: lai_layers_above   ! the LAI in the leaf layers, within the current canopy,
     ! above the leaf layer of interest
@@ -404,89 +398,31 @@
                                  (hlm_parteh_mode .ne. prt_carbon_allom_hyp )   ) then
 
                                if (hlm_use_planthydro.eq.itrue ) then
-<<<<<<< HEAD
-                                   
-                                 stomatal_intercept_btran = max( cf/rsmax0,stomatal_intercept(ft)*currentCohort%co_hydr%btran )
-                                 btran_eff = currentCohort%co_hydr%btran 
-                                 
-                                 ! dinc_vai(:) is the total vegetation area index of each "leaf" layer
-                                 ! we convert to the leaf only portion of the increment
-                                 ! ------------------------------------------------------
-                                 leaf_inc    = dinc_vai(iv) * &
-                                               currentCohort%treelai/(currentCohort%treelai+currentCohort%treesai)
-                                 
-                                 ! Now calculate the cumulative top-down lai of the current layer's midpoint
-                                 lai_canopy_above  = sum(currentPatch%canopy_layer_tlai(1:cl-1)) 
-
-                                 lai_layers_above  = (dlower_vai(iv) - dinc_vai(iv)) * &
-                                      currentCohort%treelai/(currentCohort%treelai+currentCohort%treesai)
-                                 lai_current       = min(leaf_inc, currentCohort%treelai - lai_layers_above)
-                                 cumulative_lai    = lai_canopy_above + lai_layers_above + 0.5*lai_current 
-
-                              else
-                                 
-                                 stomatal_intercept_btran = max( cf/rsmax0,stomatal_intercept(ft)*currentPatch%btran_ft(ft) ) 
-
-                                 btran_eff = currentPatch%btran_ft(ft)
-                                 ! For consistency sake, we use total LAI here, and not exposed
-                                 ! if the plant is under-snow, it will be effectively dormant for 
-                                 ! the purposes of nscaler
-
-                                 cumulative_lai = sum(currentPatch%canopy_layer_tlai(1:cl-1))  + &
-                                                  sum(currentPatch%tlai_profile(cl,ft,1:iv-1)) + &
-                                                  0.5*currentPatch%tlai_profile(cl,ft,iv)
-                                           
-
-                              end if
-
-                              if(do_fates_salinity)then
-                                btran_eff = btran_eff*currentPatch%bstress_sal_ft(ft)
-                              endif 
-                              
-                              
-                              ! Bonan et al (2011) JGR, 116, doi:10.1029/2010JG001593 used
-                              ! kn = 0.11. Here, derive kn from vcmax25 as in Lloyd et al 
-                              ! (2010) Biogeosciences, 7, 1833-1859
-                              
-                              kn = decay_coeff_kn(ft,currentCohort%vcmax25top)
-
-                              ! Scale for leaf nitrogen profile
-                              nscaler = exp(-kn * cumulative_lai)
-                              
-                              ! Leaf maintenance respiration to match the base rate used in CN
-                              ! but with the new temperature functions for C3 and C4 plants.
-
-                              ! CN respiration has units:  g C / g N [leaf] / s. This needs to be
-                              ! converted from g C / g N [leaf] / s to umol CO2 / m**2 [leaf] / s
-                              
-                              ! Then scale this value at the top of the canopy for canopy depth
-                              ! Leaf nitrogen concentration at the top of the canopy (g N leaf / m**2 leaf)
-                              select case(hlm_parteh_mode)
-                              case (prt_carbon_allom_hyp)
-=======
-
+                                  
                                   stomatal_intercept_btran = max( cf/rsmax0,stomatal_intercept(ft)*currentCohort%co_hydr%btran )
-                                  btran_eff = currentCohort%co_hydr%btran
-
-                                  ! dinc_ed is the total vegetation area index of each "leaf" layer
+                                  btran_eff = currentCohort%co_hydr%btran 
+
+                                  ! dinc_vai(:) is the total vegetation area index of each "leaf" layer
                                   ! we convert to the leaf only portion of the increment
                                   ! ------------------------------------------------------
-                                  leaf_inc    = dinc_ed * &
+                                  leaf_inc    = dinc_vai(iv) * &
                                        currentCohort%treelai/(currentCohort%treelai+currentCohort%treesai)
 
                                   ! Now calculate the cumulative top-down lai of the current layer's midpoint
-                                  lai_canopy_above  = sum(currentPatch%canopy_layer_tlai(1:cl-1))
-                                  lai_layers_above  = leaf_inc * (iv-1)
+                                  lai_canopy_above  = sum(currentPatch%canopy_layer_tlai(1:cl-1)) 
+
+                                  lai_layers_above  = (dlower_vai(iv) - dinc_vai(iv)) * &
+                                       currentCohort%treelai/(currentCohort%treelai+currentCohort%treesai)
                                   lai_current       = min(leaf_inc, currentCohort%treelai - lai_layers_above)
-                                  cumulative_lai    = lai_canopy_above + lai_layers_above + 0.5*lai_current
+                                  cumulative_lai    = lai_canopy_above + lai_layers_above + 0.5*lai_current 
 
                                else
 
-                                  stomatal_intercept_btran = max( cf/rsmax0,stomatal_intercept(ft)*currentPatch%btran_ft(ft) )
+                                  stomatal_intercept_btran = max( cf/rsmax0,stomatal_intercept(ft)*currentPatch%btran_ft(ft) ) 
 
                                   btran_eff = currentPatch%btran_ft(ft)
                                   ! For consistency sake, we use total LAI here, and not exposed
-                                  ! if the plant is under-snow, it will be effectively dormant for
+                                  ! if the plant is under-snow, it will be effectively dormant for 
                                   ! the purposes of nscaler
 
                                   cumulative_lai = sum(currentPatch%canopy_layer_tlai(1:cl-1))  + &
@@ -502,7 +438,7 @@
 
 
                                ! Bonan et al (2011) JGR, 116, doi:10.1029/2010JG001593 used
-                               ! kn = 0.11. Here, derive kn from vcmax25 as in Lloyd et al
+                               ! kn = 0.11. Here, derive kn from vcmax25 as in Lloyd et al 
                                ! (2010) Biogeosciences, 7, 1833-1859
 
                                kn = decay_coeff_kn(ft,currentCohort%vcmax25top)
@@ -520,9 +456,8 @@
                                ! Leaf nitrogen concentration at the top of the canopy (g N leaf / m**2 leaf)
                                select case(hlm_parteh_mode)
                                case (prt_carbon_allom_hyp)
->>>>>>> f32d831f
-
-                                 lnc_top  = prt_params%nitr_stoich_p1(ft,prt_params%organ_param_id(leaf_organ))/slatop(ft)
+
+                                  lnc_top  = prt_params%nitr_stoich_p1(ft,prt_params%organ_param_id(leaf_organ))/slatop(ft)
 
                                case (prt_cnp_flex_allom_hyp)
 
