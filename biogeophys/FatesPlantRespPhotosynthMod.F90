module FATESPlantRespPhotosynthMod

  !-------------------------------------------------------------------------------------
  ! !DESCRIPTION:
  ! Calculates the plant respiration and photosynthetic fluxes for the FATES model
  ! This code is similar to and was originally based off of the 'photosynthesis'
  ! subroutine in the CLM model.
  !
  ! Parameter for activation and deactivation energies were taken from:
  ! Activation energy, from:
  ! Bernacchi et al (2001) Plant, Cell and Environment 24:253-259
  ! Bernacchi et al (2003) Plant, Cell and Environment 26:1419-1430
  ! except TPU from: Harley et al (1992) Plant, Cell and Environment 15:271-282
  ! High temperature deactivation, from:
  ! Leuning (2002) Plant, Cell and Environment 25:1205-1210
  ! The factor "c" scales the deactivation to a value of 1.0 at 25C
  ! Photosynthesis and stomatal conductance parameters, from:
  ! Bonan et al (2011) JGR, 116, doi:10.1029/2010JG001593
  ! ------------------------------------------------------------------------------------

  ! !USES:

  use FatesGlobals,      only : endrun => fates_endrun
  use FatesGlobals,      only : fates_log
  use FatesGlobals,      only : FatesWarn,N2S,A2S,I2S
  use FatesConstantsMod, only : r8 => fates_r8
  use FatesConstantsMod, only : itrue
  use FatesConstantsMod, only : nearzero
  use FatesConstantsMod, only : molar_mass_ratio_vapdry
  use FatesConstantsMod, only : molar_mass_water
  use FatesConstantsMod, only : rgas_J_K_mol
  use FatesConstantsMod, only : fates_unset_r8
  use FatesConstantsMod, only : tfrz => t_water_freeze_k_1atm
  use FatesConstantsMod, only : nocomp_bareground
  use FatesConstantsMod, only : photosynth_acclim_model_none
  use FatesConstantsMod, only : photosynth_acclim_model_kumarathunge_etal_2019
  use FatesInterfaceTypesMod, only : hlm_use_planthydro
  use FatesInterfaceTypesMod, only : hlm_parteh_mode
  use FatesInterfaceTypesMod, only : numpft
  use FatesInterfaceTypesMod, only : nleafage
  use EDParamsMod,           only : maxpft
  use EDParamsMod,       only : nlevleaf
  use EDParamsMod,       only : nclmax
  use PRTGenericMod,     only : max_nleafage
  use EDTypesMod,        only : do_fates_salinity
  use EDParamsMod,       only : q10_mr
  use FatesPatchMod,     only : fates_patch_type
  use FatesCohortMod,    only : fates_cohort_type
  use EDParamsMod,       only : maintresp_leaf_model
  use FatesConstantsMod, only : lmrmodel_ryan_1991
  use FatesConstantsMod, only : lmrmodel_atkin_etal_2017
  use PRTGenericMod,     only : prt_carbon_allom_hyp
  use PRTGenericMod,     only : prt_cnp_flex_allom_hyp
  use PRTGenericMod,     only : carbon12_element
  use PRTGenericMod,     only : nitrogen_element
  use PRTGenericMod,     only : leaf_organ
  use PRTGenericMod,     only : fnrt_organ
  use PRTGenericMod,     only : sapw_organ
  use PRTGenericMod,     only : store_organ
  use PRTGenericMod,     only : repro_organ
  use PRTGenericMod,     only : struct_organ
  use EDParamsMod,       only : maintresp_nonleaf_baserate
  use EDParamsMod,       only : stomatal_model
  use EDParamsMod,       only : stomatal_assim_model
  use EDParamsMod,       only : photo_tempsens_model
  use PRTParametersMod,  only : prt_params
  use EDPftvarcon      , only : EDPftvarcon_inst
  use TemperatureType,   only : temperature_type
  use FatesRadiationMemMod, only : norman_solver,twostr_solver
  use EDParamsMod,          only : radiation_model
  use FatesRadiationMemMod, only : ipar
  use FatesTwoStreamUtilsMod, only : FatesGetCohortAbsRad
  use FatesAllometryMod     , only : VegAreaLayer

  ! CIME Globals
  use shr_log_mod , only      : errMsg => shr_log_errMsg

  implicit none
  private

  public :: FatesPlantRespPhotosynthDrive ! Called by the HLM-Fates interface

  character(len=*), parameter, private :: sourcefile = &
       __FILE__


  character(len=1024) :: warn_msg   ! for defining a warning message

  !-------------------------------------------------------------------------------------

  ! maximum stomatal resistance [s/m] (used across several procedures)
  real(r8),parameter :: rsmax0 =  2.e8_r8

  logical   ::  debug = .false.
  !-------------------------------------------------------------------------------------

  ! Ratio of H2O/CO2 gas diffusion in stomatal airspace (approximate)
  real(r8),parameter :: h2o_co2_stoma_diffuse_ratio = 1.6_r8

  ! Ratio of H2O/CO2 gass diffusion in the leaf boundary layer (approximate)
  real(r8),parameter :: h2o_co2_bl_diffuse_ratio = 1.4_r8

  ! Constants used to define C3 versus C4 photosynth pathways
  integer, parameter :: c3_path_index = 1
  integer, parameter :: c4_path_index = 0


  ! Constants used to define conductance models
  integer, parameter :: medlyn_model = 2
  integer, parameter :: ballberry_model = 1

  ! Alternatively, Gross Assimilation can be used to estimate
  ! leaf co2 partial pressure and therefore conductance. The default
  ! is to use anet
  integer, parameter :: net_assim_model = 1
  integer, parameter :: gross_assim_model = 2

  logical, parameter :: preserve_b4b = .true.

contains

  !--------------------------------------------------------------------------------------

  subroutine FatesPlantRespPhotosynthDrive (nsites, sites,bc_in,bc_out,dtime)

    ! -----------------------------------------------------------------------------------
    ! !DESCRIPTION:
    ! Leaf photosynthesis and stomatal conductance calculation as described by
    ! Bonan et al (2011) JGR, 116, doi:10.1029/2010JG001593 and extended to
    ! a multi-layer canopy
    ! -----------------------------------------------------------------------------------

    ! !USES:
    use EDTypesMod        , only : ed_site_type
    use EDParamsMod       , only : dinc_vai
    use EDParamsMod       , only : dlower_vai
    use FatesInterfaceTypesMod , only : bc_in_type
    use FatesInterfaceTypesMod , only : bc_out_type
    use EDCanopyStructureMod, only : calc_areaindex
    use FatesConstantsMod, only : umolC_to_kgC
    use FatesConstantsMod, only : umol_per_mmol
    use FatesConstantsMod, only : rgas => rgas_J_K_kmol
    use FatesParameterDerivedMod, only : param_derived

    use FatesAllometryMod, only : bleaf, bstore_allom
    use FatesAllometryMod, only : storage_fraction_of_target
    use FatesAllometryMod, only : set_root_fraction
    use FatesAllometryMod, only : decay_coeff_kn

    use DamageMainMod, only : GetCrownReduction

    use FatesInterfaceTypesMod, only : hlm_use_tree_damage

    ! ARGUMENTS:
    ! -----------------------------------------------------------------------------------
    integer,intent(in)                      :: nsites
    type(ed_site_type),intent(inout),target :: sites(nsites)
    type(bc_in_type),intent(in)             :: bc_in(nsites)
    type(bc_out_type),intent(inout)         :: bc_out(nsites)
    real(r8),intent(in)                     :: dtime


    ! LOCAL VARIABLES:
    ! -----------------------------------------------------------------------------------
    type (fates_patch_type) , pointer :: currentPatch
    type (fates_cohort_type), pointer :: currentCohort

    ! -----------------------------------------------------------------------------------
    ! These three arrays hold leaf-level biophysical rates that are calculated
    ! in one loop and then sent to the cohorts in another loop.  If hydraulics are
    ! on, we calculate a unique solution for each level-cohort-layer combination.
    ! If we are not using hydraulics, we calculate a unique solution for each
    ! level-pft-layer combination.  Thus the following three arrays are statically
    ! allocated for the maximum space of the two cases (numCohortsPerPatch)
    ! The "_z" suffix indicates these variables are discretized at the "leaf_layer"
    ! scale.
    ! Note: For these temporary arrays, we have the leaf layer dimension first
    ! and the canopy layer last. This order is chosen for efficiency. The arrays
    ! such as leaf area that are bound to the patch structure DO NOT follow this order
    ! as they are used in many other parts of the code with different looping, we
    ! are not modifying its order now.
    ! -----------------------------------------------------------------------------------

    ! leaf maintenance (dark) respiration [umol CO2/m**2/s]
    real(r8) :: lmr_z(nlevleaf,maxpft,nclmax)

    ! stomatal resistance [s/m]
    real(r8) :: rs_z(nlevleaf,maxpft,nclmax)

    ! net leaf photosynthesis averaged over sun and shade leaves. [umol CO2/m**2/s]
    real(r8) :: anet_av_z(nlevleaf,maxpft,nclmax)

    ! Mask used to determine which leaf-layer biophysical rates have been
    ! used already
    logical :: rate_mask_z(nlevleaf,maxpft,nclmax)

    real(r8) :: vcmax_z            ! leaf layer maximum rate of carboxylation
    ! (umol co2/m**2/s)
    real(r8) :: jmax_z             ! leaf layer maximum electron transport rate
    ! (umol electrons/m**2/s)
    real(r8) :: kp_z               ! leaf layer initial slope of CO2 response
    ! curve (C4 plants)
    real(r8) :: c13disc_z(nclmax,maxpft,nlevleaf) ! carbon 13 in newly assimilated carbon at leaf level

    real(r8) :: mm_kco2            ! Michaelis-Menten constant for CO2 (Pa)
    real(r8) :: mm_ko2             ! Michaelis-Menten constant for O2 (Pa)
    real(r8) :: co2_cpoint         ! CO2 compensation point (Pa)
    real(r8) :: btran_eff          ! effective transpiration wetness factor (0 to 1)
    real(r8) :: stomatal_intercept_btran   ! water-stressed minimum stomatal conductance (umol H2O/m**2/s)
    real(r8) :: kn                 ! leaf nitrogen decay coefficient
    real(r8) :: cf                 ! s m**2/umol -> s/m (ideal gas conversion) [umol/m3]
    real(r8) :: gb_mol             ! leaf boundary layer conductance (molar form: [umol /m**2/s])
    real(r8) :: ceair              ! vapor pressure of air, constrained (Pa)
    real(r8) :: nscaler            ! leaf nitrogen scaling coefficient
    real(r8) :: leaf_frac          ! ratio of to leaf biomass to total alive biomass
    real(r8) :: tcsoi              ! Temperature response function for root respiration.
    real(r8) :: tcwood             ! Temperature response function for wood

    real(r8) :: patch_la           ! exposed leaf area (patch scale)
    real(r8) :: live_stem_n        ! Live stem (above-ground sapwood)
    ! nitrogen content (kgN/plant)
    real(r8) :: live_croot_n       ! Live coarse root (below-ground sapwood)
    ! nitrogen content (kgN/plant)
    real(r8) :: sapw_c             ! Sapwood carbon (kgC/plant)
    real(r8) :: store_c_target     ! Target storage carbon (kgC/plant)
    real(r8) :: fnrt_c             ! Fine root carbon (kgC/plant)
    real(r8) :: fnrt_n             ! Fine root nitrogen content (kgN/plant)
    real(r8) :: leaf_c             ! Leaf carbon (kgC/plant)
    real(r8) :: leaf_n             ! leaf nitrogen content (kgN/plant)
    real(r8) :: g_sb_leaves        ! Mean combined (stomata+boundary layer) leaf conductance [m/s]
    ! over all of the patch's leaves.  The "sb" refers to the combined
    ! "s"tomatal and "b"oundary layer.
    ! This quantity is relevant on leaf surfaces. It does not
    ! have units of /m2 leaf per say, but is implicitly on leaf surfaces
    real(r8) :: r_sb_leaves        ! Mean leaf resistance over all the patch's leaves [s/m]
    ! This is the direct reciprocal of g_sb_leaves
    real(r8) :: r_stomata          ! Mean stomatal resistance across all leaves in the patch [s/m]


    real(r8) :: maintresp_reduction_factor  ! factor by which to reduce maintenance
    ! respiration when storage pools are low
    real(r8) :: b_leaf             ! leaf biomass kgC
    real(r8) :: frac               ! storage pool as a fraction of target leaf biomass
    ! over each cohort x layer.
    real(r8) :: cohort_eleaf_area  ! This is the effective leaf area [m2] reported by each cohort
    real(r8) :: lnc_top            ! Leaf nitrogen content per unit area at canopy top [gN/m2]
    real(r8) :: lmr25top           ! canopy top leaf maint resp rate at 25C 
    ! for this plant or pft (umol CO2/m**2/s)
    real(r8) :: leaf_inc           ! LAI-only portion of the vegetation increment of dinc_vai
    real(r8) :: lai_canopy_above   ! the LAI in the canopy layers above the layer of interest
    real(r8) :: lai_layers_above   ! the LAI in the leaf layers, within the current canopy,
    ! above the leaf layer of interest
    real(r8) :: lai_current        ! the LAI in the current leaf layer
    real(r8) :: cumulative_lai     ! the cumulative LAI, top down, to the leaf layer of interest
    real(r8) :: leaf_psi           ! leaf xylem matric potential [MPa] (only meaningful/used w/ hydro)
    real(r8) :: fnrt_mr_layer      ! fine root maintenance respiation per layer [kgC/plant/s]

    real(r8) :: fnrt_mr_nfix_layer ! fineroot maintenance respiration specifically for symbiotic fixation [kgC/plant/layer/s]
    real(r8) :: nfix_layer         ! Nitrogen fixed in each layer this timestep [kgN/plant/layer/timestep]
    real(r8), allocatable :: rootfr_ft(:,:)  ! Root fractions per depth and PFT

    real(r8) :: agb_frac              ! fraction of biomass aboveground
    real(r8) :: branch_frac           ! fraction of aboveground woody biomass in branches
    real(r8) :: crown_reduction       ! reduction in crown biomass from damage
    real(r8) :: sapw_c_bgw            ! belowground sapwood
    real(r8) :: sapw_c_agw            ! aboveground sapwood
    real(r8) :: sapw_c_undamaged      ! the target sapwood of an undamaged tree
    real(r8) :: sapw_n                ! sapwood nitrogen
    real(r8) :: sapw_n_bgw            ! nitrogen in belowground portion of sapwood
    real(r8) :: sapw_n_agw            ! nitrogen in aboveground portion of sapwood
    real(r8) :: sapw_n_undamaged      ! nitrogen in sapwood of undamaged tree
    real(r8) :: rd_abs_leaf, rb_abs_leaf, r_abs_stem, r_abs_snow, rb_abs, rd_abs
    real(r8) :: fsun
    real(r8) :: par_per_sunla, par_per_shala ! PAR per sunlit and shaded leaf area [W/m2 leaf]
    real(r8),dimension(75) :: cohort_vaitop
    real(r8),dimension(75) :: cohort_vaibot
    real(r8),dimension(75) :: cohort_layer_elai
    real(r8),dimension(75) :: cohort_layer_esai
    real(r8),dimension(75) :: cohort_layer_tlai
    real(r8),dimension(75) :: cohort_layer_tsai
    real(r8)               :: cohort_elai
    real(r8)               :: cohort_esai
    real(r8)               :: laisun,laisha
    real(r8)               :: canopy_area
    real(r8)               :: elai
    ! -----------------------------------------------------------------------------------
    ! Keeping these two definitions in case they need to be added later
    !
    ! -----------------------------------------------------------------------------------
    !real(r8) :: psncanopy_pa  ! patch sunlit leaf photosynthesis (umol CO2 /m**2/ s)
    !real(r8) :: lmrcanopy_pa  ! patch sunlit leaf maintenance respiration rate (umol CO2/m**2/s)

    integer  :: cl,s,iv,j,ps,ft,ifp ! indices
    integer  :: nv                  ! number of leaf layers
    integer  :: NCL_p               ! number of canopy layers in patch
    integer  :: iage                ! loop counter for leaf age classes

    ! Parameters
    !
    ! Base rate is at 20C. Adjust to 25C using the CN Q10 = 1.5
    ! (gC/gN/s)
    ! ------------------------------------------------------------------------


    ! -----------------------------------------------------------------------------------
    ! Photosynthesis and stomatal conductance parameters, from:
    ! Bonan et al (2011) JGR, 116, doi:10.1029/2010JG001593
    ! -----------------------------------------------------------------------------------



    associate(  &
         c3psn     => EDPftvarcon_inst%c3psn  , &
         slatop    => prt_params%slatop , &  ! specific leaf area at top of canopy,
                                ! projected area basis [m^2/gC]
         woody     => prt_params%woody,   &  ! Is vegetation woody or not?
         stomatal_intercept   => EDPftvarcon_inst%stomatal_intercept ) !Unstressed minimum stomatal conductance


      do s = 1,nsites

         ! Multi-layer parameters scaled by leaf nitrogen profile.
         ! Loop through each canopy layer to calculate nitrogen profile using
         ! cumulative lai at the midpoint of the layer



         ! Pre-process some variables that are PFT dependent
         ! but not environmentally dependent
         ! ------------------------------------------------------------------------

         allocate(rootfr_ft(numpft, bc_in(s)%nlevsoil))

         do ft = 1,numpft
            call set_root_fraction(rootfr_ft(ft,:), ft, &
                 bc_in(s)%zi_sisl, &
                 bc_in(s)%max_rooting_depth_index_col)
         end do


         ifp = 0
         currentpatch => sites(s)%oldest_patch
         do while (associated(currentpatch))
            if_notbare: if(currentpatch%nocomp_pft_label.ne.nocomp_bareground)then
               ifp   = ifp+1
               NCL_p = currentPatch%NCL_p

               ! Part I. Zero output boundary conditions
               ! ---------------------------------------------------------------------------
               bc_out(s)%rssun_pa(ifp)     = 0._r8
               bc_out(s)%rssha_pa(ifp)     = 0._r8

               g_sb_leaves = 0._r8
               patch_la    = 0._r8

               ! Part II. Filter out patches
               ! Patch level filter flag for photosynthesis calculations
               ! has a short memory, flags:
               ! 1 = patch has not been called
               ! 2 = patch is currently marked for photosynthesis
               ! 3 = patch has been called for photosynthesis already
               ! ---------------------------------------------------------------------------
               if_filter2: if(bc_in(s)%filter_photo_pa(ifp)==2)then


                  ! Part III. Calculate the number of sublayers for each pft and layer.
                  ! And then identify which layer/pft combinations have things in them.
                  ! Output:
                  ! currentPatch%ncan(:,:)
                  ! currentPatch%canopy_mask(:,:)
                  call UpdateCanopyNCanNRadPresent(currentPatch)


                  ! Part IV.  Identify some environmentally derived parameters:
                  !           These quantities are biologically irrelevant
                  !  Michaelis-Menten constant for CO2 (Pa)
                  !  Michaelis-Menten constant for O2 (Pa)
                  !  CO2 compensation point (Pa)
                  !  leaf boundary layer conductance of h20
                  !  constrained vapor pressure

                  call GetCanopyGasParameters(bc_in(s)%forc_pbot,       & ! in
                       bc_in(s)%oair_pa(ifp),    & ! in
                       bc_in(s)%t_veg_pa(ifp),   & ! in
                       bc_in(s)%tgcm_pa(ifp),    & ! in
                       bc_in(s)%eair_pa(ifp),    & ! in
                       bc_in(s)%esat_tv_pa(ifp), & ! in
                       bc_in(s)%rb_pa(ifp),      & ! in
                       mm_kco2,                  & ! out
                       mm_ko2,                   & ! out
                       co2_cpoint,               & ! out
                       cf,                       & ! out
                       gb_mol,                   & ! out
                       ceair)                      ! out

                  ! ------------------------------------------------------------------------
                  ! Part VI: Loop over all leaf layers.
                  ! The concept of leaf layers is a result of the radiative transfer scheme.
                  ! A leaf layer has uniform radiation environment.  Leaf layers are a group
                  ! of vegetation surfaces (stems and leaves) which inhabit the same
                  ! canopy-layer "CL", have the same functional type "ft" and within those
                  ! two partitions are further partitioned into vertical layers where
                  ! downwelling radiation attenuates in order.
                  ! In this phase we loop over the leaf layers and calculate the
                  ! photosynthesis and respiration of the layer (since all biophysical
                  ! properties are homogeneous).  After this step, we can loop through
                  ! our cohort list, associate each cohort with its list of leaf-layers
                  ! and transfer these quantities to the cohort.
                  ! With plant hydraulics, we must realize that photosynthesis and
                  ! respiration will be different for leaves of each cohort in the leaf
                  ! layers, as they will have there own hydraulic limitations.
                  ! NOTE: Only need to flush mask on the number of used pfts, not the whole
                  ! scratch space.
                  ! ------------------------------------------------------------------------
                  rate_mask_z(:,1:numpft,:) = .false.

                  if_any_cohorts: if(currentPatch%countcohorts > 0.0)then
                     currentCohort => currentPatch%tallest
                     do_cohort_drive: do while (associated(currentCohort)) ! Cohort loop

                        ! Identify the canopy layer (cl), functional type (ft)
                        ! and the leaf layer (IV) for this cohort
                        ft = currentCohort%pft
                        cl = currentCohort%canopy_layer

                        ! Calculate the cohort specific elai profile
                        ! And the top and bottom edges of the veg area index
                        ! of each layer bin are. Note, if the layers
                        ! sink below the ground snow line, then the effective
                        ! LAI and SAI start to shrink to zero, as well as
                        ! the difference between vaitop and vaibot.
                        if(currentCohort%treesai>0._r8)then
                           do iv = 1,currentCohort%nv
                              call VegAreaLayer(currentCohort%treelai, &
                                   currentCohort%treesai,              &
                                   currentCohort%height,               &
                                   iv,                                 &
                                   currentCohort%nv,                   &
                                   currentCohort%pft,                  &
                                   sites(s)%snow_depth,                &
                                   cohort_vaitop(iv),                  &
                                   cohort_vaibot(iv),                  & 
                                   cohort_layer_elai(iv),              &
                                   cohort_layer_esai(iv))
                           end do

                           cohort_elai = sum(cohort_layer_elai(1:currentCohort%nv))
                           cohort_esai = sum(cohort_layer_esai(1:currentCohort%nv))


                        else
                           cohort_layer_elai(:)   = 0._r8
                           cohort_layer_esai(:)   = 0._r8
                           cohort_vaitop(:) = 0._r8
                           cohort_vaibot(:) = 0._r8
                           cohort_elai = 0._r8
                           cohort_esai = 0._r8
                        end if

                        ! MLO. Assuming target to be related to leaf biomass when leaves are fully
                        ! flushed. But unsure whether this call is correct or not, shouldn't we get
                        ! the target value directly from the bstore_allom?
                        call bleaf(currentCohort%dbh,currentCohort%pft,&
                             currentCohort%crowndamage,currentCohort%canopy_trim,1.0_r8,store_c_target)
                        !                     call bstore_allom(currentCohort%dbh,currentCohort%pft, &
                        !                                       currentCohort%canopy_trim,store_c_target)

                        call storage_fraction_of_target(store_c_target, &
                             currentCohort%prt%GetState(store_organ, carbon12_element), &
                             frac)
                        call lowstorage_maintresp_reduction(frac,currentCohort%pft, &
                             maintresp_reduction_factor)

                        ! are there any leaves of this pft in this layer?
                        canopy_mask_if: if(currentPatch%canopy_mask(cl,ft) == 1)then

                           ! Loop over leaf-layers
                           leaf_layer_loop : do iv = 1,currentCohort%nv

                              ! ------------------------------------------------------------
                              ! If we are doing plant hydro-dynamics (or any run-type
                              ! where cohorts may generate different photosynthetic rates
                              ! of other cohorts in the same canopy-pft-layer combo),
                              ! we re-calculate the leaf biophysical rates for the
                              ! cohort-layer combo of interest.
                              ! but in the vanilla case, we only re-calculate if it has
                              ! not been done yet.
                              ! Other cases where we need to solve for every cohort
                              ! in every leaf layer:  nutrient dynamic mode, multiple leaf
                              ! age classes
                              ! ------------------------------------------------------------

                              rate_mask_if: if ( .not.rate_mask_z(iv,ft,cl) .or. &
                                   (hlm_use_planthydro.eq.itrue) .or. &
                                   (radiation_model .eq. twostr_solver ) .or. &
                                   (nleafage > 1) .or. &
                                   (hlm_parteh_mode .ne. prt_carbon_allom_hyp )   ) then

                                 if (hlm_use_planthydro.eq.itrue ) then

                                    stomatal_intercept_btran = max( cf/rsmax0,stomatal_intercept(ft)*currentCohort%co_hydr%btran )
                                    btran_eff = currentCohort%co_hydr%btran 

                                    ! dinc_vai(:) is the total vegetation area index of each "leaf" layer
                                    ! we convert to the leaf only portion of the increment
                                    ! ------------------------------------------------------
                                    leaf_inc    = dinc_vai(iv) * &
                                         currentCohort%treelai/(currentCohort%treelai+currentCohort%treesai)

                                    ! Now calculate the cumulative top-down lai of the current layer's midpoint
                                    lai_canopy_above  = sum(currentPatch%canopy_layer_tlai(1:cl-1)) 

                                    lai_layers_above  = (dlower_vai(iv) - dinc_vai(iv)) * &
                                         currentCohort%treelai/(currentCohort%treelai+currentCohort%treesai)
                                    lai_current       = min(leaf_inc, currentCohort%treelai - lai_layers_above)
                                    cumulative_lai    = lai_canopy_above + lai_layers_above + 0.5*lai_current 

                                    leaf_psi = currentCohort%co_hydr%psi_ag(1)

                                 else

                                    stomatal_intercept_btran = max( cf/rsmax0,stomatal_intercept(ft)*currentPatch%btran_ft(ft) ) 

                                    btran_eff = currentPatch%btran_ft(ft)
                                    ! For consistency sake, we use total LAI here, and not exposed
                                    ! if the plant is under-snow, it will be effectively dormant for 
                                    ! the purposes of nscaler

                                    cumulative_lai = sum(currentPatch%canopy_layer_tlai(1:cl-1))  + &
                                         sum(currentPatch%tlai_profile(cl,ft,1:iv-1)) + &
                                         0.5*currentPatch%tlai_profile(cl,ft,iv)

                                    leaf_psi = fates_unset_r8

                                 end if

                                 if(do_fates_salinity)then
                                    btran_eff = btran_eff*currentPatch%bstress_sal_ft(ft)
                                 endif


                                 ! Bonan et al (2011) JGR, 116, doi:10.1029/2010JG001593 used
                                 ! kn = 0.11. Here, derive kn from vcmax25 as in Lloyd et al 
                                 ! (2010) Biogeosciences, 7, 1833-1859

                                 kn = decay_coeff_kn(ft,currentCohort%vcmax25top)

                                 ! Scale for leaf nitrogen profile
                                 nscaler = exp(-kn * cumulative_lai)

                                 ! Leaf maintenance respiration to match the base rate used in CN
                                 ! but with the new temperature functions for C3 and C4 plants.

                                 ! CN respiration has units:  g C / g N [leaf] / s. This needs to be
                                 ! converted from g C / g N [leaf] / s to umol CO2 / m**2 [leaf] / s

                                 ! Then scale this value at the top of the canopy for canopy depth
                                 ! Leaf nitrogen concentration at the top of the canopy (g N leaf / m**2 leaf)
                                 select case(hlm_parteh_mode)
                                 case (prt_carbon_allom_hyp)

                                    lnc_top  = prt_params%nitr_stoich_p1(ft,prt_params%organ_param_id(leaf_organ))/slatop(ft)

                                 case (prt_cnp_flex_allom_hyp)

                                    leaf_c  = currentCohort%prt%GetState(leaf_organ, carbon12_element)
                                    if( (leaf_c*slatop(ft)) > nearzero) then
                                       leaf_n  = currentCohort%prt%GetState(leaf_organ, nitrogen_element)
                                       lnc_top = leaf_n / (slatop(ft) * leaf_c )
                                    else
                                       lnc_top  = prt_params%nitr_stoich_p1(ft,prt_params%organ_param_id(leaf_organ))/slatop(ft)
                                    end if

                                    ! If one wants to break coupling with dynamic N conentrations,
                                    ! use the stoichiometry parameter
                                    ! lnc_top  = prt_params%nitr_stoich_p1(ft,prt_params%organ_param_id(leaf_organ))/slatop(ft)

                                 end select

                                 ! Part VII: Calculate dark respiration (leaf maintenance) for this layer

                                 select case (maintresp_leaf_model)

                                 case (lmrmodel_ryan_1991)

                                    call LeafLayerMaintenanceRespiration_Ryan_1991( lnc_top,     &  ! in
                                         nscaler,                  &  ! in
                                         ft,                       &  ! in
                                         bc_in(s)%t_veg_pa(ifp),   &  ! in
                                         lmr_z(iv,ft,cl))             ! out

                                 case (lmrmodel_atkin_etal_2017)

                                    call LeafLayerMaintenanceRespiration_Atkin_etal_2017(lnc_top, &  ! in
                                         nscaler,                            &  ! in
                                         ft,                                 &  ! in
                                         bc_in(s)%t_veg_pa(ifp),             &  ! in
                                         currentPatch%tveg_lpa%GetMean(),    &  ! in
                                         lmr_z(iv,ft,cl))                       ! out

                                 case default

                                    write (fates_log(),*)'error, incorrect leaf respiration model specified'
                                    call endrun(msg=errMsg(sourcefile, __LINE__))

                                 end select

                                 ! Pre-process PAR absorbed per unit leaf area for different schemes
                                 ! par_per_sunla = [W absorbed beam+diffuse radiation / m2 of sunlit leaves]
                                 ! par_per_shala = [W absorbed diffuse radiation / m2 of shaded leaves]
                                 ! fsun          = [m2 of sunlit leaves / m2 of total leaves]
                                 ! laisun:      m2 of exposed leaf, per m2 of crown. If this is the lowest layer
                                 !              for the pft/canopy group, than the m2 per crown is probably not
                                 !              as large as the layer above.
                                 ! ------------------------------------------------------------------

                                 if_radsolver: if(radiation_model.eq.norman_solver) then

                                    laisun = currentPatch%ed_laisun_z(cl,ft,iv)
                                    laisha = currentPatch%ed_laisha_z(cl,ft,iv)
                                    par_per_sunla = currentPatch%ed_parsun_z(cl,ft,iv)
                                    par_per_shala = currentPatch%ed_parsha_z(cl,ft,iv)
                                    canopy_area   = currentPatch%canopy_area_profile(cl,ft,iv)
                                    fsun = currentPatch%f_sun(cl,ft,iv)
                                    
                                 else    ! Two-stream

                                    if(cohort_layer_elai(iv) > nearzero .and. currentPatch%solar_zenith_flag) then

                                       call FatesGetCohortAbsRad(currentPatch, currentCohort, ipar, &
                                            cohort_vaitop(iv), cohort_vaibot(iv), cohort_elai, cohort_esai, &
                                            rb_abs, rd_abs, rb_abs_leaf, rd_abs_leaf, fsun)

                                       ! rd_abs_leaf: Watts of diffuse light absorbed by leaves over this
                                       !              depth interval and ground footprint (m2)
                                       ! rd_abs_leaf*fsun  Watts of diffuse light absorbed by sunlit leaves
                                       !                   over this depth interval and ground footprint (m2)
                                       ! rb_abs_leaf       Watts of beam absorbed by sunlit leaves over this
                                       !                   depth interval and ground footprint (m2)
                                       ! cohort_layer_elai*fsun       Leaf area in sunlight within this interval and ground footprint
                                       ! cohort_layer_elai*(1-fsun)   Leaf area in shade within this interval and ground footprint

                                       laisun = (fsun*cohort_layer_elai(iv))
                                       laisha = ((1._r8 - fsun)*cohort_layer_elai(iv))
                                       if(fsun>nearzero) then
                                          par_per_sunla = (rd_abs_leaf*fsun + rb_abs_leaf)! / laisun
                                       else
                                          par_per_sunla = 0._r8
                                       end if
                                       par_per_shala = rd_abs_leaf*(1._r8-fsun) !/ laisha
                                       canopy_area = 1._r8 !currentPatch%canopy_area_profile(cl,ft,iv)
                                       
                                    else

                                       par_per_sunla = 0._r8
                                       par_per_shala = 0._r8
                                       laisun = 0.5_r8*cohort_layer_elai(iv)
                                       laisha = 0.5_r8*cohort_layer_elai(iv)
                                       canopy_area = 1._r8 !currentPatch%canopy_area_profile(cl,ft,iv)
                                       fsun = 0.5_r8 !avoid div0, should have no impact
                                       
                                    end if

                                 end if if_radsolver

                                 ! Part VII: Calculate (1) maximum rate of carboxylation (vcmax),
                                 ! (2) maximum electron transport rate, (3) triose phosphate
                                 ! utilization rate and (4) the initial slope of CO2 response curve
                                 ! (C4 plants). Earlier we calculated their base rates as dictated
                                 ! by their plant functional type and some simple scaling rules for
                                 ! nitrogen limitation baesd on canopy position (not prognostic).
                                 ! These rates are the specific rates used in the actual photosynthesis
                                 ! calculations that take localized environmental effects (temperature)
                                 ! into consideration.

                                 call LeafLayerBiophysicalRates(par_per_sunla, & ! in
                                      ft,                                 &  ! in
                                      currentCohort%vcmax25top,           &  ! in
                                      currentCohort%jmax25top,            &  ! in
                                      currentCohort%kp25top,              &  ! in
                                      nscaler,                            &  ! in
                                      bc_in(s)%t_veg_pa(ifp),             &  ! in
                                      currentPatch%tveg_lpa%GetMean(),    &  ! in
                                      currentPatch%tveg_longterm%GetMean(),&  ! in
                                      btran_eff,                          &  ! in
                                      vcmax_z,                            &  ! out
                                      jmax_z,                             &  ! out
                                      kp_z )                                 ! out

                                 ! Part IX: This call calculates the actual photosynthesis for the
                                 ! leaf layer, as well as the stomatal resistance and the net assimilated carbon.

                                 call LeafLayerPhotosynthesis(fsun,       &  ! in
                                      par_per_sunla,                      &  ! in
                                      par_per_shala,                      &  ! in
                                      laisun,                             &  ! in
                                      laisha,                             &  ! in
                                      canopy_area,                        &  ! in
                                      ft,                                 &  ! in
                                      vcmax_z,                            &  ! in
                                      jmax_z,                             &  ! in
                                      kp_z,                               &  ! in
                                      bc_in(s)%t_veg_pa(ifp),             &  ! in
                                      bc_in(s)%esat_tv_pa(ifp),           &  ! in
                                      bc_in(s)%forc_pbot,                 &  ! in
                                      bc_in(s)%cair_pa(ifp),              &  ! in
                                      bc_in(s)%oair_pa(ifp),              &  ! in
                                      btran_eff,                          &  ! in
                                      stomatal_intercept_btran,           &  ! in
                                      cf,                                 &  ! in
                                      gb_mol,                             &  ! in
                                      ceair,                              &  ! in
                                      mm_kco2,                            &  ! in
                                      mm_ko2,                             &  ! in
                                      co2_cpoint,                         &  ! in
                                      lmr_z(iv,ft,cl),                    &  ! in
                                      leaf_psi,                           &  ! in
                                      bc_in(s)%rb_pa(ifp),                &  ! in  
                                      currentPatch%psn_z(cl,ft,iv),       &  ! out
                                      rs_z(iv,ft,cl),                     &  ! out
                                      anet_av_z(iv,ft,cl),                &  ! out
                                      c13disc_z(cl,ft,iv))                   ! out

                                 rate_mask_z(iv,ft,cl) = .true.

                              end if rate_mask_if
                           end do leaf_layer_loop

                           ! Zero cohort flux accumulators.
                           currentCohort%npp_tstep  = 0.0_r8
                           currentCohort%resp_tstep = 0.0_r8
                           currentCohort%gpp_tstep  = 0.0_r8
                           currentCohort%rdark      = 0.0_r8
                           currentCohort%resp_m     = 0.0_r8
                           currentCohort%ts_net_uptake = 0.0_r8
                           currentCohort%c13disc_clm = 0.0_r8

                           ! ---------------------------------------------------------------
                           ! Part VII: Transfer leaf flux rates (like maintenance respiration,
                           ! carbon assimilation and conductance) that are defined by the
                           ! leaf layer (which is area independent, ie /m2) onto each cohort
                           ! (where the rates become per cohort, ie /individual). Most likely
                           ! a sum over layers.
                           ! ---------------------------------------------------------------
                           nv = currentCohort%nv

                           ! Temporary bypass to preserve B4B behavior
                           if(radiation_model.eq.norman_solver) then

                              call ScaleLeafLayerFluxToCohort(nv,                                    & !in
                                   currentPatch%psn_z(cl,ft,1:nv),        & !in
                                   lmr_z(1:nv,ft,cl),                     & !in
                                   rs_z(1:nv,ft,cl),                      & !in
                                   currentPatch%elai_profile(cl,ft,1:nv), & !in
                                   c13disc_z(cl, ft, 1:nv),               & !in
                                   currentCohort%c_area,                  & !in
                                   currentCohort%n,                       & !in
                                   bc_in(s)%rb_pa(ifp),                   & !in
                                   maintresp_reduction_factor,            & !in
                                   currentCohort%g_sb_laweight,           & !out
                                   currentCohort%gpp_tstep,               & !out
                                   currentCohort%rdark,                   & !out
                                   currentCohort%c13disc_clm,             & !out
                                   cohort_eleaf_area)                       !out

                           else

                              call ScaleLeafLayerFluxToCohort(nv,                                    & !in
                                   currentPatch%psn_z(cl,ft,1:nv),        & !in
                                   lmr_z(1:nv,ft,cl),                     & !in
                                   rs_z(1:nv,ft,cl),                      & !in
                                   cohort_layer_elai(1:nv),               & !in
                                   c13disc_z(cl, ft, 1:nv),               & !in
                                   currentCohort%c_area,                  & !in
                                   currentCohort%n,                       & !in
                                   bc_in(s)%rb_pa(ifp),                   & !in
                                   maintresp_reduction_factor,            & !in
                                   currentCohort%g_sb_laweight,           & !out
                                   currentCohort%gpp_tstep,               & !out
                                   currentCohort%rdark,                   & !out
                                   currentCohort%c13disc_clm,             & !out
                                   cohort_eleaf_area)                       !out
                           end if


                           ! Net Uptake does not need to be scaled, just transfer directly
                           currentCohort%ts_net_uptake(1:nv) = anet_av_z(1:nv,ft,cl) * umolC_to_kgC

                        else

                           ! In this case, the cohort had no leaves,
                           ! so no productivity,conductance, transpiration uptake
                           ! or dark respiration
                           cohort_eleaf_area       = 0.0_r8
                           currentCohort%gpp_tstep = 0.0_r8
                           currentCohort%rdark = 0.0_r8
                           currentCohort%g_sb_laweight = 0.0_r8
                           currentCohort%ts_net_uptake(:) = 0.0_r8

                        end if canopy_mask_if


                        ! ------------------------------------------------------------------
                        ! Part VIII: Calculate maintenance respiration in the sapwood and
                        ! fine root pools.
                        ! ------------------------------------------------------------------

                        ! Calculate the amount of nitrogen in the above and below ground
                        ! stem and root pools, used for maint resp
                        ! We are using the fine-root C:N ratio as an approximation for
                        ! the sapwood pools.
                        ! Units are in (kgN/plant)
                        ! ------------------------------------------------------------------

                        sapw_c   = currentCohort%prt%GetState(sapw_organ, carbon12_element)
                        fnrt_c   = currentCohort%prt%GetState(fnrt_organ, carbon12_element)

                        if (hlm_use_tree_damage .eq. itrue) then

                           ! Crown damage currenly only reduces the aboveground portion of 
                           ! sapwood. Therefore we calculate the aboveground and the belowground portion 
                           ! sapwood for use in stem respiration. 
                           call GetCrownReduction(currentCohort%crowndamage, crown_reduction)

                        else
                           crown_reduction = 0.0_r8
                        end if

                        ! If crown reduction is zero, undamaged sapwood target will equal sapwood carbon
                        agb_frac = prt_params%allom_agb_frac(currentCohort%pft)
                        branch_frac = param_derived%branch_frac(currentCohort%pft)
                        sapw_c_undamaged = sapw_c / (1.0_r8 - (agb_frac * branch_frac * crown_reduction))

                        ! Undamaged below ground portion
                        sapw_c_bgw = sapw_c_undamaged * (1.0_r8 - agb_frac)

                        ! Damaged aboveground portion
                        sapw_c_agw = sapw_c - sapw_c_bgw                         


                        select case(hlm_parteh_mode)
                        case (prt_carbon_allom_hyp)

                           live_stem_n = sapw_c_agw * prt_params%nitr_stoich_p1(ft,prt_params%organ_param_id(sapw_organ))

                           live_croot_n = sapw_c_bgw * prt_params%nitr_stoich_p1(ft,prt_params%organ_param_id(sapw_organ))

                           fnrt_n = fnrt_c * prt_params%nitr_stoich_p1(ft,prt_params%organ_param_id(fnrt_organ))

                        case(prt_cnp_flex_allom_hyp)

                           live_stem_n = prt_params%allom_agb_frac(currentCohort%pft) * &
                                currentCohort%prt%GetState(sapw_organ, nitrogen_element)

                           live_croot_n = (1.0_r8-prt_params%allom_agb_frac(currentCohort%pft)) * &
                                currentCohort%prt%GetState(sapw_organ, nitrogen_element)


                           fnrt_n = currentCohort%prt%GetState(fnrt_organ, nitrogen_element)

                           if (hlm_use_tree_damage .eq. itrue) then

                              sapw_n = currentCohort%prt%GetState(sapw_organ, nitrogen_element)

                              sapw_n_undamaged = sapw_n / &
                                   (1.0_r8 - (agb_frac * branch_frac * crown_reduction))

                              sapw_n_bgw = sapw_n_undamaged * (1.0_r8 - agb_frac)
                              sapw_n_agw = sapw_n - sapw_n_bgw

                              live_croot_n = sapw_n_bgw

                              live_stem_n = sapw_n_agw

                           end if

                           ! If one wants to break coupling with dynamic N conentrations,
                           ! use the stoichiometry parameter
                           !
                           ! live_stem_n = prt_params%allom_agb_frac(currentCohort%pft) * &
                           !               sapw_c * prt_params%nitr_stoich_p1(ft,prt_params%organ_param_id(sapw_organ))
                           ! live_croot_n = (1.0_r8-prt_params%allom_agb_frac(currentCohort%pft)) * &
                           !               sapw_c * prt_params%nitr_stoich_p1(ft,prt_params%organ_param_id(sapw_organ))
                           ! fnrt_n = fnrt_c * prt_params%nitr_stoich_p1(ft,prt_params%organ_param_id(fnrt_organ))


                        case default


                        end select

                        !------------------------------------------------------------------------------
                        ! Calculate Whole Plant Respiration
                        ! (this doesn't really need to be in this iteration at all, surely?)
                        ! Response: (RGK 12-2016): I think the positioning of these calls is
                        ! appropriate as of now.  Maintenance calculations in sapwood and roots
                        ! vary by cohort and with changing temperature at the minimum, and there are
                        ! no sub-pools chopping up those pools any finer that need to be dealt with.
                        !------------------------------------------------------------------------------

                        ! Live stem MR (kgC/plant/s) (above ground sapwood)
                        ! ------------------------------------------------------------------
                        if ( int(woody(ft)) == itrue) then
                           tcwood = q10_mr**((bc_in(s)%t_veg_pa(ifp)-tfrz - 20.0_r8)/10.0_r8)
                           ! kgC/s = kgN * kgC/kgN/s
                           currentCohort%livestem_mr  = live_stem_n * maintresp_nonleaf_baserate * tcwood * maintresp_reduction_factor
                        else
                           currentCohort%livestem_mr  = 0._r8
                        end if


                        ! Fine Root MR  (kgC/plant/s)
                        ! and calculate the N fixation rate as a function of the fixation-specific root respiration
                        ! for now use dev_arbitrary_pft as scaling term between 0 and 1 as additional increment of root respiration used for N fixation
                        ! ------------------------------------------------------------------
                        currentCohort%froot_mr = 0._r8
                        currentCohort%sym_nfix_tstep = 0._r8

                        ! n_fixation is integrated over the course of the day
                        ! this variable is zeroed at the end of the FATES dynamics sequence

                        do j = 1,bc_in(s)%nlevsoil
                           tcsoi  = q10_mr**((bc_in(s)%t_soisno_sl(j)-tfrz - 20.0_r8)/10.0_r8)

                           fnrt_mr_layer = fnrt_n * maintresp_nonleaf_baserate * tcsoi * rootfr_ft(ft,j) * maintresp_reduction_factor

                           ! calculate the cost of carbon for N fixation in each soil layer and calculate N fixation rate based on that [kgC / kgN]

                           call RootLayerNFixation(bc_in(s)%t_soisno_sl(j),ft,dtime,fnrt_mr_layer,fnrt_mr_nfix_layer,nfix_layer)

                           currentCohort%froot_mr = currentCohort%froot_mr + fnrt_mr_nfix_layer + fnrt_mr_layer 

                           currentCohort%sym_nfix_tstep = currentCohort%sym_nfix_tstep + nfix_layer


                        enddo

                        ! Coarse Root MR (kgC/plant/s) (below ground sapwood)
                        ! ------------------------------------------------------------------
                        if ( int(woody(ft)) == itrue) then
                           currentCohort%livecroot_mr = 0._r8
                           do j = 1,bc_in(s)%nlevsoil
                              ! Soil temperature used to adjust base rate of MR
                              tcsoi  = q10_mr**((bc_in(s)%t_soisno_sl(j)-tfrz - 20.0_r8)/10.0_r8)
                              currentCohort%livecroot_mr = currentCohort%livecroot_mr + &
                                   live_croot_n * maintresp_nonleaf_baserate * tcsoi * &
                                   rootfr_ft(ft,j) * maintresp_reduction_factor
                           enddo
                        else
                           currentCohort%livecroot_mr = 0._r8
                        end if


                        ! ------------------------------------------------------------------
                        ! Part IX: Perform some unit conversions (rate to integrated) and
                        ! calcualate some fluxes that are sums and nets of the base fluxes
                        ! ------------------------------------------------------------------

                        if ( debug ) write(fates_log(),*) 'EDPhoto 904 ', currentCohort%resp_m
                        if ( debug ) write(fates_log(),*) 'EDPhoto 905 ', currentCohort%rdark
                        if ( debug ) write(fates_log(),*) 'EDPhoto 906 ', currentCohort%livestem_mr
                        if ( debug ) write(fates_log(),*) 'EDPhoto 907 ', currentCohort%livecroot_mr
                        if ( debug ) write(fates_log(),*) 'EDPhoto 908 ', currentCohort%froot_mr



                        ! add on whole plant respiration values in kgC/indiv/s-1
                        currentCohort%resp_m = currentCohort%livestem_mr + &
                             currentCohort%livecroot_mr + &
                             currentCohort%froot_mr

                        ! no drought response right now.. something like:
                        ! resp_m = resp_m * (1.0_r8 - currentPatch%btran_ft(currentCohort%pft) * &
                        !                    EDPftvarcon_inst%resp_drought_response(ft))

                        currentCohort%resp_m = currentCohort%resp_m + currentCohort%rdark

                        ! save as a diagnostic the un-throttled maintenance respiration to be able to know how strong this is
                        currentCohort%resp_m_unreduced = currentCohort%resp_m / maintresp_reduction_factor

                        ! convert from kgC/indiv/s to kgC/indiv/timestep
                        currentCohort%resp_m        = currentCohort%resp_m  * dtime
                        currentCohort%gpp_tstep     = currentCohort%gpp_tstep * dtime
                        currentCohort%ts_net_uptake = currentCohort%ts_net_uptake * dtime

                        if ( debug ) write(fates_log(),*) 'EDPhoto 911 ', currentCohort%gpp_tstep
                        if ( debug ) write(fates_log(),*) 'EDPhoto 912 ', currentCohort%resp_tstep
                        if ( debug ) write(fates_log(),*) 'EDPhoto 913 ', currentCohort%resp_m


                        currentCohort%resp_g_tstep     = prt_params%grperc(ft) * &
                             (max(0._r8,currentCohort%gpp_tstep - currentCohort%resp_m))


                        currentCohort%resp_tstep = currentCohort%resp_m + &
                             currentCohort%resp_g_tstep ! kgC/indiv/ts
                        currentCohort%npp_tstep  = currentCohort%gpp_tstep - &
                             currentCohort%resp_tstep  ! kgC/indiv/ts

                        ! Accumulate the combined conductance (stomatal+leaf boundary layer)
                        ! Note that currentCohort%g_sb_laweight is weighted by the leaf area
                        ! of each cohort and has units of [m/s] * [m2 leaf]

                        g_sb_leaves  = g_sb_leaves + currentCohort%g_sb_laweight

                        ! Accumulate the total effective leaf area from all cohorts
                        ! in this patch. Normalize by canopy area outside the loop
                        patch_la = patch_la + cohort_eleaf_area

                        currentCohort => currentCohort%shorter
                     enddo do_cohort_drive

                  end if if_any_cohorts

                  ! Normalize canopy total conductance by the effective LAI
                  ! The value here was integrated over each cohort x leaf layer
                  ! and was weighted by m2 of effective leaf area for each layer
                  ! preserve_b4b will be removed soon. This is kept here to prevent
                  ! round off errors in the baseline tests for the two-stream code (RGK 12-27-23) 
                  if(preserve_b4b) then
                     patch_la = patch_la/ currentPatch%total_canopy_area
                  end if
                  
                  ! Normalize canopy total conductance by the effective LAI
                  ! The value here was integrated over each cohort x leaf layer
                  ! and was weighted by m2 of effective leaf area for each layer
                  
                  if_any_lai: if(patch_la>tiny(patch_la)) then

                     ! Normalize the leaf-area weighted canopy conductance
                     ! The denominator is the total effective leaf area in the canopy,
                     ! units of [m/s]*[m2] / [m2] = [m/s]
                     ! preserve_b4b will be removed soon. This is kept here to prevent
                     ! round off errors in the baseline tests for the two-stream code (RGK 12-27-23) 
                     if_preserve_b4b3: if(preserve_b4b) then
                        elai     = calc_areaindex(currentPatch,'elai')
                        g_sb_leaves = g_sb_leaves / (elai*currentPatch%total_canopy_area)
                     else
                        g_sb_leaves = g_sb_leaves / max(0.1_r8*currentPatch%total_canopy_area,patch_la)
                     end if if_preserve_b4b3
                     
                     
                     if_above_mincond: if( g_sb_leaves > (1._r8/rsmax0) ) then
                        
                        ! Combined mean leaf resistance is the inverse of mean leaf conductance
                        r_sb_leaves  = 1.0_r8/g_sb_leaves
                        
                        if (r_sb_leaves<bc_in(s)%rb_pa(ifp)) then
                           write(fates_log(),*) 'Combined canopy resistance was somehow smaller than'
                           write(fates_log(),*) 'its boundary layer resistance component'
                           write(fates_log(),*) 'r_sb_leaves [s/m]: ',r_sb_leaves
                           write(fates_log(),*) 'bc_in(s)%rb_pa(ifp) [s/m]: ',bc_in(s)%rb_pa(ifp)
                           call endrun(msg=errMsg(sourcefile, __LINE__))
                        end if
                        
                        ! Mean leaf stomatal resistance for all patch leaves
                        r_stomata = (r_sb_leaves - bc_in(s)%rb_pa(ifp))
                        
                     else !if_above_mincond
                        
                        ! Here we prevent super high resistances
                        ! and use a nominal value when conductance is low
                        r_stomata = rsmax0
                        
                     end if if_above_mincond
                     
                     ! This will be multiplied by scaled by effective LAI in the host model
                     ! when it comes time to calculate a flux rate per unit ground
                     bc_out(s)%rssun_pa(ifp) = r_stomata
                     bc_out(s)%rssha_pa(ifp) = r_stomata
                     
                     ! This value is used for diagnostics, the molar form of conductance
                     ! is what is used in the field usually, so we track that form
                     currentPatch%c_stomata  = cf / r_stomata
                     
                  else !if_any_lai
                     
                     ! But this will prevent it from using an unintialized value
                     bc_out(s)%rssun_pa(ifp) = rsmax0
                     bc_out(s)%rssha_pa(ifp) = rsmax0
                     
                     ! This value is used for diagnostics, the molar form of conductance
                     ! is what is used in the field usually, so we track that form
                     currentPatch%c_stomata  = cf / rsmax0
                     
                  end if if_any_lai

                  ! This value is used for diagnostics, the molar form of conductance
                  ! is what is used in the field usually, so we track that form
                  currentPatch%c_lblayer = cf / bc_in(s)%rb_pa(ifp)

               end if if_filter2

            end if if_notbare

            currentPatch => currentPatch%younger
         end do

         deallocate(rootfr_ft)

      end do !site loop

    end associate
  end subroutine FatesPlantRespPhotosynthDrive

  ! ===========================================================================================


  subroutine RootLayerNFixation(t_soil,ft,dtime,fnrt_mr_layer,fnrt_mr_nfix_layer,nfix_layer)


    ! -------------------------------------------------------------------------------
    ! Symbiotic N Fixation is handled via Houlton et al 2008 and Fisher et al. 2010
    !
    ! A unifying framework for dinitrogen fixation in the terrestrial biosphere
    ! Benjamin Z. Houlton, Ying-Ping Wang, Peter M. Vitousek & Christopher B. Field 
    ! Nature volume 454, pages327–330 (2008)  https://doi.org/10.1038/nature07028
    !
    ! Carbon cost of plant nitrogen acquisition: A mechanistic, globally applicable model
    ! of plant nitrogen uptake, retranslocation, and fixation.  J. B. Fisher,S. Sitch,Y.
    ! Malhi,R. A. Fisher,C. Huntingford,S.-Y. Tan. Global Biogeochemical Cycles. March
    ! 2010 https://doi.org/10.1029/2009GB003621
    !
    ! ------------------------------------------------------------------------------


    real(r8),intent(in) :: t_soil              ! Temperature of the current soil layer [degC]
    integer,intent(in)  :: ft                  ! Functional type index
    real(r8),intent(in) :: dtime               ! Time step length [s]
    real(r8),intent(in) :: fnrt_mr_layer       ! Amount of maintenance respiration in the fine-roots
    ! for all non-fixation related processes [kgC/s]

    real(r8),intent(out) :: fnrt_mr_nfix_layer ! The added maintenance respiration due to nfixation
    ! to be added as a surcharge to non-fixation MR [kgC]
    real(r8),intent(out) :: nfix_layer         ! The amount of N fixed in this layer through
    ! symbiotic activity [kgN]

    real(r8) :: c_cost_nfix                    ! carbon cost of N fixation [kgC/kgN]
    real(r8) :: c_spent_nfix                   ! carbon spent on N fixation, per layer [kgC/plant/timestep]

    ! N fixation parameters from Houlton et al (2008) and Fisher et al (2010)
    real(r8), parameter :: s_fix = -6.25_r8 ! s parameter from FUN model (fisher et al 2010)
    real(r8), parameter :: a_fix = -3.62_r8 ! a parameter from Houlton et al. 2010 (a = -3.62 +/- 0.52)
    real(r8), parameter :: b_fix = 0.27_r8  ! b parameter from Houlton et al. 2010 (b = 0.27 +/-0.04)
    real(r8), parameter :: c_fix = 25.15_r8 ! c parameter from Houlton et al. 2010 (c = 25.15 +/- 0.66)

    ! Amount of C spent (as part of MR respiration) on symbiotic fixation [kgC/s]
    fnrt_mr_nfix_layer  = fnrt_mr_layer * prt_params%nfix_mresp_scfrac(ft)

    ! This is the unit carbon cost for nitrogen fixation. It is temperature dependant [kgC/kgN]
    c_cost_nfix = s_fix * (exp(a_fix + b_fix * (t_soil-tfrz) &
         * (1._r8 - 0.5_r8 * (t_soil-tfrz) / c_fix)) - 2._r8)

    ! Time integrated amount of carbon spent on fixation (in this layer) [kgC/plant/layer/tstep]
    c_spent_nfix = fnrt_mr_nfix_layer  * dtime

    ! Amount of nitrogen fixed in this layer [kgC/plant/layer/tstep]/[kgC/kgN] = [kgN/plant/layer/tstep]
    nfix_layer = c_spent_nfix / c_cost_nfix

    return
  end subroutine RootLayerNFixation


  ! =======================================================================================

subroutine LeafLayerPhotosynthesis(f_sun_lsl,         &  ! in
     parsun_lsl,        &  ! in
     parsha_lsl,        &  ! in
     laisun_lsl,        &  ! in
     laisha_lsl,        &  ! in
     canopy_area_lsl,   &  ! in
     ft,                &  ! in
     vcmax,             &  ! in
     jmax,              &  ! in
     co2_rcurve_islope, &  ! in
     veg_tempk,         &  ! in
     veg_esat,          &  ! in
     can_press,         &  ! in
     can_co2_ppress,    &  ! in
     can_o2_ppress,     &  ! in
     btran,             &  ! in
     stomatal_intercept_btran,  &  ! in
     cf,                &  ! in
     gb_mol,            &  ! in
     ceair,             &  ! in
     mm_kco2,           &  ! in
     mm_ko2,            &  ! in
     co2_cpoint,        &  ! in
     lmr,               &  ! in
     leaf_psi,          &  ! in
     rb,                &  ! in
     psn_out,           &  ! out
     rstoma_out,        &  ! out
     anet_av_out,       &  ! out
     c13disc_z)            ! out


  ! ------------------------------------------------------------------------------------
  ! This subroutine calculates photosynthesis and stomatal conductance within each leaf
  ! sublayer.
  ! A note on naming conventions: As this subroutine is called for every
  ! leaf-sublayer, many of the arguments are specific to that "leaf sub layer"
  ! (LSL), those variables are given a dimension tag "_lsl"
  ! Other arguments or variables may be indicative of scales broader than the LSL.
  ! ------------------------------------------------------------------------------------

  use EDParamsMod       , only : theta_cj_c3, theta_cj_c4


  ! Arguments
  ! ------------------------------------------------------------------------------------
  real(r8), intent(in) :: f_sun_lsl         !
  real(r8), intent(in) :: parsun_lsl        ! Absorbed PAR in sunlist leaves
  real(r8), intent(in) :: parsha_lsl        ! Absorved PAR in shaded leaves
  real(r8), intent(in) :: laisun_lsl        ! LAI in sunlit leaves
  real(r8), intent(in) :: laisha_lsl        ! LAI in shaded leaves
  real(r8), intent(in) :: canopy_area_lsl   !
  integer,  intent(in) :: ft                ! (plant) Functional Type Index
  real(r8), intent(in) :: vcmax             ! maximum rate of carboxylation (umol co2/m**2/s)
  real(r8), intent(in) :: jmax              ! maximum electron transport rate (umol electrons/m**2/s)
  real(r8), intent(in) :: co2_rcurve_islope ! initial slope of CO2 response curve (C4 plants)
  real(r8), intent(in) :: veg_tempk         ! vegetation temperature
  real(r8), intent(in) :: veg_esat          ! saturation vapor pressure at veg_tempk (Pa)

  ! Important Note on the following gas pressures.  This photosynthesis scheme will iteratively
  ! solve for the co2 partial pressure at the leaf surface (ie in the stomata). The reference
  ! point for these input values are NOT within that boundary layer that separates the stomata from
  ! the canopy air space.  The reference point for these is on the outside of that boundary
  ! layer.  This routine, which operates at the leaf scale, makes no assumptions about what the
  ! scale of the refernce is, it could be lower atmosphere, it could be within the canopy
  ! but most likely it is the closest value one can get to the edge of the leaf's boundary
  ! layer.  We use the convention "can_" because a reference point of within the canopy
  ! ia a best reasonable scenario of where we can get that information from.

  real(r8), intent(in) :: can_press       ! Air pressure NEAR the surface of the leaf (Pa)
  real(r8), intent(in) :: can_co2_ppress  ! Partial pressure of CO2 NEAR the leaf surface (Pa)
  real(r8), intent(in) :: can_o2_ppress   ! Partial pressure of O2 NEAR the leaf surface (Pa)
  real(r8), intent(in) :: btran           ! transpiration wetness factor (0 to 1)
  real(r8), intent(in) :: stomatal_intercept_btran !water-stressed minimum stomatal conductance (umol H2O/m**2/s)
  real(r8), intent(in) :: cf              ! s m**2/umol -> s/m (ideal gas conversion) [umol/m3]
  real(r8), intent(in) :: gb_mol          ! leaf boundary layer conductance (umol /m**2/s)
  real(r8), intent(in) :: ceair           ! vapor pressure of air, constrained (Pa)
  real(r8), intent(in) :: mm_kco2         ! Michaelis-Menten constant for CO2 (Pa)
  real(r8), intent(in) :: mm_ko2          ! Michaelis-Menten constant for O2 (Pa)
  real(r8), intent(in) :: co2_cpoint      ! CO2 compensation point (Pa)
  real(r8), intent(in) :: lmr             ! Leaf Maintenance Respiration  (umol CO2/m**2/s)
  real(r8), intent(in) :: leaf_psi        ! Leaf water potential [MPa]
  real(r8), intent(in) :: rb              ! Boundary Layer resistance of leaf [s/m]
  
  real(r8), intent(out) :: psn_out        ! carbon assimilated in this leaf layer umolC/m2/s
  real(r8), intent(out) :: rstoma_out     ! stomatal resistance (1/gs_lsl) (s/m)
  real(r8), intent(out) :: anet_av_out    ! net leaf photosynthesis (umol CO2/m**2/s)
  ! averaged over sun and shade leaves.
  real(r8), intent(out) :: c13disc_z      ! carbon 13 in newly assimilated carbon

 

  
  ! Locals
  ! ------------------------------------------------------------------------
  integer :: c3c4_path_index    ! Index for which photosynthetic pathway
  ! is active.  C4 = 0,  C3 = 1
  integer :: sunsha             ! Index for differentiating sun and shade
  real(r8) :: gstoma            ! Stomatal Conductance of this leaf layer (m/s)
  real(r8) :: agross            ! co-limited gross leaf photosynthesis (umol CO2/m**2/s)
  real(r8) :: anet              ! net leaf photosynthesis (umol CO2/m**2/s)
  real(r8) :: a_gs              ! The assimilation (a) for calculating conductance (gs)
                                ! is either = to anet or agross
  real(r8) :: je                ! electron transport rate (umol electrons/m**2/s)
  real(r8) :: qabs              ! PAR absorbed by PS II (umol photons/m**2/s)
  real(r8) :: aquad,bquad,cquad ! terms for quadratic equations
  real(r8) :: r1,r2             ! roots of quadratic equation
  real(r8) :: co2_inter_c       ! intercellular leaf CO2 (Pa)
  real(r8) :: co2_inter_c_old   ! intercellular leaf CO2 (Pa) (previous iteration)
  logical  :: loop_continue     ! Loop control variable
  integer  :: niter             ! iteration loop index
  real(r8) :: gs_mol            ! leaf stomatal conductance (umol H2O/m**2/s)
  real(r8) :: gs                ! leaf stomatal conductance (m/s)
  real(r8) :: hs                ! fractional humidity at leaf surface (dimensionless)
  real(r8) :: gs_mol_err        ! gs_mol for error check
  real(r8) :: ac                ! Rubisco-limited gross photosynthesis (umol CO2/m**2/s)
  real(r8) :: aj                ! RuBP-limited gross photosynthesis (umol CO2/m**2/s)
  real(r8) :: ap                ! product-limited (C3) or CO2-limited
  ! (C4) gross photosynthesis (umol CO2/m**2/s)
  real(r8) :: ai                ! intermediate co-limited photosynthesis (umol CO2/m**2/s)
  real(r8) :: leaf_co2_ppress   ! CO2 partial pressure at leaf surface (Pa)
  real(r8) :: init_co2_inter_c  ! First guess intercellular co2 specific to C path
  real(r8) :: term                 ! intermediate variable in Medlyn stomatal conductance model
  real(r8) :: vpd                  ! water vapor deficit in Medlyn stomatal model (KPa)


  ! Parameters
  ! ------------------------------------------------------------------------
  ! Fraction of light absorbed by non-photosynthetic pigments
  real(r8),parameter :: fnps = 0.15_r8

  ! For plants with no leaves, a miniscule amount of conductance
  ! can happen through the stems, at a partial rate of cuticular conductance
  real(r8),parameter :: stem_cuticle_loss_frac = 0.1_r8

  ! empirical curvature parameter for electron transport rate
  real(r8),parameter :: theta_psii = 0.7_r8

  ! First guess on ratio between intercellular co2 and the atmosphere
  ! an iterator converges on actual
  real(r8),parameter :: init_a2l_co2_c3 = 0.7_r8
  real(r8),parameter :: init_a2l_co2_c4 = 0.4_r8

  ! quantum efficiency, used only for C4 (mol CO2 / mol photons) (index 0)
  real(r8),parameter,dimension(0:1) :: quant_eff = [0.05_r8,0.0_r8]

  ! empirical curvature parameter for ap photosynthesis co-limitation
  real(r8),parameter :: theta_ip = 0.999_r8

  associate( bb_slope  => EDPftvarcon_inst%bb_slope      ,& ! slope of BB relationship, unitless
       medlyn_slope=> EDPftvarcon_inst%medlyn_slope          , & ! Slope for Medlyn stomatal conductance model method, the unit is KPa^0.5
       stomatal_intercept=> EDPftvarcon_inst%stomatal_intercept )  !Unstressed minimum stomatal conductance, the unit is umol/m**2/s

  ! photosynthetic pathway: 0. = c4, 1. = c3
  c3c4_path_index = nint(EDPftvarcon_inst%c3psn(ft))

  if (c3c4_path_index == c3_path_index) then
     init_co2_inter_c = init_a2l_co2_c3 * can_co2_ppress
  else
     init_co2_inter_c = init_a2l_co2_c4 * can_co2_ppress
  end if

  ! Part III: Photosynthesis and Conductance
  ! ----------------------------------------------------------------------------------

  if_daytime: if ( parsun_lsl <= 0._r8 ) then  ! night time
 
     anet_av_out = -lmr
     psn_out     = 0._r8

     ! The cuticular conductance already factored in maximum resistance as a bound
     ! no need to re-bound it

     rstoma_out = cf/stomatal_intercept_btran

     c13disc_z = 0.0_r8    !carbon 13 discrimination in night time carbon flux, note value of 1.0 is used in CLM

  else ! day time (a little bit more complicated ...)

     ! Is there leaf area? - (NV can be larger than 0 with only stem area if deciduous)
     
     if_leafarea: if ( laisun_lsl + laisha_lsl > 0._r8 ) then

        !Loop aroun shaded and unshaded leaves
        psn_out     = 0._r8    ! psn is accumulated across sun and shaded leaves.
        rstoma_out  = 0._r8    ! 1/rs is accumulated across sun and shaded leaves.
        anet_av_out = 0._r8
        gstoma  = 0._r8

        do  sunsha = 1,2
           ! Electron transport rate for C3 plants.
           ! Convert par from W/m2 to umol photons/m**2/s using the factor 4.6
           ! Convert from units of par absorbed per unit ground area to par
           ! absorbed per unit leaf area.

           if(sunsha == 1)then !sunlit
              if(( laisun_lsl * canopy_area_lsl) > 0.0000000001_r8)then

                 qabs = parsun_lsl / (laisun_lsl * canopy_area_lsl )
                 qabs = qabs * 0.5_r8 * (1._r8 - fnps) *  4.6_r8

              else
                 qabs = 0.0_r8
              end if
           else

              qabs = parsha_lsl / (laisha_lsl * canopy_area_lsl)
              qabs = qabs * 0.5_r8 * (1._r8 - fnps) *  4.6_r8

           end if

           !convert the absorbed par into absorbed par per m2 of leaf,
           ! so it is consistant with the vcmax and lmr numbers.
           aquad = theta_psii
           bquad = -(qabs + jmax)
           cquad = qabs * jmax
           call quadratic_f (aquad, bquad, cquad, r1, r2)
           je = min(r1,r2)

           ! Initialize intercellular co2
           co2_inter_c = init_co2_inter_c

           niter = 0
           loop_continue = .true.
           iter_loop: do while(loop_continue)
              ! Increment iteration counter. Stop if too many iterations
              niter = niter + 1

              ! Save old co2_inter_c
              co2_inter_c_old = co2_inter_c

              ! Photosynthesis limitation rate calculations
              if (c3c4_path_index == c3_path_index)then

                 ! C3: Rubisco-limited photosynthesis
                 ac = vcmax * max(co2_inter_c-co2_cpoint, 0._r8) / &
                      (co2_inter_c+mm_kco2 * (1._r8+can_o2_ppress / mm_ko2 ))

                 ! C3: RuBP-limited photosynthesis
                 aj = je * max(co2_inter_c-co2_cpoint, 0._r8) / &
                      (4._r8*co2_inter_c+8._r8*co2_cpoint)

                    ! Gross photosynthesis smoothing calculations. Co-limit ac and aj.
                    aquad = theta_cj_c3
                    bquad = -(ac + aj)
                    cquad = ac * aj
                    call quadratic_f (aquad, bquad, cquad, r1, r2)
                    agross = min(r1,r2)

              else

                 ! C4: Rubisco-limited photosynthesis
                 ac = vcmax

                 ! C4: RuBP-limited photosynthesis
                 if(sunsha == 1)then !sunlit
                    !guard against /0's in the night.
                    if((laisun_lsl * canopy_area_lsl) > 0.0000000001_r8) then
                       aj = quant_eff(c3c4_path_index) * parsun_lsl * 4.6_r8
                       !convert from per cohort to per m2 of leaf)
                       aj = aj / (laisun_lsl * canopy_area_lsl)
                    else
                       aj = 0._r8
                    end if
                 else
                    aj = quant_eff(c3c4_path_index) * parsha_lsl * 4.6_r8
                    aj = aj / (laisha_lsl * canopy_area_lsl)
                 end if

                 ! C4: PEP carboxylase-limited (CO2-limited)
                 ap = co2_rcurve_islope * max(co2_inter_c, 0._r8) / can_press

                 ! Gross photosynthesis smoothing calculations. First co-limit ac and aj. Then co-limit ap

                 aquad = theta_cj_c4
                 bquad = -(ac + aj)
                 cquad = ac * aj
                 call quadratic_f (aquad, bquad, cquad, r1, r2)
                 ai = min(r1,r2)

                 aquad = theta_ip
                 bquad = -(ai + ap)
                 cquad = ai * ap
                 call quadratic_f (aquad, bquad, cquad, r1, r2)
                 agross = min(r1,r2)

              end if
              
              ! Calculate anet, only exit iteration with negative anet when
              ! using anet in calculating gs this is version B  
              anet = agross  - lmr

              if ( stomatal_assim_model == gross_assim_model ) then
                 if ( stomatal_model == medlyn_model ) then
                    write (fates_log(),*) 'Gross Assimilation conductance is incompatible with the Medlyn model'
                    call endrun(msg=errMsg(sourcefile, __LINE__))
                 end if
                 a_gs = agross
              else
                 if (anet < 0._r8) then
                    loop_continue = .false.
                 end if
                 a_gs = anet
              end if

              ! With an <= 0, then gs_mol = stomatal_intercept_btran
              leaf_co2_ppress = can_co2_ppress- h2o_co2_bl_diffuse_ratio/gb_mol * a_gs * can_press 		   
              leaf_co2_ppress = max(leaf_co2_ppress,1.e-06_r8)
              
              if ( stomatal_model == medlyn_model ) then
                 !stomatal conductance calculated from Medlyn et al. (2011), the numerical &
                 !implementation was adapted from the equations in CLM5.0
                 vpd =  max((veg_esat - ceair), 50._r8) * 0.001_r8          !addapted from CLM5. Put some constraint on VPD
                 !when Medlyn stomatal conductance is being used, the unit is KPa. Ignoring the constraint will cause errors when model runs.
                 term = h2o_co2_stoma_diffuse_ratio * anet / (leaf_co2_ppress / can_press)
                 aquad = 1.0_r8
                 bquad = -(2.0 * (stomatal_intercept_btran+ term) + (medlyn_slope(ft) * term)**2 / &
                      (gb_mol * vpd ))
                 cquad = stomatal_intercept_btran*stomatal_intercept_btran + &
                      (2.0*stomatal_intercept_btran + term * &
                      (1.0 - medlyn_slope(ft)* medlyn_slope(ft) / vpd)) * term

                 call quadratic_f (aquad, bquad, cquad, r1, r2)
                 gs_mol = max(r1,r2)

              else if ( stomatal_model == ballberry_model ) then         !stomatal conductance calculated from Ball et al. (1987)
                 aquad = leaf_co2_ppress
                 bquad = leaf_co2_ppress*(gb_mol - stomatal_intercept_btran) - bb_slope(ft) * a_gs * can_press
                 cquad = -gb_mol*(leaf_co2_ppress*stomatal_intercept_btran + &
                      bb_slope(ft)*anet*can_press * ceair/ veg_esat )

                 call quadratic_f (aquad, bquad, cquad, r1, r2)
                 gs_mol = max(r1,r2)
              end if
              
              ! Derive new estimate for co2_inter_c
              co2_inter_c = can_co2_ppress - anet * can_press * &
                   (h2o_co2_bl_diffuse_ratio*gs_mol+h2o_co2_stoma_diffuse_ratio*gb_mol) / (gb_mol*gs_mol)

              ! Check for co2_inter_c convergence. Delta co2_inter_c/pair = mol/mol.
              ! Multiply by 10**6 to convert to umol/mol (ppm). Exit iteration if
              ! convergence criteria of +/- 1 x 10**-6 ppm is met OR if at least ten
              ! iterations (niter=10) are completed

              if ((abs(co2_inter_c-co2_inter_c_old)/can_press*1.e06_r8 <=  2.e-06_r8) &
                   .or. niter == 5) then
                 loop_continue = .false.
              end if
           end do iter_loop

           ! End of co2_inter_c iteration.  Check for an < 0, in which case gs_mol = bbb
           ! And Final estimates for leaf_co2_ppress and co2_inter_c 
           ! (needed for early exit of co2_inter_c iteration when an < 0)	 
           if (anet < 0._r8) then
              gs_mol = stomatal_intercept_btran
           end if

           ! Final estimates for leaf_co2_ppress and co2_inter_c
           leaf_co2_ppress = can_co2_ppress - h2o_co2_bl_diffuse_ratio/gb_mol * anet * can_press
           leaf_co2_ppress = max(leaf_co2_ppress,1.e-06_r8)
           co2_inter_c = can_co2_ppress - anet * can_press * &
                (h2o_co2_bl_diffuse_ratio*gs_mol+h2o_co2_stoma_diffuse_ratio*gb_mol) / (gb_mol*gs_mol)

           ! Convert gs_mol (umol /m**2/s) to gs (m/s) and then to rs (s/m)
           gs = gs_mol / cf

           ! estimate carbon 13 discrimination in leaf level carbon
           ! flux Liang WEI and Hang ZHOU 2018, based on
           ! Ubierna and Farquhar, 2014 doi:10.1111/pce.12346, using the simplified model:
           ! $\Delta ^{13} C = \alpha_s + (b - \alpha_s) \cdot \frac{C_i}{C_a}$
           ! just hard code b and \alpha_s for now, might move to parameter set in future
           ! b = 27.0 alpha_s = 4.4
           ! TODO, not considering C4 or CAM right now, may need to address this
           ! note co2_inter_c is intracelluar CO2, not intercelluar
           c13disc_z = 4.4_r8 + (27.0_r8 - 4.4_r8) * &
                min (can_co2_ppress, max (co2_inter_c, 0._r8)) / can_co2_ppress

           ! Accumulate total photosynthesis umol/m2 ground/s-1.
           ! weight per unit sun and sha leaves.
           if(sunsha == 1)then !sunlit
              psn_out     = psn_out + agross * f_sun_lsl
              anet_av_out = anet_av_out + anet * f_sun_lsl
              gstoma  = gstoma + 1._r8/(min(1._r8/gs, rsmax0)) * f_sun_lsl
           else
              psn_out = psn_out + agross * (1.0_r8-f_sun_lsl)
              anet_av_out = anet_av_out + anet * (1.0_r8-f_sun_lsl)
              gstoma  = gstoma + &
                   1._r8/(min(1._r8/gs, rsmax0)) * (1.0_r8-f_sun_lsl)
           end if

           ! Make sure iterative solution is correct
           if (gs_mol < 0._r8) then
              write (fates_log(),*)'Negative stomatal conductance:'
              write (fates_log(),*)'gs_mol= ',gs_mol
              call endrun(msg=errMsg(sourcefile, __LINE__))
           end if

           ! Compare with Medlyn model: gs_mol = 1.6*(1+m/sqrt(vpd)) * an/leaf_co2_ppress*p + b
           if ( stomatal_model == 2 ) then
              gs_mol_err = h2o_co2_stoma_diffuse_ratio*(1 + medlyn_slope(ft)/sqrt(vpd))*max(anet,0._r8)/leaf_co2_ppress*can_press + stomatal_intercept_btran
              ! Compare with Ball-Berry model: gs_mol = m * an * hs/leaf_co2_ppress*p + b
           else if ( stomatal_model == 1 ) then
              hs = (gb_mol*ceair + gs_mol* veg_esat ) / ((gb_mol+gs_mol)*veg_esat )
              gs_mol_err = bb_slope(ft)*max(anet, 0._r8)*hs/leaf_co2_ppress*can_press + stomatal_intercept_btran
           end if

           if (abs(gs_mol-gs_mol_err) > 1.e-01_r8) then
              warn_msg = 'Stomatal conductance error check - weak convergence: '//trim(N2S(gs_mol))//' '//trim(N2S(gs_mol_err))
              call FatesWarn(warn_msg,index=1)
           end if

        enddo !sunsha loop

        ! Stomatal resistance of the leaf-layer
        if ( (hlm_use_planthydro.eq.itrue .and. EDPftvarcon_inst%hydr_k_lwp(ft)>nearzero) ) then
           rstoma_out = LeafHumidityStomaResis(leaf_psi, veg_tempk, ceair, can_press, veg_esat, &
                                               rb, gstoma, ft)
        else
           rstoma_out = 1._r8/gstoma
        end if
           
        
     else

        ! No leaf area. This layer is present only because of stems.
        ! Net assimilation is zero, not negative because there are
        ! no leaves to even respire
        ! (leaves are off, or have reduced to 0)

        psn_out     = 0._r8
        anet_av_out = 0._r8

        rstoma_out  = min(rsmax0,cf/(stem_cuticle_loss_frac*stomatal_intercept(ft)))
        c13disc_z = 0.0_r8

     end if if_leafarea !is there leaf area?


   end if if_daytime    ! night or day


   end associate
   return
  end subroutine LeafLayerPhotosynthesis

  ! =======================================================================================

  function LeafHumidityStomaResis(leaf_psi, veg_tempk, ceair, can_press, veg_esat, &
       rb, gstoma, ft) result(rstoma_out)

    ! -------------------------------------------------------------------------------------
    ! This calculates inner leaf humidity as a function of mesophyll water potential 
    ! Adopted from  Vesala et al., 2017 https://www.frontiersin.org/articles/10.3389/fpls.2017.00054/full
    !
    ! Equation 1 in Vesala et al:
    ! lwp_star = wi/w0 = exp( k_lwp*leaf_psi*molar_mass_water/(rgas_J_k_mol * veg_tempk) )
    !
    ! Terms:
    ! leaf_psi: leaf water potential [MPa]
    ! k_lwp: inner leaf humidity scaling coefficient [-]
    ! rgas_J_K_mol: universal gas constant, [J/K/mol], 8.3144598
    ! molar_mass_water, molar mass of water, [g/mol]: 18.0
    !
    ! Unit conversions:
    ! 1 Pa = 1 N/m2 = 1 J/m3
    ! density of liquid water [kg/m3] = 1000
    ! 
    ! units of equation 1:  exp( [MPa]*[g/mol]/( [J/K/mol] * [K] ) )
    !                            [MJ/m3]*[g/mol]*[m3/kg]*[kg/g]*[J/MJ]  / ([J/mol])
    ! dimensionless:             [J/g]*[g/mol]/([J/mol])
    !
    ! Note: unit conversions drop out b/c [m3/kg]*[kg/g]*[J/MJ] = 1e-3*1.e-3*1e6 = 1.0
    !
    ! Junyan Ding 2021
    ! -------------------------------------------------------------------------------------

    ! Arguments
    real(r8) :: leaf_psi   ! Leaf water potential [MPa]
    real(r8) :: veg_tempk  ! Leaf temperature     [K]
    real(r8) :: ceair      ! vapor pressure of air, constrained [Pa]
    real(r8) :: can_press  ! Atmospheric pressure of canopy [Pa]
    real(r8) :: veg_esat   ! Saturated vapor pressure at veg surf [Pa]
    real(r8) :: rb         ! Leaf Boundary layer resistance [s/m]
    real(r8) :: gstoma     ! Stomatal Conductance of this leaf layer [m/s]
    integer  :: ft         ! Plant Functional Type
    real(r8) :: rstoma_out ! Total Stomatal resistance (stoma and BL) [s/m]

    ! Locals
    real(r8) :: k_lwp      ! Scaling coefficient for the ratio of leaf xylem
    ! water potential to mesophyll water potential
    real(r8) :: qs         ! Specific humidity [g/kg]
    real(r8) :: qsat       ! Saturation specific humidity  [g/kg]
    real(r8) :: qsat_adj   ! Adjusted saturation specific humidity  [g/kg]
    real(r8) :: lwp_star   ! leaf water potential scaling coefficient
    ! for inner leaf humidity, 0 means total dehydroted
    ! leaf, 1 means total saturated leaf

    ! Note: to disable this control, set k_lwp to zero, LWP_star will be 1
    k_lwp = EDPftvarcon_inst%hydr_k_lwp(ft)
    if (leaf_psi<0._r8) then
       lwp_star = exp(k_lwp*leaf_psi*molar_mass_water/(rgas_J_K_mol *veg_tempk))
    else 
       lwp_star = 1._r8
    end if

    ! compute specific humidity from vapor pressure
    ! q = molar_mass_ratio_vapdry*e/(can_press - (1-molar_mass_ratio_vapdry)*e) 
    ! source https://cran.r-project.org/web/packages/humidity/vignettes/humidity-measures.html
    ! now adjust inner leaf humidity by LWP_star

    qs = molar_mass_ratio_vapdry * ceair / (can_press - (1._r8-molar_mass_ratio_vapdry) * ceair)
    qsat = molar_mass_ratio_vapdry * veg_esat / (can_press - (1._r8-molar_mass_ratio_vapdry) * veg_esat)
    qsat_adj = qsat*lwp_star

    ! Adjusting gs (compute a virtual gs) that will be passed to host model

    if ( qsat_adj < qs ) then

       ! if inner leaf vapor pressure is less then or equal to that at leaf surface
       ! then set stomata resistance to be very large to stop the transpiration or back flow of vapor
       rstoma_out = rsmax0

    else

       rstoma_out = (qsat-qs)*( 1/gstoma + rb)/(qsat_adj - qs)-rb

    end if

    if (rstoma_out < nearzero ) then
       write (fates_log(),*) 'qsat:', qsat, 'qs:', qs
       write (fates_log(),*) 'LWP :', leaf_psi
       write (fates_log(),*) 'ceair:', ceair, 'veg_esat:', veg_esat            
       write (fates_log(),*) 'rstoma_out:', rstoma_out, 'rb:', rb  
       write (fates_log(),*) 'LWP_star', lwp_star 
       call endrun(msg=errMsg(sourcefile, __LINE__))                  
    end if

  end function LeafHumidityStomaResis


  ! =====================================================================================

  subroutine ScaleLeafLayerFluxToCohort(nv,          & ! in   currentCohort%nv
       psn_llz,     & ! in   %psn_z(1:currentCohort%nv,ft,cl)
       lmr_llz,     & ! in   lmr_z(1:currentCohort%nv,ft,cl)
       rs_llz,      & ! in   rs_z(1:currentCohort%nv,ft,cl)
       elai_llz,    & ! in   %elai_profile(cl,ft,1:currentCohort%nv)
       c13disc_llz, & ! in   c13disc_z(cl, ft, 1:currentCohort%nv)
       c_area,      & ! in   currentCohort%c_area
       nplant,      & ! in   currentCohort%n
       rb,          & ! in   bc_in(s)%rb_pa(ifp)
       maintresp_reduction_factor, & ! in
       g_sb_laweight, & ! out  currentCohort%g_sb_laweight [m/s] [m2-leaf]
       gpp,         &   ! out  currentCohort%gpp_tstep
       rdark,       &   ! out  currentCohort%rdark
       c13disc_clm, &   ! out currentCohort%c13disc_clm
       cohort_eleaf_area ) ! out [m2]

    ! ------------------------------------------------------------------------------------
    ! This subroutine effectively integrates leaf carbon fluxes over the
    ! leaf layers to give cohort totals.
    ! Some arguments have the suffix "_llz".  This indicates that the vector
    ! is stratefied in the leaf-layer (ll)  dimension, and is a portion of the calling
    ! array which has the "_z" tag, thus "llz".
    ! ------------------------------------------------------------------------------------

    use FatesConstantsMod, only : umolC_to_kgC

    ! Arguments
    integer, intent(in)  :: nv               ! number of active leaf layers
    real(r8), intent(in) :: psn_llz(nv)      ! layer photosynthesis rate (GPP) [umolC/m2leaf/s]
    real(r8), intent(in) :: lmr_llz(nv)      ! layer dark respiration rate [umolC/m2leaf/s]
    real(r8), intent(in) :: rs_llz(nv)       ! leaf layer stomatal resistance [s/m]
    real(r8), intent(in) :: elai_llz(nv)     ! exposed LAI per layer [m2 leaf/ m2 pft footprint]
    real(r8), intent(in) :: c13disc_llz(nv)  ! leaf layer c13 discrimination, weighted mean
    real(r8), intent(in) :: c_area           ! crown area m2/m2
    real(r8), intent(in) :: nplant           ! indiv/m2
    real(r8), intent(in) :: rb               ! leaf boundary layer resistance (s/m)
    real(r8), intent(in) :: maintresp_reduction_factor  ! factor by which to reduce maintenance respiration
    real(r8), intent(out) :: g_sb_laweight     ! Combined conductance (stomatal + boundary layer) for the cohort
    ! weighted by leaf area [m/s]*[m2]
    real(r8), intent(out) :: gpp               ! GPP (kgC/indiv/s)
    real(r8), intent(out) :: rdark             ! Dark Leaf Respiration (kgC/indiv/s)
    real(r8), intent(out) :: cohort_eleaf_area ! Effective leaf area of the cohort [m2]
    real(r8), intent(out) :: c13disc_clm       ! unpacked Cohort level c13 discrimination
    real(r8)              :: sum_weight        ! sum of weight for unpacking d13c flux (c13disc_z) from
    ! (canopy_layer, pft, leaf_layer) matrix to cohort (c13disc_clm)

    ! GPP IN THIS SUBROUTINE IS A RATE. THE CALLING ARGUMENT IS GPP_TSTEP. AFTER THIS
    ! CALL THE RATE WILL BE MULTIPLIED BY THE INTERVAL TO GIVE THE INTEGRATED QUANT.

    ! Locals
    integer  :: il                       ! leaf layer index
    real(r8) :: cohort_layer_eleaf_area  ! the effective leaf area of the cohort's current layer [m2]

    cohort_eleaf_area = 0.0_r8
    g_sb_laweight     = 0.0_r8
    gpp               = 0.0_r8
    rdark             = 0.0_r8

    do il = 1, nv        ! Loop over the leaf layers this cohort participates in


       ! Cohort's total effective leaf area in this layer [m2]
       ! leaf area index of the layer [m2/m2 ground] * [m2 ground]
       ! elai_llz is the LAI for the whole PFT. Multiplying this by the ground
       ! area this cohort contributes, give the cohort's portion of the leaf
       ! area in this layer
       cohort_layer_eleaf_area = elai_llz(il) * c_area

       ! Increment the cohort's total effective leaf area [m2]
       cohort_eleaf_area       = cohort_eleaf_area + cohort_layer_eleaf_area

       ! Leaf conductance (stomatal and boundary layer)
       ! This should be the weighted average over the leaf surfaces.
       ! Since this is relevant to the stomata, its weighting should be based
       ! on total leaf area, and not really footprint area
       ! [m/s] * [m2 cohort's leaf layer]
       g_sb_laweight = g_sb_laweight + 1.0_r8/(rs_llz(il)+rb) * cohort_layer_eleaf_area

       ! GPP    [umolC/m2leaf/s] * [m2 leaf ] -> [umolC/s]
       gpp = gpp + psn_llz(il) * cohort_layer_eleaf_area

       ! Dark respiration
       ! [umolC/m2leaf/s] * [m2 leaf] 
       rdark = rdark + lmr_llz(il) * cohort_layer_eleaf_area

    end do



    if (nv > 1) then
       ! cohort%c13disc_clm as weighted mean of d13c flux at all related leave layers
       sum_weight = sum(psn_llz(1:nv-1) * elai_llz(1:nv-1))
       if (sum_weight .eq. 0.0_r8) then
          c13disc_clm = 0.0
       else
          c13disc_clm = sum(c13disc_llz(1:nv-1) * psn_llz(1:nv-1) * elai_llz(1:nv-1)) / sum_weight
       end if

    end if


    ! -----------------------------------------------------------------------------------
    ! We DO NOT normalize g_sb_laweight.
    ! The units that we are passing back are [m/s] * [m2 effective leaf]
    ! We will add these up over the whole patch, and then normalized
    ! by the patch's total leaf area in the calling routine
    ! -----------------------------------------------------------------------------------

    ! -----------------------------------------------------------------------------------
    ! Convert dark respiration and GPP from [umol/s] to [kgC/plant/s]
    ! Also, apply the maintenance respiration reduction factor
    ! -----------------------------------------------------------------------------------

    rdark     = rdark * umolC_to_kgC * maintresp_reduction_factor / nplant
    gpp       = gpp * umolC_to_kgC / nplant

    if ( debug ) then
       write(fates_log(),*) 'EDPhoto 816 ', gpp
       write(fates_log(),*) 'EDPhoto 817 ', psn_llz(1:nv)
       write(fates_log(),*) 'EDPhoto 820 ', nv
       write(fates_log(),*) 'EDPhoto 821 ', elai_llz(1:nv)
       write(fates_log(),*) 'EDPhoto 843 ', rdark
       write(fates_log(),*) 'EDPhoto 873 ', nv
       write(fates_log(),*) 'EDPhoto 874 ', cohort_eleaf_area
    endif

    return
  end subroutine ScaleLeafLayerFluxToCohort

  ! =====================================================================================

  function ft1_f(tl, ha) result(ans)
    !
    !!DESCRIPTION:
    ! photosynthesis temperature response
    !
    ! !REVISION HISTORY
    ! Jinyun Tang separated it out from Photosynthesis, Feb. 07/2013
    ! 7/23/16: Copied over from CLM by Ryan Knox
    !
    !!USES
    use FatesConstantsMod, only : rgas => rgas_J_K_kmol

    !
    ! !ARGUMENTS:
    real(r8), intent(in) :: tl  ! leaf temperature in photosynthesis temperature function (K)
    real(r8), intent(in) :: ha  ! activation energy in photosynthesis temperature function (J/mol)
    !
    ! !LOCAL VARIABLES:
    real(r8) :: ans
    !-------------------------------------------------------------------------------

    ans = exp( ha / (rgas*1.e-3_r8*(tfrz+25._r8)) * (1._r8 - (tfrz+25._r8)/tl) )

    return
  end function ft1_f

  ! =====================================================================================

  function fth_f(tl,hd,se,scaleFactor) result(ans)
    !
    !!DESCRIPTION:
    !photosynthesis temperature inhibition
    !
    ! !REVISION HISTORY
    ! Jinyun Tang separated it out from Photosynthesis, Feb. 07/2013
    ! 7/23/16: Copied over from CLM by Ryan Knox
    !
    use FatesConstantsMod, only : rgas => rgas_J_K_kmol

    !
    ! !ARGUMENTS:
    real(r8), intent(in) :: tl  ! leaf temperature in photosynthesis temp function (K)
    real(r8), intent(in) :: hd  ! deactivation energy in photosynthesis temp function (J/mol)
    real(r8), intent(in) :: se  ! entropy term in photosynthesis temp function (J/mol/K)
    real(r8), intent(in) :: scaleFactor  ! scaling factor for high temp inhibition (25 C = 1.0)
    !
    ! !LOCAL VARIABLES:
    real(r8) :: ans
    !-------------------------------------------------------------------------------

    ans = scaleFactor / ( 1._r8 + exp( (-hd+se*tl) / (rgas*1.e-3_r8*tl) ) )

    return
  end function fth_f

  ! =====================================================================================

  function fth25_f(hd,se)result(ans)
    !
    !!DESCRIPTION:
    ! scaling factor for photosynthesis temperature inhibition
    !
    ! !REVISION HISTORY:
    ! Jinyun Tang separated it out from Photosynthesis, Feb. 07/2013
    ! 7/23/16: Copied over from CLM by Ryan Knox
    !
    !!USES

    use FatesConstantsMod, only : rgas => rgas_J_K_kmol

    !
    ! !ARGUMENTS:
    real(r8), intent(in) :: hd    ! deactivation energy in photosynthesis temp function (J/mol)
    real(r8), intent(in) :: se    ! entropy term in photosynthesis temp function (J/mol/K)
    !
    ! !LOCAL VARIABLES:
    real(r8) :: ans
    !-------------------------------------------------------------------------------

    ans = 1._r8 + exp( (-hd+se*(tfrz+25._r8)) / (rgas*1.e-3_r8*(tfrz+25._r8)) )

    return
  end function fth25_f

  ! =====================================================================================

  subroutine quadratic_f (a, b, c, r1, r2)
    !
    ! !DESCRIPTION:
    !==============================================================================!
    !----------------- Solve quadratic equation for its two roots -----------------!
    !==============================================================================!
    ! Solution from Press et al (1986) Numerical Recipes: The Art of Scientific
    ! Computing (Cambridge University Press, Cambridge), pp. 145.
    !
    ! !REVISION HISTORY:
    ! 4/5/10: Adapted from /home/bonan/ecm/psn/An_gs_iterative.f90 by Keith Oleson
    ! 7/23/16: Copied over from CLM by Ryan Knox
    !
    ! !USES:
    !
    ! !ARGUMENTS:
    real(r8), intent(in)  :: a,b,c       ! Terms for quadratic equation
    real(r8), intent(out) :: r1,r2       ! Roots of quadratic equation
    !
    ! !LOCAL VARIABLES:
    real(r8) :: q                        ! Temporary term for quadratic solution
    !------------------------------------------------------------------------------

    if (a == 0._r8) then
       write (fates_log(),*) 'Quadratic solution error: a = ',a
       call endrun(msg=errMsg(sourcefile, __LINE__))
    end if

    if (b >= 0._r8) then
       q = -0.5_r8 * (b + sqrt(b*b - 4._r8*a*c))
    else
       q = -0.5_r8 * (b - sqrt(b*b - 4._r8*a*c))
    end if

<<<<<<< HEAD
subroutine quadratic_f (a, b, c, r1, r2)
  !
  ! !DESCRIPTION:
  !==============================================================================!
  !----------------- Solve quadratic equation for its two roots -----------------!
  !==============================================================================!
  ! This solution is mostly derived from:
  ! Press WH, Teukolsky SA, Vetterling WT, Flannery BP. 1992. Numerical Recipes
  !    in Fortran77: The Art of Scientific Computing. 2nd edn. Cambridge 
  !    University Press, Cambridge UK, ISBN 0-521-43064-X.
  !    Available at: http://numerical.recipes/oldverswitcher.html, section 5.6.
  !
  ! !REVISION HISTORY:
  ! 4/5/10: Adapted from /home/bonan/ecm/psn/An_gs_iterative.f90 by Keith Oleson
  ! 7/23/16: Copied over from CLM by Ryan Knox
  ! 12/30/23: Instead of issuing errors when a=0, solve the trivial cases too.
  !           Check determinant sign, and stop the run when it is negative.
  !
  ! !USES:
  !
  ! !ARGUMENTS:
   real(r8), intent(in)  :: a,b,c       ! Terms for quadratic equation
   real(r8), intent(out) :: r1,r2       ! Roots of quadratic equation
   !
   ! !LOCAL VARIABLES:
   real(r8) :: discriminant             ! Discriminant
   real(r8) :: q                        ! Temporary term for quadratic solution
   logical  :: a_offzero                ! Is a close to zero?
   logical  :: b_offzero                ! Is b close to zero?
   logical  :: c_offzero                ! Is c close to zero?
   ! ! Local constants:
   real(r8), parameter :: discard = 1.e36_r8 ! Large number for discarding answer
   !------------------------------------------------------------------------------


   ! Save logical tests.
   a_offzero = abs(a) > nearzero
   b_offzero = abs(b) > nearzero
   c_offzero = abs(c) > nearzero

   if (a_offzero .and. ( b_offzero .or. c_offzero ) ) then
      ! Quadratic equation with two non-zero solutions (but may be complex solutions)
      discriminant = b*b - 4._r8 * a * c

      ! Proceed only when the discriminant is non-negative or only tiny negative
      if (discriminant >= - nearzero) then
         ! Coerce discriminant to non-negative
         discriminant = max(0._r8,discriminant)

         ! Find q as in the numerical recipes. If b or c are non-zero, q cannot
         ! be zero, no need for additional checks.
         q  = - 0.5_r8 * (b + sign(sqrt(discriminant),b))
         r1 = q / a
         r2 = c / q
      else
         ! Negative discriminant, stop the run.
         write (fates_log(),'(a)') '---~---'
         write (fates_log(),'(a)') ' Fatal error!'
         write (fates_log(),'(a)') ' Quadratic equation discriminant is negative.'
         write (fates_log(),'(a)') '---~---'
         write (fates_log(),'(a,1x,es12.5)') ' a            = ',a
         write (fates_log(),'(a,1x,es12.5)') ' b            = ',b
         write (fates_log(),'(a,1x,es12.5)') ' c            = ',c
         write (fates_log(),'(a,1x,es12.5)') ' discriminant = ',discriminant
         call endrun(msg=errMsg(sourcefile, __LINE__))
      end if
   else if (a_offzero) then
      ! b and c are nearly zero. Both roots must be zero.
      r1 = 0._r8
      r2 = 0._r8
   else if (b_offzero) then
      ! "a" is not zero, not a true quadratic equation. Single root.
      r1 = - c / b
      r2 = discard
   else
      ! Both a and b are zero, this really doesn't make any sense and should never
      ! happen. If it does, issue an error and stop the run.
      write (fates_log(),'(a)') '---~---'
      write (fates_log(),'(a)') ' Fatal error!'
      write (fates_log(),'(a)') ' This solver expects ''a'' and/or ''b'' to be non-zero.'
      write (fates_log(),'(a)') '---~---'
      write (fates_log(),'(a,1x,es12.5)') ' a = ',a
      write (fates_log(),'(a,1x,es12.5)') ' b = ',b
      write (fates_log(),'(a,1x,es12.5)') ' c = ',c
      write (fates_log(),'(a)') '---~---'
      call endrun(msg=errMsg(sourcefile, __LINE__))
   end if

   return
end subroutine quadratic_f

! ====================================================================================

subroutine quadratic_fast (a, b, c, r1, r2)
  !
  ! !DESCRIPTION:
  !==============================================================================!
  !----------------- Solve quadratic equation for its two roots -----------------!
  ! THIS METHOD SIMPLY REMOVES THE DIV0 CHECK AND ERROR REPORTING                !
  !==============================================================================!
  ! Solution from Press et al (1986) Numerical Recipes: The Art of Scientific
  ! Computing (Cambridge University Press, Cambridge), pp. 145.
  !
  ! !REVISION HISTORY:
  ! 4/5/10: Adapted from /home/bonan/ecm/psn/An_gs_iterative.f90 by Keith Oleson
  ! 7/23/16: Copied over from CLM by Ryan Knox
  !
  ! !USES:
  !
  ! !ARGUMENTS:
   real(r8), intent(in)  :: a,b,c       ! Terms for quadratic equation
   real(r8), intent(out) :: r1,r2       ! Roots of quadratic equation
   !
   ! !LOCAL VARIABLES:
   real(r8) :: q                        ! Temporary term for quadratic solution
   !------------------------------------------------------------------------------

   !  if (a == 0._r8) then
   !     write (fates_log(),*) 'Quadratic solution error: a = ',a
   !     call endrun(msg=errMsg(sourcefile, __LINE__))
   !  end if

   if (b >= 0._r8) then
      q = -0.5_r8 * (b + sqrt(b*b - 4._r8*a*c))
   else
      q = -0.5_r8 * (b - sqrt(b*b - 4._r8*a*c))
   end if

   r1 = q / a
   !  if (q /= 0._r8) then
   r2 = c / q
   !  else
   !     r2 = 1.e36_r8
   !  end if

end subroutine quadratic_fast


! ====================================================================================

subroutine UpdateCanopyNCanNRadPresent(currentPatch)

  ! ---------------------------------------------------------------------------------
  ! This subroutine calculates two patch level quanities:
  ! currentPatch%ncan   and
  ! currentPatch%canopy_mask
  !
  ! currentPatch%ncan(:,:) is a two dimensional array that indicates
  ! the total number of leaf layers (including those that are not exposed to light)
  ! in each canopy layer and for each functional type.
  !
  ! currentPatch%nrad(:,:) is a two dimensional array that indicates
  ! the total number of EXPOSED leaf layers, but for all intents and purposes
  ! in the photosynthesis routine, this appears to be the same as %ncan...
  !
  ! currentPatch%canopy_mask(:,:) has the same dimensions, is binary, and
  ! indicates whether or not leaf layers are present (by evaluating the canopy area
  ! profile).
  ! ---------------------------------------------------------------------------------

   ! Arguments
   type(fates_patch_type), target :: currentPatch
   type(fates_cohort_type), pointer :: currentCohort

   ! Locals
   integer :: cl  ! Canopy Layer Index
   integer :: ft  ! Function Type Index
   integer :: iv  ! index of the exposed leaf layer for each canopy layer and pft

   ! Loop through the cohorts in this patch, associate each cohort with a layer and PFT
   ! and use the cohort's memory of how many layer's it takes up to assign the maximum
   ! of the layer/pft index it is in
   ! ---------------------------------------------------------------------------------

   currentPatch%ncan(:,:) = 0
   ! redo the canopy structure algorithm to get round a
   ! bug that is happening for site 125, FT13.
   currentCohort => currentPatch%tallest
   do while(associated(currentCohort))

      currentPatch%ncan(currentCohort%canopy_layer,currentCohort%pft) = &
         max(currentPatch%ncan(currentCohort%canopy_layer,currentCohort%pft), &
         currentCohort%NV)

      currentCohort => currentCohort%shorter

   enddo !cohort

   ! NRAD = NCAN ...
   currentPatch%nrad = currentPatch%ncan

   ! Now loop through and identify which layer and pft combo has scattering elements
   do cl = 1,nclmax
      do ft = 1,numpft
         currentPatch%canopy_mask(cl,ft) = 0
         do iv = 1, currentPatch%nrad(cl,ft);
            if(currentPatch%canopy_area_profile(cl,ft,iv) > 0._r8)then
               currentPatch%canopy_mask(cl,ft) = 1
            end if
         end do !iv
      enddo !ft
   enddo !cl
=======
    r1 = q / a
    if (q /= 0._r8) then
       r2 = c / q
    else
       r2 = 1.e36_r8
    end if
>>>>>>> d4469451

  end subroutine quadratic_f

  ! ====================================================================================

  subroutine quadratic_fast (a, b, c, r1, r2)
    !
    ! !DESCRIPTION:
    !==============================================================================!
    !----------------- Solve quadratic equation for its two roots -----------------!
    ! THIS METHOD SIMPLY REMOVES THE DIV0 CHECK AND ERROR REPORTING                !
    !==============================================================================!
    ! Solution from Press et al (1986) Numerical Recipes: The Art of Scientific
    ! Computing (Cambridge University Press, Cambridge), pp. 145.
    !
    ! !REVISION HISTORY:
    ! 4/5/10: Adapted from /home/bonan/ecm/psn/An_gs_iterative.f90 by Keith Oleson
    ! 7/23/16: Copied over from CLM by Ryan Knox
    !
    ! !USES:
    !
    ! !ARGUMENTS:
    real(r8), intent(in)  :: a,b,c       ! Terms for quadratic equation
    real(r8), intent(out) :: r1,r2       ! Roots of quadratic equation
    !
    ! !LOCAL VARIABLES:
    real(r8) :: q                        ! Temporary term for quadratic solution
    !------------------------------------------------------------------------------

    !  if (a == 0._r8) then
    !     write (fates_log(),*) 'Quadratic solution error: a = ',a
    !     call endrun(msg=errMsg(sourcefile, __LINE__))
    !  end if

    if (b >= 0._r8) then
       q = -0.5_r8 * (b + sqrt(b*b - 4._r8*a*c))
    else
       q = -0.5_r8 * (b - sqrt(b*b - 4._r8*a*c))
    end if

    r1 = q / a
    !  if (q /= 0._r8) then
    r2 = c / q
    !  else
    !     r2 = 1.e36_r8
    !  end if

  end subroutine quadratic_fast


  ! ====================================================================================

  subroutine UpdateCanopyNCanNRadPresent(currentPatch)

    ! ---------------------------------------------------------------------------------
    ! This subroutine calculates two patch level quanities:
    ! currentPatch%ncan   and
    ! currentPatch%canopy_mask
    !
    ! currentPatch%ncan(:,:) is a two dimensional array that indicates
    ! the total number of leaf layers (including those that are not exposed to light)
    ! in each canopy layer and for each functional type.
    !
    ! currentPatch%nrad(:,:) is a two dimensional array that indicates
    ! the total number of EXPOSED leaf layers, but for all intents and purposes
    ! in the photosynthesis routine, this appears to be the same as %ncan...
    !
    ! currentPatch%canopy_mask(:,:) has the same dimensions, is binary, and
    ! indicates whether or not leaf layers are present (by evaluating the canopy area
    ! profile).
    ! ---------------------------------------------------------------------------------

    ! Arguments
    type(fates_patch_type), target :: currentPatch
    type(fates_cohort_type), pointer :: currentCohort

    ! Locals
    integer :: cl  ! Canopy Layer Index
    integer :: ft  ! Function Type Index
    integer :: iv  ! index of the exposed leaf layer for each canopy layer and pft

    ! Loop through the cohorts in this patch, associate each cohort with a layer and PFT
    ! and use the cohort's memory of how many layer's it takes up to assign the maximum
    ! of the layer/pft index it is in
    ! ---------------------------------------------------------------------------------

    currentPatch%ncan(:,:) = 0
    ! redo the canopy structure algorithm to get round a
    ! bug that is happening for site 125, FT13.
    currentCohort => currentPatch%tallest
    do while(associated(currentCohort))

       currentPatch%ncan(currentCohort%canopy_layer,currentCohort%pft) = &
            max(currentPatch%ncan(currentCohort%canopy_layer,currentCohort%pft), &
            currentCohort%NV)

       currentCohort => currentCohort%shorter

    enddo !cohort

    ! NRAD = NCAN ...
    currentPatch%nrad = currentPatch%ncan

    ! Now loop through and identify which layer and pft combo has scattering elements
    do cl = 1,nclmax
       do ft = 1,numpft
          currentPatch%canopy_mask(cl,ft) = 0
          do iv = 1, currentPatch%nrad(cl,ft);
             if(currentPatch%canopy_area_profile(cl,ft,iv) > 0._r8)then
                currentPatch%canopy_mask(cl,ft) = 1
             end if
          end do !iv
       enddo !ft
    enddo !cl

    return
  end subroutine UpdateCanopyNCanNRadPresent

  ! ====================================================================================

  subroutine GetCanopyGasParameters(can_press, &
       can_o2_partialpress, &
       veg_tempk, &
       air_tempk, &
       air_vpress, &
       veg_esat,   &
       rb,        &
       mm_kco2,   &
       mm_ko2,    &
       co2_cpoint, &
       cf,         &
       gb_mol, &
       ceair)

    ! ---------------------------------------------------------------------------------
    ! This subroutine calculates the specific Michaelis Menten Parameters (pa) for CO2
    ! and O2, as well as the CO2 compentation point.
    ! ---------------------------------------------------------------------------------

    use FatesConstantsMod, only: umol_per_mol
    use FatesConstantsMod, only: mmol_per_mol
    use FatesConstantsMod, only: umol_per_kmol
    use FatesConstantsMod, only : rgas => rgas_J_K_kmol

    ! Arguments
    real(r8), intent(in) :: can_press           ! Air pressure within the canopy (Pa)
    real(r8), intent(in) :: can_o2_partialpress ! Partial press of o2 in the canopy (Pa)
    real(r8), intent(in) :: veg_tempk           ! The temperature of the vegetation (K)
    real(r8), intent(in) :: air_tempk           ! Temperature of canopy air (K)
    real(r8), intent(in) :: air_vpress          ! Vapor pressure of canopy air (Pa)
    real(r8), intent(in) :: veg_esat            ! Saturated vapor pressure at veg surf (Pa)
    real(r8), intent(in) :: rb                  ! Leaf Boundary layer resistance (s/m)

    real(r8), intent(out) :: mm_kco2       ! Michaelis-Menten constant for CO2 (Pa)
    real(r8), intent(out) :: mm_ko2        !  Michaelis-Menten constant for O2 (Pa)
    real(r8), intent(out) :: co2_cpoint    !  CO2 compensation point (Pa)
    real(r8), intent(out) :: cf            ! conversion factor between molar form and velocity form
    ! of conductance and resistance: [umol/m3]
    real(r8), intent(out) :: gb_mol        ! leaf boundary layer conductance (umol H2O/m**2/s)
    real(r8), intent(out) :: ceair         ! vapor pressure of air, constrained (Pa)

    ! Locals
    real(r8) :: kc25                ! Michaelis-Menten constant for CO2 at 25C (Pa)
    real(r8) :: ko25                ! Michaelis-Menten constant for O2 at 25C (Pa)
    real(r8) :: sco                 ! relative specificity of rubisco
    real(r8) :: cp25                ! CO2 compensation point at 25C (Pa)

    ! ---------------------------------------------------------------------------------
    ! Intensive values (per mol of air)
    ! kc, ko, currentPatch, from: Bernacchi et al (2001)
    ! Plant, Cell and Environment 24:253-259
    ! ---------------------------------------------------------------------------------

    real(r8), parameter :: mm_kc25_umol_per_mol       = 404.9_r8
    real(r8), parameter :: mm_ko25_mmol_per_mol       = 278.4_r8
    real(r8), parameter :: co2_cpoint_umol_per_mol    = 42.75_r8

    ! Activation energy, from:
    ! Bernacchi et al (2001) Plant, Cell and Environment 24:253-259
    ! Bernacchi et al (2003) Plant, Cell and Environment 26:1419-1430

    real(r8), parameter :: kcha    = 79430._r8  ! activation energy for kc (J/mol)
    real(r8), parameter :: koha    = 36380._r8  ! activation energy for ko (J/mol)
    real(r8), parameter :: cpha    = 37830._r8  ! activation energy for cp (J/mol)


    ! Derive sco from currentPatch and O2 using present-day O2 (0.209 mol/mol) and re-calculate
    ! currentPatch to account for variation in O2 using currentPatch = 0.5 O2 / sco

    ! FIXME (RGK 11-30-2016 THere are more constants here, but I don't have enough information
    ! about what they are or do, so I can't give them more descriptive names. Someone please
    ! fill this in when possible)

    kc25 = ( mm_kc25_umol_per_mol / umol_per_mol ) * can_press
    ko25 = ( mm_ko25_mmol_per_mol / mmol_per_mol ) * can_press
    sco  = 0.5_r8 * 0.209_r8 / (co2_cpoint_umol_per_mol / umol_per_mol )
    cp25 = 0.5_r8 * can_o2_partialpress / sco

    if( veg_tempk.gt.150_r8 .and. veg_tempk.lt.350_r8 )then
       mm_kco2       = kc25 * ft1_f(veg_tempk, kcha)
       mm_ko2         = ko25 * ft1_f(veg_tempk, koha)
       co2_cpoint     = cp25 * ft1_f(veg_tempk, cpha)
    else
       mm_kco2    = 1.0_r8
       mm_ko2     = 1.0_r8
       co2_cpoint = 1.0_r8
    end if

    ! ---------------------------------------------------------------------------------
    !
    ! cf is the conversion factor between molar form and velocity form
    ! of conductance and resistance: [umol/m3]
    !
    ! i.e.
    ! [m/s] * [umol/m3] -> [umol/m2/s]
    !
    ! Breakdown of the conversion factor: [ umol / m3 ]
    !
    ! Rgas [J /K /kmol]
    ! Air Potential Temperature [ K ]
    ! Canopy Pressure      [ Pa ]
    ! conversion: umol/kmol =  1e9
    !
    ! [ Pa * K * kmol umol/kmol  /  J K ] = [ Pa * umol / J ]
    ! since: 1 Pa = 1 N / m2
    ! [ Pa * umol / J ] = [ N * umol / J m2 ]
    ! since: 1 J = 1 N * m
    ! [ N * umol / J m2 ] = [ N * umol / N m3 ]
    ! [ umol / m3 ]
    !
    ! --------------------------------------------------------------------------------

    cf = can_press/(rgas * air_tempk )*umol_per_kmol
    gb_mol = (1._r8/ rb) * cf

    ! Constrain eair >= 0.05*esat_tv so that solution does not blow up. This ensures
    ! that hs does not go to zero. Also eair <= veg_esat so that hs <= 1
    ceair = min( max(air_vpress, 0.05_r8*veg_esat ),veg_esat )



    return
  end subroutine GetCanopyGasParameters

  ! ====================================================================================

  subroutine LeafLayerMaintenanceRespiration_Ryan_1991(lnc_top, &
       nscaler,       &
       ft,            &
       veg_tempk,     &
       lmr)

    use FatesConstantsMod, only : tfrz => t_water_freeze_k_1atm
    use FatesConstantsMod, only : umolC_to_kgC
    use FatesConstantsMod, only : g_per_kg
    use EDPftvarcon      , only : EDPftvarcon_inst

    ! -----------------------------------------------------------------------
    ! Base maintenance respiration rate for plant tissues maintresp_leaf_ryan1991_baserate
    ! M. Ryan, 1991. Effects of climate change on plant respiration.
    ! Ecological Applications, 1(2), 157-167.
    ! Original expression is br = 0.0106 molC/(molN h)
    ! Conversion by molecular weights of C and N gives 2.525e-6 gC/(gN s)
    ! Which is the default value of maintresp_nonleaf_baserate

    ! Arguments
    real(r8), intent(in)  :: lnc_top      ! Leaf nitrogen content per unit area at canopy top [gN/m2]
    real(r8), intent(in)  :: nscaler      ! Scale for leaf nitrogen profile
    integer,  intent(in)  :: ft           ! (plant) Functional Type Index
    real(r8), intent(in)  :: veg_tempk    ! vegetation temperature
    real(r8), intent(out) :: lmr          ! Leaf Maintenance Respiration  (umol CO2/m**2/s)

    ! Locals
    real(r8) :: lmr25   ! leaf layer: leaf maintenance respiration rate at 25C (umol CO2/m**2/s)
    real(r8) :: lmr25top  ! canopy top leaf maint resp rate at 25C for this pft (umol CO2/m**2/s)
    integer :: c3c4_path_index    ! Index for which photosynthetic pathway

    ! Parameter
    real(r8), parameter :: lmrha = 46390._r8    ! activation energy for lmr (J/mol)
    real(r8), parameter :: lmrhd = 150650._r8   ! deactivation energy for lmr (J/mol)
    real(r8), parameter :: lmrse = 490._r8      ! entropy term for lmr (J/mol/K)
    real(r8), parameter :: lmrc = 1.15912391_r8 ! scaling factor for high
    ! temperature inhibition (25 C = 1.0)

    lmr25top = EDPftvarcon_inst%maintresp_leaf_ryan1991_baserate(ft) * (1.5_r8 ** ((25._r8 - 20._r8)/10._r8))
    lmr25top = lmr25top * lnc_top / (umolC_to_kgC * g_per_kg)


    ! Part I: Leaf Maintenance respiration: umol CO2 / m**2 [leaf] / s
    ! ----------------------------------------------------------------------------------
    lmr25 = lmr25top * nscaler

    ! photosynthetic pathway: 0. = c4, 1. = c3
    c3c4_path_index = nint(EDPftvarcon_inst%c3psn(ft))

    if (c3c4_path_index == c3_path_index) then
       ! temperature sensitivity of C3 plants
       lmr = lmr25 * ft1_f(veg_tempk, lmrha) * &
            fth_f(veg_tempk, lmrhd, lmrse, lmrc)
    else
       ! temperature sensitivity of C4 plants
       lmr = lmr25 * 2._r8**((veg_tempk-(tfrz+25._r8))/10._r8)
       lmr = lmr / (1._r8 + exp( 1.3_r8*(veg_tempk-(tfrz+55._r8)) ))
    endif

    ! Any hydrodynamic limitations could go here, currently none
    ! lmr = lmr * (nothing)

  end subroutine LeafLayerMaintenanceRespiration_Ryan_1991

  ! ====================================================================================   

  subroutine LeafLayerMaintenanceRespiration_Atkin_etal_2017(lnc_top, &
       nscaler,   &
       ft,        &
       veg_tempk, &
       tgrowth,   &
       lmr)

    use FatesConstantsMod, only : tfrz => t_water_freeze_k_1atm
    use FatesConstantsMod, only : umolC_to_kgC
    use FatesConstantsMod, only : g_per_kg
    use FatesConstantsMod, only : lmr_b
    use FatesConstantsMod, only : lmr_c
    use FatesConstantsMod, only : lmr_TrefC
    use FatesConstantsMod, only : lmr_r_1
    use FatesConstantsMod, only : lmr_r_2
    use EDPftvarcon      , only : EDPftvarcon_inst

    ! Arguments
    real(r8), intent(in)  :: lnc_top      ! Leaf nitrogen content per unit area at canopy top [gN/m2]
    integer,  intent(in)  :: ft           ! (plant) Functional Type Index
    real(r8), intent(in)  :: nscaler      ! Scale for leaf nitrogen profile
    real(r8), intent(in)  :: veg_tempk    ! vegetation temperature  (degrees K)
    real(r8), intent(in)  :: tgrowth      ! lagged vegetation temperature averaged over acclimation timescale (degrees K)
    real(r8), intent(out) :: lmr          ! Leaf Maintenance Respiration  (umol CO2/m**2/s)

    ! Locals
    real(r8) :: lmr25   ! leaf layer: leaf maintenance respiration rate at 25C (umol CO2/m**2/s)
    real(r8) :: r_0     ! base respiration rate, PFT-dependent (umol CO2/m**2/s)
    real(r8) :: r_t_ref ! acclimated ref respiration rate (umol CO2/m**2/s)
    real(r8) :: lmr25top  ! canopy top leaf maint resp rate at 25C for this pft (umol CO2/m**2/s)

    ! parameter values of r_0 as listed in Atkin et al 2017: (umol CO2/m**2/s) 
    ! Broad-leaved trees  1.7560
    ! Needle-leaf trees   1.4995
    ! Shrubs              2.0749
    ! C3 herbs/grasses    2.1956
    ! In the absence of better information, we use the same value for C4 grasses as C3 grasses.

    ! note that this code uses the relationship between leaf N and respiration from Atkin et al 
    ! for the top of the canopy, but then assumes proportionality with N through the canopy.

    ! r_0 currently put into the EDPftvarcon_inst%dev_arbitrary_pft
    ! all figs in Atkin et al 2017 stop at zero Celsius so we will assume acclimation is fixed below that
    r_0 = EDPftvarcon_inst%maintresp_leaf_atkin2017_baserate(ft)
    r_t_ref = max( 0._r8, nscaler * (r_0 + lmr_r_1 * lnc_top + lmr_r_2 * max(0._r8, (tgrowth - tfrz) )) )

    if (r_t_ref .eq. 0._r8) then
       warn_msg = 'Rdark is negative at this temperature and is capped at 0. tgrowth (C): '//trim(N2S(tgrowth-tfrz))//' pft: '//trim(I2S(ft))
       call FatesWarn(warn_msg,index=4)            
    end if

    lmr = r_t_ref * exp(lmr_b * (veg_tempk - tfrz - lmr_TrefC) + lmr_c * &
         ((veg_tempk-tfrz)**2 - lmr_TrefC**2))

  end subroutine LeafLayerMaintenanceRespiration_Atkin_etal_2017

  ! ====================================================================================

  subroutine LeafLayerBiophysicalRates( parsun_per_la, &
       ft,            &
       vcmax25top_ft, &
       jmax25top_ft, &
       co2_rcurve_islope25top_ft, &
       nscaler,    &
       veg_tempk,      &
       t_growth,   &
       t_home,     &
       btran, &
       vcmax, &
       jmax, &
       co2_rcurve_islope )

    ! ---------------------------------------------------------------------------------
    ! This subroutine calculates the localized rates of several key photosynthesis
    ! rates.  By localized, we mean specific to the plant type and leaf layer,
    ! which factors in leaf physiology, as well as environmental effects.
    ! This procedure should be called prior to iterative solvers, and should
    ! have pre-calculated the reference rates for the pfts before this.
    !
    ! The output biophysical rates are:
    ! vcmax: maximum rate of carboxilation,
    ! jmax: maximum electron transport rate,
    ! co2_rcurve_islope: initial slope of CO2 response curve (C4 plants)
    ! ---------------------------------------------------------------------------------

    use EDPftvarcon         , only : EDPftvarcon_inst

    ! Arguments
    ! ------------------------------------------------------------------------------

    real(r8), intent(in) :: parsun_per_la   ! PAR absorbed per sunlit leaves for this layer
    integer,  intent(in) :: ft              ! (plant) Functional Type Index
    real(r8), intent(in) :: nscaler         ! Scale for leaf nitrogen profile
    real(r8), intent(in) :: vcmax25top_ft   ! canopy top maximum rate of carboxylation at 25C
    ! for this pft (umol CO2/m**2/s)
    real(r8), intent(in) :: jmax25top_ft    ! canopy top maximum electron transport rate at 25C
    ! for this pft (umol electrons/m**2/s)
    real(r8), intent(in) :: co2_rcurve_islope25top_ft ! initial slope of CO2 response curve
    ! (C4 plants) at 25C, canopy top, this pft
    real(r8), intent(in) :: veg_tempk           ! vegetation temperature
    real(r8), intent(in) :: t_growth            ! T_growth (short-term running mean temperature) (K)
    real(r8), intent(in) :: t_home              ! T_home (long-term running mean temperature) (K)
    real(r8), intent(in) :: btran           ! transpiration wetness factor (0 to 1)

    real(r8), intent(out) :: vcmax             ! maximum rate of carboxylation (umol co2/m**2/s)
    real(r8), intent(out) :: jmax              ! maximum electron transport rate
    ! (umol electrons/m**2/s)
    real(r8), intent(out) :: co2_rcurve_islope ! initial slope of CO2 response curve (C4 plants)

    ! Locals
    ! -------------------------------------------------------------------------------
    real(r8) :: vcmax25             ! leaf layer: maximum rate of carboxylation at 25C
    ! (umol CO2/m**2/s)
    real(r8) :: jmax25              ! leaf layer: maximum electron transport rate at 25C
    ! (umol electrons/m**2/s)
    real(r8) :: co2_rcurve_islope25 ! leaf layer: Initial slope of CO2 response curve
    ! (C4 plants) at 25C
    integer :: c3c4_path_index    ! Index for which photosynthetic pathway

    ! Parameters
    ! ---------------------------------------------------------------------------------
    real(r8) :: vcmaxha        ! activation energy for vcmax (J/mol)
    real(r8) :: jmaxha         ! activation energy for jmax (J/mol)
    real(r8) :: vcmaxhd        ! deactivation energy for vcmax (J/mol)
    real(r8) :: jmaxhd         ! deactivation energy for jmax (J/mol)
    real(r8) :: vcmaxse        ! entropy term for vcmax (J/mol/K)
    real(r8) :: jmaxse         ! entropy term for jmax (J/mol/K)
    real(r8) :: t_growth_celsius ! average growing temperature
    real(r8) :: t_home_celsius   ! average home temperature
    real(r8) :: jvr            ! ratio of Jmax25 / Vcmax25
    real(r8) :: vcmaxc         ! scaling factor for high temperature inhibition (25 C = 1.0)
    real(r8) :: jmaxc          ! scaling factor for high temperature inhibition (25 C = 1.0)

    select case(photo_tempsens_model)
    case (photosynth_acclim_model_none) !No temperature acclimation
       vcmaxha = EDPftvarcon_inst%vcmaxha(FT)
       jmaxha  = EDPftvarcon_inst%jmaxha(FT)
       vcmaxhd = EDPftvarcon_inst%vcmaxhd(FT)
       jmaxhd  = EDPftvarcon_inst%jmaxhd(FT)
       vcmaxse = EDPftvarcon_inst%vcmaxse(FT)
       jmaxse  = EDPftvarcon_inst%jmaxse(FT)
    case (photosynth_acclim_model_kumarathunge_etal_2019) !Kumarathunge et al. temperature acclimation, Thome=30-year running mean
       t_growth_celsius = t_growth-tfrz
       t_home_celsius = t_home-tfrz
       vcmaxha = (42.6_r8 + (1.14_r8*t_growth_celsius))*1e3_r8 !J/mol
       jmaxha = 40.71_r8*1e3_r8 !J/mol
       vcmaxhd = 200._r8*1e3_r8 !J/mol
       jmaxhd = 200._r8*1e3_r8 !J/mol
       vcmaxse = (645.13_r8 - (0.38_r8*t_growth_celsius))
       jmaxse = 658.77_r8 - (0.84_r8*t_home_celsius) - 0.52_r8*(t_growth_celsius-t_home_celsius)
       jvr = 2.56_r8 - (0.0375_r8*t_home_celsius)-(0.0202_r8*(t_growth_celsius-t_home_celsius))
    case default
       write (fates_log(),*)'error, incorrect leaf photosynthesis temperature acclimation model specified'
       call endrun(msg=errMsg(sourcefile, __LINE__))
    end select

    vcmaxc = fth25_f(vcmaxhd, vcmaxse)
    jmaxc  = fth25_f(jmaxhd, jmaxse)

    if(parsun_per_la <= 0._r8) then
       vcmax             = 0._r8
       jmax              = 0._r8
       co2_rcurve_islope = 0._r8
    else                                     ! day time

       ! Vcmax25top was already calculated to derive the nscaler function
       vcmax25 = vcmax25top_ft * nscaler
       select case(photo_tempsens_model)
       case (photosynth_acclim_model_none)
          jmax25  = jmax25top_ft * nscaler
       case (photosynth_acclim_model_kumarathunge_etal_2019) 
          jmax25 = vcmax25*jvr
       case default
          write (fates_log(),*)'error, incorrect leaf photosynthesis temperature acclimation model specified'
          call endrun(msg=errMsg(sourcefile, __LINE__))
       end select

       co2_rcurve_islope25 = co2_rcurve_islope25top_ft * nscaler

       ! Adjust for temperature
       ! photosynthetic pathway: 0. = c4, 1. = c3
       c3c4_path_index = nint(EDPftvarcon_inst%c3psn(ft))

       if (c3c4_path_index == c3_path_index) then
          vcmax = vcmax25 * ft1_f(veg_tempk, vcmaxha) * fth_f(veg_tempk, vcmaxhd, vcmaxse, vcmaxc)
       else
          vcmax = vcmax25 * 2._r8**((veg_tempk-(tfrz+25._r8))/10._r8)
          vcmax = vcmax / (1._r8 + exp( 0.2_r8*((tfrz+15._r8)-veg_tempk ) ))
          vcmax = vcmax / (1._r8 + exp( 0.3_r8*(veg_tempk-(tfrz+40._r8)) ))
       end if

       jmax  = jmax25 * ft1_f(veg_tempk, jmaxha) * fth_f(veg_tempk, jmaxhd, jmaxse, jmaxc)

       !q10 response of product limited psn.
       co2_rcurve_islope = co2_rcurve_islope25 * 2._r8**((veg_tempk-(tfrz+25._r8))/10._r8)
    end if

    ! Adjust for water limitations
    vcmax = vcmax * btran

    return

  end subroutine LeafLayerBiophysicalRates

  subroutine lowstorage_maintresp_reduction(frac, pft, maintresp_reduction_factor)

    ! This subroutine reduces maintenance respiration rates when storage pool is low.  The premise
    ! of this is that mortality of plants increases when storage is low because they are not able
    ! to repair tissues, generate defense compounds, etc.  This reduction is reflected in a reduced
    ! maintenance demand.  The output of this function takes the form of a curve between 0 and 1,
    ! and the curvature of the function is determined by a parameter.

    ! Uses
    use EDPftvarcon         , only : EDPftvarcon_inst

    ! Arguments
    ! ------------------------------------------------------------------------------
    real(r8), intent(in) :: frac      ! ratio of storage to target leaf biomass
    integer,  intent(in) :: pft       ! what pft is this cohort?
    real(r8), intent(out) :: maintresp_reduction_factor  ! the factor by which to reduce maintenance respiration

    ! --------------------------------------------------------------------------------
    ! Parameters are at the PFT level:
    ! fates_maintresp_reduction_curvature controls the curvature of this.
    ! If this parameter is zero, then there is no reduction until the plant dies at storage = 0.
    ! If this parameter is one, then there is a linear reduction in respiration below the storage point.
    ! Intermediate values will give some (concave-downwards) curvature.
    !
    ! maintresp_reduction_intercept controls the maximum amount of throttling.
    ! zero means no throttling at any point, so it turns this mechanism off completely and so
    ! allows an entire cohort to die via negative carbon-induced termination mortality.
    ! one means complete throttling, so no maintenance respiration at all, when out of carbon.
    ! ---------------------------------------------------------------------------------

    if( frac .lt. 1._r8 )then
       if ( abs(EDPftvarcon_inst%maintresp_reduction_curvature(pft)-1._r8) > nearzero ) then
          maintresp_reduction_factor = (1._r8 - EDPftvarcon_inst%maintresp_reduction_intercept(pft)) + &
               EDPftvarcon_inst%maintresp_reduction_intercept(pft) * &
               (1._r8 - EDPftvarcon_inst%maintresp_reduction_curvature(pft)**frac) &
               / (1._r8-EDPftvarcon_inst%maintresp_reduction_curvature(pft))
       else  ! avoid nan answer for linear case
          maintresp_reduction_factor = (1._r8 - EDPftvarcon_inst%maintresp_reduction_intercept(pft)) + &
               EDPftvarcon_inst%maintresp_reduction_intercept(pft) * frac
       endif

    else
       maintresp_reduction_factor = 1._r8
    endif


  end subroutine lowstorage_maintresp_reduction

end module FATESPlantRespPhotosynthMod<|MERGE_RESOLUTION|>--- conflicted
+++ resolved
@@ -1928,12 +1928,17 @@
     !==============================================================================!
     !----------------- Solve quadratic equation for its two roots -----------------!
     !==============================================================================!
-    ! Solution from Press et al (1986) Numerical Recipes: The Art of Scientific
-    ! Computing (Cambridge University Press, Cambridge), pp. 145.
+    ! This solution is mostly derived from:
+    ! Press WH, Teukolsky SA, Vetterling WT, Flannery BP. 1992. Numerical Recipes
+    !    in Fortran77: The Art of Scientific Computing. 2nd edn. Cambridge 
+    !    University Press, Cambridge UK, ISBN 0-521-43064-X.
+    !    Available at: http://numerical.recipes/oldverswitcher.html, section 5.6.
     !
     ! !REVISION HISTORY:
     ! 4/5/10: Adapted from /home/bonan/ecm/psn/An_gs_iterative.f90 by Keith Oleson
     ! 7/23/16: Copied over from CLM by Ryan Knox
+    ! 12/30/23: Instead of issuing errors when a=0, solve the trivial cases too.
+    !           Check determinant sign, and stop the run when it is negative.
     !
     ! !USES:
     !
@@ -1942,232 +1947,69 @@
     real(r8), intent(out) :: r1,r2       ! Roots of quadratic equation
     !
     ! !LOCAL VARIABLES:
+    real(r8) :: discriminant             ! Discriminant
     real(r8) :: q                        ! Temporary term for quadratic solution
+    logical  :: a_offzero                ! Is a close to zero?
+    logical  :: b_offzero                ! Is b close to zero?
+    logical  :: c_offzero                ! Is c close to zero?
+    ! ! Local constants:
+    real(r8), parameter :: discard = 1.e36_r8 ! Large number for discarding answer
     !------------------------------------------------------------------------------
 
-    if (a == 0._r8) then
-       write (fates_log(),*) 'Quadratic solution error: a = ',a
+    ! Save logical tests.
+    a_offzero = abs(a) > nearzero
+    b_offzero = abs(b) > nearzero
+    c_offzero = abs(c) > nearzero
+
+    if (a_offzero .and. ( b_offzero .or. c_offzero ) ) then
+       ! Quadratic equation with two non-zero solutions (but may be complex solutions)
+       discriminant = b*b - 4._r8 * a * c
+
+       ! Proceed only when the discriminant is non-negative or only tiny negative
+       if (discriminant >= - nearzero) then
+          ! Coerce discriminant to non-negative
+          discriminant = max(0._r8,discriminant)
+
+          ! Find q as in the numerical recipes. If b or c are non-zero, q cannot
+          ! be zero, no need for additional checks.
+          q  = - 0.5_r8 * (b + sign(sqrt(discriminant),b))
+          r1 = q / a
+          r2 = c / q
+       else
+          ! Negative discriminant, stop the run.
+          write (fates_log(),'(a)') '---~---'
+          write (fates_log(),'(a)') ' Fatal error!'
+          write (fates_log(),'(a)') ' Quadratic equation discriminant is negative.'
+          write (fates_log(),'(a)') '---~---'
+          write (fates_log(),'(a,1x,es12.5)') ' a            = ',a
+          write (fates_log(),'(a,1x,es12.5)') ' b            = ',b
+          write (fates_log(),'(a,1x,es12.5)') ' c            = ',c
+          write (fates_log(),'(a,1x,es12.5)') ' discriminant = ',discriminant
+          call endrun(msg=errMsg(sourcefile, __LINE__))
+       end if
+    else if (a_offzero) then
+       ! b and c are nearly zero. Both roots must be zero.
+       r1 = 0._r8
+       r2 = 0._r8
+    else if (b_offzero) then
+       ! "a" is not zero, not a true quadratic equation. Single root.
+       r1 = - c / b
+       r2 = discard
+    else
+       ! Both a and b are zero, this really doesn't make any sense and should never
+       ! happen. If it does, issue an error and stop the run.
+       write (fates_log(),'(a)') '---~---'
+       write (fates_log(),'(a)') ' Fatal error!'
+       write (fates_log(),'(a)') ' This solver expects ''a'' and/or ''b'' to be non-zero.'
+       write (fates_log(),'(a)') '---~---'
+       write (fates_log(),'(a,1x,es12.5)') ' a = ',a
+       write (fates_log(),'(a,1x,es12.5)') ' b = ',b
+       write (fates_log(),'(a,1x,es12.5)') ' c = ',c
+       write (fates_log(),'(a)') '---~---'
        call endrun(msg=errMsg(sourcefile, __LINE__))
     end if
 
-    if (b >= 0._r8) then
-       q = -0.5_r8 * (b + sqrt(b*b - 4._r8*a*c))
-    else
-       q = -0.5_r8 * (b - sqrt(b*b - 4._r8*a*c))
-    end if
-
-<<<<<<< HEAD
-subroutine quadratic_f (a, b, c, r1, r2)
-  !
-  ! !DESCRIPTION:
-  !==============================================================================!
-  !----------------- Solve quadratic equation for its two roots -----------------!
-  !==============================================================================!
-  ! This solution is mostly derived from:
-  ! Press WH, Teukolsky SA, Vetterling WT, Flannery BP. 1992. Numerical Recipes
-  !    in Fortran77: The Art of Scientific Computing. 2nd edn. Cambridge 
-  !    University Press, Cambridge UK, ISBN 0-521-43064-X.
-  !    Available at: http://numerical.recipes/oldverswitcher.html, section 5.6.
-  !
-  ! !REVISION HISTORY:
-  ! 4/5/10: Adapted from /home/bonan/ecm/psn/An_gs_iterative.f90 by Keith Oleson
-  ! 7/23/16: Copied over from CLM by Ryan Knox
-  ! 12/30/23: Instead of issuing errors when a=0, solve the trivial cases too.
-  !           Check determinant sign, and stop the run when it is negative.
-  !
-  ! !USES:
-  !
-  ! !ARGUMENTS:
-   real(r8), intent(in)  :: a,b,c       ! Terms for quadratic equation
-   real(r8), intent(out) :: r1,r2       ! Roots of quadratic equation
-   !
-   ! !LOCAL VARIABLES:
-   real(r8) :: discriminant             ! Discriminant
-   real(r8) :: q                        ! Temporary term for quadratic solution
-   logical  :: a_offzero                ! Is a close to zero?
-   logical  :: b_offzero                ! Is b close to zero?
-   logical  :: c_offzero                ! Is c close to zero?
-   ! ! Local constants:
-   real(r8), parameter :: discard = 1.e36_r8 ! Large number for discarding answer
-   !------------------------------------------------------------------------------
-
-
-   ! Save logical tests.
-   a_offzero = abs(a) > nearzero
-   b_offzero = abs(b) > nearzero
-   c_offzero = abs(c) > nearzero
-
-   if (a_offzero .and. ( b_offzero .or. c_offzero ) ) then
-      ! Quadratic equation with two non-zero solutions (but may be complex solutions)
-      discriminant = b*b - 4._r8 * a * c
-
-      ! Proceed only when the discriminant is non-negative or only tiny negative
-      if (discriminant >= - nearzero) then
-         ! Coerce discriminant to non-negative
-         discriminant = max(0._r8,discriminant)
-
-         ! Find q as in the numerical recipes. If b or c are non-zero, q cannot
-         ! be zero, no need for additional checks.
-         q  = - 0.5_r8 * (b + sign(sqrt(discriminant),b))
-         r1 = q / a
-         r2 = c / q
-      else
-         ! Negative discriminant, stop the run.
-         write (fates_log(),'(a)') '---~---'
-         write (fates_log(),'(a)') ' Fatal error!'
-         write (fates_log(),'(a)') ' Quadratic equation discriminant is negative.'
-         write (fates_log(),'(a)') '---~---'
-         write (fates_log(),'(a,1x,es12.5)') ' a            = ',a
-         write (fates_log(),'(a,1x,es12.5)') ' b            = ',b
-         write (fates_log(),'(a,1x,es12.5)') ' c            = ',c
-         write (fates_log(),'(a,1x,es12.5)') ' discriminant = ',discriminant
-         call endrun(msg=errMsg(sourcefile, __LINE__))
-      end if
-   else if (a_offzero) then
-      ! b and c are nearly zero. Both roots must be zero.
-      r1 = 0._r8
-      r2 = 0._r8
-   else if (b_offzero) then
-      ! "a" is not zero, not a true quadratic equation. Single root.
-      r1 = - c / b
-      r2 = discard
-   else
-      ! Both a and b are zero, this really doesn't make any sense and should never
-      ! happen. If it does, issue an error and stop the run.
-      write (fates_log(),'(a)') '---~---'
-      write (fates_log(),'(a)') ' Fatal error!'
-      write (fates_log(),'(a)') ' This solver expects ''a'' and/or ''b'' to be non-zero.'
-      write (fates_log(),'(a)') '---~---'
-      write (fates_log(),'(a,1x,es12.5)') ' a = ',a
-      write (fates_log(),'(a,1x,es12.5)') ' b = ',b
-      write (fates_log(),'(a,1x,es12.5)') ' c = ',c
-      write (fates_log(),'(a)') '---~---'
-      call endrun(msg=errMsg(sourcefile, __LINE__))
-   end if
-
-   return
-end subroutine quadratic_f
-
-! ====================================================================================
-
-subroutine quadratic_fast (a, b, c, r1, r2)
-  !
-  ! !DESCRIPTION:
-  !==============================================================================!
-  !----------------- Solve quadratic equation for its two roots -----------------!
-  ! THIS METHOD SIMPLY REMOVES THE DIV0 CHECK AND ERROR REPORTING                !
-  !==============================================================================!
-  ! Solution from Press et al (1986) Numerical Recipes: The Art of Scientific
-  ! Computing (Cambridge University Press, Cambridge), pp. 145.
-  !
-  ! !REVISION HISTORY:
-  ! 4/5/10: Adapted from /home/bonan/ecm/psn/An_gs_iterative.f90 by Keith Oleson
-  ! 7/23/16: Copied over from CLM by Ryan Knox
-  !
-  ! !USES:
-  !
-  ! !ARGUMENTS:
-   real(r8), intent(in)  :: a,b,c       ! Terms for quadratic equation
-   real(r8), intent(out) :: r1,r2       ! Roots of quadratic equation
-   !
-   ! !LOCAL VARIABLES:
-   real(r8) :: q                        ! Temporary term for quadratic solution
-   !------------------------------------------------------------------------------
-
-   !  if (a == 0._r8) then
-   !     write (fates_log(),*) 'Quadratic solution error: a = ',a
-   !     call endrun(msg=errMsg(sourcefile, __LINE__))
-   !  end if
-
-   if (b >= 0._r8) then
-      q = -0.5_r8 * (b + sqrt(b*b - 4._r8*a*c))
-   else
-      q = -0.5_r8 * (b - sqrt(b*b - 4._r8*a*c))
-   end if
-
-   r1 = q / a
-   !  if (q /= 0._r8) then
-   r2 = c / q
-   !  else
-   !     r2 = 1.e36_r8
-   !  end if
-
-end subroutine quadratic_fast
-
-
-! ====================================================================================
-
-subroutine UpdateCanopyNCanNRadPresent(currentPatch)
-
-  ! ---------------------------------------------------------------------------------
-  ! This subroutine calculates two patch level quanities:
-  ! currentPatch%ncan   and
-  ! currentPatch%canopy_mask
-  !
-  ! currentPatch%ncan(:,:) is a two dimensional array that indicates
-  ! the total number of leaf layers (including those that are not exposed to light)
-  ! in each canopy layer and for each functional type.
-  !
-  ! currentPatch%nrad(:,:) is a two dimensional array that indicates
-  ! the total number of EXPOSED leaf layers, but for all intents and purposes
-  ! in the photosynthesis routine, this appears to be the same as %ncan...
-  !
-  ! currentPatch%canopy_mask(:,:) has the same dimensions, is binary, and
-  ! indicates whether or not leaf layers are present (by evaluating the canopy area
-  ! profile).
-  ! ---------------------------------------------------------------------------------
-
-   ! Arguments
-   type(fates_patch_type), target :: currentPatch
-   type(fates_cohort_type), pointer :: currentCohort
-
-   ! Locals
-   integer :: cl  ! Canopy Layer Index
-   integer :: ft  ! Function Type Index
-   integer :: iv  ! index of the exposed leaf layer for each canopy layer and pft
-
-   ! Loop through the cohorts in this patch, associate each cohort with a layer and PFT
-   ! and use the cohort's memory of how many layer's it takes up to assign the maximum
-   ! of the layer/pft index it is in
-   ! ---------------------------------------------------------------------------------
-
-   currentPatch%ncan(:,:) = 0
-   ! redo the canopy structure algorithm to get round a
-   ! bug that is happening for site 125, FT13.
-   currentCohort => currentPatch%tallest
-   do while(associated(currentCohort))
-
-      currentPatch%ncan(currentCohort%canopy_layer,currentCohort%pft) = &
-         max(currentPatch%ncan(currentCohort%canopy_layer,currentCohort%pft), &
-         currentCohort%NV)
-
-      currentCohort => currentCohort%shorter
-
-   enddo !cohort
-
-   ! NRAD = NCAN ...
-   currentPatch%nrad = currentPatch%ncan
-
-   ! Now loop through and identify which layer and pft combo has scattering elements
-   do cl = 1,nclmax
-      do ft = 1,numpft
-         currentPatch%canopy_mask(cl,ft) = 0
-         do iv = 1, currentPatch%nrad(cl,ft);
-            if(currentPatch%canopy_area_profile(cl,ft,iv) > 0._r8)then
-               currentPatch%canopy_mask(cl,ft) = 1
-            end if
-         end do !iv
-      enddo !ft
-   enddo !cl
-=======
-    r1 = q / a
-    if (q /= 0._r8) then
-       r2 = c / q
-    else
-       r2 = 1.e36_r8
-    end if
->>>>>>> d4469451
-
+    return
   end subroutine quadratic_f
 
   ! ====================================================================================
