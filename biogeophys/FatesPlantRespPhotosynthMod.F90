module FATESPlantRespPhotosynthMod

  !-------------------------------------------------------------------------------------
  ! !DESCRIPTION:
  ! Calculates the plant respiration and photosynthetic fluxes for the FATES model
  ! This code is similar to and was originally based off of the 'photosynthesis'
  ! subroutine in the CLM model.
  !
  ! Parameter for activation and deactivation energies were taken from:
  ! Activation energy, from:
  ! Bernacchi et al (2001) Plant, Cell and Environment 24:253-259
  ! Bernacchi et al (2003) Plant, Cell and Environment 26:1419-1430
  ! except TPU from: Harley et al (1992) Plant, Cell and Environment 15:271-282
  ! High temperature deactivation, from:
  ! Leuning (2002) Plant, Cell and Environment 25:1205-1210
  ! The factor "c" scales the deactivation to a value of 1.0 at 25C
  ! Photosynthesis and stomatal conductance parameters, from:
  ! Bonan et al (2011) JGR, 116, doi:10.1029/2010JG001593
  ! ------------------------------------------------------------------------------------

  ! !USES:

  use FatesGlobals,      only : endrun => fates_endrun
  use FatesGlobals,      only : fates_log
  use FatesGlobals,      only : FatesWarn,N2S,A2S,I2S
  use FatesConstantsMod, only : r8 => fates_r8
  use FatesConstantsMod, only : itrue
  use FatesConstantsMod, only : nearzero
  use FatesConstantsMod, only : molar_mass_ratio_vapdry
  use FatesConstantsMod, only : molar_mass_water
  use FatesConstantsMod, only : rgas_J_K_mol
  use FatesConstantsMod, only : fates_unset_r8
  use FatesConstantsMod, only : tfrz => t_water_freeze_k_1atm
  use FatesConstantsMod, only : nocomp_bareground
  use FatesConstantsMod, only : photosynth_acclim_model_none
  use FatesConstantsMod, only : photosynth_acclim_model_kumarathunge_etal_2019
  use FatesInterfaceTypesMod, only : hlm_use_planthydro
  use FatesInterfaceTypesMod, only : hlm_parteh_mode
  use FatesInterfaceTypesMod, only : numpft
  use FatesInterfaceTypesMod, only : nleafage
  use FatesUtilsMod,          only : QuadraticRoots => QuadraticRootsSridharachary
  use EDParamsMod,           only : maxpft
  use EDParamsMod,       only : nlevleaf
  use EDParamsMod,       only : nclmax
  use PRTGenericMod,     only : max_nleafage
  use EDTypesMod,        only : do_fates_salinity
  use EDParamsMod,       only : q10_mr
  use FatesPatchMod,     only : fates_patch_type
  use FatesCohortMod,    only : fates_cohort_type
  use EDParamsMod,       only : maintresp_leaf_model
  use FatesConstantsMod, only : lmrmodel_ryan_1991
  use FatesConstantsMod, only : lmrmodel_atkin_etal_2017
  use PRTGenericMod,     only : prt_carbon_allom_hyp
  use PRTGenericMod,     only : prt_cnp_flex_allom_hyp
  use PRTGenericMod,     only : carbon12_element
  use PRTGenericMod,     only : nitrogen_element
  use PRTGenericMod,     only : leaf_organ
  use PRTGenericMod,     only : fnrt_organ
  use PRTGenericMod,     only : sapw_organ
  use PRTGenericMod,     only : store_organ
  use PRTGenericMod,     only : repro_organ
  use PRTGenericMod,     only : struct_organ
  use EDParamsMod,       only : maintresp_nonleaf_baserate
  use EDParamsMod,       only : stomatal_model
  use EDParamsMod,       only : stomatal_assim_model
  use EDParamsMod,       only : photo_tempsens_model
  use PRTParametersMod,  only : prt_params
  use EDPftvarcon      , only : EDPftvarcon_inst
  use TemperatureType,   only : temperature_type
  use FatesRadiationMemMod, only : norman_solver,twostr_solver
  use EDParamsMod,          only : radiation_model
  use FatesRadiationMemMod, only : ipar
  use FatesTwoStreamUtilsMod, only : FatesGetCohortAbsRad
  use FatesAllometryMod     , only : VegAreaLayer

  ! CIME Globals
  use shr_log_mod , only      : errMsg => shr_log_errMsg

  implicit none
  private

  public :: FatesPlantRespPhotosynthDrive ! Called by the HLM-Fates interface

  character(len=*), parameter, private :: sourcefile = &
       __FILE__


  character(len=1024) :: warn_msg   ! for defining a warning message

  !-------------------------------------------------------------------------------------

  ! maximum stomatal resistance [s/m] (used across several procedures)
  real(r8),parameter :: rsmax0 =  2.e8_r8

  logical   ::  debug = .false.
  !-------------------------------------------------------------------------------------

  ! Ratio of H2O/CO2 gas diffusion in stomatal airspace (approximate)
  real(r8),parameter :: h2o_co2_stoma_diffuse_ratio = 1.6_r8

  ! Ratio of H2O/CO2 gass diffusion in the leaf boundary layer (approximate)
  real(r8),parameter :: h2o_co2_bl_diffuse_ratio = 1.4_r8

  ! Constants used to define C3 versus C4 photosynth pathways
  integer, parameter :: c3_path_index = 1
  integer, parameter :: c4_path_index = 0


  ! Constants used to define conductance models
  integer, parameter :: medlyn_model = 2
  integer, parameter :: ballberry_model = 1

  ! Alternatively, Gross Assimilation can be used to estimate
  ! leaf co2 partial pressure and therefore conductance. The default
  ! is to use anet
  integer, parameter :: net_assim_model = 1
  integer, parameter :: gross_assim_model = 2

  logical, parameter :: preserve_b4b = .true.

contains

  !--------------------------------------------------------------------------------------

  subroutine FatesPlantRespPhotosynthDrive (nsites, sites,bc_in,bc_out,dtime)

    ! -----------------------------------------------------------------------------------
    ! !DESCRIPTION:
    ! Leaf photosynthesis and stomatal conductance calculation as described by
    ! Bonan et al (2011) JGR, 116, doi:10.1029/2010JG001593 and extended to
    ! a multi-layer canopy
    ! -----------------------------------------------------------------------------------

    ! !USES:
    use EDTypesMod        , only : ed_site_type
    use EDParamsMod       , only : dinc_vai
    use EDParamsMod       , only : dlower_vai
    use FatesInterfaceTypesMod , only : bc_in_type
    use FatesInterfaceTypesMod , only : bc_out_type
    use EDCanopyStructureMod, only : calc_areaindex
    use FatesConstantsMod, only : umolC_to_kgC
    use FatesConstantsMod, only : umol_per_mmol
    use FatesConstantsMod, only : rgas => rgas_J_K_kmol
    use FatesParameterDerivedMod, only : param_derived

    use FatesAllometryMod, only : bleaf, bstore_allom
    use FatesAllometryMod, only : storage_fraction_of_target
    use FatesAllometryMod, only : set_root_fraction
    use FatesAllometryMod, only : decay_coeff_kn

    use DamageMainMod, only : GetCrownReduction

    use FatesInterfaceTypesMod, only : hlm_use_tree_damage

    ! ARGUMENTS:
    ! -----------------------------------------------------------------------------------
    integer,intent(in)                      :: nsites
    type(ed_site_type),intent(inout),target :: sites(nsites)
    type(bc_in_type),intent(in)             :: bc_in(nsites)
    type(bc_out_type),intent(inout)         :: bc_out(nsites)
    real(r8),intent(in)                     :: dtime


    ! LOCAL VARIABLES:
    ! -----------------------------------------------------------------------------------
    type (fates_patch_type) , pointer :: currentPatch
    type (fates_cohort_type), pointer :: currentCohort

    ! -----------------------------------------------------------------------------------
    ! These three arrays hold leaf-level biophysical rates that are calculated
    ! in one loop and then sent to the cohorts in another loop.  If hydraulics are
    ! on, we calculate a unique solution for each level-cohort-layer combination.
    ! If we are not using hydraulics, we calculate a unique solution for each
    ! level-pft-layer combination.  Thus the following three arrays are statically
    ! allocated for the maximum space of the two cases (numCohortsPerPatch)
    ! The "_z" suffix indicates these variables are discretized at the "leaf_layer"
    ! scale.
    ! Note: For these temporary arrays, we have the leaf layer dimension first
    ! and the canopy layer last. This order is chosen for efficiency. The arrays
    ! such as leaf area that are bound to the patch structure DO NOT follow this order
    ! as they are used in many other parts of the code with different looping, we
    ! are not modifying its order now.
    ! -----------------------------------------------------------------------------------

    ! leaf maintenance (dark) respiration [umol CO2/m**2/s]
    real(r8) :: lmr_z(nlevleaf,maxpft,nclmax)

    ! stomatal resistance [s/m]
    real(r8) :: rs_z(nlevleaf,maxpft,nclmax)

    ! net leaf photosynthesis averaged over sun and shade leaves. [umol CO2/m**2/s]
    real(r8) :: anet_av_z(nlevleaf,maxpft,nclmax)

    ! Mask used to determine which leaf-layer biophysical rates have been
    ! used already
    logical :: rate_mask_z(nlevleaf,maxpft,nclmax)

    real(r8) :: vcmax_z            ! leaf layer maximum rate of carboxylation
    ! (umol co2/m**2/s)
    real(r8) :: jmax_z             ! leaf layer maximum electron transport rate
    ! (umol electrons/m**2/s)
    real(r8) :: kp_z               ! leaf layer initial slope of CO2 response
    ! curve (C4 plants)
    real(r8) :: c13disc_z(nclmax,maxpft,nlevleaf) ! carbon 13 in newly assimilated carbon at leaf level

    real(r8) :: mm_kco2            ! Michaelis-Menten constant for CO2 (Pa)
    real(r8) :: mm_ko2             ! Michaelis-Menten constant for O2 (Pa)
    real(r8) :: co2_cpoint         ! CO2 compensation point (Pa)
    real(r8) :: btran_eff          ! effective transpiration wetness factor (0 to 1)
    real(r8) :: stomatal_intercept_btran   ! water-stressed minimum stomatal conductance (umol H2O/m**2/s)
    real(r8) :: kn                 ! leaf nitrogen decay coefficient
    real(r8) :: cf                 ! s m**2/umol -> s/m (ideal gas conversion) [umol/m3]
    real(r8) :: gb_mol             ! leaf boundary layer conductance (molar form: [umol /m**2/s])
    real(r8) :: ceair              ! vapor pressure of air, constrained (Pa)
    real(r8) :: nscaler            ! leaf nitrogen scaling coefficient
    real(r8) :: leaf_frac          ! ratio of to leaf biomass to total alive biomass
    real(r8) :: tcsoi              ! Temperature response function for root respiration.
    real(r8) :: tcwood             ! Temperature response function for wood

    real(r8) :: patch_la           ! exposed leaf area (patch scale)
    real(r8) :: live_stem_n        ! Live stem (above-ground sapwood)
    ! nitrogen content (kgN/plant)
    real(r8) :: live_croot_n       ! Live coarse root (below-ground sapwood)
    ! nitrogen content (kgN/plant)
    real(r8) :: sapw_c             ! Sapwood carbon (kgC/plant)
    real(r8) :: store_c_target     ! Target storage carbon (kgC/plant)
    real(r8) :: fnrt_c             ! Fine root carbon (kgC/plant)
    real(r8) :: fnrt_n             ! Fine root nitrogen content (kgN/plant)
    real(r8) :: leaf_c             ! Leaf carbon (kgC/plant)
    real(r8) :: leaf_n             ! leaf nitrogen content (kgN/plant)
    real(r8) :: g_sb_leaves        ! Mean combined (stomata+boundary layer) leaf conductance [m/s]
    ! over all of the patch's leaves.  The "sb" refers to the combined
    ! "s"tomatal and "b"oundary layer.
    ! This quantity is relevant on leaf surfaces. It does not
    ! have units of /m2 leaf per say, but is implicitly on leaf surfaces
    real(r8) :: r_sb_leaves        ! Mean leaf resistance over all the patch's leaves [s/m]
    ! This is the direct reciprocal of g_sb_leaves
    real(r8) :: r_stomata          ! Mean stomatal resistance across all leaves in the patch [s/m]


    real(r8) :: maintresp_reduction_factor  ! factor by which to reduce maintenance
    ! respiration when storage pools are low
    real(r8) :: b_leaf             ! leaf biomass kgC
    real(r8) :: frac               ! storage pool as a fraction of target leaf biomass
    ! over each cohort x layer.
    real(r8) :: cohort_eleaf_area  ! This is the effective leaf area [m2] reported by each cohort
    real(r8) :: lnc_top            ! Leaf nitrogen content per unit area at canopy top [gN/m2]
    real(r8) :: lmr25top           ! canopy top leaf maint resp rate at 25C 
    ! for this plant or pft (umol CO2/m**2/s)
    real(r8) :: leaf_inc           ! LAI-only portion of the vegetation increment of dinc_vai
    real(r8) :: lai_canopy_above   ! the LAI in the canopy layers above the layer of interest
    real(r8) :: lai_layers_above   ! the LAI in the leaf layers, within the current canopy,
    ! above the leaf layer of interest
    real(r8) :: lai_current        ! the LAI in the current leaf layer
    real(r8) :: cumulative_lai     ! the cumulative LAI, top down, to the leaf layer of interest
    real(r8) :: leaf_psi           ! leaf xylem matric potential [MPa] (only meaningful/used w/ hydro)
    real(r8) :: fnrt_mr_layer      ! fine root maintenance respiation per layer [kgC/plant/s]

    real(r8) :: fnrt_mr_nfix_layer ! fineroot maintenance respiration specifically for symbiotic fixation [kgC/plant/layer/s]
    real(r8) :: nfix_layer         ! Nitrogen fixed in each layer this timestep [kgN/plant/layer/timestep]
    real(r8), allocatable :: rootfr_ft(:,:)  ! Root fractions per depth and PFT

    real(r8) :: agb_frac              ! fraction of biomass aboveground
    real(r8) :: branch_frac           ! fraction of aboveground woody biomass in branches
    real(r8) :: crown_reduction       ! reduction in crown biomass from damage
    real(r8) :: sapw_c_bgw            ! belowground sapwood
    real(r8) :: sapw_c_agw            ! aboveground sapwood
    real(r8) :: sapw_c_undamaged      ! the target sapwood of an undamaged tree
    real(r8) :: sapw_n                ! sapwood nitrogen
    real(r8) :: sapw_n_bgw            ! nitrogen in belowground portion of sapwood
    real(r8) :: sapw_n_agw            ! nitrogen in aboveground portion of sapwood
    real(r8) :: sapw_n_undamaged      ! nitrogen in sapwood of undamaged tree
    real(r8) :: rd_abs_leaf, rb_abs_leaf, r_abs_stem, r_abs_snow, rb_abs, rd_abs
    real(r8) :: fsun
    real(r8) :: par_per_sunla, par_per_shala ! PAR per sunlit and shaded leaf area [W/m2 leaf]
    real(r8),dimension(75) :: cohort_vaitop
    real(r8),dimension(75) :: cohort_vaibot
    real(r8),dimension(75) :: cohort_layer_elai
    real(r8),dimension(75) :: cohort_layer_esai
    real(r8),dimension(75) :: cohort_layer_tlai
    real(r8),dimension(75) :: cohort_layer_tsai
    real(r8)               :: cohort_elai
    real(r8)               :: cohort_esai
    real(r8)               :: laisun,laisha
    real(r8)               :: canopy_area
    real(r8)               :: elai
    ! -----------------------------------------------------------------------------------
    ! Keeping these two definitions in case they need to be added later
    !
    ! -----------------------------------------------------------------------------------
    !real(r8) :: psncanopy_pa  ! patch sunlit leaf photosynthesis (umol CO2 /m**2/ s)
    !real(r8) :: lmrcanopy_pa  ! patch sunlit leaf maintenance respiration rate (umol CO2/m**2/s)

    integer  :: cl,s,iv,j,ps,ft,ifp ! indices
    integer  :: nv                  ! number of leaf layers
    integer  :: NCL_p               ! number of canopy layers in patch
    integer  :: iage                ! loop counter for leaf age classes

    ! Parameters
    !
    ! Base rate is at 20C. Adjust to 25C using the CN Q10 = 1.5
    ! (gC/gN/s)
    ! ------------------------------------------------------------------------


    ! -----------------------------------------------------------------------------------
    ! Photosynthesis and stomatal conductance parameters, from:
    ! Bonan et al (2011) JGR, 116, doi:10.1029/2010JG001593
    ! -----------------------------------------------------------------------------------



    associate(  &
         c3psn     => EDPftvarcon_inst%c3psn  , &
         slatop    => prt_params%slatop , &  ! specific leaf area at top of canopy,
                                ! projected area basis [m^2/gC]
         woody     => prt_params%woody,   &  ! Is vegetation woody or not?
         stomatal_intercept   => EDPftvarcon_inst%stomatal_intercept ) !Unstressed minimum stomatal conductance


      do s = 1,nsites

         ! Multi-layer parameters scaled by leaf nitrogen profile.
         ! Loop through each canopy layer to calculate nitrogen profile using
         ! cumulative lai at the midpoint of the layer



         ! Pre-process some variables that are PFT dependent
         ! but not environmentally dependent
         ! ------------------------------------------------------------------------

         allocate(rootfr_ft(numpft, bc_in(s)%nlevsoil))

         do ft = 1,numpft
            call set_root_fraction(rootfr_ft(ft,:), ft, &
                 bc_in(s)%zi_sisl, &
                 bc_in(s)%max_rooting_depth_index_col)
         end do


         ifp = 0
         currentpatch => sites(s)%oldest_patch
         do while (associated(currentpatch))
            if_notbare: if(currentpatch%nocomp_pft_label.ne.nocomp_bareground)then
               ifp   = ifp+1
               NCL_p = currentPatch%NCL_p

               ! Part I. Zero output boundary conditions
               ! ---------------------------------------------------------------------------
               bc_out(s)%rssun_pa(ifp)     = 0._r8
               bc_out(s)%rssha_pa(ifp)     = 0._r8

               g_sb_leaves = 0._r8
               patch_la    = 0._r8

               ! Part II. Filter out patches
               ! Patch level filter flag for photosynthesis calculations
               ! has a short memory, flags:
               ! 1 = patch has not been called
               ! 2 = patch is currently marked for photosynthesis
               ! 3 = patch has been called for photosynthesis already
               ! ---------------------------------------------------------------------------
               if_filter2: if(bc_in(s)%filter_photo_pa(ifp)==2)then


                  ! Part III. Calculate the number of sublayers for each pft and layer.
                  ! And then identify which layer/pft combinations have things in them.
                  ! Output:
                  ! currentPatch%ncan(:,:)
                  ! currentPatch%canopy_mask(:,:)
                  call UpdateCanopyNCanNRadPresent(currentPatch)


                  ! Part IV.  Identify some environmentally derived parameters:
                  !           These quantities are biologically irrelevant
                  !  Michaelis-Menten constant for CO2 (Pa)
                  !  Michaelis-Menten constant for O2 (Pa)
                  !  CO2 compensation point (Pa)
                  !  leaf boundary layer conductance of h20
                  !  constrained vapor pressure

                  call GetCanopyGasParameters(bc_in(s)%forc_pbot,       & ! in
                       bc_in(s)%oair_pa(ifp),    & ! in
                       bc_in(s)%t_veg_pa(ifp),   & ! in
                       bc_in(s)%tgcm_pa(ifp),    & ! in
                       bc_in(s)%eair_pa(ifp),    & ! in
                       bc_in(s)%esat_tv_pa(ifp), & ! in
                       bc_in(s)%rb_pa(ifp),      & ! in
                       mm_kco2,                  & ! out
                       mm_ko2,                   & ! out
                       co2_cpoint,               & ! out
                       cf,                       & ! out
                       gb_mol,                   & ! out
                       ceair)                      ! out

                  ! ------------------------------------------------------------------------
                  ! Part VI: Loop over all leaf layers.
                  ! The concept of leaf layers is a result of the radiative transfer scheme.
                  ! A leaf layer has uniform radiation environment.  Leaf layers are a group
                  ! of vegetation surfaces (stems and leaves) which inhabit the same
                  ! canopy-layer "CL", have the same functional type "ft" and within those
                  ! two partitions are further partitioned into vertical layers where
                  ! downwelling radiation attenuates in order.
                  ! In this phase we loop over the leaf layers and calculate the
                  ! photosynthesis and respiration of the layer (since all biophysical
                  ! properties are homogeneous).  After this step, we can loop through
                  ! our cohort list, associate each cohort with its list of leaf-layers
                  ! and transfer these quantities to the cohort.
                  ! With plant hydraulics, we must realize that photosynthesis and
                  ! respiration will be different for leaves of each cohort in the leaf
                  ! layers, as they will have there own hydraulic limitations.
                  ! NOTE: Only need to flush mask on the number of used pfts, not the whole
                  ! scratch space.
                  ! ------------------------------------------------------------------------
                  rate_mask_z(:,1:numpft,:) = .false.

                  if_any_cohorts: if(currentPatch%countcohorts > 0.0)then
                     currentCohort => currentPatch%tallest
                     do_cohort_drive: do while (associated(currentCohort)) ! Cohort loop

                        ! Identify the canopy layer (cl), functional type (ft)
                        ! and the leaf layer (IV) for this cohort
                        ft = currentCohort%pft
                        cl = currentCohort%canopy_layer

                        ! Calculate the cohort specific elai profile
                        ! And the top and bottom edges of the veg area index
                        ! of each layer bin are. Note, if the layers
                        ! sink below the ground snow line, then the effective
                        ! LAI and SAI start to shrink to zero, as well as
                        ! the difference between vaitop and vaibot.
                        if(currentCohort%treesai>0._r8)then
                           do iv = 1,currentCohort%nv
                              call VegAreaLayer(currentCohort%treelai, &
                                   currentCohort%treesai,              &
                                   currentCohort%height,               &
                                   iv,                                 &
                                   currentCohort%nv,                   &
                                   currentCohort%pft,                  &
                                   sites(s)%snow_depth,                &
                                   cohort_vaitop(iv),                  &
                                   cohort_vaibot(iv),                  & 
                                   cohort_layer_elai(iv),              &
                                   cohort_layer_esai(iv))
                           end do

                           cohort_elai = sum(cohort_layer_elai(1:currentCohort%nv))
                           cohort_esai = sum(cohort_layer_esai(1:currentCohort%nv))


                        else
                           cohort_layer_elai(:)   = 0._r8
                           cohort_layer_esai(:)   = 0._r8
                           cohort_vaitop(:) = 0._r8
                           cohort_vaibot(:) = 0._r8
                           cohort_elai = 0._r8
                           cohort_esai = 0._r8
                        end if

                        ! MLO. Assuming target to be related to leaf biomass when leaves are fully
                        ! flushed. But unsure whether this call is correct or not, shouldn't we get
                        ! the target value directly from the bstore_allom?
                        call bleaf(currentCohort%dbh,currentCohort%pft,&
                             currentCohort%crowndamage,currentCohort%canopy_trim,1.0_r8,store_c_target)
                        !                     call bstore_allom(currentCohort%dbh,currentCohort%pft, &
                        !                                       currentCohort%canopy_trim,store_c_target)

                        call storage_fraction_of_target(store_c_target, &
                             currentCohort%prt%GetState(store_organ, carbon12_element), &
                             frac)
                        call lowstorage_maintresp_reduction(frac,currentCohort%pft, &
                             maintresp_reduction_factor)

                        ! are there any leaves of this pft in this layer?
                        canopy_mask_if: if(currentPatch%canopy_mask(cl,ft) == 1)then

                           ! Loop over leaf-layers
                           leaf_layer_loop : do iv = 1,currentCohort%nv

                              ! ------------------------------------------------------------
                              ! If we are doing plant hydro-dynamics (or any run-type
                              ! where cohorts may generate different photosynthetic rates
                              ! of other cohorts in the same canopy-pft-layer combo),
                              ! we re-calculate the leaf biophysical rates for the
                              ! cohort-layer combo of interest.
                              ! but in the vanilla case, we only re-calculate if it has
                              ! not been done yet.
                              ! Other cases where we need to solve for every cohort
                              ! in every leaf layer:  nutrient dynamic mode, multiple leaf
                              ! age classes
                              ! ------------------------------------------------------------

                              rate_mask_if: if ( .not.rate_mask_z(iv,ft,cl) .or. &
                                   (hlm_use_planthydro.eq.itrue) .or. &
                                   (radiation_model .eq. twostr_solver ) .or. &
                                   (nleafage > 1) .or. &
                                   (hlm_parteh_mode .ne. prt_carbon_allom_hyp )   ) then

                                 if (hlm_use_planthydro.eq.itrue ) then

                                    stomatal_intercept_btran = max( cf/rsmax0,stomatal_intercept(ft)*currentCohort%co_hydr%btran )
                                    btran_eff = currentCohort%co_hydr%btran 

                                    ! dinc_vai(:) is the total vegetation area index of each "leaf" layer
                                    ! we convert to the leaf only portion of the increment
                                    ! ------------------------------------------------------
                                    leaf_inc    = dinc_vai(iv) * &
                                         currentCohort%treelai/(currentCohort%treelai+currentCohort%treesai)

                                    ! Now calculate the cumulative top-down lai of the current layer's midpoint
                                    lai_canopy_above  = sum(currentPatch%canopy_layer_tlai(1:cl-1)) 

                                    lai_layers_above  = (dlower_vai(iv) - dinc_vai(iv)) * &
                                         currentCohort%treelai/(currentCohort%treelai+currentCohort%treesai)
                                    lai_current       = min(leaf_inc, currentCohort%treelai - lai_layers_above)
                                    cumulative_lai    = lai_canopy_above + lai_layers_above + 0.5*lai_current 

                                    leaf_psi = currentCohort%co_hydr%psi_ag(1)

                                 else

                                    stomatal_intercept_btran = max( cf/rsmax0,stomatal_intercept(ft)*currentPatch%btran_ft(ft) ) 

                                    btran_eff = currentPatch%btran_ft(ft)
                                    ! For consistency sake, we use total LAI here, and not exposed
                                    ! if the plant is under-snow, it will be effectively dormant for 
                                    ! the purposes of nscaler

                                    cumulative_lai = sum(currentPatch%canopy_layer_tlai(1:cl-1))  + &
                                         sum(currentPatch%tlai_profile(cl,ft,1:iv-1)) + &
                                         0.5*currentPatch%tlai_profile(cl,ft,iv)

                                    leaf_psi = fates_unset_r8

                                 end if

                                 if(do_fates_salinity)then
                                    btran_eff = btran_eff*currentPatch%bstress_sal_ft(ft)
                                 endif


                                 ! Bonan et al (2011) JGR, 116, doi:10.1029/2010JG001593 used
                                 ! kn = 0.11. Here, derive kn from vcmax25 as in Lloyd et al 
                                 ! (2010) Biogeosciences, 7, 1833-1859

                                 kn = decay_coeff_kn(ft,currentCohort%vcmax25top)

                                 ! Scale for leaf nitrogen profile
                                 nscaler = exp(-kn * cumulative_lai)

                                 ! Leaf maintenance respiration to match the base rate used in CN
                                 ! but with the new temperature functions for C3 and C4 plants.

                                 ! CN respiration has units:  g C / g N [leaf] / s. This needs to be
                                 ! converted from g C / g N [leaf] / s to umol CO2 / m**2 [leaf] / s

                                 ! Then scale this value at the top of the canopy for canopy depth
                                 ! Leaf nitrogen concentration at the top of the canopy (g N leaf / m**2 leaf)
                                 select case(hlm_parteh_mode)
                                 case (prt_carbon_allom_hyp)

                                    lnc_top  = prt_params%nitr_stoich_p1(ft,prt_params%organ_param_id(leaf_organ))/slatop(ft)
<<<<<<< HEAD
                                  end if

                                  ! If one wants to break coupling with dynamic N conentrations,
                                  ! use the stoichiometry parameter
                                 ! lnc_top  = prt_params%nitr_stoich_p1(ft,prt_params%organ_param_id(leaf_organ))/slatop(ft)

                               end select

                               ! Part VII: Calculate dark respiration (leaf maintenance) for this layer

                               select case (maintresp_leaf_model)

                               case (lmrmodel_ryan_1991)

                                  call LeafLayerMaintenanceRespiration_Ryan_1991( lnc_top,     &  ! in
                                       nscaler,                  &  ! in
                                       ft,                       &  ! in
                                       bc_in(s)%t_veg_pa(ifp),   &  ! in
                                       lmr_z(iv,ft,cl))             ! out

                               case (lmrmodel_atkin_etal_2017)

                                  call LeafLayerMaintenanceRespiration_Atkin_etal_2017(lnc_top, &  ! in
                                       cumulative_lai,                     &  ! in
                                       currentCohort%vcmax25top,           &  ! in
                                       ft,                                 &  ! in
                                       bc_in(s)%t_veg_pa(ifp),             &  ! in
                                       currentPatch%tveg_lpa%GetMean(),    &  ! in
                                       lmr_z(iv,ft,cl))                       ! out

                               case default

                                  write (fates_log(),*)'error, incorrect leaf respiration model specified'
                                  call endrun(msg=errMsg(sourcefile, __LINE__))

                               end select

                               ! Part VII: Calculate (1) maximum rate of carboxylation (vcmax),
                               ! (2) maximum electron transport rate, (3) triose phosphate
                               ! utilization rate and (4) the initial slope of CO2 response curve
                               ! (C4 plants). Earlier we calculated their base rates as dictated
                               ! by their plant functional type and some simple scaling rules for
                               ! nitrogen limitation baesd on canopy position (not prognostic).
                               ! These rates are the specific rates used in the actual photosynthesis
                               ! calculations that take localized environmental effects (temperature)
                               ! into consideration.



                               call LeafLayerBiophysicalRates(currentPatch%ed_parsun_z(cl,ft,iv), &  ! in
                                    ft,                                 &  ! in
                                    currentCohort%vcmax25top,           &  ! in
                                    currentCohort%jmax25top,            &  ! in
                                    currentCohort%kp25top,              &  ! in
                                    nscaler,                            &  ! in
                                    bc_in(s)%t_veg_pa(ifp),             &  ! in
                                    currentPatch%tveg_lpa%GetMean(),    &  ! in
                                    currentPatch%tveg_longterm%GetMean(),&  ! in
                                    btran_eff,                          &  ! in
                                    vcmax_z,                            &  ! out
                                    jmax_z,                             &  ! out
                                    kp_z )                                 ! out

                               ! Part IX: This call calculates the actual photosynthesis for the
                               ! leaf layer, as well as the stomatal resistance and the net assimilated carbon.

                               call LeafLayerPhotosynthesis(currentPatch%f_sun(cl,ft,iv),    &  ! in
                                    currentPatch%ed_parsun_z(cl,ft,iv), &  ! in
                                    currentPatch%ed_parsha_z(cl,ft,iv), &  ! in
                                    currentPatch%ed_laisun_z(cl,ft,iv), &  ! in
                                    currentPatch%ed_laisha_z(cl,ft,iv), &  ! in
                                    currentPatch%canopy_area_profile(cl,ft,iv), &  ! in
                                    ft,                                 &  ! in
                                    vcmax_z,                            &  ! in
                                    jmax_z,                             &  ! in
                                    kp_z,                               &  ! in
                                    bc_in(s)%t_veg_pa(ifp),             &  ! in
                                    bc_in(s)%esat_tv_pa(ifp),           &  ! in
                                    bc_in(s)%forc_pbot,                 &  ! in
                                    bc_in(s)%cair_pa(ifp),              &  ! in
                                    bc_in(s)%oair_pa(ifp),              &  ! in
                                    btran_eff,                          &  ! in
                                    stomatal_intercept_btran,           &  ! in
                                    cf,                                 &  ! in
                                    gb_mol,                             &  ! in
                                    ceair,                              &  ! in
                                    mm_kco2,                            &  ! in
                                    mm_ko2,                             &  ! in
                                    co2_cpoint,                         &  ! in
                                    lmr_z(iv,ft,cl),                    &  ! in
                                    leaf_psi,                           &  ! in
                                    bc_in(s)%rb_pa(ifp),                &  ! in  
                                    currentPatch%psn_z(cl,ft,iv),       &  ! out
                                    rs_z(iv,ft,cl),                     &  ! out
                                    anet_av_z(iv,ft,cl),                &  ! out
                                    c13disc_z(cl,ft,iv))                   ! out

                               rate_mask_z(iv,ft,cl) = .true.

                            end if rate_mask_if
                         end do leaf_layer_loop

                         ! Zero cohort flux accumulators.
                         currentCohort%npp_tstep  = 0.0_r8
                         currentCohort%resp_tstep = 0.0_r8
                         currentCohort%gpp_tstep  = 0.0_r8
                         currentCohort%rdark      = 0.0_r8
                         currentCohort%resp_m     = 0.0_r8
                         currentCohort%ts_net_uptake = 0.0_r8
                         currentCohort%c13disc_clm = 0.0_r8

                         ! ---------------------------------------------------------------
                         ! Part VII: Transfer leaf flux rates (like maintenance respiration,
                         ! carbon assimilation and conductance) that are defined by the
                         ! leaf layer (which is area independent, ie /m2) onto each cohort
                         ! (where the rates become per cohort, ie /individual). Most likely
                         ! a sum over layers.
                         ! ---------------------------------------------------------------
                         nv = currentCohort%nv
                         call ScaleLeafLayerFluxToCohort(nv,                                    & !in
                              currentPatch%psn_z(cl,ft,1:nv),        & !in
                              lmr_z(1:nv,ft,cl),                     & !in
                              rs_z(1:nv,ft,cl),                      & !in
                              currentPatch%elai_profile(cl,ft,1:nv), & !in
                              c13disc_z(cl, ft, 1:nv),               & !in
                              currentCohort%c_area,                  & !in
                              currentCohort%n,                       & !in
                              bc_in(s)%rb_pa(ifp),                   & !in
                              maintresp_reduction_factor,            & !in
                              currentCohort%g_sb_laweight,           & !out
                              currentCohort%gpp_tstep,               & !out
                              currentCohort%rdark,                   & !out
                              currentCohort%c13disc_clm,             & !out
                              cohort_eleaf_area)                       !out

                         ! Net Uptake does not need to be scaled, just transfer directly
                         currentCohort%ts_net_uptake(1:nv) = anet_av_z(1:nv,ft,cl) * umolC_to_kgC

                      else

                         ! In this case, the cohort had no leaves,
                         ! so no productivity,conductance, transpiration uptake
                         ! or dark respiration
                         cohort_eleaf_area       = 0.0_r8
                         currentCohort%gpp_tstep = 0.0_r8
                         currentCohort%rdark = 0.0_r8
                         currentCohort%g_sb_laweight = 0.0_r8
                         currentCohort%ts_net_uptake(:) = 0.0_r8

                      end if canopy_mask_if 


                      ! ------------------------------------------------------------------
                      ! Part VIII: Calculate maintenance respiration in the sapwood and
                      ! fine root pools.
                      ! ------------------------------------------------------------------

                      ! Calculate the amount of nitrogen in the above and below ground
                      ! stem and root pools, used for maint resp
                      ! We are using the fine-root C:N ratio as an approximation for
                      ! the sapwood pools.
                      ! Units are in (kgN/plant)
                      ! ------------------------------------------------------------------

                      sapw_c   = currentCohort%prt%GetState(sapw_organ, carbon12_element)
                      fnrt_c   = currentCohort%prt%GetState(fnrt_organ, carbon12_element)

                      if (hlm_use_tree_damage .eq. itrue) then
                         
                         ! Crown damage currenly only reduces the aboveground portion of 
                         ! sapwood. Therefore we calculate the aboveground and the belowground portion 
                         ! sapwood for use in stem respiration. 
                         call GetCrownReduction(currentCohort%crowndamage, crown_reduction)
                         
                      else
                         crown_reduction = 0.0_r8
                      end if
                    
                      ! If crown reduction is zero, undamaged sapwood target will equal sapwood carbon
                      agb_frac = prt_params%allom_agb_frac(currentCohort%pft)
                      branch_frac = param_derived%branch_frac(currentCohort%pft)
                      sapw_c_undamaged = sapw_c / (1.0_r8 - (agb_frac * branch_frac * crown_reduction))
                      
                      ! Undamaged below ground portion
                      sapw_c_bgw = sapw_c_undamaged * (1.0_r8 - agb_frac)

                      ! Damaged aboveground portion
                      sapw_c_agw = sapw_c - sapw_c_bgw                         
                     
   
                      select case(hlm_parteh_mode)
                      case (prt_carbon_allom_hyp)
=======
>>>>>>> adfa6648

                                 case (prt_cnp_flex_allom_hyp)

                                    leaf_c  = currentCohort%prt%GetState(leaf_organ, carbon12_element)
                                    if( (leaf_c*slatop(ft)) > nearzero) then
                                       leaf_n  = currentCohort%prt%GetState(leaf_organ, nitrogen_element)
                                       lnc_top = leaf_n / (slatop(ft) * leaf_c )
                                    else
                                       lnc_top  = prt_params%nitr_stoich_p1(ft,prt_params%organ_param_id(leaf_organ))/slatop(ft)
                                    end if

                                    ! If one wants to break coupling with dynamic N conentrations,
                                    ! use the stoichiometry parameter
                                    ! lnc_top  = prt_params%nitr_stoich_p1(ft,prt_params%organ_param_id(leaf_organ))/slatop(ft)

                                 end select

                                 ! Part VII: Calculate dark respiration (leaf maintenance) for this layer

                                 select case (maintresp_leaf_model)

                                 case (lmrmodel_ryan_1991)

                                    call LeafLayerMaintenanceRespiration_Ryan_1991( lnc_top,     &  ! in
                                         nscaler,                  &  ! in
                                         ft,                       &  ! in
                                         bc_in(s)%t_veg_pa(ifp),   &  ! in
                                         lmr_z(iv,ft,cl))             ! out

                                 case (lmrmodel_atkin_etal_2017)

                                    call LeafLayerMaintenanceRespiration_Atkin_etal_2017(lnc_top, &  ! in
                                         nscaler,                            &  ! in
                                         ft,                                 &  ! in
                                         bc_in(s)%t_veg_pa(ifp),             &  ! in
                                         currentPatch%tveg_lpa%GetMean(),    &  ! in
                                         lmr_z(iv,ft,cl))                       ! out

                                 case default

                                    write (fates_log(),*)'error, incorrect leaf respiration model specified'
                                    call endrun(msg=errMsg(sourcefile, __LINE__))

                                 end select

                                 ! Pre-process PAR absorbed per unit leaf area for different schemes
                                 ! par_per_sunla = [W absorbed beam+diffuse radiation / m2 of sunlit leaves]
                                 ! par_per_shala = [W absorbed diffuse radiation / m2 of shaded leaves]
                                 ! fsun          = [m2 of sunlit leaves / m2 of total leaves]
                                 ! laisun:      m2 of exposed leaf, per m2 of crown. If this is the lowest layer
                                 !              for the pft/canopy group, than the m2 per crown is probably not
                                 !              as large as the layer above.
                                 ! ------------------------------------------------------------------

                                 if_radsolver: if(radiation_model.eq.norman_solver) then

                                    laisun = currentPatch%ed_laisun_z(cl,ft,iv)
                                    laisha = currentPatch%ed_laisha_z(cl,ft,iv)
                                    par_per_sunla = currentPatch%ed_parsun_z(cl,ft,iv)
                                    par_per_shala = currentPatch%ed_parsha_z(cl,ft,iv)
                                    canopy_area   = currentPatch%canopy_area_profile(cl,ft,iv)
                                    fsun = currentPatch%f_sun(cl,ft,iv)
                                    
                                 else    ! Two-stream

                                    if(cohort_layer_elai(iv) > nearzero .and. currentPatch%solar_zenith_flag) then

                                       call FatesGetCohortAbsRad(currentPatch, currentCohort, ipar, &
                                            cohort_vaitop(iv), cohort_vaibot(iv), cohort_elai, cohort_esai, &
                                            rb_abs, rd_abs, rb_abs_leaf, rd_abs_leaf, fsun)

                                       ! rd_abs_leaf: Watts of diffuse light absorbed by leaves over this
                                       !              depth interval and ground footprint (m2)
                                       ! rd_abs_leaf*fsun  Watts of diffuse light absorbed by sunlit leaves
                                       !                   over this depth interval and ground footprint (m2)
                                       ! rb_abs_leaf       Watts of beam absorbed by sunlit leaves over this
                                       !                   depth interval and ground footprint (m2)
                                       ! cohort_layer_elai*fsun       Leaf area in sunlight within this interval and ground footprint
                                       ! cohort_layer_elai*(1-fsun)   Leaf area in shade within this interval and ground footprint

                                       laisun = (fsun*cohort_layer_elai(iv))
                                       laisha = ((1._r8 - fsun)*cohort_layer_elai(iv))
                                       if(fsun>nearzero) then
                                          par_per_sunla = (rd_abs_leaf*fsun + rb_abs_leaf)! / laisun
                                       else
                                          par_per_sunla = 0._r8
                                       end if
                                       par_per_shala = rd_abs_leaf*(1._r8-fsun) !/ laisha
                                       canopy_area = 1._r8 !currentPatch%canopy_area_profile(cl,ft,iv)
                                       
                                    else

                                       par_per_sunla = 0._r8
                                       par_per_shala = 0._r8
                                       laisun = 0.5_r8*cohort_layer_elai(iv)
                                       laisha = 0.5_r8*cohort_layer_elai(iv)
                                       canopy_area = 1._r8 !currentPatch%canopy_area_profile(cl,ft,iv)
                                       fsun = 0.5_r8 !avoid div0, should have no impact
                                       
                                    end if

                                 end if if_radsolver

                                 ! Part VII: Calculate (1) maximum rate of carboxylation (vcmax),
                                 ! (2) maximum electron transport rate, (3) triose phosphate
                                 ! utilization rate and (4) the initial slope of CO2 response curve
                                 ! (C4 plants). Earlier we calculated their base rates as dictated
                                 ! by their plant functional type and some simple scaling rules for
                                 ! nitrogen limitation baesd on canopy position (not prognostic).
                                 ! These rates are the specific rates used in the actual photosynthesis
                                 ! calculations that take localized environmental effects (temperature)
                                 ! into consideration.

                                 call LeafLayerBiophysicalRates(par_per_sunla, & ! in
                                      ft,                                 &  ! in
                                      currentCohort%vcmax25top,           &  ! in
                                      currentCohort%jmax25top,            &  ! in
                                      currentCohort%kp25top,              &  ! in
                                      nscaler,                            &  ! in
                                      bc_in(s)%t_veg_pa(ifp),             &  ! in
                                      currentPatch%tveg_lpa%GetMean(),    &  ! in
                                      currentPatch%tveg_longterm%GetMean(),&  ! in
                                      btran_eff,                          &  ! in
                                      vcmax_z,                            &  ! out
                                      jmax_z,                             &  ! out
                                      kp_z )                                 ! out

                                 ! Part IX: This call calculates the actual photosynthesis for the
                                 ! leaf layer, as well as the stomatal resistance and the net assimilated carbon.

                                 call LeafLayerPhotosynthesis(fsun,       &  ! in
                                      par_per_sunla,                      &  ! in
                                      par_per_shala,                      &  ! in
                                      laisun,                             &  ! in
                                      laisha,                             &  ! in
                                      canopy_area,                        &  ! in
                                      ft,                                 &  ! in
                                      vcmax_z,                            &  ! in
                                      jmax_z,                             &  ! in
                                      kp_z,                               &  ! in
                                      bc_in(s)%t_veg_pa(ifp),             &  ! in
                                      bc_in(s)%esat_tv_pa(ifp),           &  ! in
                                      bc_in(s)%forc_pbot,                 &  ! in
                                      bc_in(s)%cair_pa(ifp),              &  ! in
                                      bc_in(s)%oair_pa(ifp),              &  ! in
                                      btran_eff,                          &  ! in
                                      stomatal_intercept_btran,           &  ! in
                                      cf,                                 &  ! in
                                      gb_mol,                             &  ! in
                                      ceair,                              &  ! in
                                      mm_kco2,                            &  ! in
                                      mm_ko2,                             &  ! in
                                      co2_cpoint,                         &  ! in
                                      lmr_z(iv,ft,cl),                    &  ! in
                                      leaf_psi,                           &  ! in
                                      bc_in(s)%rb_pa(ifp),                &  ! in  
                                      currentPatch%psn_z(cl,ft,iv),       &  ! out
                                      rs_z(iv,ft,cl),                     &  ! out
                                      anet_av_z(iv,ft,cl),                &  ! out
                                      c13disc_z(cl,ft,iv))                   ! out

                                 rate_mask_z(iv,ft,cl) = .true.

                              end if rate_mask_if
                           end do leaf_layer_loop

                           ! Zero cohort flux accumulators.
                           currentCohort%npp_tstep  = 0.0_r8
                           currentCohort%resp_tstep = 0.0_r8
                           currentCohort%gpp_tstep  = 0.0_r8
                           currentCohort%rdark      = 0.0_r8
                           currentCohort%resp_m     = 0.0_r8
                           currentCohort%ts_net_uptake = 0.0_r8
                           currentCohort%c13disc_clm = 0.0_r8

                           ! ---------------------------------------------------------------
                           ! Part VII: Transfer leaf flux rates (like maintenance respiration,
                           ! carbon assimilation and conductance) that are defined by the
                           ! leaf layer (which is area independent, ie /m2) onto each cohort
                           ! (where the rates become per cohort, ie /individual). Most likely
                           ! a sum over layers.
                           ! ---------------------------------------------------------------
                           nv = currentCohort%nv

                           ! Temporary bypass to preserve B4B behavior
                           if(radiation_model.eq.norman_solver) then

                              call ScaleLeafLayerFluxToCohort(nv,                                    & !in
                                   currentPatch%psn_z(cl,ft,1:nv),        & !in
                                   lmr_z(1:nv,ft,cl),                     & !in
                                   rs_z(1:nv,ft,cl),                      & !in
                                   currentPatch%elai_profile(cl,ft,1:nv), & !in
                                   c13disc_z(cl, ft, 1:nv),               & !in
                                   currentCohort%c_area,                  & !in
                                   currentCohort%n,                       & !in
                                   bc_in(s)%rb_pa(ifp),                   & !in
                                   maintresp_reduction_factor,            & !in
                                   currentCohort%g_sb_laweight,           & !out
                                   currentCohort%gpp_tstep,               & !out
                                   currentCohort%rdark,                   & !out
                                   currentCohort%c13disc_clm,             & !out
                                   cohort_eleaf_area)                       !out

                           else

                              call ScaleLeafLayerFluxToCohort(nv,                                    & !in
                                   currentPatch%psn_z(cl,ft,1:nv),        & !in
                                   lmr_z(1:nv,ft,cl),                     & !in
                                   rs_z(1:nv,ft,cl),                      & !in
                                   cohort_layer_elai(1:nv),               & !in
                                   c13disc_z(cl, ft, 1:nv),               & !in
                                   currentCohort%c_area,                  & !in
                                   currentCohort%n,                       & !in
                                   bc_in(s)%rb_pa(ifp),                   & !in
                                   maintresp_reduction_factor,            & !in
                                   currentCohort%g_sb_laweight,           & !out
                                   currentCohort%gpp_tstep,               & !out
                                   currentCohort%rdark,                   & !out
                                   currentCohort%c13disc_clm,             & !out
                                   cohort_eleaf_area)                       !out
                           end if


                           ! Net Uptake does not need to be scaled, just transfer directly
                           currentCohort%ts_net_uptake(1:nv) = anet_av_z(1:nv,ft,cl) * umolC_to_kgC

                        else

                           ! In this case, the cohort had no leaves,
                           ! so no productivity,conductance, transpiration uptake
                           ! or dark respiration
                           cohort_eleaf_area       = 0.0_r8
                           currentCohort%gpp_tstep = 0.0_r8
                           currentCohort%rdark = 0.0_r8
                           currentCohort%g_sb_laweight = 0.0_r8
                           currentCohort%ts_net_uptake(:) = 0.0_r8

                        end if canopy_mask_if


                        ! ------------------------------------------------------------------
                        ! Part VIII: Calculate maintenance respiration in the sapwood and
                        ! fine root pools.
                        ! ------------------------------------------------------------------

                        ! Calculate the amount of nitrogen in the above and below ground
                        ! stem and root pools, used for maint resp
                        ! We are using the fine-root C:N ratio as an approximation for
                        ! the sapwood pools.
                        ! Units are in (kgN/plant)
                        ! ------------------------------------------------------------------

                        sapw_c   = currentCohort%prt%GetState(sapw_organ, carbon12_element)
                        fnrt_c   = currentCohort%prt%GetState(fnrt_organ, carbon12_element)

                        if (hlm_use_tree_damage .eq. itrue) then

                           ! Crown damage currenly only reduces the aboveground portion of 
                           ! sapwood. Therefore we calculate the aboveground and the belowground portion 
                           ! sapwood for use in stem respiration. 
                           call GetCrownReduction(currentCohort%crowndamage, crown_reduction)

                        else
                           crown_reduction = 0.0_r8
                        end if

                        ! If crown reduction is zero, undamaged sapwood target will equal sapwood carbon
                        agb_frac = prt_params%allom_agb_frac(currentCohort%pft)
                        branch_frac = param_derived%branch_frac(currentCohort%pft)
                        sapw_c_undamaged = sapw_c / (1.0_r8 - (agb_frac * branch_frac * crown_reduction))

                        ! Undamaged below ground portion
                        sapw_c_bgw = sapw_c_undamaged * (1.0_r8 - agb_frac)

                        ! Damaged aboveground portion
                        sapw_c_agw = sapw_c - sapw_c_bgw                         


                        select case(hlm_parteh_mode)
                        case (prt_carbon_allom_hyp)

                           live_stem_n = sapw_c_agw * prt_params%nitr_stoich_p1(ft,prt_params%organ_param_id(sapw_organ))

                           live_croot_n = sapw_c_bgw * prt_params%nitr_stoich_p1(ft,prt_params%organ_param_id(sapw_organ))

                           fnrt_n = fnrt_c * prt_params%nitr_stoich_p1(ft,prt_params%organ_param_id(fnrt_organ))

                        case(prt_cnp_flex_allom_hyp)

                           live_stem_n = prt_params%allom_agb_frac(currentCohort%pft) * &
                                currentCohort%prt%GetState(sapw_organ, nitrogen_element)

                           live_croot_n = (1.0_r8-prt_params%allom_agb_frac(currentCohort%pft)) * &
                                currentCohort%prt%GetState(sapw_organ, nitrogen_element)


                           fnrt_n = currentCohort%prt%GetState(fnrt_organ, nitrogen_element)

                           if (hlm_use_tree_damage .eq. itrue) then

                              sapw_n = currentCohort%prt%GetState(sapw_organ, nitrogen_element)

                              sapw_n_undamaged = sapw_n / &
                                   (1.0_r8 - (agb_frac * branch_frac * crown_reduction))

                              sapw_n_bgw = sapw_n_undamaged * (1.0_r8 - agb_frac)
                              sapw_n_agw = sapw_n - sapw_n_bgw

                              live_croot_n = sapw_n_bgw

                              live_stem_n = sapw_n_agw

                           end if

                           ! If one wants to break coupling with dynamic N conentrations,
                           ! use the stoichiometry parameter
                           !
                           ! live_stem_n = prt_params%allom_agb_frac(currentCohort%pft) * &
                           !               sapw_c * prt_params%nitr_stoich_p1(ft,prt_params%organ_param_id(sapw_organ))
                           ! live_croot_n = (1.0_r8-prt_params%allom_agb_frac(currentCohort%pft)) * &
                           !               sapw_c * prt_params%nitr_stoich_p1(ft,prt_params%organ_param_id(sapw_organ))
                           ! fnrt_n = fnrt_c * prt_params%nitr_stoich_p1(ft,prt_params%organ_param_id(fnrt_organ))


                        case default


                        end select

                        !------------------------------------------------------------------------------
                        ! Calculate Whole Plant Respiration
                        ! (this doesn't really need to be in this iteration at all, surely?)
                        ! Response: (RGK 12-2016): I think the positioning of these calls is
                        ! appropriate as of now.  Maintenance calculations in sapwood and roots
                        ! vary by cohort and with changing temperature at the minimum, and there are
                        ! no sub-pools chopping up those pools any finer that need to be dealt with.
                        !------------------------------------------------------------------------------

                        ! Live stem MR (kgC/plant/s) (above ground sapwood)
                        ! ------------------------------------------------------------------
                        if ( int(woody(ft)) == itrue) then
                           tcwood = q10_mr**((bc_in(s)%t_veg_pa(ifp)-tfrz - 20.0_r8)/10.0_r8)
                           ! kgC/s = kgN * kgC/kgN/s
                           currentCohort%livestem_mr  = live_stem_n * maintresp_nonleaf_baserate * tcwood * maintresp_reduction_factor
                        else
                           currentCohort%livestem_mr  = 0._r8
                        end if


                        ! Fine Root MR  (kgC/plant/s)
                        ! and calculate the N fixation rate as a function of the fixation-specific root respiration
                        ! for now use dev_arbitrary_pft as scaling term between 0 and 1 as additional increment of root respiration used for N fixation
                        ! ------------------------------------------------------------------
                        currentCohort%froot_mr = 0._r8
                        currentCohort%sym_nfix_tstep = 0._r8

                        ! n_fixation is integrated over the course of the day
                        ! this variable is zeroed at the end of the FATES dynamics sequence

                        do j = 1,bc_in(s)%nlevsoil
                           tcsoi  = q10_mr**((bc_in(s)%t_soisno_sl(j)-tfrz - 20.0_r8)/10.0_r8)

                           fnrt_mr_layer = fnrt_n * maintresp_nonleaf_baserate * tcsoi * rootfr_ft(ft,j) * maintresp_reduction_factor

                           ! calculate the cost of carbon for N fixation in each soil layer and calculate N fixation rate based on that [kgC / kgN]

                           call RootLayerNFixation(bc_in(s)%t_soisno_sl(j),ft,dtime,fnrt_mr_layer,fnrt_mr_nfix_layer,nfix_layer)

                           currentCohort%froot_mr = currentCohort%froot_mr + fnrt_mr_nfix_layer + fnrt_mr_layer 

                           currentCohort%sym_nfix_tstep = currentCohort%sym_nfix_tstep + nfix_layer


                        enddo

                        ! Coarse Root MR (kgC/plant/s) (below ground sapwood)
                        ! ------------------------------------------------------------------
                        if ( int(woody(ft)) == itrue) then
                           currentCohort%livecroot_mr = 0._r8
                           do j = 1,bc_in(s)%nlevsoil
                              ! Soil temperature used to adjust base rate of MR
                              tcsoi  = q10_mr**((bc_in(s)%t_soisno_sl(j)-tfrz - 20.0_r8)/10.0_r8)
                              currentCohort%livecroot_mr = currentCohort%livecroot_mr + &
                                   live_croot_n * maintresp_nonleaf_baserate * tcsoi * &
                                   rootfr_ft(ft,j) * maintresp_reduction_factor
                           enddo
                        else
                           currentCohort%livecroot_mr = 0._r8
                        end if


                        ! ------------------------------------------------------------------
                        ! Part IX: Perform some unit conversions (rate to integrated) and
                        ! calcualate some fluxes that are sums and nets of the base fluxes
                        ! ------------------------------------------------------------------

                        if ( debug ) write(fates_log(),*) 'EDPhoto 904 ', currentCohort%resp_m
                        if ( debug ) write(fates_log(),*) 'EDPhoto 905 ', currentCohort%rdark
                        if ( debug ) write(fates_log(),*) 'EDPhoto 906 ', currentCohort%livestem_mr
                        if ( debug ) write(fates_log(),*) 'EDPhoto 907 ', currentCohort%livecroot_mr
                        if ( debug ) write(fates_log(),*) 'EDPhoto 908 ', currentCohort%froot_mr



                        ! add on whole plant respiration values in kgC/indiv/s-1
                        currentCohort%resp_m = currentCohort%livestem_mr + &
                             currentCohort%livecroot_mr + &
                             currentCohort%froot_mr

                        ! no drought response right now.. something like:
                        ! resp_m = resp_m * (1.0_r8 - currentPatch%btran_ft(currentCohort%pft) * &
                        !                    EDPftvarcon_inst%resp_drought_response(ft))

                        currentCohort%resp_m = currentCohort%resp_m + currentCohort%rdark

                        ! save as a diagnostic the un-throttled maintenance respiration to be able to know how strong this is
                        currentCohort%resp_m_unreduced = currentCohort%resp_m / maintresp_reduction_factor

                        ! convert from kgC/indiv/s to kgC/indiv/timestep
                        currentCohort%resp_m        = currentCohort%resp_m  * dtime
                        currentCohort%gpp_tstep     = currentCohort%gpp_tstep * dtime
                        currentCohort%ts_net_uptake = currentCohort%ts_net_uptake * dtime

                        if ( debug ) write(fates_log(),*) 'EDPhoto 911 ', currentCohort%gpp_tstep
                        if ( debug ) write(fates_log(),*) 'EDPhoto 912 ', currentCohort%resp_tstep
                        if ( debug ) write(fates_log(),*) 'EDPhoto 913 ', currentCohort%resp_m


                        currentCohort%resp_g_tstep     = prt_params%grperc(ft) * &
                             (max(0._r8,currentCohort%gpp_tstep - currentCohort%resp_m))


                        currentCohort%resp_tstep = currentCohort%resp_m + &
                             currentCohort%resp_g_tstep ! kgC/indiv/ts
                        currentCohort%npp_tstep  = currentCohort%gpp_tstep - &
                             currentCohort%resp_tstep  ! kgC/indiv/ts

                        ! Accumulate the combined conductance (stomatal+leaf boundary layer)
                        ! Note that currentCohort%g_sb_laweight is weighted by the leaf area
                        ! of each cohort and has units of [m/s] * [m2 leaf]

                        g_sb_leaves  = g_sb_leaves + currentCohort%g_sb_laweight

                        ! Accumulate the total effective leaf area from all cohorts
                        ! in this patch. Normalize by canopy area outside the loop
                        patch_la = patch_la + cohort_eleaf_area

                        currentCohort => currentCohort%shorter
                     enddo do_cohort_drive

                  end if if_any_cohorts

                  ! Normalize canopy total conductance by the effective LAI
                  ! The value here was integrated over each cohort x leaf layer
                  ! and was weighted by m2 of effective leaf area for each layer
                  ! preserve_b4b will be removed soon. This is kept here to prevent
                  ! round off errors in the baseline tests for the two-stream code (RGK 12-27-23) 
                  if(preserve_b4b) then
                     patch_la = patch_la/ currentPatch%total_canopy_area
                  end if
                  
                  ! Normalize canopy total conductance by the effective LAI
                  ! The value here was integrated over each cohort x leaf layer
                  ! and was weighted by m2 of effective leaf area for each layer
                  
                  if_any_lai: if(patch_la>tiny(patch_la)) then

                     ! Normalize the leaf-area weighted canopy conductance
                     ! The denominator is the total effective leaf area in the canopy,
                     ! units of [m/s]*[m2] / [m2] = [m/s]
                     ! preserve_b4b will be removed soon. This is kept here to prevent
                     ! round off errors in the baseline tests for the two-stream code (RGK 12-27-23) 
                     if_preserve_b4b3: if(preserve_b4b) then
                        elai     = calc_areaindex(currentPatch,'elai')
                        g_sb_leaves = g_sb_leaves / (elai*currentPatch%total_canopy_area)
                     else
                        g_sb_leaves = g_sb_leaves / max(0.1_r8*currentPatch%total_canopy_area,patch_la)
                     end if if_preserve_b4b3
                     
                     
                     if_above_mincond: if( g_sb_leaves > (1._r8/rsmax0) ) then
                        
                        ! Combined mean leaf resistance is the inverse of mean leaf conductance
                        r_sb_leaves  = 1.0_r8/g_sb_leaves
                        
                        if (r_sb_leaves<bc_in(s)%rb_pa(ifp)) then
                           write(fates_log(),*) 'Combined canopy resistance was somehow smaller than'
                           write(fates_log(),*) 'its boundary layer resistance component'
                           write(fates_log(),*) 'r_sb_leaves [s/m]: ',r_sb_leaves
                           write(fates_log(),*) 'bc_in(s)%rb_pa(ifp) [s/m]: ',bc_in(s)%rb_pa(ifp)
                           call endrun(msg=errMsg(sourcefile, __LINE__))
                        end if
                        
                        ! Mean leaf stomatal resistance for all patch leaves
                        r_stomata = (r_sb_leaves - bc_in(s)%rb_pa(ifp))
                        
                     else !if_above_mincond
                        
                        ! Here we prevent super high resistances
                        ! and use a nominal value when conductance is low
                        r_stomata = rsmax0
                        
                     end if if_above_mincond
                     
                     ! This will be multiplied by scaled by effective LAI in the host model
                     ! when it comes time to calculate a flux rate per unit ground
                     bc_out(s)%rssun_pa(ifp) = r_stomata
                     bc_out(s)%rssha_pa(ifp) = r_stomata
                     
                     ! This value is used for diagnostics, the molar form of conductance
                     ! is what is used in the field usually, so we track that form
                     currentPatch%c_stomata  = cf / r_stomata
                     
                  else !if_any_lai
                     
                     ! But this will prevent it from using an unintialized value
                     bc_out(s)%rssun_pa(ifp) = rsmax0
                     bc_out(s)%rssha_pa(ifp) = rsmax0
                     
                     ! This value is used for diagnostics, the molar form of conductance
                     ! is what is used in the field usually, so we track that form
                     currentPatch%c_stomata  = cf / rsmax0
                     
                  end if if_any_lai

                  ! This value is used for diagnostics, the molar form of conductance
                  ! is what is used in the field usually, so we track that form
                  currentPatch%c_lblayer = cf / bc_in(s)%rb_pa(ifp)

               end if if_filter2

            end if if_notbare

            currentPatch => currentPatch%younger
         end do

         deallocate(rootfr_ft)

      end do !site loop

    end associate
  end subroutine FatesPlantRespPhotosynthDrive

  ! ===========================================================================================


  subroutine RootLayerNFixation(t_soil,ft,dtime,fnrt_mr_layer,fnrt_mr_nfix_layer,nfix_layer)


    ! -------------------------------------------------------------------------------
    ! Symbiotic N Fixation is handled via Houlton et al 2008 and Fisher et al. 2010
    !
    ! A unifying framework for dinitrogen fixation in the terrestrial biosphere
    ! Benjamin Z. Houlton, Ying-Ping Wang, Peter M. Vitousek & Christopher B. Field 
    ! Nature volume 454, pages327–330 (2008)  https://doi.org/10.1038/nature07028
    !
    ! Carbon cost of plant nitrogen acquisition: A mechanistic, globally applicable model
    ! of plant nitrogen uptake, retranslocation, and fixation.  J. B. Fisher,S. Sitch,Y.
    ! Malhi,R. A. Fisher,C. Huntingford,S.-Y. Tan. Global Biogeochemical Cycles. March
    ! 2010 https://doi.org/10.1029/2009GB003621
    !
    ! ------------------------------------------------------------------------------


    real(r8),intent(in) :: t_soil              ! Temperature of the current soil layer [degC]
    integer,intent(in)  :: ft                  ! Functional type index
    real(r8),intent(in) :: dtime               ! Time step length [s]
    real(r8),intent(in) :: fnrt_mr_layer       ! Amount of maintenance respiration in the fine-roots
    ! for all non-fixation related processes [kgC/s]

    real(r8),intent(out) :: fnrt_mr_nfix_layer ! The added maintenance respiration due to nfixation
    ! to be added as a surcharge to non-fixation MR [kgC]
    real(r8),intent(out) :: nfix_layer         ! The amount of N fixed in this layer through
    ! symbiotic activity [kgN]

    real(r8) :: c_cost_nfix                    ! carbon cost of N fixation [kgC/kgN]
    real(r8) :: c_spent_nfix                   ! carbon spent on N fixation, per layer [kgC/plant/timestep]

    ! N fixation parameters from Houlton et al (2008) and Fisher et al (2010)
    real(r8), parameter :: s_fix = -6.25_r8 ! s parameter from FUN model (fisher et al 2010)
    real(r8), parameter :: a_fix = -3.62_r8 ! a parameter from Houlton et al. 2010 (a = -3.62 +/- 0.52)
    real(r8), parameter :: b_fix = 0.27_r8  ! b parameter from Houlton et al. 2010 (b = 0.27 +/-0.04)
    real(r8), parameter :: c_fix = 25.15_r8 ! c parameter from Houlton et al. 2010 (c = 25.15 +/- 0.66)

    ! Amount of C spent (as part of MR respiration) on symbiotic fixation [kgC/s]
    fnrt_mr_nfix_layer  = fnrt_mr_layer * prt_params%nfix_mresp_scfrac(ft)

    ! This is the unit carbon cost for nitrogen fixation. It is temperature dependant [kgC/kgN]
    c_cost_nfix = s_fix * (exp(a_fix + b_fix * (t_soil-tfrz) &
         * (1._r8 - 0.5_r8 * (t_soil-tfrz) / c_fix)) - 2._r8)

    ! Time integrated amount of carbon spent on fixation (in this layer) [kgC/plant/layer/tstep]
    c_spent_nfix = fnrt_mr_nfix_layer  * dtime

    ! Amount of nitrogen fixed in this layer [kgC/plant/layer/tstep]/[kgC/kgN] = [kgN/plant/layer/tstep]
    nfix_layer = c_spent_nfix / c_cost_nfix

    return
  end subroutine RootLayerNFixation


  ! =======================================================================================

subroutine LeafLayerPhotosynthesis(f_sun_lsl,         &  ! in
     parsun_lsl,        &  ! in
     parsha_lsl,        &  ! in
     laisun_lsl,        &  ! in
     laisha_lsl,        &  ! in
     canopy_area_lsl,   &  ! in
     ft,                &  ! in
     vcmax,             &  ! in
     jmax,              &  ! in
     co2_rcurve_islope, &  ! in
     veg_tempk,         &  ! in
     veg_esat,          &  ! in
     can_press,         &  ! in
     can_co2_ppress,    &  ! in
     can_o2_ppress,     &  ! in
     btran,             &  ! in
     stomatal_intercept_btran,  &  ! in
     cf,                &  ! in
     gb_mol,            &  ! in
     ceair,             &  ! in
     mm_kco2,           &  ! in
     mm_ko2,            &  ! in
     co2_cpoint,        &  ! in
     lmr,               &  ! in
     leaf_psi,          &  ! in
     rb,                &  ! in
     psn_out,           &  ! out
     rstoma_out,        &  ! out
     anet_av_out,       &  ! out
     c13disc_z)            ! out


  ! ------------------------------------------------------------------------------------
  ! This subroutine calculates photosynthesis and stomatal conductance within each leaf
  ! sublayer.
  ! A note on naming conventions: As this subroutine is called for every
  ! leaf-sublayer, many of the arguments are specific to that "leaf sub layer"
  ! (LSL), those variables are given a dimension tag "_lsl"
  ! Other arguments or variables may be indicative of scales broader than the LSL.
  ! ------------------------------------------------------------------------------------

  use EDParamsMod       , only : theta_cj_c3, theta_cj_c4


  ! Arguments
  ! ------------------------------------------------------------------------------------
  real(r8), intent(in) :: f_sun_lsl         !
  real(r8), intent(in) :: parsun_lsl        ! Absorbed PAR in sunlist leaves
  real(r8), intent(in) :: parsha_lsl        ! Absorved PAR in shaded leaves
  real(r8), intent(in) :: laisun_lsl        ! LAI in sunlit leaves
  real(r8), intent(in) :: laisha_lsl        ! LAI in shaded leaves
  real(r8), intent(in) :: canopy_area_lsl   !
  integer,  intent(in) :: ft                ! (plant) Functional Type Index
  real(r8), intent(in) :: vcmax             ! maximum rate of carboxylation (umol co2/m**2/s)
  real(r8), intent(in) :: jmax              ! maximum electron transport rate (umol electrons/m**2/s)
  real(r8), intent(in) :: co2_rcurve_islope ! initial slope of CO2 response curve (C4 plants)
  real(r8), intent(in) :: veg_tempk         ! vegetation temperature
  real(r8), intent(in) :: veg_esat          ! saturation vapor pressure at veg_tempk (Pa)

  ! Important Note on the following gas pressures.  This photosynthesis scheme will iteratively
  ! solve for the co2 partial pressure at the leaf surface (ie in the stomata). The reference
  ! point for these input values are NOT within that boundary layer that separates the stomata from
  ! the canopy air space.  The reference point for these is on the outside of that boundary
  ! layer.  This routine, which operates at the leaf scale, makes no assumptions about what the
  ! scale of the refernce is, it could be lower atmosphere, it could be within the canopy
  ! but most likely it is the closest value one can get to the edge of the leaf's boundary
  ! layer.  We use the convention "can_" because a reference point of within the canopy
  ! ia a best reasonable scenario of where we can get that information from.

  real(r8), intent(in) :: can_press       ! Air pressure NEAR the surface of the leaf (Pa)
  real(r8), intent(in) :: can_co2_ppress  ! Partial pressure of CO2 NEAR the leaf surface (Pa)
  real(r8), intent(in) :: can_o2_ppress   ! Partial pressure of O2 NEAR the leaf surface (Pa)
  real(r8), intent(in) :: btran           ! transpiration wetness factor (0 to 1)
  real(r8), intent(in) :: stomatal_intercept_btran !water-stressed minimum stomatal conductance (umol H2O/m**2/s)
  real(r8), intent(in) :: cf              ! s m**2/umol -> s/m (ideal gas conversion) [umol/m3]
  real(r8), intent(in) :: gb_mol          ! leaf boundary layer conductance (umol /m**2/s)
  real(r8), intent(in) :: ceair           ! vapor pressure of air, constrained (Pa)
  real(r8), intent(in) :: mm_kco2         ! Michaelis-Menten constant for CO2 (Pa)
  real(r8), intent(in) :: mm_ko2          ! Michaelis-Menten constant for O2 (Pa)
  real(r8), intent(in) :: co2_cpoint      ! CO2 compensation point (Pa)
  real(r8), intent(in) :: lmr             ! Leaf Maintenance Respiration  (umol CO2/m**2/s)
  real(r8), intent(in) :: leaf_psi        ! Leaf water potential [MPa]
  real(r8), intent(in) :: rb              ! Boundary Layer resistance of leaf [s/m]
  
  real(r8), intent(out) :: psn_out        ! carbon assimilated in this leaf layer umolC/m2/s
  real(r8), intent(out) :: rstoma_out     ! stomatal resistance (1/gs_lsl) (s/m)
  real(r8), intent(out) :: anet_av_out    ! net leaf photosynthesis (umol CO2/m**2/s)
  ! averaged over sun and shade leaves.
  real(r8), intent(out) :: c13disc_z      ! carbon 13 in newly assimilated carbon

 

  
  ! Locals
  ! ------------------------------------------------------------------------
  integer :: c3c4_path_index    ! Index for which photosynthetic pathway
  ! is active.  C4 = 0,  C3 = 1
  integer :: sunsha             ! Index for differentiating sun and shade
  real(r8) :: gstoma            ! Stomatal Conductance of this leaf layer (m/s)
  real(r8) :: agross            ! co-limited gross leaf photosynthesis (umol CO2/m**2/s)
  real(r8) :: anet              ! net leaf photosynthesis (umol CO2/m**2/s)
  real(r8) :: a_gs              ! The assimilation (a) for calculating conductance (gs)
                                ! is either = to anet or agross
  real(r8) :: je                ! electron transport rate (umol electrons/m**2/s)
  real(r8) :: qabs              ! PAR absorbed by PS II (umol photons/m**2/s)
  real(r8) :: aquad,bquad,cquad ! terms for quadratic equations
  real(r8) :: r1,r2             ! roots of quadratic equation
  real(r8) :: co2_inter_c       ! intercellular leaf CO2 (Pa)
  real(r8) :: co2_inter_c_old   ! intercellular leaf CO2 (Pa) (previous iteration)
  logical  :: loop_continue     ! Loop control variable
  integer  :: niter             ! iteration loop index
  real(r8) :: gs_mol            ! leaf stomatal conductance (umol H2O/m**2/s)
  real(r8) :: gs                ! leaf stomatal conductance (m/s)
  real(r8) :: hs                ! fractional humidity at leaf surface (dimensionless)
  real(r8) :: gs_mol_err        ! gs_mol for error check
  real(r8) :: ac                ! Rubisco-limited gross photosynthesis (umol CO2/m**2/s)
  real(r8) :: aj                ! RuBP-limited gross photosynthesis (umol CO2/m**2/s)
  real(r8) :: ap                ! product-limited (C3) or CO2-limited
  ! (C4) gross photosynthesis (umol CO2/m**2/s)
  real(r8) :: ai                ! intermediate co-limited photosynthesis (umol CO2/m**2/s)
  real(r8) :: leaf_co2_ppress   ! CO2 partial pressure at leaf surface (Pa)
  real(r8) :: init_co2_inter_c  ! First guess intercellular co2 specific to C path
  real(r8) :: term                 ! intermediate variable in Medlyn stomatal conductance model
  real(r8) :: vpd                  ! water vapor deficit in Medlyn stomatal model (KPa)


  ! Parameters
  ! ------------------------------------------------------------------------
  ! Fraction of light absorbed by non-photosynthetic pigments
  real(r8),parameter :: fnps = 0.15_r8

  ! For plants with no leaves, a miniscule amount of conductance
  ! can happen through the stems, at a partial rate of cuticular conductance
  real(r8),parameter :: stem_cuticle_loss_frac = 0.1_r8

  ! empirical curvature parameter for electron transport rate
  real(r8),parameter :: theta_psii = 0.7_r8

  ! First guess on ratio between intercellular co2 and the atmosphere
  ! an iterator converges on actual
  real(r8),parameter :: init_a2l_co2_c3 = 0.7_r8
  real(r8),parameter :: init_a2l_co2_c4 = 0.4_r8

  ! quantum efficiency, used only for C4 (mol CO2 / mol photons) (index 0)
  real(r8),parameter,dimension(0:1) :: quant_eff = [0.05_r8,0.0_r8]

  ! empirical curvature parameter for ap photosynthesis co-limitation
  real(r8),parameter :: theta_ip = 0.999_r8

  associate( bb_slope  => EDPftvarcon_inst%bb_slope      ,& ! slope of BB relationship, unitless
       medlyn_slope=> EDPftvarcon_inst%medlyn_slope          , & ! Slope for Medlyn stomatal conductance model method, the unit is KPa^0.5
       stomatal_intercept=> EDPftvarcon_inst%stomatal_intercept )  !Unstressed minimum stomatal conductance, the unit is umol/m**2/s

  ! photosynthetic pathway: 0. = c4, 1. = c3
  c3c4_path_index = nint(EDPftvarcon_inst%c3psn(ft))

  if (c3c4_path_index == c3_path_index) then
     init_co2_inter_c = init_a2l_co2_c3 * can_co2_ppress
  else
     init_co2_inter_c = init_a2l_co2_c4 * can_co2_ppress
  end if

  ! Part III: Photosynthesis and Conductance
  ! ----------------------------------------------------------------------------------

  if_daytime: if ( parsun_lsl <= 0._r8 ) then  ! night time
 
     anet_av_out = -lmr
     psn_out     = 0._r8

     ! The cuticular conductance already factored in maximum resistance as a bound
     ! no need to re-bound it

     rstoma_out = cf/stomatal_intercept_btran

     c13disc_z = 0.0_r8    !carbon 13 discrimination in night time carbon flux, note value of 1.0 is used in CLM

  else ! day time (a little bit more complicated ...)

     ! Is there leaf area? - (NV can be larger than 0 with only stem area if deciduous)
     
     if_leafarea: if ( laisun_lsl + laisha_lsl > 0._r8 ) then

        !Loop aroun shaded and unshaded leaves
        psn_out     = 0._r8    ! psn is accumulated across sun and shaded leaves.
        rstoma_out  = 0._r8    ! 1/rs is accumulated across sun and shaded leaves.
        anet_av_out = 0._r8
        gstoma  = 0._r8

        do  sunsha = 1,2
           ! Electron transport rate for C3 plants.
           ! Convert par from W/m2 to umol photons/m**2/s using the factor 4.6
           ! Convert from units of par absorbed per unit ground area to par
           ! absorbed per unit leaf area.

           if(sunsha == 1)then !sunlit
              if(( laisun_lsl * canopy_area_lsl) > 0.0000000001_r8)then

                 qabs = parsun_lsl / (laisun_lsl * canopy_area_lsl )
                 qabs = qabs * 0.5_r8 * (1._r8 - fnps) *  4.6_r8

              else
                 qabs = 0.0_r8
              end if
           else

              qabs = parsha_lsl / (laisha_lsl * canopy_area_lsl)
              qabs = qabs * 0.5_r8 * (1._r8 - fnps) *  4.6_r8

           end if

           !convert the absorbed par into absorbed par per m2 of leaf,
           ! so it is consistant with the vcmax and lmr numbers.
           aquad = theta_psii
           bquad = -(qabs + jmax)
           cquad = qabs * jmax
           call QuadraticRoots(aquad, bquad, cquad, r1, r2)
           je = min(r1,r2)

           ! Initialize intercellular co2
           co2_inter_c = init_co2_inter_c

           niter = 0
           loop_continue = .true.
           iter_loop: do while(loop_continue)
              ! Increment iteration counter. Stop if too many iterations
              niter = niter + 1

              ! Save old co2_inter_c
              co2_inter_c_old = co2_inter_c

              ! Photosynthesis limitation rate calculations
              if (c3c4_path_index == c3_path_index)then

                 ! C3: Rubisco-limited photosynthesis
                 ac = vcmax * max(co2_inter_c-co2_cpoint, 0._r8) / &
                      (co2_inter_c+mm_kco2 * (1._r8+can_o2_ppress / mm_ko2 ))

                 ! C3: RuBP-limited photosynthesis
                 aj = je * max(co2_inter_c-co2_cpoint, 0._r8) / &
                      (4._r8*co2_inter_c+8._r8*co2_cpoint)

                    ! Gross photosynthesis smoothing calculations. Co-limit ac and aj.
                    aquad = theta_cj_c3
                    bquad = -(ac + aj)
                    cquad = ac * aj
                    call QuadraticRoots(aquad, bquad, cquad, r1, r2)
                    agross = min(r1,r2)

              else

                 ! C4: Rubisco-limited photosynthesis
                 ac = vcmax

                 ! C4: RuBP-limited photosynthesis
                 if(sunsha == 1)then !sunlit
                    !guard against /0's in the night.
                    if((laisun_lsl * canopy_area_lsl) > 0.0000000001_r8) then
                       aj = quant_eff(c3c4_path_index) * parsun_lsl * 4.6_r8
                       !convert from per cohort to per m2 of leaf)
                       aj = aj / (laisun_lsl * canopy_area_lsl)
                    else
                       aj = 0._r8
                    end if
                 else
                    aj = quant_eff(c3c4_path_index) * parsha_lsl * 4.6_r8
                    aj = aj / (laisha_lsl * canopy_area_lsl)
                 end if

                 ! C4: PEP carboxylase-limited (CO2-limited)
                 ap = co2_rcurve_islope * max(co2_inter_c, 0._r8) / can_press

                 ! Gross photosynthesis smoothing calculations. First co-limit ac and aj. Then co-limit ap

                 aquad = theta_cj_c4
                 bquad = -(ac + aj)
                 cquad = ac * aj
                 call QuadraticRoots(aquad, bquad, cquad, r1, r2)
                 ai = min(r1,r2)

                 aquad = theta_ip
                 bquad = -(ai + ap)
                 cquad = ai * ap
                 call QuadraticRoots(aquad, bquad, cquad, r1, r2)
                 agross = min(r1,r2)

              end if
              
              ! Calculate anet, only exit iteration with negative anet when
              ! using anet in calculating gs this is version B  
              anet = agross  - lmr

              if ( stomatal_assim_model == gross_assim_model ) then
                 if ( stomatal_model == medlyn_model ) then
                    write (fates_log(),*) 'Gross Assimilation conductance is incompatible with the Medlyn model'
                    call endrun(msg=errMsg(sourcefile, __LINE__))
                 end if
                 a_gs = agross
              else
                 if (anet < 0._r8) then
                    loop_continue = .false.
                 end if
                 a_gs = anet
              end if

              ! With an <= 0, then gs_mol = stomatal_intercept_btran
              leaf_co2_ppress = can_co2_ppress- h2o_co2_bl_diffuse_ratio/gb_mol * a_gs * can_press 		   
              leaf_co2_ppress = max(leaf_co2_ppress,1.e-06_r8)
              
              if ( stomatal_model == medlyn_model ) then
                 !stomatal conductance calculated from Medlyn et al. (2011), the numerical &
                 !implementation was adapted from the equations in CLM5.0
                 vpd =  max((veg_esat - ceair), 50._r8) * 0.001_r8          !addapted from CLM5. Put some constraint on VPD
                 !when Medlyn stomatal conductance is being used, the unit is KPa. Ignoring the constraint will cause errors when model runs.
                 term = h2o_co2_stoma_diffuse_ratio * anet / (leaf_co2_ppress / can_press)
                 aquad = 1.0_r8
                 bquad = -(2.0 * (stomatal_intercept_btran+ term) + (medlyn_slope(ft) * term)**2 / &
                      (gb_mol * vpd ))
                 cquad = stomatal_intercept_btran*stomatal_intercept_btran + &
                      (2.0*stomatal_intercept_btran + term * &
                      (1.0 - medlyn_slope(ft)* medlyn_slope(ft) / vpd)) * term

                 call QuadraticRoots(aquad, bquad, cquad, r1, r2)
                 gs_mol = max(r1,r2)

              else if ( stomatal_model == ballberry_model ) then         !stomatal conductance calculated from Ball et al. (1987)
                 aquad = leaf_co2_ppress
                 bquad = leaf_co2_ppress*(gb_mol - stomatal_intercept_btran) - bb_slope(ft) * a_gs * can_press
                 cquad = -gb_mol*(leaf_co2_ppress*stomatal_intercept_btran + &
                      bb_slope(ft)*anet*can_press * ceair/ veg_esat )

                 call QuadraticRoots(aquad, bquad, cquad, r1, r2)
                 gs_mol = max(r1,r2)
              end if
              
              ! Derive new estimate for co2_inter_c
              co2_inter_c = can_co2_ppress - anet * can_press * &
                   (h2o_co2_bl_diffuse_ratio*gs_mol+h2o_co2_stoma_diffuse_ratio*gb_mol) / (gb_mol*gs_mol)

              ! Check for co2_inter_c convergence. Delta co2_inter_c/pair = mol/mol.
              ! Multiply by 10**6 to convert to umol/mol (ppm). Exit iteration if
              ! convergence criteria of +/- 1 x 10**-6 ppm is met OR if at least ten
              ! iterations (niter=10) are completed

              if ((abs(co2_inter_c-co2_inter_c_old)/can_press*1.e06_r8 <=  2.e-06_r8) &
                   .or. niter == 5) then
                 loop_continue = .false.
              end if
           end do iter_loop

           ! End of co2_inter_c iteration.  Check for an < 0, in which case gs_mol = bbb
           ! And Final estimates for leaf_co2_ppress and co2_inter_c 
           ! (needed for early exit of co2_inter_c iteration when an < 0)	 
           if (anet < 0._r8) then
              gs_mol = stomatal_intercept_btran
           end if

           ! Final estimates for leaf_co2_ppress and co2_inter_c
           leaf_co2_ppress = can_co2_ppress - h2o_co2_bl_diffuse_ratio/gb_mol * anet * can_press
           leaf_co2_ppress = max(leaf_co2_ppress,1.e-06_r8)
           co2_inter_c = can_co2_ppress - anet * can_press * &
                (h2o_co2_bl_diffuse_ratio*gs_mol+h2o_co2_stoma_diffuse_ratio*gb_mol) / (gb_mol*gs_mol)

           ! Convert gs_mol (umol /m**2/s) to gs (m/s) and then to rs (s/m)
           gs = gs_mol / cf

           ! estimate carbon 13 discrimination in leaf level carbon
           ! flux Liang WEI and Hang ZHOU 2018, based on
           ! Ubierna and Farquhar, 2014 doi:10.1111/pce.12346, using the simplified model:
           ! $\Delta ^{13} C = \alpha_s + (b - \alpha_s) \cdot \frac{C_i}{C_a}$
           ! just hard code b and \alpha_s for now, might move to parameter set in future
           ! b = 27.0 alpha_s = 4.4
           ! TODO, not considering C4 or CAM right now, may need to address this
           ! note co2_inter_c is intracelluar CO2, not intercelluar
           c13disc_z = 4.4_r8 + (27.0_r8 - 4.4_r8) * &
                min (can_co2_ppress, max (co2_inter_c, 0._r8)) / can_co2_ppress

           ! Accumulate total photosynthesis umol/m2 ground/s-1.
           ! weight per unit sun and sha leaves.
           if(sunsha == 1)then !sunlit
              psn_out     = psn_out + agross * f_sun_lsl
              anet_av_out = anet_av_out + anet * f_sun_lsl
              gstoma  = gstoma + 1._r8/(min(1._r8/gs, rsmax0)) * f_sun_lsl
           else
              psn_out = psn_out + agross * (1.0_r8-f_sun_lsl)
              anet_av_out = anet_av_out + anet * (1.0_r8-f_sun_lsl)
              gstoma  = gstoma + &
                   1._r8/(min(1._r8/gs, rsmax0)) * (1.0_r8-f_sun_lsl)
           end if

           ! Make sure iterative solution is correct
           if (gs_mol < 0._r8) then
              write (fates_log(),*)'Negative stomatal conductance:'
              write (fates_log(),*)'gs_mol= ',gs_mol
              call endrun(msg=errMsg(sourcefile, __LINE__))
           end if

           ! Compare with Medlyn model: gs_mol = 1.6*(1+m/sqrt(vpd)) * an/leaf_co2_ppress*p + b
           if ( stomatal_model == 2 ) then
              gs_mol_err = h2o_co2_stoma_diffuse_ratio*(1 + medlyn_slope(ft)/sqrt(vpd))*max(anet,0._r8)/leaf_co2_ppress*can_press + stomatal_intercept_btran
              ! Compare with Ball-Berry model: gs_mol = m * an * hs/leaf_co2_ppress*p + b
           else if ( stomatal_model == 1 ) then
              hs = (gb_mol*ceair + gs_mol* veg_esat ) / ((gb_mol+gs_mol)*veg_esat )
              gs_mol_err = bb_slope(ft)*max(anet, 0._r8)*hs/leaf_co2_ppress*can_press + stomatal_intercept_btran
           end if

           if (abs(gs_mol-gs_mol_err) > 1.e-01_r8) then
              warn_msg = 'Stomatal conductance error check - weak convergence: '//trim(N2S(gs_mol))//' '//trim(N2S(gs_mol_err))
              call FatesWarn(warn_msg,index=1)
           end if

        enddo !sunsha loop

        ! Stomatal resistance of the leaf-layer
        if ( (hlm_use_planthydro.eq.itrue .and. EDPftvarcon_inst%hydr_k_lwp(ft)>nearzero) ) then
           rstoma_out = LeafHumidityStomaResis(leaf_psi, veg_tempk, ceair, can_press, veg_esat, &
                                               rb, gstoma, ft)
        else
           rstoma_out = 1._r8/gstoma
        end if
           
        
     else

        ! No leaf area. This layer is present only because of stems.
        ! Net assimilation is zero, not negative because there are
        ! no leaves to even respire
        ! (leaves are off, or have reduced to 0)

        psn_out     = 0._r8
        anet_av_out = 0._r8

        rstoma_out  = min(rsmax0,cf/(stem_cuticle_loss_frac*stomatal_intercept(ft)))
        c13disc_z = 0.0_r8

     end if if_leafarea !is there leaf area?


   end if if_daytime    ! night or day


   end associate
   return
  end subroutine LeafLayerPhotosynthesis

  ! =======================================================================================

  function LeafHumidityStomaResis(leaf_psi, veg_tempk, ceair, can_press, veg_esat, &
       rb, gstoma, ft) result(rstoma_out)

    ! -------------------------------------------------------------------------------------
    ! This calculates inner leaf humidity as a function of mesophyll water potential 
    ! Adopted from  Vesala et al., 2017 https://www.frontiersin.org/articles/10.3389/fpls.2017.00054/full
    !
    ! Equation 1 in Vesala et al:
    ! lwp_star = wi/w0 = exp( k_lwp*leaf_psi*molar_mass_water/(rgas_J_k_mol * veg_tempk) )
    !
    ! Terms:
    ! leaf_psi: leaf water potential [MPa]
    ! k_lwp: inner leaf humidity scaling coefficient [-]
    ! rgas_J_K_mol: universal gas constant, [J/K/mol], 8.3144598
    ! molar_mass_water, molar mass of water, [g/mol]: 18.0
    !
    ! Unit conversions:
    ! 1 Pa = 1 N/m2 = 1 J/m3
    ! density of liquid water [kg/m3] = 1000
    ! 
    ! units of equation 1:  exp( [MPa]*[g/mol]/( [J/K/mol] * [K] ) )
    !                            [MJ/m3]*[g/mol]*[m3/kg]*[kg/g]*[J/MJ]  / ([J/mol])
    ! dimensionless:             [J/g]*[g/mol]/([J/mol])
    !
    ! Note: unit conversions drop out b/c [m3/kg]*[kg/g]*[J/MJ] = 1e-3*1.e-3*1e6 = 1.0
    !
    ! Junyan Ding 2021
    ! -------------------------------------------------------------------------------------

    ! Arguments
    real(r8) :: leaf_psi   ! Leaf water potential [MPa]
    real(r8) :: veg_tempk  ! Leaf temperature     [K]
    real(r8) :: ceair      ! vapor pressure of air, constrained [Pa]
    real(r8) :: can_press  ! Atmospheric pressure of canopy [Pa]
    real(r8) :: veg_esat   ! Saturated vapor pressure at veg surf [Pa]
    real(r8) :: rb         ! Leaf Boundary layer resistance [s/m]
    real(r8) :: gstoma     ! Stomatal Conductance of this leaf layer [m/s]
    integer  :: ft         ! Plant Functional Type
    real(r8) :: rstoma_out ! Total Stomatal resistance (stoma and BL) [s/m]

    ! Locals
    real(r8) :: k_lwp      ! Scaling coefficient for the ratio of leaf xylem
    ! water potential to mesophyll water potential
    real(r8) :: qs         ! Specific humidity [g/kg]
    real(r8) :: qsat       ! Saturation specific humidity  [g/kg]
    real(r8) :: qsat_adj   ! Adjusted saturation specific humidity  [g/kg]
    real(r8) :: lwp_star   ! leaf water potential scaling coefficient
    ! for inner leaf humidity, 0 means total dehydroted
    ! leaf, 1 means total saturated leaf

    ! Note: to disable this control, set k_lwp to zero, LWP_star will be 1
    k_lwp = EDPftvarcon_inst%hydr_k_lwp(ft)
    if (leaf_psi<0._r8) then
       lwp_star = exp(k_lwp*leaf_psi*molar_mass_water/(rgas_J_K_mol *veg_tempk))
    else 
       lwp_star = 1._r8
    end if

    ! compute specific humidity from vapor pressure
    ! q = molar_mass_ratio_vapdry*e/(can_press - (1-molar_mass_ratio_vapdry)*e) 
    ! source https://cran.r-project.org/web/packages/humidity/vignettes/humidity-measures.html
    ! now adjust inner leaf humidity by LWP_star

    qs = molar_mass_ratio_vapdry * ceair / (can_press - (1._r8-molar_mass_ratio_vapdry) * ceair)
    qsat = molar_mass_ratio_vapdry * veg_esat / (can_press - (1._r8-molar_mass_ratio_vapdry) * veg_esat)
    qsat_adj = qsat*lwp_star

    ! Adjusting gs (compute a virtual gs) that will be passed to host model

    if ( qsat_adj < qs ) then

       ! if inner leaf vapor pressure is less then or equal to that at leaf surface
       ! then set stomata resistance to be very large to stop the transpiration or back flow of vapor
       rstoma_out = rsmax0

    else

       rstoma_out = (qsat-qs)*( 1/gstoma + rb)/(qsat_adj - qs)-rb

    end if

    if (rstoma_out < nearzero ) then
       write (fates_log(),*) 'qsat:', qsat, 'qs:', qs
       write (fates_log(),*) 'LWP :', leaf_psi
       write (fates_log(),*) 'ceair:', ceair, 'veg_esat:', veg_esat            
       write (fates_log(),*) 'rstoma_out:', rstoma_out, 'rb:', rb  
       write (fates_log(),*) 'LWP_star', lwp_star 
       call endrun(msg=errMsg(sourcefile, __LINE__))                  
    end if

  end function LeafHumidityStomaResis


  ! =====================================================================================

  subroutine ScaleLeafLayerFluxToCohort(nv,          & ! in   currentCohort%nv
       psn_llz,     & ! in   %psn_z(1:currentCohort%nv,ft,cl)
       lmr_llz,     & ! in   lmr_z(1:currentCohort%nv,ft,cl)
       rs_llz,      & ! in   rs_z(1:currentCohort%nv,ft,cl)
       elai_llz,    & ! in   %elai_profile(cl,ft,1:currentCohort%nv)
       c13disc_llz, & ! in   c13disc_z(cl, ft, 1:currentCohort%nv)
       c_area,      & ! in   currentCohort%c_area
       nplant,      & ! in   currentCohort%n
       rb,          & ! in   bc_in(s)%rb_pa(ifp)
       maintresp_reduction_factor, & ! in
       g_sb_laweight, & ! out  currentCohort%g_sb_laweight [m/s] [m2-leaf]
       gpp,         &   ! out  currentCohort%gpp_tstep
       rdark,       &   ! out  currentCohort%rdark
       c13disc_clm, &   ! out currentCohort%c13disc_clm
       cohort_eleaf_area ) ! out [m2]

    ! ------------------------------------------------------------------------------------
    ! This subroutine effectively integrates leaf carbon fluxes over the
    ! leaf layers to give cohort totals.
    ! Some arguments have the suffix "_llz".  This indicates that the vector
    ! is stratefied in the leaf-layer (ll)  dimension, and is a portion of the calling
    ! array which has the "_z" tag, thus "llz".
    ! ------------------------------------------------------------------------------------

    use FatesConstantsMod, only : umolC_to_kgC

    ! Arguments
    integer, intent(in)  :: nv               ! number of active leaf layers
    real(r8), intent(in) :: psn_llz(nv)      ! layer photosynthesis rate (GPP) [umolC/m2leaf/s]
    real(r8), intent(in) :: lmr_llz(nv)      ! layer dark respiration rate [umolC/m2leaf/s]
    real(r8), intent(in) :: rs_llz(nv)       ! leaf layer stomatal resistance [s/m]
    real(r8), intent(in) :: elai_llz(nv)     ! exposed LAI per layer [m2 leaf/ m2 pft footprint]
    real(r8), intent(in) :: c13disc_llz(nv)  ! leaf layer c13 discrimination, weighted mean
    real(r8), intent(in) :: c_area           ! crown area m2/m2
    real(r8), intent(in) :: nplant           ! indiv/m2
    real(r8), intent(in) :: rb               ! leaf boundary layer resistance (s/m)
    real(r8), intent(in) :: maintresp_reduction_factor  ! factor by which to reduce maintenance respiration
    real(r8), intent(out) :: g_sb_laweight     ! Combined conductance (stomatal + boundary layer) for the cohort
    ! weighted by leaf area [m/s]*[m2]
    real(r8), intent(out) :: gpp               ! GPP (kgC/indiv/s)
    real(r8), intent(out) :: rdark             ! Dark Leaf Respiration (kgC/indiv/s)
    real(r8), intent(out) :: cohort_eleaf_area ! Effective leaf area of the cohort [m2]
    real(r8), intent(out) :: c13disc_clm       ! unpacked Cohort level c13 discrimination
    real(r8)              :: sum_weight        ! sum of weight for unpacking d13c flux (c13disc_z) from
    ! (canopy_layer, pft, leaf_layer) matrix to cohort (c13disc_clm)

    ! GPP IN THIS SUBROUTINE IS A RATE. THE CALLING ARGUMENT IS GPP_TSTEP. AFTER THIS
    ! CALL THE RATE WILL BE MULTIPLIED BY THE INTERVAL TO GIVE THE INTEGRATED QUANT.

    ! Locals
    integer  :: il                       ! leaf layer index
    real(r8) :: cohort_layer_eleaf_area  ! the effective leaf area of the cohort's current layer [m2]

    cohort_eleaf_area = 0.0_r8
    g_sb_laweight     = 0.0_r8
    gpp               = 0.0_r8
    rdark             = 0.0_r8

    do il = 1, nv        ! Loop over the leaf layers this cohort participates in


       ! Cohort's total effective leaf area in this layer [m2]
       ! leaf area index of the layer [m2/m2 ground] * [m2 ground]
       ! elai_llz is the LAI for the whole PFT. Multiplying this by the ground
       ! area this cohort contributes, give the cohort's portion of the leaf
       ! area in this layer
       cohort_layer_eleaf_area = elai_llz(il) * c_area

       ! Increment the cohort's total effective leaf area [m2]
       cohort_eleaf_area       = cohort_eleaf_area + cohort_layer_eleaf_area

       ! Leaf conductance (stomatal and boundary layer)
       ! This should be the weighted average over the leaf surfaces.
       ! Since this is relevant to the stomata, its weighting should be based
       ! on total leaf area, and not really footprint area
       ! [m/s] * [m2 cohort's leaf layer]
       g_sb_laweight = g_sb_laweight + 1.0_r8/(rs_llz(il)+rb) * cohort_layer_eleaf_area

       ! GPP    [umolC/m2leaf/s] * [m2 leaf ] -> [umolC/s]
       gpp = gpp + psn_llz(il) * cohort_layer_eleaf_area

       ! Dark respiration
       ! [umolC/m2leaf/s] * [m2 leaf] 
       rdark = rdark + lmr_llz(il) * cohort_layer_eleaf_area

    end do



    if (nv > 1) then
       ! cohort%c13disc_clm as weighted mean of d13c flux at all related leave layers
       sum_weight = sum(psn_llz(1:nv-1) * elai_llz(1:nv-1))
       if (sum_weight .eq. 0.0_r8) then
          c13disc_clm = 0.0
       else
          c13disc_clm = sum(c13disc_llz(1:nv-1) * psn_llz(1:nv-1) * elai_llz(1:nv-1)) / sum_weight
       end if

    end if


    ! -----------------------------------------------------------------------------------
    ! We DO NOT normalize g_sb_laweight.
    ! The units that we are passing back are [m/s] * [m2 effective leaf]
    ! We will add these up over the whole patch, and then normalized
    ! by the patch's total leaf area in the calling routine
    ! -----------------------------------------------------------------------------------

    ! -----------------------------------------------------------------------------------
    ! Convert dark respiration and GPP from [umol/s] to [kgC/plant/s]
    ! Also, apply the maintenance respiration reduction factor
    ! -----------------------------------------------------------------------------------

    rdark     = rdark * umolC_to_kgC * maintresp_reduction_factor / nplant
    gpp       = gpp * umolC_to_kgC / nplant

    if ( debug ) then
       write(fates_log(),*) 'EDPhoto 816 ', gpp
       write(fates_log(),*) 'EDPhoto 817 ', psn_llz(1:nv)
       write(fates_log(),*) 'EDPhoto 820 ', nv
       write(fates_log(),*) 'EDPhoto 821 ', elai_llz(1:nv)
       write(fates_log(),*) 'EDPhoto 843 ', rdark
       write(fates_log(),*) 'EDPhoto 873 ', nv
       write(fates_log(),*) 'EDPhoto 874 ', cohort_eleaf_area
    endif

    return
  end subroutine ScaleLeafLayerFluxToCohort

  ! =====================================================================================

  function ft1_f(tl, ha) result(ans)
    !
    !!DESCRIPTION:
    ! photosynthesis temperature response
    !
    ! !REVISION HISTORY
    ! Jinyun Tang separated it out from Photosynthesis, Feb. 07/2013
    ! 7/23/16: Copied over from CLM by Ryan Knox
    !
    !!USES
    use FatesConstantsMod, only : rgas => rgas_J_K_kmol

    !
    ! !ARGUMENTS:
    real(r8), intent(in) :: tl  ! leaf temperature in photosynthesis temperature function (K)
    real(r8), intent(in) :: ha  ! activation energy in photosynthesis temperature function (J/mol)
    !
    ! !LOCAL VARIABLES:
    real(r8) :: ans
    !-------------------------------------------------------------------------------

    ans = exp( ha / (rgas*1.e-3_r8*(tfrz+25._r8)) * (1._r8 - (tfrz+25._r8)/tl) )

    return
  end function ft1_f

  ! =====================================================================================

  function fth_f(tl,hd,se,scaleFactor) result(ans)
    !
    !!DESCRIPTION:
    !photosynthesis temperature inhibition
    !
    ! !REVISION HISTORY
    ! Jinyun Tang separated it out from Photosynthesis, Feb. 07/2013
    ! 7/23/16: Copied over from CLM by Ryan Knox
    !
    use FatesConstantsMod, only : rgas => rgas_J_K_kmol

    !
    ! !ARGUMENTS:
    real(r8), intent(in) :: tl  ! leaf temperature in photosynthesis temp function (K)
    real(r8), intent(in) :: hd  ! deactivation energy in photosynthesis temp function (J/mol)
    real(r8), intent(in) :: se  ! entropy term in photosynthesis temp function (J/mol/K)
    real(r8), intent(in) :: scaleFactor  ! scaling factor for high temp inhibition (25 C = 1.0)
    !
    ! !LOCAL VARIABLES:
    real(r8) :: ans
    !-------------------------------------------------------------------------------

    ans = scaleFactor / ( 1._r8 + exp( (-hd+se*tl) / (rgas*1.e-3_r8*tl) ) )

    return
  end function fth_f

  ! =====================================================================================

  function fth25_f(hd,se)result(ans)
    !
    !!DESCRIPTION:
    ! scaling factor for photosynthesis temperature inhibition
    !
    ! !REVISION HISTORY:
    ! Jinyun Tang separated it out from Photosynthesis, Feb. 07/2013
    ! 7/23/16: Copied over from CLM by Ryan Knox
    !
    !!USES

    use FatesConstantsMod, only : rgas => rgas_J_K_kmol

    !
    ! !ARGUMENTS:
    real(r8), intent(in) :: hd    ! deactivation energy in photosynthesis temp function (J/mol)
    real(r8), intent(in) :: se    ! entropy term in photosynthesis temp function (J/mol/K)
    !
    ! !LOCAL VARIABLES:
    real(r8) :: ans
    !-------------------------------------------------------------------------------

    ans = 1._r8 + exp( (-hd+se*(tfrz+25._r8)) / (rgas*1.e-3_r8*(tfrz+25._r8)) )

    return
  end function fth25_f

  ! =====================================================================================

  subroutine UpdateCanopyNCanNRadPresent(currentPatch)

    ! ---------------------------------------------------------------------------------
    ! This subroutine calculates two patch level quanities:
    ! currentPatch%ncan   and
    ! currentPatch%canopy_mask
    !
    ! currentPatch%ncan(:,:) is a two dimensional array that indicates
    ! the total number of leaf layers (including those that are not exposed to light)
    ! in each canopy layer and for each functional type.
    !
    ! currentPatch%nrad(:,:) is a two dimensional array that indicates
    ! the total number of EXPOSED leaf layers, but for all intents and purposes
    ! in the photosynthesis routine, this appears to be the same as %ncan...
    !
    ! currentPatch%canopy_mask(:,:) has the same dimensions, is binary, and
    ! indicates whether or not leaf layers are present (by evaluating the canopy area
    ! profile).
    ! ---------------------------------------------------------------------------------

    ! Arguments
    type(fates_patch_type), target :: currentPatch
    type(fates_cohort_type), pointer :: currentCohort

    ! Locals
    integer :: cl  ! Canopy Layer Index
    integer :: ft  ! Function Type Index
    integer :: iv  ! index of the exposed leaf layer for each canopy layer and pft

    ! Loop through the cohorts in this patch, associate each cohort with a layer and PFT
    ! and use the cohort's memory of how many layer's it takes up to assign the maximum
    ! of the layer/pft index it is in
    ! ---------------------------------------------------------------------------------

    currentPatch%ncan(:,:) = 0
    ! redo the canopy structure algorithm to get round a
    ! bug that is happening for site 125, FT13.
    currentCohort => currentPatch%tallest
    do while(associated(currentCohort))

       currentPatch%ncan(currentCohort%canopy_layer,currentCohort%pft) = &
            max(currentPatch%ncan(currentCohort%canopy_layer,currentCohort%pft), &
            currentCohort%NV)

<<<<<<< HEAD
   return
end subroutine GetCanopyGasParameters

! ====================================================================================

subroutine LeafLayerMaintenanceRespiration_Ryan_1991(lnc_top, &
   nscaler,       &
   ft,            &
   veg_tempk,     &
   lmr)

   use FatesConstantsMod, only : tfrz => t_water_freeze_k_1atm
   use FatesConstantsMod, only : umolC_to_kgC
   use FatesConstantsMod, only : g_per_kg
   use EDPftvarcon      , only : EDPftvarcon_inst

   ! -----------------------------------------------------------------------
   ! Base maintenance respiration rate for plant tissues maintresp_leaf_ryan1991_baserate
   ! M. Ryan, 1991. Effects of climate change on plant respiration.
   ! Ecological Applications, 1(2), 157-167.
   ! Original expression is br = 0.0106 molC/(molN h)
   ! Conversion by molecular weights of C and N gives 2.525e-6 gC/(gN s)
   ! Which is the default value of maintresp_nonleaf_baserate

   ! Arguments
   real(r8), intent(in)  :: lnc_top      ! Leaf nitrogen content per unit area at canopy top [gN/m2]
   real(r8), intent(in)  :: nscaler      ! Scale for leaf nitrogen profile
   integer,  intent(in)  :: ft           ! (plant) Functional Type Index
   real(r8), intent(in)  :: veg_tempk    ! vegetation temperature
   real(r8), intent(out) :: lmr          ! Leaf Maintenance Respiration  (umol CO2/m**2/s)

   ! Locals
   real(r8) :: lmr25   ! leaf layer: leaf maintenance respiration rate at 25C (umol CO2/m**2/s)
   real(r8) :: lmr25top  ! canopy top leaf maint resp rate at 25C for this pft (umol CO2/m**2/s)
   integer :: c3c4_path_index    ! Index for which photosynthetic pathway
   
   ! Parameter
   real(r8), parameter :: lmrha = 46390._r8    ! activation energy for lmr (J/mol)
   real(r8), parameter :: lmrhd = 150650._r8   ! deactivation energy for lmr (J/mol)
   real(r8), parameter :: lmrse = 490._r8      ! entropy term for lmr (J/mol/K)
   real(r8), parameter :: lmrc = 1.15912391_r8 ! scaling factor for high
   ! temperature inhibition (25 C = 1.0)

   lmr25top = EDPftvarcon_inst%maintresp_leaf_ryan1991_baserate(ft) * (1.5_r8 ** ((25._r8 - 20._r8)/10._r8))
   lmr25top = lmr25top * lnc_top / (umolC_to_kgC * g_per_kg)


   ! Part I: Leaf Maintenance respiration: umol CO2 / m**2 [leaf] / s
   ! ----------------------------------------------------------------------------------
   lmr25 = lmr25top * nscaler

   ! photosynthetic pathway: 0. = c4, 1. = c3
   c3c4_path_index = nint(EDPftvarcon_inst%c3psn(ft))
   
   if (c3c4_path_index == c3_path_index) then
      ! temperature sensitivity of C3 plants
      lmr = lmr25 * ft1_f(veg_tempk, lmrha) * &
           fth_f(veg_tempk, lmrhd, lmrse, lmrc)
   else
      ! temperature sensitivity of C4 plants
      lmr = lmr25 * 2._r8**((veg_tempk-(tfrz+25._r8))/10._r8)
      lmr = lmr / (1._r8 + exp( 1.3_r8*(veg_tempk-(tfrz+55._r8)) ))
   endif

   ! Any hydrodynamic limitations could go here, currently none
   ! lmr = lmr * (nothing)

end subroutine LeafLayerMaintenanceRespiration_Ryan_1991

! ====================================================================================   

subroutine LeafLayerMaintenanceRespiration_Atkin_etal_2017(lnc_top, &
     cumulative_lai, &
     vcmax25top,     &
     ft,             &
     veg_tempk,      &
     tgrowth,        &
     lmr)

   use FatesConstantsMod, only : tfrz => t_water_freeze_k_1atm
   use FatesConstantsMod, only : umolC_to_kgC
   use FatesConstantsMod, only : g_per_kg
   use FatesConstantsMod, only : lmr_b
   use FatesConstantsMod, only : lmr_c
   use FatesConstantsMod, only : lmr_TrefC
   use FatesConstantsMod, only : lmr_r_1
   use FatesConstantsMod, only : lmr_r_2
   use EDPftvarcon      , only : EDPftvarcon_inst

   ! Arguments
   real(r8), intent(in)  :: lnc_top          ! Leaf nitrogen content per unit area at canopy top [gN/m2]
   integer,  intent(in)  :: ft               ! (plant) Functional Type Index
   real(r8), intent(in)  :: vcmax25top       ! top of canopy vcmax
   real(r8), intent(in)  :: cumulative_lai   ! cumulative lai above the current leaf layer
   real(r8), intent(in)  :: veg_tempk        ! vegetation temperature  (degrees K)
   real(r8), intent(in)  :: tgrowth          ! lagged vegetation temperature averaged over acclimation timescale (degrees K)
   real(r8), intent(out) :: lmr              ! Leaf Maintenance Respiration  (umol CO2/m**2/s)

   ! Locals
   real(r8) :: lmr25   ! leaf layer: leaf maintenance respiration rate at 25C (umol CO2/m**2/s)
   real(r8) :: r_0     ! base respiration rate, PFT-dependent (umol CO2/m**2/s)
   real(r8) :: r_t_ref ! acclimated ref respiration rate (umol CO2/m**2/s)
   real(r8) :: lmr25top  ! canopy top leaf maint resp rate at 25C for this pft (umol CO2/m**2/s)
   real(r8) :: rdark_scaler ! negative exponential scaling of rdark
   real(r8) :: kn           ! decay coefficient
   real(r8) :: rdark_vert_scaler1  ! determines rate of rdark decay through canopy
   real(r8) :: rdark_vert_scaler2  ! determines rate of rdark decay through canopy

   
   ! parameter values of r_0 as listed in Atkin et al 2017: (umol CO2/m**2/s) 
   ! Broad-leaved trees  1.7560
   ! Needle-leaf trees   1.4995
   ! Shrubs              2.0749
   ! C3 herbs/grasses    2.1956
   ! In the absence of better information, we use the same value for C4 grasses as C3 grasses.

  
   ! r_0 currently put into the EDPftvarcon_inst%dev_arbitrary_pft
   ! all figs in Atkin et al 2017 stop at zero Celsius so we will assume acclimation is fixed below that
   r_0 = EDPftvarcon_inst%maintresp_leaf_atkin2017_baserate(ft)
   rdark_vert_scaler1 = EDPftvarcon_inst%maintresp_leaf_vert_scaler_coeff1(ft)
   rdark_vert_scaler2 = EDPftvarcon_inst%maintresp_leaf_vert_scaler_coeff2(ft)

   ! This code uses the relationship between leaf N and respiration from Atkin et al 
   ! for the top of the canopy, but then scales through the canopy based on a rdark_scaler.
   ! To assume proportionality with N through the canopy following Lloyd et al. 2010, use the
   ! default parameter value of 2.43, which results in the scaling of photosynthesis and respiration
   ! being proportional through the canopy. To have a steeper decrease in respiration than photosynthesis
   ! this number can be smaller. There is some observational evidence for this being the case
   ! in Lamour et al. 2023. 

   kn = exp(rdark_vert_scaler1 * vcmax25top - rdark_vert_scaler2)
   rdark_scaler = exp(-kn * cumulative_lai)
      
   r_t_ref = max(0._r8, rdark_scaler * (r_0 + lmr_r_1 * lnc_top + lmr_r_2 * max(0._r8, (tgrowth - tfrz) )) )

   if (r_t_ref .eq. 0._r8) then
      warn_msg = 'Rdark is negative at this temperature and is capped at 0. tgrowth (C): '//trim(N2S(tgrowth-tfrz))//' pft: '//trim(I2S(ft))
      call FatesWarn(warn_msg,index=4)            
   end if

   lmr = r_t_ref * exp(lmr_b * (veg_tempk - tfrz - lmr_TrefC) + lmr_c * &
        ((veg_tempk-tfrz)**2 - lmr_TrefC**2))

end subroutine LeafLayerMaintenanceRespiration_Atkin_etal_2017

! ====================================================================================

subroutine LeafLayerBiophysicalRates( parsun_lsl, &
   ft,            &
   vcmax25top_ft, &
   jmax25top_ft, &
   co2_rcurve_islope25top_ft, &
   nscaler,    &
   veg_tempk,      &
   t_growth,   &
   t_home,     &
   btran, &
   vcmax, &
   jmax, &
   co2_rcurve_islope )

  ! ---------------------------------------------------------------------------------
  ! This subroutine calculates the localized rates of several key photosynthesis
  ! rates.  By localized, we mean specific to the plant type and leaf layer,
  ! which factors in leaf physiology, as well as environmental effects.
  ! This procedure should be called prior to iterative solvers, and should
  ! have pre-calculated the reference rates for the pfts before this.
  !
  ! The output biophysical rates are:
  ! vcmax: maximum rate of carboxilation,
  ! jmax: maximum electron transport rate,
  ! co2_rcurve_islope: initial slope of CO2 response curve (C4 plants)
  ! ---------------------------------------------------------------------------------

   use EDPftvarcon         , only : EDPftvarcon_inst

   ! Arguments
   ! ------------------------------------------------------------------------------

   real(r8), intent(in) :: parsun_lsl      ! PAR absorbed in sunlit leaves for this layer
   integer,  intent(in) :: ft              ! (plant) Functional Type Index
   real(r8), intent(in) :: nscaler         ! Scale for leaf nitrogen profile
   real(r8), intent(in) :: vcmax25top_ft   ! canopy top maximum rate of carboxylation at 25C
                                             ! for this pft (umol CO2/m**2/s)
   real(r8), intent(in) :: jmax25top_ft    ! canopy top maximum electron transport rate at 25C
                                             ! for this pft (umol electrons/m**2/s)
   real(r8), intent(in) :: co2_rcurve_islope25top_ft ! initial slope of CO2 response curve
                                             ! (C4 plants) at 25C, canopy top, this pft
   real(r8), intent(in) :: veg_tempk           ! vegetation temperature
   real(r8), intent(in) :: t_growth            ! T_growth (short-term running mean temperature) (K)
   real(r8), intent(in) :: t_home              ! T_home (long-term running mean temperature) (K)
   real(r8), intent(in) :: btran           ! transpiration wetness factor (0 to 1)

   real(r8), intent(out) :: vcmax             ! maximum rate of carboxylation (umol co2/m**2/s)
   real(r8), intent(out) :: jmax              ! maximum electron transport rate
                                                ! (umol electrons/m**2/s)
   real(r8), intent(out) :: co2_rcurve_islope ! initial slope of CO2 response curve (C4 plants)

   ! Locals
   ! -------------------------------------------------------------------------------
   real(r8) :: vcmax25             ! leaf layer: maximum rate of carboxylation at 25C
                                    ! (umol CO2/m**2/s)
   real(r8) :: jmax25              ! leaf layer: maximum electron transport rate at 25C
                                    ! (umol electrons/m**2/s)
   real(r8) :: co2_rcurve_islope25 ! leaf layer: Initial slope of CO2 response curve
                                    ! (C4 plants) at 25C
   integer :: c3c4_path_index    ! Index for which photosynthetic pathway

   ! Parameters
   ! ---------------------------------------------------------------------------------
   real(r8) :: vcmaxha        ! activation energy for vcmax (J/mol)
   real(r8) :: jmaxha         ! activation energy for jmax (J/mol)
   real(r8) :: vcmaxhd        ! deactivation energy for vcmax (J/mol)
   real(r8) :: jmaxhd         ! deactivation energy for jmax (J/mol)
   real(r8) :: vcmaxse        ! entropy term for vcmax (J/mol/K)
   real(r8) :: jmaxse         ! entropy term for jmax (J/mol/K)
   real(r8) :: t_growth_celsius ! average growing temperature
   real(r8) :: t_home_celsius   ! average home temperature
   real(r8) :: jvr            ! ratio of Jmax25 / Vcmax25
   real(r8) :: vcmaxc         ! scaling factor for high temperature inhibition (25 C = 1.0)
   real(r8) :: jmaxc          ! scaling factor for high temperature inhibition (25 C = 1.0)

   select case(photo_tempsens_model)
   case (photosynth_acclim_model_none) !No temperature acclimation
      vcmaxha = EDPftvarcon_inst%vcmaxha(FT)
      jmaxha  = EDPftvarcon_inst%jmaxha(FT)
      vcmaxhd = EDPftvarcon_inst%vcmaxhd(FT)
      jmaxhd  = EDPftvarcon_inst%jmaxhd(FT)
      vcmaxse = EDPftvarcon_inst%vcmaxse(FT)
      jmaxse  = EDPftvarcon_inst%jmaxse(FT)
   case (photosynth_acclim_model_kumarathunge_etal_2019) !Kumarathunge et al. temperature acclimation, Thome=30-year running mean
      t_growth_celsius = t_growth-tfrz
      t_home_celsius = t_home-tfrz
      vcmaxha = (42.6_r8 + (1.14_r8*t_growth_celsius))*1e3_r8 !J/mol
      jmaxha = 40.71_r8*1e3_r8 !J/mol
      vcmaxhd = 200._r8*1e3_r8 !J/mol
      jmaxhd = 200._r8*1e3_r8 !J/mol
      vcmaxse = (645.13_r8 - (0.38_r8*t_growth_celsius))
      jmaxse = 658.77_r8 - (0.84_r8*t_home_celsius) - 0.52_r8*(t_growth_celsius-t_home_celsius)
      jvr = 2.56_r8 - (0.0375_r8*t_home_celsius)-(0.0202_r8*(t_growth_celsius-t_home_celsius))
   case default
      write (fates_log(),*)'error, incorrect leaf photosynthesis temperature acclimation model specified'
      call endrun(msg=errMsg(sourcefile, __LINE__))
   end select

   vcmaxc = fth25_f(vcmaxhd, vcmaxse)
   jmaxc  = fth25_f(jmaxhd, jmaxse)

   if ( parsun_lsl <= 0._r8) then           ! night time
      vcmax             = 0._r8
      jmax              = 0._r8
      co2_rcurve_islope = 0._r8
   else                                     ! day time

      ! Vcmax25top was already calculated to derive the nscaler function
      vcmax25 = vcmax25top_ft * nscaler
      select case(photo_tempsens_model)
      case (photosynth_acclim_model_none)
         jmax25  = jmax25top_ft * nscaler
      case (photosynth_acclim_model_kumarathunge_etal_2019) 
         jmax25 = vcmax25*jvr
      case default
         write (fates_log(),*)'error, incorrect leaf photosynthesis temperature acclimation model specified'
         call endrun(msg=errMsg(sourcefile, __LINE__))
      end select

      co2_rcurve_islope25 = co2_rcurve_islope25top_ft * nscaler

      ! Adjust for temperature
      ! photosynthetic pathway: 0. = c4, 1. = c3
      c3c4_path_index = nint(EDPftvarcon_inst%c3psn(ft))

      if (c3c4_path_index == c3_path_index) then
         vcmax = vcmax25 * ft1_f(veg_tempk, vcmaxha) * fth_f(veg_tempk, vcmaxhd, vcmaxse, vcmaxc)
      else
         vcmax = vcmax25 * 2._r8**((veg_tempk-(tfrz+25._r8))/10._r8)
         vcmax = vcmax / (1._r8 + exp( 0.2_r8*((tfrz+15._r8)-veg_tempk ) ))
         vcmax = vcmax / (1._r8 + exp( 0.3_r8*(veg_tempk-(tfrz+40._r8)) ))
      end if

      jmax  = jmax25 * ft1_f(veg_tempk, jmaxha) * fth_f(veg_tempk, jmaxhd, jmaxse, jmaxc)
  
      !q10 response of product limited psn.
      co2_rcurve_islope = co2_rcurve_islope25 * 2._r8**((veg_tempk-(tfrz+25._r8))/10._r8)
   end if
=======
       currentCohort => currentCohort%shorter
>>>>>>> adfa6648

    enddo !cohort

    ! NRAD = NCAN ...
    currentPatch%nrad = currentPatch%ncan

    ! Now loop through and identify which layer and pft combo has scattering elements
    do cl = 1,nclmax
       do ft = 1,numpft
          currentPatch%canopy_mask(cl,ft) = 0
          do iv = 1, currentPatch%nrad(cl,ft);
             if(currentPatch%canopy_area_profile(cl,ft,iv) > 0._r8)then
                currentPatch%canopy_mask(cl,ft) = 1
             end if
          end do !iv
       enddo !ft
    enddo !cl

    return
  end subroutine UpdateCanopyNCanNRadPresent

  ! ====================================================================================

  subroutine GetCanopyGasParameters(can_press, &
       can_o2_partialpress, &
       veg_tempk, &
       air_tempk, &
       air_vpress, &
       veg_esat,   &
       rb,        &
       mm_kco2,   &
       mm_ko2,    &
       co2_cpoint, &
       cf,         &
       gb_mol, &
       ceair)

    ! ---------------------------------------------------------------------------------
    ! This subroutine calculates the specific Michaelis Menten Parameters (pa) for CO2
    ! and O2, as well as the CO2 compentation point.
    ! ---------------------------------------------------------------------------------

    use FatesConstantsMod, only: umol_per_mol
    use FatesConstantsMod, only: mmol_per_mol
    use FatesConstantsMod, only: umol_per_kmol
    use FatesConstantsMod, only : rgas => rgas_J_K_kmol

    ! Arguments
    real(r8), intent(in) :: can_press           ! Air pressure within the canopy (Pa)
    real(r8), intent(in) :: can_o2_partialpress ! Partial press of o2 in the canopy (Pa)
    real(r8), intent(in) :: veg_tempk           ! The temperature of the vegetation (K)
    real(r8), intent(in) :: air_tempk           ! Temperature of canopy air (K)
    real(r8), intent(in) :: air_vpress          ! Vapor pressure of canopy air (Pa)
    real(r8), intent(in) :: veg_esat            ! Saturated vapor pressure at veg surf (Pa)
    real(r8), intent(in) :: rb                  ! Leaf Boundary layer resistance (s/m)

    real(r8), intent(out) :: mm_kco2       ! Michaelis-Menten constant for CO2 (Pa)
    real(r8), intent(out) :: mm_ko2        !  Michaelis-Menten constant for O2 (Pa)
    real(r8), intent(out) :: co2_cpoint    !  CO2 compensation point (Pa)
    real(r8), intent(out) :: cf            ! conversion factor between molar form and velocity form
    ! of conductance and resistance: [umol/m3]
    real(r8), intent(out) :: gb_mol        ! leaf boundary layer conductance (umol H2O/m**2/s)
    real(r8), intent(out) :: ceair         ! vapor pressure of air, constrained (Pa)

    ! Locals
    real(r8) :: kc25                ! Michaelis-Menten constant for CO2 at 25C (Pa)
    real(r8) :: ko25                ! Michaelis-Menten constant for O2 at 25C (Pa)
    real(r8) :: sco                 ! relative specificity of rubisco
    real(r8) :: cp25                ! CO2 compensation point at 25C (Pa)

    ! ---------------------------------------------------------------------------------
    ! Intensive values (per mol of air)
    ! kc, ko, currentPatch, from: Bernacchi et al (2001)
    ! Plant, Cell and Environment 24:253-259
    ! ---------------------------------------------------------------------------------

    real(r8), parameter :: mm_kc25_umol_per_mol       = 404.9_r8
    real(r8), parameter :: mm_ko25_mmol_per_mol       = 278.4_r8
    real(r8), parameter :: co2_cpoint_umol_per_mol    = 42.75_r8

    ! Activation energy, from:
    ! Bernacchi et al (2001) Plant, Cell and Environment 24:253-259
    ! Bernacchi et al (2003) Plant, Cell and Environment 26:1419-1430

    real(r8), parameter :: kcha    = 79430._r8  ! activation energy for kc (J/mol)
    real(r8), parameter :: koha    = 36380._r8  ! activation energy for ko (J/mol)
    real(r8), parameter :: cpha    = 37830._r8  ! activation energy for cp (J/mol)


    ! Derive sco from currentPatch and O2 using present-day O2 (0.209 mol/mol) and re-calculate
    ! currentPatch to account for variation in O2 using currentPatch = 0.5 O2 / sco

    ! FIXME (RGK 11-30-2016 THere are more constants here, but I don't have enough information
    ! about what they are or do, so I can't give them more descriptive names. Someone please
    ! fill this in when possible)

    kc25 = ( mm_kc25_umol_per_mol / umol_per_mol ) * can_press
    ko25 = ( mm_ko25_mmol_per_mol / mmol_per_mol ) * can_press
    sco  = 0.5_r8 * 0.209_r8 / (co2_cpoint_umol_per_mol / umol_per_mol )
    cp25 = 0.5_r8 * can_o2_partialpress / sco

    if( veg_tempk.gt.150_r8 .and. veg_tempk.lt.350_r8 )then
       mm_kco2       = kc25 * ft1_f(veg_tempk, kcha)
       mm_ko2         = ko25 * ft1_f(veg_tempk, koha)
       co2_cpoint     = cp25 * ft1_f(veg_tempk, cpha)
    else
       mm_kco2    = 1.0_r8
       mm_ko2     = 1.0_r8
       co2_cpoint = 1.0_r8
    end if

    ! ---------------------------------------------------------------------------------
    !
    ! cf is the conversion factor between molar form and velocity form
    ! of conductance and resistance: [umol/m3]
    !
    ! i.e.
    ! [m/s] * [umol/m3] -> [umol/m2/s]
    !
    ! Breakdown of the conversion factor: [ umol / m3 ]
    !
    ! Rgas [J /K /kmol]
    ! Air Potential Temperature [ K ]
    ! Canopy Pressure      [ Pa ]
    ! conversion: umol/kmol =  1e9
    !
    ! [ Pa * K * kmol umol/kmol  /  J K ] = [ Pa * umol / J ]
    ! since: 1 Pa = 1 N / m2
    ! [ Pa * umol / J ] = [ N * umol / J m2 ]
    ! since: 1 J = 1 N * m
    ! [ N * umol / J m2 ] = [ N * umol / N m3 ]
    ! [ umol / m3 ]
    !
    ! --------------------------------------------------------------------------------

    cf = can_press/(rgas * air_tempk )*umol_per_kmol
    gb_mol = (1._r8/ rb) * cf

    ! Constrain eair >= 0.05*esat_tv so that solution does not blow up. This ensures
    ! that hs does not go to zero. Also eair <= veg_esat so that hs <= 1
    ceair = min( max(air_vpress, 0.05_r8*veg_esat ),veg_esat )



    return
  end subroutine GetCanopyGasParameters

  ! ====================================================================================

  subroutine LeafLayerMaintenanceRespiration_Ryan_1991(lnc_top, &
       nscaler,       &
       ft,            &
       veg_tempk,     &
       lmr)

    use FatesConstantsMod, only : tfrz => t_water_freeze_k_1atm
    use FatesConstantsMod, only : umolC_to_kgC
    use FatesConstantsMod, only : g_per_kg
    use EDPftvarcon      , only : EDPftvarcon_inst

    ! -----------------------------------------------------------------------
    ! Base maintenance respiration rate for plant tissues maintresp_leaf_ryan1991_baserate
    ! M. Ryan, 1991. Effects of climate change on plant respiration.
    ! Ecological Applications, 1(2), 157-167.
    ! Original expression is br = 0.0106 molC/(molN h)
    ! Conversion by molecular weights of C and N gives 2.525e-6 gC/(gN s)
    ! Which is the default value of maintresp_nonleaf_baserate

    ! Arguments
    real(r8), intent(in)  :: lnc_top      ! Leaf nitrogen content per unit area at canopy top [gN/m2]
    real(r8), intent(in)  :: nscaler      ! Scale for leaf nitrogen profile
    integer,  intent(in)  :: ft           ! (plant) Functional Type Index
    real(r8), intent(in)  :: veg_tempk    ! vegetation temperature
    real(r8), intent(out) :: lmr          ! Leaf Maintenance Respiration  (umol CO2/m**2/s)

    ! Locals
    real(r8) :: lmr25   ! leaf layer: leaf maintenance respiration rate at 25C (umol CO2/m**2/s)
    real(r8) :: lmr25top  ! canopy top leaf maint resp rate at 25C for this pft (umol CO2/m**2/s)
    integer :: c3c4_path_index    ! Index for which photosynthetic pathway

    ! Parameter
    real(r8), parameter :: lmrha = 46390._r8    ! activation energy for lmr (J/mol)
    real(r8), parameter :: lmrhd = 150650._r8   ! deactivation energy for lmr (J/mol)
    real(r8), parameter :: lmrse = 490._r8      ! entropy term for lmr (J/mol/K)
    real(r8), parameter :: lmrc = 1.15912391_r8 ! scaling factor for high
    ! temperature inhibition (25 C = 1.0)

    lmr25top = EDPftvarcon_inst%maintresp_leaf_ryan1991_baserate(ft) * (1.5_r8 ** ((25._r8 - 20._r8)/10._r8))
    lmr25top = lmr25top * lnc_top / (umolC_to_kgC * g_per_kg)


    ! Part I: Leaf Maintenance respiration: umol CO2 / m**2 [leaf] / s
    ! ----------------------------------------------------------------------------------
    lmr25 = lmr25top * nscaler

    ! photosynthetic pathway: 0. = c4, 1. = c3
    c3c4_path_index = nint(EDPftvarcon_inst%c3psn(ft))

    if (c3c4_path_index == c3_path_index) then
       ! temperature sensitivity of C3 plants
       lmr = lmr25 * ft1_f(veg_tempk, lmrha) * &
            fth_f(veg_tempk, lmrhd, lmrse, lmrc)
    else
       ! temperature sensitivity of C4 plants
       lmr = lmr25 * 2._r8**((veg_tempk-(tfrz+25._r8))/10._r8)
       lmr = lmr / (1._r8 + exp( 1.3_r8*(veg_tempk-(tfrz+55._r8)) ))
    endif

    ! Any hydrodynamic limitations could go here, currently none
    ! lmr = lmr * (nothing)

  end subroutine LeafLayerMaintenanceRespiration_Ryan_1991

  ! ====================================================================================   

  subroutine LeafLayerMaintenanceRespiration_Atkin_etal_2017(lnc_top, &
       nscaler,   &
       ft,        &
       veg_tempk, &
       tgrowth,   &
       lmr)

    use FatesConstantsMod, only : tfrz => t_water_freeze_k_1atm
    use FatesConstantsMod, only : umolC_to_kgC
    use FatesConstantsMod, only : g_per_kg
    use FatesConstantsMod, only : lmr_b
    use FatesConstantsMod, only : lmr_c
    use FatesConstantsMod, only : lmr_TrefC
    use FatesConstantsMod, only : lmr_r_1
    use FatesConstantsMod, only : lmr_r_2
    use EDPftvarcon      , only : EDPftvarcon_inst

    ! Arguments
    real(r8), intent(in)  :: lnc_top      ! Leaf nitrogen content per unit area at canopy top [gN/m2]
    integer,  intent(in)  :: ft           ! (plant) Functional Type Index
    real(r8), intent(in)  :: nscaler      ! Scale for leaf nitrogen profile
    real(r8), intent(in)  :: veg_tempk    ! vegetation temperature  (degrees K)
    real(r8), intent(in)  :: tgrowth      ! lagged vegetation temperature averaged over acclimation timescale (degrees K)
    real(r8), intent(out) :: lmr          ! Leaf Maintenance Respiration  (umol CO2/m**2/s)

    ! Locals
    real(r8) :: lmr25   ! leaf layer: leaf maintenance respiration rate at 25C (umol CO2/m**2/s)
    real(r8) :: r_0     ! base respiration rate, PFT-dependent (umol CO2/m**2/s)
    real(r8) :: r_t_ref ! acclimated ref respiration rate (umol CO2/m**2/s)
    real(r8) :: lmr25top  ! canopy top leaf maint resp rate at 25C for this pft (umol CO2/m**2/s)

    ! parameter values of r_0 as listed in Atkin et al 2017: (umol CO2/m**2/s) 
    ! Broad-leaved trees  1.7560
    ! Needle-leaf trees   1.4995
    ! Shrubs              2.0749
    ! C3 herbs/grasses    2.1956
    ! In the absence of better information, we use the same value for C4 grasses as C3 grasses.

    ! note that this code uses the relationship between leaf N and respiration from Atkin et al 
    ! for the top of the canopy, but then assumes proportionality with N through the canopy.

    ! r_0 currently put into the EDPftvarcon_inst%dev_arbitrary_pft
    ! all figs in Atkin et al 2017 stop at zero Celsius so we will assume acclimation is fixed below that
    r_0 = EDPftvarcon_inst%maintresp_leaf_atkin2017_baserate(ft)
    r_t_ref = max( 0._r8, nscaler * (r_0 + lmr_r_1 * lnc_top + lmr_r_2 * max(0._r8, (tgrowth - tfrz) )) )

    if (r_t_ref .eq. 0._r8) then
       warn_msg = 'Rdark is negative at this temperature and is capped at 0. tgrowth (C): '//trim(N2S(tgrowth-tfrz))//' pft: '//trim(I2S(ft))
       call FatesWarn(warn_msg,index=4)            
    end if

    lmr = r_t_ref * exp(lmr_b * (veg_tempk - tfrz - lmr_TrefC) + lmr_c * &
         ((veg_tempk-tfrz)**2 - lmr_TrefC**2))

  end subroutine LeafLayerMaintenanceRespiration_Atkin_etal_2017

  ! ====================================================================================

  subroutine LeafLayerBiophysicalRates( parsun_per_la, &
       ft,            &
       vcmax25top_ft, &
       jmax25top_ft, &
       co2_rcurve_islope25top_ft, &
       nscaler,    &
       veg_tempk,      &
       t_growth,   &
       t_home,     &
       btran, &
       vcmax, &
       jmax, &
       co2_rcurve_islope )

    ! ---------------------------------------------------------------------------------
    ! This subroutine calculates the localized rates of several key photosynthesis
    ! rates.  By localized, we mean specific to the plant type and leaf layer,
    ! which factors in leaf physiology, as well as environmental effects.
    ! This procedure should be called prior to iterative solvers, and should
    ! have pre-calculated the reference rates for the pfts before this.
    !
    ! The output biophysical rates are:
    ! vcmax: maximum rate of carboxilation,
    ! jmax: maximum electron transport rate,
    ! co2_rcurve_islope: initial slope of CO2 response curve (C4 plants)
    ! ---------------------------------------------------------------------------------

    use EDPftvarcon         , only : EDPftvarcon_inst

    ! Arguments
    ! ------------------------------------------------------------------------------

    real(r8), intent(in) :: parsun_per_la   ! PAR absorbed per sunlit leaves for this layer
    integer,  intent(in) :: ft              ! (plant) Functional Type Index
    real(r8), intent(in) :: nscaler         ! Scale for leaf nitrogen profile
    real(r8), intent(in) :: vcmax25top_ft   ! canopy top maximum rate of carboxylation at 25C
    ! for this pft (umol CO2/m**2/s)
    real(r8), intent(in) :: jmax25top_ft    ! canopy top maximum electron transport rate at 25C
    ! for this pft (umol electrons/m**2/s)
    real(r8), intent(in) :: co2_rcurve_islope25top_ft ! initial slope of CO2 response curve
    ! (C4 plants) at 25C, canopy top, this pft
    real(r8), intent(in) :: veg_tempk           ! vegetation temperature
    real(r8), intent(in) :: t_growth            ! T_growth (short-term running mean temperature) (K)
    real(r8), intent(in) :: t_home              ! T_home (long-term running mean temperature) (K)
    real(r8), intent(in) :: btran           ! transpiration wetness factor (0 to 1)

    real(r8), intent(out) :: vcmax             ! maximum rate of carboxylation (umol co2/m**2/s)
    real(r8), intent(out) :: jmax              ! maximum electron transport rate
    ! (umol electrons/m**2/s)
    real(r8), intent(out) :: co2_rcurve_islope ! initial slope of CO2 response curve (C4 plants)

    ! Locals
    ! -------------------------------------------------------------------------------
    real(r8) :: vcmax25             ! leaf layer: maximum rate of carboxylation at 25C
    ! (umol CO2/m**2/s)
    real(r8) :: jmax25              ! leaf layer: maximum electron transport rate at 25C
    ! (umol electrons/m**2/s)
    real(r8) :: co2_rcurve_islope25 ! leaf layer: Initial slope of CO2 response curve
    ! (C4 plants) at 25C
    integer :: c3c4_path_index    ! Index for which photosynthetic pathway

    ! Parameters
    ! ---------------------------------------------------------------------------------
    real(r8) :: vcmaxha        ! activation energy for vcmax (J/mol)
    real(r8) :: jmaxha         ! activation energy for jmax (J/mol)
    real(r8) :: vcmaxhd        ! deactivation energy for vcmax (J/mol)
    real(r8) :: jmaxhd         ! deactivation energy for jmax (J/mol)
    real(r8) :: vcmaxse        ! entropy term for vcmax (J/mol/K)
    real(r8) :: jmaxse         ! entropy term for jmax (J/mol/K)
    real(r8) :: t_growth_celsius ! average growing temperature
    real(r8) :: t_home_celsius   ! average home temperature
    real(r8) :: jvr            ! ratio of Jmax25 / Vcmax25
    real(r8) :: vcmaxc         ! scaling factor for high temperature inhibition (25 C = 1.0)
    real(r8) :: jmaxc          ! scaling factor for high temperature inhibition (25 C = 1.0)

    select case(photo_tempsens_model)
    case (photosynth_acclim_model_none) !No temperature acclimation
       vcmaxha = EDPftvarcon_inst%vcmaxha(FT)
       jmaxha  = EDPftvarcon_inst%jmaxha(FT)
       vcmaxhd = EDPftvarcon_inst%vcmaxhd(FT)
       jmaxhd  = EDPftvarcon_inst%jmaxhd(FT)
       vcmaxse = EDPftvarcon_inst%vcmaxse(FT)
       jmaxse  = EDPftvarcon_inst%jmaxse(FT)
    case (photosynth_acclim_model_kumarathunge_etal_2019) !Kumarathunge et al. temperature acclimation, Thome=30-year running mean
       t_growth_celsius = t_growth-tfrz
       t_home_celsius = t_home-tfrz
       vcmaxha = (42.6_r8 + (1.14_r8*t_growth_celsius))*1e3_r8 !J/mol
       jmaxha = 40.71_r8*1e3_r8 !J/mol
       vcmaxhd = 200._r8*1e3_r8 !J/mol
       jmaxhd = 200._r8*1e3_r8 !J/mol
       vcmaxse = (645.13_r8 - (0.38_r8*t_growth_celsius))
       jmaxse = 658.77_r8 - (0.84_r8*t_home_celsius) - 0.52_r8*(t_growth_celsius-t_home_celsius)
       jvr = 2.56_r8 - (0.0375_r8*t_home_celsius)-(0.0202_r8*(t_growth_celsius-t_home_celsius))
    case default
       write (fates_log(),*)'error, incorrect leaf photosynthesis temperature acclimation model specified'
       call endrun(msg=errMsg(sourcefile, __LINE__))
    end select

    vcmaxc = fth25_f(vcmaxhd, vcmaxse)
    jmaxc  = fth25_f(jmaxhd, jmaxse)

    if(parsun_per_la <= 0._r8) then
       vcmax             = 0._r8
       jmax              = 0._r8
       co2_rcurve_islope = 0._r8
    else                                     ! day time

       ! Vcmax25top was already calculated to derive the nscaler function
       vcmax25 = vcmax25top_ft * nscaler
       select case(photo_tempsens_model)
       case (photosynth_acclim_model_none)
          jmax25  = jmax25top_ft * nscaler
       case (photosynth_acclim_model_kumarathunge_etal_2019) 
          jmax25 = vcmax25*jvr
       case default
          write (fates_log(),*)'error, incorrect leaf photosynthesis temperature acclimation model specified'
          call endrun(msg=errMsg(sourcefile, __LINE__))
       end select

       co2_rcurve_islope25 = co2_rcurve_islope25top_ft * nscaler

       ! Adjust for temperature
       ! photosynthetic pathway: 0. = c4, 1. = c3
       c3c4_path_index = nint(EDPftvarcon_inst%c3psn(ft))

       if (c3c4_path_index == c3_path_index) then
          vcmax = vcmax25 * ft1_f(veg_tempk, vcmaxha) * fth_f(veg_tempk, vcmaxhd, vcmaxse, vcmaxc)
       else
          vcmax = vcmax25 * 2._r8**((veg_tempk-(tfrz+25._r8))/10._r8)
          vcmax = vcmax / (1._r8 + exp( 0.2_r8*((tfrz+15._r8)-veg_tempk ) ))
          vcmax = vcmax / (1._r8 + exp( 0.3_r8*(veg_tempk-(tfrz+40._r8)) ))
       end if

       jmax  = jmax25 * ft1_f(veg_tempk, jmaxha) * fth_f(veg_tempk, jmaxhd, jmaxse, jmaxc)

       !q10 response of product limited psn.
       co2_rcurve_islope = co2_rcurve_islope25 * 2._r8**((veg_tempk-(tfrz+25._r8))/10._r8)
    end if

    ! Adjust for water limitations
    vcmax = vcmax * btran

    return

  end subroutine LeafLayerBiophysicalRates

  subroutine lowstorage_maintresp_reduction(frac, pft, maintresp_reduction_factor)

    ! This subroutine reduces maintenance respiration rates when storage pool is low.  The premise
    ! of this is that mortality of plants increases when storage is low because they are not able
    ! to repair tissues, generate defense compounds, etc.  This reduction is reflected in a reduced
    ! maintenance demand.  The output of this function takes the form of a curve between 0 and 1,
    ! and the curvature of the function is determined by a parameter.

    ! Uses
    use EDPftvarcon         , only : EDPftvarcon_inst

    ! Arguments
    ! ------------------------------------------------------------------------------
    real(r8), intent(in) :: frac      ! ratio of storage to target leaf biomass
    integer,  intent(in) :: pft       ! what pft is this cohort?
    real(r8), intent(out) :: maintresp_reduction_factor  ! the factor by which to reduce maintenance respiration

    ! --------------------------------------------------------------------------------
    ! Parameters are at the PFT level:
    ! fates_maintresp_reduction_curvature controls the curvature of this.
    ! If this parameter is zero, then there is no reduction until the plant dies at storage = 0.
    ! If this parameter is one, then there is a linear reduction in respiration below the storage point.
    ! Intermediate values will give some (concave-downwards) curvature.
    !
    ! maintresp_reduction_intercept controls the maximum amount of throttling.
    ! zero means no throttling at any point, so it turns this mechanism off completely and so
    ! allows an entire cohort to die via negative carbon-induced termination mortality.
    ! one means complete throttling, so no maintenance respiration at all, when out of carbon.
    ! ---------------------------------------------------------------------------------

    if( frac .lt. 1._r8 )then
       if ( abs(EDPftvarcon_inst%maintresp_reduction_curvature(pft)-1._r8) > nearzero ) then
          maintresp_reduction_factor = (1._r8 - EDPftvarcon_inst%maintresp_reduction_intercept(pft)) + &
               EDPftvarcon_inst%maintresp_reduction_intercept(pft) * &
               (1._r8 - EDPftvarcon_inst%maintresp_reduction_curvature(pft)**frac) &
               / (1._r8-EDPftvarcon_inst%maintresp_reduction_curvature(pft))
       else  ! avoid nan answer for linear case
          maintresp_reduction_factor = (1._r8 - EDPftvarcon_inst%maintresp_reduction_intercept(pft)) + &
               EDPftvarcon_inst%maintresp_reduction_intercept(pft) * frac
       endif

    else
       maintresp_reduction_factor = 1._r8
    endif


  end subroutine lowstorage_maintresp_reduction

end module FATESPlantRespPhotosynthMod<|MERGE_RESOLUTION|>--- conflicted
+++ resolved
@@ -561,201 +561,6 @@
                                  case (prt_carbon_allom_hyp)
 
                                     lnc_top  = prt_params%nitr_stoich_p1(ft,prt_params%organ_param_id(leaf_organ))/slatop(ft)
-<<<<<<< HEAD
-                                  end if
-
-                                  ! If one wants to break coupling with dynamic N conentrations,
-                                  ! use the stoichiometry parameter
-                                 ! lnc_top  = prt_params%nitr_stoich_p1(ft,prt_params%organ_param_id(leaf_organ))/slatop(ft)
-
-                               end select
-
-                               ! Part VII: Calculate dark respiration (leaf maintenance) for this layer
-
-                               select case (maintresp_leaf_model)
-
-                               case (lmrmodel_ryan_1991)
-
-                                  call LeafLayerMaintenanceRespiration_Ryan_1991( lnc_top,     &  ! in
-                                       nscaler,                  &  ! in
-                                       ft,                       &  ! in
-                                       bc_in(s)%t_veg_pa(ifp),   &  ! in
-                                       lmr_z(iv,ft,cl))             ! out
-
-                               case (lmrmodel_atkin_etal_2017)
-
-                                  call LeafLayerMaintenanceRespiration_Atkin_etal_2017(lnc_top, &  ! in
-                                       cumulative_lai,                     &  ! in
-                                       currentCohort%vcmax25top,           &  ! in
-                                       ft,                                 &  ! in
-                                       bc_in(s)%t_veg_pa(ifp),             &  ! in
-                                       currentPatch%tveg_lpa%GetMean(),    &  ! in
-                                       lmr_z(iv,ft,cl))                       ! out
-
-                               case default
-
-                                  write (fates_log(),*)'error, incorrect leaf respiration model specified'
-                                  call endrun(msg=errMsg(sourcefile, __LINE__))
-
-                               end select
-
-                               ! Part VII: Calculate (1) maximum rate of carboxylation (vcmax),
-                               ! (2) maximum electron transport rate, (3) triose phosphate
-                               ! utilization rate and (4) the initial slope of CO2 response curve
-                               ! (C4 plants). Earlier we calculated their base rates as dictated
-                               ! by their plant functional type and some simple scaling rules for
-                               ! nitrogen limitation baesd on canopy position (not prognostic).
-                               ! These rates are the specific rates used in the actual photosynthesis
-                               ! calculations that take localized environmental effects (temperature)
-                               ! into consideration.
-
-
-
-                               call LeafLayerBiophysicalRates(currentPatch%ed_parsun_z(cl,ft,iv), &  ! in
-                                    ft,                                 &  ! in
-                                    currentCohort%vcmax25top,           &  ! in
-                                    currentCohort%jmax25top,            &  ! in
-                                    currentCohort%kp25top,              &  ! in
-                                    nscaler,                            &  ! in
-                                    bc_in(s)%t_veg_pa(ifp),             &  ! in
-                                    currentPatch%tveg_lpa%GetMean(),    &  ! in
-                                    currentPatch%tveg_longterm%GetMean(),&  ! in
-                                    btran_eff,                          &  ! in
-                                    vcmax_z,                            &  ! out
-                                    jmax_z,                             &  ! out
-                                    kp_z )                                 ! out
-
-                               ! Part IX: This call calculates the actual photosynthesis for the
-                               ! leaf layer, as well as the stomatal resistance and the net assimilated carbon.
-
-                               call LeafLayerPhotosynthesis(currentPatch%f_sun(cl,ft,iv),    &  ! in
-                                    currentPatch%ed_parsun_z(cl,ft,iv), &  ! in
-                                    currentPatch%ed_parsha_z(cl,ft,iv), &  ! in
-                                    currentPatch%ed_laisun_z(cl,ft,iv), &  ! in
-                                    currentPatch%ed_laisha_z(cl,ft,iv), &  ! in
-                                    currentPatch%canopy_area_profile(cl,ft,iv), &  ! in
-                                    ft,                                 &  ! in
-                                    vcmax_z,                            &  ! in
-                                    jmax_z,                             &  ! in
-                                    kp_z,                               &  ! in
-                                    bc_in(s)%t_veg_pa(ifp),             &  ! in
-                                    bc_in(s)%esat_tv_pa(ifp),           &  ! in
-                                    bc_in(s)%forc_pbot,                 &  ! in
-                                    bc_in(s)%cair_pa(ifp),              &  ! in
-                                    bc_in(s)%oair_pa(ifp),              &  ! in
-                                    btran_eff,                          &  ! in
-                                    stomatal_intercept_btran,           &  ! in
-                                    cf,                                 &  ! in
-                                    gb_mol,                             &  ! in
-                                    ceair,                              &  ! in
-                                    mm_kco2,                            &  ! in
-                                    mm_ko2,                             &  ! in
-                                    co2_cpoint,                         &  ! in
-                                    lmr_z(iv,ft,cl),                    &  ! in
-                                    leaf_psi,                           &  ! in
-                                    bc_in(s)%rb_pa(ifp),                &  ! in  
-                                    currentPatch%psn_z(cl,ft,iv),       &  ! out
-                                    rs_z(iv,ft,cl),                     &  ! out
-                                    anet_av_z(iv,ft,cl),                &  ! out
-                                    c13disc_z(cl,ft,iv))                   ! out
-
-                               rate_mask_z(iv,ft,cl) = .true.
-
-                            end if rate_mask_if
-                         end do leaf_layer_loop
-
-                         ! Zero cohort flux accumulators.
-                         currentCohort%npp_tstep  = 0.0_r8
-                         currentCohort%resp_tstep = 0.0_r8
-                         currentCohort%gpp_tstep  = 0.0_r8
-                         currentCohort%rdark      = 0.0_r8
-                         currentCohort%resp_m     = 0.0_r8
-                         currentCohort%ts_net_uptake = 0.0_r8
-                         currentCohort%c13disc_clm = 0.0_r8
-
-                         ! ---------------------------------------------------------------
-                         ! Part VII: Transfer leaf flux rates (like maintenance respiration,
-                         ! carbon assimilation and conductance) that are defined by the
-                         ! leaf layer (which is area independent, ie /m2) onto each cohort
-                         ! (where the rates become per cohort, ie /individual). Most likely
-                         ! a sum over layers.
-                         ! ---------------------------------------------------------------
-                         nv = currentCohort%nv
-                         call ScaleLeafLayerFluxToCohort(nv,                                    & !in
-                              currentPatch%psn_z(cl,ft,1:nv),        & !in
-                              lmr_z(1:nv,ft,cl),                     & !in
-                              rs_z(1:nv,ft,cl),                      & !in
-                              currentPatch%elai_profile(cl,ft,1:nv), & !in
-                              c13disc_z(cl, ft, 1:nv),               & !in
-                              currentCohort%c_area,                  & !in
-                              currentCohort%n,                       & !in
-                              bc_in(s)%rb_pa(ifp),                   & !in
-                              maintresp_reduction_factor,            & !in
-                              currentCohort%g_sb_laweight,           & !out
-                              currentCohort%gpp_tstep,               & !out
-                              currentCohort%rdark,                   & !out
-                              currentCohort%c13disc_clm,             & !out
-                              cohort_eleaf_area)                       !out
-
-                         ! Net Uptake does not need to be scaled, just transfer directly
-                         currentCohort%ts_net_uptake(1:nv) = anet_av_z(1:nv,ft,cl) * umolC_to_kgC
-
-                      else
-
-                         ! In this case, the cohort had no leaves,
-                         ! so no productivity,conductance, transpiration uptake
-                         ! or dark respiration
-                         cohort_eleaf_area       = 0.0_r8
-                         currentCohort%gpp_tstep = 0.0_r8
-                         currentCohort%rdark = 0.0_r8
-                         currentCohort%g_sb_laweight = 0.0_r8
-                         currentCohort%ts_net_uptake(:) = 0.0_r8
-
-                      end if canopy_mask_if 
-
-
-                      ! ------------------------------------------------------------------
-                      ! Part VIII: Calculate maintenance respiration in the sapwood and
-                      ! fine root pools.
-                      ! ------------------------------------------------------------------
-
-                      ! Calculate the amount of nitrogen in the above and below ground
-                      ! stem and root pools, used for maint resp
-                      ! We are using the fine-root C:N ratio as an approximation for
-                      ! the sapwood pools.
-                      ! Units are in (kgN/plant)
-                      ! ------------------------------------------------------------------
-
-                      sapw_c   = currentCohort%prt%GetState(sapw_organ, carbon12_element)
-                      fnrt_c   = currentCohort%prt%GetState(fnrt_organ, carbon12_element)
-
-                      if (hlm_use_tree_damage .eq. itrue) then
-                         
-                         ! Crown damage currenly only reduces the aboveground portion of 
-                         ! sapwood. Therefore we calculate the aboveground and the belowground portion 
-                         ! sapwood for use in stem respiration. 
-                         call GetCrownReduction(currentCohort%crowndamage, crown_reduction)
-                         
-                      else
-                         crown_reduction = 0.0_r8
-                      end if
-                    
-                      ! If crown reduction is zero, undamaged sapwood target will equal sapwood carbon
-                      agb_frac = prt_params%allom_agb_frac(currentCohort%pft)
-                      branch_frac = param_derived%branch_frac(currentCohort%pft)
-                      sapw_c_undamaged = sapw_c / (1.0_r8 - (agb_frac * branch_frac * crown_reduction))
-                      
-                      ! Undamaged below ground portion
-                      sapw_c_bgw = sapw_c_undamaged * (1.0_r8 - agb_frac)
-
-                      ! Damaged aboveground portion
-                      sapw_c_agw = sapw_c - sapw_c_bgw                         
-                     
-   
-                      select case(hlm_parteh_mode)
-                      case (prt_carbon_allom_hyp)
-=======
->>>>>>> adfa6648
 
                                  case (prt_cnp_flex_allom_hyp)
 
@@ -788,7 +593,8 @@
                                  case (lmrmodel_atkin_etal_2017)
 
                                     call LeafLayerMaintenanceRespiration_Atkin_etal_2017(lnc_top, &  ! in
-                                         nscaler,                            &  ! in
+                                         cumulative_lai,                     &  ! in
+                                         currentCohort%vcmax25top,           &  ! in
                                          ft,                                 &  ! in
                                          bc_in(s)%t_veg_pa(ifp),             &  ! in
                                          currentPatch%tveg_lpa%GetMean(),    &  ! in
@@ -2162,296 +1968,7 @@
             max(currentPatch%ncan(currentCohort%canopy_layer,currentCohort%pft), &
             currentCohort%NV)
 
-<<<<<<< HEAD
-   return
-end subroutine GetCanopyGasParameters
-
-! ====================================================================================
-
-subroutine LeafLayerMaintenanceRespiration_Ryan_1991(lnc_top, &
-   nscaler,       &
-   ft,            &
-   veg_tempk,     &
-   lmr)
-
-   use FatesConstantsMod, only : tfrz => t_water_freeze_k_1atm
-   use FatesConstantsMod, only : umolC_to_kgC
-   use FatesConstantsMod, only : g_per_kg
-   use EDPftvarcon      , only : EDPftvarcon_inst
-
-   ! -----------------------------------------------------------------------
-   ! Base maintenance respiration rate for plant tissues maintresp_leaf_ryan1991_baserate
-   ! M. Ryan, 1991. Effects of climate change on plant respiration.
-   ! Ecological Applications, 1(2), 157-167.
-   ! Original expression is br = 0.0106 molC/(molN h)
-   ! Conversion by molecular weights of C and N gives 2.525e-6 gC/(gN s)
-   ! Which is the default value of maintresp_nonleaf_baserate
-
-   ! Arguments
-   real(r8), intent(in)  :: lnc_top      ! Leaf nitrogen content per unit area at canopy top [gN/m2]
-   real(r8), intent(in)  :: nscaler      ! Scale for leaf nitrogen profile
-   integer,  intent(in)  :: ft           ! (plant) Functional Type Index
-   real(r8), intent(in)  :: veg_tempk    ! vegetation temperature
-   real(r8), intent(out) :: lmr          ! Leaf Maintenance Respiration  (umol CO2/m**2/s)
-
-   ! Locals
-   real(r8) :: lmr25   ! leaf layer: leaf maintenance respiration rate at 25C (umol CO2/m**2/s)
-   real(r8) :: lmr25top  ! canopy top leaf maint resp rate at 25C for this pft (umol CO2/m**2/s)
-   integer :: c3c4_path_index    ! Index for which photosynthetic pathway
-   
-   ! Parameter
-   real(r8), parameter :: lmrha = 46390._r8    ! activation energy for lmr (J/mol)
-   real(r8), parameter :: lmrhd = 150650._r8   ! deactivation energy for lmr (J/mol)
-   real(r8), parameter :: lmrse = 490._r8      ! entropy term for lmr (J/mol/K)
-   real(r8), parameter :: lmrc = 1.15912391_r8 ! scaling factor for high
-   ! temperature inhibition (25 C = 1.0)
-
-   lmr25top = EDPftvarcon_inst%maintresp_leaf_ryan1991_baserate(ft) * (1.5_r8 ** ((25._r8 - 20._r8)/10._r8))
-   lmr25top = lmr25top * lnc_top / (umolC_to_kgC * g_per_kg)
-
-
-   ! Part I: Leaf Maintenance respiration: umol CO2 / m**2 [leaf] / s
-   ! ----------------------------------------------------------------------------------
-   lmr25 = lmr25top * nscaler
-
-   ! photosynthetic pathway: 0. = c4, 1. = c3
-   c3c4_path_index = nint(EDPftvarcon_inst%c3psn(ft))
-   
-   if (c3c4_path_index == c3_path_index) then
-      ! temperature sensitivity of C3 plants
-      lmr = lmr25 * ft1_f(veg_tempk, lmrha) * &
-           fth_f(veg_tempk, lmrhd, lmrse, lmrc)
-   else
-      ! temperature sensitivity of C4 plants
-      lmr = lmr25 * 2._r8**((veg_tempk-(tfrz+25._r8))/10._r8)
-      lmr = lmr / (1._r8 + exp( 1.3_r8*(veg_tempk-(tfrz+55._r8)) ))
-   endif
-
-   ! Any hydrodynamic limitations could go here, currently none
-   ! lmr = lmr * (nothing)
-
-end subroutine LeafLayerMaintenanceRespiration_Ryan_1991
-
-! ====================================================================================   
-
-subroutine LeafLayerMaintenanceRespiration_Atkin_etal_2017(lnc_top, &
-     cumulative_lai, &
-     vcmax25top,     &
-     ft,             &
-     veg_tempk,      &
-     tgrowth,        &
-     lmr)
-
-   use FatesConstantsMod, only : tfrz => t_water_freeze_k_1atm
-   use FatesConstantsMod, only : umolC_to_kgC
-   use FatesConstantsMod, only : g_per_kg
-   use FatesConstantsMod, only : lmr_b
-   use FatesConstantsMod, only : lmr_c
-   use FatesConstantsMod, only : lmr_TrefC
-   use FatesConstantsMod, only : lmr_r_1
-   use FatesConstantsMod, only : lmr_r_2
-   use EDPftvarcon      , only : EDPftvarcon_inst
-
-   ! Arguments
-   real(r8), intent(in)  :: lnc_top          ! Leaf nitrogen content per unit area at canopy top [gN/m2]
-   integer,  intent(in)  :: ft               ! (plant) Functional Type Index
-   real(r8), intent(in)  :: vcmax25top       ! top of canopy vcmax
-   real(r8), intent(in)  :: cumulative_lai   ! cumulative lai above the current leaf layer
-   real(r8), intent(in)  :: veg_tempk        ! vegetation temperature  (degrees K)
-   real(r8), intent(in)  :: tgrowth          ! lagged vegetation temperature averaged over acclimation timescale (degrees K)
-   real(r8), intent(out) :: lmr              ! Leaf Maintenance Respiration  (umol CO2/m**2/s)
-
-   ! Locals
-   real(r8) :: lmr25   ! leaf layer: leaf maintenance respiration rate at 25C (umol CO2/m**2/s)
-   real(r8) :: r_0     ! base respiration rate, PFT-dependent (umol CO2/m**2/s)
-   real(r8) :: r_t_ref ! acclimated ref respiration rate (umol CO2/m**2/s)
-   real(r8) :: lmr25top  ! canopy top leaf maint resp rate at 25C for this pft (umol CO2/m**2/s)
-   real(r8) :: rdark_scaler ! negative exponential scaling of rdark
-   real(r8) :: kn           ! decay coefficient
-   real(r8) :: rdark_vert_scaler1  ! determines rate of rdark decay through canopy
-   real(r8) :: rdark_vert_scaler2  ! determines rate of rdark decay through canopy
-
-   
-   ! parameter values of r_0 as listed in Atkin et al 2017: (umol CO2/m**2/s) 
-   ! Broad-leaved trees  1.7560
-   ! Needle-leaf trees   1.4995
-   ! Shrubs              2.0749
-   ! C3 herbs/grasses    2.1956
-   ! In the absence of better information, we use the same value for C4 grasses as C3 grasses.
-
-  
-   ! r_0 currently put into the EDPftvarcon_inst%dev_arbitrary_pft
-   ! all figs in Atkin et al 2017 stop at zero Celsius so we will assume acclimation is fixed below that
-   r_0 = EDPftvarcon_inst%maintresp_leaf_atkin2017_baserate(ft)
-   rdark_vert_scaler1 = EDPftvarcon_inst%maintresp_leaf_vert_scaler_coeff1(ft)
-   rdark_vert_scaler2 = EDPftvarcon_inst%maintresp_leaf_vert_scaler_coeff2(ft)
-
-   ! This code uses the relationship between leaf N and respiration from Atkin et al 
-   ! for the top of the canopy, but then scales through the canopy based on a rdark_scaler.
-   ! To assume proportionality with N through the canopy following Lloyd et al. 2010, use the
-   ! default parameter value of 2.43, which results in the scaling of photosynthesis and respiration
-   ! being proportional through the canopy. To have a steeper decrease in respiration than photosynthesis
-   ! this number can be smaller. There is some observational evidence for this being the case
-   ! in Lamour et al. 2023. 
-
-   kn = exp(rdark_vert_scaler1 * vcmax25top - rdark_vert_scaler2)
-   rdark_scaler = exp(-kn * cumulative_lai)
-      
-   r_t_ref = max(0._r8, rdark_scaler * (r_0 + lmr_r_1 * lnc_top + lmr_r_2 * max(0._r8, (tgrowth - tfrz) )) )
-
-   if (r_t_ref .eq. 0._r8) then
-      warn_msg = 'Rdark is negative at this temperature and is capped at 0. tgrowth (C): '//trim(N2S(tgrowth-tfrz))//' pft: '//trim(I2S(ft))
-      call FatesWarn(warn_msg,index=4)            
-   end if
-
-   lmr = r_t_ref * exp(lmr_b * (veg_tempk - tfrz - lmr_TrefC) + lmr_c * &
-        ((veg_tempk-tfrz)**2 - lmr_TrefC**2))
-
-end subroutine LeafLayerMaintenanceRespiration_Atkin_etal_2017
-
-! ====================================================================================
-
-subroutine LeafLayerBiophysicalRates( parsun_lsl, &
-   ft,            &
-   vcmax25top_ft, &
-   jmax25top_ft, &
-   co2_rcurve_islope25top_ft, &
-   nscaler,    &
-   veg_tempk,      &
-   t_growth,   &
-   t_home,     &
-   btran, &
-   vcmax, &
-   jmax, &
-   co2_rcurve_islope )
-
-  ! ---------------------------------------------------------------------------------
-  ! This subroutine calculates the localized rates of several key photosynthesis
-  ! rates.  By localized, we mean specific to the plant type and leaf layer,
-  ! which factors in leaf physiology, as well as environmental effects.
-  ! This procedure should be called prior to iterative solvers, and should
-  ! have pre-calculated the reference rates for the pfts before this.
-  !
-  ! The output biophysical rates are:
-  ! vcmax: maximum rate of carboxilation,
-  ! jmax: maximum electron transport rate,
-  ! co2_rcurve_islope: initial slope of CO2 response curve (C4 plants)
-  ! ---------------------------------------------------------------------------------
-
-   use EDPftvarcon         , only : EDPftvarcon_inst
-
-   ! Arguments
-   ! ------------------------------------------------------------------------------
-
-   real(r8), intent(in) :: parsun_lsl      ! PAR absorbed in sunlit leaves for this layer
-   integer,  intent(in) :: ft              ! (plant) Functional Type Index
-   real(r8), intent(in) :: nscaler         ! Scale for leaf nitrogen profile
-   real(r8), intent(in) :: vcmax25top_ft   ! canopy top maximum rate of carboxylation at 25C
-                                             ! for this pft (umol CO2/m**2/s)
-   real(r8), intent(in) :: jmax25top_ft    ! canopy top maximum electron transport rate at 25C
-                                             ! for this pft (umol electrons/m**2/s)
-   real(r8), intent(in) :: co2_rcurve_islope25top_ft ! initial slope of CO2 response curve
-                                             ! (C4 plants) at 25C, canopy top, this pft
-   real(r8), intent(in) :: veg_tempk           ! vegetation temperature
-   real(r8), intent(in) :: t_growth            ! T_growth (short-term running mean temperature) (K)
-   real(r8), intent(in) :: t_home              ! T_home (long-term running mean temperature) (K)
-   real(r8), intent(in) :: btran           ! transpiration wetness factor (0 to 1)
-
-   real(r8), intent(out) :: vcmax             ! maximum rate of carboxylation (umol co2/m**2/s)
-   real(r8), intent(out) :: jmax              ! maximum electron transport rate
-                                                ! (umol electrons/m**2/s)
-   real(r8), intent(out) :: co2_rcurve_islope ! initial slope of CO2 response curve (C4 plants)
-
-   ! Locals
-   ! -------------------------------------------------------------------------------
-   real(r8) :: vcmax25             ! leaf layer: maximum rate of carboxylation at 25C
-                                    ! (umol CO2/m**2/s)
-   real(r8) :: jmax25              ! leaf layer: maximum electron transport rate at 25C
-                                    ! (umol electrons/m**2/s)
-   real(r8) :: co2_rcurve_islope25 ! leaf layer: Initial slope of CO2 response curve
-                                    ! (C4 plants) at 25C
-   integer :: c3c4_path_index    ! Index for which photosynthetic pathway
-
-   ! Parameters
-   ! ---------------------------------------------------------------------------------
-   real(r8) :: vcmaxha        ! activation energy for vcmax (J/mol)
-   real(r8) :: jmaxha         ! activation energy for jmax (J/mol)
-   real(r8) :: vcmaxhd        ! deactivation energy for vcmax (J/mol)
-   real(r8) :: jmaxhd         ! deactivation energy for jmax (J/mol)
-   real(r8) :: vcmaxse        ! entropy term for vcmax (J/mol/K)
-   real(r8) :: jmaxse         ! entropy term for jmax (J/mol/K)
-   real(r8) :: t_growth_celsius ! average growing temperature
-   real(r8) :: t_home_celsius   ! average home temperature
-   real(r8) :: jvr            ! ratio of Jmax25 / Vcmax25
-   real(r8) :: vcmaxc         ! scaling factor for high temperature inhibition (25 C = 1.0)
-   real(r8) :: jmaxc          ! scaling factor for high temperature inhibition (25 C = 1.0)
-
-   select case(photo_tempsens_model)
-   case (photosynth_acclim_model_none) !No temperature acclimation
-      vcmaxha = EDPftvarcon_inst%vcmaxha(FT)
-      jmaxha  = EDPftvarcon_inst%jmaxha(FT)
-      vcmaxhd = EDPftvarcon_inst%vcmaxhd(FT)
-      jmaxhd  = EDPftvarcon_inst%jmaxhd(FT)
-      vcmaxse = EDPftvarcon_inst%vcmaxse(FT)
-      jmaxse  = EDPftvarcon_inst%jmaxse(FT)
-   case (photosynth_acclim_model_kumarathunge_etal_2019) !Kumarathunge et al. temperature acclimation, Thome=30-year running mean
-      t_growth_celsius = t_growth-tfrz
-      t_home_celsius = t_home-tfrz
-      vcmaxha = (42.6_r8 + (1.14_r8*t_growth_celsius))*1e3_r8 !J/mol
-      jmaxha = 40.71_r8*1e3_r8 !J/mol
-      vcmaxhd = 200._r8*1e3_r8 !J/mol
-      jmaxhd = 200._r8*1e3_r8 !J/mol
-      vcmaxse = (645.13_r8 - (0.38_r8*t_growth_celsius))
-      jmaxse = 658.77_r8 - (0.84_r8*t_home_celsius) - 0.52_r8*(t_growth_celsius-t_home_celsius)
-      jvr = 2.56_r8 - (0.0375_r8*t_home_celsius)-(0.0202_r8*(t_growth_celsius-t_home_celsius))
-   case default
-      write (fates_log(),*)'error, incorrect leaf photosynthesis temperature acclimation model specified'
-      call endrun(msg=errMsg(sourcefile, __LINE__))
-   end select
-
-   vcmaxc = fth25_f(vcmaxhd, vcmaxse)
-   jmaxc  = fth25_f(jmaxhd, jmaxse)
-
-   if ( parsun_lsl <= 0._r8) then           ! night time
-      vcmax             = 0._r8
-      jmax              = 0._r8
-      co2_rcurve_islope = 0._r8
-   else                                     ! day time
-
-      ! Vcmax25top was already calculated to derive the nscaler function
-      vcmax25 = vcmax25top_ft * nscaler
-      select case(photo_tempsens_model)
-      case (photosynth_acclim_model_none)
-         jmax25  = jmax25top_ft * nscaler
-      case (photosynth_acclim_model_kumarathunge_etal_2019) 
-         jmax25 = vcmax25*jvr
-      case default
-         write (fates_log(),*)'error, incorrect leaf photosynthesis temperature acclimation model specified'
-         call endrun(msg=errMsg(sourcefile, __LINE__))
-      end select
-
-      co2_rcurve_islope25 = co2_rcurve_islope25top_ft * nscaler
-
-      ! Adjust for temperature
-      ! photosynthetic pathway: 0. = c4, 1. = c3
-      c3c4_path_index = nint(EDPftvarcon_inst%c3psn(ft))
-
-      if (c3c4_path_index == c3_path_index) then
-         vcmax = vcmax25 * ft1_f(veg_tempk, vcmaxha) * fth_f(veg_tempk, vcmaxhd, vcmaxse, vcmaxc)
-      else
-         vcmax = vcmax25 * 2._r8**((veg_tempk-(tfrz+25._r8))/10._r8)
-         vcmax = vcmax / (1._r8 + exp( 0.2_r8*((tfrz+15._r8)-veg_tempk ) ))
-         vcmax = vcmax / (1._r8 + exp( 0.3_r8*(veg_tempk-(tfrz+40._r8)) ))
-      end if
-
-      jmax  = jmax25 * ft1_f(veg_tempk, jmaxha) * fth_f(veg_tempk, jmaxhd, jmaxse, jmaxc)
-  
-      !q10 response of product limited psn.
-      co2_rcurve_islope = co2_rcurve_islope25 * 2._r8**((veg_tempk-(tfrz+25._r8))/10._r8)
-   end if
-=======
        currentCohort => currentCohort%shorter
->>>>>>> adfa6648
 
     enddo !cohort
 
@@ -2668,10 +2185,11 @@
   ! ====================================================================================   
 
   subroutine LeafLayerMaintenanceRespiration_Atkin_etal_2017(lnc_top, &
-       nscaler,   &
-       ft,        &
-       veg_tempk, &
-       tgrowth,   &
+       cumulative_lai, &
+       vcmax25top,     &
+       ft,             &
+       veg_tempk,      &
+       tgrowth,        &
        lmr)
 
     use FatesConstantsMod, only : tfrz => t_water_freeze_k_1atm
@@ -2685,19 +2203,25 @@
     use EDPftvarcon      , only : EDPftvarcon_inst
 
     ! Arguments
-    real(r8), intent(in)  :: lnc_top      ! Leaf nitrogen content per unit area at canopy top [gN/m2]
-    integer,  intent(in)  :: ft           ! (plant) Functional Type Index
-    real(r8), intent(in)  :: nscaler      ! Scale for leaf nitrogen profile
-    real(r8), intent(in)  :: veg_tempk    ! vegetation temperature  (degrees K)
-    real(r8), intent(in)  :: tgrowth      ! lagged vegetation temperature averaged over acclimation timescale (degrees K)
-    real(r8), intent(out) :: lmr          ! Leaf Maintenance Respiration  (umol CO2/m**2/s)
-
+    real(r8), intent(in)  :: lnc_top          ! Leaf nitrogen content per unit area at canopy top [gN/m2]
+    integer,  intent(in)  :: ft               ! (plant) Functional Type Index
+    real(r8), intent(in)  :: vcmax25top       ! top of canopy vcmax
+    real(r8), intent(in)  :: cumulative_lai   ! cumulative lai above the current leaf layer
+    real(r8), intent(in)  :: veg_tempk        ! vegetation temperature  (degrees K)
+    real(r8), intent(in)  :: tgrowth          ! lagged vegetation temperature averaged over acclimation timescale (degrees K)
+    real(r8), intent(out) :: lmr              ! Leaf Maintenance Respiration  (umol CO2/m**2/s)
+    
     ! Locals
     real(r8) :: lmr25   ! leaf layer: leaf maintenance respiration rate at 25C (umol CO2/m**2/s)
     real(r8) :: r_0     ! base respiration rate, PFT-dependent (umol CO2/m**2/s)
     real(r8) :: r_t_ref ! acclimated ref respiration rate (umol CO2/m**2/s)
     real(r8) :: lmr25top  ! canopy top leaf maint resp rate at 25C for this pft (umol CO2/m**2/s)
 
+    real(r8) :: rdark_scaler ! negative exponential scaling of rdark
+    real(r8) :: kn           ! decay coefficient
+    real(r8) :: rdark_vert_scaler1  ! determines rate of rdark decay through canopy
+    real(r8) :: rdark_vert_scaler2  ! determines rate of rdark decay through canopy
+   
     ! parameter values of r_0 as listed in Atkin et al 2017: (umol CO2/m**2/s) 
     ! Broad-leaved trees  1.7560
     ! Needle-leaf trees   1.4995
@@ -2705,13 +2229,25 @@
     ! C3 herbs/grasses    2.1956
     ! In the absence of better information, we use the same value for C4 grasses as C3 grasses.
 
-    ! note that this code uses the relationship between leaf N and respiration from Atkin et al 
-    ! for the top of the canopy, but then assumes proportionality with N through the canopy.
-
     ! r_0 currently put into the EDPftvarcon_inst%dev_arbitrary_pft
     ! all figs in Atkin et al 2017 stop at zero Celsius so we will assume acclimation is fixed below that
     r_0 = EDPftvarcon_inst%maintresp_leaf_atkin2017_baserate(ft)
-    r_t_ref = max( 0._r8, nscaler * (r_0 + lmr_r_1 * lnc_top + lmr_r_2 * max(0._r8, (tgrowth - tfrz) )) )
+
+    rdark_vert_scaler1 = EDPftvarcon_inst%maintresp_leaf_vert_scaler_coeff1(ft)
+    rdark_vert_scaler2 = EDPftvarcon_inst%maintresp_leaf_vert_scaler_coeff2(ft)
+    
+    ! This code uses the relationship between leaf N and respiration from Atkin et al 
+    ! for the top of the canopy, but then scales through the canopy based on a rdark_scaler.
+    ! To assume proportionality with N through the canopy following Lloyd et al. 2010, use the
+    ! default parameter value of 2.43, which results in the scaling of photosynthesis and respiration
+    ! being proportional through the canopy. To have a steeper decrease in respiration than photosynthesis
+    ! this number can be smaller. There is some observational evidence for this being the case
+    ! in Lamour et al. 2023. 
+    
+    kn = exp(rdark_vert_scaler1 * vcmax25top - rdark_vert_scaler2)
+    rdark_scaler = exp(-kn * cumulative_lai)
+    
+    r_t_ref = max(0._r8, rdark_scaler * (r_0 + lmr_r_1 * lnc_top + lmr_r_2 * max(0._r8, (tgrowth - tfrz) )) )
 
     if (r_t_ref .eq. 0._r8) then
        warn_msg = 'Rdark is negative at this temperature and is capped at 0. tgrowth (C): '//trim(N2S(tgrowth-tfrz))//' pft: '//trim(I2S(ft))
