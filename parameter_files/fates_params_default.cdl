netcdf fates_params_default {
dimensions:
	fates_NCWD = 4 ;
	fates_history_age_bins = 7 ;
	fates_history_coage_bins = 2 ;
	fates_history_damage_bins = 2 ;
	fates_history_height_bins = 6 ;
	fates_history_size_bins = 13 ;
	fates_hlm_pftno = 14 ;
	fates_hydr_organs = 4 ;
	fates_landuseclass = 5 ;
	fates_leafage_class = 1 ;
	fates_litterclass = 6 ;
	fates_pft = 14 ;
	fates_plant_organs = 4 ;
	fates_string_length = 60 ;
variables:
	double fates_history_ageclass_bin_edges(fates_history_age_bins) ;
		fates_history_ageclass_bin_edges:units = "yr" ;
		fates_history_ageclass_bin_edges:long_name = "Lower edges for age class bins used in age-resolved patch history output" ;
	double fates_history_coageclass_bin_edges(fates_history_coage_bins) ;
		fates_history_coageclass_bin_edges:units = "years" ;
		fates_history_coageclass_bin_edges:long_name = "Lower edges for cohort age class bins used in cohort age resolved history output" ;
	double fates_history_height_bin_edges(fates_history_height_bins) ;
		fates_history_height_bin_edges:units = "m" ;
		fates_history_height_bin_edges:long_name = "Lower edges for height bins used in height-resolved history output" ;
	double fates_history_damage_bin_edges(fates_history_damage_bins) ;
		fates_history_damage_bin_edges:units = "% crown loss" ;
		fates_history_damage_bin_edges:long_name = "Lower edges for damage class bins used in cohort history output" ;
	double fates_history_sizeclass_bin_edges(fates_history_size_bins) ;
		fates_history_sizeclass_bin_edges:units = "cm" ;
		fates_history_sizeclass_bin_edges:long_name = "Lower edges for DBH size class bins used in size-resolved cohort history output" ;
	double fates_alloc_organ_id(fates_plant_organs) ;
		fates_alloc_organ_id:units = "unitless" ;
		fates_alloc_organ_id:long_name = "This is the global index that the organ in this file is associated with, values match those in parteh/PRTGenericMod.F90" ;
	double fates_hydro_htftype_node(fates_hydr_organs) ;
		fates_hydro_htftype_node:units = "unitless" ;
		fates_hydro_htftype_node:long_name = "Switch that defines the hydraulic transfer functions for each organ." ;
	char fates_pftname(fates_pft, fates_string_length) ;
		fates_pftname:units = "unitless - string" ;
		fates_pftname:long_name = "Description of plant type" ;
	char fates_hydro_organ_name(fates_hydr_organs, fates_string_length) ;
		fates_hydro_organ_name:units = "unitless - string" ;
		fates_hydro_organ_name:long_name = "Name of plant hydraulics organs (DONT CHANGE, order matches media list in FatesHydraulicsMemMod.F90)" ;
	char fates_alloc_organ_name(fates_plant_organs, fates_string_length) ;
		fates_alloc_organ_name:units = "unitless - string" ;
		fates_alloc_organ_name:long_name = "Name of plant organs (with alloc_organ_id, must match PRTGenericMod.F90)" ;
	char fates_landuseclass_name(fates_landuseclass, fates_string_length) ;
		fates_landuseclass_name:units = "unitless - string" ;
		fates_landuseclass_name:long_name = "Name of the land use classes, for variables associated with dimension fates_landuseclass" ;
	char fates_litterclass_name(fates_litterclass, fates_string_length) ;
		fates_litterclass_name:units = "unitless - string" ;
		fates_litterclass_name:long_name = "Name of the litter classes, for variables associated with dimension fates_litterclass" ;
	double fates_alloc_organ_priority(fates_plant_organs, fates_pft) ;
		fates_alloc_organ_priority:units = "index" ;
		fates_alloc_organ_priority:long_name = "Priority level for allocation, 1: replaces turnover from storage, 2: same priority as storage use/replacement, 3: ascending in order of least importance" ;
	double fates_alloc_storage_cushion(fates_pft) ;
		fates_alloc_storage_cushion:units = "fraction" ;
		fates_alloc_storage_cushion:long_name = "maximum size of storage C pool, relative to maximum size of leaf C pool" ;
	double fates_alloc_store_priority_frac(fates_pft) ;
		fates_alloc_store_priority_frac:units = "unitless" ;
		fates_alloc_store_priority_frac:long_name = "for high-priority organs, the fraction of their turnover demand that is gauranteed to be replaced, and if need-be by storage" ;
	double fates_allom_agb1(fates_pft) ;
		fates_allom_agb1:units = "variable" ;
		fates_allom_agb1:long_name = "Parameter 1 for agb allometry" ;
	double fates_allom_agb2(fates_pft) ;
		fates_allom_agb2:units = "variable" ;
		fates_allom_agb2:long_name = "Parameter 2 for agb allometry" ;
	double fates_allom_agb3(fates_pft) ;
		fates_allom_agb3:units = "variable" ;
		fates_allom_agb3:long_name = "Parameter 3 for agb allometry" ;
	double fates_allom_agb4(fates_pft) ;
		fates_allom_agb4:units = "variable" ;
		fates_allom_agb4:long_name = "Parameter 4 for agb allometry" ;
	double fates_allom_agb_frac(fates_pft) ;
		fates_allom_agb_frac:units = "fraction" ;
		fates_allom_agb_frac:long_name = "Fraction of woody biomass that is above ground" ;
	double fates_allom_amode(fates_pft) ;
		fates_allom_amode:units = "index" ;
		fates_allom_amode:long_name = "AGB allometry function index." ;
	double fates_allom_blca_expnt_diff(fates_pft) ;
		fates_allom_blca_expnt_diff:units = "unitless" ;
		fates_allom_blca_expnt_diff:long_name = "difference between allometric DBH:bleaf and DBH:crown area exponents" ;
	double fates_allom_cmode(fates_pft) ;
		fates_allom_cmode:units = "index" ;
		fates_allom_cmode:long_name = "coarse root biomass allometry function index." ;
	double fates_allom_d2bl1(fates_pft) ;
		fates_allom_d2bl1:units = "variable" ;
		fates_allom_d2bl1:long_name = "Parameter 1 for d2bl allometry" ;
	double fates_allom_d2bl2(fates_pft) ;
		fates_allom_d2bl2:units = "variable" ;
		fates_allom_d2bl2:long_name = "Parameter 2 for d2bl allometry" ;
	double fates_allom_d2bl3(fates_pft) ;
		fates_allom_d2bl3:units = "unitless" ;
		fates_allom_d2bl3:long_name = "Parameter 3 for d2bl allometry" ;
	double fates_allom_d2ca_coefficient_max(fates_pft) ;
		fates_allom_d2ca_coefficient_max:units = "m2 cm^(-1/beta)" ;
		fates_allom_d2ca_coefficient_max:long_name = "max (savanna) dbh to area multiplier factor where: area = n*d2ca_coeff*dbh^beta" ;
	double fates_allom_d2ca_coefficient_min(fates_pft) ;
		fates_allom_d2ca_coefficient_min:units = "m2 cm^(-1/beta)" ;
		fates_allom_d2ca_coefficient_min:long_name = "min (forest) dbh to area multiplier factor where: area = n*d2ca_coeff*dbh^beta" ;
	double fates_allom_d2h1(fates_pft) ;
		fates_allom_d2h1:units = "variable" ;
		fates_allom_d2h1:long_name = "Parameter 1 for d2h allometry (intercept, or c)" ;
	double fates_allom_d2h2(fates_pft) ;
		fates_allom_d2h2:units = "variable" ;
		fates_allom_d2h2:long_name = "Parameter 2 for d2h allometry (slope, or m)" ;
	double fates_allom_d2h3(fates_pft) ;
		fates_allom_d2h3:units = "variable" ;
		fates_allom_d2h3:long_name = "Parameter 3 for d2h allometry (optional)" ;
	double fates_allom_dbh_maxheight(fates_pft) ;
		fates_allom_dbh_maxheight:units = "cm" ;
		fates_allom_dbh_maxheight:long_name = "the diameter (if any) corresponding to maximum height, diameters may increase beyond this" ;
	double fates_allom_dmode(fates_pft) ;
		fates_allom_dmode:units = "index" ;
		fates_allom_dmode:long_name = "crown depth allometry function index" ;
	double fates_allom_fmode(fates_pft) ;
		fates_allom_fmode:units = "index" ;
		fates_allom_fmode:long_name = "fine root biomass allometry function index." ;
	double fates_allom_fnrt_prof_a(fates_pft) ;
		fates_allom_fnrt_prof_a:units = "unitless" ;
		fates_allom_fnrt_prof_a:long_name = "Fine root profile function, parameter a" ;
	double fates_allom_fnrt_prof_b(fates_pft) ;
		fates_allom_fnrt_prof_b:units = "unitless" ;
		fates_allom_fnrt_prof_b:long_name = "Fine root profile function, parameter b" ;
	double fates_allom_fnrt_prof_mode(fates_pft) ;
		fates_allom_fnrt_prof_mode:units = "index" ;
		fates_allom_fnrt_prof_mode:long_name = "Index to select fine root profile function: 1) Jackson Beta, 2) 1-param exponential 3) 2-param exponential" ;
	double fates_allom_frbstor_repro(fates_pft) ;
		fates_allom_frbstor_repro:units = "fraction" ;
		fates_allom_frbstor_repro:long_name = "fraction of bstore goes to reproduction after plant dies" ;
	double fates_allom_h2cd1(fates_pft) ;
		fates_allom_h2cd1:units = "variable" ;
		fates_allom_h2cd1:long_name = "Parameter 1 for h2cd allometry (exp(log-intercept) or scaling). If allom_dmode=1; this is the same as former crown_depth_frac parameter" ;
	double fates_allom_h2cd2(fates_pft) ;
		fates_allom_h2cd2:units = "variable" ;
		fates_allom_h2cd2:long_name = "Parameter 2 for h2cd allometry (log-slope or exponent). If allom_dmode=1; this is not needed (as exponent is assumed 1)" ;
	double fates_allom_hmode(fates_pft) ;
		fates_allom_hmode:units = "index" ;
		fates_allom_hmode:long_name = "height allometry function index." ;
	double fates_allom_l2fr(fates_pft) ;
		fates_allom_l2fr:units = "gC/gC" ;
		fates_allom_l2fr:long_name = "Allocation parameter: fine root C per leaf C" ;
	double fates_allom_la_per_sa_int(fates_pft) ;
		fates_allom_la_per_sa_int:units = "m2/cm2" ;
		fates_allom_la_per_sa_int:long_name = "Leaf area per sapwood area, intercept" ;
	double fates_allom_la_per_sa_slp(fates_pft) ;
		fates_allom_la_per_sa_slp:units = "m2/cm2/m" ;
		fates_allom_la_per_sa_slp:long_name = "Leaf area per sapwood area rate of change with height, slope (optional)" ;
	double fates_allom_lmode(fates_pft) ;
		fates_allom_lmode:units = "index" ;
		fates_allom_lmode:long_name = "leaf biomass allometry function index." ;
	double fates_allom_sai_scaler(fates_pft) ;
		fates_allom_sai_scaler:units = "m2/m2" ;
		fates_allom_sai_scaler:long_name = "allometric ratio of SAI per LAI" ;
	double fates_allom_smode(fates_pft) ;
		fates_allom_smode:units = "index" ;
		fates_allom_smode:long_name = "sapwood allometry function index." ;
	double fates_allom_stmode(fates_pft) ;
		fates_allom_stmode:units = "index" ;
		fates_allom_stmode:long_name = "storage allometry function index: 1) Storage proportional to leaf biomass (with trimming), 2) Storage proportional to maximum leaf biomass (not trimmed)" ;
	double fates_allom_zroot_k(fates_pft) ;
		fates_allom_zroot_k:units = "unitless" ;
		fates_allom_zroot_k:long_name = "scale coefficient of logistic rooting depth model" ;
	double fates_allom_zroot_max_dbh(fates_pft) ;
		fates_allom_zroot_max_dbh:units = "cm" ;
		fates_allom_zroot_max_dbh:long_name = "dbh at which a plant reaches the maximum value for its maximum rooting depth" ;
	double fates_allom_zroot_max_z(fates_pft) ;
		fates_allom_zroot_max_z:units = "m" ;
		fates_allom_zroot_max_z:long_name = "the maximum rooting depth defined at dbh = fates_allom_zroot_max_dbh. note: max_z=min_z=large, sets rooting depth to soil depth" ;
	double fates_allom_zroot_min_dbh(fates_pft) ;
		fates_allom_zroot_min_dbh:units = "cm" ;
		fates_allom_zroot_min_dbh:long_name = "dbh at which the maximum rooting depth for a recruit is defined" ;
	double fates_allom_zroot_min_z(fates_pft) ;
		fates_allom_zroot_min_z:units = "m" ;
		fates_allom_zroot_min_z:long_name = "the maximum rooting depth defined at dbh = fates_allom_zroot_min_dbh. note: max_z=min_z=large, sets rooting depth to soil depth" ;
	double fates_c2b(fates_pft) ;
		fates_c2b:units = "ratio" ;
		fates_c2b:long_name = "Carbon to biomass multiplier of bulk structural tissues" ;
	double fates_cnp_eca_alpha_ptase(fates_pft) ;
		fates_cnp_eca_alpha_ptase:units = "g/m3" ;
		fates_cnp_eca_alpha_ptase:long_name = "(INACTIVE, KEEP AT 0) fraction of P from ptase activity sent directly to plant (ECA)" ;
	double fates_cnp_eca_decompmicc(fates_pft) ;
		fates_cnp_eca_decompmicc:units = "gC/m3" ;
		fates_cnp_eca_decompmicc:long_name = "maximum soil microbial decomposer biomass found over depth (will be applied at a reference depth w/ exponential attenuation) (ECA)" ;
	double fates_cnp_eca_km_nh4(fates_pft) ;
		fates_cnp_eca_km_nh4:units = "gN/m3" ;
		fates_cnp_eca_km_nh4:long_name = "half-saturation constant for plant nh4 uptake (ECA)" ;
	double fates_cnp_eca_km_no3(fates_pft) ;
		fates_cnp_eca_km_no3:units = "gN/m3" ;
		fates_cnp_eca_km_no3:long_name = "half-saturation constant for plant no3 uptake (ECA)" ;
	double fates_cnp_eca_km_p(fates_pft) ;
		fates_cnp_eca_km_p:units = "gP/m3" ;
		fates_cnp_eca_km_p:long_name = "half-saturation constant for plant p uptake (ECA)" ;
	double fates_cnp_eca_km_ptase(fates_pft) ;
		fates_cnp_eca_km_ptase:units = "gP/m3" ;
		fates_cnp_eca_km_ptase:long_name = "half-saturation constant for biochemical P (ECA)" ;
	double fates_cnp_eca_lambda_ptase(fates_pft) ;
		fates_cnp_eca_lambda_ptase:units = "g/m3" ;
		fates_cnp_eca_lambda_ptase:long_name = "(INACTIVE, KEEP AT 0) critical value for biochemical production (ECA)" ;
	double fates_cnp_eca_vmax_ptase(fates_pft) ;
		fates_cnp_eca_vmax_ptase:units = "gP/m2/s" ;
		fates_cnp_eca_vmax_ptase:long_name = "maximum production rate for biochemical P (per m2) (ECA)" ;
	double fates_cnp_nfix1(fates_pft) ;
		fates_cnp_nfix1:units = "fraction" ;
		fates_cnp_nfix1:long_name = "fractional surcharge added to maintenance respiration that drives symbiotic fixation" ;
	double fates_cnp_nitr_store_ratio(fates_pft) ;
		fates_cnp_nitr_store_ratio:units = "(gN/gN)" ;
		fates_cnp_nitr_store_ratio:long_name = "storeable (labile) N, as a ratio compared to the N bound in cell structures of other organs (see code)" ;
	double fates_cnp_phos_store_ratio(fates_pft) ;
		fates_cnp_phos_store_ratio:units = "(gP/gP)" ;
		fates_cnp_phos_store_ratio:long_name = "storeable (labile) P, as a ratio compared to the P bound in cell structures of other organs (see code)" ;
	double fates_cnp_pid_kd(fates_pft) ;
		fates_cnp_pid_kd:units = "unknown" ;
		fates_cnp_pid_kd:long_name = "derivative constant of the PID controller on adaptive fine-root biomass" ;
	double fates_cnp_pid_ki(fates_pft) ;
		fates_cnp_pid_ki:units = "unknown" ;
		fates_cnp_pid_ki:long_name = "integral constant of the PID controller on adaptive fine-root biomass" ;
	double fates_cnp_pid_kp(fates_pft) ;
		fates_cnp_pid_kp:units = "unknown" ;
		fates_cnp_pid_kp:long_name = "proportional constant of the PID controller on adaptive fine-root biomass" ;
	double fates_cnp_prescribed_nuptake(fates_pft) ;
		fates_cnp_prescribed_nuptake:units = "fraction" ;
		fates_cnp_prescribed_nuptake:long_name = "Prescribed N uptake flux. 0=fully coupled simulation >0=prescribed (experimental)" ;
	double fates_cnp_prescribed_puptake(fates_pft) ;
		fates_cnp_prescribed_puptake:units = "fraction" ;
		fates_cnp_prescribed_puptake:long_name = "Prescribed P uptake flux. 0=fully coupled simulation, >0=prescribed (experimental)" ;
	double fates_cnp_store_ovrflw_frac(fates_pft) ;
		fates_cnp_store_ovrflw_frac:units = "fraction" ;
		fates_cnp_store_ovrflw_frac:long_name = "size of overflow storage (for excess C,N or P) as a fraction of storage target" ;
	double fates_cnp_turnover_nitr_retrans(fates_plant_organs, fates_pft) ;
		fates_cnp_turnover_nitr_retrans:units = "fraction" ;
		fates_cnp_turnover_nitr_retrans:long_name = "retranslocation (reabsorbtion) fraction of nitrogen in turnover of scenescing tissues" ;
	double fates_cnp_turnover_phos_retrans(fates_plant_organs, fates_pft) ;
		fates_cnp_turnover_phos_retrans:units = "fraction" ;
		fates_cnp_turnover_phos_retrans:long_name = "retranslocation (reabsorbtion) fraction of phosphorus in turnover of scenescing tissues" ;
	double fates_cnp_vmax_nh4(fates_pft) ;
		fates_cnp_vmax_nh4:units = "gN/gC/s" ;
		fates_cnp_vmax_nh4:long_name = "maximum (potential) uptake rate of NH4 per gC of fineroot biomass (see main/EDPftvarcon.F90 vmax_nh4 for usage)" ;
	double fates_cnp_vmax_no3(fates_pft) ;
		fates_cnp_vmax_no3:units = "gN/gC/s" ;
		fates_cnp_vmax_no3:long_name = "maximum (potential) uptake rate of NO3 per gC of fineroot biomass (see main/EDPftvarcon.F90 vmax_no3 for usage)" ;
	double fates_cnp_vmax_p(fates_pft) ;
		fates_cnp_vmax_p:units = "gP/gC/s" ;
		fates_cnp_vmax_p:long_name = "maximum production rate for phosphorus (ECA and RD)" ;
	double fates_damage_frac(fates_pft) ;
		fates_damage_frac:units = "fraction" ;
		fates_damage_frac:long_name = "fraction of cohort damaged in each damage event (event frequency specified in the is_it_damage_time subroutine)" ;
	double fates_damage_mort_p1(fates_pft) ;
		fates_damage_mort_p1:units = "fraction" ;
		fates_damage_mort_p1:long_name = "inflection point of damage mortality function, a value of 0.8 means 50% mortality with 80% loss of crown, turn off with a large number" ;
	double fates_damage_mort_p2(fates_pft) ;
		fates_damage_mort_p2:units = "unitless" ;
		fates_damage_mort_p2:long_name = "rate of mortality increase with damage" ;
	double fates_damage_recovery_scalar(fates_pft) ;
		fates_damage_recovery_scalar:units = "unitless" ;
		fates_damage_recovery_scalar:long_name = "fraction of the cohort that recovers from damage" ;
	double fates_dev_arbitrary_pft(fates_pft) ;
		fates_dev_arbitrary_pft:units = "unknown" ;
		fates_dev_arbitrary_pft:long_name = "Unassociated pft dimensioned free parameter that developers can use for testing arbitrary new hypotheses" ;
	double fates_fire_alpha_SH(fates_pft) ;
		fates_fire_alpha_SH:units = "m / (kw/m)**(2/3)" ;
		fates_fire_alpha_SH:long_name = "spitfire parameter, alpha scorch height, Equation 16 Thonicke et al 2010" ;
	double fates_fire_bark_scaler(fates_pft) ;
		fates_fire_bark_scaler:units = "fraction" ;
		fates_fire_bark_scaler:long_name = "the thickness of a cohorts bark as a fraction of its dbh" ;
	double fates_fire_crown_kill(fates_pft) ;
		fates_fire_crown_kill:units = "NA" ;
		fates_fire_crown_kill:long_name = "fire parameter, see equation 22 in Thonicke et al 2010" ;
	double fates_frag_fnrt_fcel(fates_pft) ;
		fates_frag_fnrt_fcel:units = "fraction" ;
		fates_frag_fnrt_fcel:long_name = "Fine root litter cellulose fraction" ;
	double fates_frag_fnrt_flab(fates_pft) ;
		fates_frag_fnrt_flab:units = "fraction" ;
		fates_frag_fnrt_flab:long_name = "Fine root litter labile fraction" ;
	double fates_frag_fnrt_flig(fates_pft) ;
		fates_frag_fnrt_flig:units = "fraction" ;
		fates_frag_fnrt_flig:long_name = "Fine root litter lignin fraction" ;
	double fates_frag_leaf_fcel(fates_pft) ;
		fates_frag_leaf_fcel:units = "fraction" ;
		fates_frag_leaf_fcel:long_name = "Leaf litter cellulose fraction" ;
	double fates_frag_leaf_flab(fates_pft) ;
		fates_frag_leaf_flab:units = "fraction" ;
		fates_frag_leaf_flab:long_name = "Leaf litter labile fraction" ;
	double fates_frag_leaf_flig(fates_pft) ;
		fates_frag_leaf_flig:units = "fraction" ;
		fates_frag_leaf_flig:long_name = "Leaf litter lignin fraction" ;
	double fates_frag_seed_decay_rate(fates_pft) ;
		fates_frag_seed_decay_rate:units = "yr-1" ;
		fates_frag_seed_decay_rate:long_name = "fraction of seeds that decay per year" ;
	double fates_grperc(fates_pft) ;
		fates_grperc:units = "unitless" ;
		fates_grperc:long_name = "Growth respiration factor" ;
	double fates_hydro_avuln_gs(fates_pft) ;
		fates_hydro_avuln_gs:units = "unitless" ;
		fates_hydro_avuln_gs:long_name = "shape parameter for stomatal control of water vapor exiting leaf" ;
	double fates_hydro_avuln_node(fates_hydr_organs, fates_pft) ;
		fates_hydro_avuln_node:units = "unitless" ;
		fates_hydro_avuln_node:long_name = "xylem vulnerability curve shape parameter" ;
	double fates_hydro_epsil_node(fates_hydr_organs, fates_pft) ;
		fates_hydro_epsil_node:units = "MPa" ;
		fates_hydro_epsil_node:long_name = "bulk elastic modulus" ;
	double fates_hydro_fcap_node(fates_hydr_organs, fates_pft) ;
		fates_hydro_fcap_node:units = "unitless" ;
		fates_hydro_fcap_node:long_name = "fraction of non-residual water that is capillary in source" ;
	double fates_hydro_k_lwp(fates_pft) ;
		fates_hydro_k_lwp:units = "unitless" ;
		fates_hydro_k_lwp:long_name = "inner leaf humidity scaling coefficient" ;
	double fates_hydro_kmax_node(fates_hydr_organs, fates_pft) ;
		fates_hydro_kmax_node:units = "kg/MPa/m/s" ;
		fates_hydro_kmax_node:long_name = "maximum xylem conductivity per unit conducting xylem area" ;
	double fates_hydro_p50_gs(fates_pft) ;
		fates_hydro_p50_gs:units = "MPa" ;
		fates_hydro_p50_gs:long_name = "water potential at 50% loss of stomatal conductance" ;
	double fates_hydro_p50_node(fates_hydr_organs, fates_pft) ;
		fates_hydro_p50_node:units = "MPa" ;
		fates_hydro_p50_node:long_name = "xylem water potential at 50% loss of conductivity" ;
	double fates_hydro_p_taper(fates_pft) ;
		fates_hydro_p_taper:units = "unitless" ;
		fates_hydro_p_taper:long_name = "xylem taper exponent" ;
	double fates_hydro_pinot_node(fates_hydr_organs, fates_pft) ;
		fates_hydro_pinot_node:units = "MPa" ;
		fates_hydro_pinot_node:long_name = "osmotic potential at full turgor" ;
	double fates_hydro_pitlp_node(fates_hydr_organs, fates_pft) ;
		fates_hydro_pitlp_node:units = "MPa" ;
		fates_hydro_pitlp_node:long_name = "turgor loss point" ;
	double fates_hydro_resid_node(fates_hydr_organs, fates_pft) ;
		fates_hydro_resid_node:units = "cm3/cm3" ;
		fates_hydro_resid_node:long_name = "residual water conent" ;
	double fates_hydro_rfrac_stem(fates_pft) ;
		fates_hydro_rfrac_stem:units = "fraction" ;
		fates_hydro_rfrac_stem:long_name = "fraction of total tree resistance from troot to canopy" ;
	double fates_hydro_rs2(fates_pft) ;
		fates_hydro_rs2:units = "m" ;
		fates_hydro_rs2:long_name = "absorbing root radius" ;
	double fates_hydro_srl(fates_pft) ;
		fates_hydro_srl:units = "m g-1" ;
		fates_hydro_srl:long_name = "specific root length" ;
	double fates_hydro_thetas_node(fates_hydr_organs, fates_pft) ;
		fates_hydro_thetas_node:units = "cm3/cm3" ;
		fates_hydro_thetas_node:long_name = "saturated water content" ;
	double fates_hydro_vg_alpha_node(fates_hydr_organs, fates_pft) ;
		fates_hydro_vg_alpha_node:units = "MPa-1" ;
		fates_hydro_vg_alpha_node:long_name = "(used if hydr_htftype_node = 2), capillary length parameter in van Genuchten model" ;
	double fates_hydro_vg_m_node(fates_hydr_organs, fates_pft) ;
		fates_hydro_vg_m_node:units = "unitless" ;
		fates_hydro_vg_m_node:long_name = "(used if hydr_htftype_node = 2),m in van Genuchten 1980 model, 2nd pore size distribution parameter" ;
	double fates_hydro_vg_n_node(fates_hydr_organs, fates_pft) ;
		fates_hydro_vg_n_node:units = "unitless" ;
		fates_hydro_vg_n_node:long_name = "(used if hydr_htftype_node = 2),n in van Genuchten 1980 model, pore size distribution parameter" ;
	double fates_landuse_grazing_palatability(fates_pft) ;
		fates_landuse_grazing_palatability:units = "unitless 0-1" ;
		fates_landuse_grazing_palatability:long_name = "Relative intensity of leaf grazing/browsing per PFT" ;
	double fates_landuse_harvest_pprod10(fates_pft) ;
		fates_landuse_harvest_pprod10:units = "fraction" ;
		fates_landuse_harvest_pprod10:long_name = "fraction of harvest wood product that goes to 10-year product pool (remainder goes to 100-year pool)" ;
	double fates_landuse_luc_frac_burned(fates_pft) ;
		fates_landuse_luc_frac_burned:units = "fraction" ;
		fates_landuse_luc_frac_burned:long_name = "fraction of land use change-generated and not-exported material that is burned (the remainder goes to litter)" ;
	double fates_landuse_luc_frac_exported(fates_pft) ;
		fates_landuse_luc_frac_exported:units = "fraction" ;
		fates_landuse_luc_frac_exported:long_name = "fraction of land use change-generated wood material that is exported to wood product (the remainder is either burned or goes to litter)" ;
	double fates_landuse_luc_pprod10(fates_pft) ;
		fates_landuse_luc_pprod10:units = "fraction" ;
		fates_landuse_luc_pprod10:long_name = "fraction of land use change wood product that goes to 10-year product pool (remainder goes to 100-year pool)" ;
	double fates_leaf_agross_btran_model(fates_pft) ;
		fates_leaf_agross_btran_model:units = "index" ;
		fates_leaf_agross_btran_model:long_name = "model switch for how gross assimilation affects conductance. See LeafBiophysicsMod.F90, integer constants: btran_on_" ;
	double fates_leaf_c3psn(fates_pft) ;
		fates_leaf_c3psn:units = "flag" ;
		fates_leaf_c3psn:long_name = "Photosynthetic pathway (1=c3, 0=c4)" ;
	double fates_leaf_fnps(fates_pft) ;
		fates_leaf_fnps:units = "fraction" ;
		fates_leaf_fnps:long_name = "fraction of light absorbed by non-photosynthetic pigments" ;
	double fates_leaf_jmaxha(fates_pft) ;
		fates_leaf_jmaxha:units = "J/mol" ;
		fates_leaf_jmaxha:long_name = "activation energy for jmax. NOTE: if fates_leaf_photo_tempsens_model=2 then these values are NOT USED" ;
	double fates_leaf_jmaxhd(fates_pft) ;
		fates_leaf_jmaxhd:units = "J/mol" ;
		fates_leaf_jmaxhd:long_name = "deactivation energy for jmax. NOTE: if fates_leaf_photo_tempsens_model=2 then these values are NOT USED" ;
	double fates_leaf_jmaxse(fates_pft) ;
		fates_leaf_jmaxse:units = "J/mol/K" ;
		fates_leaf_jmaxse:long_name = "entropy term for jmax. NOTE: if fates_leaf_photo_tempsens_model=2 then these values are NOT USED" ;
	double fates_leaf_slamax(fates_pft) ;
		fates_leaf_slamax:units = "m^2/gC" ;
		fates_leaf_slamax:long_name = "Maximum Specific Leaf Area (SLA), even if under a dense canopy" ;
	double fates_leaf_slatop(fates_pft) ;
		fates_leaf_slatop:units = "m^2/gC" ;
		fates_leaf_slatop:long_name = "Specific Leaf Area (SLA) at top of canopy, projected area basis" ;
	double fates_leaf_stomatal_btran_model(fates_pft) ;
		fates_leaf_stomatal_btran_model:units = "index" ;
		fates_leaf_stomatal_btran_model:long_name = "model switch for how btran affects conductance. See LeafBiophysicsMod.F90, integer constants: btran_on_" ;
	double fates_leaf_stomatal_intercept(fates_pft) ;
		fates_leaf_stomatal_intercept:units = "umol H2O/m**2/s" ;
		fates_leaf_stomatal_intercept:long_name = "Minimum unstressed stomatal conductance for Ball-Berry model and Medlyn model" ;
	double fates_leaf_stomatal_slope_ballberry(fates_pft) ;
		fates_leaf_stomatal_slope_ballberry:units = "unitless" ;
		fates_leaf_stomatal_slope_ballberry:long_name = "stomatal slope parameter, as per Ball-Berry" ;
	double fates_leaf_stomatal_slope_medlyn(fates_pft) ;
		fates_leaf_stomatal_slope_medlyn:units = "KPa**0.5" ;
		fates_leaf_stomatal_slope_medlyn:long_name = "stomatal slope parameter, as per Medlyn" ;
	double fates_leaf_stomatal_btran_model(fates_pft) ;
		fates_leaf_stomatal_btran_model:units = "" ;
		fates_leaf_stomatal_btran_model:long_name = "model switch for how btran affects conductance. See LeafBiophysicsMod.F90, integer constants: btran_on_" ;
	double fates_leaf_agross_btran_model(fates_pft) ;
		fates_leaf_agross_btran_model:units = "index" ;
		fates_leaf_agross_btran_model:long_name = "model switch for how gross assimilation affects conductance. See LeafBiophysicsMod.F90, integer constants: btran_on_" ;
	double fates_leaf_vcmax25top(fates_leafage_class, fates_pft) ;
		fates_leaf_vcmax25top:units = "umol CO2/m^2/s" ;
		fates_leaf_vcmax25top:long_name = "maximum carboxylation rate of Rub. at 25C, canopy top" ;
	double fates_leaf_vcmaxha(fates_pft) ;
		fates_leaf_vcmaxha:units = "J/mol" ;
		fates_leaf_vcmaxha:long_name = "activation energy for vcmax. NOTE: if fates_leaf_photo_tempsens_model=2 then these values are NOT USED" ;
	double fates_leaf_vcmaxhd(fates_pft) ;
		fates_leaf_vcmaxhd:units = "J/mol" ;
		fates_leaf_vcmaxhd:long_name = "deactivation energy for vcmax. NOTE: if fates_leaf_photo_tempsens_model=2 then these values are NOT USED" ;
	double fates_leaf_vcmaxse(fates_pft) ;
		fates_leaf_vcmaxse:units = "J/mol/K" ;
		fates_leaf_vcmaxse:long_name = "entropy term for vcmax. NOTE: if fates_leaf_photo_tempsens_model=2 then these values are NOT USED" ;
	double fates_leafn_vert_scaler_coeff1(fates_pft) ;
		fates_leafn_vert_scaler_coeff1:units = "unitless" ;
		fates_leafn_vert_scaler_coeff1:long_name = "Coefficient one for decrease in leaf nitrogen through the canopy, from Lloyd et al. 2010." ;
	double fates_leafn_vert_scaler_coeff2(fates_pft) ;
		fates_leafn_vert_scaler_coeff2:units = "unitless" ;
		fates_leafn_vert_scaler_coeff2:long_name = "Coefficient two for decrease in leaf nitrogen through the canopy, from Lloyd et al. 2010." ;
	double fates_leaf_fnps(fates_pft) ;
		fates_leaf_fnps:units = "fraction" ;
		fates_leaf_fnps:long_name = "Fraction of light absorbed by non-photosynthetic pigments" ;
	double fates_maintresp_leaf_atkin2017_baserate(fates_pft) ;
		fates_maintresp_leaf_atkin2017_baserate:units = "umol CO2/m^2/s" ;
		fates_maintresp_leaf_atkin2017_baserate:long_name = "Leaf maintenance respiration base rate parameter (r0) per Atkin et al 2017" ;
	double fates_maintresp_leaf_ryan1991_baserate(fates_pft) ;
		fates_maintresp_leaf_ryan1991_baserate:units = "gC/gN/s" ;
		fates_maintresp_leaf_ryan1991_baserate:long_name = "Leaf maintenance respiration base rate per Ryan et al 1991" ;
	double fates_maintresp_leaf_vert_scaler_coeff1(fates_pft) ;
		fates_maintresp_leaf_vert_scaler_coeff1:units = "unitless" ;
		fates_maintresp_leaf_vert_scaler_coeff1:long_name = "Leaf maintenance respiration decrease through the canopy. Only applies to Atkin et al. 2017. For proportionality between photosynthesis and respiration through the canopy, match with fates_leafn_vert_scaler_coeff1." ;
	double fates_maintresp_leaf_vert_scaler_coeff2(fates_pft) ;
		fates_maintresp_leaf_vert_scaler_coeff2:units = "unitless" ;
		fates_maintresp_leaf_vert_scaler_coeff2:long_name = "Leaf maintenance respiration decrease through the canopy. Only applies to Atkin et al. 2017. For proportionality between photosynthesis and respiration through the canopy, match with fates_leafn_vert_scaler_coeff2." ;
	double fates_maintresp_reduction_curvature(fates_pft) ;
		fates_maintresp_reduction_curvature:units = "unitless (0-1)" ;
		fates_maintresp_reduction_curvature:long_name = "curvature of MR reduction as f(carbon storage), 1=linear, 0=very curved" ;
	double fates_maintresp_reduction_intercept(fates_pft) ;
		fates_maintresp_reduction_intercept:units = "unitless (0-1)" ;
		fates_maintresp_reduction_intercept:long_name = "intercept of MR reduction as f(carbon storage), 0=no throttling, 1=max throttling" ;
	double fates_maintresp_reduction_upthresh(fates_pft) ;
		fates_maintresp_reduction_upthresh:units = "unitless (0-1)" ;
		fates_maintresp_reduction_upthresh:long_name = "upper threshold for storage biomass (relative to leaf biomass) above which MR is not reduced" ;
	double fates_mort_bmort(fates_pft) ;
		fates_mort_bmort:units = "1/yr" ;
		fates_mort_bmort:long_name = "background mortality rate" ;
	double fates_mort_freezetol(fates_pft) ;
		fates_mort_freezetol:units = "degrees C" ;
		fates_mort_freezetol:long_name = "minimum temperature tolerance" ;
	double fates_mort_hf_flc_threshold(fates_pft) ;
		fates_mort_hf_flc_threshold:units = "fraction" ;
		fates_mort_hf_flc_threshold:long_name = "plant fractional loss of conductivity at which drought mortality begins for hydraulic model" ;
	double fates_mort_hf_sm_threshold(fates_pft) ;
		fates_mort_hf_sm_threshold:units = "unitless" ;
		fates_mort_hf_sm_threshold:long_name = "soil moisture (btran units) at which drought mortality begins for non-hydraulic model" ;
	double fates_mort_ip_age_senescence(fates_pft) ;
		fates_mort_ip_age_senescence:units = "years" ;
		fates_mort_ip_age_senescence:long_name = "Mortality cohort age senescence inflection point. If _ this mortality term is off. Setting this value turns on age dependent mortality. " ;
	double fates_mort_ip_size_senescence(fates_pft) ;
		fates_mort_ip_size_senescence:units = "dbh cm" ;
		fates_mort_ip_size_senescence:long_name = "Mortality dbh senescence inflection point. If _ this mortality term is off. Setting this value turns on size dependent mortality" ;
	double fates_mort_prescribed_canopy(fates_pft) ;
		fates_mort_prescribed_canopy:units = "1/yr" ;
		fates_mort_prescribed_canopy:long_name = "mortality rate of canopy trees for prescribed physiology mode" ;
	double fates_mort_prescribed_understory(fates_pft) ;
		fates_mort_prescribed_understory:units = "1/yr" ;
		fates_mort_prescribed_understory:long_name = "mortality rate of understory trees for prescribed physiology mode" ;
	double fates_mort_r_age_senescence(fates_pft) ;
		fates_mort_r_age_senescence:units = "mortality rate year^-1" ;
		fates_mort_r_age_senescence:long_name = "Mortality age senescence rate of change. Sensible range is around 0.03-0.06. Larger values givesteeper mortality curves." ;
	double fates_mort_r_size_senescence(fates_pft) ;
		fates_mort_r_size_senescence:units = "mortality rate dbh^-1" ;
		fates_mort_r_size_senescence:long_name = "Mortality dbh senescence rate of change. Sensible range is around 0.03-0.06. Larger values give steeper mortality curves." ;
	double fates_mort_scalar_coldstress(fates_pft) ;
		fates_mort_scalar_coldstress:units = "1/yr" ;
		fates_mort_scalar_coldstress:long_name = "maximum mortality rate from cold stress" ;
	double fates_mort_scalar_cstarvation(fates_pft) ;
		fates_mort_scalar_cstarvation:units = "1/yr" ;
		fates_mort_scalar_cstarvation:long_name = "maximum mortality rate from carbon starvation" ;
	double fates_mort_scalar_hydrfailure(fates_pft) ;
		fates_mort_scalar_hydrfailure:units = "1/yr" ;
		fates_mort_scalar_hydrfailure:long_name = "maximum mortality rate from hydraulic failure" ;
	double fates_mort_upthresh_cstarvation(fates_pft) ;
		fates_mort_upthresh_cstarvation:units = "unitless" ;
		fates_mort_upthresh_cstarvation:long_name = "threshold for storage biomass (relative to target leaf biomass) above which carbon starvation is zero" ;
	double fates_nonhydro_smpsc(fates_pft) ;
		fates_nonhydro_smpsc:units = "mm" ;
		fates_nonhydro_smpsc:long_name = "Soil water potential at full stomatal closure" ;
	double fates_nonhydro_smpso(fates_pft) ;
		fates_nonhydro_smpso:units = "mm" ;
		fates_nonhydro_smpso:long_name = "Soil water potential at full stomatal opening" ;
	double fates_phen_cold_size_threshold(fates_pft) ;
		fates_phen_cold_size_threshold:units = "cm" ;
		fates_phen_cold_size_threshold:long_name = "the dbh size above which will lead to phenology-related stem and leaf drop" ;
	double fates_phen_drought_threshold(fates_pft) ;
		fates_phen_drought_threshold:units = "m3/m3 or mm" ;
		fates_phen_drought_threshold:long_name = "threshold for drought phenology (or lower threshold for semi-deciduous PFTs); the quantity depends on the sign: if positive, the threshold is volumetric soil moisture (m3/m3). If negative, the threshold is soil matric potentical (mm)" ;
	double fates_phen_evergreen(fates_pft) ;
		fates_phen_evergreen:units = "logical flag" ;
		fates_phen_evergreen:long_name = "Binary flag for evergreen leaf habit" ;
	double fates_phen_flush_fraction(fates_pft) ;
		fates_phen_flush_fraction:units = "fraction" ;
		fates_phen_flush_fraction:long_name = "Upon bud-burst, the maximum fraction of storage carbon used for flushing leaves" ;
	double fates_phen_fnrt_drop_fraction(fates_pft) ;
		fates_phen_fnrt_drop_fraction:units = "fraction" ;
		fates_phen_fnrt_drop_fraction:long_name = "fraction of fine roots to drop during drought/cold" ;
	double fates_phen_mindaysoff(fates_pft) ;
		fates_phen_mindaysoff:units = "days" ;
		fates_phen_mindaysoff:long_name = "day threshold compared against days since leaves abscised (shed)" ;
	double fates_phen_moist_threshold(fates_pft) ;
		fates_phen_moist_threshold:units = "m3/m3 or mm" ;
		fates_phen_moist_threshold:long_name = "upper threshold for drought phenology (only for drought semi-deciduous PFTs); the quantity depends on the sign: if positive, the threshold is volumetric soil moisture (m3/m3). If negative, the threshold is soil matric potentical (mm)" ;
	double fates_phen_season_decid(fates_pft) ;
		fates_phen_season_decid:units = "logical flag" ;
		fates_phen_season_decid:long_name = "Binary flag for seasonal-deciduous leaf habit" ;
	double fates_phen_stem_drop_fraction(fates_pft) ;
		fates_phen_stem_drop_fraction:units = "fraction" ;
		fates_phen_stem_drop_fraction:long_name = "fraction of stems to drop for non-woody species during drought/cold" ;
	double fates_phen_stress_decid(fates_pft) ;
		fates_phen_stress_decid:units = "logical flag" ;
		fates_phen_stress_decid:long_name = "Flag for stress/drought-deciduous leaf habit. 0 - not stress deciduous; 1 - default drought deciduous (two target states only, fully flushed or fully abscised); 2 - semi-deciduous" ;
	double fates_prescribed_npp_canopy(fates_pft) ;
		fates_prescribed_npp_canopy:units = "kgC / m^2 / yr" ;
		fates_prescribed_npp_canopy:long_name = "NPP per unit crown area of canopy trees for prescribed physiology mode" ;
	double fates_prescribed_npp_understory(fates_pft) ;
		fates_prescribed_npp_understory:units = "kgC / m^2 / yr" ;
		fates_prescribed_npp_understory:long_name = "NPP per unit crown area of understory trees for prescribed physiology mode" ;
	double fates_rad_leaf_clumping_index(fates_pft) ;
		fates_rad_leaf_clumping_index:units = "fraction (0-1)" ;
		fates_rad_leaf_clumping_index:long_name = "factor describing how much self-occlusion of leaf scattering elements decreases light interception" ;
	double fates_rad_leaf_rhonir(fates_pft) ;
		fates_rad_leaf_rhonir:units = "fraction" ;
		fates_rad_leaf_rhonir:long_name = "Leaf reflectance: near-IR" ;
	double fates_rad_leaf_rhovis(fates_pft) ;
		fates_rad_leaf_rhovis:units = "fraction" ;
		fates_rad_leaf_rhovis:long_name = "Leaf reflectance: visible" ;
	double fates_rad_leaf_taunir(fates_pft) ;
		fates_rad_leaf_taunir:units = "fraction" ;
		fates_rad_leaf_taunir:long_name = "Leaf transmittance: near-IR" ;
	double fates_rad_leaf_tauvis(fates_pft) ;
		fates_rad_leaf_tauvis:units = "fraction" ;
		fates_rad_leaf_tauvis:long_name = "Leaf transmittance: visible" ;
	double fates_rad_leaf_xl(fates_pft) ;
		fates_rad_leaf_xl:units = "unitless" ;
		fates_rad_leaf_xl:long_name = "Leaf/stem orientation index" ;
	double fates_rad_stem_rhonir(fates_pft) ;
		fates_rad_stem_rhonir:units = "fraction" ;
		fates_rad_stem_rhonir:long_name = "Stem reflectance: near-IR" ;
	double fates_rad_stem_rhovis(fates_pft) ;
		fates_rad_stem_rhovis:units = "fraction" ;
		fates_rad_stem_rhovis:long_name = "Stem reflectance: visible" ;
	double fates_rad_stem_taunir(fates_pft) ;
		fates_rad_stem_taunir:units = "fraction" ;
		fates_rad_stem_taunir:long_name = "Stem transmittance: near-IR" ;
	double fates_rad_stem_tauvis(fates_pft) ;
		fates_rad_stem_tauvis:units = "fraction" ;
		fates_rad_stem_tauvis:long_name = "Stem transmittance: visible" ;
	double fates_recruit_height_min(fates_pft) ;
		fates_recruit_height_min:units = "m" ;
		fates_recruit_height_min:long_name = "the minimum height (ie starting height) of a newly recruited plant" ;
	double fates_recruit_init_density(fates_pft) ;
		fates_recruit_init_density:units = "stems/m2" ;
		fates_recruit_init_density:long_name = "initial seedling density for a cold-start near-bare-ground simulation. If negative sets initial tree dbh - only to be used in nocomp mode" ;
	double fates_recruit_prescribed_rate(fates_pft) ;
		fates_recruit_prescribed_rate:units = "n/yr" ;
		fates_recruit_prescribed_rate:long_name = "recruitment rate for prescribed physiology mode" ;
	double fates_recruit_seed_alloc(fates_pft) ;
		fates_recruit_seed_alloc:units = "fraction" ;
		fates_recruit_seed_alloc:long_name = "fraction of available carbon balance allocated to seeds" ;
	double fates_recruit_seed_alloc_mature(fates_pft) ;
		fates_recruit_seed_alloc_mature:units = "fraction" ;
		fates_recruit_seed_alloc_mature:long_name = "fraction of available carbon balance allocated to seeds in mature plants (adds to fates_seed_alloc)" ;
	double fates_recruit_seed_dbh_repro_threshold(fates_pft) ;
		fates_recruit_seed_dbh_repro_threshold:units = "cm" ;
		fates_recruit_seed_dbh_repro_threshold:long_name = "the diameter where the plant will increase allocation to the seed pool by fraction: fates_recruit_seed_alloc_mature" ;
	double fates_recruit_seed_germination_rate(fates_pft) ;
		fates_recruit_seed_germination_rate:units = "yr-1" ;
		fates_recruit_seed_germination_rate:long_name = "fraction of seeds that germinate per year" ;
	double fates_recruit_seed_supplement(fates_pft) ;
		fates_recruit_seed_supplement:units = "KgC/m2/yr" ;
		fates_recruit_seed_supplement:long_name = "Supplemental external seed rain source term (non-mass conserving)" ;
	double fates_seed_dispersal_fraction(fates_pft) ;
		fates_seed_dispersal_fraction:units = "fraction" ;
		fates_seed_dispersal_fraction:long_name = "fraction of seed rain to be dispersed to other grid cells" ;
	double fates_seed_dispersal_max_dist(fates_pft) ;
		fates_seed_dispersal_max_dist:units = "m" ;
		fates_seed_dispersal_max_dist:long_name = "maximum seed dispersal distance for a given pft" ;
	double fates_seed_dispersal_pdf_scale(fates_pft) ;
		fates_seed_dispersal_pdf_scale:units = "unitless" ;
		fates_seed_dispersal_pdf_scale:long_name = "seed dispersal probability density function scale parameter, A, Table 1 Bullock et al 2016" ;
	double fates_seed_dispersal_pdf_shape(fates_pft) ;
		fates_seed_dispersal_pdf_shape:units = "unitless" ;
		fates_seed_dispersal_pdf_shape:long_name = "seed dispersal probability density function shape parameter, B, Table 1 Bullock et al 2016" ;
	double fates_stoich_nitr(fates_plant_organs, fates_pft) ;
		fates_stoich_nitr:units = "gN/gC" ;
		fates_stoich_nitr:long_name = "target nitrogen concentration (ratio with carbon) of organs" ;
	double fates_stoich_phos(fates_plant_organs, fates_pft) ;
		fates_stoich_phos:units = "gP/gC" ;
		fates_stoich_phos:long_name = "target phosphorus concentration (ratio with carbon) of organs" ;
	double fates_trim_inc(fates_pft) ;
		fates_trim_inc:units = "m2/m2" ;
		fates_trim_inc:long_name = "Arbitrary incremental change in trimming function." ;
	double fates_trim_limit(fates_pft) ;
		fates_trim_limit:units = "m2/m2" ;
		fates_trim_limit:long_name = "Arbitrary limit to reductions in leaf area with stress" ;
	double fates_trs_repro_alloc_a(fates_pft) ;
		fates_trs_repro_alloc_a:units = "fraction" ;
		fates_trs_repro_alloc_a:long_name = "shape parameter for sigmoidal function relating dbh to reproductive allocation" ;
	double fates_trs_repro_alloc_b(fates_pft) ;
		fates_trs_repro_alloc_b:units = "fraction" ;
		fates_trs_repro_alloc_b:long_name = "intercept parameter for sigmoidal function relating dbh to reproductive allocation" ;
	double fates_trs_repro_frac_seed(fates_pft) ;
		fates_trs_repro_frac_seed:units = "fraction" ;
		fates_trs_repro_frac_seed:long_name = "fraction of reproductive mass that is seed" ;
	double fates_trs_seedling_a_emerg(fates_pft) ;
		fates_trs_seedling_a_emerg:units = "day -1" ;
		fates_trs_seedling_a_emerg:long_name = "mean fraction of seed bank emerging" ;
	double fates_trs_seedling_b_emerg(fates_pft) ;
		fates_trs_seedling_b_emerg:units = "day -1" ;
		fates_trs_seedling_b_emerg:long_name = "seedling emergence sensitivity to soil moisture" ;
	double fates_trs_seedling_background_mort(fates_pft) ;
		fates_trs_seedling_background_mort:units = "yr-1" ;
		fates_trs_seedling_background_mort:long_name = "background seedling mortality rate" ;
	double fates_trs_seedling_h2o_mort_a(fates_pft) ;
		fates_trs_seedling_h2o_mort_a:units = "-" ;
		fates_trs_seedling_h2o_mort_a:long_name = "coefficient in moisture-based seedling mortality" ;
	double fates_trs_seedling_h2o_mort_b(fates_pft) ;
		fates_trs_seedling_h2o_mort_b:units = "-" ;
		fates_trs_seedling_h2o_mort_b:long_name = "coefficient in moisture-based seedling mortality" ;
	double fates_trs_seedling_h2o_mort_c(fates_pft) ;
		fates_trs_seedling_h2o_mort_c:units = "-" ;
		fates_trs_seedling_h2o_mort_c:long_name = "coefficient in moisture-based seedling mortality" ;
	double fates_trs_seedling_light_mort_a(fates_pft) ;
		fates_trs_seedling_light_mort_a:units = "-" ;
		fates_trs_seedling_light_mort_a:long_name = "light-based seedling mortality coefficient" ;
	double fates_trs_seedling_light_mort_b(fates_pft) ;
		fates_trs_seedling_light_mort_b:units = "-" ;
		fates_trs_seedling_light_mort_b:long_name = "light-based seedling mortality coefficient" ;
	double fates_trs_seedling_light_rec_a(fates_pft) ;
		fates_trs_seedling_light_rec_a:units = "-" ;
		fates_trs_seedling_light_rec_a:long_name = "coefficient in light-based seedling to sapling transition" ;
	double fates_trs_seedling_light_rec_b(fates_pft) ;
		fates_trs_seedling_light_rec_b:units = "-" ;
		fates_trs_seedling_light_rec_b:long_name = "coefficient in light-based seedling to sapling transition" ;
	double fates_trs_seedling_mdd_crit(fates_pft) ;
		fates_trs_seedling_mdd_crit:units = "mm H2O day" ;
		fates_trs_seedling_mdd_crit:long_name = "critical moisture deficit (suction) day accumulation for seedling moisture-based seedling mortality to begin" ;
	double fates_trs_seedling_par_crit_germ(fates_pft) ;
		fates_trs_seedling_par_crit_germ:units = "MJ m-2 day-1" ;
		fates_trs_seedling_par_crit_germ:long_name = "critical light level for germination" ;
	double fates_trs_seedling_psi_crit(fates_pft) ;
		fates_trs_seedling_psi_crit:units = "mm H2O" ;
		fates_trs_seedling_psi_crit:long_name = "critical soil moisture (suction) for seedling stress" ;
	double fates_trs_seedling_psi_emerg(fates_pft) ;
		fates_trs_seedling_psi_emerg:units = "mm h20 suction" ;
		fates_trs_seedling_psi_emerg:long_name = "critical soil moisture for seedling emergence" ;
	double fates_trs_seedling_root_depth(fates_pft) ;
		fates_trs_seedling_root_depth:units = "m" ;
		fates_trs_seedling_root_depth:long_name = "rooting depth of seedlings" ;
	double fates_turb_displar(fates_pft) ;
		fates_turb_displar:units = "unitless" ;
		fates_turb_displar:long_name = "Ratio of displacement height to canopy top height" ;
	double fates_turb_leaf_diameter(fates_pft) ;
		fates_turb_leaf_diameter:units = "m" ;
		fates_turb_leaf_diameter:long_name = "Characteristic leaf dimension" ;
	double fates_turb_z0mr(fates_pft) ;
		fates_turb_z0mr:units = "unitless" ;
		fates_turb_z0mr:long_name = "Ratio of momentum roughness length to canopy top height" ;
	double fates_turnover_branch(fates_pft) ;
		fates_turnover_branch:units = "yr" ;
		fates_turnover_branch:long_name = "turnover time of branches" ;
	double fates_turnover_fnrt(fates_pft) ;
		fates_turnover_fnrt:units = "yr" ;
		fates_turnover_fnrt:long_name = "root longevity (alternatively, turnover time)" ;
	double fates_turnover_leaf_canopy(fates_leafage_class, fates_pft) ;
		fates_turnover_leaf_canopy:units = "yr" ;
		fates_turnover_leaf_canopy:long_name = "Leaf longevity (ie turnover timescale) of canopy plants. For drought-deciduous PFTs, this also indicates the maximum length of the growing (i.e., leaves on) season." ;
	double fates_turnover_leaf_ustory(fates_leafage_class, fates_pft) ;
		fates_turnover_leaf_ustory:units = "yr" ;
		fates_turnover_leaf_ustory:long_name = "Leaf longevity (ie turnover timescale) of understory plants." ;
	double fates_turnover_senleaf_fdrought(fates_pft) ;
		fates_turnover_senleaf_fdrought:units = "unitless[0-1]" ;
		fates_turnover_senleaf_fdrought:long_name = "multiplication factor for leaf longevity of senescent leaves during drought" ;
	double fates_wood_density(fates_pft) ;
		fates_wood_density:units = "g/cm3" ;
		fates_wood_density:long_name = "mean density of woody tissue in plant" ;
	double fates_woody(fates_pft) ;
		fates_woody:units = "logical flag" ;
		fates_woody:long_name = "Binary woody lifeform flag" ;
	double fates_hlm_pft_map(fates_hlm_pftno, fates_pft) ;
		fates_hlm_pft_map:units = "area fraction" ;
		fates_hlm_pft_map:long_name = "In fixed biogeog mode, fraction of HLM area associated with each FATES PFT" ;
	double fates_fire_FBD(fates_litterclass) ;
		fates_fire_FBD:units = "kg Biomass/m3" ;
		fates_fire_FBD:long_name = "fuel bulk density" ;
	double fates_fire_low_moisture_Coeff(fates_litterclass) ;
		fates_fire_low_moisture_Coeff:units = "NA" ;
		fates_fire_low_moisture_Coeff:long_name = "spitfire parameter, equation B1 Thonicke et al 2010" ;
	double fates_fire_low_moisture_Slope(fates_litterclass) ;
		fates_fire_low_moisture_Slope:units = "NA" ;
		fates_fire_low_moisture_Slope:long_name = "spitfire parameter, equation B1 Thonicke et al 2010" ;
	double fates_fire_mid_moisture(fates_litterclass) ;
		fates_fire_mid_moisture:units = "NA" ;
		fates_fire_mid_moisture:long_name = "spitfire litter moisture threshold to be considered medium dry" ;
	double fates_fire_mid_moisture_Coeff(fates_litterclass) ;
		fates_fire_mid_moisture_Coeff:units = "NA" ;
		fates_fire_mid_moisture_Coeff:long_name = "spitfire parameter, equation B1 Thonicke et al 2010" ;
	double fates_fire_mid_moisture_Slope(fates_litterclass) ;
		fates_fire_mid_moisture_Slope:units = "NA" ;
		fates_fire_mid_moisture_Slope:long_name = "spitfire parameter, equation B1 Thonicke et al 2010" ;
	double fates_fire_min_moisture(fates_litterclass) ;
		fates_fire_min_moisture:units = "NA" ;
		fates_fire_min_moisture:long_name = "spitfire litter moisture threshold to be considered very dry" ;
	double fates_fire_SAV(fates_litterclass) ;
		fates_fire_SAV:units = "cm-1" ;
		fates_fire_SAV:long_name = "fuel surface area to volume ratio" ;
	double fates_frag_maxdecomp(fates_litterclass) ;
		fates_frag_maxdecomp:units = "yr-1" ;
		fates_frag_maxdecomp:long_name = "maximum rate of litter & CWD transfer from non-decomposing class into decomposing class" ;
	double fates_frag_cwd_frac(fates_NCWD) ;
		fates_frag_cwd_frac:units = "fraction" ;
		fates_frag_cwd_frac:long_name = "fraction of woody (bdead+bsw) biomass destined for CWD pool" ;
	double fates_landuse_crop_lu_pft_vector(fates_landuseclass) ;
		fates_landuse_crop_lu_pft_vector:units = "NA" ;
		fates_landuse_crop_lu_pft_vector:long_name = "the FATES PFT index to use on a given crop land-use type (dummy value of -999 for non-crop types)" ;
	double fates_landuse_grazing_rate(fates_landuseclass) ;
		fates_landuse_grazing_rate:units = "1/day" ;
		fates_landuse_grazing_rate:long_name = "fraction of leaf biomass consumed by grazers per day" ;
	double fates_max_nocomp_pfts_by_landuse(fates_landuseclass) ;
		fates_max_nocomp_pfts_by_landuse:units = "count" ;
		fates_max_nocomp_pfts_by_landuse:long_name = "maximum number of nocomp PFTs on each land use type (only used in nocomp mode)" ;
	double fates_maxpatches_by_landuse(fates_landuseclass) ;
		fates_maxpatches_by_landuse:units = "count" ;
		fates_maxpatches_by_landuse:long_name = "maximum number of patches per site on each land use type" ;
	double fates_canopy_closure_thresh ;
		fates_canopy_closure_thresh:units = "unitless" ;
		fates_canopy_closure_thresh:long_name = "tree canopy coverage at which crown area allometry changes from savanna to forest value" ;
	double fates_cnp_eca_plant_escalar ;
		fates_cnp_eca_plant_escalar:units = "" ;
		fates_cnp_eca_plant_escalar:long_name = "scaling factor for plant fine root biomass to calculate nutrient carrier enzyme abundance (ECA)" ;
	double fates_cohort_age_fusion_tol ;
		fates_cohort_age_fusion_tol:units = "unitless" ;
		fates_cohort_age_fusion_tol:long_name = "minimum fraction in differece in cohort age between cohorts." ;
	double fates_cohort_size_fusion_tol ;
		fates_cohort_size_fusion_tol:units = "unitless" ;
		fates_cohort_size_fusion_tol:long_name = "minimum fraction in difference in dbh between cohorts" ;
	double fates_comp_excln ;
		fates_comp_excln:units = "none" ;
		fates_comp_excln:long_name = "IF POSITIVE: weighting factor (exponent on dbh) for canopy layer exclusion and promotion, IF NEGATIVE: switch to use deterministic height sorting" ;
	double fates_damage_canopy_layer_code ;
		fates_damage_canopy_layer_code:units = "unitless" ;
		fates_damage_canopy_layer_code:long_name = "Integer code that decides whether damage affects canopy trees (1),  understory trees (2)" ;
	double fates_damage_event_code ;
		fates_damage_event_code:units = "unitless" ;
		fates_damage_event_code:long_name = "Integer code that options how damage events are structured" ;
	double fates_dev_arbitrary ;
		fates_dev_arbitrary:units = "unknown" ;
		fates_dev_arbitrary:long_name = "Unassociated free parameter that developers can use for testing arbitrary new hypotheses" ;
	double fates_fire_active_crown_fire ;
		fates_fire_active_crown_fire:units = "0 or 1" ;
		fates_fire_active_crown_fire:long_name = "flag, 1=active crown fire 0=no active crown fire" ;
	double fates_fire_cg_strikes ;
		fates_fire_cg_strikes:units = "fraction (0-1)" ;
		fates_fire_cg_strikes:long_name = "fraction of cloud to ground lightning strikes" ;
	double fates_fire_drying_ratio ;
		fates_fire_drying_ratio:units = "NA" ;
		fates_fire_drying_ratio:long_name = "spitfire parameter, fire drying ratio for fuel moisture, alpha_FMC EQ 6 Thonicke et al 2010" ;
	double fates_fire_durat_slope ;
		fates_fire_durat_slope:units = "NA" ;
		fates_fire_durat_slope:long_name = "spitfire parameter, fire max duration slope, Equation 14 Thonicke et al 2010" ;
	double fates_fire_fdi_alpha ;
		fates_fire_fdi_alpha:units = "NA" ;
		fates_fire_fdi_alpha:long_name = "spitfire parameter, EQ 7 Venevsky et al. GCB 2002,(modified EQ 8 Thonicke et al. 2010) " ;
	double fates_fire_fuel_energy ;
		fates_fire_fuel_energy:units = "kJ/kg" ;
		fates_fire_fuel_energy:long_name = "spitfire parameter, heat content of fuel" ;
	double fates_fire_max_durat ;
		fates_fire_max_durat:units = "minutes" ;
		fates_fire_max_durat:long_name = "spitfire parameter, fire maximum duration, Equation 14 Thonicke et al 2010" ;
	double fates_fire_miner_damp ;
		fates_fire_miner_damp:units = "NA" ;
		fates_fire_miner_damp:long_name = "spitfire parameter, mineral-dampening coefficient EQ A1 Thonicke et al 2010 " ;
	double fates_fire_miner_total ;
		fates_fire_miner_total:units = "fraction" ;
		fates_fire_miner_total:long_name = "spitfire parameter, total mineral content, Table A1 Thonicke et al 2010" ;
	double fates_fire_nignitions ;
		fates_fire_nignitions:units = "ignitions per year per km2" ;
		fates_fire_nignitions:long_name = "number of annual ignitions per square km" ;
	double fates_fire_part_dens ;
		fates_fire_part_dens:units = "kg/m2" ;
		fates_fire_part_dens:long_name = "spitfire parameter, oven dry particle density, Table A1 Thonicke et al 2010" ;
	double fates_fire_threshold ;
		fates_fire_threshold:units = "kW/m" ;
		fates_fire_threshold:long_name = "spitfire parameter, fire intensity threshold for tracking fires that spread" ;
	double fates_frag_cwd_fcel ;
		fates_frag_cwd_fcel:units = "unitless" ;
		fates_frag_cwd_fcel:long_name = "Cellulose fraction for CWD" ;
	double fates_frag_cwd_flig ;
		fates_frag_cwd_flig:units = "unitless" ;
		fates_frag_cwd_flig:long_name = "Lignin fraction of coarse woody debris" ;
	double fates_hydro_kmax_rsurf1 ;
		fates_hydro_kmax_rsurf1:units = "kg water/m2 root area/Mpa/s" ;
		fates_hydro_kmax_rsurf1:long_name = "maximum conducitivity for unit root surface (into root)" ;
	double fates_hydro_kmax_rsurf2 ;
		fates_hydro_kmax_rsurf2:units = "kg water/m2 root area/Mpa/s" ;
		fates_hydro_kmax_rsurf2:long_name = "maximum conducitivity for unit root surface (out of root)" ;
	double fates_hydro_psi0 ;
		fates_hydro_psi0:units = "MPa" ;
		fates_hydro_psi0:long_name = "sapwood water potential at saturation" ;
	double fates_hydro_psicap ;
		fates_hydro_psicap:units = "MPa" ;
		fates_hydro_psicap:long_name = "sapwood water potential at which capillary reserves exhausted" ;
	double fates_landuse_grazing_carbon_use_eff ;
		fates_landuse_grazing_carbon_use_eff:units = "unitless" ;
		fates_landuse_grazing_carbon_use_eff:long_name = "carbon use efficiency of material eaten by grazers/browsers (i.e. amount in manure / amount consumed)" ;
	double fates_landuse_grazing_maxheight ;
		fates_landuse_grazing_maxheight:units = "m" ;
		fates_landuse_grazing_maxheight:long_name = "maximum height that grazers (browsers, actually) can reach" ;
	double fates_landuse_grazing_nitrogen_use_eff ;
		fates_landuse_grazing_nitrogen_use_eff:units = "unitless" ;
		fates_landuse_grazing_nitrogen_use_eff:long_name = "nitrogen use efficiency of material eaten by grazers/browsers (i.e. amount in manure / amount consumed)" ;
	double fates_landuse_grazing_phosphorus_use_eff ;
		fates_landuse_grazing_phosphorus_use_eff:units = "unitless" ;
		fates_landuse_grazing_phosphorus_use_eff:long_name = "phosphorus use efficiency of material eaten by grazers/browsers (i.e. amount in manure / amount consumed)" ;
	double fates_landuse_logging_coll_under_frac ;
		fates_landuse_logging_coll_under_frac:units = "fraction" ;
		fates_landuse_logging_coll_under_frac:long_name = "Fraction of stems killed in the understory when logging generates disturbance" ;
	double fates_landuse_logging_collateral_frac ;
		fates_landuse_logging_collateral_frac:units = "fraction" ;
		fates_landuse_logging_collateral_frac:long_name = "Fraction of large stems in upperstory that die from logging collateral damage" ;
	double fates_landuse_logging_dbhmax ;
		fates_landuse_logging_dbhmax:units = "cm" ;
		fates_landuse_logging_dbhmax:long_name = "Maximum dbh below which logging is applied (unset values flag this to be unused)" ;
	double fates_landuse_logging_dbhmax_infra ;
		fates_landuse_logging_dbhmax_infra:units = "cm" ;
		fates_landuse_logging_dbhmax_infra:long_name = "Tree diameter, above which infrastructure from logging does not impact damage or mortality." ;
	double fates_landuse_logging_dbhmin ;
		fates_landuse_logging_dbhmin:units = "cm" ;
		fates_landuse_logging_dbhmin:long_name = "Minimum dbh at which logging is applied" ;
	double fates_landuse_logging_direct_frac ;
		fates_landuse_logging_direct_frac:units = "fraction" ;
		fates_landuse_logging_direct_frac:long_name = "Fraction of stems logged directly per event" ;
	double fates_landuse_logging_event_code ;
		fates_landuse_logging_event_code:units = "unitless" ;
		fates_landuse_logging_event_code:long_name = "Integer code that options how logging events are structured" ;
	double fates_landuse_logging_export_frac ;
		fates_landuse_logging_export_frac:units = "fraction" ;
		fates_landuse_logging_export_frac:long_name = "fraction of trunk product being shipped offsite, the leftovers will be left onsite as large CWD" ;
	double fates_landuse_logging_mechanical_frac ;
		fates_landuse_logging_mechanical_frac:units = "fraction" ;
		fates_landuse_logging_mechanical_frac:long_name = "Fraction of stems killed due infrastructure an other mechanical means" ;
	double fates_leaf_photo_temp_acclim_thome_time ;
		fates_leaf_photo_temp_acclim_thome_time:units = "years" ;
		fates_leaf_photo_temp_acclim_thome_time:long_name = "Length of the window for the long-term (i.e. T_home in Kumarathunge et al 2019) exponential moving average (ema) of vegetation temperature used in photosynthesis temperature acclimation (used if fates_leaf_photo_tempsens_model = 2)" ;
	double fates_leaf_photo_temp_acclim_timescale ;
		fates_leaf_photo_temp_acclim_timescale:units = "days" ;
		fates_leaf_photo_temp_acclim_timescale:long_name = "Length of the window for the exponential moving average (ema) of vegetation temperature used in photosynthesis temperature acclimation (used if fates_maintresp_leaf_model=2 or fates_leaf_photo_tempsens_model = 2)" ;
<<<<<<< HEAD
	double fates_leaf_photo_tempsens_model ;
		fates_leaf_photo_tempsens_model:units = "unitless" ;
		fates_leaf_photo_tempsens_model:long_name = "switch for choosing the model that defines the temperature sensitivity of photosynthetic parameters (vcmax, jmax). 1=non-acclimating; 2=Kumarathunge et al 2019" ;
	double fates_leaf_stomatal_assim_model ;
		fates_leaf_stomatal_assim_model:units = "unitless" ;
		fates_leaf_stomatal_assim_model:long_name = "a switch designating whether to use net (1) or gross (2) assimilation in the stomatal model" ;
	double fates_leaf_stomatal_model ;
		fates_leaf_stomatal_model:units = "unitless" ;
		fates_leaf_stomatal_model:long_name = "switch for choosing between Ball-Berry (1) stomatal conductance model and Medlyn (2) model" ;
	double fates_maintresp_leaf_model ;
		fates_maintresp_leaf_model:units = "unitless" ;
		fates_maintresp_leaf_model:long_name = "switch for choosing between maintenance respiration models. 1=Ryan (1991), 2=Atkin et al., (2017)" ;
=======
	double fates_leaf_theta_cj_c3 ;
		fates_leaf_theta_cj_c3:units = "unitless" ;
		fates_leaf_theta_cj_c3:long_name = "SOON TO BE DEPRECATED, DO NOT USE" ;
	double fates_leaf_theta_cj_c4 ;
		fates_leaf_theta_cj_c4:units = "unitless" ;
		fates_leaf_theta_cj_c4:long_name = "SOON TO BE DEPRECATED, DO NOT USE" ;
>>>>>>> 0220e91c
	double fates_maintresp_nonleaf_baserate ;
		fates_maintresp_nonleaf_baserate:units = "gC/gN/s" ;
		fates_maintresp_nonleaf_baserate:long_name = "Base maintenance respiration rate for plant tissues, using Ryan 1991" ;
	double fates_maxcohort ;
		fates_maxcohort:units = "count" ;
		fates_maxcohort:long_name = "maximum number of cohorts per patch. Actual number of cohorts also depend on cohort fusion tolerances" ;
	double fates_mort_disturb_frac ;
		fates_mort_disturb_frac:units = "fraction" ;
		fates_mort_disturb_frac:long_name = "fraction of canopy mortality that results in disturbance (i.e. transfer of area from new to old patch)" ;
	double fates_mort_understorey_death ;
		fates_mort_understorey_death:units = "fraction" ;
		fates_mort_understorey_death:long_name = "fraction of plants in understorey cohort impacted by overstorey tree-fall" ;
	double fates_patch_fusion_tol ;
		fates_patch_fusion_tol:units = "unitless" ;
		fates_patch_fusion_tol:long_name = "minimum fraction in difference in profiles between patches" ;
	double fates_phen_chilltemp ;
		fates_phen_chilltemp:units = "degrees C" ;
		fates_phen_chilltemp:long_name = "chilling day counting threshold for vegetation" ;
	double fates_phen_coldtemp ;
		fates_phen_coldtemp:units = "degrees C" ;
		fates_phen_coldtemp:long_name = "vegetation temperature exceedance that flags a cold-day for leaf-drop" ;
	double fates_phen_gddthresh_a ;
		fates_phen_gddthresh_a:units = "none" ;
		fates_phen_gddthresh_a:long_name = "GDD accumulation function, intercept parameter: gdd_thesh = a + b exp(c*ncd)" ;
	double fates_phen_gddthresh_b ;
		fates_phen_gddthresh_b:units = "none" ;
		fates_phen_gddthresh_b:long_name = "GDD accumulation function, multiplier parameter: gdd_thesh = a + b exp(c*ncd)" ;
	double fates_phen_gddthresh_c ;
		fates_phen_gddthresh_c:units = "none" ;
		fates_phen_gddthresh_c:long_name = "GDD accumulation function, exponent parameter: gdd_thesh = a + b exp(c*ncd)" ;
	double fates_phen_mindayson ;
		fates_phen_mindayson:units = "days" ;
		fates_phen_mindayson:long_name = "day threshold compared against days since leaves became on-allometry" ;
	double fates_phen_ncolddayslim ;
		fates_phen_ncolddayslim:units = "days" ;
		fates_phen_ncolddayslim:long_name = "day threshold exceedance for temperature leaf-drop" ;
	double fates_q10_froz ;
		fates_q10_froz:units = "unitless" ;
		fates_q10_froz:long_name = "Q10 for frozen-soil respiration rates" ;
	double fates_q10_mr ;
		fates_q10_mr:units = "unitless" ;
		fates_q10_mr:long_name = "Q10 for maintenance respiration" ;
	double fates_soil_salinity ;
		fates_soil_salinity:units = "ppt" ;
		fates_soil_salinity:long_name = "soil salinity used for model when not coupled to dynamic soil salinity" ;
	double fates_trs_seedling2sap_par_timescale ;
		fates_trs_seedling2sap_par_timescale:units = "days" ;
		fates_trs_seedling2sap_par_timescale:long_name = "Length of the window for the exponential moving average of par at the seedling layer used to calculate seedling to sapling transition rates" ;
	double fates_trs_seedling_emerg_h2o_timescale ;
		fates_trs_seedling_emerg_h2o_timescale:units = "days" ;
		fates_trs_seedling_emerg_h2o_timescale:long_name = "Length of the window for the exponential moving average of smp used to calculate seedling emergence" ;
	double fates_trs_seedling_mdd_timescale ;
		fates_trs_seedling_mdd_timescale:units = "days" ;
		fates_trs_seedling_mdd_timescale:long_name = "Length of the window for the exponential moving average of moisture deficit days used to calculate seedling mortality" ;
	double fates_trs_seedling_mort_par_timescale ;
		fates_trs_seedling_mort_par_timescale:units = "days" ;
		fates_trs_seedling_mort_par_timescale:long_name = "Length of the window for the exponential moving average of par at the seedling layer used to calculate seedling mortality" ;
	double fates_vai_top_bin_width ;
		fates_vai_top_bin_width:units = "m2/m2" ;
		fates_vai_top_bin_width:long_name = "width in VAI units of uppermost leaf+stem layer scattering element in each canopy layer" ;
	double fates_vai_width_increase_factor ;
		fates_vai_width_increase_factor:units = "unitless" ;
		fates_vai_width_increase_factor:long_name = "factor by which each leaf+stem scattering element increases in VAI width (1 = uniform spacing)" ;

// global attributes:
		:history = "This file was generated by BatchPatchParams.py:\nCDL Base File = fates_params_default.cdl\nXML patch file = archive/api36.1.0_100224_pr1255-2.xml" ;
data:

 fates_history_ageclass_bin_edges = 0, 1, 2, 5, 10, 20, 50 ;

 fates_history_coageclass_bin_edges = 0, 5 ;

 fates_history_height_bin_edges = 0, 0.1, 0.3, 1, 3, 10 ;

 fates_history_damage_bin_edges = 0, 80 ;

 fates_history_sizeclass_bin_edges = 0, 5, 10, 15, 20, 30, 40, 50, 60, 70, 
    80, 90, 100 ;

 fates_alloc_organ_id = 1, 2, 3, 6 ;

 fates_hydro_htftype_node = 1, 1, 1, 1 ;

 fates_pftname =
  "broadleaf_evergreen_tropical_tree          ",
  "needleleaf_evergreen_extratrop_tree        ",
  "needleleaf_colddecid_extratrop_tree       ",
  "broadleaf_evergreen_extratrop_tree         ",
  "broadleaf_hydrodecid_tropical_tree         ",
  "broadleaf_colddecid_extratrop_tree        ",
  "broadleaf_evergreen_extratrop_shrub        ",
  "broadleaf_hydrodecid_extratrop_shrub       ",
  "broadleaf_colddecid_extratrop_shrub       ",
  " broadleaf_evergreen_arctic_shrub                           ",
  " broadleaf_colddecid_arctic_shrub                           ",
  "arctic_c3_grass                            ",
  "cool_c3_grass                              ",
  "c4_grass                                   " ;

 fates_hydro_organ_name =
  "leaf                                             ",
  "stem                                             ",
  "transporting root                                ",
  "absorbing root                                   " ;

 fates_alloc_organ_name =
  "leaf",
  "fine root",
  "sapwood",
  "structure" ;

 fates_landuseclass_name =
  "primaryland",
  "secondaryland",
  "rangeland",
  "pastureland",
  "cropland" ;

 fates_litterclass_name =
  "twig                                             ",
  "small branch                                     ",
  "large branch                                     ",
  "trunk                                            ",
  "dead leaves                                      ",
  "live grass                                       " ;

 fates_alloc_organ_priority =
  1, 1, 1, 1, 1, 1, 1, 1, 1, 1, 1, 1, 1, 1,
  2, 2, 2, 2, 2, 2, 2, 2, 2, 2, 2, 2, 2, 2,
  3, 3, 3, 3, 3, 3, 3, 3, 3, 3, 3, 3, 3, 3,
  4, 4, 4, 4, 4, 4, 4, 4, 4, 4, 4, 4, 4, 4 ;

 fates_alloc_storage_cushion = 1.2, 1.2, 1.2, 1.2, 2.4, 1.2, 1.2, 2.4, 1.2, 
    1.5, 1.4, 1.2, 1.2, 1.2 ;

 fates_alloc_store_priority_frac = 0.8, 0.8, 0.8, 0.8, 0.8, 0.8, 0.8, 0.8, 
    0.8, 0.7, 0.6, 0.6, 0.8, 0.8 ;

 fates_allom_agb1 = 0.0673, 0.1364012, 0.0393057, 0.2653695, 0.0673, 
    0.0728698, 0.06896, 0.06896, 0.06896, 0.06896, 0.06896, 0.001, 0.001, 
    0.003 ;

 fates_allom_agb2 = 0.976, 0.9449041, 1.087335, 0.8321321, 0.976, 1.0373211, 
    0.572, 0.572, 0.572, 0.5289883, 0.6853945, 1.6592, 1.6592, 1.3456 ;

 fates_allom_agb3 = 1.94, 1.94, 1.94, 1.94, 1.94, 1.94, 1.94, 1.94, 1.94, 
    2.1010352, 1.7628613, 1.248, 1.248, 1.869 ;

 fates_allom_agb4 = 0.931, 0.931, 0.931, 0.931, 0.931, 0.931, 0.931, 0.931, 
    0.931, 0.931, 0.931, -999.9, -999.9, -999.9 ;

 fates_allom_agb_frac = 0.6, 0.6, 0.6, 0.6, 0.6, 0.6, 0.6, 0.6, 0.6, 0.6, 
    0.6, 1, 1, 1 ;

 fates_allom_amode = 3, 3, 3, 3, 3, 3, 1, 1, 1, 1, 1, 5, 5, 5 ;

 fates_allom_blca_expnt_diff = -0.12, -0.34, -0.32, -0.22, -0.12, -0.35, 0, 
    0, 0, 0, 0, -0.487, -0.487, -0.259 ;

 fates_allom_cmode = 1, 1, 1, 1, 1, 1, 1, 1, 1, 1, 1, 1, 1, 1 ;

 fates_allom_d2bl1 = 0.04, 0.07, 0.07, 0.01, 0.04, 0.07, 0.07, 0.07, 0.07, 
    0.0481934, 0.0481934, 0.0004, 0.0004, 0.0012 ;

 fates_allom_d2bl2 = 1.6019679, 1.5234373, 1.3051237, 1.9621397, 1.6019679, 
    1.3998939, 1.3, 1.3, 1.3, 1.0600586, 1.7176758, 1.7092, 1.7092, 1.5879 ;

 fates_allom_d2bl3 = 0.55, 0.55, 0.55, 0.55, 0.55, 0.55, 0.55, 0.55, 0.55, 
    0.55, 0.55, 0.3417, 0.3417, 0.9948 ;

 fates_allom_d2ca_coefficient_max = 0.2715891, 0.3693718, 1.0787259, 
    0.0579297, 0.2715891, 1.1553612, 0.6568464, 0.6568464, 0.6568464, 
    0.4363427, 0.3166497, 0.0408, 0.0408, 0.0862 ;

 fates_allom_d2ca_coefficient_min = 0.2715891, 0.3693718, 1.0787259, 
    0.0579297, 0.2715891, 1.1553612, 0.6568464, 0.6568464, 0.6568464, 
    0.4363427, 0.3166497, 0.0408, 0.0408, 0.0862 ;

 fates_allom_d2h1 = 78.4087704, 306.842667, 106.8745821, 104.3586841, 
    78.4087704, 31.4557047, 0.64, 0.64, 0.64, 0.8165625, 0.778125, 0.1812, 
    0.1812, 0.3353 ;

 fates_allom_d2h2 = 0.8124383, 0.752377, 0.9471302, 1.1146973, 0.8124383, 
    0.9734088, 0.37, 0.37, 0.37, 0.2316113, 0.4027002, 0.6384, 0.6384, 0.4235 ;

 fates_allom_d2h3 = 47.6666164, 196.6865691, 93.9790461, 160.6835089, 
    47.6666164, 16.5928174, -999.9, -999.9, -999.9, -999.9, -999.9, -999.9, 
    -999.9, -999.9 ;

 fates_allom_dbh_maxheight = 1000, 1000, 1000, 1000, 1000, 1000, 3, 3, 2, 
    2.4, 1.9, 20, 20, 30 ;

 fates_allom_dmode = 1, 1, 1, 1, 1, 1, 1, 1, 1, 1, 1, 1, 1, 1 ;

 fates_allom_fmode = 1, 1, 1, 1, 1, 1, 1, 1, 1, 1, 1, 1, 1, 1 ;

 fates_allom_fnrt_prof_a = 7, 7, 7, 7, 6, 6, 7, 7, 7, 7, 7, 11, 11, 11 ;

 fates_allom_fnrt_prof_b = 1, 2, 2, 1, 2, 2, 1.5, 1.5, 1.5, 1.5, 1.5, 2, 2, 2 ;

 fates_allom_fnrt_prof_mode = 3, 3, 3, 3, 3, 3, 3, 3, 3, 3, 3, 3, 3, 3 ;

 fates_allom_frbstor_repro = 0, 0, 0, 0, 0, 0, 0, 0, 0, 0, 0, 0, 0, 0 ;

 fates_allom_h2cd1 = 0.5, 0.5, 0.5, 0.5, 0.5, 0.5, 0.95, 0.95, 0.95, 0.95, 
    0.95, 1, 1, 1 ;

 fates_allom_h2cd2 = 1, 1, 1, 1, 1, 1, 1, 1, 1, 1, 1, 1, 1, 1 ;

 fates_allom_hmode = 5, 5, 5, 5, 5, 5, 1, 1, 1, 1, 1, 3, 3, 3 ;

 fates_allom_l2fr = 1, 1, 1, 1, 1, 1, 1, 1, 1, 1, 1, 0.67, 0.67, 1.41 ;

 fates_allom_la_per_sa_int = 0.8, 0.8, 0.8, 0.8, 0.8, 0.8, 0.8, 0.8, 0.8, 
    0.8, 0.8, 0.8, 0.8, 0.8 ;

 fates_allom_la_per_sa_slp = 0, 0, 0, 0, 0, 0, 0, 0, 0, 0, 0, 0, 0, 0 ;

 fates_allom_lmode = 2, 2, 2, 2, 2, 2, 1, 1, 1, 1, 1, 5, 5, 5 ;

 fates_allom_sai_scaler = 0.1, 0.1, 0.1, 0.1, 0.1, 0.1, 0.1, 0.1, 0.1, 0.1, 
    0.1, 0.1, 0.1, 0.1 ;

 fates_allom_smode = 1, 1, 1, 1, 1, 1, 1, 1, 1, 1, 1, 2, 2, 2 ;

 fates_allom_stmode = 1, 1, 1, 1, 1, 1, 1, 1, 1, 1, 1, 1, 1, 1 ;

 fates_allom_zroot_k = 10, 10, 10, 10, 10, 10, 10, 10, 10, 10, 10, 10, 10, 10 ;

 fates_allom_zroot_max_dbh = 100, 100, 100, 100, 100, 100, 2, 2, 2, 2, 2, 2, 
    2, 2 ;

 fates_allom_zroot_max_z = 100, 100, 100, 100, 100, 100, 100, 100, 100, 100, 
    100, 100, 100, 100 ;

 fates_allom_zroot_min_dbh = 1, 1, 1, 2.5, 2.5, 2.5, 0.1, 0.1, 0.1, 0.1, 0.1, 
    0.1, 0.1, 0.1 ;

 fates_allom_zroot_min_z = 100, 100, 100, 100, 100, 100, 100, 100, 100, 100, 
    100, 100, 100, 100 ;

 fates_c2b = 2, 2, 2, 2, 2, 2, 2, 2, 2, 2, 2, 2, 2, 2 ;

 fates_cnp_eca_alpha_ptase = 0, 0, 0, 0, 0, 0, 0, 0, 0, 0, 0, 0, 0, 0 ;

 fates_cnp_eca_decompmicc = 280, 280, 280, 280, 280, 280, 280, 280, 280, 280, 
    280, 280, 280, 280 ;

 fates_cnp_eca_km_nh4 = 0.14, 0.14, 0.14, 0.14, 0.14, 0.14, 0.14, 0.14, 0.14, 
    0.14, 0.14, 0.14, 0.14, 0.14 ;

 fates_cnp_eca_km_no3 = 0.27, 0.27, 0.27, 0.27, 0.27, 0.27, 0.27, 0.27, 0.27, 
    0.27, 0.27, 0.27, 0.27, 0.27 ;

 fates_cnp_eca_km_p = 0.1, 0.1, 0.1, 0.1, 0.1, 0.1, 0.1, 0.1, 0.1, 0.1, 0.1, 
    0.1, 0.1, 0.1 ;

 fates_cnp_eca_km_ptase = 1, 1, 1, 1, 1, 1, 1, 1, 1, 1, 1, 1, 1, 1 ;

 fates_cnp_eca_lambda_ptase = 0, 0, 0, 0, 0, 0, 0, 0, 0, 0, 0, 0, 0, 0 ;

 fates_cnp_eca_vmax_ptase = 5e-09, 5e-09, 5e-09, 5e-09, 5e-09, 5e-09, 5e-09, 
    5e-09, 5e-09, 5e-09, 5e-09, 5e-09, 5e-09, 5e-09 ;

 fates_cnp_nfix1 = 0, 0, 0, 0, 0, 0, 0, 0, 0, 0, 0, 0, 0, 0 ;

 fates_cnp_nitr_store_ratio = 1.5, 1.5, 1.5, 1.5, 1.5, 1.5, 1.5, 1.5, 1.5, 
    1.5, 1.5, 1.5, 1.5, 1.5 ;

 fates_cnp_phos_store_ratio = 1.5, 1.5, 1.5, 1.5, 1.5, 1.5, 1.5, 1.5, 1.5, 
    1.5, 1.5, 1.5, 1.5, 1.5 ;

 fates_cnp_pid_kd = 0.1, 0.1, 0.1, 0.1, 0.1, 0.1, 0.1, 0.1, 0.1, 0.1, 0.1, 
    0.1, 0.1, 0.1 ;

 fates_cnp_pid_ki = 0, 0, 0, 0, 0, 0, 0, 0, 0, 0, 0, 0, 0, 0 ;

 fates_cnp_pid_kp = 0.0005, 0.0005, 0.0005, 0.0005, 0.0005, 0.0005, 0.0005, 
    0.0005, 0.0005, 0.0005, 0.0005, 0.0005, 0.0005, 0.0005 ;

 fates_cnp_prescribed_nuptake = 0, 0, 0, 0, 0, 0, 0, 0, 0, 0, 0, 0, 0, 0 ;

 fates_cnp_prescribed_puptake = 0, 0, 0, 0, 0, 0, 0, 0, 0, 0, 0, 0, 0, 0 ;

 fates_cnp_store_ovrflw_frac = 1, 1, 1, 1, 1, 1, 1, 1, 1, 1, 1, 1, 1, 1 ;

 fates_cnp_turnover_nitr_retrans =
  0.25, 0.25, 0.25, 0.25, 0.25, 0.25, 0.25, 0.25, 0.25, 0.25, 0.25, 0.25, 
    0.25, 0.25,
  0.25, 0.25, 0.25, 0.25, 0.25, 0.25, 0.25, 0.25, 0.25, 0.25, 0.25, 0.25, 
    0.25, 0.25,
  0, 0, 0, 0, 0, 0, 0, 0, 0, 0, 0, 0, 0, 0,
  0, 0, 0, 0, 0, 0, 0, 0, 0, 0, 0, 0, 0, 0 ;

 fates_cnp_turnover_phos_retrans =
  0.25, 0.25, 0.25, 0.25, 0.25, 0.25, 0.25, 0.25, 0.25, 0.25, 0.25, 0.25, 
    0.25, 0.25,
  0.25, 0.25, 0.25, 0.25, 0.25, 0.25, 0.25, 0.25, 0.25, 0.25, 0.25, 0.25, 
    0.25, 0.25,
  0, 0, 0, 0, 0, 0, 0, 0, 0, 0, 0, 0, 0, 0,
  0, 0, 0, 0, 0, 0, 0, 0, 0, 0, 0, 0, 0, 0 ;

 fates_cnp_vmax_nh4 = 2.5e-09, 2.5e-09, 2.5e-09, 2.5e-09, 2.5e-09, 2.5e-09, 
    2.5e-09, 2.5e-09, 2.5e-09, 2.5e-09, 2.5e-09, 2.5e-09, 2.5e-09, 2.5e-09 ;

 fates_cnp_vmax_no3 = 2.5e-09, 2.5e-09, 2.5e-09, 2.5e-09, 2.5e-09, 2.5e-09, 
    2.5e-09, 2.5e-09, 2.5e-09, 2.5e-09, 2.5e-09, 2.5e-09, 2.5e-09, 2.5e-09 ;

 fates_cnp_vmax_p = 5e-10, 5e-10, 5e-10, 5e-10, 5e-10, 5e-10, 5e-10, 5e-10, 
    5e-10, 5e-10, 5e-10, 5e-10, 5e-10, 5e-10 ;

 fates_damage_frac = 0.01, 0.01, 0.01, 0.01, 0.01, 0.01, 0.01, 0.01, 0.01, 
    0.01, 0.01, 0.01, 0.01, 0.01 ;

 fates_damage_mort_p1 = 9, 9, 9, 9, 9, 9, 9, 9, 9, 9, 9, 9, 9, 9 ;

 fates_damage_mort_p2 = 5.5, 5.5, 5.5, 5.5, 5.5, 5.5, 5.5, 5.5, 5.5, 5.5, 
    5.5, 5.5, 5.5, 5.5 ;

 fates_damage_recovery_scalar = 0, 0, 0, 0, 0, 0, 0, 0, 0, 0, 0, 0, 0, 0 ;

 fates_dev_arbitrary_pft = _, _, _, _, _, _, _, _, _, _, _, _, _, _ ;

 fates_fire_alpha_SH = 0.2, 0.2, 0.2, 0.2, 0.2, 0.2, 0.2, 0.2, 0.2, 0.2, 0.2, 
    0.2, 0.2, 0.2 ;

 fates_fire_bark_scaler = 0.07, 0.07, 0.07, 0.07, 0.07, 0.07, 0.07, 0.07, 
    0.07, 0.07, 0.07, 0.07, 0.07, 0.07 ;

 fates_fire_crown_kill = 0.775, 0.775, 0.775, 0.775, 0.775, 0.775, 0.775, 
    0.775, 0.775, 0.775, 0.775, 0.775, 0.775, 0.775 ;

 fates_frag_fnrt_fcel = 0.5, 0.5, 0.5, 0.5, 0.5, 0.5, 0.5, 0.5, 0.5, 0.5, 
    0.5, 0.5, 0.5, 0.5 ;

 fates_frag_fnrt_flab = 0.25, 0.25, 0.25, 0.25, 0.25, 0.25, 0.25, 0.25, 0.25, 
    0.25, 0.25, 0.25, 0.25, 0.25 ;

 fates_frag_fnrt_flig = 0.25, 0.25, 0.25, 0.25, 0.25, 0.25, 0.25, 0.25, 0.25, 
    0.25, 0.25, 0.25, 0.25, 0.25 ;

 fates_frag_leaf_fcel = 0.5, 0.5, 0.5, 0.5, 0.5, 0.5, 0.5, 0.5, 0.5, 0.5, 
    0.5, 0.5, 0.5, 0.5 ;

 fates_frag_leaf_flab = 0.25, 0.25, 0.25, 0.25, 0.25, 0.25, 0.25, 0.25, 0.25, 
    0.25, 0.25, 0.25, 0.25, 0.25 ;

 fates_frag_leaf_flig = 0.25, 0.25, 0.25, 0.25, 0.25, 0.25, 0.25, 0.25, 0.25, 
    0.25, 0.25, 0.25, 0.25, 0.25 ;

 fates_frag_seed_decay_rate = 0.51, 0.51, 0.51, 0.51, 0.51, 0.51, 0.51, 0.51, 
    0.51, 0.74, 0.46, 0.35, 0.51, 0.51 ;

 fates_grperc = 0.11, 0.11, 0.11, 0.11, 0.11, 0.11, 0.11, 0.11, 0.11, 0.12, 
    0.11, 0.16, 0.11, 0.11 ;

 fates_hydro_avuln_gs = 2.5, 2.5, 2.5, 2.5, 2.5, 2.5, 2.5, 2.5, 2.5, 2.5, 
    2.5, 2.5, 2.5, 2.5 ;

 fates_hydro_avuln_node =
  2, 2, 2, 2, 2, 2, 2, 2, 2, 2, 2, 2, 2, 2,
  2, 2, 2, 2, 2, 2, 2, 2, 2, 2, 2, 2, 2, 2,
  2, 2, 2, 2, 2, 2, 2, 2, 2, 2, 2, 2, 2, 2,
  2, 2, 2, 2, 2, 2, 2, 2, 2, 2, 2, 2, 2, 2 ;

 fates_hydro_epsil_node =
  12, 12, 12, 12, 12, 12, 12, 12, 12, 12, 12, 12, 12, 12,
  10, 10, 10, 10, 10, 10, 10, 10, 10, 10, 10, 10, 10, 10,
  10, 10, 10, 10, 10, 10, 10, 10, 10, 10, 10, 10, 10, 10,
  8, 8, 8, 8, 8, 8, 8, 8, 8, 8, 8, 8, 8, 8 ;

 fates_hydro_fcap_node =
  0, 0, 0, 0, 0, 0, 0, 0, 0, 0, 0, 0, 0, 0,
  0.08, 0.08, 0.08, 0.08, 0.08, 0.08, 0.08, 0.08, 0.08, 0.08, 0.08, 0.08, 
    0.08, 0.08,
  0.08, 0.08, 0.08, 0.08, 0.08, 0.08, 0.08, 0.08, 0.08, 0.08, 0.08, 0.08, 
    0.08, 0.08,
  0, 0, 0, 0, 0, 0, 0, 0, 0, 0, 0, 0, 0, 0 ;

 fates_hydro_k_lwp = 0, 0, 0, 0, 0, 0, 0, 0, 0, 0, 0, 0, 0, 0 ;

 fates_hydro_kmax_node =
  -999, -999, -999, -999, -999, -999, -999, -999, -999, -999, -999, -999, 
    -999, -999,
  3, 3, 3, 3, 3, 3, 3, 3, 3, 3, 3, 3, 3, 3,
  -999, -999, -999, -999, -999, -999, -999, -999, -999, -999, -999, -999, 
    -999, -999,
  -999, -999, -999, -999, -999, -999, -999, -999, -999, -999, -999, -999, 
    -999, -999 ;

 fates_hydro_p50_gs = -1.5, -1.5, -1.5, -1.5, -1.5, -1.5, -1.5, -1.5, -1.5, 
    -1.5, -1.5, -1.5, -1.5, -1.5 ;

 fates_hydro_p50_node =
  -2.25, -2.25, -2.25, -2.25, -2.25, -2.25, -2.25, -2.25, -2.25, -2.25, 
    -2.25, -2.25, -2.25, -2.25,
  -2.25, -2.25, -2.25, -2.25, -2.25, -2.25, -2.25, -2.25, -2.25, -2.25, 
    -2.25, -2.25, -2.25, -2.25,
  -2.25, -2.25, -2.25, -2.25, -2.25, -2.25, -2.25, -2.25, -2.25, -2.25, 
    -2.25, -2.25, -2.25, -2.25,
  -2.25, -2.25, -2.25, -2.25, -2.25, -2.25, -2.25, -2.25, -2.25, -2.25, 
    -2.25, -2.25, -2.25, -2.25 ;

 fates_hydro_p_taper = 0.333, 0.333, 0.333, 0.333, 0.333, 0.333, 0.333, 
    0.333, 0.333, 0.333, 0.333, 0.333, 0.333, 0.333 ;

 fates_hydro_pinot_node =
  -1.465984, -1.465984, -1.465984, -1.465984, -1.465984, -1.465984, 
    -1.465984, -1.465984, -1.465984, -1.465984, -1.465984, -1.465984, 
    -1.465984, -1.465984,
  -1.22807, -1.22807, -1.22807, -1.22807, -1.22807, -1.22807, -1.22807, 
    -1.22807, -1.22807, -1.22807, -1.22807, -1.22807, -1.22807, -1.22807,
  -1.22807, -1.22807, -1.22807, -1.22807, -1.22807, -1.22807, -1.22807, 
    -1.22807, -1.22807, -1.22807, -1.22807, -1.22807, -1.22807, -1.22807,
  -1.043478, -1.043478, -1.043478, -1.043478, -1.043478, -1.043478, 
    -1.043478, -1.043478, -1.043478, -1.043478, -1.043478, -1.043478, 
    -1.043478, -1.043478 ;

 fates_hydro_pitlp_node =
  -1.67, -1.67, -1.67, -1.67, -1.67, -1.67, -1.67, -1.67, -1.67, -1.67, 
    -1.67, -1.67, -1.67, -1.67,
  -1.4, -1.4, -1.4, -1.4, -1.4, -1.4, -1.4, -1.4, -1.4, -1.4, -1.4, -1.4, 
    -1.4, -1.4,
  -1.4, -1.4, -1.4, -1.4, -1.4, -1.4, -1.4, -1.4, -1.4, -1.4, -1.4, -1.4, 
    -1.4, -1.4,
  -1.2, -1.2, -1.2, -1.2, -1.2, -1.2, -1.2, -1.2, -1.2, -1.2, -1.2, -1.2, 
    -1.2, -1.2 ;

 fates_hydro_resid_node =
  0.16, 0.16, 0.16, 0.16, 0.16, 0.16, 0.16, 0.16, 0.16, 0.16, 0.16, 0.16, 
    0.16, 0.16,
  0.21, 0.21, 0.21, 0.21, 0.21, 0.21, 0.21, 0.21, 0.21, 0.21, 0.21, 0.21, 
    0.21, 0.21,
  0.21, 0.21, 0.21, 0.21, 0.21, 0.21, 0.21, 0.21, 0.21, 0.21, 0.21, 0.21, 
    0.21, 0.21,
  0.11, 0.11, 0.11, 0.11, 0.11, 0.11, 0.11, 0.11, 0.11, 0.11, 0.11, 0.11, 
    0.11, 0.11 ;

 fates_hydro_rfrac_stem = 0.625, 0.625, 0.625, 0.625, 0.625, 0.625, 0.625, 
    0.625, 0.625, 0.625, 0.625, 0.625, 0.625, 0.625 ;

 fates_hydro_rs2 = 0.0001, 0.0001, 0.0001, 0.0001, 0.0001, 0.0001, 0.0001, 
    0.0001, 0.0001, 0.0001, 0.0001, 0.0001, 0.0001, 0.0001 ;

 fates_hydro_srl = 25, 25, 25, 25, 25, 25, 25, 25, 25, 25, 25, 25, 25, 25 ;

 fates_hydro_thetas_node =
  0.65, 0.65, 0.65, 0.65, 0.65, 0.65, 0.65, 0.65, 0.65, 0.65, 0.65, 0.65, 
    0.65, 0.65,
  0.65, 0.65, 0.65, 0.65, 0.65, 0.65, 0.65, 0.65, 0.65, 0.65, 0.65, 0.65, 
    0.65, 0.65,
  0.65, 0.65, 0.65, 0.65, 0.65, 0.65, 0.65, 0.65, 0.65, 0.65, 0.65, 0.65, 
    0.65, 0.65,
  0.75, 0.75, 0.75, 0.75, 0.75, 0.75, 0.75, 0.75, 0.75, 0.75, 0.75, 0.75, 
    0.75, 0.75 ;

 fates_hydro_vg_alpha_node =
  0.12, 0.12, 0.12, 0.12, 0.12, 0.12, 0.12, 0.12, 0.12, 0.12, 0.12, 0.12, 
    0.12, 0.12,
  0.12, 0.12, 0.12, 0.12, 0.12, 0.12, 0.12, 0.12, 0.12, 0.12, 0.12, 0.12, 
    0.12, 0.12,
  0.12, 0.12, 0.12, 0.12, 0.12, 0.12, 0.12, 0.12, 0.12, 0.12, 0.12, 0.12, 
    0.12, 0.12,
  0.12, 0.12, 0.12, 0.12, 0.12, 0.12, 0.12, 0.12, 0.12, 0.12, 0.12, 0.12, 
    0.12, 0.12 ;

 fates_hydro_vg_m_node =
  0.5, 0.5, 0.5, 0.5, 0.5, 0.5, 0.5, 0.5, 0.5, 0.5, 0.5, 0.5, 0.5, 0.5,
  0.5, 0.5, 0.5, 0.5, 0.5, 0.5, 0.5, 0.5, 0.5, 0.5, 0.5, 0.5, 0.5, 0.5,
  0.5, 0.5, 0.5, 0.5, 0.5, 0.5, 0.5, 0.5, 0.5, 0.5, 0.5, 0.5, 0.5, 0.5,
  0.5, 0.5, 0.5, 0.5, 0.5, 0.5, 0.5, 0.5, 0.5, 0.5, 0.5, 0.5, 0.5, 0.5 ;

 fates_hydro_vg_n_node =
  2, 2, 2, 2, 2, 2, 2, 2, 2, 2, 2, 2, 2, 2,
  2, 2, 2, 2, 2, 2, 2, 2, 2, 2, 2, 2, 2, 2,
  2, 2, 2, 2, 2, 2, 2, 2, 2, 2, 2, 2, 2, 2,
  2, 2, 2, 2, 2, 2, 2, 2, 2, 2, 2, 2, 2, 2 ;

 fates_landuse_grazing_palatability = 0, 0, 0, 0, 0, 0, 0, 0, 0, 0, 0, 1, 1, 1 ;

 fates_landuse_harvest_pprod10 = 1, 0.75, 0.75, 0.75, 1, 0.75, 1, 1, 1, 1, 1, 
    1, 1, 1 ;

 fates_landuse_luc_frac_burned = 0.5, 0.5, 0.5, 0.5, 0.5, 0.5, 0.5, 0.5, 0.5, 
    0.5, 0.5, 0.5, 0.5, 0.5 ;

 fates_landuse_luc_frac_exported = 0.4, 0.4, 0.4, 0.4, 0.4, 0.4, 0.2, 0.2, 
    0.2, 0.2, 0.2, 0, 0, 0 ;

 fates_landuse_luc_pprod10 = 1, 0.75, 0.75, 0.75, 1, 0.75, 1, 1, 1, 1, 1, 1, 
    1, 1 ;

 fates_leaf_agross_btran_model = 1, 1, 1, 1, 1, 1, 1, 1, 1, 1, 1, 1, 1, 1 ;

 fates_leaf_c3psn = 1, 1, 1, 1, 1, 1, 1, 1, 1, 1, 1, 1, 1, 0 ;

 fates_leaf_fnps = 0.15, 0.15, 0.15, 0.15, 0.15, 0.15, 0.15, 0.15, 0.15, 
    0.15, 0.15, 0.15, 0.15, 0.15 ;

 fates_leaf_jmaxha = 43540, 43540, 43540, 43540, 43540, 43540, 43540, 43540, 
    43540, 43540, 43540, 43540, 43540, 43540 ;

 fates_leaf_jmaxhd = 152040, 152040, 152040, 152040, 152040, 152040, 152040, 
    152040, 152040, 152040, 152040, 152040, 152040, 152040 ;

 fates_leaf_jmaxse = 495, 495, 495, 495, 495, 495, 495, 495, 495, 495, 495, 
    495, 495, 495 ;

 fates_leaf_slamax = 0.0954, 0.0954, 0.0954, 0.0954, 0.0954, 0.0954, 0.012, 
    0.03, 0.03, 0.012, 0.032, 0.05, 0.05, 0.05 ;

 fates_leaf_slatop = 0.012, 0.005, 0.024, 0.009, 0.03, 0.03, 0.012, 0.03, 
    0.03, 0.01, 0.032, 0.027, 0.05, 0.05 ;

 fates_leaf_stomatal_btran_model = 1, 1, 1, 1, 1, 1, 1, 1, 1, 1, 1, 1, 1, 1 ;

 fates_leaf_stomatal_intercept = 10000, 10000, 10000, 10000, 10000, 10000, 
    10000, 10000, 10000, 10000, 10000, 10000, 10000, 40000 ;

 fates_leaf_stomatal_slope_ballberry = 8, 8, 8, 8, 8, 8, 8, 8, 8, 8, 8, 8, 8, 8 ;

 fates_leaf_stomatal_slope_medlyn = 4.1, 2.3, 2.3, 4.1, 4.4, 4.4, 4.7, 4.7, 
    4.7, 4.7, 4.7, 2.2, 5.3, 1.6 ;

 fates_leaf_vcmax25top =
  50, 62, 39, 61, 58, 58, 62, 54, 54, 38, 54, 86, 78, 78 ;

 fates_leaf_vcmaxha = 65330, 65330, 65330, 65330, 65330, 65330, 65330, 65330, 
    65330, 65330, 65330, 65330, 65330, 65330 ;

 fates_leaf_vcmaxhd = 149250, 149250, 149250, 149250, 149250, 149250, 149250, 
    149250, 149250, 149250, 149250, 149250, 149250, 149250 ;

 fates_leaf_vcmaxse = 485, 485, 485, 485, 485, 485, 485, 485, 485, 485, 485, 
    485, 485, 485 ;

 fates_leafn_vert_scaler_coeff1 = 0.00963, 0.00963, 0.00963, 0.00963, 
    0.00963, 0.00963, 0.00963, 0.00963, 0.00963, 0.00963, 0.00963, 0.00963, 
    0.00963, 0.00963 ;

 fates_leafn_vert_scaler_coeff2 = 2.43, 2.43, 2.43, 2.43, 2.43, 2.43, 2.43, 
    2.43, 2.43, 2.43, 2.43, 2.43, 2.43, 2.43 ;


 fates_leaf_fnps = 0.15,0.15,0.15,0.15,0.15,0.15,0.15,0.15,0.15,0.15,
    0.15,0.15,0.15,0.15 ;

 fates_maintresp_leaf_atkin2017_baserate = 1.756, 1.4995, 1.4995, 1.756, 
    1.756, 1.756, 2.0749, 2.0749, 2.0749, 2.0749, 2.0749, 2.1956, 2.1956, 
    2.1956 ;

 fates_maintresp_leaf_ryan1991_baserate = 2.525e-06, 2.525e-06, 2.525e-06, 
    2.525e-06, 2.525e-06, 2.525e-06, 2.525e-06, 2.525e-06, 2.525e-06, 
    2.525e-06, 2.525e-06, 2.525e-06, 2.525e-06, 2.525e-06 ;

 fates_maintresp_leaf_vert_scaler_coeff1 = 0.00963, 0.00963, 0.00963, 
    0.00963, 0.00963, 0.00963, 0.00963, 0.00963, 0.00963, 0.00963, 0.00963, 
    0.00963, 0.00963, 0.00963 ;

 fates_maintresp_leaf_vert_scaler_coeff2 = 2.43, 2.43, 2.43, 2.43, 2.43, 
    2.43, 2.43, 2.43, 2.43, 2.43, 2.43, 2.43, 2.43, 2.43 ;

 fates_maintresp_reduction_curvature = 0.01, 0.01, 0.01, 0.01, 0.01, 0.01, 
    0.01, 0.01, 0.01, 0.01, 0.01, 0.01, 0.01, 0.01 ;

 fates_maintresp_reduction_intercept = 1, 1, 1, 1, 1, 1, 1, 1, 1, 1, 1, 1, 1, 1 ;

 fates_maintresp_reduction_upthresh = 1, 1, 1, 1, 1, 1, 1, 1, 1, 1, 1, 1, 1, 1 ;

 fates_mort_bmort = 0.014, 0.014, 0.014, 0.014, 0.014, 0.014, 0.014, 0.014, 
    0.014, 0.016, 0.01, 0.014, 0.014, 0.014 ;

 fates_mort_freezetol = 2.5, -55, -80, -30, 2.5, -80, -60, -10, -80, -71, 
    -95, -89, -20, 2.5 ;

 fates_mort_hf_flc_threshold = 0.5, 0.5, 0.5, 0.5, 0.5, 0.5, 0.5, 0.5, 0.5, 
    0.5, 0.5, 0.5, 0.5, 0.5 ;

 fates_mort_hf_sm_threshold = 1e-06, 1e-06, 1e-06, 1e-06, 1e-06, 1e-06, 
    1e-06, 1e-06, 1e-06, 1e-06, 1e-06, 1e-06, 1e-06, 1e-06 ;

 fates_mort_ip_age_senescence = _, _, _, _, _, _, _, _, _, _, _, _, _, _ ;

 fates_mort_ip_size_senescence = _, _, _, _, _, _, _, _, _, _, _, _, _, _ ;

 fates_mort_prescribed_canopy = 0.0194, 0.0194, 0.0194, 0.0194, 0.0194, 
    0.0194, 0.0194, 0.0194, 0.0194, 0.0194, 0.0194, 0.0194, 0.0194, 0.0194 ;

 fates_mort_prescribed_understory = 0.025, 0.025, 0.025, 0.025, 0.025, 0.025, 
    0.025, 0.025, 0.025, 0.025, 0.025, 0.025, 0.025, 0.025 ;

 fates_mort_r_age_senescence = _, _, _, _, _, _, _, _, _, _, _, _, _, _ ;

 fates_mort_r_size_senescence = _, _, _, _, _, _, _, _, _, _, _, _, _, _ ;

 fates_mort_scalar_coldstress = 3, 3, 3, 3, 3, 3, 3, 3, 3, 3, 3.5, 2.3, 3, 3 ;

 fates_mort_scalar_cstarvation = 0.6, 0.6, 0.6, 0.6, 0.6, 0.6, 0.6, 0.6, 0.6, 
    0.6, 0.57, 0.6, 0.6, 0.6 ;

 fates_mort_scalar_hydrfailure = 0.6, 0.6, 0.6, 0.6, 0.6, 0.6, 0.6, 0.6, 0.6, 
    0.6, 0.8, 0.6, 0.6, 0.6 ;

 fates_mort_upthresh_cstarvation = 1, 1, 1, 1, 1, 1, 1, 1, 1, 1, 1, 1, 1, 1 ;

 fates_nonhydro_smpsc = -255000, -255000, -255000, -255000, -255000, -255000, 
    -255000, -255000, -255000, -255000, -255000, -255000, -255000, -255000 ;

 fates_nonhydro_smpso = -66000, -66000, -66000, -66000, -66000, -66000, 
    -66000, -66000, -66000, -66000, -66000, -66000, -66000, -66000 ;

 fates_phen_cold_size_threshold = 0, 0, 0, 0, 0, 0, 0, 0, 0, 0, 0, 0, 0, 0 ;

 fates_phen_drought_threshold = -152957.4, -152957.4, -152957.4, -152957.4, 
    -152957.4, -152957.4, -152957.4, -152957.4, -152957.4, -152957.4, 
    -152957.4, -152957.4, -152957.4, -152957.4 ;

 fates_phen_evergreen = 1, 1, 0, 1, 0, 0, 1, 0, 0, 1, 0, 0, 0, 0 ;

 fates_phen_flush_fraction = _, _, 0.5, _, 0.5, 0.5, _, 0.5, 0.5, _, 0.5, 
    0.5, 0.5, 0.5 ;

 fates_phen_fnrt_drop_fraction = 0, 0, 0, 0, 0, 0, 0, 0, 0, 0, 0, 0, 0, 0 ;

 fates_phen_mindaysoff = 100, 100, 100, 100, 100, 100, 100, 100, 100, 100, 
    100, 100, 100, 100 ;

 fates_phen_moist_threshold = -122365.9, -122365.9, -122365.9, -122365.9, 
    -122365.9, -122365.9, -122365.9, -122365.9, -122365.9, -122365.9, 
    -122365.9, -122365.9, -122365.9, -122365.9 ;

 fates_phen_season_decid = 0, 0, 1, 0, 0, 1, 0, 0, 1, 0, 1, 1, 0, 0 ;

 fates_phen_stem_drop_fraction = 0, 0, 0, 0, 0, 0, 0, 0, 0, 0, 0, 0, 0, 0 ;

 fates_phen_stress_decid = 0, 0, 0, 0, 1, 0, 0, 1, 0, 0, 0, 0, 1, 1 ;

 fates_prescribed_npp_canopy = 0.4, 0.4, 0.4, 0.4, 0.4, 0.4, 0.4, 0.4, 0.4, 
    0.4, 0.4, 0.4, 0.4, 0.4 ;

 fates_prescribed_npp_understory = 0.03125, 0.03125, 0.03125, 0.03125, 
    0.03125, 0.03125, 0.03125, 0.03125, 0.03125, 0.03125, 0.03125, 0.03125, 
    0.03125, 0.03125 ;

 fates_rad_leaf_clumping_index = 0.85, 0.85, 0.8, 0.85, 0.85, 0.9, 0.85, 0.9, 
    0.9, 0.85, 0.9, 0.75, 0.75, 0.75 ;

 fates_rad_leaf_rhonir = 0.46, 0.41, 0.39, 0.46, 0.41, 0.41, 0.46, 0.41, 
    0.41, 0.46, 0.41, 0.28, 0.28, 0.28 ;

 fates_rad_leaf_rhovis = 0.11, 0.09, 0.08, 0.11, 0.08, 0.08, 0.11, 0.08, 
    0.08, 0.11, 0.08, 0.05, 0.05, 0.05 ;

 fates_rad_leaf_taunir = 0.33, 0.32, 0.42, 0.33, 0.43, 0.43, 0.33, 0.43, 
    0.43, 0.33, 0.43, 0.4, 0.4, 0.4 ;

 fates_rad_leaf_tauvis = 0.06, 0.04, 0.06, 0.06, 0.06, 0.06, 0.06, 0.06, 
    0.06, 0.06, 0.06, 0.05, 0.05, 0.05 ;

 fates_rad_leaf_xl = 0.32, 0.01, 0.01, 0.32, 0.2, 0.59, 0.32, 0.59, 0.59, 
    0.32, 0.59, -0.23, -0.23, -0.23 ;

 fates_rad_stem_rhonir = 0.49, 0.36, 0.36, 0.49, 0.49, 0.49, 0.49, 0.49, 
    0.49, 0.49, 0.49, 0.53, 0.53, 0.53 ;

 fates_rad_stem_rhovis = 0.21, 0.12, 0.12, 0.21, 0.21, 0.21, 0.21, 0.21, 
    0.21, 0.21, 0.21, 0.31, 0.31, 0.31 ;

 fates_rad_stem_taunir = 0.001, 0.001, 0.001, 0.001, 0.001, 0.001, 0.001, 
    0.001, 0.001, 0.001, 0.001, 0.25, 0.25, 0.25 ;

 fates_rad_stem_tauvis = 0.001, 0.001, 0.001, 0.001, 0.001, 0.001, 0.001, 
    0.001, 0.001, 0.001, 0.001, 0.12, 0.12, 0.12 ;

 fates_recruit_height_min = 1.3, 1.3, 1.3, 1.3, 1.3, 1.3, 0.2, 0.2, 0.2, 0.8, 
    0.8, 0.11, 0.2, 0.2 ;

 fates_recruit_init_density = 0.2, 0.2, 0.2, 0.2, 0.2, 0.2, 0.2, 0.2, 0.2, 
    0.16, 0.2, 0.2, 0.2, 0.2 ;

 fates_recruit_prescribed_rate = 0.02, 0.02, 0.02, 0.02, 0.02, 0.02, 0.02, 
    0.02, 0.02, 0.02, 0.02, 0.02, 0.02, 0.02 ;

 fates_recruit_seed_alloc = 0.1, 0.1, 0.1, 0.1, 0.1, 0.1, 0.1, 0.1, 0.1, 
    0.07, 0.1, 0, 0, 0 ;

 fates_recruit_seed_alloc_mature = 0, 0, 0, 0, 0, 0, 0.9, 0.9, 0.9, 0.9, 0.9, 
    0.25, 0.25, 0.2 ;

 fates_recruit_seed_dbh_repro_threshold = 90, 80, 80, 80, 90, 80, 3, 3, 2, 
    2.4, 1.9, 3, 3, 3 ;

 fates_recruit_seed_germination_rate = 0.5, 0.5, 0.5, 0.5, 0.5, 0.5, 0.5, 
    0.5, 0.5, 0.4, 0.49, 0.29, 0.5, 0.5 ;

 fates_recruit_seed_supplement = 0, 0, 0, 0, 0, 0, 0, 0, 0, 0, 0, 0, 0, 0 ;

 fates_seed_dispersal_fraction = _, _, _, _, _, _, _, _, _, _, _, _, _, _ ;

 fates_seed_dispersal_max_dist = _, _, _, _, _, _, _, _, _, _, _, _, _, _ ;

 fates_seed_dispersal_pdf_scale = _, _, _, _, _, _, _, _, _, _, _, _, _, _ ;

 fates_seed_dispersal_pdf_shape = _, _, _, _, _, _, _, _, _, _, _, _, _, _ ;

 fates_stoich_nitr =
  0.033, 0.029, 0.04, 0.033, 0.04, 0.04, 0.033, 0.04, 0.04, 0.033, 0.04, 
    0.04, 0.04, 0.04,
  0.024, 0.024, 0.024, 0.024, 0.024, 0.024, 0.024, 0.024, 0.024, 0.024, 
    0.024, 0.024, 0.024, 0.024,
  1e-08, 1e-08, 1e-08, 1e-08, 1e-08, 1e-08, 1e-08, 1e-08, 1e-08, 1e-08, 
    1e-08, 1e-08, 1e-08, 1e-08,
  0.0047, 0.0047, 0.0047, 0.0047, 0.0047, 0.0047, 0.0047, 0.0047, 0.0047, 
    0.0047, 0.0047, 0.0047, 0.0047, 0.0047 ;

 fates_stoich_phos =
  0.0033, 0.0029, 0.004, 0.0033, 0.004, 0.004, 0.0033, 0.004, 0.004, 0.0033, 
    0.004, 0.004, 0.004, 0.004,
  0.0024, 0.0024, 0.0024, 0.0024, 0.0024, 0.0024, 0.0024, 0.0024, 0.0024, 
    0.0024, 0.0024, 0.0024, 0.0024, 0.0024,
  1e-09, 1e-09, 1e-09, 1e-09, 1e-09, 1e-09, 1e-09, 1e-09, 1e-09, 1e-09, 
    1e-09, 1e-09, 1e-09, 1e-09,
  0.00047, 0.00047, 0.00047, 0.00047, 0.00047, 0.00047, 0.00047, 0.00047, 
    0.00047, 0.00047, 0.00047, 0.00047, 0.00047, 0.00047 ;

 fates_trim_inc = 0.03, 0.03, 0.03, 0.03, 0.03, 0.03, 0.03, 0.03, 0.03, 0.03, 
    0.03, 0.03, 0.03, 0.03 ;

 fates_trim_limit = 0.3, 0.3, 0.3, 0.3, 0.3, 0.3, 0.3, 0.3, 0.3, 0.3, 0.3, 
    0.3, 0.3, 0.3 ;

 fates_trs_repro_alloc_a = 0.0049, 0.0049, 0.0049, 0.0049, 0.0049, 0.0049, 
    0.0049, 0.0049, 0.0049, 0.0049, 0.0049, 0.0049, 0.0049, 0.0049 ;

 fates_trs_repro_alloc_b = -2.6171, -2.6171, -2.6171, -2.6171, -2.6171, 
    -2.6171, -2.6171, -2.6171, -2.6171, -2.6171, -2.6171, -2.6171, -2.6171, 
    -2.6171 ;

 fates_trs_repro_frac_seed = 0.24, 0.24, 0.24, 0.24, 0.24, 0.24, 0.24, 0.24, 
    0.24, 0.24, 0.24, 0.24, 0.24, 0.24 ;

 fates_trs_seedling_a_emerg = 0.0003, 0.0003, 0.0003, 0.0003, 0.0003, 0.0003, 
    0.0003, 0.0003, 0.0003, 0.0003, 0.0003, 0.0003, 0.0003, 0.0003 ;

 fates_trs_seedling_b_emerg = 1.2, 1.2, 1.2, 1.2, 1.2, 1.2, 1.2, 1.2, 1.2, 
    1.2, 1.2, 1.2, 1.2, 1.2 ;

 fates_trs_seedling_background_mort = 0.1085371, 0.1085371, 0.1085371, 
    0.1085371, 0.1085371, 0.1085371, 0.1085371, 0.1085371, 0.1085371, 
    0.1085371, 0.1085371, 0.1085371, 0.1085371, 0.1085371 ;

 fates_trs_seedling_h2o_mort_a = 4.070565e-17, 4.070565e-17, 4.070565e-17, 
    4.070565e-17, 4.070565e-17, 4.070565e-17, 4.070565e-17, 4.070565e-17, 
    4.070565e-17, 4.070565e-17, 4.070565e-17, 4.070565e-17, 4.070565e-17, 
    4.070565e-17 ;

 fates_trs_seedling_h2o_mort_b = -6.390757e-11, -6.390757e-11, -6.390757e-11, 
    -6.390757e-11, -6.390757e-11, -6.390757e-11, -6.390757e-11, 
    -6.390757e-11, -6.390757e-11, -6.390757e-11, -6.390757e-11, 
    -6.390757e-11, -6.390757e-11, -6.390757e-11 ;

 fates_trs_seedling_h2o_mort_c = 1.268992e-05, 1.268992e-05, 1.268992e-05, 
    1.268992e-05, 1.268992e-05, 1.268992e-05, 1.268992e-05, 1.268992e-05, 
    1.268992e-05, 1.268992e-05, 1.268992e-05, 1.268992e-05, 1.268992e-05, 
    1.268992e-05 ;

 fates_trs_seedling_light_mort_a = -0.009897694, -0.009897694, -0.009897694, 
    -0.009897694, -0.009897694, -0.009897694, -0.009897694, -0.009897694, 
    -0.009897694, -0.009897694, -0.009897694, -0.009897694, -0.009897694, 
    -0.009897694 ;

 fates_trs_seedling_light_mort_b = -7.154063, -7.154063, -7.154063, 
    -7.154063, -7.154063, -7.154063, -7.154063, -7.154063, -7.154063, 
    -7.154063, -7.154063, -7.154063, -7.154063, -7.154063 ;

 fates_trs_seedling_light_rec_a = 0.007, 0.007, 0.007, 0.007, 0.007, 0.007, 
    0.007, 0.007, 0.007, 0.007, 0.007, 0.007, 0.007, 0.007 ;

 fates_trs_seedling_light_rec_b = 0.8615, 0.8615, 0.8615, 0.8615, 0.8615, 
    0.8615, 0.8615, 0.8615, 0.8615, 0.8615, 0.8615, 0.8615, 0.8615, 0.8615 ;

 fates_trs_seedling_mdd_crit = 1400000, 1400000, 1400000, 1400000, 1400000, 
    1400000, 1400000, 1400000, 1400000, 1400000, 1400000, 1400000, 1400000, 
    1400000 ;

 fates_trs_seedling_par_crit_germ = 0.656, 0.656, 0.656, 0.656, 0.656, 0.656, 
    0.656, 0.656, 0.656, 0.656, 0.656, 0.656, 0.656, 0.656 ;

 fates_trs_seedling_psi_crit = -251995.7, -251995.7, -251995.7, -251995.7, 
    -251995.7, -251995.7, -251995.7, -251995.7, -251995.7, -251995.7, 
    -251995.7, -251995.7, -251995.7, -251995.7 ;

 fates_trs_seedling_psi_emerg = -15744.65, -15744.65, -15744.65, -15744.65, 
    -15744.65, -15744.65, -15744.65, -15744.65, -15744.65, -15744.65, 
    -15744.65, -15744.65, -15744.65, -15744.65 ;

 fates_trs_seedling_root_depth = 0.06, 0.06, 0.06, 0.06, 0.06, 0.06, 0.06, 
    0.06, 0.06, 0.06, 0.06, 0.06, 0.06, 0.06 ;

 fates_turb_displar = 0.67, 0.67, 0.67, 0.67, 0.67, 0.67, 0.67, 0.67, 0.67, 
    0.67, 0.67, 0.67, 0.67, 0.67 ;

 fates_turb_leaf_diameter = 0.04, 0.04, 0.04, 0.04, 0.04, 0.04, 0.04, 0.04, 
    0.04, 0.04, 0.04, 0.04, 0.04, 0.04 ;

 fates_turb_z0mr = 0.075, 0.055, 0.055, 0.075, 0.055, 0.055, 0.12, 0.12, 
    0.12, 0.12, 0.12, 0.12, 0.12, 0.12 ;

 fates_turnover_branch = 150, 150, 150, 150, 150, 150, 150, 150, 150, 150, 
    150, 0, 0, 0 ;

 fates_turnover_fnrt = 1, 2, 1, 1.5, 1, 1, 1.5, 1, 1, 1.5, 1, 1, 1, 1 ;

 fates_turnover_leaf_canopy =
  1.5, 4, 1, 1.5, 1, 1, 1.5, 1, 1, 1.5, 1, 1, 1, 1 ;

 fates_turnover_leaf_ustory =
  1.5, 4, 1, 1.5, 1, 1, 1.5, 1, 1, 1.5, 1, 1, 1, 1 ;

 fates_turnover_senleaf_fdrought = 1, 1, 1, 1, 1, 1, 1, 1, 1, 1, 1, 1, 1, 1 ;

 fates_wood_density = 0.548327, 0.44235, 0.454845, 0.754336, 0.548327, 
    0.566452, 0.7, 0.7, 0.7, 0.7, 0.7, 0.7, 0.7, 0.7 ;

 fates_woody = 1, 1, 1, 1, 1, 1, 1, 1, 1, 1, 1, 0, 0, 0 ;

 fates_hlm_pft_map =
  0, 1, 0, 0, 0, 0, 0, 0, 0, 0, 0, 0, 0, 0,
  0, 1, 0, 0, 0, 0, 0, 0, 0, 0, 0, 0, 0, 0,
  0, 0, 1, 0, 0, 0, 0, 0, 0, 0, 0, 0, 0, 0,
  1, 0, 0, 0, 0, 0, 0, 0, 0, 0, 0, 0, 0, 0,
  0, 0, 0, 1, 0, 0, 0, 0, 0, 0, 0, 0, 0, 0,
  0, 0, 0, 0, 1, 0, 0, 0, 0, 0, 0, 0, 0, 0,
  0, 0, 0, 0, 0, 1, 0, 0, 0, 0, 0, 0, 0, 0,
  0, 0, 0, 0, 0, 1, 0, 0, 0, 0, 0, 0, 0, 0,
  0, 0, 0, 0, 0, 0, 1, 0, 0, 0, 0, 0, 0, 0,
  0, 0, 0, 0, 0, 0, 0, 0, 1, 0, 0, 0, 0, 0,
  0, 0, 0, 0, 0, 0, 0, 0, 0.1, 0.1, 0.8, 0, 0, 0,
  0, 0, 0, 0, 0, 0, 0, 0, 0, 0, 0, 1, 0, 0,
  0, 0, 0, 0, 0, 0, 0, 0, 0, 0, 0, 0, 1, 0,
  0, 0, 0, 0, 0, 0, 0, 0, 0, 0, 0, 0, 0, 1 ;

 fates_fire_FBD = 15.4, 16.8, 19.6, 999, 4, 4 ;

 fates_fire_low_moisture_Coeff = 1.12, 1.09, 0.98, 0.8, 1.15, 1.15 ;

 fates_fire_low_moisture_Slope = 0.62, 0.72, 0.85, 0.8, 0.62, 0.62 ;

 fates_fire_mid_moisture = 0.72, 0.51, 0.38, 1, 0.8, 0.8 ;

 fates_fire_mid_moisture_Coeff = 2.35, 1.47, 1.06, 0.8, 3.2, 3.2 ;

 fates_fire_mid_moisture_Slope = 2.35, 1.47, 1.06, 0.8, 3.2, 3.2 ;

 fates_fire_min_moisture = 0.18, 0.12, 0, 0, 0.24, 0.24 ;

 fates_fire_SAV = 13, 3.58, 0.98, 0.2, 66, 66 ;

 fates_frag_maxdecomp = 0.52, 0.383, 0.383, 0.19, 1, 999 ;

 fates_frag_cwd_frac = 0.045, 0.075, 0.21, 0.67 ;

 fates_landuse_crop_lu_pft_vector = -999, -999, -999, -999, 11 ;

 fates_landuse_grazing_rate = 0, 0, 0, 0, 0 ;

 fates_max_nocomp_pfts_by_landuse = 4, 4, 1, 1, 1 ;

 fates_maxpatches_by_landuse = 9, 4, 1, 1, 1 ;

 fates_canopy_closure_thresh = 0.8 ;

 fates_cnp_eca_plant_escalar = 1.25e-05 ;

 fates_cohort_age_fusion_tol = 0.08 ;

 fates_cohort_size_fusion_tol = 0.08 ;

 fates_comp_excln = 3 ;

 fates_damage_canopy_layer_code = 1 ;

 fates_damage_event_code = 1 ;

 fates_dev_arbitrary = _ ;

 fates_fire_active_crown_fire = 0 ;

 fates_fire_cg_strikes = 0.2 ;

 fates_fire_drying_ratio = 66000 ;

 fates_fire_durat_slope = -11.06 ;

 fates_fire_fdi_alpha = 0.00037 ;

 fates_fire_fuel_energy = 18000 ;

 fates_fire_max_durat = 240 ;

 fates_fire_miner_damp = 0.41739 ;

 fates_fire_miner_total = 0.055 ;

 fates_fire_nignitions = 15 ;

 fates_fire_part_dens = 513 ;

 fates_fire_threshold = 50 ;

 fates_frag_cwd_fcel = 0.76 ;

 fates_frag_cwd_flig = 0.24 ;

 fates_hydro_kmax_rsurf1 = 20 ;

 fates_hydro_kmax_rsurf2 = 0.0001 ;

 fates_hydro_psi0 = 0 ;

 fates_hydro_psicap = -0.6 ;

 fates_landuse_grazing_carbon_use_eff = 0 ;

 fates_landuse_grazing_maxheight = 1 ;

 fates_landuse_grazing_nitrogen_use_eff = 0.25 ;

 fates_landuse_grazing_phosphorus_use_eff = 0.5 ;

 fates_landuse_logging_coll_under_frac = 0.55983 ;

 fates_landuse_logging_collateral_frac = 0.05 ;

 fates_landuse_logging_dbhmax = _ ;

 fates_landuse_logging_dbhmax_infra = 35 ;

 fates_landuse_logging_dbhmin = 50 ;

 fates_landuse_logging_direct_frac = 0.15 ;

 fates_landuse_logging_event_code = -30 ;

 fates_landuse_logging_export_frac = 0.8 ;

 fates_landuse_logging_mechanical_frac = 0.05 ;

 fates_leaf_photo_temp_acclim_thome_time = 30 ;

 fates_leaf_photo_temp_acclim_timescale = 30 ;

<<<<<<< HEAD
 fates_leaf_photo_tempsens_model = 1 ;

 fates_leaf_stomatal_assim_model = 1 ;

 fates_leaf_stomatal_model = 1 ;

 fates_maintresp_leaf_model = 1 ;
=======
 fates_leaf_theta_cj_c3 = 0.999 ;

 fates_leaf_theta_cj_c4 = 0.999 ;
>>>>>>> 0220e91c

 fates_maintresp_nonleaf_baserate = 2.525e-06 ;

 fates_maxcohort = 100 ;

 fates_mort_disturb_frac = 1 ;

 fates_mort_understorey_death = 0.55983 ;

 fates_patch_fusion_tol = 0.05 ;

 fates_phen_chilltemp = 5 ;

 fates_phen_coldtemp = 7.5 ;

 fates_phen_gddthresh_a = -68 ;

 fates_phen_gddthresh_b = 638 ;

 fates_phen_gddthresh_c = -0.01 ;

 fates_phen_mindayson = 90 ;

 fates_phen_ncolddayslim = 5 ;

 fates_q10_froz = 1.5 ;

 fates_q10_mr = 1.5 ;

 fates_soil_salinity = 0.4 ;

 fates_trs_seedling2sap_par_timescale = 32 ;

 fates_trs_seedling_emerg_h2o_timescale = 7 ;

 fates_trs_seedling_mdd_timescale = 126 ;

 fates_trs_seedling_mort_par_timescale = 32 ;

 fates_vai_top_bin_width = 1 ;

 fates_vai_width_increase_factor = 1 ;
}<|MERGE_RESOLUTION|>--- conflicted
+++ resolved
@@ -861,27 +861,12 @@
 	double fates_leaf_photo_temp_acclim_timescale ;
 		fates_leaf_photo_temp_acclim_timescale:units = "days" ;
 		fates_leaf_photo_temp_acclim_timescale:long_name = "Length of the window for the exponential moving average (ema) of vegetation temperature used in photosynthesis temperature acclimation (used if fates_maintresp_leaf_model=2 or fates_leaf_photo_tempsens_model = 2)" ;
-<<<<<<< HEAD
-	double fates_leaf_photo_tempsens_model ;
-		fates_leaf_photo_tempsens_model:units = "unitless" ;
-		fates_leaf_photo_tempsens_model:long_name = "switch for choosing the model that defines the temperature sensitivity of photosynthetic parameters (vcmax, jmax). 1=non-acclimating; 2=Kumarathunge et al 2019" ;
-	double fates_leaf_stomatal_assim_model ;
-		fates_leaf_stomatal_assim_model:units = "unitless" ;
-		fates_leaf_stomatal_assim_model:long_name = "a switch designating whether to use net (1) or gross (2) assimilation in the stomatal model" ;
-	double fates_leaf_stomatal_model ;
-		fates_leaf_stomatal_model:units = "unitless" ;
-		fates_leaf_stomatal_model:long_name = "switch for choosing between Ball-Berry (1) stomatal conductance model and Medlyn (2) model" ;
-	double fates_maintresp_leaf_model ;
-		fates_maintresp_leaf_model:units = "unitless" ;
-		fates_maintresp_leaf_model:long_name = "switch for choosing between maintenance respiration models. 1=Ryan (1991), 2=Atkin et al., (2017)" ;
-=======
 	double fates_leaf_theta_cj_c3 ;
 		fates_leaf_theta_cj_c3:units = "unitless" ;
 		fates_leaf_theta_cj_c3:long_name = "SOON TO BE DEPRECATED, DO NOT USE" ;
 	double fates_leaf_theta_cj_c4 ;
 		fates_leaf_theta_cj_c4:units = "unitless" ;
 		fates_leaf_theta_cj_c4:long_name = "SOON TO BE DEPRECATED, DO NOT USE" ;
->>>>>>> 0220e91c
 	double fates_maintresp_nonleaf_baserate ;
 		fates_maintresp_nonleaf_baserate:units = "gC/gN/s" ;
 		fates_maintresp_nonleaf_baserate:long_name = "Base maintenance respiration rate for plant tissues, using Ryan 1991" ;
@@ -1834,19 +1819,9 @@
 
  fates_leaf_photo_temp_acclim_timescale = 30 ;
 
-<<<<<<< HEAD
- fates_leaf_photo_tempsens_model = 1 ;
-
- fates_leaf_stomatal_assim_model = 1 ;
-
- fates_leaf_stomatal_model = 1 ;
-
- fates_maintresp_leaf_model = 1 ;
-=======
  fates_leaf_theta_cj_c3 = 0.999 ;
 
  fates_leaf_theta_cj_c4 = 0.999 ;
->>>>>>> 0220e91c
 
  fates_maintresp_nonleaf_baserate = 2.525e-06 ;
 
