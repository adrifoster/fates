netcdf fates_params_default {
dimensions:
	fates_NCWD = 4 ;
	fates_history_age_bins = 7 ;
	fates_history_coage_bins = 2 ;
	fates_history_damage_bins = 2 ;
	fates_history_height_bins = 6 ;
	fates_history_size_bins = 13 ;
	fates_hlm_pftno = 14 ;
	fates_hydr_organs = 4 ;
	fates_leafage_class = 1 ;
	fates_litterclass = 6 ;
	fates_pft = 12 ;
	fates_plant_organs = 4 ;
	fates_string_length = 60 ;
	fates_landuseclass = 5 ;
variables:
	double fates_history_ageclass_bin_edges(fates_history_age_bins) ;
		fates_history_ageclass_bin_edges:units = "yr" ;
		fates_history_ageclass_bin_edges:long_name = "Lower edges for age class bins used in age-resolved patch history output" ;
	double fates_history_coageclass_bin_edges(fates_history_coage_bins) ;
		fates_history_coageclass_bin_edges:units = "years" ;
		fates_history_coageclass_bin_edges:long_name = "Lower edges for cohort age class bins used in cohort age resolved history output" ;
	double fates_history_height_bin_edges(fates_history_height_bins) ;
		fates_history_height_bin_edges:units = "m" ;
		fates_history_height_bin_edges:long_name = "Lower edges for height bins used in height-resolved history output" ;
	double fates_history_damage_bin_edges(fates_history_damage_bins) ;
		fates_history_damage_bin_edges:units = "% crown loss" ;
		fates_history_damage_bin_edges:long_name = "Lower edges for damage class bins used in cohort history output" ;
	double fates_history_sizeclass_bin_edges(fates_history_size_bins) ;
		fates_history_sizeclass_bin_edges:units = "cm" ;
		fates_history_sizeclass_bin_edges:long_name = "Lower edges for DBH size class bins used in size-resolved cohort history output" ;
	double fates_alloc_organ_id(fates_plant_organs) ;
		fates_alloc_organ_id:units = "unitless" ;
		fates_alloc_organ_id:long_name = "This is the global index that the organ in this file is associated with, values match those in parteh/PRTGenericMod.F90" ;
	double fates_hydro_htftype_node(fates_hydr_organs) ;
		fates_hydro_htftype_node:units = "unitless" ;
		fates_hydro_htftype_node:long_name = "Switch that defines the hydraulic transfer functions for each organ." ;
	char fates_pftname(fates_pft, fates_string_length) ;
		fates_pftname:units = "unitless - string" ;
		fates_pftname:long_name = "Description of plant type" ;
	char fates_hydro_organ_name(fates_hydr_organs, fates_string_length) ;
		fates_hydro_organ_name:units = "unitless - string" ;
		fates_hydro_organ_name:long_name = "Name of plant hydraulics organs (DONT CHANGE, order matches media list in FatesHydraulicsMemMod.F90)" ;
	char fates_alloc_organ_name(fates_plant_organs, fates_string_length) ;
		fates_alloc_organ_name:units = "unitless - string" ;
		fates_alloc_organ_name:long_name = "Name of plant organs (with alloc_organ_id, must match PRTGenericMod.F90)" ;
	char fates_landuseclass_name(fates_landuseclass, fates_string_length) ;
		fates_landuseclass_name:units = "unitless - string" ;
		fates_landuseclass_name:long_name = "Name of the land use classes, for variables associated with dimension fates_landuseclass" ;
	char fates_litterclass_name(fates_litterclass, fates_string_length) ;
		fates_litterclass_name:units = "unitless - string" ;
		fates_litterclass_name:long_name = "Name of the litter classes, for variables associated with dimension fates_litterclass" ;
	double fates_alloc_organ_priority(fates_plant_organs, fates_pft) ;
		fates_alloc_organ_priority:units = "index" ;
		fates_alloc_organ_priority:long_name = "Priority level for allocation, 1: replaces turnover from storage, 2: same priority as storage use/replacement, 3: ascending in order of least importance" ;
	double fates_alloc_storage_cushion(fates_pft) ;
		fates_alloc_storage_cushion:units = "fraction" ;
		fates_alloc_storage_cushion:long_name = "maximum size of storage C pool, relative to maximum size of leaf C pool" ;
	double fates_alloc_store_priority_frac(fates_pft) ;
		fates_alloc_store_priority_frac:units = "unitless" ;
		fates_alloc_store_priority_frac:long_name = "for high-priority organs, the fraction of their turnover demand that is gauranteed to be replaced, and if need-be by storage" ;
	double fates_allom_agb1(fates_pft) ;
		fates_allom_agb1:units = "variable" ;
		fates_allom_agb1:long_name = "Parameter 1 for agb allometry" ;
	double fates_allom_agb2(fates_pft) ;
		fates_allom_agb2:units = "variable" ;
		fates_allom_agb2:long_name = "Parameter 2 for agb allometry" ;
	double fates_allom_agb3(fates_pft) ;
		fates_allom_agb3:units = "variable" ;
		fates_allom_agb3:long_name = "Parameter 3 for agb allometry" ;
	double fates_allom_agb4(fates_pft) ;
		fates_allom_agb4:units = "variable" ;
		fates_allom_agb4:long_name = "Parameter 4 for agb allometry" ;
	double fates_allom_agb_frac(fates_pft) ;
		fates_allom_agb_frac:units = "fraction" ;
		fates_allom_agb_frac:long_name = "Fraction of woody biomass that is above ground" ;
	double fates_allom_amode(fates_pft) ;
		fates_allom_amode:units = "index" ;
		fates_allom_amode:long_name = "AGB allometry function index." ;
	double fates_allom_blca_expnt_diff(fates_pft) ;
		fates_allom_blca_expnt_diff:units = "unitless" ;
		fates_allom_blca_expnt_diff:long_name = "difference between allometric DBH:bleaf and DBH:crown area exponents" ;
	double fates_allom_cmode(fates_pft) ;
		fates_allom_cmode:units = "index" ;
		fates_allom_cmode:long_name = "coarse root biomass allometry function index." ;
	double fates_allom_crown_depth_frac(fates_pft) ;
		fates_allom_crown_depth_frac:units = "fraction" ;
		fates_allom_crown_depth_frac:long_name = "the depth of a cohort crown as a fraction of its height" ;
	double fates_allom_d2bl1(fates_pft) ;
		fates_allom_d2bl1:units = "variable" ;
		fates_allom_d2bl1:long_name = "Parameter 1 for d2bl allometry" ;
	double fates_allom_d2bl2(fates_pft) ;
		fates_allom_d2bl2:units = "variable" ;
		fates_allom_d2bl2:long_name = "Parameter 2 for d2bl allometry" ;
	double fates_allom_d2bl3(fates_pft) ;
		fates_allom_d2bl3:units = "unitless" ;
		fates_allom_d2bl3:long_name = "Parameter 3 for d2bl allometry" ;
	double fates_allom_d2ca_coefficient_max(fates_pft) ;
		fates_allom_d2ca_coefficient_max:units = "m2 cm^(-1/beta)" ;
		fates_allom_d2ca_coefficient_max:long_name = "max (savanna) dbh to area multiplier factor where: area = n*d2ca_coeff*dbh^beta" ;
	double fates_allom_d2ca_coefficient_min(fates_pft) ;
		fates_allom_d2ca_coefficient_min:units = "m2 cm^(-1/beta)" ;
		fates_allom_d2ca_coefficient_min:long_name = "min (forest) dbh to area multiplier factor where: area = n*d2ca_coeff*dbh^beta" ;
	double fates_allom_d2h1(fates_pft) ;
		fates_allom_d2h1:units = "variable" ;
		fates_allom_d2h1:long_name = "Parameter 1 for d2h allometry (intercept, or c)" ;
	double fates_allom_d2h2(fates_pft) ;
		fates_allom_d2h2:units = "variable" ;
		fates_allom_d2h2:long_name = "Parameter 2 for d2h allometry (slope, or m)" ;
	double fates_allom_d2h3(fates_pft) ;
		fates_allom_d2h3:units = "variable" ;
		fates_allom_d2h3:long_name = "Parameter 3 for d2h allometry (optional)" ;
	double fates_allom_dbh_maxheight(fates_pft) ;
		fates_allom_dbh_maxheight:units = "cm" ;
		fates_allom_dbh_maxheight:long_name = "the diameter (if any) corresponding to maximum height, diameters may increase beyond this" ;
	double fates_allom_fmode(fates_pft) ;
		fates_allom_fmode:units = "index" ;
		fates_allom_fmode:long_name = "fine root biomass allometry function index." ;
	double fates_allom_fnrt_prof_a(fates_pft) ;
		fates_allom_fnrt_prof_a:units = "unitless" ;
		fates_allom_fnrt_prof_a:long_name = "Fine root profile function, parameter a" ;
	double fates_allom_fnrt_prof_b(fates_pft) ;
		fates_allom_fnrt_prof_b:units = "unitless" ;
		fates_allom_fnrt_prof_b:long_name = "Fine root profile function, parameter b" ;
	double fates_allom_fnrt_prof_mode(fates_pft) ;
		fates_allom_fnrt_prof_mode:units = "index" ;
		fates_allom_fnrt_prof_mode:long_name = "Index to select fine root profile function: 1) Jackson Beta, 2) 1-param exponential 3) 2-param exponential" ;
	double fates_allom_frbstor_repro(fates_pft) ;
		fates_allom_frbstor_repro:units = "fraction" ;
		fates_allom_frbstor_repro:long_name = "fraction of bstore goes to reproduction after plant dies" ;
	double fates_allom_hmode(fates_pft) ;
		fates_allom_hmode:units = "index" ;
		fates_allom_hmode:long_name = "height allometry function index." ;
	double fates_allom_l2fr(fates_pft) ;
		fates_allom_l2fr:units = "gC/gC" ;
		fates_allom_l2fr:long_name = "Allocation parameter: fine root C per leaf C" ;
	double fates_allom_la_per_sa_int(fates_pft) ;
		fates_allom_la_per_sa_int:units = "m2/cm2" ;
		fates_allom_la_per_sa_int:long_name = "Leaf area per sapwood area, intercept" ;
	double fates_allom_la_per_sa_slp(fates_pft) ;
		fates_allom_la_per_sa_slp:units = "m2/cm2/m" ;
		fates_allom_la_per_sa_slp:long_name = "Leaf area per sapwood area rate of change with height, slope (optional)" ;
	double fates_allom_lmode(fates_pft) ;
		fates_allom_lmode:units = "index" ;
		fates_allom_lmode:long_name = "leaf biomass allometry function index." ;
	double fates_allom_sai_scaler(fates_pft) ;
		fates_allom_sai_scaler:units = "m2/m2" ;
		fates_allom_sai_scaler:long_name = "allometric ratio of SAI per LAI" ;
	double fates_allom_smode(fates_pft) ;
		fates_allom_smode:units = "index" ;
		fates_allom_smode:long_name = "sapwood allometry function index." ;
	double fates_allom_stmode(fates_pft) ;
		fates_allom_stmode:units = "index" ;
		fates_allom_stmode:long_name = "storage allometry function index: 1) Storage proportional to leaf biomass (with trimming), 2) Storage proportional to maximum leaf biomass (not trimmed)" ;
	double fates_allom_zroot_k(fates_pft) ;
		fates_allom_zroot_k:units = "unitless" ;
		fates_allom_zroot_k:long_name = "scale coefficient of logistic rooting depth model" ;
	double fates_allom_zroot_max_dbh(fates_pft) ;
		fates_allom_zroot_max_dbh:units = "cm" ;
		fates_allom_zroot_max_dbh:long_name = "dbh at which a plant reaches the maximum value for its maximum rooting depth" ;
	double fates_allom_zroot_max_z(fates_pft) ;
		fates_allom_zroot_max_z:units = "m" ;
		fates_allom_zroot_max_z:long_name = "the maximum rooting depth defined at dbh = fates_allom_zroot_max_dbh. note: max_z=min_z=large, sets rooting depth to soil depth" ;
	double fates_allom_zroot_min_dbh(fates_pft) ;
		fates_allom_zroot_min_dbh:units = "cm" ;
		fates_allom_zroot_min_dbh:long_name = "dbh at which the maximum rooting depth for a recruit is defined" ;
	double fates_allom_zroot_min_z(fates_pft) ;
		fates_allom_zroot_min_z:units = "m" ;
		fates_allom_zroot_min_z:long_name = "the maximum rooting depth defined at dbh = fates_allom_zroot_min_dbh. note: max_z=min_z=large, sets rooting depth to soil depth" ;
	double fates_c2b(fates_pft) ;
		fates_c2b:units = "ratio" ;
		fates_c2b:long_name = "Carbon to biomass multiplier of bulk structural tissues" ;
	double fates_cnp_eca_alpha_ptase(fates_pft) ;
		fates_cnp_eca_alpha_ptase:units = "g/m3" ;
		fates_cnp_eca_alpha_ptase:long_name = "fraction of P from ptase activity sent directly to plant (ECA)" ;
	double fates_cnp_eca_decompmicc(fates_pft) ;
		fates_cnp_eca_decompmicc:units = "gC/m3" ;
		fates_cnp_eca_decompmicc:long_name = "maximum soil microbial decomposer biomass found over depth (will be applied at a reference depth w/ exponential attenuation) (ECA)" ;
	double fates_cnp_eca_km_nh4(fates_pft) ;
		fates_cnp_eca_km_nh4:units = "gN/m3" ;
		fates_cnp_eca_km_nh4:long_name = "half-saturation constant for plant nh4 uptake (ECA)" ;
	double fates_cnp_eca_km_no3(fates_pft) ;
		fates_cnp_eca_km_no3:units = "gN/m3" ;
		fates_cnp_eca_km_no3:long_name = "half-saturation constant for plant no3 uptake (ECA)" ;
	double fates_cnp_eca_km_p(fates_pft) ;
		fates_cnp_eca_km_p:units = "gP/m3" ;
		fates_cnp_eca_km_p:long_name = "half-saturation constant for plant p uptake (ECA)" ;
	double fates_cnp_eca_km_ptase(fates_pft) ;
		fates_cnp_eca_km_ptase:units = "gP/m3" ;
		fates_cnp_eca_km_ptase:long_name = "half-saturation constant for biochemical P (ECA)" ;
	double fates_cnp_eca_lambda_ptase(fates_pft) ;
		fates_cnp_eca_lambda_ptase:units = "g/m3" ;
		fates_cnp_eca_lambda_ptase:long_name = "critical value for biochemical production (ECA)" ;
	double fates_cnp_eca_vmax_ptase(fates_pft) ;
		fates_cnp_eca_vmax_ptase:units = "gP/m2/s" ;
		fates_cnp_eca_vmax_ptase:long_name = "maximum production rate for biochemical P (per m2) (ECA)" ;
	double fates_cnp_nfix1(fates_pft) ;
		fates_cnp_nfix1:units = "fraction" ;
		fates_cnp_nfix1:long_name = "fractional surcharge added to maintenance respiration that drives symbiotic fixation" ;
	double fates_cnp_nitr_store_ratio(fates_pft) ;
		fates_cnp_nitr_store_ratio:units = "(gN/gN)" ;
		fates_cnp_nitr_store_ratio:long_name = "storeable (labile) N, as a ratio compared to the N bound in cell structures of other organs (see code)" ;
	double fates_cnp_phos_store_ratio(fates_pft) ;
		fates_cnp_phos_store_ratio:units = "(gP/gP)" ;
		fates_cnp_phos_store_ratio:long_name = "storeable (labile) P, as a ratio compared to the P bound in cell structures of other organs (see code)" ;
	double fates_cnp_pid_kd(fates_pft) ;
		fates_cnp_pid_kd:units = "unknown" ;
		fates_cnp_pid_kd:long_name = "derivative constant of the PID controller on adaptive fine-root biomass" ;
	double fates_cnp_pid_ki(fates_pft) ;
		fates_cnp_pid_ki:units = "unknown" ;
		fates_cnp_pid_ki:long_name = "integral constant of the PID controller on adaptive fine-root biomass" ;
	double fates_cnp_pid_kp(fates_pft) ;
		fates_cnp_pid_kp:units = "unknown" ;
		fates_cnp_pid_kp:long_name = "proportional constant of the PID controller on adaptive fine-root biomass" ;
	double fates_cnp_prescribed_nuptake(fates_pft) ;
		fates_cnp_prescribed_nuptake:units = "fraction" ;
		fates_cnp_prescribed_nuptake:long_name = "Prescribed N uptake flux. 0=fully coupled simulation >0=prescribed (experimental)" ;
	double fates_cnp_prescribed_puptake(fates_pft) ;
		fates_cnp_prescribed_puptake:units = "fraction" ;
		fates_cnp_prescribed_puptake:long_name = "Prescribed P uptake flux. 0=fully coupled simulation, >0=prescribed (experimental)" ;
	double fates_cnp_store_ovrflw_frac(fates_pft) ;
		fates_cnp_store_ovrflw_frac:units = "fraction" ;
		fates_cnp_store_ovrflw_frac:long_name = "size of overflow storage (for excess C,N or P) as a fraction of storage target" ;
	double fates_cnp_turnover_nitr_retrans(fates_plant_organs, fates_pft) ;
		fates_cnp_turnover_nitr_retrans:units = "fraction" ;
		fates_cnp_turnover_nitr_retrans:long_name = "retranslocation (reabsorbtion) fraction of nitrogen in turnover of scenescing tissues" ;
	double fates_cnp_turnover_phos_retrans(fates_plant_organs, fates_pft) ;
		fates_cnp_turnover_phos_retrans:units = "fraction" ;
		fates_cnp_turnover_phos_retrans:long_name = "retranslocation (reabsorbtion) fraction of phosphorus in turnover of scenescing tissues" ;
	double fates_cnp_vmax_nh4(fates_pft) ;
		fates_cnp_vmax_nh4:units = "gN/gC/s" ;
		fates_cnp_vmax_nh4:long_name = "maximum (potential) uptake rate of NH4 per gC of fineroot biomass (see main/EDPftvarcon.F90 vmax_nh4 for usage)" ;
	double fates_cnp_vmax_no3(fates_pft) ;
		fates_cnp_vmax_no3:units = "gN/gC/s" ;
		fates_cnp_vmax_no3:long_name = "maximum (potential) uptake rate of NO3 per gC of fineroot biomass (see main/EDPftvarcon.F90 vmax_no3 for usage)" ;
	double fates_cnp_vmax_p(fates_pft) ;
		fates_cnp_vmax_p:units = "gP/gC/s" ;
		fates_cnp_vmax_p:long_name = "maximum production rate for phosphorus (ECA and RD)" ;
	double fates_damage_frac(fates_pft) ;
		fates_damage_frac:units = "fraction" ;
		fates_damage_frac:long_name = "fraction of cohort damaged in each damage event (event frequency specified in the is_it_damage_time subroutine)" ;
	double fates_damage_mort_p1(fates_pft) ;
		fates_damage_mort_p1:units = "fraction" ;
		fates_damage_mort_p1:long_name = "inflection point of damage mortality function, a value of 0.8 means 50% mortality with 80% loss of crown, turn off with a large number" ;
	double fates_damage_mort_p2(fates_pft) ;
		fates_damage_mort_p2:units = "unitless" ;
		fates_damage_mort_p2:long_name = "rate of mortality increase with damage" ;
	double fates_damage_recovery_scalar(fates_pft) ;
		fates_damage_recovery_scalar:units = "unitless" ;
		fates_damage_recovery_scalar:long_name = "fraction of the cohort that recovers from damage" ;
	double fates_dev_arbitrary_pft(fates_pft) ;
		fates_dev_arbitrary_pft:units = "unknown" ;
		fates_dev_arbitrary_pft:long_name = "Unassociated pft dimensioned free parameter that developers can use for testing arbitrary new hypotheses" ;
	double fates_fire_alpha_SH(fates_pft) ;
		fates_fire_alpha_SH:units = "m / (kw/m)**(2/3)" ;
		fates_fire_alpha_SH:long_name = "spitfire parameter, alpha scorch height, Equation 16 Thonicke et al 2010" ;
	double fates_fire_bark_scaler(fates_pft) ;
		fates_fire_bark_scaler:units = "fraction" ;
		fates_fire_bark_scaler:long_name = "the thickness of a cohorts bark as a fraction of its dbh" ;
	double fates_fire_crown_kill(fates_pft) ;
		fates_fire_crown_kill:units = "NA" ;
		fates_fire_crown_kill:long_name = "fire parameter, see equation 22 in Thonicke et al 2010" ;
	double fates_frag_fnrt_fcel(fates_pft) ;
		fates_frag_fnrt_fcel:units = "fraction" ;
		fates_frag_fnrt_fcel:long_name = "Fine root litter cellulose fraction" ;
	double fates_frag_fnrt_flab(fates_pft) ;
		fates_frag_fnrt_flab:units = "fraction" ;
		fates_frag_fnrt_flab:long_name = "Fine root litter labile fraction" ;
	double fates_frag_fnrt_flig(fates_pft) ;
		fates_frag_fnrt_flig:units = "fraction" ;
		fates_frag_fnrt_flig:long_name = "Fine root litter lignin fraction" ;
	double fates_frag_leaf_fcel(fates_pft) ;
		fates_frag_leaf_fcel:units = "fraction" ;
		fates_frag_leaf_fcel:long_name = "Leaf litter cellulose fraction" ;
	double fates_frag_leaf_flab(fates_pft) ;
		fates_frag_leaf_flab:units = "fraction" ;
		fates_frag_leaf_flab:long_name = "Leaf litter labile fraction" ;
	double fates_frag_leaf_flig(fates_pft) ;
		fates_frag_leaf_flig:units = "fraction" ;
		fates_frag_leaf_flig:long_name = "Leaf litter lignin fraction" ;
	double fates_frag_seed_decay_rate(fates_pft) ;
		fates_frag_seed_decay_rate:units = "yr-1" ;
		fates_frag_seed_decay_rate:long_name = "fraction of seeds that decay per year" ;
	double fates_grperc(fates_pft) ;
		fates_grperc:units = "unitless" ;
		fates_grperc:long_name = "Growth respiration factor" ;
	double fates_hydro_avuln_gs(fates_pft) ;
		fates_hydro_avuln_gs:units = "unitless" ;
		fates_hydro_avuln_gs:long_name = "shape parameter for stomatal control of water vapor exiting leaf" ;
	double fates_hydro_avuln_node(fates_hydr_organs, fates_pft) ;
		fates_hydro_avuln_node:units = "unitless" ;
		fates_hydro_avuln_node:long_name = "xylem vulnerability curve shape parameter" ;
	double fates_hydro_epsil_node(fates_hydr_organs, fates_pft) ;
		fates_hydro_epsil_node:units = "MPa" ;
		fates_hydro_epsil_node:long_name = "bulk elastic modulus" ;
	double fates_hydro_fcap_node(fates_hydr_organs, fates_pft) ;
		fates_hydro_fcap_node:units = "unitless" ;
		fates_hydro_fcap_node:long_name = "fraction of non-residual water that is capillary in source" ;
	double fates_hydro_k_lwp(fates_pft) ;
		fates_hydro_k_lwp:units = "unitless" ;
		fates_hydro_k_lwp:long_name = "inner leaf humidity scaling coefficient" ;
	double fates_hydro_kmax_node(fates_hydr_organs, fates_pft) ;
		fates_hydro_kmax_node:units = "kg/MPa/m/s" ;
		fates_hydro_kmax_node:long_name = "maximum xylem conductivity per unit conducting xylem area" ;
	double fates_hydro_p50_gs(fates_pft) ;
		fates_hydro_p50_gs:units = "MPa" ;
		fates_hydro_p50_gs:long_name = "water potential at 50% loss of stomatal conductance" ;
	double fates_hydro_p50_node(fates_hydr_organs, fates_pft) ;
		fates_hydro_p50_node:units = "MPa" ;
		fates_hydro_p50_node:long_name = "xylem water potential at 50% loss of conductivity" ;
	double fates_hydro_p_taper(fates_pft) ;
		fates_hydro_p_taper:units = "unitless" ;
		fates_hydro_p_taper:long_name = "xylem taper exponent" ;
	double fates_hydro_pinot_node(fates_hydr_organs, fates_pft) ;
		fates_hydro_pinot_node:units = "MPa" ;
		fates_hydro_pinot_node:long_name = "osmotic potential at full turgor" ;
	double fates_hydro_pitlp_node(fates_hydr_organs, fates_pft) ;
		fates_hydro_pitlp_node:units = "MPa" ;
		fates_hydro_pitlp_node:long_name = "turgor loss point" ;
	double fates_hydro_resid_node(fates_hydr_organs, fates_pft) ;
		fates_hydro_resid_node:units = "cm3/cm3" ;
		fates_hydro_resid_node:long_name = "residual water conent" ;
	double fates_hydro_rfrac_stem(fates_pft) ;
		fates_hydro_rfrac_stem:units = "fraction" ;
		fates_hydro_rfrac_stem:long_name = "fraction of total tree resistance from troot to canopy" ;
	double fates_hydro_rs2(fates_pft) ;
		fates_hydro_rs2:units = "m" ;
		fates_hydro_rs2:long_name = "absorbing root radius" ;
	double fates_hydro_srl(fates_pft) ;
		fates_hydro_srl:units = "m g-1" ;
		fates_hydro_srl:long_name = "specific root length" ;
	double fates_hydro_thetas_node(fates_hydr_organs, fates_pft) ;
		fates_hydro_thetas_node:units = "cm3/cm3" ;
		fates_hydro_thetas_node:long_name = "saturated water content" ;
	double fates_hydro_vg_alpha_node(fates_hydr_organs, fates_pft) ;
		fates_hydro_vg_alpha_node:units = "MPa-1" ;
		fates_hydro_vg_alpha_node:long_name = "(used if hydr_htftype_node = 2), capillary length parameter in van Genuchten model" ;
	double fates_hydro_vg_m_node(fates_hydr_organs, fates_pft) ;
		fates_hydro_vg_m_node:units = "unitless" ;
		fates_hydro_vg_m_node:long_name = "(used if hydr_htftype_node = 2),m in van Genuchten 1980 model, 2nd pore size distribution parameter" ;
	double fates_hydro_vg_n_node(fates_hydr_organs, fates_pft) ;
		fates_hydro_vg_n_node:units = "unitless" ;
		fates_hydro_vg_n_node:long_name = "(used if hydr_htftype_node = 2),n in van Genuchten 1980 model, pore size distribution parameter" ;
	double fates_landuse_harvest_pprod10(fates_pft) ;
		fates_landuse_harvest_pprod10:units = "fraction" ;
		fates_landuse_harvest_pprod10:long_name = "fraction of harvest wood product that goes to 10-year product pool (remainder goes to 100-year pool)" ;
	double fates_landuse_luc_frac_burned(fates_pft) ;
		fates_landuse_luc_frac_burned:units = "fraction" ;
		fates_landuse_luc_frac_burned:long_name = "fraction of land use change-generated and not-exported material that is burned (the remainder goes to litter)" ;
	double fates_landuse_luc_frac_exported(fates_pft) ;
		fates_landuse_luc_frac_exported:units = "fraction" ;
		fates_landuse_luc_frac_exported:long_name = "fraction of land use change-generated wood material that is exported to wood product (the remainder is either burned or goes to litter)" ;
	double fates_landuse_luc_pprod10(fates_pft) ;
		fates_landuse_luc_pprod10:units = "fraction" ;
		fates_landuse_luc_pprod10:long_name = "fraction of land use change wood product that goes to 10-year product pool (remainder goes to 100-year pool)" ;
	double fates_leaf_c3psn(fates_pft) ;
		fates_leaf_c3psn:units = "flag" ;
		fates_leaf_c3psn:long_name = "Photosynthetic pathway (1=c3, 0=c4)" ;
	double fates_leaf_jmaxha(fates_pft) ;
		fates_leaf_jmaxha:units = "J/mol" ;
		fates_leaf_jmaxha:long_name = "activation energy for jmax. NOTE: if fates_leaf_photo_tempsens_model=2 then these values are NOT USED" ;
	double fates_leaf_jmaxhd(fates_pft) ;
		fates_leaf_jmaxhd:units = "J/mol" ;
		fates_leaf_jmaxhd:long_name = "deactivation energy for jmax. NOTE: if fates_leaf_photo_tempsens_model=2 then these values are NOT USED" ;
	double fates_leaf_jmaxse(fates_pft) ;
		fates_leaf_jmaxse:units = "J/mol/K" ;
		fates_leaf_jmaxse:long_name = "entropy term for jmax. NOTE: if fates_leaf_photo_tempsens_model=2 then these values are NOT USED" ;
	double fates_leaf_slamax(fates_pft) ;
		fates_leaf_slamax:units = "m^2/gC" ;
		fates_leaf_slamax:long_name = "Maximum Specific Leaf Area (SLA), even if under a dense canopy" ;
	double fates_leaf_slatop(fates_pft) ;
		fates_leaf_slatop:units = "m^2/gC" ;
		fates_leaf_slatop:long_name = "Specific Leaf Area (SLA) at top of canopy, projected area basis" ;
	double fates_leaf_stomatal_intercept(fates_pft) ;
		fates_leaf_stomatal_intercept:units = "umol H2O/m**2/s" ;
		fates_leaf_stomatal_intercept:long_name = "Minimum unstressed stomatal conductance for Ball-Berry model and Medlyn model" ;
	double fates_leaf_stomatal_slope_ballberry(fates_pft) ;
		fates_leaf_stomatal_slope_ballberry:units = "unitless" ;
		fates_leaf_stomatal_slope_ballberry:long_name = "stomatal slope parameter, as per Ball-Berry" ;
	double fates_leaf_stomatal_slope_medlyn(fates_pft) ;
		fates_leaf_stomatal_slope_medlyn:units = "KPa**0.5" ;
		fates_leaf_stomatal_slope_medlyn:long_name = "stomatal slope parameter, as per Medlyn" ;
	double fates_leaf_vcmax25top(fates_leafage_class, fates_pft) ;
		fates_leaf_vcmax25top:units = "umol CO2/m^2/s" ;
		fates_leaf_vcmax25top:long_name = "maximum carboxylation rate of Rub. at 25C, canopy top" ;
	double fates_leaf_vcmaxha(fates_pft) ;
		fates_leaf_vcmaxha:units = "J/mol" ;
		fates_leaf_vcmaxha:long_name = "activation energy for vcmax. NOTE: if fates_leaf_photo_tempsens_model=2 then these values are NOT USED" ;
	double fates_leaf_vcmaxhd(fates_pft) ;
		fates_leaf_vcmaxhd:units = "J/mol" ;
		fates_leaf_vcmaxhd:long_name = "deactivation energy for vcmax. NOTE: if fates_leaf_photo_tempsens_model=2 then these values are NOT USED" ;
	double fates_leaf_vcmaxse(fates_pft) ;
		fates_leaf_vcmaxse:units = "J/mol/K" ;
		fates_leaf_vcmaxse:long_name = "entropy term for vcmax. NOTE: if fates_leaf_photo_tempsens_model=2 then these values are NOT USED" ;
	double fates_maintresp_leaf_atkin2017_baserate(fates_pft) ;
		fates_maintresp_leaf_atkin2017_baserate:units = "umol CO2/m^2/s" ;
		fates_maintresp_leaf_atkin2017_baserate:long_name = "Leaf maintenance respiration base rate parameter (r0) per Atkin et al 2017" ;
	double fates_maintresp_leaf_ryan1991_baserate(fates_pft) ;
		fates_maintresp_leaf_ryan1991_baserate:units = "gC/gN/s" ;
		fates_maintresp_leaf_ryan1991_baserate:long_name = "Leaf maintenance respiration base rate per Ryan et al 1991" ;
	double fates_maintresp_reduction_curvature(fates_pft) ;
		fates_maintresp_reduction_curvature:units = "unitless (0-1)" ;
		fates_maintresp_reduction_curvature:long_name = "curvature of MR reduction as f(carbon storage), 1=linear, 0=very curved" ;
	double fates_maintresp_reduction_intercept(fates_pft) ;
		fates_maintresp_reduction_intercept:units = "unitless (0-1)" ;
		fates_maintresp_reduction_intercept:long_name = "intercept of MR reduction as f(carbon storage), 0=no throttling, 1=max throttling" ;
	double fates_maintresp_reduction_upthresh(fates_pft) ;
		fates_maintresp_reduction_upthresh:units = "unitless (0-1)" ;
		fates_maintresp_reduction_upthresh:long_name = "upper threshold for storage biomass (relative to leaf biomass) above which MR is not reduced" ;
	double fates_mort_bmort(fates_pft) ;
		fates_mort_bmort:units = "1/yr" ;
		fates_mort_bmort:long_name = "background mortality rate" ;
	double fates_mort_freezetol(fates_pft) ;
		fates_mort_freezetol:units = "degrees C" ;
		fates_mort_freezetol:long_name = "minimum temperature tolerance" ;
	double fates_mort_hf_flc_threshold(fates_pft) ;
		fates_mort_hf_flc_threshold:units = "fraction" ;
		fates_mort_hf_flc_threshold:long_name = "plant fractional loss of conductivity at which drought mortality begins for hydraulic model" ;
	double fates_mort_hf_sm_threshold(fates_pft) ;
		fates_mort_hf_sm_threshold:units = "unitless" ;
		fates_mort_hf_sm_threshold:long_name = "soil moisture (btran units) at which drought mortality begins for non-hydraulic model" ;
	double fates_mort_ip_age_senescence(fates_pft) ;
		fates_mort_ip_age_senescence:units = "years" ;
		fates_mort_ip_age_senescence:long_name = "Mortality cohort age senescence inflection point. If _ this mortality term is off. Setting this value turns on age dependent mortality. " ;
	double fates_mort_ip_size_senescence(fates_pft) ;
		fates_mort_ip_size_senescence:units = "dbh cm" ;
		fates_mort_ip_size_senescence:long_name = "Mortality dbh senescence inflection point. If _ this mortality term is off. Setting this value turns on size dependent mortality" ;
	double fates_mort_prescribed_canopy(fates_pft) ;
		fates_mort_prescribed_canopy:units = "1/yr" ;
		fates_mort_prescribed_canopy:long_name = "mortality rate of canopy trees for prescribed physiology mode" ;
	double fates_mort_prescribed_understory(fates_pft) ;
		fates_mort_prescribed_understory:units = "1/yr" ;
		fates_mort_prescribed_understory:long_name = "mortality rate of understory trees for prescribed physiology mode" ;
	double fates_mort_r_age_senescence(fates_pft) ;
		fates_mort_r_age_senescence:units = "mortality rate year^-1" ;
		fates_mort_r_age_senescence:long_name = "Mortality age senescence rate of change. Sensible range is around 0.03-0.06. Larger values givesteeper mortality curves." ;
	double fates_mort_r_size_senescence(fates_pft) ;
		fates_mort_r_size_senescence:units = "mortality rate dbh^-1" ;
		fates_mort_r_size_senescence:long_name = "Mortality dbh senescence rate of change. Sensible range is around 0.03-0.06. Larger values give steeper mortality curves." ;
	double fates_mort_scalar_coldstress(fates_pft) ;
		fates_mort_scalar_coldstress:units = "1/yr" ;
		fates_mort_scalar_coldstress:long_name = "maximum mortality rate from cold stress" ;
	double fates_mort_scalar_cstarvation(fates_pft) ;
		fates_mort_scalar_cstarvation:units = "1/yr" ;
		fates_mort_scalar_cstarvation:long_name = "maximum mortality rate from carbon starvation" ;
	double fates_mort_scalar_hydrfailure(fates_pft) ;
		fates_mort_scalar_hydrfailure:units = "1/yr" ;
		fates_mort_scalar_hydrfailure:long_name = "maximum mortality rate from hydraulic failure" ;
	double fates_mort_upthresh_cstarvation(fates_pft) ;
		fates_mort_upthresh_cstarvation:units = "unitless" ;
		fates_mort_upthresh_cstarvation:long_name = "threshold for storage biomass (relative to target leaf biomass) above which carbon starvation is zero" ;
	double fates_nonhydro_smpsc(fates_pft) ;
		fates_nonhydro_smpsc:units = "mm" ;
		fates_nonhydro_smpsc:long_name = "Soil water potential at full stomatal closure" ;
	double fates_nonhydro_smpso(fates_pft) ;
		fates_nonhydro_smpso:units = "mm" ;
		fates_nonhydro_smpso:long_name = "Soil water potential at full stomatal opening" ;
	double fates_phen_cold_size_threshold(fates_pft) ;
		fates_phen_cold_size_threshold:units = "cm" ;
		fates_phen_cold_size_threshold:long_name = "the dbh size above which will lead to phenology-related stem and leaf drop" ;
	double fates_phen_drought_threshold(fates_pft) ;
		fates_phen_drought_threshold:units = "m3/m3 or mm" ;
		fates_phen_drought_threshold:long_name = "threshold for drought phenology (or lower threshold for semi-deciduous PFTs); the quantity depends on the sign: if positive, the threshold is volumetric soil moisture (m3/m3). If negative, the threshold is soil matric potentical (mm)" ;
	double fates_phen_evergreen(fates_pft) ;
		fates_phen_evergreen:units = "logical flag" ;
		fates_phen_evergreen:long_name = "Binary flag for evergreen leaf habit" ;
	double fates_phen_flush_fraction(fates_pft) ;
		fates_phen_flush_fraction:units = "fraction" ;
		fates_phen_flush_fraction:long_name = "Upon bud-burst, the maximum fraction of storage carbon used for flushing leaves" ;
	double fates_phen_fnrt_drop_fraction(fates_pft) ;
		fates_phen_fnrt_drop_fraction:units = "fraction" ;
		fates_phen_fnrt_drop_fraction:long_name = "fraction of fine roots to drop during drought/cold" ;
	double fates_phen_mindaysoff(fates_pft) ;
		fates_phen_mindaysoff:units = "days" ;
		fates_phen_mindaysoff:long_name = "day threshold compared against days since leaves abscised (shed)" ;
	double fates_phen_moist_threshold(fates_pft) ;
		fates_phen_moist_threshold:units = "m3/m3 or mm" ;
		fates_phen_moist_threshold:long_name = "upper threshold for drought phenology (only for drought semi-deciduous PFTs); the quantity depends on the sign: if positive, the threshold is volumetric soil moisture (m3/m3). If negative, the threshold is soil matric potentical (mm)" ;
	double fates_phen_season_decid(fates_pft) ;
		fates_phen_season_decid:units = "logical flag" ;
		fates_phen_season_decid:long_name = "Binary flag for seasonal-deciduous leaf habit" ;
	double fates_phen_stem_drop_fraction(fates_pft) ;
		fates_phen_stem_drop_fraction:units = "fraction" ;
		fates_phen_stem_drop_fraction:long_name = "fraction of stems to drop for non-woody species during drought/cold" ;
	double fates_phen_stress_decid(fates_pft) ;
		fates_phen_stress_decid:units = "logical flag" ;
		fates_phen_stress_decid:long_name = "Binary flag for stress-deciduous leaf habit" ;
	double fates_prescribed_npp_canopy(fates_pft) ;
		fates_prescribed_npp_canopy:units = "kgC / m^2 / yr" ;
		fates_prescribed_npp_canopy:long_name = "NPP per unit crown area of canopy trees for prescribed physiology mode" ;
	double fates_prescribed_npp_understory(fates_pft) ;
		fates_prescribed_npp_understory:units = "kgC / m^2 / yr" ;
		fates_prescribed_npp_understory:long_name = "NPP per unit crown area of understory trees for prescribed physiology mode" ;
	double fates_rad_leaf_clumping_index(fates_pft) ;
		fates_rad_leaf_clumping_index:units = "fraction (0-1)" ;
		fates_rad_leaf_clumping_index:long_name = "factor describing how much self-occlusion of leaf scattering elements decreases light interception" ;
	double fates_rad_leaf_rhonir(fates_pft) ;
		fates_rad_leaf_rhonir:units = "fraction" ;
		fates_rad_leaf_rhonir:long_name = "Leaf reflectance: near-IR" ;
	double fates_rad_leaf_rhovis(fates_pft) ;
		fates_rad_leaf_rhovis:units = "fraction" ;
		fates_rad_leaf_rhovis:long_name = "Leaf reflectance: visible" ;
	double fates_rad_leaf_taunir(fates_pft) ;
		fates_rad_leaf_taunir:units = "fraction" ;
		fates_rad_leaf_taunir:long_name = "Leaf transmittance: near-IR" ;
	double fates_rad_leaf_tauvis(fates_pft) ;
		fates_rad_leaf_tauvis:units = "fraction" ;
		fates_rad_leaf_tauvis:long_name = "Leaf transmittance: visible" ;
	double fates_rad_leaf_xl(fates_pft) ;
		fates_rad_leaf_xl:units = "unitless" ;
		fates_rad_leaf_xl:long_name = "Leaf/stem orientation index" ;
	double fates_rad_stem_rhonir(fates_pft) ;
		fates_rad_stem_rhonir:units = "fraction" ;
		fates_rad_stem_rhonir:long_name = "Stem reflectance: near-IR" ;
	double fates_rad_stem_rhovis(fates_pft) ;
		fates_rad_stem_rhovis:units = "fraction" ;
		fates_rad_stem_rhovis:long_name = "Stem reflectance: visible" ;
	double fates_rad_stem_taunir(fates_pft) ;
		fates_rad_stem_taunir:units = "fraction" ;
		fates_rad_stem_taunir:long_name = "Stem transmittance: near-IR" ;
	double fates_rad_stem_tauvis(fates_pft) ;
		fates_rad_stem_tauvis:units = "fraction" ;
		fates_rad_stem_tauvis:long_name = "Stem transmittance: visible" ;
	double fates_recruit_height_min(fates_pft) ;
		fates_recruit_height_min:units = "m" ;
		fates_recruit_height_min:long_name = "the minimum height (ie starting height) of a newly recruited plant" ;
	double fates_recruit_init_density(fates_pft) ;
		fates_recruit_init_density:units = "stems/m2" ;
		fates_recruit_init_density:long_name = "initial seedling density for a cold-start near-bare-ground simulation. If negative sets initial tree dbh - only to be used in nocomp mode" ;
	double fates_recruit_prescribed_rate(fates_pft) ;
		fates_recruit_prescribed_rate:units = "n/yr" ;
		fates_recruit_prescribed_rate:long_name = "recruitment rate for prescribed physiology mode" ;
	double fates_recruit_seed_alloc(fates_pft) ;
		fates_recruit_seed_alloc:units = "fraction" ;
		fates_recruit_seed_alloc:long_name = "fraction of available carbon balance allocated to seeds" ;
	double fates_recruit_seed_alloc_mature(fates_pft) ;
		fates_recruit_seed_alloc_mature:units = "fraction" ;
		fates_recruit_seed_alloc_mature:long_name = "fraction of available carbon balance allocated to seeds in mature plants (adds to fates_seed_alloc)" ;
	double fates_recruit_seed_dbh_repro_threshold(fates_pft) ;
		fates_recruit_seed_dbh_repro_threshold:units = "cm" ;
		fates_recruit_seed_dbh_repro_threshold:long_name = "the diameter where the plant will increase allocation to the seed pool by fraction: fates_recruit_seed_alloc_mature" ;
	double fates_recruit_seed_germination_rate(fates_pft) ;
		fates_recruit_seed_germination_rate:units = "yr-1" ;
		fates_recruit_seed_germination_rate:long_name = "fraction of seeds that germinate per year" ;
	double fates_recruit_seed_supplement(fates_pft) ;
		fates_recruit_seed_supplement:units = "KgC/m2/yr" ;
		fates_recruit_seed_supplement:long_name = "Supplemental external seed rain source term (non-mass conserving)" ;
	double fates_seed_dispersal_fraction(fates_pft) ;
		fates_seed_dispersal_fraction:units = "fraction" ;
		fates_seed_dispersal_fraction:long_name = "fraction of seed rain to be dispersed to other grid cells" ;
	double fates_seed_dispersal_max_dist(fates_pft) ;
		fates_seed_dispersal_max_dist:units = "m" ;
		fates_seed_dispersal_max_dist:long_name = "maximum seed dispersal distance for a given pft" ;
	double fates_seed_dispersal_pdf_scale(fates_pft) ;
		fates_seed_dispersal_pdf_scale:units = "unitless" ;
		fates_seed_dispersal_pdf_scale:long_name = "seed dispersal probability density function scale parameter, A, Table 1 Bullock et al 2016" ;
	double fates_seed_dispersal_pdf_shape(fates_pft) ;
		fates_seed_dispersal_pdf_shape:units = "unitless" ;
		fates_seed_dispersal_pdf_shape:long_name = "seed dispersal probability density function shape parameter, B, Table 1 Bullock et al 2016" ;
	double fates_stoich_nitr(fates_plant_organs, fates_pft) ;
		fates_stoich_nitr:units = "gN/gC" ;
		fates_stoich_nitr:long_name = "target nitrogen concentration (ratio with carbon) of organs" ;
	double fates_stoich_phos(fates_plant_organs, fates_pft) ;
		fates_stoich_phos:units = "gP/gC" ;
		fates_stoich_phos:long_name = "target phosphorus concentration (ratio with carbon) of organs" ;
	double fates_trim_inc(fates_pft) ;
		fates_trim_inc:units = "m2/m2" ;
		fates_trim_inc:long_name = "Arbitrary incremental change in trimming function." ;
	double fates_trim_limit(fates_pft) ;
		fates_trim_limit:units = "m2/m2" ;
		fates_trim_limit:long_name = "Arbitrary limit to reductions in leaf area with stress" ;
	double fates_trs_repro_alloc_a(fates_pft) ;
		fates_trs_repro_alloc_a:units = "fraction" ;
		fates_trs_repro_alloc_a:long_name = "shape parameter for sigmoidal function relating dbh to reproductive allocation" ;
	double fates_trs_repro_alloc_b(fates_pft) ;
		fates_trs_repro_alloc_b:units = "fraction" ;
		fates_trs_repro_alloc_b:long_name = "intercept parameter for sigmoidal function relating dbh to reproductive allocation" ;
	double fates_trs_repro_frac_seed(fates_pft) ;
		fates_trs_repro_frac_seed:units = "fraction" ;
		fates_trs_repro_frac_seed:long_name = "fraction of reproductive mass that is seed" ;
	double fates_trs_seedling_a_emerg(fates_pft) ;
		fates_trs_seedling_a_emerg:units = "day -1" ;
		fates_trs_seedling_a_emerg:long_name = "mean fraction of seed bank emerging" ;
	double fates_trs_seedling_b_emerg(fates_pft) ;
		fates_trs_seedling_b_emerg:units = "day -1" ;
		fates_trs_seedling_b_emerg:long_name = "seedling emergence sensitivity to soil moisture" ;
	double fates_trs_seedling_background_mort(fates_pft) ;
		fates_trs_seedling_background_mort:units = "yr-1" ;
		fates_trs_seedling_background_mort:long_name = "background seedling mortality rate" ;
	double fates_trs_seedling_h2o_mort_a(fates_pft) ;
		fates_trs_seedling_h2o_mort_a:units = "-" ;
		fates_trs_seedling_h2o_mort_a:long_name = "coefficient in moisture-based seedling mortality" ;
	double fates_trs_seedling_h2o_mort_b(fates_pft) ;
		fates_trs_seedling_h2o_mort_b:units = "-" ;
		fates_trs_seedling_h2o_mort_b:long_name = "coefficient in moisture-based seedling mortality" ;
	double fates_trs_seedling_h2o_mort_c(fates_pft) ;
		fates_trs_seedling_h2o_mort_c:units = "-" ;
		fates_trs_seedling_h2o_mort_c:long_name = "coefficient in moisture-based seedling mortality" ;
	double fates_trs_seedling_light_mort_a(fates_pft) ;
		fates_trs_seedling_light_mort_a:units = "-" ;
		fates_trs_seedling_light_mort_a:long_name = "light-based seedling mortality coefficient" ;
	double fates_trs_seedling_light_mort_b(fates_pft) ;
		fates_trs_seedling_light_mort_b:units = "-" ;
		fates_trs_seedling_light_mort_b:long_name = "light-based seedling mortality coefficient" ;
	double fates_trs_seedling_light_rec_a(fates_pft) ;
		fates_trs_seedling_light_rec_a:units = "-" ;
		fates_trs_seedling_light_rec_a:long_name = "coefficient in light-based seedling to sapling transition" ;
	double fates_trs_seedling_light_rec_b(fates_pft) ;
		fates_trs_seedling_light_rec_b:units = "-" ;
		fates_trs_seedling_light_rec_b:long_name = "coefficient in light-based seedling to sapling transition" ;
	double fates_trs_seedling_mdd_crit(fates_pft) ;
		fates_trs_seedling_mdd_crit:units = "mm H2O day" ;
		fates_trs_seedling_mdd_crit:long_name = "critical moisture deficit (suction) day accumulation for seedling moisture-based seedling mortality to begin" ;
	double fates_trs_seedling_par_crit_germ(fates_pft) ;
		fates_trs_seedling_par_crit_germ:units = "MJ m-2 day-1" ;
		fates_trs_seedling_par_crit_germ:long_name = "critical light level for germination" ;
	double fates_trs_seedling_psi_crit(fates_pft) ;
		fates_trs_seedling_psi_crit:units = "mm H2O" ;
		fates_trs_seedling_psi_crit:long_name = "critical soil moisture (suction) for seedling stress" ;
	double fates_trs_seedling_psi_emerg(fates_pft) ;
		fates_trs_seedling_psi_emerg:units = "mm h20 suction" ;
		fates_trs_seedling_psi_emerg:long_name = "critical soil moisture for seedling emergence" ;
	double fates_trs_seedling_root_depth(fates_pft) ;
		fates_trs_seedling_root_depth:units = "m" ;
		fates_trs_seedling_root_depth:long_name = "rooting depth of seedlings" ;
	double fates_turb_displar(fates_pft) ;
		fates_turb_displar:units = "unitless" ;
		fates_turb_displar:long_name = "Ratio of displacement height to canopy top height" ;
	double fates_turb_leaf_diameter(fates_pft) ;
		fates_turb_leaf_diameter:units = "m" ;
		fates_turb_leaf_diameter:long_name = "Characteristic leaf dimension" ;
	double fates_turb_z0mr(fates_pft) ;
		fates_turb_z0mr:units = "unitless" ;
		fates_turb_z0mr:long_name = "Ratio of momentum roughness length to canopy top height" ;
	double fates_turnover_branch(fates_pft) ;
		fates_turnover_branch:units = "yr" ;
		fates_turnover_branch:long_name = "turnover time of branches" ;
	double fates_turnover_fnrt(fates_pft) ;
		fates_turnover_fnrt:units = "yr" ;
		fates_turnover_fnrt:long_name = "root longevity (alternatively, turnover time)" ;
	double fates_turnover_leaf(fates_leafage_class, fates_pft) ;
		fates_turnover_leaf:units = "yr" ;
		fates_turnover_leaf:long_name = "Leaf longevity (ie turnover timescale). For drought-deciduous PFTs, this also indicates the maximum length of the growing (i.e., leaves on) season." ;
	double fates_turnover_senleaf_fdrought(fates_pft) ;
		fates_turnover_senleaf_fdrought:units = "unitless[0-1]" ;
		fates_turnover_senleaf_fdrought:long_name = "multiplication factor for leaf longevity of senescent leaves during drought" ;
	double fates_wood_density(fates_pft) ;
		fates_wood_density:units = "g/cm3" ;
		fates_wood_density:long_name = "mean density of woody tissue in plant" ;
	double fates_woody(fates_pft) ;
		fates_woody:units = "logical flag" ;
		fates_woody:long_name = "Binary woody lifeform flag" ;
	double fates_hlm_pft_map(fates_hlm_pftno, fates_pft) ;
		fates_hlm_pft_map:units = "area fraction" ;
		fates_hlm_pft_map:long_name = "In fixed biogeog mode, fraction of HLM area associated with each FATES PFT" ;
	double fates_fire_FBD(fates_litterclass) ;
		fates_fire_FBD:units = "kg Biomass/m3" ;
		fates_fire_FBD:long_name = "fuel bulk density" ;
	double fates_fire_low_moisture_Coeff(fates_litterclass) ;
		fates_fire_low_moisture_Coeff:units = "NA" ;
		fates_fire_low_moisture_Coeff:long_name = "spitfire parameter, equation B1 Thonicke et al 2010" ;
	double fates_fire_low_moisture_Slope(fates_litterclass) ;
		fates_fire_low_moisture_Slope:units = "NA" ;
		fates_fire_low_moisture_Slope:long_name = "spitfire parameter, equation B1 Thonicke et al 2010" ;
	double fates_fire_mid_moisture(fates_litterclass) ;
		fates_fire_mid_moisture:units = "NA" ;
		fates_fire_mid_moisture:long_name = "spitfire litter moisture threshold to be considered medium dry" ;
	double fates_fire_mid_moisture_Coeff(fates_litterclass) ;
		fates_fire_mid_moisture_Coeff:units = "NA" ;
		fates_fire_mid_moisture_Coeff:long_name = "spitfire parameter, equation B1 Thonicke et al 2010" ;
	double fates_fire_mid_moisture_Slope(fates_litterclass) ;
		fates_fire_mid_moisture_Slope:units = "NA" ;
		fates_fire_mid_moisture_Slope:long_name = "spitfire parameter, equation B1 Thonicke et al 2010" ;
	double fates_fire_min_moisture(fates_litterclass) ;
		fates_fire_min_moisture:units = "NA" ;
		fates_fire_min_moisture:long_name = "spitfire litter moisture threshold to be considered very dry" ;
	double fates_fire_SAV(fates_litterclass) ;
		fates_fire_SAV:units = "cm-1" ;
		fates_fire_SAV:long_name = "fuel surface area to volume ratio" ;
	double fates_frag_maxdecomp(fates_litterclass) ;
		fates_frag_maxdecomp:units = "yr-1" ;
		fates_frag_maxdecomp:long_name = "maximum rate of litter & CWD transfer from non-decomposing class into decomposing class" ;
	double fates_frag_cwd_frac(fates_NCWD) ;
		fates_frag_cwd_frac:units = "fraction" ;
		fates_frag_cwd_frac:long_name = "fraction of woody (bdead+bsw) biomass destined for CWD pool" ;
	double fates_landuse_crop_lu_pft_vector(fates_landuseclass) ;
		fates_landuse_crop_lu_pft_vector:units = "NA" ;
		fates_landuse_crop_lu_pft_vector:long_name = "What FATES PFT index to use on a given crop land-use type? (dummy value of -999 for non-crop types)" ;
	double fates_max_nocomp_pfts_by_landuse(fates_landuseclass) ;
		fates_max_nocomp_pfts_by_landuse:units = "count" ;
		fates_max_nocomp_pfts_by_landuse:long_name = "maximum number of nocomp PFTs on each land use type (only used in nocomp mode)" ;
	double fates_maxpatches_by_landuse(fates_landuseclass) ;
		fates_maxpatches_by_landuse:units = "count" ;
		fates_maxpatches_by_landuse:long_name = "maximum number of patches per site on each land use type" ;
	double fates_canopy_closure_thresh ;
		fates_canopy_closure_thresh:units = "unitless" ;
		fates_canopy_closure_thresh:long_name = "tree canopy coverage at which crown area allometry changes from savanna to forest value" ;
	double fates_cnp_eca_plant_escalar ;
		fates_cnp_eca_plant_escalar:units = "" ;
		fates_cnp_eca_plant_escalar:long_name = "scaling factor for plant fine root biomass to calculate nutrient carrier enzyme abundance (ECA)" ;
	double fates_cohort_age_fusion_tol ;
		fates_cohort_age_fusion_tol:units = "unitless" ;
		fates_cohort_age_fusion_tol:long_name = "minimum fraction in differece in cohort age between cohorts." ;
	double fates_cohort_size_fusion_tol ;
		fates_cohort_size_fusion_tol:units = "unitless" ;
		fates_cohort_size_fusion_tol:long_name = "minimum fraction in difference in dbh between cohorts" ;
	double fates_comp_excln ;
		fates_comp_excln:units = "none" ;
		fates_comp_excln:long_name = "IF POSITIVE: weighting factor (exponent on dbh) for canopy layer exclusion and promotion, IF NEGATIVE: switch to use deterministic height sorting" ;
	double fates_damage_canopy_layer_code ;
		fates_damage_canopy_layer_code:units = "unitless" ;
		fates_damage_canopy_layer_code:long_name = "Integer code that decides whether damage affects canopy trees (1),  understory trees (2)" ;
	double fates_damage_event_code ;
		fates_damage_event_code:units = "unitless" ;
		fates_damage_event_code:long_name = "Integer code that options how damage events are structured" ;
	double fates_dev_arbitrary ;
		fates_dev_arbitrary:units = "unknown" ;
		fates_dev_arbitrary:long_name = "Unassociated free parameter that developers can use for testing arbitrary new hypotheses" ;
	double fates_fire_active_crown_fire ;
		fates_fire_active_crown_fire:units = "0 or 1" ;
		fates_fire_active_crown_fire:long_name = "flag, 1=active crown fire 0=no active crown fire" ;
	double fates_fire_cg_strikes ;
		fates_fire_cg_strikes:units = "fraction (0-1)" ;
		fates_fire_cg_strikes:long_name = "fraction of cloud to ground lightning strikes" ;
	double fates_fire_drying_ratio ;
		fates_fire_drying_ratio:units = "NA" ;
		fates_fire_drying_ratio:long_name = "spitfire parameter, fire drying ratio for fuel moisture, alpha_FMC EQ 6 Thonicke et al 2010" ;
	double fates_fire_durat_slope ;
		fates_fire_durat_slope:units = "NA" ;
		fates_fire_durat_slope:long_name = "spitfire parameter, fire max duration slope, Equation 14 Thonicke et al 2010" ;
	double fates_fire_fdi_a ;
		fates_fire_fdi_a:units = "NA" ;
		fates_fire_fdi_a:long_name = "spitfire parameter, fire danger index,  EQ 5 Thonicke et al 2010" ;
	double fates_fire_fdi_alpha ;
		fates_fire_fdi_alpha:units = "NA" ;
		fates_fire_fdi_alpha:long_name = "spitfire parameter, EQ 7 Venevsky et al. GCB 2002,(modified EQ 8 Thonicke et al. 2010) " ;
	double fates_fire_fdi_b ;
		fates_fire_fdi_b:units = "NA" ;
		fates_fire_fdi_b:long_name = "spitfire parameter, fire danger index, EQ 5 Thonicke et al 2010 " ;
	double fates_fire_fuel_energy ;
		fates_fire_fuel_energy:units = "kJ/kg" ;
		fates_fire_fuel_energy:long_name = "spitfire parameter, heat content of fuel" ;
	double fates_fire_max_durat ;
		fates_fire_max_durat:units = "minutes" ;
		fates_fire_max_durat:long_name = "spitfire parameter, fire maximum duration, Equation 14 Thonicke et al 2010" ;
	double fates_fire_miner_damp ;
		fates_fire_miner_damp:units = "NA" ;
		fates_fire_miner_damp:long_name = "spitfire parameter, mineral-dampening coefficient EQ A1 Thonicke et al 2010 " ;
	double fates_fire_miner_total ;
		fates_fire_miner_total:units = "fraction" ;
		fates_fire_miner_total:long_name = "spitfire parameter, total mineral content, Table A1 Thonicke et al 2010" ;
	double fates_fire_nignitions ;
		fates_fire_nignitions:units = "ignitions per year per km2" ;
		fates_fire_nignitions:long_name = "number of annual ignitions per square km" ;
	double fates_fire_part_dens ;
		fates_fire_part_dens:units = "kg/m2" ;
		fates_fire_part_dens:long_name = "spitfire parameter, oven dry particle density, Table A1 Thonicke et al 2010" ;
	double fates_fire_threshold ;
		fates_fire_threshold:units = "kW/m" ;
		fates_fire_threshold:long_name = "spitfire parameter, fire intensity threshold for tracking fires that spread" ;
	double fates_frag_cwd_fcel ;
		fates_frag_cwd_fcel:units = "unitless" ;
		fates_frag_cwd_fcel:long_name = "Cellulose fraction for CWD" ;
	double fates_frag_cwd_flig ;
		fates_frag_cwd_flig:units = "unitless" ;
		fates_frag_cwd_flig:long_name = "Lignin fraction of coarse woody debris" ;
	double fates_hydro_kmax_rsurf1 ;
		fates_hydro_kmax_rsurf1:units = "kg water/m2 root area/Mpa/s" ;
		fates_hydro_kmax_rsurf1:long_name = "maximum conducitivity for unit root surface (into root)" ;
	double fates_hydro_kmax_rsurf2 ;
		fates_hydro_kmax_rsurf2:units = "kg water/m2 root area/Mpa/s" ;
		fates_hydro_kmax_rsurf2:long_name = "maximum conducitivity for unit root surface (out of root)" ;
	double fates_hydro_psi0 ;
		fates_hydro_psi0:units = "MPa" ;
		fates_hydro_psi0:long_name = "sapwood water potential at saturation" ;
	double fates_hydro_psicap ;
		fates_hydro_psicap:units = "MPa" ;
		fates_hydro_psicap:long_name = "sapwood water potential at which capillary reserves exhausted" ;
	double fates_hydro_solver ;
		fates_hydro_solver:units = "unitless" ;
		fates_hydro_solver:long_name = "switch designating which numerical solver for plant hydraulics, 1 = 1D taylor, 2 = 2D Picard, 3 = 2D Newton (deprecated)" ;
	double fates_landuse_logging_coll_under_frac ;
		fates_landuse_logging_coll_under_frac:units = "fraction" ;
		fates_landuse_logging_coll_under_frac:long_name = "Fraction of stems killed in the understory when logging generates disturbance" ;
	double fates_landuse_logging_collateral_frac ;
		fates_landuse_logging_collateral_frac:units = "fraction" ;
		fates_landuse_logging_collateral_frac:long_name = "Fraction of large stems in upperstory that die from logging collateral damage" ;
	double fates_landuse_logging_dbhmax ;
		fates_landuse_logging_dbhmax:units = "cm" ;
		fates_landuse_logging_dbhmax:long_name = "Maximum dbh below which logging is applied (unset values flag this to be unused)" ;
	double fates_landuse_logging_dbhmax_infra ;
		fates_landuse_logging_dbhmax_infra:units = "cm" ;
		fates_landuse_logging_dbhmax_infra:long_name = "Tree diameter, above which infrastructure from logging does not impact damage or mortality." ;
	double fates_landuse_logging_dbhmin ;
		fates_landuse_logging_dbhmin:units = "cm" ;
		fates_landuse_logging_dbhmin:long_name = "Minimum dbh at which logging is applied" ;
	double fates_landuse_logging_direct_frac ;
		fates_landuse_logging_direct_frac:units = "fraction" ;
		fates_landuse_logging_direct_frac:long_name = "Fraction of stems logged directly per event" ;
	double fates_landuse_logging_event_code ;
		fates_landuse_logging_event_code:units = "unitless" ;
		fates_landuse_logging_event_code:long_name = "Integer code that options how logging events are structured" ;
	double fates_landuse_logging_export_frac ;
		fates_landuse_logging_export_frac:units = "fraction" ;
		fates_landuse_logging_export_frac:long_name = "fraction of trunk product being shipped offsite, the leftovers will be left onsite as large CWD" ;
	double fates_landuse_logging_mechanical_frac ;
		fates_landuse_logging_mechanical_frac:units = "fraction" ;
		fates_landuse_logging_mechanical_frac:long_name = "Fraction of stems killed due infrastructure an other mechanical means" ;
	double fates_leaf_photo_temp_acclim_thome_time ;
		fates_leaf_photo_temp_acclim_thome_time:units = "years" ;
		fates_leaf_photo_temp_acclim_thome_time:long_name = "Length of the window for the long-term (i.e. T_home in Kumarathunge et al 2019) exponential moving average (ema) of vegetation temperature used in photosynthesis temperature acclimation (used if fates_leaf_photo_tempsens_model = 2)" ;
	double fates_leaf_photo_temp_acclim_timescale ;
		fates_leaf_photo_temp_acclim_timescale:units = "days" ;
		fates_leaf_photo_temp_acclim_timescale:long_name = "Length of the window for the exponential moving average (ema) of vegetation temperature used in photosynthesis temperature acclimation (used if fates_maintresp_leaf_model=2 or fates_leaf_photo_tempsens_model = 2)" ;
	double fates_leaf_photo_tempsens_model ;
		fates_leaf_photo_tempsens_model:units = "unitless" ;
		fates_leaf_photo_tempsens_model:long_name = "switch for choosing the model that defines the temperature sensitivity of photosynthetic parameters (vcmax, jmax). 1=non-acclimating; 2=Kumarathunge et al 2019" ;
	double fates_leaf_stomatal_assim_model ;
		fates_leaf_stomatal_assim_model:units = "unitless" ;
		fates_leaf_stomatal_assim_model:long_name = "a switch designating whether to use net (1) or gross (2) assimilation in the stomatal model" ;
	double fates_leaf_stomatal_model ;
		fates_leaf_stomatal_model:units = "unitless" ;
		fates_leaf_stomatal_model:long_name = "switch for choosing between Ball-Berry (1) stomatal conductance model and Medlyn (2) model" ;
	double fates_leaf_theta_cj_c3 ;
		fates_leaf_theta_cj_c3:units = "unitless" ;
		fates_leaf_theta_cj_c3:long_name = "Empirical curvature parameter for ac, aj photosynthesis co-limitation in c3 plants" ;
	double fates_leaf_theta_cj_c4 ;
		fates_leaf_theta_cj_c4:units = "unitless" ;
		fates_leaf_theta_cj_c4:long_name = "Empirical curvature parameter for ac, aj photosynthesis co-limitation in c4 plants" ;
	double fates_maintresp_leaf_model ;
		fates_maintresp_leaf_model:units = "unitless" ;
		fates_maintresp_leaf_model:long_name = "switch for choosing between maintenance respiration models. 1=Ryan (1991), 2=Atkin et al., (2017)" ;
	double fates_maintresp_nonleaf_baserate ;
		fates_maintresp_nonleaf_baserate:units = "gC/gN/s" ;
		fates_maintresp_nonleaf_baserate:long_name = "Base maintenance respiration rate for plant tissues, using Ryan 1991" ;
	double fates_maxcohort ;
		fates_maxcohort:units = "count" ;
		fates_maxcohort:long_name = "maximum number of cohorts per patch. Actual number of cohorts also depend on cohort fusion tolerances" ;
	double fates_mort_disturb_frac ;
		fates_mort_disturb_frac:units = "fraction" ;
		fates_mort_disturb_frac:long_name = "fraction of canopy mortality that results in disturbance (i.e. transfer of area from new to old patch)" ;
	double fates_mort_understorey_death ;
		fates_mort_understorey_death:units = "fraction" ;
		fates_mort_understorey_death:long_name = "fraction of plants in understorey cohort impacted by overstorey tree-fall" ;
	double fates_patch_fusion_tol ;
		fates_patch_fusion_tol:units = "unitless" ;
		fates_patch_fusion_tol:long_name = "minimum fraction in difference in profiles between patches" ;
	double fates_phen_chilltemp ;
		fates_phen_chilltemp:units = "degrees C" ;
		fates_phen_chilltemp:long_name = "chilling day counting threshold for vegetation" ;
	double fates_phen_coldtemp ;
		fates_phen_coldtemp:units = "degrees C" ;
		fates_phen_coldtemp:long_name = "vegetation temperature exceedance that flags a cold-day for leaf-drop" ;
	double fates_phen_gddthresh_a ;
		fates_phen_gddthresh_a:units = "none" ;
		fates_phen_gddthresh_a:long_name = "GDD accumulation function, intercept parameter: gdd_thesh = a + b exp(c*ncd)" ;
	double fates_phen_gddthresh_b ;
		fates_phen_gddthresh_b:units = "none" ;
		fates_phen_gddthresh_b:long_name = "GDD accumulation function, multiplier parameter: gdd_thesh = a + b exp(c*ncd)" ;
	double fates_phen_gddthresh_c ;
		fates_phen_gddthresh_c:units = "none" ;
		fates_phen_gddthresh_c:long_name = "GDD accumulation function, exponent parameter: gdd_thesh = a + b exp(c*ncd)" ;
	double fates_phen_mindayson ;
		fates_phen_mindayson:units = "days" ;
		fates_phen_mindayson:long_name = "day threshold compared against days since leaves became on-allometry" ;
	double fates_phen_ncolddayslim ;
		fates_phen_ncolddayslim:units = "days" ;
		fates_phen_ncolddayslim:long_name = "day threshold exceedance for temperature leaf-drop" ;
	double fates_q10_froz ;
		fates_q10_froz:units = "unitless" ;
		fates_q10_froz:long_name = "Q10 for frozen-soil respiration rates" ;
	double fates_q10_mr ;
		fates_q10_mr:units = "unitless" ;
		fates_q10_mr:long_name = "Q10 for maintenance respiration" ;
	double fates_rad_model ;
		fates_rad_model:units = "unitless" ;
		fates_rad_model:long_name = "switch designating the model for canopy radiation, 1 = Norman, 2 = Two-stream (experimental)" ;
	double fates_regeneration_model ;
		fates_regeneration_model:units = "-" ;
		fates_regeneration_model:long_name = "switch for choosing between FATES\'s: 1) default regeneration scheme , 2) the Tree Recruitment Scheme (Hanbury-Brown et al., 2022), or (3) the Tree Recruitment Scheme without seedling dynamics" ;
	double fates_soil_salinity ;
		fates_soil_salinity:units = "ppt" ;
		fates_soil_salinity:long_name = "soil salinity used for model when not coupled to dynamic soil salinity" ;
	double fates_trs_seedling2sap_par_timescale ;
		fates_trs_seedling2sap_par_timescale:units = "days" ;
		fates_trs_seedling2sap_par_timescale:long_name = "Length of the window for the exponential moving average of par at the seedling layer used to calculate seedling to sapling transition rates" ;
	double fates_trs_seedling_emerg_h2o_timescale ;
		fates_trs_seedling_emerg_h2o_timescale:units = "days" ;
		fates_trs_seedling_emerg_h2o_timescale:long_name = "Length of the window for the exponential moving average of smp used to calculate seedling emergence" ;
	double fates_trs_seedling_mdd_timescale ;
		fates_trs_seedling_mdd_timescale:units = "days" ;
		fates_trs_seedling_mdd_timescale:long_name = "Length of the window for the exponential moving average of moisture deficit days used to calculate seedling mortality" ;
	double fates_trs_seedling_mort_par_timescale ;
		fates_trs_seedling_mort_par_timescale:units = "days" ;
		fates_trs_seedling_mort_par_timescale:long_name = "Length of the window for the exponential moving average of par at the seedling layer used to calculate seedling mortality" ;
	double fates_vai_top_bin_width ;
		fates_vai_top_bin_width:units = "m2/m2" ;
		fates_vai_top_bin_width:long_name = "width in VAI units of uppermost leaf+stem layer scattering element in each canopy layer" ;
	double fates_vai_width_increase_factor ;
		fates_vai_width_increase_factor:units = "unitless" ;
		fates_vai_width_increase_factor:long_name = "factor by which each leaf+stem scattering element increases in VAI width (1 = uniform spacing)" ;

// global attributes:
		:history = "This file was generated by BatchPatchParams.py:\n",
			"CDL Base File = archive/api24.1.0_101722_fates_params_default.cdl\n",
			"XML patch file = archive/api24.1.0_101722_patch_params.xml" ;
data:

 fates_history_ageclass_bin_edges = 0, 1, 2, 5, 10, 20, 50 ;

 fates_history_coageclass_bin_edges = 0, 5 ;

 fates_history_height_bin_edges = 0, 0.1, 0.3, 1, 3, 10 ;

 fates_history_damage_bin_edges = 0, 80 ;

 fates_history_sizeclass_bin_edges = 0, 5, 10, 15, 20, 30, 40, 50, 60, 70, 
    80, 90, 100 ;

 fates_alloc_organ_id = 1, 2, 3, 6 ;

 fates_hydro_htftype_node = 1, 1, 1, 1 ;

 fates_pftname =
  "broadleaf_evergreen_tropical_tree          ",
  "needleleaf_evergreen_extratrop_tree        ",
  "needleleaf_colddecid_extratrop_tree       ",
  "broadleaf_evergreen_extratrop_tree         ",
  "broadleaf_hydrodecid_tropical_tree         ",
  "broadleaf_colddecid_extratrop_tree        ",
  "broadleaf_evergreen_extratrop_shrub        ",
  "broadleaf_hydrodecid_extratrop_shrub       ",
  "broadleaf_colddecid_extratrop_shrub       ",
  "arctic_c3_grass                            ",
  "cool_c3_grass                              ",
  "c4_grass                                   " ;

 fates_hydro_organ_name =
  "leaf                                             ",
  "stem                                             ",
  "transporting root                                ",
  "absorbing root                                   " ;

 fates_alloc_organ_name =
  "leaf",
  "fine root",
  "sapwood",
  "structure" ;

 fates_landuseclass_name =
  "primaryland",
  "secondaryland",
  "rangeland",
  "pastureland",
  "cropland" ;

 fates_litterclass_name =
  "twig                                             ",
  "small branch                                     ",
  "large branch                                     ",
  "trunk                                            ",
  "dead leaves                                      ",
  "live grass                                       " ;

 fates_alloc_organ_priority =
  1, 1, 1, 1, 1, 1, 1, 1, 1, 1, 1, 1,
  2, 2, 2, 2, 2, 2, 2, 2, 2, 2, 2, 2,
  3, 3, 3, 3, 3, 3, 3, 3, 3, 3, 3, 3,
  4, 4, 4, 4, 4, 4, 4, 4, 4, 4, 4, 4 ;

 fates_alloc_storage_cushion = 1.2, 1.2, 1.2, 1.2, 2.4, 1.2, 1.2, 2.4, 1.2, 
    1.2, 1.2, 1.2 ;

 fates_alloc_store_priority_frac = 0.8, 0.8, 0.8, 0.8, 0.8, 0.8, 0.8, 0.8, 
    0.8, 0.8, 0.8, 0.8 ;

 fates_allom_agb1 = 0.06896, 0.06896, 0.06896, 0.06896, 0.06896, 0.06896, 
    0.06896, 0.06896, 0.06896, 0.01, 0.01, 0.01 ;

 fates_allom_agb2 = 0.572, 0.572, 0.572, 0.572, 0.572, 0.572, 0.572, 0.572, 
    0.572, 0.572, 0.572, 0.572 ;

 fates_allom_agb3 = 1.94, 1.94, 1.94, 1.94, 1.94, 1.94, 1.94, 1.94, 1.94, 
    1.94, 1.94, 1.94 ;

 fates_allom_agb4 = 0.931, 0.931, 0.931, 0.931, 0.931, 0.931, 0.931, 0.931, 
    0.931, 0.931, 0.931, 0.931 ;

 fates_allom_agb_frac = 0.6, 0.6, 0.6, 0.6, 0.6, 0.6, 0.6, 0.6, 0.6, 0.6, 
    0.6, 0.6 ;

 fates_allom_amode = 1, 1, 1, 1, 1, 1, 1, 1, 1, 1, 1, 1 ;

 fates_allom_blca_expnt_diff = 0, 0, 0, 0, 0, 0, 0, 0, 0, 0, 0, 0 ;

 fates_allom_cmode = 1, 1, 1, 1, 1, 1, 1, 1, 1, 1, 1, 1 ;

 fates_allom_crown_depth_frac = 0.5, 0.5, 0.5, 0.5, 0.5, 0.5, 0.95, 0.95, 
    0.95, 1, 1, 1 ;

 fates_allom_d2bl1 = 0.07, 0.07, 0.07, 0.07, 0.07, 0.07, 0.07, 0.07, 0.07, 
    0.07, 0.07, 0.07 ;

 fates_allom_d2bl2 = 1.3, 1.3, 1.3, 1.3, 1.3, 1.3, 1.3, 1.3, 1.3, 1.3, 1.3, 
    1.3 ;

 fates_allom_d2bl3 = 0.55, 0.55, 0.55, 0.55, 0.55, 0.55, 0.55, 0.55, 0.55, 
    0.55, 0.55, 0.55 ;

 fates_allom_d2ca_coefficient_max = 0.6568464, 0.6568464, 0.6568464, 
    0.6568464, 0.6568464, 0.6568464, 0.6568464, 0.6568464, 0.6568464, 
    0.6568464, 0.6568464, 0.6568464 ;

 fates_allom_d2ca_coefficient_min = 0.3381119, 0.3381119, 0.3381119, 
    0.3381119, 0.3381119, 0.3381119, 0.3381119, 0.3381119, 0.3381119, 
    0.3381119, 0.3381119, 0.3381119 ;

 fates_allom_d2h1 = 0.64, 0.64, 0.64, 0.64, 0.64, 0.64, 0.64, 0.64, 0.64, 
    0.64, 0.64, 0.64 ;

 fates_allom_d2h2 = 0.37, 0.37, 0.37, 0.37, 0.37, 0.37, 0.37, 0.37, 0.37, 
    0.37, 0.37, 0.37 ;

 fates_allom_d2h3 = -999.9, -999.9, -999.9, -999.9, -999.9, -999.9, -999.9, 
    -999.9, -999.9, -999.9, -999.9, -999.9 ;

 fates_allom_dbh_maxheight = 90, 80, 80, 80, 90, 80, 3, 3, 2, 0.35, 0.35, 0.35 ;

 fates_allom_fmode = 1, 1, 1, 1, 1, 1, 1, 1, 1, 1, 1, 1 ;

 fates_allom_fnrt_prof_a = 7, 7, 7, 7, 6, 6, 7, 7, 7, 11, 11, 11 ;

 fates_allom_fnrt_prof_b = 1, 2, 2, 1, 2, 2, 1.5, 1.5, 1.5, 2, 2, 2 ;

 fates_allom_fnrt_prof_mode = 3, 3, 3, 3, 3, 3, 3, 3, 3, 3, 3, 3 ;

 fates_allom_frbstor_repro = 0, 0, 0, 0, 0, 0, 0, 0, 0, 0, 0, 0 ;

 fates_allom_hmode = 1, 1, 1, 1, 1, 1, 1, 1, 1, 1, 1, 1 ;

 fates_allom_l2fr = 1, 1, 1, 1, 1, 1, 1, 1, 1, 1, 1, 1 ;

 fates_allom_la_per_sa_int = 0.8, 0.8, 0.8, 0.8, 0.8, 0.8, 0.8, 0.8, 0.8, 
    0.8, 0.8, 0.8 ;

 fates_allom_la_per_sa_slp = 0, 0, 0, 0, 0, 0, 0, 0, 0, 0, 0, 0 ;

 fates_allom_lmode = 1, 1, 1, 1, 1, 1, 1, 1, 1, 1, 1, 1 ;

 fates_allom_sai_scaler = 0.1, 0.1, 0.1, 0.1, 0.1, 0.1, 0.1, 0.1, 0.1, 0.1, 
    0.1, 0.1 ;

 fates_allom_smode = 1, 1, 1, 1, 1, 1, 1, 1, 1, 1, 1, 1 ;

 fates_allom_stmode = 1, 1, 1, 1, 1, 1, 1, 1, 1, 1, 1, 1 ;

 fates_allom_zroot_k = 10, 10, 10, 10, 10, 10, 10, 10, 10, 10, 10, 10 ;

 fates_allom_zroot_max_dbh = 100, 100, 100, 100, 100, 100, 2, 2, 2, 2, 2, 2 ;

 fates_allom_zroot_max_z = 100, 100, 100, 100, 100, 100, 100, 100, 100, 100, 
    100, 100 ;

 fates_allom_zroot_min_dbh = 1, 1, 1, 2.5, 2.5, 2.5, 0.1, 0.1, 0.1, 0.1, 0.1, 
    0.1 ;

 fates_allom_zroot_min_z = 100, 100, 100, 100, 100, 100, 100, 100, 100, 100, 
    100, 100 ;

 fates_c2b = 2, 2, 2, 2, 2, 2, 2, 2, 2, 2, 2, 2 ;

 fates_cnp_eca_alpha_ptase = 0.5, 0.5, 0.5, 0.5, 0.5, 0.5, 0.5, 0.5, 0.5, 
    0.5, 0.5, 0.5 ;

 fates_cnp_eca_decompmicc = 280, 280, 280, 280, 280, 280, 280, 280, 280, 280, 
    280, 280 ;

 fates_cnp_eca_km_nh4 = 0.14, 0.14, 0.14, 0.14, 0.14, 0.14, 0.14, 0.14, 0.14, 
    0.14, 0.14, 0.14 ;

 fates_cnp_eca_km_no3 = 0.27, 0.27, 0.27, 0.27, 0.27, 0.27, 0.27, 0.27, 0.27, 
    0.27, 0.27, 0.27 ;

 fates_cnp_eca_km_p = 0.1, 0.1, 0.1, 0.1, 0.1, 0.1, 0.1, 0.1, 0.1, 0.1, 0.1, 
    0.1 ;

 fates_cnp_eca_km_ptase = 1, 1, 1, 1, 1, 1, 1, 1, 1, 1, 1, 1 ;

 fates_cnp_eca_lambda_ptase = 1, 1, 1, 1, 1, 1, 1, 1, 1, 1, 1, 1 ;

 fates_cnp_eca_vmax_ptase = 5e-09, 5e-09, 5e-09, 5e-09, 5e-09, 5e-09, 5e-09, 
    5e-09, 5e-09, 5e-09, 5e-09, 5e-09 ;

 fates_cnp_nfix1 = 0, 0, 0, 0, 0, 0, 0, 0, 0, 0, 0, 0 ;

 fates_cnp_nitr_store_ratio = 1.5, 1.5, 1.5, 1.5, 1.5, 1.5, 1.5, 1.5, 1.5, 
    1.5, 1.5, 1.5 ;

 fates_cnp_phos_store_ratio = 1.5, 1.5, 1.5, 1.5, 1.5, 1.5, 1.5, 1.5, 1.5, 
    1.5, 1.5, 1.5 ;

 fates_cnp_pid_kd = 0.1, 0.1, 0.1, 0.1, 0.1, 0.1, 0.1, 0.1, 0.1, 0.1, 0.1, 0.1 ;

 fates_cnp_pid_ki = 0, 0, 0, 0, 0, 0, 0, 0, 0, 0, 0, 0 ;

 fates_cnp_pid_kp = 0.0005, 0.0005, 0.0005, 0.0005, 0.0005, 0.0005, 0.0005, 
    0.0005, 0.0005, 0.0005, 0.0005, 0.0005 ;

 fates_cnp_prescribed_nuptake = 1, 1, 1, 1, 1, 1, 1, 1, 1, 1, 1, 1 ;

 fates_cnp_prescribed_puptake = 1, 1, 1, 1, 1, 1, 1, 1, 1, 1, 1, 1 ;

 fates_cnp_store_ovrflw_frac = 1, 1, 1, 1, 1, 1, 1, 1, 1, 1, 1, 1 ;

 fates_cnp_turnover_nitr_retrans =
  0.25, 0.25, 0.25, 0.25, 0.25, 0.25, 0.25, 0.25, 0.25, 0.25, 0.25, 0.25,
  0.25, 0.25, 0.25, 0.25, 0.25, 0.25, 0.25, 0.25, 0.25, 0.25, 0.25, 0.25,
  0, 0, 0, 0, 0, 0, 0, 0, 0, 0, 0, 0,
  0, 0, 0, 0, 0, 0, 0, 0, 0, 0, 0, 0 ;

 fates_cnp_turnover_phos_retrans =
  0.25, 0.25, 0.25, 0.25, 0.25, 0.25, 0.25, 0.25, 0.25, 0.25, 0.25, 0.25,
  0.25, 0.25, 0.25, 0.25, 0.25, 0.25, 0.25, 0.25, 0.25, 0.25, 0.25, 0.25,
  0, 0, 0, 0, 0, 0, 0, 0, 0, 0, 0, 0,
  0, 0, 0, 0, 0, 0, 0, 0, 0, 0, 0, 0 ;

 fates_cnp_vmax_nh4 = 2.5e-09, 2.5e-09, 2.5e-09, 2.5e-09, 2.5e-09, 2.5e-09, 
    2.5e-09, 2.5e-09, 2.5e-09, 2.5e-09, 2.5e-09, 2.5e-09 ;

 fates_cnp_vmax_no3 = 2.5e-09, 2.5e-09, 2.5e-09, 2.5e-09, 2.5e-09, 2.5e-09, 
    2.5e-09, 2.5e-09, 2.5e-09, 2.5e-09, 2.5e-09, 2.5e-09 ;

 fates_cnp_vmax_p = 5e-10, 5e-10, 5e-10, 5e-10, 5e-10, 5e-10, 5e-10, 5e-10, 
    5e-10, 5e-10, 5e-10, 5e-10 ;

 fates_damage_frac = 0.01, 0.01, 0.01, 0.01, 0.01, 0.01, 0.01, 0.01, 0.01, 
    0.01, 0.01, 0.01 ;

 fates_damage_mort_p1 = 9, 9, 9, 9, 9, 9, 9, 9, 9, 9, 9, 9 ;

 fates_damage_mort_p2 = 5.5, 5.5, 5.5, 5.5, 5.5, 5.5, 5.5, 5.5, 5.5, 5.5, 
    5.5, 5.5 ;

 fates_damage_recovery_scalar = 0, 0, 0, 0, 0, 0, 0, 0, 0, 0, 0, 0 ;

 fates_dev_arbitrary_pft = _, _, _, _, _, _, _, _, _, _, _, _ ;

 fates_fire_alpha_SH = 0.2, 0.2, 0.2, 0.2, 0.2, 0.2, 0.2, 0.2, 0.2, 0.2, 0.2, 
    0.2 ;

 fates_fire_bark_scaler = 0.07, 0.07, 0.07, 0.07, 0.07, 0.07, 0.07, 0.07, 
    0.07, 0.07, 0.07, 0.07 ;

 fates_fire_crown_kill = 0.775, 0.775, 0.775, 0.775, 0.775, 0.775, 0.775, 
    0.775, 0.775, 0.775, 0.775, 0.775 ;

 fates_frag_fnrt_fcel = 0.5, 0.5, 0.5, 0.5, 0.5, 0.5, 0.5, 0.5, 0.5, 0.5, 
    0.5, 0.5 ;

 fates_frag_fnrt_flab = 0.25, 0.25, 0.25, 0.25, 0.25, 0.25, 0.25, 0.25, 0.25, 
    0.25, 0.25, 0.25 ;

 fates_frag_fnrt_flig = 0.25, 0.25, 0.25, 0.25, 0.25, 0.25, 0.25, 0.25, 0.25, 
    0.25, 0.25, 0.25 ;

 fates_frag_leaf_fcel = 0.5, 0.5, 0.5, 0.5, 0.5, 0.5, 0.5, 0.5, 0.5, 0.5, 
    0.5, 0.5 ;

 fates_frag_leaf_flab = 0.25, 0.25, 0.25, 0.25, 0.25, 0.25, 0.25, 0.25, 0.25, 
    0.25, 0.25, 0.25 ;

 fates_frag_leaf_flig = 0.25, 0.25, 0.25, 0.25, 0.25, 0.25, 0.25, 0.25, 0.25, 
    0.25, 0.25, 0.25 ;

 fates_frag_seed_decay_rate = 0.51, 0.51, 0.51, 0.51, 0.51, 0.51, 0.51, 0.51, 
    0.51, 0.51, 0.51, 0.51 ;

 fates_grperc = 0.11, 0.11, 0.11, 0.11, 0.11, 0.11, 0.11, 0.11, 0.11, 0.11, 
    0.11, 0.11 ;

 fates_hydro_avuln_gs = 2.5, 2.5, 2.5, 2.5, 2.5, 2.5, 2.5, 2.5, 2.5, 2.5, 
    2.5, 2.5 ;

 fates_hydro_avuln_node =
  2, 2, 2, 2, 2, 2, 2, 2, 2, 2, 2, 2,
  2, 2, 2, 2, 2, 2, 2, 2, 2, 2, 2, 2,
  2, 2, 2, 2, 2, 2, 2, 2, 2, 2, 2, 2,
  2, 2, 2, 2, 2, 2, 2, 2, 2, 2, 2, 2 ;

 fates_hydro_epsil_node =
  12, 12, 12, 12, 12, 12, 12, 12, 12, 12, 12, 12,
  10, 10, 10, 10, 10, 10, 10, 10, 10, 10, 10, 10,
  10, 10, 10, 10, 10, 10, 10, 10, 10, 10, 10, 10,
  8, 8, 8, 8, 8, 8, 8, 8, 8, 8, 8, 8 ;

 fates_hydro_fcap_node =
  0, 0, 0, 0, 0, 0, 0, 0, 0, 0, 0, 0,
  0.08, 0.08, 0.08, 0.08, 0.08, 0.08, 0.08, 0.08, 0.08, 0.08, 0.08, 0.08,
  0.08, 0.08, 0.08, 0.08, 0.08, 0.08, 0.08, 0.08, 0.08, 0.08, 0.08, 0.08,
  0, 0, 0, 0, 0, 0, 0, 0, 0, 0, 0, 0 ;

 fates_hydro_k_lwp = 0, 0, 0, 0, 0, 0, 0, 0, 0, 0, 0, 0 ;

 fates_hydro_kmax_node =
  -999, -999, -999, -999, -999, -999, -999, -999, -999, -999, -999, -999,
  3, 3, 3, 3, 3, 3, 3, 3, 3, 3, 3, 3,
  -999, -999, -999, -999, -999, -999, -999, -999, -999, -999, -999, -999,
  -999, -999, -999, -999, -999, -999, -999, -999, -999, -999, -999, -999 ;

 fates_hydro_p50_gs = -1.5, -1.5, -1.5, -1.5, -1.5, -1.5, -1.5, -1.5, -1.5, 
    -1.5, -1.5, -1.5 ;

 fates_hydro_p50_node =
  -2.25, -2.25, -2.25, -2.25, -2.25, -2.25, -2.25, -2.25, -2.25, -2.25, 
    -2.25, -2.25,
  -2.25, -2.25, -2.25, -2.25, -2.25, -2.25, -2.25, -2.25, -2.25, -2.25, 
    -2.25, -2.25,
  -2.25, -2.25, -2.25, -2.25, -2.25, -2.25, -2.25, -2.25, -2.25, -2.25, 
    -2.25, -2.25,
  -2.25, -2.25, -2.25, -2.25, -2.25, -2.25, -2.25, -2.25, -2.25, -2.25, 
    -2.25, -2.25 ;

 fates_hydro_p_taper = 0.333, 0.333, 0.333, 0.333, 0.333, 0.333, 0.333, 
    0.333, 0.333, 0.333, 0.333, 0.333 ;

 fates_hydro_pinot_node =
  -1.465984, -1.465984, -1.465984, -1.465984, -1.465984, -1.465984, 
    -1.465984, -1.465984, -1.465984, -1.465984, -1.465984, -1.465984,
  -1.22807, -1.22807, -1.22807, -1.22807, -1.22807, -1.22807, -1.22807, 
    -1.22807, -1.22807, -1.22807, -1.22807, -1.22807,
  -1.22807, -1.22807, -1.22807, -1.22807, -1.22807, -1.22807, -1.22807, 
    -1.22807, -1.22807, -1.22807, -1.22807, -1.22807,
  -1.043478, -1.043478, -1.043478, -1.043478, -1.043478, -1.043478, 
    -1.043478, -1.043478, -1.043478, -1.043478, -1.043478, -1.043478 ;

 fates_hydro_pitlp_node =
  -1.67, -1.67, -1.67, -1.67, -1.67, -1.67, -1.67, -1.67, -1.67, -1.67, 
    -1.67, -1.67,
  -1.4, -1.4, -1.4, -1.4, -1.4, -1.4, -1.4, -1.4, -1.4, -1.4, -1.4, -1.4,
  -1.4, -1.4, -1.4, -1.4, -1.4, -1.4, -1.4, -1.4, -1.4, -1.4, -1.4, -1.4,
  -1.2, -1.2, -1.2, -1.2, -1.2, -1.2, -1.2, -1.2, -1.2, -1.2, -1.2, -1.2 ;

 fates_hydro_resid_node =
  0.16, 0.16, 0.16, 0.16, 0.16, 0.16, 0.16, 0.16, 0.16, 0.16, 0.16, 0.16,
  0.21, 0.21, 0.21, 0.21, 0.21, 0.21, 0.21, 0.21, 0.21, 0.21, 0.21, 0.21,
  0.21, 0.21, 0.21, 0.21, 0.21, 0.21, 0.21, 0.21, 0.21, 0.21, 0.21, 0.21,
  0.11, 0.11, 0.11, 0.11, 0.11, 0.11, 0.11, 0.11, 0.11, 0.11, 0.11, 0.11 ;

 fates_hydro_rfrac_stem = 0.625, 0.625, 0.625, 0.625, 0.625, 0.625, 0.625, 
    0.625, 0.625, 0.625, 0.625, 0.625 ;

 fates_hydro_rs2 = 0.0001, 0.0001, 0.0001, 0.0001, 0.0001, 0.0001, 0.0001, 
    0.0001, 0.0001, 0.0001, 0.0001, 0.0001 ;

 fates_hydro_srl = 25, 25, 25, 25, 25, 25, 25, 25, 25, 25, 25, 25 ;

 fates_hydro_thetas_node =
  0.65, 0.65, 0.65, 0.65, 0.65, 0.65, 0.65, 0.65, 0.65, 0.65, 0.65, 0.65,
  0.65, 0.65, 0.65, 0.65, 0.65, 0.65, 0.65, 0.65, 0.65, 0.65, 0.65, 0.65,
  0.65, 0.65, 0.65, 0.65, 0.65, 0.65, 0.65, 0.65, 0.65, 0.65, 0.65, 0.65,
  0.75, 0.75, 0.75, 0.75, 0.75, 0.75, 0.75, 0.75, 0.75, 0.75, 0.75, 0.75 ;

 fates_hydro_vg_alpha_node =
  0.0005, 0.0005, 0.0005, 0.0005, 0.0005, 0.005, 0.005, 0.005, 0.005, 0.005, 
    0.005, 0.005,
  0.0005, 0.0005, 0.0005, 0.0005, 0.0005, 0.005, 0.005, 0.005, 0.005, 0.005, 
    0.005, 0.005,
  0.0005, 0.0005, 0.0005, 0.0005, 0.0005, 0.005, 0.005, 0.005, 0.005, 0.005, 
    0.005, 0.005,
  0.0005, 0.0005, 0.0005, 0.0005, 0.0005, 0.005, 0.005, 0.005, 0.005, 0.005, 
    0.005, 0.005 ;

 fates_hydro_vg_m_node =
  0.5, 0.5, 0.5, 0.5, 0.5, 0.5, 0.5, 0.5, 0.5, 0.5, 0.5, 0.5,
  0.5, 0.5, 0.5, 0.5, 0.5, 0.5, 0.5, 0.5, 0.5, 0.5, 0.5, 0.5,
  0.5, 0.5, 0.5, 0.5, 0.5, 0.5, 0.5, 0.5, 0.5, 0.5, 0.5, 0.5,
  0.5, 0.5, 0.5, 0.5, 0.5, 0.5, 0.5, 0.5, 0.5, 0.5, 0.5, 0.5 ;

 fates_hydro_vg_n_node =
  2, 2, 2, 2, 2, 2, 2, 2, 2, 2, 2, 2,
  2, 2, 2, 2, 2, 2, 2, 2, 2, 2, 2, 2,
  2, 2, 2, 2, 2, 2, 2, 2, 2, 2, 2, 2,
  2, 2, 2, 2, 2, 2, 2, 2, 2, 2, 2, 2 ;

 fates_landuse_harvest_pprod10 = 1, 0.75, 0.75, 0.75, 1, 0.75, 1, 1, 1, 1, 1, 1 ;

 fates_landuse_luc_frac_burned = 0.5, 0.5, 0.5, 0.5, 0.5, 0.5, 0.5, 0.5, 0.5, 
    0.5, 0.5, 0.5 ;

 fates_landuse_luc_frac_exported = 0.4, 0.4, 0.4, 0.4, 0.4, 0.4, 0.2, 0.2, 
    0.2, 0, 0, 0 ;

 fates_landuse_luc_pprod10 = 1, 0.75, 0.75, 0.75, 1, 0.75, 1, 1, 1, 1, 1, 1 ;

 fates_leaf_c3psn = 1, 1, 1, 1, 1, 1, 1, 1, 1, 1, 1, 0 ;

 fates_leaf_jmaxha = 43540, 43540, 43540, 43540, 43540, 43540, 43540, 43540, 
    43540, 43540, 43540, 43540 ;

 fates_leaf_jmaxhd = 152040, 152040, 152040, 152040, 152040, 152040, 152040, 
    152040, 152040, 152040, 152040, 152040 ;

 fates_leaf_jmaxse = 495, 495, 495, 495, 495, 495, 495, 495, 495, 495, 495, 
    495 ;

 fates_leaf_slamax = 0.0954, 0.0954, 0.0954, 0.0954, 0.0954, 0.0954, 0.012, 
    0.03, 0.03, 0.03, 0.03, 0.03 ;

 fates_leaf_slatop = 0.012, 0.005, 0.024, 0.009, 0.03, 0.03, 0.012, 0.03, 
    0.03, 0.03, 0.03, 0.03 ;

 fates_leaf_stomatal_intercept = 10000, 10000, 10000, 10000, 10000, 10000, 
    10000, 10000, 10000, 10000, 10000, 40000 ;

 fates_leaf_stomatal_slope_ballberry = 8, 8, 8, 8, 8, 8, 8, 8, 8, 8, 8, 8 ;

 fates_leaf_stomatal_slope_medlyn = 4.1, 2.3, 2.3, 4.1, 4.4, 4.4, 4.7, 4.7, 
    4.7, 2.2, 5.3, 1.6 ;

 fates_leaf_vcmax25top =
  50, 62, 39, 61, 58, 58, 62, 54, 54, 78, 78, 78 ;

 fates_leaf_vcmaxha = 65330, 65330, 65330, 65330, 65330, 65330, 65330, 65330, 
    65330, 65330, 65330, 65330 ;

 fates_leaf_vcmaxhd = 149250, 149250, 149250, 149250, 149250, 149250, 149250, 
    149250, 149250, 149250, 149250, 149250 ;

 fates_leaf_vcmaxse = 485, 485, 485, 485, 485, 485, 485, 485, 485, 485, 485, 
    485 ;

 fates_maintresp_leaf_atkin2017_baserate = 1.756, 1.4995, 1.4995, 1.756, 
    1.756, 1.756, 2.0749, 2.0749, 2.0749, 2.1956, 2.1956, 2.1956 ;

 fates_maintresp_leaf_ryan1991_baserate = 2.525e-06, 2.525e-06, 2.525e-06, 
    2.525e-06, 2.525e-06, 2.525e-06, 2.525e-06, 2.525e-06, 2.525e-06, 
    2.525e-06, 2.525e-06, 2.525e-06 ;

 fates_maintresp_reduction_curvature = 0.01, 0.01, 0.01, 0.01, 0.01, 0.01, 
    0.01, 0.01, 0.01, 0.01, 0.01, 0.01 ;

 fates_maintresp_reduction_intercept = 1, 1, 1, 1, 1, 1, 1, 1, 1, 1, 1, 1 ;

 fates_maintresp_reduction_upthresh = 1, 1, 1, 1, 1, 1, 1, 1, 1, 1, 1, 1 ;

 fates_mort_bmort = 0.014, 0.014, 0.014, 0.014, 0.014, 0.014, 0.014, 0.014, 
    0.014, 0.014, 0.014, 0.014 ;

 fates_mort_freezetol = 2.5, -55, -80, -30, 2.5, -80, -60, -10, -80, -80, 
    -20, 2.5 ;

 fates_mort_hf_flc_threshold = 0.5, 0.5, 0.5, 0.5, 0.5, 0.5, 0.5, 0.5, 0.5, 
    0.5, 0.5, 0.5 ;

 fates_mort_hf_sm_threshold = 1e-06, 1e-06, 1e-06, 1e-06, 1e-06, 1e-06, 
    1e-06, 1e-06, 1e-06, 1e-06, 1e-06, 1e-06 ;

 fates_mort_ip_age_senescence = _, _, _, _, _, _, _, _, _, _, _, _ ;

 fates_mort_ip_size_senescence = _, _, _, _, _, _, _, _, _, _, _, _ ;

 fates_mort_prescribed_canopy = 0.0194, 0.0194, 0.0194, 0.0194, 0.0194, 
    0.0194, 0.0194, 0.0194, 0.0194, 0.0194, 0.0194, 0.0194 ;

 fates_mort_prescribed_understory = 0.025, 0.025, 0.025, 0.025, 0.025, 0.025, 
    0.025, 0.025, 0.025, 0.025, 0.025, 0.025 ;

 fates_mort_r_age_senescence = _, _, _, _, _, _, _, _, _, _, _, _ ;

 fates_mort_r_size_senescence = _, _, _, _, _, _, _, _, _, _, _, _ ;

 fates_mort_scalar_coldstress = 3, 3, 3, 3, 3, 3, 3, 3, 3, 3, 3, 3 ;

 fates_mort_scalar_cstarvation = 0.6, 0.6, 0.6, 0.6, 0.6, 0.6, 0.6, 0.6, 0.6, 
    0.6, 0.6, 0.6 ;

 fates_mort_scalar_hydrfailure = 0.6, 0.6, 0.6, 0.6, 0.6, 0.6, 0.6, 0.6, 0.6, 
    0.6, 0.6, 0.6 ;

 fates_mort_upthresh_cstarvation = 1, 1, 1, 1, 1, 1, 1, 1, 1, 1, 1, 1 ;

 fates_nonhydro_smpsc = -255000, -255000, -255000, -255000, -255000, -255000, 
    -255000, -255000, -255000, -255000, -255000, -255000 ;

 fates_nonhydro_smpso = -66000, -66000, -66000, -66000, -66000, -66000, 
    -66000, -66000, -66000, -66000, -66000, -66000 ;

 fates_phen_cold_size_threshold = 0, 0, 0, 0, 0, 0, 0, 0, 0, 0, 0, 0 ;

 fates_phen_drought_threshold = -152957.4, -152957.4, -152957.4, -152957.4, 
    -152957.4, -152957.4, -152957.4, -152957.4, -152957.4, -152957.4, 
    -152957.4, -152957.4 ;

 fates_phen_evergreen = 1, 1, 0, 1, 0, 0, 1, 0, 0, 0, 0, 0 ;

 fates_phen_flush_fraction = _, _, 0.5, _, 0.5, 0.5, _, 0.5, 0.5, 0.5, 0.5, 
    0.5 ;

 fates_phen_fnrt_drop_fraction = 0, 0, 0, 0, 0, 0, 0, 0, 0, 0, 0, 0 ;

 fates_phen_mindaysoff = 100, 100, 100, 100, 100, 100, 100, 100, 100, 100, 
    100, 100 ;

 fates_phen_moist_threshold = -122365.9, -122365.9, -122365.9, -122365.9, 
    -122365.9, -122365.9, -122365.9, -122365.9, -122365.9, -122365.9, 
    -122365.9, -122365.9 ;

 fates_phen_season_decid = 0, 0, 1, 0, 0, 1, 0, 0, 1, 1, 0, 0 ;

 fates_phen_stem_drop_fraction = 0, 0, 0, 0, 0, 0, 0, 0, 0, 0, 0, 0 ;

 fates_phen_stress_decid = 0, 0, 0, 0, 1, 0, 0, 1, 0, 0, 1, 1 ;

 fates_prescribed_npp_canopy = 0.4, 0.4, 0.4, 0.4, 0.4, 0.4, 0.4, 0.4, 0.4, 
    0.4, 0.4, 0.4 ;

 fates_prescribed_npp_understory = 0.03125, 0.03125, 0.03125, 0.03125, 
    0.03125, 0.03125, 0.03125, 0.03125, 0.03125, 0.03125, 0.03125, 0.03125 ;

 fates_rad_leaf_clumping_index = 0.85, 0.85, 0.8, 0.85, 0.85, 0.9, 0.85, 0.9, 
    0.9, 0.75, 0.75, 0.75 ;

 fates_rad_leaf_rhonir = 0.46, 0.41, 0.39, 0.46, 0.41, 0.41, 0.46, 0.41, 
    0.41, 0.28, 0.28, 0.28 ;

 fates_rad_leaf_rhovis = 0.11, 0.09, 0.08, 0.11, 0.08, 0.08, 0.11, 0.08, 
    0.08, 0.05, 0.05, 0.05 ;

 fates_rad_leaf_taunir = 0.33, 0.32, 0.42, 0.33, 0.43, 0.43, 0.33, 0.43, 
    0.43, 0.4, 0.4, 0.4 ;

 fates_rad_leaf_tauvis = 0.06, 0.04, 0.06, 0.06, 0.06, 0.06, 0.06, 0.06, 
    0.06, 0.05, 0.05, 0.05 ;

 fates_rad_leaf_xl = 0.32, 0.01, 0.01, 0.32, 0.2, 0.59, 0.32, 0.59, 0.59, 
    -0.23, -0.23, -0.23 ;

 fates_rad_stem_rhonir = 0.49, 0.36, 0.36, 0.49, 0.49, 0.49, 0.49, 0.49, 
    0.49, 0.53, 0.53, 0.53 ;

 fates_rad_stem_rhovis = 0.21, 0.12, 0.12, 0.21, 0.21, 0.21, 0.21, 0.21, 
    0.21, 0.31, 0.31, 0.31 ;

 fates_rad_stem_taunir = 0.001, 0.001, 0.001, 0.001, 0.001, 0.001, 0.001, 
    0.001, 0.001, 0.25, 0.25, 0.25 ;

 fates_rad_stem_tauvis = 0.001, 0.001, 0.001, 0.001, 0.001, 0.001, 0.001, 
    0.001, 0.001, 0.12, 0.12, 0.12 ;

 fates_recruit_height_min = 1.3, 1.3, 1.3, 1.3, 1.3, 1.3, 0.2, 0.2, 0.2, 
    0.125, 0.125, 0.125 ;

 fates_recruit_init_density = 0.2, 0.2, 0.2, 0.2, 0.2, 0.2, 0.2, 0.2, 0.2, 
    0.2, 0.2, 0.2 ;

 fates_recruit_prescribed_rate = 0.02, 0.02, 0.02, 0.02, 0.02, 0.02, 0.02, 
    0.02, 0.02, 0.02, 0.02, 0.02 ;

 fates_recruit_seed_alloc = 0.1, 0.1, 0.1, 0.1, 0.1, 0.1, 0.1, 0.1, 0.1, 0.1, 
    0.1, 0.1 ;

 fates_recruit_seed_alloc_mature = 0, 0, 0, 0, 0, 0, 0.9, 0.9, 0.9, 0.9, 0.9, 
    0.9 ;

 fates_recruit_seed_dbh_repro_threshold = 90, 80, 80, 80, 90, 80, 3, 3, 2, 
    0.35, 0.35, 0.35 ;

 fates_recruit_seed_germination_rate = 0.5, 0.5, 0.5, 0.5, 0.5, 0.5, 0.5, 
    0.5, 0.5, 0.5, 0.5, 0.5 ;

 fates_recruit_seed_supplement = 0, 0, 0, 0, 0, 0, 0, 0, 0, 0, 0, 0 ;

 fates_seed_dispersal_fraction = _, _, _, _, _, _, _, _, _, _, _, _ ;

 fates_seed_dispersal_max_dist = _, _, _, _, _, _, _, _, _, _, _, _ ;

 fates_seed_dispersal_pdf_scale = _, _, _, _, _, _, _, _, _, _, _, _ ;

 fates_seed_dispersal_pdf_shape = _, _, _, _, _, _, _, _, _, _, _, _ ;

 fates_stoich_nitr =
  0.033, 0.029, 0.04, 0.033, 0.04, 0.04, 0.033, 0.04, 0.04, 0.04, 0.04, 0.04,
  0.024, 0.024, 0.024, 0.024, 0.024, 0.024, 0.024, 0.024, 0.024, 0.024, 
    0.024, 0.024,
  1e-08, 1e-08, 1e-08, 1e-08, 1e-08, 1e-08, 1e-08, 1e-08, 1e-08, 1e-08, 
    1e-08, 1e-08,
  0.0047, 0.0047, 0.0047, 0.0047, 0.0047, 0.0047, 0.0047, 0.0047, 0.0047, 
    0.0047, 0.0047, 0.0047 ;

 fates_stoich_phos =
  0.0033, 0.0029, 0.004, 0.0033, 0.004, 0.004, 0.0033, 0.004, 0.004, 0.004, 
    0.004, 0.004,
  0.0024, 0.0024, 0.0024, 0.0024, 0.0024, 0.0024, 0.0024, 0.0024, 0.0024, 
    0.0024, 0.0024, 0.0024,
  1e-09, 1e-09, 1e-09, 1e-09, 1e-09, 1e-09, 1e-09, 1e-09, 1e-09, 1e-09, 
    1e-09, 1e-09,
  0.00047, 0.00047, 0.00047, 0.00047, 0.00047, 0.00047, 0.00047, 0.00047, 
    0.00047, 0.00047, 0.00047, 0.00047 ;

 fates_trim_inc = 0.03, 0.03, 0.03, 0.03, 0.03, 0.03, 0.03, 0.03, 0.03, 0.03, 
    0.03, 0.03 ;

 fates_trim_limit = 0.3, 0.3, 0.3, 0.3, 0.3, 0.3, 0.3, 0.3, 0.3, 0.3, 0.3, 0.3 ;

 fates_trs_repro_alloc_a = 0.0049, 0.0049, 0.0049, 0.0049, 0.0049, 0.0049, 
    0.0049, 0.0049, 0.0049, 0.0049, 0.0049, 0.0049 ;

 fates_trs_repro_alloc_b = -2.6171, -2.6171, -2.6171, -2.6171, -2.6171, 
    -2.6171, -2.6171, -2.6171, -2.6171, -2.6171, -2.6171, -2.6171 ;

 fates_trs_repro_frac_seed = 0.24, 0.24, 0.24, 0.24, 0.24, 0.24, 0.24, 0.24, 
    0.24, 0.24, 0.24, 0.24 ;

 fates_trs_seedling_a_emerg = 0.0003, 0.0003, 0.0003, 0.0003, 0.0003, 0.0003, 
    0.0003, 0.0003, 0.0003, 0.0003, 0.0003, 0.0003 ;

 fates_trs_seedling_b_emerg = 1.2, 1.2, 1.2, 1.2, 1.2, 1.2, 1.2, 1.2, 1.2, 
    1.2, 1.2, 1.2 ;

 fates_trs_seedling_background_mort = 0.1085371, 0.1085371, 0.1085371, 
    0.1085371, 0.1085371, 0.1085371, 0.1085371, 0.1085371, 0.1085371, 
    0.1085371, 0.1085371, 0.1085371 ;

 fates_trs_seedling_h2o_mort_a = 4.070565e-17, 4.070565e-17, 4.070565e-17, 
    4.070565e-17, 4.070565e-17, 4.070565e-17, 4.070565e-17, 4.070565e-17, 
    4.070565e-17, 4.070565e-17, 4.070565e-17, 4.070565e-17 ;

 fates_trs_seedling_h2o_mort_b = -6.390757e-11, -6.390757e-11, -6.390757e-11, 
    -6.390757e-11, -6.390757e-11, -6.390757e-11, -6.390757e-11, 
    -6.390757e-11, -6.390757e-11, -6.390757e-11, -6.390757e-11, -6.390757e-11 ;

 fates_trs_seedling_h2o_mort_c = 1.268992e-05, 1.268992e-05, 1.268992e-05, 
    1.268992e-05, 1.268992e-05, 1.268992e-05, 1.268992e-05, 1.268992e-05, 
    1.268992e-05, 1.268992e-05, 1.268992e-05, 1.268992e-05 ;

 fates_trs_seedling_light_mort_a = -0.009897694, -0.009897694, -0.009897694, 
    -0.009897694, -0.009897694, -0.009897694, -0.009897694, -0.009897694, 
    -0.009897694, -0.009897694, -0.009897694, -0.009897694 ;

 fates_trs_seedling_light_mort_b = -7.154063, -7.154063, -7.154063, 
    -7.154063, -7.154063, -7.154063, -7.154063, -7.154063, -7.154063, 
    -7.154063, -7.154063, -7.154063 ;

 fates_trs_seedling_light_rec_a = 0.007, 0.007, 0.007, 0.007, 0.007, 0.007, 
    0.007, 0.007, 0.007, 0.007, 0.007, 0.007 ;

 fates_trs_seedling_light_rec_b = 0.8615, 0.8615, 0.8615, 0.8615, 0.8615, 
    0.8615, 0.8615, 0.8615, 0.8615, 0.8615, 0.8615, 0.8615 ;

 fates_trs_seedling_mdd_crit = 1400000, 1400000, 1400000, 1400000, 1400000, 
    1400000, 1400000, 1400000, 1400000, 1400000, 1400000, 1400000 ;

 fates_trs_seedling_par_crit_germ = 0.656, 0.656, 0.656, 0.656, 0.656, 0.656, 
    0.656, 0.656, 0.656, 0.656, 0.656, 0.656 ;

 fates_trs_seedling_psi_crit = -251995.7, -251995.7, -251995.7, -251995.7, 
    -251995.7, -251995.7, -251995.7, -251995.7, -251995.7, -251995.7, 
    -251995.7, -251995.7 ;

 fates_trs_seedling_psi_emerg = -15744.65, -15744.65, -15744.65, -15744.65, 
    -15744.65, -15744.65, -15744.65, -15744.65, -15744.65, -15744.65, 
    -15744.65, -15744.65 ;

 fates_trs_seedling_root_depth = 0.06, 0.06, 0.06, 0.06, 0.06, 0.06, 0.06, 
    0.06, 0.06, 0.06, 0.06, 0.06 ;

 fates_turb_displar = 0.67, 0.67, 0.67, 0.67, 0.67, 0.67, 0.67, 0.67, 0.67, 
    0.67, 0.67, 0.67 ;

 fates_turb_leaf_diameter = 0.04, 0.04, 0.04, 0.04, 0.04, 0.04, 0.04, 0.04, 
    0.04, 0.04, 0.04, 0.04 ;

 fates_turb_z0mr = 0.055, 0.055, 0.055, 0.055, 0.055, 0.055, 0.055, 0.055, 
    0.055, 0.055, 0.055, 0.055 ;

 fates_turnover_branch = 150, 150, 150, 150, 150, 150, 150, 150, 150, 0, 0, 0 ;

 fates_turnover_fnrt = 1, 2, 1, 1.5, 1, 1, 1.5, 1, 1, 1, 1, 1 ;

 fates_turnover_leaf =
  1.5, 4, 1, 1.5, 1, 1, 1.5, 1, 1, 1, 1, 1 ;

 fates_turnover_senleaf_fdrought = 1, 1, 1, 1, 1, 1, 1, 1, 1, 1, 1, 1 ;

 fates_wood_density = 0.7, 0.4, 0.7, 0.53, 0.7, 0.7, 0.7, 0.7, 0.7, 0.7, 0.7, 
    0.7 ;

 fates_woody = 1, 1, 1, 1, 1, 1, 1, 1, 1, 0, 0, 0 ;

 fates_hlm_pft_map =
  0, 1, 0, 0, 0, 0, 0, 0, 0, 0, 0, 0,
  0, 1, 0, 0, 0, 0, 0, 0, 0, 0, 0, 0,
  0, 0, 1, 0, 0, 0, 0, 0, 0, 0, 0, 0,
  1, 0, 0, 0, 0, 0, 0, 0, 0, 0, 0, 0,
  0, 0, 0, 1, 0, 0, 0, 0, 0, 0, 0, 0,
  0, 0, 0, 0, 1, 0, 0, 0, 0, 0, 0, 0,
  0, 0, 0, 0, 0, 1, 0, 0, 0, 0, 0, 0,
  0, 0, 0, 0, 0, 1, 0, 0, 0, 0, 0, 0,
  0, 0, 0, 0, 0, 0, 1, 0, 0, 0, 0, 0,
  0, 0, 0, 0, 0, 0, 0, 0, 1, 0, 0, 0,
  0, 0, 0, 0, 0, 0, 0, 0, 1, 0, 0, 0,
  0, 0, 0, 0, 0, 0, 0, 0, 0, 1, 0, 0,
  0, 0, 0, 0, 0, 0, 0, 0, 0, 0, 1, 0,
  0, 0, 0, 0, 0, 0, 0, 0, 0, 0, 0, 1 ;

 fates_fire_FBD = 15.4, 16.8, 19.6, 999, 4, 4 ;

 fates_fire_low_moisture_Coeff = 1.12, 1.09, 0.98, 0.8, 1.15, 1.15 ;

 fates_fire_low_moisture_Slope = 0.62, 0.72, 0.85, 0.8, 0.62, 0.62 ;

 fates_fire_mid_moisture = 0.72, 0.51, 0.38, 1, 0.8, 0.8 ;

 fates_fire_mid_moisture_Coeff = 2.35, 1.47, 1.06, 0.8, 3.2, 3.2 ;

 fates_fire_mid_moisture_Slope = 2.35, 1.47, 1.06, 0.8, 3.2, 3.2 ;

 fates_fire_min_moisture = 0.18, 0.12, 0, 0, 0.24, 0.24 ;

 fates_fire_SAV = 13, 3.58, 0.98, 0.2, 66, 66 ;

 fates_frag_maxdecomp = 0.52, 0.383, 0.383, 0.19, 1, 999 ;

 fates_frag_cwd_frac = 0.045, 0.075, 0.21, 0.67 ;

<<<<<<< HEAD
 fates_landuse_crop_lu_pft_vector = -999, -999, -999, -999, 11 ;

 fates_max_nocomp_pfts_by_landuse = 4, 4, 2, 2, 1 ;

 fates_maxpatches_by_landuse = 10, 6, 2, 2, 1 ;
=======
 fates_maxpatches_by_landuse = 9, 4, 1, 1, 1 ;
>>>>>>> 81be091e

 fates_canopy_closure_thresh = 0.8 ;

 fates_cnp_eca_plant_escalar = 1.25e-05 ;

 fates_cohort_age_fusion_tol = 0.08 ;

 fates_cohort_size_fusion_tol = 0.08 ;

 fates_comp_excln = 3 ;

 fates_damage_canopy_layer_code = 1 ;

 fates_damage_event_code = 1 ;

 fates_dev_arbitrary = _ ;

 fates_fire_active_crown_fire = 0 ;

 fates_fire_cg_strikes = 0.2 ;

 fates_fire_drying_ratio = 66000 ;

 fates_fire_durat_slope = -11.06 ;

 fates_fire_fdi_a = 17.62 ;

 fates_fire_fdi_alpha = 0.00037 ;

 fates_fire_fdi_b = 243.12 ;

 fates_fire_fuel_energy = 18000 ;

 fates_fire_max_durat = 240 ;

 fates_fire_miner_damp = 0.41739 ;

 fates_fire_miner_total = 0.055 ;

 fates_fire_nignitions = 15 ;

 fates_fire_part_dens = 513 ;

 fates_fire_threshold = 50 ;

 fates_frag_cwd_fcel = 0.76 ;

 fates_frag_cwd_flig = 0.24 ;

 fates_hydro_kmax_rsurf1 = 20 ;

 fates_hydro_kmax_rsurf2 = 0.0001 ;

 fates_hydro_psi0 = 0 ;

 fates_hydro_psicap = -0.6 ;

 fates_hydro_solver = 1 ;

 fates_landuse_logging_coll_under_frac = 0.55983 ;

 fates_landuse_logging_collateral_frac = 0.05 ;

 fates_landuse_logging_dbhmax = _ ;

 fates_landuse_logging_dbhmax_infra = 35 ;

 fates_landuse_logging_dbhmin = 50 ;

 fates_landuse_logging_direct_frac = 0.15 ;

 fates_landuse_logging_event_code = -30 ;

 fates_landuse_logging_export_frac = 0.8 ;

 fates_landuse_logging_mechanical_frac = 0.05 ;

 fates_leaf_photo_temp_acclim_thome_time = 30 ;

 fates_leaf_photo_temp_acclim_timescale = 30 ;

 fates_leaf_photo_tempsens_model = 1 ;

 fates_leaf_stomatal_assim_model = 1 ;

 fates_leaf_stomatal_model = 1 ;

 fates_leaf_theta_cj_c3 = 0.999 ;

 fates_leaf_theta_cj_c4 = 0.999 ;

 fates_maintresp_leaf_model = 1 ;

 fates_maintresp_nonleaf_baserate = 2.525e-06 ;

 fates_maxcohort = 100 ;

 fates_mort_disturb_frac = 1 ;

 fates_mort_understorey_death = 0.55983 ;

 fates_patch_fusion_tol = 0.05 ;

 fates_phen_chilltemp = 5 ;

 fates_phen_coldtemp = 7.5 ;

 fates_phen_gddthresh_a = -68 ;

 fates_phen_gddthresh_b = 638 ;

 fates_phen_gddthresh_c = -0.01 ;

 fates_phen_mindayson = 90 ;

 fates_phen_ncolddayslim = 5 ;

 fates_q10_froz = 1.5 ;

 fates_q10_mr = 1.5 ;

 fates_rad_model = 1 ;

 fates_regeneration_model = 1 ;

 fates_soil_salinity = 0.4 ;

 fates_trs_seedling2sap_par_timescale = 32 ;

 fates_trs_seedling_emerg_h2o_timescale = 7 ;

 fates_trs_seedling_mdd_timescale = 126 ;

 fates_trs_seedling_mort_par_timescale = 32 ;

 fates_vai_top_bin_width = 1 ;

 fates_vai_width_increase_factor = 1 ;
}<|MERGE_RESOLUTION|>--- conflicted
+++ resolved
@@ -1624,15 +1624,11 @@
 
  fates_frag_cwd_frac = 0.045, 0.075, 0.21, 0.67 ;
 
-<<<<<<< HEAD
  fates_landuse_crop_lu_pft_vector = -999, -999, -999, -999, 11 ;
 
  fates_max_nocomp_pfts_by_landuse = 4, 4, 2, 2, 1 ;
 
- fates_maxpatches_by_landuse = 10, 6, 2, 2, 1 ;
-=======
  fates_maxpatches_by_landuse = 9, 4, 1, 1, 1 ;
->>>>>>> 81be091e
 
  fates_canopy_closure_thresh = 0.8 ;
 
