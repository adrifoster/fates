netcdf fates_params_default {
dimensions:
	fates_NCWD = 4 ;
	fates_history_age_bins = 7 ;
	fates_history_coage_bins = 2 ;
	fates_history_damage_bins = 2 ;
	fates_history_height_bins = 6 ;
	fates_history_size_bins = 13 ;
	fates_hlm_pftno = 14 ;
	fates_hydr_organs = 4 ;
	fates_leafage_class = 1 ;
	fates_litterclass = 6 ;
	fates_pft = 12 ;
	fates_plant_organs = 4 ;
	fates_string_length = 60 ;
variables:
	double fates_history_ageclass_bin_edges(fates_history_age_bins) ;
		fates_history_ageclass_bin_edges:units = "yr" ;
		fates_history_ageclass_bin_edges:long_name = "Lower edges for age class bins used in age-resolved patch history output" ;
	double fates_history_coageclass_bin_edges(fates_history_coage_bins) ;
		fates_history_coageclass_bin_edges:units = "years" ;
		fates_history_coageclass_bin_edges:long_name = "Lower edges for cohort age class bins used in cohort age resolved history output" ;
	double fates_history_height_bin_edges(fates_history_height_bins) ;
		fates_history_height_bin_edges:units = "m" ;
		fates_history_height_bin_edges:long_name = "Lower edges for height bins used in height-resolved history output" ;
	double fates_history_damage_bin_edges(fates_history_damage_bins) ;
		fates_history_damage_bin_edges:units = "% crown loss" ;
		fates_history_damage_bin_edges:long_name = "Lower edges for damage class bins used in cohort history output" ;
	double fates_history_sizeclass_bin_edges(fates_history_size_bins) ;
		fates_history_sizeclass_bin_edges:units = "cm" ;
		fates_history_sizeclass_bin_edges:long_name = "Lower edges for DBH size class bins used in size-resolved cohort history output" ;
	double fates_alloc_organ_id(fates_plant_organs) ;
		fates_alloc_organ_id:units = "unitless" ;
		fates_alloc_organ_id:long_name = "This is the global index that the organ in this file is associated with, values match those in parteh/PRTGenericMod.F90" ;
	double fates_hydro_htftype_node(fates_hydr_organs) ;
		fates_hydro_htftype_node:units = "unitless" ;
		fates_hydro_htftype_node:long_name = "Switch that defines the hydraulic transfer functions for each organ." ;
	char fates_pftname(fates_pft, fates_string_length) ;
		fates_pftname:units = "unitless - string" ;
		fates_pftname:long_name = "Description of plant type" ;
	char fates_hydro_organ_name(fates_hydr_organs, fates_string_length) ;
		fates_hydro_organ_name:units = "unitless - string" ;
		fates_hydro_organ_name:long_name = "Name of plant hydraulics organs (DONT CHANGE, order matches media list in FatesHydraulicsMemMod.F90)" ;
	char fates_alloc_organ_name(fates_plant_organs, fates_string_length) ;
		fates_alloc_organ_name:units = "unitless - string" ;
		fates_alloc_organ_name:long_name = "Name of plant organs (with alloc_organ_id, must match PRTGenericMod.F90)" ;
	char fates_litterclass_name(fates_litterclass, fates_string_length) ;
		fates_litterclass_name:units = "unitless - string" ;
		fates_litterclass_name:long_name = "Name of the litter classes, for variables associated with dimension fates_litterclass" ;
	double fates_alloc_organ_priority(fates_plant_organs, fates_pft) ;
		fates_alloc_organ_priority:units = "index" ;
		fates_alloc_organ_priority:long_name = "Priority level for allocation, 1: replaces turnover from storage, 2: same priority as storage use/replacement, 3: ascending in order of least importance" ;
	double fates_alloc_storage_cushion(fates_pft) ;
		fates_alloc_storage_cushion:units = "fraction" ;
		fates_alloc_storage_cushion:long_name = "maximum size of storage C pool, relative to maximum size of leaf C pool" ;
	double fates_alloc_store_priority_frac(fates_pft) ;
		fates_alloc_store_priority_frac:units = "unitless" ;
		fates_alloc_store_priority_frac:long_name = "for high-priority organs, the fraction of their turnover demand that is gauranteed to be replaced, and if need-be by storage" ;
	double fates_allom_agb1(fates_pft) ;
		fates_allom_agb1:units = "variable" ;
		fates_allom_agb1:long_name = "Parameter 1 for agb allometry" ;
	double fates_allom_agb2(fates_pft) ;
		fates_allom_agb2:units = "variable" ;
		fates_allom_agb2:long_name = "Parameter 2 for agb allometry" ;
	double fates_allom_agb3(fates_pft) ;
		fates_allom_agb3:units = "variable" ;
		fates_allom_agb3:long_name = "Parameter 3 for agb allometry" ;
	double fates_allom_agb4(fates_pft) ;
		fates_allom_agb4:units = "variable" ;
		fates_allom_agb4:long_name = "Parameter 4 for agb allometry" ;
	double fates_allom_agb_frac(fates_pft) ;
		fates_allom_agb_frac:units = "fraction" ;
		fates_allom_agb_frac:long_name = "Fraction of woody biomass that is above ground" ;
	double fates_allom_amode(fates_pft) ;
		fates_allom_amode:units = "index" ;
		fates_allom_amode:long_name = "AGB allometry function index." ;
	double fates_allom_blca_expnt_diff(fates_pft) ;
		fates_allom_blca_expnt_diff:units = "unitless" ;
		fates_allom_blca_expnt_diff:long_name = "difference between allometric DBH:bleaf and DBH:crown area exponents" ;
	double fates_allom_cmode(fates_pft) ;
		fates_allom_cmode:units = "index" ;
		fates_allom_cmode:long_name = "coarse root biomass allometry function index." ;
	double fates_allom_crown_depth_frac(fates_pft) ;
		fates_allom_crown_depth_frac:units = "fraction" ;
		fates_allom_crown_depth_frac:long_name = "the depth of a cohort crown as a fraction of its height" ;
	double fates_allom_d2bl1(fates_pft) ;
		fates_allom_d2bl1:units = "variable" ;
		fates_allom_d2bl1:long_name = "Parameter 1 for d2bl allometry" ;
	double fates_allom_d2bl2(fates_pft) ;
		fates_allom_d2bl2:units = "variable" ;
		fates_allom_d2bl2:long_name = "Parameter 2 for d2bl allometry" ;
	double fates_allom_d2bl3(fates_pft) ;
		fates_allom_d2bl3:units = "unitless" ;
		fates_allom_d2bl3:long_name = "Parameter 3 for d2bl allometry" ;
	double fates_allom_d2ca_coefficient_max(fates_pft) ;
		fates_allom_d2ca_coefficient_max:units = "m2 cm^(-1/beta)" ;
		fates_allom_d2ca_coefficient_max:long_name = "max (savanna) dbh to area multiplier factor where: area = n*d2ca_coeff*dbh^beta" ;
	double fates_allom_d2ca_coefficient_min(fates_pft) ;
		fates_allom_d2ca_coefficient_min:units = "m2 cm^(-1/beta)" ;
		fates_allom_d2ca_coefficient_min:long_name = "min (forest) dbh to area multiplier factor where: area = n*d2ca_coeff*dbh^beta" ;
	double fates_allom_d2h1(fates_pft) ;
		fates_allom_d2h1:units = "variable" ;
		fates_allom_d2h1:long_name = "Parameter 1 for d2h allometry (intercept, or c)" ;
	double fates_allom_d2h2(fates_pft) ;
		fates_allom_d2h2:units = "variable" ;
		fates_allom_d2h2:long_name = "Parameter 2 for d2h allometry (slope, or m)" ;
	double fates_allom_d2h3(fates_pft) ;
		fates_allom_d2h3:units = "variable" ;
		fates_allom_d2h3:long_name = "Parameter 3 for d2h allometry (optional)" ;
	double fates_allom_dbh_maxheight(fates_pft) ;
		fates_allom_dbh_maxheight:units = "cm" ;
		fates_allom_dbh_maxheight:long_name = "the diameter (if any) corresponding to maximum height, diameters may increase beyond this" ;
	double fates_allom_fmode(fates_pft) ;
		fates_allom_fmode:units = "index" ;
		fates_allom_fmode:long_name = "fine root biomass allometry function index." ;
	double fates_allom_fnrt_prof_a(fates_pft) ;
		fates_allom_fnrt_prof_a:units = "unitless" ;
		fates_allom_fnrt_prof_a:long_name = "Fine root profile function, parameter a" ;
	double fates_allom_fnrt_prof_b(fates_pft) ;
		fates_allom_fnrt_prof_b:units = "unitless" ;
		fates_allom_fnrt_prof_b:long_name = "Fine root profile function, parameter b" ;
	double fates_allom_fnrt_prof_mode(fates_pft) ;
		fates_allom_fnrt_prof_mode:units = "index" ;
		fates_allom_fnrt_prof_mode:long_name = "Index to select fine root profile function: 1) Jackson Beta, 2) 1-param exponential 3) 2-param exponential" ;
	double fates_allom_frbstor_repro(fates_pft) ;
		fates_allom_frbstor_repro:units = "fraction" ;
		fates_allom_frbstor_repro:long_name = "fraction of bstore goes to reproduction after plant dies" ;
	double fates_allom_hmode(fates_pft) ;
		fates_allom_hmode:units = "index" ;
		fates_allom_hmode:long_name = "height allometry function index." ;
	double fates_allom_l2fr(fates_pft) ;
		fates_allom_l2fr:units = "gC/gC" ;
		fates_allom_l2fr:long_name = "Allocation parameter: fine root C per leaf C" ;
	double fates_allom_la_per_sa_int(fates_pft) ;
		fates_allom_la_per_sa_int:units = "m2/cm2" ;
		fates_allom_la_per_sa_int:long_name = "Leaf area per sapwood area, intercept" ;
	double fates_allom_la_per_sa_slp(fates_pft) ;
		fates_allom_la_per_sa_slp:units = "m2/cm2/m" ;
		fates_allom_la_per_sa_slp:long_name = "Leaf area per sapwood area rate of change with height, slope (optional)" ;
	double fates_allom_lmode(fates_pft) ;
		fates_allom_lmode:units = "index" ;
		fates_allom_lmode:long_name = "leaf biomass allometry function index." ;
	double fates_allom_sai_scaler(fates_pft) ;
		fates_allom_sai_scaler:units = "m2/m2" ;
		fates_allom_sai_scaler:long_name = "allometric ratio of SAI per LAI" ;
	double fates_allom_smode(fates_pft) ;
		fates_allom_smode:units = "index" ;
		fates_allom_smode:long_name = "sapwood allometry function index." ;
	double fates_allom_stmode(fates_pft) ;
		fates_allom_stmode:units = "index" ;
		fates_allom_stmode:long_name = "storage allometry function index: 1) Storage proportional to leaf biomass (with trimming), 2) Storage proportional to maximum leaf biomass (not trimmed)" ;
	double fates_allom_zroot_k(fates_pft) ;
		fates_allom_zroot_k:units = "unitless" ;
		fates_allom_zroot_k:long_name = "scale coefficient of logistic rooting depth model" ;
	double fates_allom_zroot_max_dbh(fates_pft) ;
		fates_allom_zroot_max_dbh:units = "cm" ;
		fates_allom_zroot_max_dbh:long_name = "dbh at which a plant reaches the maximum value for its maximum rooting depth" ;
	double fates_allom_zroot_max_z(fates_pft) ;
		fates_allom_zroot_max_z:units = "m" ;
		fates_allom_zroot_max_z:long_name = "the maximum rooting depth defined at dbh = fates_allom_zroot_max_dbh. note: max_z=min_z=large, sets rooting depth to soil depth" ;
	double fates_allom_zroot_min_dbh(fates_pft) ;
		fates_allom_zroot_min_dbh:units = "cm" ;
		fates_allom_zroot_min_dbh:long_name = "dbh at which the maximum rooting depth for a recruit is defined" ;
	double fates_allom_zroot_min_z(fates_pft) ;
		fates_allom_zroot_min_z:units = "m" ;
		fates_allom_zroot_min_z:long_name = "the maximum rooting depth defined at dbh = fates_allom_zroot_min_dbh. note: max_z=min_z=large, sets rooting depth to soil depth" ;
	double fates_c2b(fates_pft) ;
		fates_c2b:units = "ratio" ;
		fates_c2b:long_name = "Carbon to biomass multiplier of bulk structural tissues" ;
	double fates_cnp_eca_alpha_ptase(fates_pft) ;
		fates_cnp_eca_alpha_ptase:units = "g/m3" ;
		fates_cnp_eca_alpha_ptase:long_name = "fraction of P from ptase activity sent directly to plant (ECA)" ;
	double fates_cnp_eca_decompmicc(fates_pft) ;
		fates_cnp_eca_decompmicc:units = "gC/m3" ;
		fates_cnp_eca_decompmicc:long_name = "maximum soil microbial decomposer biomass found over depth (will be applied at a reference depth w/ exponential attenuation) (ECA)" ;
	double fates_cnp_eca_km_nh4(fates_pft) ;
		fates_cnp_eca_km_nh4:units = "gN/m3" ;
		fates_cnp_eca_km_nh4:long_name = "half-saturation constant for plant nh4 uptake (ECA)" ;
	double fates_cnp_eca_km_no3(fates_pft) ;
		fates_cnp_eca_km_no3:units = "gN/m3" ;
		fates_cnp_eca_km_no3:long_name = "half-saturation constant for plant no3 uptake (ECA)" ;
	double fates_cnp_eca_km_p(fates_pft) ;
		fates_cnp_eca_km_p:units = "gP/m3" ;
		fates_cnp_eca_km_p:long_name = "half-saturation constant for plant p uptake (ECA)" ;
	double fates_cnp_eca_km_ptase(fates_pft) ;
		fates_cnp_eca_km_ptase:units = "gP/m3" ;
		fates_cnp_eca_km_ptase:long_name = "half-saturation constant for biochemical P (ECA)" ;
	double fates_cnp_eca_lambda_ptase(fates_pft) ;
		fates_cnp_eca_lambda_ptase:units = "g/m3" ;
		fates_cnp_eca_lambda_ptase:long_name = "critical value for biochemical production (ECA)" ;
	double fates_cnp_eca_vmax_ptase(fates_pft) ;
		fates_cnp_eca_vmax_ptase:units = "gP/m2/s" ;
		fates_cnp_eca_vmax_ptase:long_name = "maximum production rate for biochemical P (per m2) (ECA)" ;
	double fates_cnp_nfix1(fates_pft) ;
		fates_cnp_nfix1:units = "fraction" ;
		fates_cnp_nfix1:long_name = "fractional surcharge added to maintenance respiration that drives symbiotic fixation" ;
	double fates_cnp_nitr_store_ratio(fates_pft) ;
		fates_cnp_nitr_store_ratio:units = "(gN/gN)" ;
		fates_cnp_nitr_store_ratio:long_name = "storeable (labile) N, as a ratio compared to the N bound in cell structures of other organs (see code)" ;
	double fates_cnp_phos_store_ratio(fates_pft) ;
		fates_cnp_phos_store_ratio:units = "(gP/gP)" ;
		fates_cnp_phos_store_ratio:long_name = "storeable (labile) P, as a ratio compared to the P bound in cell structures of other organs (see code)" ;
	double fates_cnp_pid_kd(fates_pft) ;
		fates_cnp_pid_kd:units = "unknown" ;
		fates_cnp_pid_kd:long_name = "derivative constant of the PID controller on adaptive fine-root biomass" ;
	double fates_cnp_pid_ki(fates_pft) ;
		fates_cnp_pid_ki:units = "unknown" ;
		fates_cnp_pid_ki:long_name = "integral constant of the PID controller on adaptive fine-root biomass" ;
	double fates_cnp_pid_kp(fates_pft) ;
		fates_cnp_pid_kp:units = "unknown" ;
		fates_cnp_pid_kp:long_name = "proportional constant of the PID controller on adaptive fine-root biomass" ;
	double fates_cnp_prescribed_nuptake(fates_pft) ;
		fates_cnp_prescribed_nuptake:units = "fraction" ;
		fates_cnp_prescribed_nuptake:long_name = "Prescribed N uptake flux. 0=fully coupled simulation >0=prescribed (experimental)" ;
	double fates_cnp_prescribed_puptake(fates_pft) ;
		fates_cnp_prescribed_puptake:units = "fraction" ;
		fates_cnp_prescribed_puptake:long_name = "Prescribed P uptake flux. 0=fully coupled simulation, >0=prescribed (experimental)" ;
	double fates_cnp_store_ovrflw_frac(fates_pft) ;
		fates_cnp_store_ovrflw_frac:units = "fraction" ;
		fates_cnp_store_ovrflw_frac:long_name = "size of overflow storage (for excess C,N or P) as a fraction of storage target" ;
	double fates_cnp_turnover_nitr_retrans(fates_plant_organs, fates_pft) ;
		fates_cnp_turnover_nitr_retrans:units = "fraction" ;
		fates_cnp_turnover_nitr_retrans:long_name = "retranslocation (reabsorbtion) fraction of nitrogen in turnover of scenescing tissues" ;
	double fates_cnp_turnover_phos_retrans(fates_plant_organs, fates_pft) ;
		fates_cnp_turnover_phos_retrans:units = "fraction" ;
		fates_cnp_turnover_phos_retrans:long_name = "retranslocation (reabsorbtion) fraction of phosphorus in turnover of scenescing tissues" ;
	double fates_cnp_vmax_nh4(fates_pft) ;
		fates_cnp_vmax_nh4:units = "gN/gC/s" ;
		fates_cnp_vmax_nh4:long_name = "maximum (potential) uptake rate of NH4 per gC of fineroot biomass (see main/EDPftvarcon.F90 vmax_nh4 for usage)" ;
	double fates_cnp_vmax_no3(fates_pft) ;
		fates_cnp_vmax_no3:units = "gN/gC/s" ;
		fates_cnp_vmax_no3:long_name = "maximum (potential) uptake rate of NO3 per gC of fineroot biomass (see main/EDPftvarcon.F90 vmax_no3 for usage)" ;
	double fates_cnp_vmax_p(fates_pft) ;
		fates_cnp_vmax_p:units = "gP/gC/s" ;
		fates_cnp_vmax_p:long_name = "maximum production rate for phosphorus (ECA and RD)" ;
	double fates_damage_frac(fates_pft) ;
		fates_damage_frac:units = "fraction" ;
		fates_damage_frac:long_name = "fraction of cohort damaged in each damage event (event frequency specified in the is_it_damage_time subroutine)" ;
	double fates_damage_mort_p1(fates_pft) ;
		fates_damage_mort_p1:units = "fraction" ;
		fates_damage_mort_p1:long_name = "inflection point of damage mortality function, a value of 0.8 means 50% mortality with 80% loss of crown, turn off with a large number" ;
	double fates_damage_mort_p2(fates_pft) ;
		fates_damage_mort_p2:units = "unitless" ;
		fates_damage_mort_p2:long_name = "rate of mortality increase with damage" ;
	double fates_damage_recovery_scalar(fates_pft) ;
		fates_damage_recovery_scalar:units = "unitless" ;
		fates_damage_recovery_scalar:long_name = "fraction of the cohort that recovers from damage" ;
	double fates_dev_arbitrary_pft(fates_pft) ;
		fates_dev_arbitrary_pft:units = "unknown" ;
		fates_dev_arbitrary_pft:long_name = "Unassociated pft dimensioned free parameter that developers can use for testing arbitrary new hypotheses" ;
	double fates_fire_alpha_SH(fates_pft) ;
		fates_fire_alpha_SH:units = "m / (kw/m)**(2/3)" ;
		fates_fire_alpha_SH:long_name = "spitfire parameter, alpha scorch height, Equation 16 Thonicke et al 2010" ;
	double fates_fire_bark_scaler(fates_pft) ;
		fates_fire_bark_scaler:units = "fraction" ;
		fates_fire_bark_scaler:long_name = "the thickness of a cohorts bark as a fraction of its dbh" ;
	double fates_fire_crown_kill(fates_pft) ;
		fates_fire_crown_kill:units = "NA" ;
		fates_fire_crown_kill:long_name = "fire parameter, see equation 22 in Thonicke et al 2010" ;
	double fates_frag_fnrt_fcel(fates_pft) ;
		fates_frag_fnrt_fcel:units = "fraction" ;
		fates_frag_fnrt_fcel:long_name = "Fine root litter cellulose fraction" ;
	double fates_frag_fnrt_flab(fates_pft) ;
		fates_frag_fnrt_flab:units = "fraction" ;
		fates_frag_fnrt_flab:long_name = "Fine root litter labile fraction" ;
	double fates_frag_fnrt_flig(fates_pft) ;
		fates_frag_fnrt_flig:units = "fraction" ;
		fates_frag_fnrt_flig:long_name = "Fine root litter lignin fraction" ;
	double fates_frag_leaf_fcel(fates_pft) ;
		fates_frag_leaf_fcel:units = "fraction" ;
		fates_frag_leaf_fcel:long_name = "Leaf litter cellulose fraction" ;
	double fates_frag_leaf_flab(fates_pft) ;
		fates_frag_leaf_flab:units = "fraction" ;
		fates_frag_leaf_flab:long_name = "Leaf litter labile fraction" ;
	double fates_frag_leaf_flig(fates_pft) ;
		fates_frag_leaf_flig:units = "fraction" ;
		fates_frag_leaf_flig:long_name = "Leaf litter lignin fraction" ;
	double fates_frag_seed_decay_rate(fates_pft) ;
		fates_frag_seed_decay_rate:units = "yr-1" ;
		fates_frag_seed_decay_rate:long_name = "fraction of seeds that decay per year" ;
	double fates_grperc(fates_pft) ;
		fates_grperc:units = "unitless" ;
		fates_grperc:long_name = "Growth respiration factor" ;
	double fates_hydro_avuln_gs(fates_pft) ;
		fates_hydro_avuln_gs:units = "unitless" ;
		fates_hydro_avuln_gs:long_name = "shape parameter for stomatal control of water vapor exiting leaf" ;
	double fates_hydro_avuln_node(fates_hydr_organs, fates_pft) ;
		fates_hydro_avuln_node:units = "unitless" ;
		fates_hydro_avuln_node:long_name = "xylem vulnerability curve shape parameter" ;
	double fates_hydro_epsil_node(fates_hydr_organs, fates_pft) ;
		fates_hydro_epsil_node:units = "MPa" ;
		fates_hydro_epsil_node:long_name = "bulk elastic modulus" ;
	double fates_hydro_fcap_node(fates_hydr_organs, fates_pft) ;
		fates_hydro_fcap_node:units = "unitless" ;
		fates_hydro_fcap_node:long_name = "fraction of non-residual water that is capillary in source" ;
	double fates_hydro_k_lwp(fates_pft) ;
		fates_hydro_k_lwp:units = "unitless" ;
		fates_hydro_k_lwp:long_name = "inner leaf humidity scaling coefficient" ;
	double fates_hydro_kmax_node(fates_hydr_organs, fates_pft) ;
		fates_hydro_kmax_node:units = "kg/MPa/m/s" ;
		fates_hydro_kmax_node:long_name = "maximum xylem conductivity per unit conducting xylem area" ;
	double fates_hydro_p50_gs(fates_pft) ;
		fates_hydro_p50_gs:units = "MPa" ;
		fates_hydro_p50_gs:long_name = "water potential at 50% loss of stomatal conductance" ;
	double fates_hydro_p50_node(fates_hydr_organs, fates_pft) ;
		fates_hydro_p50_node:units = "MPa" ;
		fates_hydro_p50_node:long_name = "xylem water potential at 50% loss of conductivity" ;
	double fates_hydro_p_taper(fates_pft) ;
		fates_hydro_p_taper:units = "unitless" ;
		fates_hydro_p_taper:long_name = "xylem taper exponent" ;
	double fates_hydro_pinot_node(fates_hydr_organs, fates_pft) ;
		fates_hydro_pinot_node:units = "MPa" ;
		fates_hydro_pinot_node:long_name = "osmotic potential at full turgor" ;
	double fates_hydro_pitlp_node(fates_hydr_organs, fates_pft) ;
		fates_hydro_pitlp_node:units = "MPa" ;
		fates_hydro_pitlp_node:long_name = "turgor loss point" ;
	double fates_hydro_resid_node(fates_hydr_organs, fates_pft) ;
		fates_hydro_resid_node:units = "cm3/cm3" ;
		fates_hydro_resid_node:long_name = "residual water conent" ;
	double fates_hydro_rfrac_stem(fates_pft) ;
		fates_hydro_rfrac_stem:units = "fraction" ;
		fates_hydro_rfrac_stem:long_name = "fraction of total tree resistance from troot to canopy" ;
	double fates_hydro_rs2(fates_pft) ;
		fates_hydro_rs2:units = "m" ;
		fates_hydro_rs2:long_name = "absorbing root radius" ;
	double fates_hydro_srl(fates_pft) ;
		fates_hydro_srl:units = "m g-1" ;
		fates_hydro_srl:long_name = "specific root length" ;
	double fates_hydro_thetas_node(fates_hydr_organs, fates_pft) ;
		fates_hydro_thetas_node:units = "cm3/cm3" ;
		fates_hydro_thetas_node:long_name = "saturated water content" ;
	double fates_hydro_vg_alpha_node(fates_hydr_organs, fates_pft) ;
		fates_hydro_vg_alpha_node:units = "MPa-1" ;
		fates_hydro_vg_alpha_node:long_name = "(used if hydr_htftype_node = 2), capillary length parameter in van Genuchten model" ;
	double fates_hydro_vg_m_node(fates_hydr_organs, fates_pft) ;
		fates_hydro_vg_m_node:units = "unitless" ;
		fates_hydro_vg_m_node:long_name = "(used if hydr_htftype_node = 2),m in van Genuchten 1980 model, 2nd pore size distribution parameter" ;
	double fates_hydro_vg_n_node(fates_hydr_organs, fates_pft) ;
		fates_hydro_vg_n_node:units = "unitless" ;
		fates_hydro_vg_n_node:long_name = "(used if hydr_htftype_node = 2),n in van Genuchten 1980 model, pore size distribution parameter" ;
	double fates_leaf_c3psn(fates_pft) ;
		fates_leaf_c3psn:units = "flag" ;
		fates_leaf_c3psn:long_name = "Photosynthetic pathway (1=c3, 0=c4)" ;
	double fates_leaf_jmaxha(fates_pft) ;
		fates_leaf_jmaxha:units = "J/mol" ;
		fates_leaf_jmaxha:long_name = "activation energy for jmax. NOTE: if fates_leaf_photo_tempsens_model=2 then these values are NOT USED" ;
	double fates_leaf_jmaxhd(fates_pft) ;
		fates_leaf_jmaxhd:units = "J/mol" ;
		fates_leaf_jmaxhd:long_name = "deactivation energy for jmax. NOTE: if fates_leaf_photo_tempsens_model=2 then these values are NOT USED" ;
	double fates_leaf_jmaxse(fates_pft) ;
		fates_leaf_jmaxse:units = "J/mol/K" ;
		fates_leaf_jmaxse:long_name = "entropy term for jmax. NOTE: if fates_leaf_photo_tempsens_model=2 then these values are NOT USED" ;
	double fates_leaf_slamax(fates_pft) ;
		fates_leaf_slamax:units = "m^2/gC" ;
		fates_leaf_slamax:long_name = "Maximum Specific Leaf Area (SLA), even if under a dense canopy" ;
	double fates_leaf_slatop(fates_pft) ;
		fates_leaf_slatop:units = "m^2/gC" ;
		fates_leaf_slatop:long_name = "Specific Leaf Area (SLA) at top of canopy, projected area basis" ;
	double fates_leaf_stomatal_intercept(fates_pft) ;
		fates_leaf_stomatal_intercept:units = "umol H2O/m**2/s" ;
		fates_leaf_stomatal_intercept:long_name = "Minimum unstressed stomatal conductance for Ball-Berry model and Medlyn model" ;
	double fates_leaf_stomatal_slope_ballberry(fates_pft) ;
		fates_leaf_stomatal_slope_ballberry:units = "unitless" ;
		fates_leaf_stomatal_slope_ballberry:long_name = "stomatal slope parameter, as per Ball-Berry" ;
	double fates_leaf_stomatal_slope_medlyn(fates_pft) ;
		fates_leaf_stomatal_slope_medlyn:units = "KPa**0.5" ;
		fates_leaf_stomatal_slope_medlyn:long_name = "stomatal slope parameter, as per Medlyn" ;
	double fates_leaf_vcmax25top(fates_leafage_class, fates_pft) ;
		fates_leaf_vcmax25top:units = "umol CO2/m^2/s" ;
		fates_leaf_vcmax25top:long_name = "maximum carboxylation rate of Rub. at 25C, canopy top" ;
	double fates_leaf_vcmaxha(fates_pft) ;
		fates_leaf_vcmaxha:units = "J/mol" ;
		fates_leaf_vcmaxha:long_name = "activation energy for vcmax. NOTE: if fates_leaf_photo_tempsens_model=2 then these values are NOT USED" ;
	double fates_leaf_vcmaxhd(fates_pft) ;
		fates_leaf_vcmaxhd:units = "J/mol" ;
		fates_leaf_vcmaxhd:long_name = "deactivation energy for vcmax. NOTE: if fates_leaf_photo_tempsens_model=2 then these values are NOT USED" ;
	double fates_leaf_vcmaxse(fates_pft) ;
		fates_leaf_vcmaxse:units = "J/mol/K" ;
<<<<<<< HEAD
		fates_leaf_vcmaxse:long_name = "entropy term for vcmax. NOTE: if fates_leaf_photo_tempsens_model=2 then these values are NOT USED" ;
=======
		fates_leaf_vcmaxse:long_name = "entropy term for vcmax" ;
	double fates_maintresp_leaf_atkin2017_baserate(fates_pft) ;
		fates_maintresp_leaf_atkin2017_baserate:units = "umol CO2/m^2/s" ;
		fates_maintresp_leaf_atkin2017_baserate:long_name = "Leaf maintenance respiration base rate parameter (r0) per Atkin et al 2017" ;
	double fates_maintresp_leaf_ryan1991_baserate(fates_pft) ;
		fates_maintresp_leaf_ryan1991_baserate:units = "gC/gN/s" ;
		fates_maintresp_leaf_ryan1991_baserate:long_name = "Leaf maintenance respiration base rate per Ryan et al 1991" ;
>>>>>>> 238c4afc
	double fates_maintresp_reduction_curvature(fates_pft) ;
		fates_maintresp_reduction_curvature:units = "unitless (0-1)" ;
		fates_maintresp_reduction_curvature:long_name = "curvature of MR reduction as f(carbon storage), 1=linear, 0=very curved" ;
	double fates_maintresp_reduction_intercept(fates_pft) ;
		fates_maintresp_reduction_intercept:units = "unitless (0-1)" ;
		fates_maintresp_reduction_intercept:long_name = "intercept of MR reduction as f(carbon storage), 0=no throttling, 1=max throttling" ;
	double fates_mort_bmort(fates_pft) ;
		fates_mort_bmort:units = "1/yr" ;
		fates_mort_bmort:long_name = "background mortality rate" ;
	double fates_mort_freezetol(fates_pft) ;
		fates_mort_freezetol:units = "degrees C" ;
		fates_mort_freezetol:long_name = "minimum temperature tolerance" ;
	double fates_mort_hf_flc_threshold(fates_pft) ;
		fates_mort_hf_flc_threshold:units = "fraction" ;
		fates_mort_hf_flc_threshold:long_name = "plant fractional loss of conductivity at which drought mortality begins for hydraulic model" ;
	double fates_mort_hf_sm_threshold(fates_pft) ;
		fates_mort_hf_sm_threshold:units = "unitless" ;
		fates_mort_hf_sm_threshold:long_name = "soil moisture (btran units) at which drought mortality begins for non-hydraulic model" ;
	double fates_mort_ip_age_senescence(fates_pft) ;
		fates_mort_ip_age_senescence:units = "years" ;
		fates_mort_ip_age_senescence:long_name = "Mortality cohort age senescence inflection point. If _ this mortality term is off. Setting this value turns on age dependent mortality. " ;
	double fates_mort_ip_size_senescence(fates_pft) ;
		fates_mort_ip_size_senescence:units = "dbh cm" ;
		fates_mort_ip_size_senescence:long_name = "Mortality dbh senescence inflection point. If _ this mortality term is off. Setting this value turns on size dependent mortality" ;
	double fates_mort_prescribed_canopy(fates_pft) ;
		fates_mort_prescribed_canopy:units = "1/yr" ;
		fates_mort_prescribed_canopy:long_name = "mortality rate of canopy trees for prescribed physiology mode" ;
	double fates_mort_prescribed_understory(fates_pft) ;
		fates_mort_prescribed_understory:units = "1/yr" ;
		fates_mort_prescribed_understory:long_name = "mortality rate of understory trees for prescribed physiology mode" ;
	double fates_mort_r_age_senescence(fates_pft) ;
		fates_mort_r_age_senescence:units = "mortality rate year^-1" ;
		fates_mort_r_age_senescence:long_name = "Mortality age senescence rate of change. Sensible range is around 0.03-0.06. Larger values givesteeper mortality curves." ;
	double fates_mort_r_size_senescence(fates_pft) ;
		fates_mort_r_size_senescence:units = "mortality rate dbh^-1" ;
		fates_mort_r_size_senescence:long_name = "Mortality dbh senescence rate of change. Sensible range is around 0.03-0.06. Larger values give steeper mortality curves." ;
	double fates_mort_scalar_coldstress(fates_pft) ;
		fates_mort_scalar_coldstress:units = "1/yr" ;
		fates_mort_scalar_coldstress:long_name = "maximum mortality rate from cold stress" ;
	double fates_mort_scalar_cstarvation(fates_pft) ;
		fates_mort_scalar_cstarvation:units = "1/yr" ;
		fates_mort_scalar_cstarvation:long_name = "maximum mortality rate from carbon starvation" ;
	double fates_mort_scalar_hydrfailure(fates_pft) ;
		fates_mort_scalar_hydrfailure:units = "1/yr" ;
		fates_mort_scalar_hydrfailure:long_name = "maximum mortality rate from hydraulic failure" ;
	double fates_nonhydro_smpsc(fates_pft) ;
		fates_nonhydro_smpsc:units = "mm" ;
		fates_nonhydro_smpsc:long_name = "Soil water potential at full stomatal closure" ;
	double fates_nonhydro_smpso(fates_pft) ;
		fates_nonhydro_smpso:units = "mm" ;
		fates_nonhydro_smpso:long_name = "Soil water potential at full stomatal opening" ;
	double fates_phen_cold_size_threshold(fates_pft) ;
		fates_phen_cold_size_threshold:units = "cm" ;
		fates_phen_cold_size_threshold:long_name = "the dbh size above which will lead to phenology-related stem and leaf drop" ;
	double fates_phen_evergreen(fates_pft) ;
		fates_phen_evergreen:units = "logical flag" ;
		fates_phen_evergreen:long_name = "Binary flag for evergreen leaf habit" ;
	double fates_phen_flush_fraction(fates_pft) ;
		fates_phen_flush_fraction:units = "fraction" ;
		fates_phen_flush_fraction:long_name = "Upon bud-burst, the maximum fraction of storage carbon used for flushing leaves" ;
	double fates_phen_fnrt_drop_frac(fates_pft) ;
		fates_phen_fnrt_drop_frac:units = "fraction" ;
		fates_phen_fnrt_drop_frac:long_name = "fraction of fine roots to drop during drought or cold" ;
	double fates_phen_season_decid(fates_pft) ;
		fates_phen_season_decid:units = "logical flag" ;
		fates_phen_season_decid:long_name = "Binary flag for seasonal-deciduous leaf habit" ;
	double fates_phen_stem_drop_fraction(fates_pft) ;
		fates_phen_stem_drop_fraction:units = "fraction" ;
		fates_phen_stem_drop_fraction:long_name = "fraction of stems to drop for non-woody species during drought/cold" ;
	double fates_phen_stress_decid(fates_pft) ;
		fates_phen_stress_decid:units = "logical flag" ;
		fates_phen_stress_decid:long_name = "Binary flag for stress-deciduous leaf habit" ;
	double fates_prescribed_npp_canopy(fates_pft) ;
		fates_prescribed_npp_canopy:units = "kgC / m^2 / yr" ;
		fates_prescribed_npp_canopy:long_name = "NPP per unit crown area of canopy trees for prescribed physiology mode" ;
	double fates_prescribed_npp_understory(fates_pft) ;
		fates_prescribed_npp_understory:units = "kgC / m^2 / yr" ;
		fates_prescribed_npp_understory:long_name = "NPP per unit crown area of understory trees for prescribed physiology mode" ;
	double fates_rad_leaf_clumping_index(fates_pft) ;
		fates_rad_leaf_clumping_index:units = "fraction (0-1)" ;
		fates_rad_leaf_clumping_index:long_name = "factor describing how much self-occlusion of leaf scattering elements decreases light interception" ;
	double fates_rad_leaf_rhonir(fates_pft) ;
		fates_rad_leaf_rhonir:units = "fraction" ;
		fates_rad_leaf_rhonir:long_name = "Leaf reflectance: near-IR" ;
	double fates_rad_leaf_rhovis(fates_pft) ;
		fates_rad_leaf_rhovis:units = "fraction" ;
		fates_rad_leaf_rhovis:long_name = "Leaf reflectance: visible" ;
	double fates_rad_leaf_taunir(fates_pft) ;
		fates_rad_leaf_taunir:units = "fraction" ;
		fates_rad_leaf_taunir:long_name = "Leaf transmittance: near-IR" ;
	double fates_rad_leaf_tauvis(fates_pft) ;
		fates_rad_leaf_tauvis:units = "fraction" ;
		fates_rad_leaf_tauvis:long_name = "Leaf transmittance: visible" ;
	double fates_rad_leaf_xl(fates_pft) ;
		fates_rad_leaf_xl:units = "unitless" ;
		fates_rad_leaf_xl:long_name = "Leaf/stem orientation index" ;
	double fates_rad_stem_rhonir(fates_pft) ;
		fates_rad_stem_rhonir:units = "fraction" ;
		fates_rad_stem_rhonir:long_name = "Stem reflectance: near-IR" ;
	double fates_rad_stem_rhovis(fates_pft) ;
		fates_rad_stem_rhovis:units = "fraction" ;
		fates_rad_stem_rhovis:long_name = "Stem reflectance: visible" ;
	double fates_rad_stem_taunir(fates_pft) ;
		fates_rad_stem_taunir:units = "fraction" ;
		fates_rad_stem_taunir:long_name = "Stem transmittance: near-IR" ;
	double fates_rad_stem_tauvis(fates_pft) ;
		fates_rad_stem_tauvis:units = "fraction" ;
		fates_rad_stem_tauvis:long_name = "Stem transmittance: visible" ;
	double fates_recruit_height_min(fates_pft) ;
		fates_recruit_height_min:units = "m" ;
		fates_recruit_height_min:long_name = "the minimum height (ie starting height) of a newly recruited plant" ;
	double fates_recruit_init_density(fates_pft) ;
		fates_recruit_init_density:units = "stems/m2" ;
		fates_recruit_init_density:long_name = "initial seedling density for a cold-start near-bare-ground simulation" ;
	double fates_recruit_prescribed_rate(fates_pft) ;
		fates_recruit_prescribed_rate:units = "n/yr" ;
		fates_recruit_prescribed_rate:long_name = "recruitment rate for prescribed physiology mode" ;
	double fates_recruit_seed_alloc(fates_pft) ;
		fates_recruit_seed_alloc:units = "fraction" ;
		fates_recruit_seed_alloc:long_name = "fraction of available carbon balance allocated to seeds" ;
	double fates_recruit_seed_alloc_mature(fates_pft) ;
		fates_recruit_seed_alloc_mature:units = "fraction" ;
		fates_recruit_seed_alloc_mature:long_name = "fraction of available carbon balance allocated to seeds in mature plants (adds to fates_seed_alloc)" ;
	double fates_recruit_seed_dbh_repro_threshold(fates_pft) ;
		fates_recruit_seed_dbh_repro_threshold:units = "cm" ;
		fates_recruit_seed_dbh_repro_threshold:long_name = "the diameter where the plant will increase allocation to the seed pool by fraction: fates_recruit_seed_alloc_mature" ;
	double fates_recruit_seed_germination_rate(fates_pft) ;
		fates_recruit_seed_germination_rate:units = "yr-1" ;
		fates_recruit_seed_germination_rate:long_name = "fraction of seeds that germinate per year" ;
	double fates_recruit_seed_supplement(fates_pft) ;
		fates_recruit_seed_supplement:units = "KgC/m2/yr" ;
		fates_recruit_seed_supplement:long_name = "Supplemental external seed rain source term (non-mass conserving)" ;
	double fates_stoich_nitr(fates_plant_organs, fates_pft) ;
		fates_stoich_nitr:units = "gN/gC" ;
		fates_stoich_nitr:long_name = "target nitrogen concentration (ratio with carbon) of organs" ;
	double fates_stoich_phos(fates_plant_organs, fates_pft) ;
		fates_stoich_phos:units = "gP/gC" ;
		fates_stoich_phos:long_name = "target phosphorus concentration (ratio with carbon) of organs" ;
	double fates_trim_inc(fates_pft) ;
		fates_trim_inc:units = "m2/m2" ;
		fates_trim_inc:long_name = "Arbitrary incremental change in trimming function." ;
	double fates_trim_limit(fates_pft) ;
		fates_trim_limit:units = "m2/m2" ;
		fates_trim_limit:long_name = "Arbitrary limit to reductions in leaf area with stress" ;
	double fates_turb_displar(fates_pft) ;
		fates_turb_displar:units = "unitless" ;
		fates_turb_displar:long_name = "Ratio of displacement height to canopy top height" ;
	double fates_turb_leaf_diameter(fates_pft) ;
		fates_turb_leaf_diameter:units = "m" ;
		fates_turb_leaf_diameter:long_name = "Characteristic leaf dimension" ;
	double fates_turb_z0mr(fates_pft) ;
		fates_turb_z0mr:units = "unitless" ;
		fates_turb_z0mr:long_name = "Ratio of momentum roughness length to canopy top height" ;
	double fates_turnover_branch(fates_pft) ;
		fates_turnover_branch:units = "yr" ;
		fates_turnover_branch:long_name = "turnover time of branches" ;
	double fates_turnover_fnrt(fates_pft) ;
		fates_turnover_fnrt:units = "yr" ;
		fates_turnover_fnrt:long_name = "root longevity (alternatively, turnover time)" ;
	double fates_turnover_leaf(fates_leafage_class, fates_pft) ;
		fates_turnover_leaf:units = "yr" ;
		fates_turnover_leaf:long_name = "Leaf longevity (ie turnover timescale)" ;
	double fates_turnover_senleaf_fdrought(fates_pft) ;
		fates_turnover_senleaf_fdrought:units = "unitless[0-1]" ;
		fates_turnover_senleaf_fdrought:long_name = "multiplication factor for leaf longevity of senescent leaves during drought" ;
	double fates_wood_density(fates_pft) ;
		fates_wood_density:units = "g/cm3" ;
		fates_wood_density:long_name = "mean density of woody tissue in plant" ;
	double fates_woody(fates_pft) ;
		fates_woody:units = "logical flag" ;
		fates_woody:long_name = "Binary woody lifeform flag" ;
	double fates_hlm_pft_map(fates_hlm_pftno, fates_pft) ;
		fates_hlm_pft_map:units = "area fraction" ;
		fates_hlm_pft_map:long_name = "In fixed biogeog mode, fraction of HLM area associated with each FATES PFT" ;
	double fates_fire_FBD(fates_litterclass) ;
		fates_fire_FBD:units = "kg Biomass/m3" ;
		fates_fire_FBD:long_name = "fuel bulk density" ;
	double fates_fire_low_moisture_Coeff(fates_litterclass) ;
		fates_fire_low_moisture_Coeff:units = "NA" ;
		fates_fire_low_moisture_Coeff:long_name = "spitfire parameter, equation B1 Thonicke et al 2010" ;
	double fates_fire_low_moisture_Slope(fates_litterclass) ;
		fates_fire_low_moisture_Slope:units = "NA" ;
		fates_fire_low_moisture_Slope:long_name = "spitfire parameter, equation B1 Thonicke et al 2010" ;
	double fates_fire_mid_moisture(fates_litterclass) ;
		fates_fire_mid_moisture:units = "NA" ;
		fates_fire_mid_moisture:long_name = "spitfire litter moisture threshold to be considered medium dry" ;
	double fates_fire_mid_moisture_Coeff(fates_litterclass) ;
		fates_fire_mid_moisture_Coeff:units = "NA" ;
		fates_fire_mid_moisture_Coeff:long_name = "spitfire parameter, equation B1 Thonicke et al 2010" ;
	double fates_fire_mid_moisture_Slope(fates_litterclass) ;
		fates_fire_mid_moisture_Slope:units = "NA" ;
		fates_fire_mid_moisture_Slope:long_name = "spitfire parameter, equation B1 Thonicke et al 2010" ;
	double fates_fire_min_moisture(fates_litterclass) ;
		fates_fire_min_moisture:units = "NA" ;
		fates_fire_min_moisture:long_name = "spitfire litter moisture threshold to be considered very dry" ;
	double fates_fire_SAV(fates_litterclass) ;
		fates_fire_SAV:units = "cm-1" ;
		fates_fire_SAV:long_name = "fuel surface area to volume ratio" ;
	double fates_frag_maxdecomp(fates_litterclass) ;
		fates_frag_maxdecomp:units = "yr-1" ;
		fates_frag_maxdecomp:long_name = "maximum rate of litter & CWD transfer from non-decomposing class into decomposing class" ;
	double fates_frag_cwd_frac(fates_NCWD) ;
		fates_frag_cwd_frac:units = "fraction" ;
		fates_frag_cwd_frac:long_name = "fraction of woody (bdead+bsw) biomass destined for CWD pool" ;
	double fates_canopy_closure_thresh ;
		fates_canopy_closure_thresh:units = "unitless" ;
		fates_canopy_closure_thresh:long_name = "tree canopy coverage at which crown area allometry changes from savanna to forest value" ;
	double fates_cnp_eca_plant_escalar ;
		fates_cnp_eca_plant_escalar:units = "" ;
		fates_cnp_eca_plant_escalar:long_name = "scaling factor for plant fine root biomass to calculate nutrient carrier enzyme abundance (ECA)" ;
	double fates_cohort_age_fusion_tol ;
		fates_cohort_age_fusion_tol:units = "unitless" ;
		fates_cohort_age_fusion_tol:long_name = "minimum fraction in differece in cohort age between cohorts." ;
	double fates_cohort_size_fusion_tol ;
		fates_cohort_size_fusion_tol:units = "unitless" ;
		fates_cohort_size_fusion_tol:long_name = "minimum fraction in difference in dbh between cohorts" ;
	double fates_comp_excln ;
		fates_comp_excln:units = "none" ;
		fates_comp_excln:long_name = "IF POSITIVE: weighting factor (exponent on dbh) for canopy layer exclusion and promotion, IF NEGATIVE: switch to use deterministic height sorting" ;
	double fates_damage_canopy_layer_code ;
		fates_damage_canopy_layer_code:units = "unitless" ;
		fates_damage_canopy_layer_code:long_name = "Integer code that decides whether damage affects canopy trees (1),  understory trees (2)" ;
	double fates_damage_event_code ;
		fates_damage_event_code:units = "unitless" ;
		fates_damage_event_code:long_name = "Integer code that options how damage events are structured" ;
	double fates_dev_arbitrary ;
		fates_dev_arbitrary:units = "unknown" ;
		fates_dev_arbitrary:long_name = "Unassociated free parameter that developers can use for testing arbitrary new hypotheses" ;
	double fates_fire_active_crown_fire ;
		fates_fire_active_crown_fire:units = "0 or 1" ;
		fates_fire_active_crown_fire:long_name = "flag, 1=active crown fire 0=no active crown fire" ;
	double fates_fire_cg_strikes ;
		fates_fire_cg_strikes:units = "fraction (0-1)" ;
		fates_fire_cg_strikes:long_name = "fraction of cloud to ground lightning strikes" ;
	double fates_fire_drying_ratio ;
		fates_fire_drying_ratio:units = "NA" ;
		fates_fire_drying_ratio:long_name = "spitfire parameter, fire drying ratio for fuel moisture, alpha_FMC EQ 6 Thonicke et al 2010" ;
	double fates_fire_durat_slope ;
		fates_fire_durat_slope:units = "NA" ;
		fates_fire_durat_slope:long_name = "spitfire parameter, fire max duration slope, Equation 14 Thonicke et al 2010" ;
	double fates_fire_fdi_a ;
		fates_fire_fdi_a:units = "NA" ;
		fates_fire_fdi_a:long_name = "spitfire parameter, fire danger index,  EQ 5 Thonicke et al 2010" ;
	double fates_fire_fdi_alpha ;
		fates_fire_fdi_alpha:units = "NA" ;
		fates_fire_fdi_alpha:long_name = "spitfire parameter, EQ 7 Venevsky et al. GCB 2002,(modified EQ 8 Thonicke et al. 2010) " ;
	double fates_fire_fdi_b ;
		fates_fire_fdi_b:units = "NA" ;
		fates_fire_fdi_b:long_name = "spitfire parameter, fire danger index, EQ 5 Thonicke et al 2010 " ;
	double fates_fire_fuel_energy ;
		fates_fire_fuel_energy:units = "kJ/kg" ;
		fates_fire_fuel_energy:long_name = "spitfire parameter, heat content of fuel" ;
	double fates_fire_max_durat ;
		fates_fire_max_durat:units = "minutes" ;
		fates_fire_max_durat:long_name = "spitfire parameter, fire maximum duration, Equation 14 Thonicke et al 2010" ;
	double fates_fire_miner_damp ;
		fates_fire_miner_damp:units = "NA" ;
		fates_fire_miner_damp:long_name = "spitfire parameter, mineral-dampening coefficient EQ A1 Thonicke et al 2010 " ;
	double fates_fire_miner_total ;
		fates_fire_miner_total:units = "fraction" ;
		fates_fire_miner_total:long_name = "spitfire parameter, total mineral content, Table A1 Thonicke et al 2010" ;
	double fates_fire_nignitions ;
		fates_fire_nignitions:units = "ignitions per year per km2" ;
		fates_fire_nignitions:long_name = "number of annual ignitions per square km" ;
	double fates_fire_part_dens ;
		fates_fire_part_dens:units = "kg/m2" ;
		fates_fire_part_dens:long_name = "spitfire parameter, oven dry particle density, Table A1 Thonicke et al 2010" ;
	double fates_fire_threshold ;
		fates_fire_threshold:units = "kW/m" ;
		fates_fire_threshold:long_name = "spitfire parameter, fire intensity threshold for tracking fires that spread" ;
	double fates_frag_cwd_fcel ;
		fates_frag_cwd_fcel:units = "unitless" ;
		fates_frag_cwd_fcel:long_name = "Cellulose fraction for CWD" ;
	double fates_frag_cwd_flig ;
		fates_frag_cwd_flig:units = "unitless" ;
		fates_frag_cwd_flig:long_name = "Lignin fraction of coarse woody debris" ;
	double fates_hydro_kmax_rsurf1 ;
		fates_hydro_kmax_rsurf1:units = "kg water/m2 root area/Mpa/s" ;
		fates_hydro_kmax_rsurf1:long_name = "maximum conducitivity for unit root surface (into root)" ;
	double fates_hydro_kmax_rsurf2 ;
		fates_hydro_kmax_rsurf2:units = "kg water/m2 root area/Mpa/s" ;
		fates_hydro_kmax_rsurf2:long_name = "maximum conducitivity for unit root surface (out of root)" ;
	double fates_hydro_psi0 ;
		fates_hydro_psi0:units = "MPa" ;
		fates_hydro_psi0:long_name = "sapwood water potential at saturation" ;
	double fates_hydro_psicap ;
		fates_hydro_psicap:units = "MPa" ;
		fates_hydro_psicap:long_name = "sapwood water potential at which capillary reserves exhausted" ;
	double fates_hydro_solver ;
		fates_hydro_solver:units = "unitless" ;
		fates_hydro_solver:long_name = "switch designating which numerical solver for plant hydraulics, 1 = 1D taylor, 2 = 2D Picard, 3 = 2D Newton (deprecated)" ;
	double fates_landuse_logging_coll_under_frac ;
		fates_landuse_logging_coll_under_frac:units = "fraction" ;
		fates_landuse_logging_coll_under_frac:long_name = "Fraction of stems killed in the understory when logging generates disturbance" ;
	double fates_landuse_logging_collateral_frac ;
		fates_landuse_logging_collateral_frac:units = "fraction" ;
		fates_landuse_logging_collateral_frac:long_name = "Fraction of large stems in upperstory that die from logging collateral damage" ;
	double fates_landuse_logging_dbhmax ;
		fates_landuse_logging_dbhmax:units = "cm" ;
		fates_landuse_logging_dbhmax:long_name = "Maximum dbh below which logging is applied (unset values flag this to be unused)" ;
	double fates_landuse_logging_dbhmax_infra ;
		fates_landuse_logging_dbhmax_infra:units = "cm" ;
		fates_landuse_logging_dbhmax_infra:long_name = "Tree diameter, above which infrastructure from logging does not impact damage or mortality." ;
	double fates_landuse_logging_dbhmin ;
		fates_landuse_logging_dbhmin:units = "cm" ;
		fates_landuse_logging_dbhmin:long_name = "Minimum dbh at which logging is applied" ;
	double fates_landuse_logging_direct_frac ;
		fates_landuse_logging_direct_frac:units = "fraction" ;
		fates_landuse_logging_direct_frac:long_name = "Fraction of stems logged directly per event" ;
	double fates_landuse_logging_event_code ;
		fates_landuse_logging_event_code:units = "unitless" ;
		fates_landuse_logging_event_code:long_name = "Integer code that options how logging events are structured" ;
	double fates_landuse_logging_export_frac ;
		fates_landuse_logging_export_frac:units = "fraction" ;
		fates_landuse_logging_export_frac:long_name = "fraction of trunk product being shipped offsite, the leftovers will be left onsite as large CWD" ;
	double fates_landuse_logging_mechanical_frac ;
		fates_landuse_logging_mechanical_frac:units = "fraction" ;
		fates_landuse_logging_mechanical_frac:long_name = "Fraction of stems killed due infrastructure an other mechanical means" ;
	double fates_landuse_pprodharv10_forest_mean ;
		fates_landuse_pprodharv10_forest_mean:units = "fraction" ;
		fates_landuse_pprodharv10_forest_mean:long_name = "mean harvest mortality proportion of deadstem to 10-yr product (pprodharv10) of all woody PFT types" ;
	double fates_leaf_photo_temp_acclim_timescale ;
		fates_leaf_photo_temp_acclim_timescale:units = "days" ;
		fates_leaf_photo_temp_acclim_timescale:long_name = "Length of the window for the exponential moving average (ema) of vegetation temperature used in photosynthesis temperature acclimation (NOT USED)" ;
	double fates_leaf_photo_tempsens_model ;
		fates_leaf_photo_tempsens_model:units = "unitless" ;
		fates_leaf_photo_tempsens_model:long_name = "switch for choosing the model that defines the temperature sensitivity of photosynthetic parameters (vcmax, jmax). 1=non-acclimating; 2=Kumarathunge et al 2019" ;
	double fates_leaf_stomatal_assim_model ;
		fates_leaf_stomatal_assim_model:units = "unitless" ;
		fates_leaf_stomatal_assim_model:long_name = "a switch designating whether to use net (1) or gross (2) assimilation in the stomatal model" ;
	double fates_leaf_stomatal_model ;
		fates_leaf_stomatal_model:units = "unitless" ;
		fates_leaf_stomatal_model:long_name = "switch for choosing between Ball-Berry (1) stomatal conductance model and Medlyn (2) model" ;
	double fates_leaf_theta_cj_c3 ;
		fates_leaf_theta_cj_c3:units = "unitless" ;
		fates_leaf_theta_cj_c3:long_name = "Empirical curvature parameter for ac, aj photosynthesis co-limitation in c3 plants" ;
	double fates_leaf_theta_cj_c4 ;
		fates_leaf_theta_cj_c4:units = "unitless" ;
		fates_leaf_theta_cj_c4:long_name = "Empirical curvature parameter for ac, aj photosynthesis co-limitation in c4 plants" ;
	double fates_maintresp_leaf_model ;
		fates_maintresp_leaf_model:units = "unitless" ;
		fates_maintresp_leaf_model:long_name = "switch for choosing between maintenance respiration models. 1=Ryan (1991) (NOT USED)" ;
	double fates_maintresp_nonleaf_baserate ;
		fates_maintresp_nonleaf_baserate:units = "gC/gN/s" ;
		fates_maintresp_nonleaf_baserate:long_name = "Base maintenance respiration rate for plant tissues, using Ryan 1991" ;
	double fates_maxcohort ;
		fates_maxcohort:units = "count" ;
		fates_maxcohort:long_name = "maximum number of cohorts per patch. Actual number of cohorts also depend on cohort fusion tolerances" ;
	double fates_maxpatch_primary ;
		fates_maxpatch_primary:units = "count" ;
		fates_maxpatch_primary:long_name = "maximum number of primary vegetation patches per site" ;
	double fates_maxpatch_secondary ;
		fates_maxpatch_secondary:units = "count" ;
		fates_maxpatch_secondary:long_name = "maximum number of secondary vegetation patches per site" ;
	double fates_mort_disturb_frac ;
		fates_mort_disturb_frac:units = "fraction" ;
		fates_mort_disturb_frac:long_name = "fraction of canopy mortality that results in disturbance (i.e. transfer of area from new to old patch)" ;
	double fates_mort_understorey_death ;
		fates_mort_understorey_death:units = "fraction" ;
		fates_mort_understorey_death:long_name = "fraction of plants in understorey cohort impacted by overstorey tree-fall" ;
	double fates_patch_fusion_tol ;
		fates_patch_fusion_tol:units = "unitless" ;
		fates_patch_fusion_tol:long_name = "minimum fraction in difference in profiles between patches" ;
	double fates_phen_chilltemp ;
		fates_phen_chilltemp:units = "degrees C" ;
		fates_phen_chilltemp:long_name = "chilling day counting threshold for vegetation" ;
	double fates_phen_coldtemp ;
		fates_phen_coldtemp:units = "degrees C" ;
		fates_phen_coldtemp:long_name = "vegetation temperature exceedance that flags a cold-day for leaf-drop" ;
	double fates_phen_drought_model ;
		fates_phen_drought_model:units = "unitless" ;
		fates_phen_drought_model:long_name = "which method to use for drought phenology: 0 - FATES default; 1 - Semi-deciduous (ED2-like)" ;
	double fates_phen_drought_threshold ;
		fates_phen_drought_threshold:units = "m3/m3 or mm" ;
		fates_phen_drought_threshold:long_name = "threshold for drought phenology (or lower threshold when fates_phen_drought_model = 1); the quantity depends on the sign: if positive, the threshold is volumetric soil moisture (m3/m3). If negative, the threshold is soil matric potentical (mm)" ;
	double fates_phen_gddthresh_a ;
		fates_phen_gddthresh_a:units = "none" ;
		fates_phen_gddthresh_a:long_name = "GDD accumulation function, intercept parameter: gdd_thesh = a + b exp(c*ncd)" ;
	double fates_phen_gddthresh_b ;
		fates_phen_gddthresh_b:units = "none" ;
		fates_phen_gddthresh_b:long_name = "GDD accumulation function, multiplier parameter: gdd_thesh = a + b exp(c*ncd)" ;
	double fates_phen_gddthresh_c ;
		fates_phen_gddthresh_c:units = "none" ;
		fates_phen_gddthresh_c:long_name = "GDD accumulation function, exponent parameter: gdd_thesh = a + b exp(c*ncd)" ;
	double fates_phen_mindaysoff ;
		fates_phen_mindaysoff:units = "days" ;
		fates_phen_mindaysoff:long_name = "day threshold compared against days since leaves became off-allometry" ;
	double fates_phen_mindayson ;
		fates_phen_mindayson:units = "days" ;
		fates_phen_mindayson:long_name = "day threshold compared against days since leaves became on-allometry" ;
	double fates_phen_moist_threshold ;
		fates_phen_moist_threshold:units = "m3/m3 or mm" ;
		fates_phen_moist_threshold:long_name = "upper threshold for drought phenology (only for fates_phen_drought_model=1); the quantity depends on the sign: if positive, the threshold is volumetric soil moisture (m3/m3). If negative, the threshold is soil matric potentical (mm)" ;
	double fates_phen_ncolddayslim ;
		fates_phen_ncolddayslim:units = "days" ;
		fates_phen_ncolddayslim:long_name = "day threshold exceedance for temperature leaf-drop" ;
	double fates_q10_froz ;
		fates_q10_froz:units = "unitless" ;
		fates_q10_froz:long_name = "Q10 for frozen-soil respiration rates" ;
	double fates_q10_mr ;
		fates_q10_mr:units = "unitless" ;
		fates_q10_mr:long_name = "Q10 for maintenance respiration" ;
	double fates_soil_salinity ;
		fates_soil_salinity:units = "ppt" ;
		fates_soil_salinity:long_name = "soil salinity used for model when not coupled to dynamic soil salinity" ;
	double fates_vai_top_bin_width ;
		fates_vai_top_bin_width:units = "m2/m2" ;
		fates_vai_top_bin_width:long_name = "width in VAI units of uppermost leaf+stem layer scattering element in each canopy layer" ;
	double fates_vai_width_increase_factor ;
		fates_vai_width_increase_factor:units = "unitless" ;
		fates_vai_width_increase_factor:long_name = "factor by which each leaf+stem scattering element increases in VAI width (1 = uniform spacing)" ;

// global attributes:
		:history = "This file was generated by BatchPatchParams.py:\nCDL Base File = archive/api24.1.0_101722_fates_params_default.cdl\nXML patch file = archive/api24.1.0_101722_patch_params.xml" ;
data:

 fates_history_ageclass_bin_edges = 0, 1, 2, 5, 10, 20, 50 ;

 fates_history_coageclass_bin_edges = 0, 5 ;

 fates_history_height_bin_edges = 0, 0.1, 0.3, 1, 3, 10 ;

 fates_history_damage_bin_edges = 0, 80 ;

 fates_history_sizeclass_bin_edges = 0, 5, 10, 15, 20, 30, 40, 50, 60, 70, 
    80, 90, 100 ;

 fates_alloc_organ_id = 1, 2, 3, 6 ;

 fates_hydro_htftype_node = 1, 1, 1, 1 ;

 fates_pftname =
  "broadleaf_evergreen_tropical_tree          ",
  "needleleaf_evergreen_extratrop_tree        ",
  "needleleaf_colddecid_extratrop_tree       ",
  "broadleaf_evergreen_extratrop_tree         ",
  "broadleaf_hydrodecid_tropical_tree         ",
  "broadleaf_colddecid_extratrop_tree        ",
  "broadleaf_evergreen_extratrop_shrub        ",
  "broadleaf_hydrodecid_extratrop_shrub       ",
  "broadleaf_colddecid_extratrop_shrub       ",
  "arctic_c3_grass                            ",
  "cool_c3_grass                              ",
  "c4_grass                                   " ;

 fates_hydro_organ_name =
  "leaf                                             ",
  "stem                                             ",
  "transporting root                                ",
  "absorbing root                                   " ;

 fates_alloc_organ_name =
  "leaf",
  "fine root",
  "sapwood",
  "structure" ;

 fates_litterclass_name =
  "twig                                             ",
  "small branch                                     ",
  "large branch                                     ",
  "trunk                                            ",
  "dead leaves                                      ",
  "live grass                                       " ;

 fates_alloc_organ_priority =
  1, 1, 1, 1, 1, 1, 1, 1, 1, 1, 1, 1,
  2, 2, 2, 2, 2, 2, 2, 2, 2, 2, 2, 2,
  3, 3, 3, 3, 3, 3, 3, 3, 3, 3, 3, 3,
  4, 4, 4, 4, 4, 4, 4, 4, 4, 4, 4, 4 ;

 fates_alloc_storage_cushion = 1.2, 1.2, 1.2, 1.2, 1.2, 1.2, 1.2, 1.2, 1.2, 
    1.2, 1.2, 1.2 ;

 fates_alloc_store_priority_frac = 0.8, 0.8, 0.8, 0.8, 0.8, 0.8, 0.8, 0.8, 
    0.8, 0.8, 0.8, 0.8 ;

 fates_allom_agb1 = 0.06896, 0.06896, 0.06896, 0.06896, 0.06896, 0.06896, 
    0.06896, 0.06896, 0.06896, 0.01, 0.01, 0.01 ;

 fates_allom_agb2 = 0.572, 0.572, 0.572, 0.572, 0.572, 0.572, 0.572, 0.572, 
    0.572, 0.572, 0.572, 0.572 ;

 fates_allom_agb3 = 1.94, 1.94, 1.94, 1.94, 1.94, 1.94, 1.94, 1.94, 1.94, 
    1.94, 1.94, 1.94 ;

 fates_allom_agb4 = 0.931, 0.931, 0.931, 0.931, 0.931, 0.931, 0.931, 0.931, 
    0.931, 0.931, 0.931, 0.931 ;

 fates_allom_agb_frac = 0.6, 0.6, 0.6, 0.6, 0.6, 0.6, 0.6, 0.6, 0.6, 0.6, 
    0.6, 0.6 ;

 fates_allom_amode = 1, 1, 1, 1, 1, 1, 1, 1, 1, 1, 1, 1 ;

 fates_allom_blca_expnt_diff = 0, 0, 0, 0, 0, 0, 0, 0, 0, 0, 0, 0 ;

 fates_allom_cmode = 1, 1, 1, 1, 1, 1, 1, 1, 1, 1, 1, 1 ;

 fates_allom_crown_depth_frac = 0.5, 0.5, 0.5, 0.5, 0.5, 0.5, 0.95, 0.95, 
    0.95, 1, 1, 1 ;

 fates_allom_d2bl1 = 0.07, 0.07, 0.07, 0.07, 0.07, 0.07, 0.07, 0.07, 0.07, 
    0.07, 0.07, 0.07 ;

 fates_allom_d2bl2 = 1.3, 1.3, 1.3, 1.3, 1.3, 1.3, 1.3, 1.3, 1.3, 1.3, 1.3, 
    1.3 ;

 fates_allom_d2bl3 = 0.55, 0.55, 0.55, 0.55, 0.55, 0.55, 0.55, 0.55, 0.55, 
    0.55, 0.55, 0.55 ;

 fates_allom_d2ca_coefficient_max = 0.6568464, 0.6568464, 0.6568464, 
    0.6568464, 0.6568464, 0.6568464, 0.6568464, 0.6568464, 0.6568464, 
    0.6568464, 0.6568464, 0.6568464 ;

 fates_allom_d2ca_coefficient_min = 0.3381119, 0.3381119, 0.3381119, 
    0.3381119, 0.3381119, 0.3381119, 0.3381119, 0.3381119, 0.3381119, 
    0.3381119, 0.3381119, 0.3381119 ;

 fates_allom_d2h1 = 0.64, 0.64, 0.64, 0.64, 0.64, 0.64, 0.64, 0.64, 0.64, 
    0.64, 0.64, 0.64 ;

 fates_allom_d2h2 = 0.37, 0.37, 0.37, 0.37, 0.37, 0.37, 0.37, 0.37, 0.37, 
    0.37, 0.37, 0.37 ;

 fates_allom_d2h3 = -999.9, -999.9, -999.9, -999.9, -999.9, -999.9, -999.9, 
    -999.9, -999.9, -999.9, -999.9, -999.9 ;

 fates_allom_dbh_maxheight = 90, 80, 80, 80, 90, 80, 3, 3, 2, 0.35, 0.35, 0.35 ;

 fates_allom_fmode = 1, 1, 1, 1, 1, 1, 1, 1, 1, 1, 1, 1 ;

 fates_allom_fnrt_prof_a = 7, 7, 7, 7, 6, 6, 7, 7, 7, 11, 11, 11 ;

 fates_allom_fnrt_prof_b = 1, 2, 2, 1, 2, 2, 1.5, 1.5, 1.5, 2, 2, 2 ;

 fates_allom_fnrt_prof_mode = 3, 3, 3, 3, 3, 3, 3, 3, 3, 3, 3, 3 ;

 fates_allom_frbstor_repro = 0, 0, 0, 0, 0, 0, 0, 0, 0, 0, 0, 0 ;

 fates_allom_hmode = 1, 1, 1, 1, 1, 1, 1, 1, 1, 1, 1, 1 ;

 fates_allom_l2fr = 1, 1, 1, 1, 1, 1, 1, 1, 1, 1, 1, 1 ;

 fates_allom_la_per_sa_int = 0.8, 0.8, 0.8, 0.8, 0.8, 0.8, 0.8, 0.8, 0.8, 
    0.8, 0.8, 0.8 ;

 fates_allom_la_per_sa_slp = 0, 0, 0, 0, 0, 0, 0, 0, 0, 0, 0, 0 ;

 fates_allom_lmode = 1, 1, 1, 1, 1, 1, 1, 1, 1, 1, 1, 1 ;

 fates_allom_sai_scaler = 0.1, 0.1, 0.1, 0.1, 0.1, 0.1, 0.1, 0.1, 0.1, 0.1, 
    0.1, 0.1 ;

 fates_allom_smode = 1, 1, 1, 1, 1, 1, 1, 1, 1, 1, 1, 1 ;

 fates_allom_stmode = 1, 1, 1, 1, 1, 1, 1, 1, 1, 1, 1, 1 ;

 fates_allom_zroot_k = 10, 10, 10, 10, 10, 10, 10, 10, 10, 10, 10, 10 ;

 fates_allom_zroot_max_dbh = 100, 100, 100, 100, 100, 100, 2, 2, 2, 2, 2, 2 ;

 fates_allom_zroot_max_z = 100, 100, 100, 100, 100, 100, 100, 100, 100, 100, 
    100, 100 ;

 fates_allom_zroot_min_dbh = 1, 1, 1, 2.5, 2.5, 2.5, 0.1, 0.1, 0.1, 0.1, 0.1, 
    0.1 ;

 fates_allom_zroot_min_z = 100, 100, 100, 100, 100, 100, 100, 100, 100, 100, 
    100, 100 ;

 fates_c2b = 2, 2, 2, 2, 2, 2, 2, 2, 2, 2, 2, 2 ;

 fates_cnp_eca_alpha_ptase = 0.5, 0.5, 0.5, 0.5, 0.5, 0.5, 0.5, 0.5, 0.5, 
    0.5, 0.5, 0.5 ;

 fates_cnp_eca_decompmicc = 280, 280, 280, 280, 280, 280, 280, 280, 280, 280, 
    280, 280 ;

 fates_cnp_eca_km_nh4 = 0.14, 0.14, 0.14, 0.14, 0.14, 0.14, 0.14, 0.14, 0.14, 
    0.14, 0.14, 0.14 ;

 fates_cnp_eca_km_no3 = 0.27, 0.27, 0.27, 0.27, 0.27, 0.27, 0.27, 0.27, 0.27, 
    0.27, 0.27, 0.27 ;

 fates_cnp_eca_km_p = 0.1, 0.1, 0.1, 0.1, 0.1, 0.1, 0.1, 0.1, 0.1, 0.1, 0.1, 
    0.1 ;

 fates_cnp_eca_km_ptase = 1, 1, 1, 1, 1, 1, 1, 1, 1, 1, 1, 1 ;

 fates_cnp_eca_lambda_ptase = 1, 1, 1, 1, 1, 1, 1, 1, 1, 1, 1, 1 ;

 fates_cnp_eca_vmax_ptase = 5e-09, 5e-09, 5e-09, 5e-09, 5e-09, 5e-09, 5e-09, 
    5e-09, 5e-09, 5e-09, 5e-09, 5e-09 ;

 fates_cnp_nfix1 = 0, 0, 0, 0, 0, 0, 0, 0, 0, 0, 0, 0 ;

 fates_cnp_nitr_store_ratio = 1.5, 1.5, 1.5, 1.5, 1.5, 1.5, 1.5, 1.5, 1.5, 
    1.5, 1.5, 1.5 ;

 fates_cnp_phos_store_ratio = 1.5, 1.5, 1.5, 1.5, 1.5, 1.5, 1.5, 1.5, 1.5, 
    1.5, 1.5, 1.5 ;

 fates_cnp_pid_kd = 0.1, 0.1, 0.1, 0.1, 0.1, 0.1, 0.1, 0.1, 0.1, 0.1, 0.1, 0.1 ;

 fates_cnp_pid_ki = 0, 0, 0, 0, 0, 0, 0, 0, 0, 0, 0, 0 ;

 fates_cnp_pid_kp = 0.0005, 0.0005, 0.0005, 0.0005, 0.0005, 0.0005, 0.0005, 
    0.0005, 0.0005, 0.0005, 0.0005, 0.0005 ;

 fates_cnp_prescribed_nuptake = 1, 1, 1, 1, 1, 1, 1, 1, 1, 1, 1, 1 ;

 fates_cnp_prescribed_puptake = 1, 1, 1, 1, 1, 1, 1, 1, 1, 1, 1, 1 ;

 fates_cnp_store_ovrflw_frac = 1, 1, 1, 1, 1, 1, 1, 1, 1, 1, 1, 1 ;

 fates_cnp_turnover_nitr_retrans =
  0.25, 0.25, 0.25, 0.25, 0.25, 0.25, 0.25, 0.25, 0.25, 0.25, 0.25, 0.25,
  0.25, 0.25, 0.25, 0.25, 0.25, 0.25, 0.25, 0.25, 0.25, 0.25, 0.25, 0.25,
  0, 0, 0, 0, 0, 0, 0, 0, 0, 0, 0, 0,
  0, 0, 0, 0, 0, 0, 0, 0, 0, 0, 0, 0 ;

 fates_cnp_turnover_phos_retrans =
  0.25, 0.25, 0.25, 0.25, 0.25, 0.25, 0.25, 0.25, 0.25, 0.25, 0.25, 0.25,
  0.25, 0.25, 0.25, 0.25, 0.25, 0.25, 0.25, 0.25, 0.25, 0.25, 0.25, 0.25,
  0, 0, 0, 0, 0, 0, 0, 0, 0, 0, 0, 0,
  0, 0, 0, 0, 0, 0, 0, 0, 0, 0, 0, 0 ;

 fates_cnp_vmax_nh4 = 2.5e-09, 2.5e-09, 2.5e-09, 2.5e-09, 2.5e-09, 2.5e-09, 
    2.5e-09, 2.5e-09, 2.5e-09, 2.5e-09, 2.5e-09, 2.5e-09 ;

 fates_cnp_vmax_no3 = 2.5e-09, 2.5e-09, 2.5e-09, 2.5e-09, 2.5e-09, 2.5e-09, 
    2.5e-09, 2.5e-09, 2.5e-09, 2.5e-09, 2.5e-09, 2.5e-09 ;

 fates_cnp_vmax_p = 5e-10, 5e-10, 5e-10, 5e-10, 5e-10, 5e-10, 5e-10, 5e-10, 
    5e-10, 5e-10, 5e-10, 5e-10 ;

 fates_damage_frac = 0.01, 0.01, 0.01, 0.01, 0.01, 0.01, 0.01, 0.01, 0.01, 
    0.01, 0.01, 0.01 ;

 fates_damage_mort_p1 = 9, 9, 9, 9, 9, 9, 9, 9, 9, 9, 9, 9 ;

 fates_damage_mort_p2 = 5.5, 5.5, 5.5, 5.5, 5.5, 5.5, 5.5, 5.5, 5.5, 5.5, 
    5.5, 5.5 ;

 fates_damage_recovery_scalar = 0, 0, 0, 0, 0, 0, 0, 0, 0, 0, 0, 0 ;

 fates_dev_arbitrary_pft = _, _, _, _, _, _, _, _, _, _, _, _ ;

 fates_fire_alpha_SH = 0.2, 0.2, 0.2, 0.2, 0.2, 0.2, 0.2, 0.2, 0.2, 0.2, 0.2, 
    0.2 ;

 fates_fire_bark_scaler = 0.07, 0.07, 0.07, 0.07, 0.07, 0.07, 0.07, 0.07, 
    0.07, 0.07, 0.07, 0.07 ;

 fates_fire_crown_kill = 0.775, 0.775, 0.775, 0.775, 0.775, 0.775, 0.775, 
    0.775, 0.775, 0.775, 0.775, 0.775 ;

 fates_frag_fnrt_fcel = 0.5, 0.5, 0.5, 0.5, 0.5, 0.5, 0.5, 0.5, 0.5, 0.5, 
    0.5, 0.5 ;

 fates_frag_fnrt_flab = 0.25, 0.25, 0.25, 0.25, 0.25, 0.25, 0.25, 0.25, 0.25, 
    0.25, 0.25, 0.25 ;

 fates_frag_fnrt_flig = 0.25, 0.25, 0.25, 0.25, 0.25, 0.25, 0.25, 0.25, 0.25, 
    0.25, 0.25, 0.25 ;

 fates_frag_leaf_fcel = 0.5, 0.5, 0.5, 0.5, 0.5, 0.5, 0.5, 0.5, 0.5, 0.5, 
    0.5, 0.5 ;

 fates_frag_leaf_flab = 0.25, 0.25, 0.25, 0.25, 0.25, 0.25, 0.25, 0.25, 0.25, 
    0.25, 0.25, 0.25 ;

 fates_frag_leaf_flig = 0.25, 0.25, 0.25, 0.25, 0.25, 0.25, 0.25, 0.25, 0.25, 
    0.25, 0.25, 0.25 ;

 fates_frag_seed_decay_rate = 0.51, 0.51, 0.51, 0.51, 0.51, 0.51, 0.51, 0.51, 
    0.51, 0.51, 0.51, 0.51 ;

 fates_grperc = 0.11, 0.11, 0.11, 0.11, 0.11, 0.11, 0.11, 0.11, 0.11, 0.11, 
    0.11, 0.11 ;

 fates_hydro_avuln_gs = 2.5, 2.5, 2.5, 2.5, 2.5, 2.5, 2.5, 2.5, 2.5, 2.5, 
    2.5, 2.5 ;

 fates_hydro_avuln_node =
  2, 2, 2, 2, 2, 2, 2, 2, 2, 2, 2, 2,
  2, 2, 2, 2, 2, 2, 2, 2, 2, 2, 2, 2,
  2, 2, 2, 2, 2, 2, 2, 2, 2, 2, 2, 2,
  2, 2, 2, 2, 2, 2, 2, 2, 2, 2, 2, 2 ;

 fates_hydro_epsil_node =
  12, 12, 12, 12, 12, 12, 12, 12, 12, 12, 12, 12,
  10, 10, 10, 10, 10, 10, 10, 10, 10, 10, 10, 10,
  10, 10, 10, 10, 10, 10, 10, 10, 10, 10, 10, 10,
  8, 8, 8, 8, 8, 8, 8, 8, 8, 8, 8, 8 ;

 fates_hydro_fcap_node =
  0, 0, 0, 0, 0, 0, 0, 0, 0, 0, 0, 0,
  0.08, 0.08, 0.08, 0.08, 0.08, 0.08, 0.08, 0.08, 0.08, 0.08, 0.08, 0.08,
  0.08, 0.08, 0.08, 0.08, 0.08, 0.08, 0.08, 0.08, 0.08, 0.08, 0.08, 0.08,
  0, 0, 0, 0, 0, 0, 0, 0, 0, 0, 0, 0 ;

 fates_hydro_k_lwp = 0, 0, 0, 0, 0, 0, 0, 0, 0, 0, 0, 0 ;

 fates_hydro_kmax_node =
  -999, -999, -999, -999, -999, -999, -999, -999, -999, -999, -999, -999,
  3, 3, 3, 3, 3, 3, 3, 3, 3, 3, 3, 3,
  -999, -999, -999, -999, -999, -999, -999, -999, -999, -999, -999, -999,
  -999, -999, -999, -999, -999, -999, -999, -999, -999, -999, -999, -999 ;

 fates_hydro_p50_gs = -1.5, -1.5, -1.5, -1.5, -1.5, -1.5, -1.5, -1.5, -1.5, 
    -1.5, -1.5, -1.5 ;

 fates_hydro_p50_node =
  -2.25, -2.25, -2.25, -2.25, -2.25, -2.25, -2.25, -2.25, -2.25, -2.25, 
    -2.25, -2.25,
  -2.25, -2.25, -2.25, -2.25, -2.25, -2.25, -2.25, -2.25, -2.25, -2.25, 
    -2.25, -2.25,
  -2.25, -2.25, -2.25, -2.25, -2.25, -2.25, -2.25, -2.25, -2.25, -2.25, 
    -2.25, -2.25,
  -2.25, -2.25, -2.25, -2.25, -2.25, -2.25, -2.25, -2.25, -2.25, -2.25, 
    -2.25, -2.25 ;

 fates_hydro_p_taper = 0.333, 0.333, 0.333, 0.333, 0.333, 0.333, 0.333, 
    0.333, 0.333, 0.333, 0.333, 0.333 ;

 fates_hydro_pinot_node =
  -1.465984, -1.465984, -1.465984, -1.465984, -1.465984, -1.465984, 
    -1.465984, -1.465984, -1.465984, -1.465984, -1.465984, -1.465984,
  -1.22807, -1.22807, -1.22807, -1.22807, -1.22807, -1.22807, -1.22807, 
    -1.22807, -1.22807, -1.22807, -1.22807, -1.22807,
  -1.22807, -1.22807, -1.22807, -1.22807, -1.22807, -1.22807, -1.22807, 
    -1.22807, -1.22807, -1.22807, -1.22807, -1.22807,
  -1.043478, -1.043478, -1.043478, -1.043478, -1.043478, -1.043478, 
    -1.043478, -1.043478, -1.043478, -1.043478, -1.043478, -1.043478 ;

 fates_hydro_pitlp_node =
  -1.67, -1.67, -1.67, -1.67, -1.67, -1.67, -1.67, -1.67, -1.67, -1.67, 
    -1.67, -1.67,
  -1.4, -1.4, -1.4, -1.4, -1.4, -1.4, -1.4, -1.4, -1.4, -1.4, -1.4, -1.4,
  -1.4, -1.4, -1.4, -1.4, -1.4, -1.4, -1.4, -1.4, -1.4, -1.4, -1.4, -1.4,
  -1.2, -1.2, -1.2, -1.2, -1.2, -1.2, -1.2, -1.2, -1.2, -1.2, -1.2, -1.2 ;

 fates_hydro_resid_node =
  0.16, 0.16, 0.16, 0.16, 0.16, 0.16, 0.16, 0.16, 0.16, 0.16, 0.16, 0.16,
  0.21, 0.21, 0.21, 0.21, 0.21, 0.21, 0.21, 0.21, 0.21, 0.21, 0.21, 0.21,
  0.21, 0.21, 0.21, 0.21, 0.21, 0.21, 0.21, 0.21, 0.21, 0.21, 0.21, 0.21,
  0.11, 0.11, 0.11, 0.11, 0.11, 0.11, 0.11, 0.11, 0.11, 0.11, 0.11, 0.11 ;

 fates_hydro_rfrac_stem = 0.625, 0.625, 0.625, 0.625, 0.625, 0.625, 0.625, 
    0.625, 0.625, 0.625, 0.625, 0.625 ;

 fates_hydro_rs2 = 0.0001, 0.0001, 0.0001, 0.0001, 0.0001, 0.0001, 0.0001, 
    0.0001, 0.0001, 0.0001, 0.0001, 0.0001 ;

 fates_hydro_srl = 25, 25, 25, 25, 25, 25, 25, 25, 25, 25, 25, 25 ;

 fates_hydro_thetas_node =
  0.65, 0.65, 0.65, 0.65, 0.65, 0.65, 0.65, 0.65, 0.65, 0.65, 0.65, 0.65,
  0.65, 0.65, 0.65, 0.65, 0.65, 0.65, 0.65, 0.65, 0.65, 0.65, 0.65, 0.65,
  0.65, 0.65, 0.65, 0.65, 0.65, 0.65, 0.65, 0.65, 0.65, 0.65, 0.65, 0.65,
  0.75, 0.75, 0.75, 0.75, 0.75, 0.75, 0.75, 0.75, 0.75, 0.75, 0.75, 0.75 ;

 fates_hydro_vg_alpha_node =
  0.0005, 0.0005, 0.0005, 0.0005, 0.0005, 0.005, 0.005, 0.005, 0.005, 0.005, 
    0.005, 0.005,
  0.0005, 0.0005, 0.0005, 0.0005, 0.0005, 0.005, 0.005, 0.005, 0.005, 0.005, 
    0.005, 0.005,
  0.0005, 0.0005, 0.0005, 0.0005, 0.0005, 0.005, 0.005, 0.005, 0.005, 0.005, 
    0.005, 0.005,
  0.0005, 0.0005, 0.0005, 0.0005, 0.0005, 0.005, 0.005, 0.005, 0.005, 0.005, 
    0.005, 0.005 ;

 fates_hydro_vg_m_node =
  0.5, 0.5, 0.5, 0.5, 0.5, 0.5, 0.5, 0.5, 0.5, 0.5, 0.5, 0.5,
  0.5, 0.5, 0.5, 0.5, 0.5, 0.5, 0.5, 0.5, 0.5, 0.5, 0.5, 0.5,
  0.5, 0.5, 0.5, 0.5, 0.5, 0.5, 0.5, 0.5, 0.5, 0.5, 0.5, 0.5,
  0.5, 0.5, 0.5, 0.5, 0.5, 0.5, 0.5, 0.5, 0.5, 0.5, 0.5, 0.5 ;

 fates_hydro_vg_n_node =
  2, 2, 2, 2, 2, 2, 2, 2, 2, 2, 2, 2,
  2, 2, 2, 2, 2, 2, 2, 2, 2, 2, 2, 2,
  2, 2, 2, 2, 2, 2, 2, 2, 2, 2, 2, 2,
  2, 2, 2, 2, 2, 2, 2, 2, 2, 2, 2, 2 ;

 fates_leaf_c3psn = 1, 1, 1, 1, 1, 1, 1, 1, 1, 1, 1, 0 ;

 fates_leaf_jmaxha = 43540, 43540, 43540, 43540, 43540, 43540, 43540, 43540, 
    43540, 43540, 43540, 43540 ;

 fates_leaf_jmaxhd = 152040, 152040, 152040, 152040, 152040, 152040, 152040, 
    152040, 152040, 152040, 152040, 152040 ;

 fates_leaf_jmaxse = 495, 495, 495, 495, 495, 495, 495, 495, 495, 495, 495, 
    495 ;

 fates_leaf_slamax = 0.0954, 0.0954, 0.0954, 0.0954, 0.0954, 0.0954, 0.012, 
    0.03, 0.03, 0.03, 0.03, 0.03 ;

 fates_leaf_slatop = 0.012, 0.005, 0.024, 0.009, 0.03, 0.03, 0.012, 0.03, 
    0.03, 0.03, 0.03, 0.03 ;

 fates_leaf_stomatal_intercept = 10000, 10000, 10000, 10000, 10000, 10000, 
    10000, 10000, 10000, 10000, 10000, 40000 ;

 fates_leaf_stomatal_slope_ballberry = 8, 8, 8, 8, 8, 8, 8, 8, 8, 8, 8, 8 ;

 fates_leaf_stomatal_slope_medlyn = 4.1, 2.3, 2.3, 4.1, 4.4, 4.4, 4.7, 4.7, 
    4.7, 2.2, 5.3, 1.6 ;

 fates_leaf_vcmax25top =
  50, 62, 39, 61, 41, 58, 62, 54, 54, 78, 78, 78 ;

 fates_leaf_vcmaxha = 65330, 65330, 65330, 65330, 65330, 65330, 65330, 65330, 
    65330, 65330, 65330, 65330 ;

 fates_leaf_vcmaxhd = 149250, 149250, 149250, 149250, 149250, 149250, 149250, 
    149250, 149250, 149250, 149250, 149250 ;

 fates_leaf_vcmaxse = 485, 485, 485, 485, 485, 485, 485, 485, 485, 485, 485, 
    485 ;

 fates_maintresp_leaf_atkin2017_baserate = 1.756, 1.4995, 1.4995, 1.756, 
    1.756, 1.756, 2.0749, 2.0749, 2.0749, 2.1956, 2.1956, 2.1956 ;

 fates_maintresp_leaf_ryan1991_baserate = 2.525e-06, 2.525e-06, 2.525e-06, 
    2.525e-06, 2.525e-06, 2.525e-06, 2.525e-06, 2.525e-06, 2.525e-06, 
    2.525e-06, 2.525e-06, 2.525e-06 ;

 fates_maintresp_reduction_curvature = 0.01, 0.01, 0.01, 0.01, 0.01, 0.01, 
    0.01, 0.01, 0.01, 0.01, 0.01, 0.01 ;

 fates_maintresp_reduction_intercept = 1, 1, 1, 1, 1, 1, 1, 1, 1, 1, 1, 1 ;

 fates_mort_bmort = 0.014, 0.014, 0.014, 0.014, 0.014, 0.014, 0.014, 0.014, 
    0.014, 0.014, 0.014, 0.014 ;

 fates_mort_freezetol = 2.5, -55, -80, -30, 2.5, -80, -60, -10, -80, -80, 
    -20, 2.5 ;

 fates_mort_hf_flc_threshold = 0.5, 0.5, 0.5, 0.5, 0.5, 0.5, 0.5, 0.5, 0.5, 
    0.5, 0.5, 0.5 ;

 fates_mort_hf_sm_threshold = 1e-06, 1e-06, 1e-06, 1e-06, 1e-06, 1e-06, 
    1e-06, 1e-06, 1e-06, 1e-06, 1e-06, 1e-06 ;

 fates_mort_ip_age_senescence = _, _, _, _, _, _, _, _, _, _, _, _ ;

 fates_mort_ip_size_senescence = _, _, _, _, _, _, _, _, _, _, _, _ ;

 fates_mort_prescribed_canopy = 0.0194, 0.0194, 0.0194, 0.0194, 0.0194, 
    0.0194, 0.0194, 0.0194, 0.0194, 0.0194, 0.0194, 0.0194 ;

 fates_mort_prescribed_understory = 0.025, 0.025, 0.025, 0.025, 0.025, 0.025, 
    0.025, 0.025, 0.025, 0.025, 0.025, 0.025 ;

 fates_mort_r_age_senescence = _, _, _, _, _, _, _, _, _, _, _, _ ;

 fates_mort_r_size_senescence = _, _, _, _, _, _, _, _, _, _, _, _ ;

 fates_mort_scalar_coldstress = 3, 3, 3, 3, 3, 3, 3, 3, 3, 3, 3, 3 ;

 fates_mort_scalar_cstarvation = 0.6, 0.6, 0.6, 0.6, 0.6, 0.6, 0.6, 0.6, 0.6, 
    0.6, 0.6, 0.6 ;

 fates_mort_scalar_hydrfailure = 0.6, 0.6, 0.6, 0.6, 0.6, 0.6, 0.6, 0.6, 0.6, 
    0.6, 0.6, 0.6 ;

 fates_nonhydro_smpsc = -255000, -255000, -255000, -255000, -255000, -255000, 
    -255000, -255000, -255000, -255000, -255000, -255000 ;

 fates_nonhydro_smpso = -66000, -66000, -66000, -66000, -66000, -66000, 
    -66000, -66000, -66000, -66000, -66000, -66000 ;

 fates_phen_cold_size_threshold = 0, 0, 0, 0, 0, 0, 0, 0, 0, 0, 0, 0 ;

 fates_phen_evergreen = 1, 1, 0, 1, 0, 0, 1, 0, 0, 0, 0, 0 ;

 fates_phen_flush_fraction = _, _, 0.5, _, 0.5, 0.5, _, 0.5, 0.5, 0.5, 0.5, 
    0.5 ;

 fates_phen_fnrt_drop_frac = 0, 0, 0, 0, 0, 0, 0, 0, 0, 0, 0, 0 ;

 fates_phen_season_decid = 0, 0, 1, 0, 0, 1, 0, 0, 1, 1, 0, 0 ;

 fates_phen_stem_drop_fraction = 0, 0, 0, 0, 0, 0, 0, 0, 0, 0, 0, 0 ;

 fates_phen_stress_decid = 0, 0, 0, 0, 1, 0, 0, 1, 0, 0, 1, 1 ;

 fates_prescribed_npp_canopy = 0.4, 0.4, 0.4, 0.4, 0.4, 0.4, 0.4, 0.4, 0.4, 
    0.4, 0.4, 0.4 ;

 fates_prescribed_npp_understory = 0.03125, 0.03125, 0.03125, 0.03125, 
    0.03125, 0.03125, 0.03125, 0.03125, 0.03125, 0.03125, 0.03125, 0.03125 ;

 fates_rad_leaf_clumping_index = 0.85, 0.85, 0.8, 0.85, 0.85, 0.9, 0.85, 0.9, 
    0.9, 0.75, 0.75, 0.75 ;

 fates_rad_leaf_rhonir = 0.46, 0.41, 0.39, 0.46, 0.41, 0.41, 0.46, 0.41, 
    0.41, 0.28, 0.28, 0.28 ;

 fates_rad_leaf_rhovis = 0.11, 0.09, 0.08, 0.11, 0.08, 0.08, 0.11, 0.08, 
    0.08, 0.05, 0.05, 0.05 ;

 fates_rad_leaf_taunir = 0.33, 0.32, 0.42, 0.33, 0.43, 0.43, 0.33, 0.43, 
    0.43, 0.4, 0.4, 0.4 ;

 fates_rad_leaf_tauvis = 0.06, 0.04, 0.06, 0.06, 0.06, 0.06, 0.06, 0.06, 
    0.06, 0.05, 0.05, 0.05 ;

 fates_rad_leaf_xl = 0.32, 0.01, 0.01, 0.32, 0.2, 0.59, 0.32, 0.59, 0.59, 
    -0.23, -0.23, -0.23 ;

 fates_rad_stem_rhonir = 0.49, 0.36, 0.36, 0.49, 0.49, 0.49, 0.49, 0.49, 
    0.49, 0.53, 0.53, 0.53 ;

 fates_rad_stem_rhovis = 0.21, 0.12, 0.12, 0.21, 0.21, 0.21, 0.21, 0.21, 
    0.21, 0.31, 0.31, 0.31 ;

 fates_rad_stem_taunir = 0.001, 0.001, 0.001, 0.001, 0.001, 0.001, 0.001, 
    0.001, 0.001, 0.25, 0.25, 0.25 ;

 fates_rad_stem_tauvis = 0.001, 0.001, 0.001, 0.001, 0.001, 0.001, 0.001, 
    0.001, 0.001, 0.12, 0.12, 0.12 ;

 fates_recruit_height_min = 1.3, 1.3, 1.3, 1.3, 1.3, 1.3, 0.2, 0.2, 0.2, 
    0.125, 0.125, 0.125 ;

 fates_recruit_init_density = 0.2, 0.2, 0.2, 0.2, 0.2, 0.2, 0.2, 0.2, 0.2, 
    0.2, 0.2, 0.2 ;

 fates_recruit_prescribed_rate = 0.02, 0.02, 0.02, 0.02, 0.02, 0.02, 0.02, 
    0.02, 0.02, 0.02, 0.02, 0.02 ;

 fates_recruit_seed_alloc = 0.1, 0.1, 0.1, 0.1, 0.1, 0.1, 0.1, 0.1, 0.1, 0.1, 
    0.1, 0.1 ;

 fates_recruit_seed_alloc_mature = 0, 0, 0, 0, 0, 0, 0.9, 0.9, 0.9, 0.9, 0.9, 
    0.9 ;

 fates_recruit_seed_dbh_repro_threshold = 90, 80, 80, 80, 90, 80, 3, 3, 2, 
    0.35, 0.35, 0.35 ;

 fates_recruit_seed_germination_rate = 0.5, 0.5, 0.5, 0.5, 0.5, 0.5, 0.5, 
    0.5, 0.5, 0.5, 0.5, 0.5 ;

 fates_recruit_seed_supplement = 0, 0, 0, 0, 0, 0, 0, 0, 0, 0, 0, 0 ;

 fates_stoich_nitr =
  0.033, 0.029, 0.04, 0.033, 0.04, 0.04, 0.033, 0.04, 0.04, 0.04, 0.04, 0.04,
  0.024, 0.024, 0.024, 0.024, 0.024, 0.024, 0.024, 0.024, 0.024, 0.024, 
    0.024, 0.024,
  1e-08, 1e-08, 1e-08, 1e-08, 1e-08, 1e-08, 1e-08, 1e-08, 1e-08, 1e-08, 
    1e-08, 1e-08,
  0.0047, 0.0047, 0.0047, 0.0047, 0.0047, 0.0047, 0.0047, 0.0047, 0.0047, 
    0.0047, 0.0047, 0.0047 ;

 fates_stoich_phos =
  0.0033, 0.0029, 0.004, 0.0033, 0.004, 0.004, 0.0033, 0.004, 0.004, 0.004, 
    0.004, 0.004,
  0.0024, 0.0024, 0.0024, 0.0024, 0.0024, 0.0024, 0.0024, 0.0024, 0.0024, 
    0.0024, 0.0024, 0.0024,
  1e-09, 1e-09, 1e-09, 1e-09, 1e-09, 1e-09, 1e-09, 1e-09, 1e-09, 1e-09, 
    1e-09, 1e-09,
  0.00047, 0.00047, 0.00047, 0.00047, 0.00047, 0.00047, 0.00047, 0.00047, 
    0.00047, 0.00047, 0.00047, 0.00047 ;

 fates_trim_inc = 0.03, 0.03, 0.03, 0.03, 0.03, 0.03, 0.03, 0.03, 0.03, 0.03, 
    0.03, 0.03 ;

 fates_trim_limit = 0.3, 0.3, 0.3, 0.3, 0.3, 0.3, 0.3, 0.3, 0.3, 0.3, 0.3, 0.3 ;

 fates_turb_displar = 0.67, 0.67, 0.67, 0.67, 0.67, 0.67, 0.67, 0.67, 0.67, 
    0.67, 0.67, 0.67 ;

 fates_turb_leaf_diameter = 0.04, 0.04, 0.04, 0.04, 0.04, 0.04, 0.04, 0.04, 
    0.04, 0.04, 0.04, 0.04 ;

 fates_turb_z0mr = 0.055, 0.055, 0.055, 0.055, 0.055, 0.055, 0.055, 0.055, 
    0.055, 0.055, 0.055, 0.055 ;

 fates_turnover_branch = 150, 150, 150, 150, 150, 150, 150, 150, 150, 0, 0, 0 ;

 fates_turnover_fnrt = 1, 2, 1, 1.5, 1, 1, 1.5, 1, 1, 1, 1, 1 ;

 fates_turnover_leaf =
  1.5, 4, 1, 1.5, 1, 1, 1.5, 1, 1, 1, 1, 1 ;

 fates_turnover_senleaf_fdrought = 1, 1, 1, 1, 1, 1, 1, 1, 1, 1, 1, 1 ;

 fates_wood_density = 0.7, 0.4, 0.7, 0.53, 0.7, 0.7, 0.7, 0.7, 0.7, 0.7, 0.7, 
    0.7 ;

 fates_woody = 1, 1, 1, 1, 1, 1, 1, 1, 1, 0, 0, 0 ;

 fates_hlm_pft_map =
  0, 1, 0, 0, 0, 0, 0, 0, 0, 0, 0, 0,
  0, 1, 0, 0, 0, 0, 0, 0, 0, 0, 0, 0,
  0, 0, 1, 0, 0, 0, 0, 0, 0, 0, 0, 0,
  1, 0, 0, 0, 0, 0, 0, 0, 0, 0, 0, 0,
  0, 0, 0, 1, 0, 0, 0, 0, 0, 0, 0, 0,
  0, 0, 0, 0, 1, 0, 0, 0, 0, 0, 0, 0,
  0, 0, 0, 0, 0, 1, 0, 0, 0, 0, 0, 0,
  0, 0, 0, 0, 0, 1, 0, 0, 0, 0, 0, 0,
  0, 0, 0, 0, 0, 0, 1, 0, 0, 0, 0, 0,
  0, 0, 0, 0, 0, 0, 0, 0, 1, 0, 0, 0,
  0, 0, 0, 0, 0, 0, 0, 0, 1, 0, 0, 0,
  0, 0, 0, 0, 0, 0, 0, 0, 0, 1, 0, 0,
  0, 0, 0, 0, 0, 0, 0, 0, 0, 0, 1, 0,
  0, 0, 0, 0, 0, 0, 0, 0, 0, 0, 0, 1 ;

 fates_fire_FBD = 15.4, 16.8, 19.6, 999, 4, 4 ;

 fates_fire_low_moisture_Coeff = 1.12, 1.09, 0.98, 0.8, 1.15, 1.15 ;

 fates_fire_low_moisture_Slope = 0.62, 0.72, 0.85, 0.8, 0.62, 0.62 ;

 fates_fire_mid_moisture = 0.72, 0.51, 0.38, 1, 0.8, 0.8 ;

 fates_fire_mid_moisture_Coeff = 2.35, 1.47, 1.06, 0.8, 3.2, 3.2 ;

 fates_fire_mid_moisture_Slope = 2.35, 1.47, 1.06, 0.8, 3.2, 3.2 ;

 fates_fire_min_moisture = 0.18, 0.12, 0, 0, 0.24, 0.24 ;

 fates_fire_SAV = 13, 3.58, 0.98, 0.2, 66, 66 ;

 fates_frag_maxdecomp = 0.52, 0.383, 0.383, 0.19, 1, 999 ;

 fates_frag_cwd_frac = 0.045, 0.075, 0.21, 0.67 ;

 fates_canopy_closure_thresh = 0.8 ;

 fates_cnp_eca_plant_escalar = 1.25e-05 ;

 fates_cohort_age_fusion_tol = 0.08 ;

 fates_cohort_size_fusion_tol = 0.08 ;

 fates_comp_excln = 3 ;

 fates_damage_canopy_layer_code = 1 ;

 fates_damage_event_code = 1 ;

 fates_dev_arbitrary = _ ;

 fates_fire_active_crown_fire = 0 ;

 fates_fire_cg_strikes = 0.2 ;

 fates_fire_drying_ratio = 66000 ;

 fates_fire_durat_slope = -11.06 ;

 fates_fire_fdi_a = 17.62 ;

 fates_fire_fdi_alpha = 0.00037 ;

 fates_fire_fdi_b = 243.12 ;

 fates_fire_fuel_energy = 18000 ;

 fates_fire_max_durat = 240 ;

 fates_fire_miner_damp = 0.41739 ;

 fates_fire_miner_total = 0.055 ;

 fates_fire_nignitions = 15 ;

 fates_fire_part_dens = 513 ;

 fates_fire_threshold = 50 ;

 fates_frag_cwd_fcel = 0.76 ;

 fates_frag_cwd_flig = 0.24 ;

 fates_hydro_kmax_rsurf1 = 20 ;

 fates_hydro_kmax_rsurf2 = 0.0001 ;

 fates_hydro_psi0 = 0 ;

 fates_hydro_psicap = -0.6 ;

 fates_hydro_solver = 1 ;

 fates_landuse_logging_coll_under_frac = 0.55983 ;

 fates_landuse_logging_collateral_frac = 0.05 ;

 fates_landuse_logging_dbhmax = _ ;

 fates_landuse_logging_dbhmax_infra = 35 ;

 fates_landuse_logging_dbhmin = 50 ;

 fates_landuse_logging_direct_frac = 0.15 ;

 fates_landuse_logging_event_code = -30 ;

 fates_landuse_logging_export_frac = 0.8 ;

 fates_landuse_logging_mechanical_frac = 0.05 ;

 fates_landuse_pprodharv10_forest_mean = 0.8125 ;

 fates_leaf_photo_temp_acclim_timescale = 30 ;

 fates_leaf_photo_tempsens_model = 1 ;

 fates_leaf_stomatal_assim_model = 1 ;

 fates_leaf_stomatal_model = 1 ;

 fates_leaf_theta_cj_c3 = 0.999 ;

 fates_leaf_theta_cj_c4 = 0.999 ;

 fates_maintresp_leaf_model = 1 ;

 fates_maintresp_nonleaf_baserate = 2.525e-06 ;

 fates_maxcohort = 100 ;

 fates_maxpatch_primary = 10 ;

 fates_maxpatch_secondary = 4 ;

 fates_mort_disturb_frac = 1 ;

 fates_mort_understorey_death = 0.55983 ;

 fates_patch_fusion_tol = 0.05 ;

 fates_phen_chilltemp = 5 ;

 fates_phen_coldtemp = 7.5 ;

 fates_phen_drought_model = 0 ;

 fates_phen_drought_threshold = 0.15 ;

 fates_phen_gddthresh_a = -68 ;

 fates_phen_gddthresh_b = 638 ;

 fates_phen_gddthresh_c = -0.01 ;

 fates_phen_mindaysoff = 100 ;

 fates_phen_mindayson = 90 ;

 fates_phen_moist_threshold = 0.18 ;

 fates_phen_ncolddayslim = 5 ;

 fates_q10_froz = 1.5 ;

 fates_q10_mr = 1.5 ;

 fates_soil_salinity = 0.4 ;

 fates_vai_top_bin_width = 1 ;

 fates_vai_width_increase_factor = 1 ;
}<|MERGE_RESOLUTION|>--- conflicted
+++ resolved
@@ -376,9 +376,7 @@
 		fates_leaf_vcmaxhd:long_name = "deactivation energy for vcmax. NOTE: if fates_leaf_photo_tempsens_model=2 then these values are NOT USED" ;
 	double fates_leaf_vcmaxse(fates_pft) ;
 		fates_leaf_vcmaxse:units = "J/mol/K" ;
-<<<<<<< HEAD
 		fates_leaf_vcmaxse:long_name = "entropy term for vcmax. NOTE: if fates_leaf_photo_tempsens_model=2 then these values are NOT USED" ;
-=======
 		fates_leaf_vcmaxse:long_name = "entropy term for vcmax" ;
 	double fates_maintresp_leaf_atkin2017_baserate(fates_pft) ;
 		fates_maintresp_leaf_atkin2017_baserate:units = "umol CO2/m^2/s" ;
@@ -386,7 +384,6 @@
 	double fates_maintresp_leaf_ryan1991_baserate(fates_pft) ;
 		fates_maintresp_leaf_ryan1991_baserate:units = "gC/gN/s" ;
 		fates_maintresp_leaf_ryan1991_baserate:long_name = "Leaf maintenance respiration base rate per Ryan et al 1991" ;
->>>>>>> 238c4afc
 	double fates_maintresp_reduction_curvature(fates_pft) ;
 		fates_maintresp_reduction_curvature:units = "unitless (0-1)" ;
 		fates_maintresp_reduction_curvature:long_name = "curvature of MR reduction as f(carbon storage), 1=linear, 0=very curved" ;
