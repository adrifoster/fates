netcdf fates_params_default {
dimensions:
	fates_NCWD = 4 ;
	fates_history_age_bins = 7 ;
	fates_history_coage_bins = 2 ;
	fates_history_damage_bins = 2 ;
	fates_history_height_bins = 6 ;
	fates_history_size_bins = 13 ;
	fates_hlm_pftno = 14 ;
	fates_hydr_organs = 4 ;
	fates_landuseclass = 5 ;
	fates_leafage_class = 1 ;
	fates_litterclass = 6 ;
	fates_pft = 14 ;
	fates_plant_organs = 4 ;
	fates_string_length = 60 ;
variables:
	double fates_history_ageclass_bin_edges(fates_history_age_bins) ;
		fates_history_ageclass_bin_edges:units = "yr" ;
		fates_history_ageclass_bin_edges:long_name = "Lower edges for age class bins used in age-resolved patch history output" ;
	double fates_history_coageclass_bin_edges(fates_history_coage_bins) ;
		fates_history_coageclass_bin_edges:units = "years" ;
		fates_history_coageclass_bin_edges:long_name = "Lower edges for cohort age class bins used in cohort age resolved history output" ;
	double fates_history_height_bin_edges(fates_history_height_bins) ;
		fates_history_height_bin_edges:units = "m" ;
		fates_history_height_bin_edges:long_name = "Lower edges for height bins used in height-resolved history output" ;
	double fates_history_damage_bin_edges(fates_history_damage_bins) ;
		fates_history_damage_bin_edges:units = "% crown loss" ;
		fates_history_damage_bin_edges:long_name = "Lower edges for damage class bins used in cohort history output" ;
	double fates_history_sizeclass_bin_edges(fates_history_size_bins) ;
		fates_history_sizeclass_bin_edges:units = "cm" ;
		fates_history_sizeclass_bin_edges:long_name = "Lower edges for DBH size class bins used in size-resolved cohort history output" ;
	double fates_alloc_organ_id(fates_plant_organs) ;
		fates_alloc_organ_id:units = "unitless" ;
		fates_alloc_organ_id:long_name = "This is the global index that the organ in this file is associated with, values match those in parteh/PRTGenericMod.F90" ;
	double fates_hydro_htftype_node(fates_hydr_organs) ;
		fates_hydro_htftype_node:units = "unitless" ;
		fates_hydro_htftype_node:long_name = "Switch that defines the hydraulic transfer functions for each organ." ;
	char fates_pftname(fates_pft, fates_string_length) ;
		fates_pftname:units = "unitless - string" ;
		fates_pftname:long_name = "Description of plant type" ;
	char fates_hydro_organ_name(fates_hydr_organs, fates_string_length) ;
		fates_hydro_organ_name:units = "unitless - string" ;
		fates_hydro_organ_name:long_name = "Name of plant hydraulics organs (DONT CHANGE, order matches media list in FatesHydraulicsMemMod.F90)" ;
	char fates_alloc_organ_name(fates_plant_organs, fates_string_length) ;
		fates_alloc_organ_name:units = "unitless - string" ;
		fates_alloc_organ_name:long_name = "Name of plant organs (with alloc_organ_id, must match PRTGenericMod.F90)" ;
	char fates_landuseclass_name(fates_landuseclass, fates_string_length) ;
		fates_landuseclass_name:units = "unitless - string" ;
		fates_landuseclass_name:long_name = "Name of the land use classes, for variables associated with dimension fates_landuseclass" ;
	char fates_litterclass_name(fates_litterclass, fates_string_length) ;
		fates_litterclass_name:units = "unitless - string" ;
		fates_litterclass_name:long_name = "Name of the litter classes, for variables associated with dimension fates_litterclass" ;
	double fates_alloc_organ_priority(fates_plant_organs, fates_pft) ;
		fates_alloc_organ_priority:units = "index" ;
		fates_alloc_organ_priority:long_name = "Priority level for allocation, 1: replaces turnover from storage, 2: same priority as storage use/replacement, 3: ascending in order of least importance" ;
	double fates_alloc_storage_cushion(fates_pft) ;
		fates_alloc_storage_cushion:units = "fraction" ;
		fates_alloc_storage_cushion:long_name = "maximum size of storage C pool, relative to maximum size of leaf C pool" ;
	double fates_alloc_store_priority_frac(fates_pft) ;
		fates_alloc_store_priority_frac:units = "unitless" ;
		fates_alloc_store_priority_frac:long_name = "for high-priority organs, the fraction of their turnover demand that is gauranteed to be replaced, and if need-be by storage" ;
	double fates_allom_agb1(fates_pft) ;
		fates_allom_agb1:units = "variable" ;
		fates_allom_agb1:long_name = "Parameter 1 for agb allometry" ;
	double fates_allom_agb2(fates_pft) ;
		fates_allom_agb2:units = "variable" ;
		fates_allom_agb2:long_name = "Parameter 2 for agb allometry" ;
	double fates_allom_agb3(fates_pft) ;
		fates_allom_agb3:units = "variable" ;
		fates_allom_agb3:long_name = "Parameter 3 for agb allometry" ;
	double fates_allom_agb4(fates_pft) ;
		fates_allom_agb4:units = "variable" ;
		fates_allom_agb4:long_name = "Parameter 4 for agb allometry" ;
	double fates_allom_agb_frac(fates_pft) ;
		fates_allom_agb_frac:units = "fraction" ;
		fates_allom_agb_frac:long_name = "Fraction of woody biomass that is above ground" ;
	double fates_allom_amode(fates_pft) ;
		fates_allom_amode:units = "index" ;
		fates_allom_amode:long_name = "AGB allometry function index." ;
	double fates_allom_blca_expnt_diff(fates_pft) ;
		fates_allom_blca_expnt_diff:units = "unitless" ;
		fates_allom_blca_expnt_diff:long_name = "difference between allometric DBH:bleaf and DBH:crown area exponents" ;
	double fates_allom_cmode(fates_pft) ;
		fates_allom_cmode:units = "index" ;
		fates_allom_cmode:long_name = "coarse root biomass allometry function index." ;
	double fates_allom_d2bl1(fates_pft) ;
		fates_allom_d2bl1:units = "variable" ;
		fates_allom_d2bl1:long_name = "Parameter 1 for d2bl allometry" ;
	double fates_allom_d2bl2(fates_pft) ;
		fates_allom_d2bl2:units = "variable" ;
		fates_allom_d2bl2:long_name = "Parameter 2 for d2bl allometry" ;
	double fates_allom_d2bl3(fates_pft) ;
		fates_allom_d2bl3:units = "unitless" ;
		fates_allom_d2bl3:long_name = "Parameter 3 for d2bl allometry" ;
	double fates_allom_d2ca_coefficient_max(fates_pft) ;
		fates_allom_d2ca_coefficient_max:units = "m2 cm^(-1/beta)" ;
		fates_allom_d2ca_coefficient_max:long_name = "max (savanna) dbh to area multiplier factor where: area = n*d2ca_coeff*dbh^beta" ;
	double fates_allom_d2ca_coefficient_min(fates_pft) ;
		fates_allom_d2ca_coefficient_min:units = "m2 cm^(-1/beta)" ;
		fates_allom_d2ca_coefficient_min:long_name = "min (forest) dbh to area multiplier factor where: area = n*d2ca_coeff*dbh^beta" ;
	double fates_allom_d2h1(fates_pft) ;
		fates_allom_d2h1:units = "variable" ;
		fates_allom_d2h1:long_name = "Parameter 1 for d2h allometry (intercept, or c)" ;
	double fates_allom_d2h2(fates_pft) ;
		fates_allom_d2h2:units = "variable" ;
		fates_allom_d2h2:long_name = "Parameter 2 for d2h allometry (slope, or m)" ;
	double fates_allom_d2h3(fates_pft) ;
		fates_allom_d2h3:units = "variable" ;
		fates_allom_d2h3:long_name = "Parameter 3 for d2h allometry (optional)" ;
	double fates_allom_dbh_maxheight(fates_pft) ;
		fates_allom_dbh_maxheight:units = "cm" ;
		fates_allom_dbh_maxheight:long_name = "the diameter (if any) corresponding to maximum height, diameters may increase beyond this" ;
	double fates_allom_dmode(fates_pft) ;
		fates_allom_dmode:units = "index" ;
		fates_allom_dmode:long_name = "crown depth allometry function index" ;
	double fates_allom_fmode(fates_pft) ;
		fates_allom_fmode:units = "index" ;
		fates_allom_fmode:long_name = "fine root biomass allometry function index." ;
	double fates_allom_fnrt_prof_a(fates_pft) ;
		fates_allom_fnrt_prof_a:units = "unitless" ;
		fates_allom_fnrt_prof_a:long_name = "Fine root profile function, parameter a" ;
	double fates_allom_fnrt_prof_b(fates_pft) ;
		fates_allom_fnrt_prof_b:units = "unitless" ;
		fates_allom_fnrt_prof_b:long_name = "Fine root profile function, parameter b" ;
	double fates_allom_fnrt_prof_mode(fates_pft) ;
		fates_allom_fnrt_prof_mode:units = "index" ;
		fates_allom_fnrt_prof_mode:long_name = "Index to select fine root profile function: 1) Jackson Beta, 2) 1-param exponential 3) 2-param exponential" ;
	double fates_allom_frbstor_repro(fates_pft) ;
		fates_allom_frbstor_repro:units = "fraction" ;
		fates_allom_frbstor_repro:long_name = "fraction of bstore goes to reproduction after plant dies" ;
	double fates_allom_h2cd1(fates_pft) ;
		fates_allom_h2cd1:units = "variable" ;
		fates_allom_h2cd1:long_name = "Parameter 1 for h2cd allometry (exp(log-intercept) or scaling). If allom_dmode=1; this is the same as former crown_depth_frac parameter" ;
	double fates_allom_h2cd2(fates_pft) ;
		fates_allom_h2cd2:units = "variable" ;
		fates_allom_h2cd2:long_name = "Parameter 2 for h2cd allometry (log-slope or exponent). If allom_dmode=1; this is not needed (as exponent is assumed 1)" ;
	double fates_allom_hmode(fates_pft) ;
		fates_allom_hmode:units = "index" ;
		fates_allom_hmode:long_name = "height allometry function index." ;
	double fates_allom_l2fr(fates_pft) ;
		fates_allom_l2fr:units = "gC/gC" ;
		fates_allom_l2fr:long_name = "Allocation parameter: fine root C per leaf C" ;
	double fates_allom_la_per_sa_int(fates_pft) ;
		fates_allom_la_per_sa_int:units = "m2/cm2" ;
		fates_allom_la_per_sa_int:long_name = "Leaf area per sapwood area, intercept" ;
	double fates_allom_la_per_sa_slp(fates_pft) ;
		fates_allom_la_per_sa_slp:units = "m2/cm2/m" ;
		fates_allom_la_per_sa_slp:long_name = "Leaf area per sapwood area rate of change with height, slope (optional)" ;
	double fates_allom_lmode(fates_pft) ;
		fates_allom_lmode:units = "index" ;
		fates_allom_lmode:long_name = "leaf biomass allometry function index." ;
	double fates_allom_sai_scaler(fates_pft) ;
		fates_allom_sai_scaler:units = "m2/m2" ;
		fates_allom_sai_scaler:long_name = "allometric ratio of SAI per LAI" ;
	double fates_allom_smode(fates_pft) ;
		fates_allom_smode:units = "index" ;
		fates_allom_smode:long_name = "sapwood allometry function index." ;
	double fates_allom_stmode(fates_pft) ;
		fates_allom_stmode:units = "index" ;
		fates_allom_stmode:long_name = "storage allometry function index: 1) Storage proportional to leaf biomass (with trimming), 2) Storage proportional to maximum leaf biomass (not trimmed)" ;
	double fates_allom_zroot_k(fates_pft) ;
		fates_allom_zroot_k:units = "unitless" ;
		fates_allom_zroot_k:long_name = "scale coefficient of logistic rooting depth model" ;
	double fates_allom_zroot_max_dbh(fates_pft) ;
		fates_allom_zroot_max_dbh:units = "cm" ;
		fates_allom_zroot_max_dbh:long_name = "dbh at which a plant reaches the maximum value for its maximum rooting depth" ;
	double fates_allom_zroot_max_z(fates_pft) ;
		fates_allom_zroot_max_z:units = "m" ;
		fates_allom_zroot_max_z:long_name = "the maximum rooting depth defined at dbh = fates_allom_zroot_max_dbh. note: max_z=min_z=large, sets rooting depth to soil depth" ;
	double fates_allom_zroot_min_dbh(fates_pft) ;
		fates_allom_zroot_min_dbh:units = "cm" ;
		fates_allom_zroot_min_dbh:long_name = "dbh at which the maximum rooting depth for a recruit is defined" ;
	double fates_allom_zroot_min_z(fates_pft) ;
		fates_allom_zroot_min_z:units = "m" ;
		fates_allom_zroot_min_z:long_name = "the maximum rooting depth defined at dbh = fates_allom_zroot_min_dbh. note: max_z=min_z=large, sets rooting depth to soil depth" ;
	double fates_c2b(fates_pft) ;
		fates_c2b:units = "ratio" ;
		fates_c2b:long_name = "Carbon to biomass multiplier of bulk structural tissues" ;
	double fates_cnp_eca_alpha_ptase(fates_pft) ;
		fates_cnp_eca_alpha_ptase:units = "g/m3" ;
		fates_cnp_eca_alpha_ptase:long_name = "(INACTIVE, KEEP AT 0) fraction of P from ptase activity sent directly to plant (ECA)" ;
	double fates_cnp_eca_decompmicc(fates_pft) ;
		fates_cnp_eca_decompmicc:units = "gC/m3" ;
		fates_cnp_eca_decompmicc:long_name = "maximum soil microbial decomposer biomass found over depth (will be applied at a reference depth w/ exponential attenuation) (ECA)" ;
	double fates_cnp_eca_km_nh4(fates_pft) ;
		fates_cnp_eca_km_nh4:units = "gN/m3" ;
		fates_cnp_eca_km_nh4:long_name = "half-saturation constant for plant nh4 uptake (ECA)" ;
	double fates_cnp_eca_km_no3(fates_pft) ;
		fates_cnp_eca_km_no3:units = "gN/m3" ;
		fates_cnp_eca_km_no3:long_name = "half-saturation constant for plant no3 uptake (ECA)" ;
	double fates_cnp_eca_km_p(fates_pft) ;
		fates_cnp_eca_km_p:units = "gP/m3" ;
		fates_cnp_eca_km_p:long_name = "half-saturation constant for plant p uptake (ECA)" ;
	double fates_cnp_eca_km_ptase(fates_pft) ;
		fates_cnp_eca_km_ptase:units = "gP/m3" ;
		fates_cnp_eca_km_ptase:long_name = "half-saturation constant for biochemical P (ECA)" ;
	double fates_cnp_eca_lambda_ptase(fates_pft) ;
		fates_cnp_eca_lambda_ptase:units = "g/m3" ;
		fates_cnp_eca_lambda_ptase:long_name = "(INACTIVE, KEEP AT 0) critical value for biochemical production (ECA)" ;
	double fates_cnp_eca_vmax_ptase(fates_pft) ;
		fates_cnp_eca_vmax_ptase:units = "gP/m2/s" ;
		fates_cnp_eca_vmax_ptase:long_name = "maximum production rate for biochemical P (per m2) (ECA)" ;
	double fates_cnp_nfix1(fates_pft) ;
		fates_cnp_nfix1:units = "fraction" ;
		fates_cnp_nfix1:long_name = "fractional surcharge added to maintenance respiration that drives symbiotic fixation" ;
	double fates_cnp_nitr_store_ratio(fates_pft) ;
		fates_cnp_nitr_store_ratio:units = "(gN/gN)" ;
		fates_cnp_nitr_store_ratio:long_name = "storeable (labile) N, as a ratio compared to the N bound in cell structures of other organs (see code)" ;
	double fates_cnp_phos_store_ratio(fates_pft) ;
		fates_cnp_phos_store_ratio:units = "(gP/gP)" ;
		fates_cnp_phos_store_ratio:long_name = "storeable (labile) P, as a ratio compared to the P bound in cell structures of other organs (see code)" ;
	double fates_cnp_pid_kd(fates_pft) ;
		fates_cnp_pid_kd:units = "unknown" ;
		fates_cnp_pid_kd:long_name = "derivative constant of the PID controller on adaptive fine-root biomass" ;
	double fates_cnp_pid_ki(fates_pft) ;
		fates_cnp_pid_ki:units = "unknown" ;
		fates_cnp_pid_ki:long_name = "integral constant of the PID controller on adaptive fine-root biomass" ;
	double fates_cnp_pid_kp(fates_pft) ;
		fates_cnp_pid_kp:units = "unknown" ;
		fates_cnp_pid_kp:long_name = "proportional constant of the PID controller on adaptive fine-root biomass" ;
	double fates_cnp_prescribed_nuptake(fates_pft) ;
		fates_cnp_prescribed_nuptake:units = "fraction" ;
		fates_cnp_prescribed_nuptake:long_name = "Prescribed N uptake flux. 0=fully coupled simulation >0=prescribed (experimental)" ;
	double fates_cnp_prescribed_puptake(fates_pft) ;
		fates_cnp_prescribed_puptake:units = "fraction" ;
		fates_cnp_prescribed_puptake:long_name = "Prescribed P uptake flux. 0=fully coupled simulation, >0=prescribed (experimental)" ;
	double fates_cnp_store_ovrflw_frac(fates_pft) ;
		fates_cnp_store_ovrflw_frac:units = "fraction" ;
		fates_cnp_store_ovrflw_frac:long_name = "size of overflow storage (for excess C,N or P) as a fraction of storage target" ;
	double fates_cnp_turnover_nitr_retrans(fates_plant_organs, fates_pft) ;
		fates_cnp_turnover_nitr_retrans:units = "fraction" ;
		fates_cnp_turnover_nitr_retrans:long_name = "retranslocation (reabsorbtion) fraction of nitrogen in turnover of scenescing tissues" ;
	double fates_cnp_turnover_phos_retrans(fates_plant_organs, fates_pft) ;
		fates_cnp_turnover_phos_retrans:units = "fraction" ;
		fates_cnp_turnover_phos_retrans:long_name = "retranslocation (reabsorbtion) fraction of phosphorus in turnover of scenescing tissues" ;
	double fates_cnp_vmax_nh4(fates_pft) ;
		fates_cnp_vmax_nh4:units = "gN/gC/s" ;
		fates_cnp_vmax_nh4:long_name = "maximum (potential) uptake rate of NH4 per gC of fineroot biomass (see main/EDPftvarcon.F90 vmax_nh4 for usage)" ;
	double fates_cnp_vmax_no3(fates_pft) ;
		fates_cnp_vmax_no3:units = "gN/gC/s" ;
		fates_cnp_vmax_no3:long_name = "maximum (potential) uptake rate of NO3 per gC of fineroot biomass (see main/EDPftvarcon.F90 vmax_no3 for usage)" ;
	double fates_cnp_vmax_p(fates_pft) ;
		fates_cnp_vmax_p:units = "gP/gC/s" ;
		fates_cnp_vmax_p:long_name = "maximum production rate for phosphorus (ECA and RD)" ;
	double fates_damage_frac(fates_pft) ;
		fates_damage_frac:units = "fraction" ;
		fates_damage_frac:long_name = "fraction of cohort damaged in each damage event (event frequency specified in the is_it_damage_time subroutine)" ;
	double fates_damage_mort_p1(fates_pft) ;
		fates_damage_mort_p1:units = "fraction" ;
		fates_damage_mort_p1:long_name = "inflection point of damage mortality function, a value of 0.8 means 50% mortality with 80% loss of crown, turn off with a large number" ;
	double fates_damage_mort_p2(fates_pft) ;
		fates_damage_mort_p2:units = "unitless" ;
		fates_damage_mort_p2:long_name = "rate of mortality increase with damage" ;
	double fates_damage_recovery_scalar(fates_pft) ;
		fates_damage_recovery_scalar:units = "unitless" ;
		fates_damage_recovery_scalar:long_name = "fraction of the cohort that recovers from damage" ;
	double fates_dev_arbitrary_pft(fates_pft) ;
		fates_dev_arbitrary_pft:units = "unknown" ;
		fates_dev_arbitrary_pft:long_name = "Unassociated pft dimensioned free parameter that developers can use for testing arbitrary new hypotheses" ;
	double fates_fire_alpha_SH(fates_pft) ;
		fates_fire_alpha_SH:units = "m / (kw/m)**(2/3)" ;
		fates_fire_alpha_SH:long_name = "spitfire parameter, alpha scorch height, Equation 16 Thonicke et al 2010" ;
	double fates_fire_bark_scaler(fates_pft) ;
		fates_fire_bark_scaler:units = "fraction" ;
		fates_fire_bark_scaler:long_name = "the thickness of a cohorts bark as a fraction of its dbh" ;
	double fates_fire_crown_kill(fates_pft) ;
		fates_fire_crown_kill:units = "NA" ;
		fates_fire_crown_kill:long_name = "fire parameter, see equation 22 in Thonicke et al 2010" ;
	double fates_frag_fnrt_fcel(fates_pft) ;
		fates_frag_fnrt_fcel:units = "fraction" ;
		fates_frag_fnrt_fcel:long_name = "Fine root litter cellulose fraction" ;
	double fates_frag_fnrt_flab(fates_pft) ;
		fates_frag_fnrt_flab:units = "fraction" ;
		fates_frag_fnrt_flab:long_name = "Fine root litter labile fraction" ;
	double fates_frag_fnrt_flig(fates_pft) ;
		fates_frag_fnrt_flig:units = "fraction" ;
		fates_frag_fnrt_flig:long_name = "Fine root litter lignin fraction" ;
	double fates_frag_leaf_fcel(fates_pft) ;
		fates_frag_leaf_fcel:units = "fraction" ;
		fates_frag_leaf_fcel:long_name = "Leaf litter cellulose fraction" ;
	double fates_frag_leaf_flab(fates_pft) ;
		fates_frag_leaf_flab:units = "fraction" ;
		fates_frag_leaf_flab:long_name = "Leaf litter labile fraction" ;
	double fates_frag_leaf_flig(fates_pft) ;
		fates_frag_leaf_flig:units = "fraction" ;
		fates_frag_leaf_flig:long_name = "Leaf litter lignin fraction" ;
	double fates_frag_seed_decay_rate(fates_pft) ;
		fates_frag_seed_decay_rate:units = "yr-1" ;
		fates_frag_seed_decay_rate:long_name = "fraction of seeds that decay per year" ;
	double fates_grperc(fates_pft) ;
		fates_grperc:units = "unitless" ;
		fates_grperc:long_name = "Growth respiration factor" ;
	double fates_hydro_avuln_gs(fates_pft) ;
		fates_hydro_avuln_gs:units = "unitless" ;
		fates_hydro_avuln_gs:long_name = "shape parameter for stomatal control of water vapor exiting leaf" ;
	double fates_hydro_avuln_node(fates_hydr_organs, fates_pft) ;
		fates_hydro_avuln_node:units = "unitless" ;
		fates_hydro_avuln_node:long_name = "xylem vulnerability curve shape parameter" ;
	double fates_hydro_epsil_node(fates_hydr_organs, fates_pft) ;
		fates_hydro_epsil_node:units = "MPa" ;
		fates_hydro_epsil_node:long_name = "bulk elastic modulus" ;
	double fates_hydro_fcap_node(fates_hydr_organs, fates_pft) ;
		fates_hydro_fcap_node:units = "unitless" ;
		fates_hydro_fcap_node:long_name = "fraction of non-residual water that is capillary in source" ;
	double fates_hydro_k_lwp(fates_pft) ;
		fates_hydro_k_lwp:units = "unitless" ;
		fates_hydro_k_lwp:long_name = "inner leaf humidity scaling coefficient" ;
	double fates_hydro_kmax_node(fates_hydr_organs, fates_pft) ;
		fates_hydro_kmax_node:units = "kg/MPa/m/s" ;
		fates_hydro_kmax_node:long_name = "maximum xylem conductivity per unit conducting xylem area" ;
	double fates_hydro_p50_gs(fates_pft) ;
		fates_hydro_p50_gs:units = "MPa" ;
		fates_hydro_p50_gs:long_name = "water potential at 50% loss of stomatal conductance" ;
	double fates_hydro_p50_node(fates_hydr_organs, fates_pft) ;
		fates_hydro_p50_node:units = "MPa" ;
		fates_hydro_p50_node:long_name = "xylem water potential at 50% loss of conductivity" ;
	double fates_hydro_p_taper(fates_pft) ;
		fates_hydro_p_taper:units = "unitless" ;
		fates_hydro_p_taper:long_name = "xylem taper exponent" ;
	double fates_hydro_pinot_node(fates_hydr_organs, fates_pft) ;
		fates_hydro_pinot_node:units = "MPa" ;
		fates_hydro_pinot_node:long_name = "osmotic potential at full turgor" ;
	double fates_hydro_pitlp_node(fates_hydr_organs, fates_pft) ;
		fates_hydro_pitlp_node:units = "MPa" ;
		fates_hydro_pitlp_node:long_name = "turgor loss point" ;
	double fates_hydro_resid_node(fates_hydr_organs, fates_pft) ;
		fates_hydro_resid_node:units = "cm3/cm3" ;
		fates_hydro_resid_node:long_name = "residual water conent" ;
	double fates_hydro_rfrac_stem(fates_pft) ;
		fates_hydro_rfrac_stem:units = "fraction" ;
		fates_hydro_rfrac_stem:long_name = "fraction of total tree resistance from troot to canopy" ;
	double fates_hydro_rs2(fates_pft) ;
		fates_hydro_rs2:units = "m" ;
		fates_hydro_rs2:long_name = "absorbing root radius" ;
	double fates_hydro_srl(fates_pft) ;
		fates_hydro_srl:units = "m g-1" ;
		fates_hydro_srl:long_name = "specific root length" ;
	double fates_hydro_thetas_node(fates_hydr_organs, fates_pft) ;
		fates_hydro_thetas_node:units = "cm3/cm3" ;
		fates_hydro_thetas_node:long_name = "saturated water content" ;
	double fates_hydro_vg_alpha_node(fates_hydr_organs, fates_pft) ;
		fates_hydro_vg_alpha_node:units = "MPa-1" ;
		fates_hydro_vg_alpha_node:long_name = "(used if hydr_htftype_node = 2), capillary length parameter in van Genuchten model" ;
	double fates_hydro_vg_m_node(fates_hydr_organs, fates_pft) ;
		fates_hydro_vg_m_node:units = "unitless" ;
		fates_hydro_vg_m_node:long_name = "(used if hydr_htftype_node = 2),m in van Genuchten 1980 model, 2nd pore size distribution parameter" ;
	double fates_hydro_vg_n_node(fates_hydr_organs, fates_pft) ;
		fates_hydro_vg_n_node:units = "unitless" ;
		fates_hydro_vg_n_node:long_name = "(used if hydr_htftype_node = 2),n in van Genuchten 1980 model, pore size distribution parameter" ;
	double fates_landuse_grazing_palatability(fates_pft) ;
		fates_landuse_grazing_palatability:units = "unitless 0-1" ;
		fates_landuse_grazing_palatability:long_name = "Relative intensity of leaf grazing/browsing per PFT" ;
	double fates_landuse_harvest_pprod10(fates_pft) ;
		fates_landuse_harvest_pprod10:units = "fraction" ;
		fates_landuse_harvest_pprod10:long_name = "fraction of harvest wood product that goes to 10-year product pool (remainder goes to 100-year pool)" ;
	double fates_landuse_luc_frac_burned(fates_pft) ;
		fates_landuse_luc_frac_burned:units = "fraction" ;
		fates_landuse_luc_frac_burned:long_name = "fraction of land use change-generated and not-exported material that is burned (the remainder goes to litter)" ;
	double fates_landuse_luc_frac_exported(fates_pft) ;
		fates_landuse_luc_frac_exported:units = "fraction" ;
		fates_landuse_luc_frac_exported:long_name = "fraction of land use change-generated wood material that is exported to wood product (the remainder is either burned or goes to litter)" ;
	double fates_landuse_luc_pprod10(fates_pft) ;
		fates_landuse_luc_pprod10:units = "fraction" ;
		fates_landuse_luc_pprod10:long_name = "fraction of land use change wood product that goes to 10-year product pool (remainder goes to 100-year pool)" ;
	double fates_leaf_agross_btran_model(fates_pft) ;
		fates_leaf_agross_btran_model:units = "index" ;
		fates_leaf_agross_btran_model:long_name = "model switch for how gross assimilation affects conductance. See LeafBiophysicsMod.F90, integer constants: btran_on_" ;
	double fates_leaf_c3psn(fates_pft) ;
		fates_leaf_c3psn:units = "flag" ;
		fates_leaf_c3psn:long_name = "Photosynthetic pathway (1=c3, 0=c4)" ;
	double fates_leaf_fnps(fates_pft) ;
		fates_leaf_fnps:units = "fraction" ;
		fates_leaf_fnps:long_name = "fraction of light absorbed by non-photosynthetic pigments" ;
	double fates_leaf_jmaxha(fates_pft) ;
		fates_leaf_jmaxha:units = "J/mol" ;
		fates_leaf_jmaxha:long_name = "activation energy for jmax. NOTE: if fates_leaf_photo_tempsens_model=2 then these values are NOT USED" ;
	double fates_leaf_jmaxhd(fates_pft) ;
		fates_leaf_jmaxhd:units = "J/mol" ;
		fates_leaf_jmaxhd:long_name = "deactivation energy for jmax. NOTE: if fates_leaf_photo_tempsens_model=2 then these values are NOT USED" ;
	double fates_leaf_jmaxse(fates_pft) ;
		fates_leaf_jmaxse:units = "J/mol/K" ;
		fates_leaf_jmaxse:long_name = "entropy term for jmax. NOTE: if fates_leaf_photo_tempsens_model=2 then these values are NOT USED" ;
	double fates_leaf_slamax(fates_pft) ;
		fates_leaf_slamax:units = "m^2/gC" ;
		fates_leaf_slamax:long_name = "Maximum Specific Leaf Area (SLA), even if under a dense canopy" ;
	double fates_leaf_slatop(fates_pft) ;
		fates_leaf_slatop:units = "m^2/gC" ;
		fates_leaf_slatop:long_name = "Specific Leaf Area (SLA) at top of canopy, projected area basis" ;
	double fates_leaf_stomatal_btran_model(fates_pft) ;
		fates_leaf_stomatal_btran_model:units = "index" ;
		fates_leaf_stomatal_btran_model:long_name = "model switch for how btran affects conductance. See LeafBiophysicsMod.F90, integer constants: btran_on_" ;
	double fates_leaf_stomatal_intercept(fates_pft) ;
		fates_leaf_stomatal_intercept:units = "umol H2O/m**2/s" ;
		fates_leaf_stomatal_intercept:long_name = "Minimum unstressed stomatal conductance for Ball-Berry model and Medlyn model" ;
	double fates_leaf_stomatal_slope_ballberry(fates_pft) ;
		fates_leaf_stomatal_slope_ballberry:units = "unitless" ;
		fates_leaf_stomatal_slope_ballberry:long_name = "stomatal slope parameter, as per Ball-Berry" ;
	double fates_leaf_stomatal_slope_medlyn(fates_pft) ;
		fates_leaf_stomatal_slope_medlyn:units = "KPa**0.5" ;
		fates_leaf_stomatal_slope_medlyn:long_name = "stomatal slope parameter, as per Medlyn" ;
	double fates_leaf_vcmax25top(fates_leafage_class, fates_pft) ;
		fates_leaf_vcmax25top:units = "umol CO2/m^2/s" ;
		fates_leaf_vcmax25top:long_name = "maximum carboxylation rate of Rub. at 25C, canopy top" ;
	double fates_leaf_vcmaxha(fates_pft) ;
		fates_leaf_vcmaxha:units = "J/mol" ;
		fates_leaf_vcmaxha:long_name = "activation energy for vcmax. NOTE: if fates_leaf_photo_tempsens_model=2 then these values are NOT USED" ;
	double fates_leaf_vcmaxhd(fates_pft) ;
		fates_leaf_vcmaxhd:units = "J/mol" ;
		fates_leaf_vcmaxhd:long_name = "deactivation energy for vcmax. NOTE: if fates_leaf_photo_tempsens_model=2 then these values are NOT USED" ;
	double fates_leaf_vcmaxse(fates_pft) ;
		fates_leaf_vcmaxse:units = "J/mol/K" ;
		fates_leaf_vcmaxse:long_name = "entropy term for vcmax. NOTE: if fates_leaf_photo_tempsens_model=2 then these values are NOT USED" ;
	double fates_leafn_vert_scaler_coeff1(fates_pft) ;
		fates_leafn_vert_scaler_coeff1:units = "unitless" ;
		fates_leafn_vert_scaler_coeff1:long_name = "Coefficient one for decrease in leaf nitrogen through the canopy, from Lloyd et al. 2010." ;
	double fates_leafn_vert_scaler_coeff2(fates_pft) ;
		fates_leafn_vert_scaler_coeff2:units = "unitless" ;
		fates_leafn_vert_scaler_coeff2:long_name = "Coefficient two for decrease in leaf nitrogen through the canopy, from Lloyd et al. 2010." ;
	double fates_maintresp_leaf_atkin2017_baserate(fates_pft) ;
		fates_maintresp_leaf_atkin2017_baserate:units = "umol CO2/m^2/s" ;
		fates_maintresp_leaf_atkin2017_baserate:long_name = "Leaf maintenance respiration base rate parameter (r0) per Atkin et al 2017" ;
	double fates_maintresp_leaf_ryan1991_baserate(fates_pft) ;
		fates_maintresp_leaf_ryan1991_baserate:units = "gC/gN/s" ;
		fates_maintresp_leaf_ryan1991_baserate:long_name = "Leaf maintenance respiration base rate per Ryan et al 1991" ;
	double fates_maintresp_leaf_vert_scaler_coeff1(fates_pft) ;
		fates_maintresp_leaf_vert_scaler_coeff1:units = "unitless" ;
		fates_maintresp_leaf_vert_scaler_coeff1:long_name = "Leaf maintenance respiration decrease through the canopy. Only applies to Atkin et al. 2017. For proportionality between photosynthesis and respiration through the canopy, match with fates_leafn_vert_scaler_coeff1." ;
	double fates_maintresp_leaf_vert_scaler_coeff2(fates_pft) ;
		fates_maintresp_leaf_vert_scaler_coeff2:units = "unitless" ;
		fates_maintresp_leaf_vert_scaler_coeff2:long_name = "Leaf maintenance respiration decrease through the canopy. Only applies to Atkin et al. 2017. For proportionality between photosynthesis and respiration through the canopy, match with fates_leafn_vert_scaler_coeff2." ;
	double fates_maintresp_reduction_curvature(fates_pft) ;
		fates_maintresp_reduction_curvature:units = "unitless (0-1)" ;
		fates_maintresp_reduction_curvature:long_name = "curvature of MR reduction as f(carbon storage), 1=linear, 0=very curved" ;
	double fates_maintresp_reduction_intercept(fates_pft) ;
		fates_maintresp_reduction_intercept:units = "unitless (0-1)" ;
		fates_maintresp_reduction_intercept:long_name = "intercept of MR reduction as f(carbon storage), 0=no throttling, 1=max throttling" ;
	double fates_maintresp_reduction_upthresh(fates_pft) ;
		fates_maintresp_reduction_upthresh:units = "unitless (0-1)" ;
		fates_maintresp_reduction_upthresh:long_name = "upper threshold for storage biomass (relative to leaf biomass) above which MR is not reduced" ;
	double fates_mort_bmort(fates_pft) ;
		fates_mort_bmort:units = "1/yr" ;
		fates_mort_bmort:long_name = "background mortality rate" ;
	double fates_mort_freezetol(fates_pft) ;
		fates_mort_freezetol:units = "degrees C" ;
		fates_mort_freezetol:long_name = "minimum temperature tolerance" ;
	double fates_mort_hf_flc_threshold(fates_pft) ;
		fates_mort_hf_flc_threshold:units = "fraction" ;
		fates_mort_hf_flc_threshold:long_name = "plant fractional loss of conductivity at which drought mortality begins for hydraulic model" ;
	double fates_mort_hf_sm_threshold(fates_pft) ;
		fates_mort_hf_sm_threshold:units = "unitless" ;
		fates_mort_hf_sm_threshold:long_name = "soil moisture (btran units) at which drought mortality begins for non-hydraulic model" ;
	double fates_mort_ip_age_senescence(fates_pft) ;
		fates_mort_ip_age_senescence:units = "years" ;
		fates_mort_ip_age_senescence:long_name = "Mortality cohort age senescence inflection point. If _ this mortality term is off. Setting this value turns on age dependent mortality. " ;
	double fates_mort_ip_size_senescence(fates_pft) ;
		fates_mort_ip_size_senescence:units = "dbh cm" ;
		fates_mort_ip_size_senescence:long_name = "Mortality dbh senescence inflection point. If _ this mortality term is off. Setting this value turns on size dependent mortality" ;
	double fates_mort_prescribed_canopy(fates_pft) ;
		fates_mort_prescribed_canopy:units = "1/yr" ;
		fates_mort_prescribed_canopy:long_name = "mortality rate of canopy trees for prescribed physiology mode" ;
	double fates_mort_prescribed_understory(fates_pft) ;
		fates_mort_prescribed_understory:units = "1/yr" ;
		fates_mort_prescribed_understory:long_name = "mortality rate of understory trees for prescribed physiology mode" ;
	double fates_mort_r_age_senescence(fates_pft) ;
		fates_mort_r_age_senescence:units = "mortality rate year^-1" ;
		fates_mort_r_age_senescence:long_name = "Mortality age senescence rate of change. Sensible range is around 0.03-0.06. Larger values givesteeper mortality curves." ;
	double fates_mort_r_size_senescence(fates_pft) ;
		fates_mort_r_size_senescence:units = "mortality rate dbh^-1" ;
		fates_mort_r_size_senescence:long_name = "Mortality dbh senescence rate of change. Sensible range is around 0.03-0.06. Larger values give steeper mortality curves." ;
	double fates_mort_scalar_coldstress(fates_pft) ;
		fates_mort_scalar_coldstress:units = "1/yr" ;
		fates_mort_scalar_coldstress:long_name = "maximum mortality rate from cold stress" ;
	double fates_mort_scalar_cstarvation(fates_pft) ;
		fates_mort_scalar_cstarvation:units = "1/yr" ;
		fates_mort_scalar_cstarvation:long_name = "maximum mortality rate from carbon starvation" ;
	double fates_mort_scalar_hydrfailure(fates_pft) ;
		fates_mort_scalar_hydrfailure:units = "1/yr" ;
		fates_mort_scalar_hydrfailure:long_name = "maximum mortality rate from hydraulic failure" ;
	double fates_mort_upthresh_cstarvation(fates_pft) ;
		fates_mort_upthresh_cstarvation:units = "unitless" ;
		fates_mort_upthresh_cstarvation:long_name = "threshold for storage biomass (relative to target leaf biomass) above which carbon starvation is zero" ;
	double fates_nonhydro_smpsc(fates_pft) ;
		fates_nonhydro_smpsc:units = "mm" ;
		fates_nonhydro_smpsc:long_name = "Soil water potential at full stomatal closure" ;
	double fates_nonhydro_smpso(fates_pft) ;
		fates_nonhydro_smpso:units = "mm" ;
		fates_nonhydro_smpso:long_name = "Soil water potential at full stomatal opening" ;
	double fates_phen_cold_size_threshold(fates_pft) ;
		fates_phen_cold_size_threshold:units = "cm" ;
		fates_phen_cold_size_threshold:long_name = "the dbh size above which will lead to phenology-related stem and leaf drop" ;
	double fates_phen_drought_threshold(fates_pft) ;
		fates_phen_drought_threshold:units = "m3/m3 or mm" ;
		fates_phen_drought_threshold:long_name = "threshold for drought phenology (or lower threshold for semi-deciduous PFTs); the quantity depends on the sign: if positive, the threshold is volumetric soil moisture (m3/m3). If negative, the threshold is soil matric potentical (mm)" ;
	double fates_phen_evergreen(fates_pft) ;
		fates_phen_evergreen:units = "logical flag" ;
		fates_phen_evergreen:long_name = "Binary flag for evergreen leaf habit" ;
	double fates_phen_flush_fraction(fates_pft) ;
		fates_phen_flush_fraction:units = "fraction" ;
		fates_phen_flush_fraction:long_name = "Upon bud-burst, the maximum fraction of storage carbon used for flushing leaves" ;
	double fates_phen_fnrt_drop_fraction(fates_pft) ;
		fates_phen_fnrt_drop_fraction:units = "fraction" ;
		fates_phen_fnrt_drop_fraction:long_name = "fraction of fine roots to drop during drought/cold" ;
	double fates_phen_mindaysoff(fates_pft) ;
		fates_phen_mindaysoff:units = "days" ;
		fates_phen_mindaysoff:long_name = "day threshold compared against days since leaves abscised (shed)" ;
	double fates_phen_moist_threshold(fates_pft) ;
		fates_phen_moist_threshold:units = "m3/m3 or mm" ;
		fates_phen_moist_threshold:long_name = "upper threshold for drought phenology (only for drought semi-deciduous PFTs); the quantity depends on the sign: if positive, the threshold is volumetric soil moisture (m3/m3). If negative, the threshold is soil matric potentical (mm)" ;
	double fates_phen_season_decid(fates_pft) ;
		fates_phen_season_decid:units = "logical flag" ;
		fates_phen_season_decid:long_name = "Binary flag for seasonal-deciduous leaf habit" ;
	double fates_phen_stem_drop_fraction(fates_pft) ;
		fates_phen_stem_drop_fraction:units = "fraction" ;
		fates_phen_stem_drop_fraction:long_name = "fraction of stems to drop for non-woody species during drought/cold" ;
	double fates_phen_stress_decid(fates_pft) ;
		fates_phen_stress_decid:units = "logical flag" ;
		fates_phen_stress_decid:long_name = "Flag for stress/drought-deciduous leaf habit. 0 - not stress deciduous; 1 - default drought deciduous (two target states only, fully flushed or fully abscised); 2 - semi-deciduous" ;
	double fates_prescribed_npp_canopy(fates_pft) ;
		fates_prescribed_npp_canopy:units = "kgC / m^2 / yr" ;
		fates_prescribed_npp_canopy:long_name = "NPP per unit crown area of canopy trees for prescribed physiology mode" ;
	double fates_prescribed_npp_understory(fates_pft) ;
		fates_prescribed_npp_understory:units = "kgC / m^2 / yr" ;
		fates_prescribed_npp_understory:long_name = "NPP per unit crown area of understory trees for prescribed physiology mode" ;
	double fates_rad_leaf_clumping_index(fates_pft) ;
		fates_rad_leaf_clumping_index:units = "fraction (0-1)" ;
		fates_rad_leaf_clumping_index:long_name = "factor describing how much self-occlusion of leaf scattering elements decreases light interception" ;
	double fates_rad_leaf_rhonir(fates_pft) ;
		fates_rad_leaf_rhonir:units = "fraction" ;
		fates_rad_leaf_rhonir:long_name = "Leaf reflectance: near-IR" ;
	double fates_rad_leaf_rhovis(fates_pft) ;
		fates_rad_leaf_rhovis:units = "fraction" ;
		fates_rad_leaf_rhovis:long_name = "Leaf reflectance: visible" ;
	double fates_rad_leaf_taunir(fates_pft) ;
		fates_rad_leaf_taunir:units = "fraction" ;
		fates_rad_leaf_taunir:long_name = "Leaf transmittance: near-IR" ;
	double fates_rad_leaf_tauvis(fates_pft) ;
		fates_rad_leaf_tauvis:units = "fraction" ;
		fates_rad_leaf_tauvis:long_name = "Leaf transmittance: visible" ;
	double fates_rad_leaf_xl(fates_pft) ;
		fates_rad_leaf_xl:units = "unitless" ;
		fates_rad_leaf_xl:long_name = "Leaf/stem orientation index" ;
	double fates_rad_stem_rhonir(fates_pft) ;
		fates_rad_stem_rhonir:units = "fraction" ;
		fates_rad_stem_rhonir:long_name = "Stem reflectance: near-IR" ;
	double fates_rad_stem_rhovis(fates_pft) ;
		fates_rad_stem_rhovis:units = "fraction" ;
		fates_rad_stem_rhovis:long_name = "Stem reflectance: visible" ;
	double fates_rad_stem_taunir(fates_pft) ;
		fates_rad_stem_taunir:units = "fraction" ;
		fates_rad_stem_taunir:long_name = "Stem transmittance: near-IR" ;
	double fates_rad_stem_tauvis(fates_pft) ;
		fates_rad_stem_tauvis:units = "fraction" ;
		fates_rad_stem_tauvis:long_name = "Stem transmittance: visible" ;
	double fates_recruit_height_min(fates_pft) ;
		fates_recruit_height_min:units = "m" ;
		fates_recruit_height_min:long_name = "the minimum height (ie starting height) of a newly recruited plant" ;
	double fates_recruit_init_density(fates_pft) ;
		fates_recruit_init_density:units = "stems/m2" ;
		fates_recruit_init_density:long_name = "initial seedling density for a cold-start near-bare-ground simulation. If negative sets initial tree dbh - only to be used in nocomp mode" ;
	double fates_recruit_prescribed_rate(fates_pft) ;
		fates_recruit_prescribed_rate:units = "n/yr" ;
		fates_recruit_prescribed_rate:long_name = "recruitment rate for prescribed physiology mode" ;
	double fates_recruit_seed_alloc(fates_pft) ;
		fates_recruit_seed_alloc:units = "fraction" ;
		fates_recruit_seed_alloc:long_name = "fraction of available carbon balance allocated to seeds" ;
	double fates_recruit_seed_alloc_mature(fates_pft) ;
		fates_recruit_seed_alloc_mature:units = "fraction" ;
		fates_recruit_seed_alloc_mature:long_name = "fraction of available carbon balance allocated to seeds in mature plants (adds to fates_seed_alloc)" ;
	double fates_recruit_seed_dbh_repro_threshold(fates_pft) ;
		fates_recruit_seed_dbh_repro_threshold:units = "cm" ;
		fates_recruit_seed_dbh_repro_threshold:long_name = "the diameter where the plant will increase allocation to the seed pool by fraction: fates_recruit_seed_alloc_mature" ;
	double fates_recruit_seed_germination_rate(fates_pft) ;
		fates_recruit_seed_germination_rate:units = "yr-1" ;
		fates_recruit_seed_germination_rate:long_name = "fraction of seeds that germinate per year" ;
	double fates_recruit_seed_supplement(fates_pft) ;
		fates_recruit_seed_supplement:units = "KgC/m2/yr" ;
		fates_recruit_seed_supplement:long_name = "Supplemental external seed rain source term (non-mass conserving)" ;
	double fates_seed_dispersal_fraction(fates_pft) ;
		fates_seed_dispersal_fraction:units = "fraction" ;
		fates_seed_dispersal_fraction:long_name = "fraction of seed rain to be dispersed to other grid cells" ;
	double fates_seed_dispersal_max_dist(fates_pft) ;
		fates_seed_dispersal_max_dist:units = "m" ;
		fates_seed_dispersal_max_dist:long_name = "maximum seed dispersal distance for a given pft" ;
	double fates_seed_dispersal_pdf_scale(fates_pft) ;
		fates_seed_dispersal_pdf_scale:units = "unitless" ;
		fates_seed_dispersal_pdf_scale:long_name = "seed dispersal probability density function scale parameter, A, Table 1 Bullock et al 2016" ;
	double fates_seed_dispersal_pdf_shape(fates_pft) ;
		fates_seed_dispersal_pdf_shape:units = "unitless" ;
		fates_seed_dispersal_pdf_shape:long_name = "seed dispersal probability density function shape parameter, B, Table 1 Bullock et al 2016" ;
	double fates_stoich_nitr(fates_plant_organs, fates_pft) ;
		fates_stoich_nitr:units = "gN/gC" ;
		fates_stoich_nitr:long_name = "target nitrogen concentration (ratio with carbon) of organs" ;
	double fates_stoich_phos(fates_plant_organs, fates_pft) ;
		fates_stoich_phos:units = "gP/gC" ;
		fates_stoich_phos:long_name = "target phosphorus concentration (ratio with carbon) of organs" ;
	double fates_trim_inc(fates_pft) ;
		fates_trim_inc:units = "m2/m2" ;
		fates_trim_inc:long_name = "Arbitrary incremental change in trimming function." ;
	double fates_trim_limit(fates_pft) ;
		fates_trim_limit:units = "m2/m2" ;
		fates_trim_limit:long_name = "Arbitrary limit to reductions in leaf area with stress" ;
	double fates_trs_repro_alloc_a(fates_pft) ;
		fates_trs_repro_alloc_a:units = "fraction" ;
		fates_trs_repro_alloc_a:long_name = "shape parameter for sigmoidal function relating dbh to reproductive allocation" ;
	double fates_trs_repro_alloc_b(fates_pft) ;
		fates_trs_repro_alloc_b:units = "fraction" ;
		fates_trs_repro_alloc_b:long_name = "intercept parameter for sigmoidal function relating dbh to reproductive allocation" ;
	double fates_trs_repro_frac_seed(fates_pft) ;
		fates_trs_repro_frac_seed:units = "fraction" ;
		fates_trs_repro_frac_seed:long_name = "fraction of reproductive mass that is seed" ;
	double fates_trs_seedling_a_emerg(fates_pft) ;
		fates_trs_seedling_a_emerg:units = "day -1" ;
		fates_trs_seedling_a_emerg:long_name = "mean fraction of seed bank emerging" ;
	double fates_trs_seedling_b_emerg(fates_pft) ;
		fates_trs_seedling_b_emerg:units = "day -1" ;
		fates_trs_seedling_b_emerg:long_name = "seedling emergence sensitivity to soil moisture" ;
	double fates_trs_seedling_background_mort(fates_pft) ;
		fates_trs_seedling_background_mort:units = "yr-1" ;
		fates_trs_seedling_background_mort:long_name = "background seedling mortality rate" ;
	double fates_trs_seedling_h2o_mort_a(fates_pft) ;
		fates_trs_seedling_h2o_mort_a:units = "-" ;
		fates_trs_seedling_h2o_mort_a:long_name = "coefficient in moisture-based seedling mortality" ;
	double fates_trs_seedling_h2o_mort_b(fates_pft) ;
		fates_trs_seedling_h2o_mort_b:units = "-" ;
		fates_trs_seedling_h2o_mort_b:long_name = "coefficient in moisture-based seedling mortality" ;
	double fates_trs_seedling_h2o_mort_c(fates_pft) ;
		fates_trs_seedling_h2o_mort_c:units = "-" ;
		fates_trs_seedling_h2o_mort_c:long_name = "coefficient in moisture-based seedling mortality" ;
	double fates_trs_seedling_light_mort_a(fates_pft) ;
		fates_trs_seedling_light_mort_a:units = "-" ;
		fates_trs_seedling_light_mort_a:long_name = "light-based seedling mortality coefficient" ;
	double fates_trs_seedling_light_mort_b(fates_pft) ;
		fates_trs_seedling_light_mort_b:units = "-" ;
		fates_trs_seedling_light_mort_b:long_name = "light-based seedling mortality coefficient" ;
	double fates_trs_seedling_light_rec_a(fates_pft) ;
		fates_trs_seedling_light_rec_a:units = "-" ;
		fates_trs_seedling_light_rec_a:long_name = "coefficient in light-based seedling to sapling transition" ;
	double fates_trs_seedling_light_rec_b(fates_pft) ;
		fates_trs_seedling_light_rec_b:units = "-" ;
		fates_trs_seedling_light_rec_b:long_name = "coefficient in light-based seedling to sapling transition" ;
	double fates_trs_seedling_mdd_crit(fates_pft) ;
		fates_trs_seedling_mdd_crit:units = "mm H2O day" ;
		fates_trs_seedling_mdd_crit:long_name = "critical moisture deficit (suction) day accumulation for seedling moisture-based seedling mortality to begin" ;
	double fates_trs_seedling_par_crit_germ(fates_pft) ;
		fates_trs_seedling_par_crit_germ:units = "MJ m-2 day-1" ;
		fates_trs_seedling_par_crit_germ:long_name = "critical light level for germination" ;
	double fates_trs_seedling_psi_crit(fates_pft) ;
		fates_trs_seedling_psi_crit:units = "mm H2O" ;
		fates_trs_seedling_psi_crit:long_name = "critical soil moisture (suction) for seedling stress" ;
	double fates_trs_seedling_psi_emerg(fates_pft) ;
		fates_trs_seedling_psi_emerg:units = "mm h20 suction" ;
		fates_trs_seedling_psi_emerg:long_name = "critical soil moisture for seedling emergence" ;
	double fates_trs_seedling_root_depth(fates_pft) ;
		fates_trs_seedling_root_depth:units = "m" ;
		fates_trs_seedling_root_depth:long_name = "rooting depth of seedlings" ;
	double fates_turb_displar(fates_pft) ;
		fates_turb_displar:units = "unitless" ;
		fates_turb_displar:long_name = "Ratio of displacement height to canopy top height" ;
	double fates_turb_leaf_diameter(fates_pft) ;
		fates_turb_leaf_diameter:units = "m" ;
		fates_turb_leaf_diameter:long_name = "Characteristic leaf dimension" ;
	double fates_turb_z0mr(fates_pft) ;
		fates_turb_z0mr:units = "unitless" ;
		fates_turb_z0mr:long_name = "Ratio of momentum roughness length to canopy top height" ;
	double fates_turnover_branch(fates_pft) ;
		fates_turnover_branch:units = "yr" ;
		fates_turnover_branch:long_name = "turnover time of branches" ;
	double fates_turnover_fnrt(fates_pft) ;
		fates_turnover_fnrt:units = "yr" ;
		fates_turnover_fnrt:long_name = "root longevity (alternatively, turnover time)" ;
	double fates_turnover_leaf_canopy(fates_leafage_class, fates_pft) ;
		fates_turnover_leaf_canopy:units = "yr" ;
		fates_turnover_leaf_canopy:long_name = "Leaf longevity (ie turnover timescale) of canopy plants. For drought-deciduous PFTs, this also indicates the maximum length of the growing (i.e., leaves on) season." ;
	double fates_turnover_leaf_ustory(fates_leafage_class, fates_pft) ;
		fates_turnover_leaf_ustory:units = "yr" ;
		fates_turnover_leaf_ustory:long_name = "Leaf longevity (ie turnover timescale) of understory plants." ;
	double fates_turnover_senleaf_fdrought(fates_pft) ;
		fates_turnover_senleaf_fdrought:units = "unitless[0-1]" ;
		fates_turnover_senleaf_fdrought:long_name = "multiplication factor for leaf longevity of senescent leaves during drought" ;
	double fates_wood_density(fates_pft) ;
		fates_wood_density:units = "g/cm3" ;
		fates_wood_density:long_name = "mean density of woody tissue in plant" ;
	double fates_woody(fates_pft) ;
		fates_woody:units = "logical flag" ;
		fates_woody:long_name = "Binary woody lifeform flag" ;
	double fates_hlm_pft_map(fates_hlm_pftno, fates_pft) ;
		fates_hlm_pft_map:units = "area fraction" ;
		fates_hlm_pft_map:long_name = "In fixed biogeog mode, fraction of HLM area associated with each FATES PFT" ;
	double fates_fire_FBD(fates_litterclass) ;
		fates_fire_FBD:units = "kg Biomass/m3" ;
		fates_fire_FBD:long_name = "fuel bulk density" ;
	double fates_fire_low_moisture_Coeff(fates_litterclass) ;
		fates_fire_low_moisture_Coeff:units = "NA" ;
		fates_fire_low_moisture_Coeff:long_name = "spitfire parameter, equation B1 Thonicke et al 2010" ;
	double fates_fire_low_moisture_Slope(fates_litterclass) ;
		fates_fire_low_moisture_Slope:units = "NA" ;
		fates_fire_low_moisture_Slope:long_name = "spitfire parameter, equation B1 Thonicke et al 2010" ;
	double fates_fire_mid_moisture(fates_litterclass) ;
		fates_fire_mid_moisture:units = "NA" ;
		fates_fire_mid_moisture:long_name = "spitfire litter moisture threshold to be considered medium dry" ;
	double fates_fire_mid_moisture_Coeff(fates_litterclass) ;
		fates_fire_mid_moisture_Coeff:units = "NA" ;
		fates_fire_mid_moisture_Coeff:long_name = "spitfire parameter, equation B1 Thonicke et al 2010" ;
	double fates_fire_mid_moisture_Slope(fates_litterclass) ;
		fates_fire_mid_moisture_Slope:units = "NA" ;
		fates_fire_mid_moisture_Slope:long_name = "spitfire parameter, equation B1 Thonicke et al 2010" ;
	double fates_fire_min_moisture(fates_litterclass) ;
		fates_fire_min_moisture:units = "NA" ;
		fates_fire_min_moisture:long_name = "spitfire litter moisture threshold to be considered very dry" ;
	double fates_fire_SAV(fates_litterclass) ;
		fates_fire_SAV:units = "cm-1" ;
		fates_fire_SAV:long_name = "fuel surface area to volume ratio" ;
	double fates_frag_maxdecomp(fates_litterclass) ;
		fates_frag_maxdecomp:units = "yr-1" ;
		fates_frag_maxdecomp:long_name = "maximum rate of litter & CWD transfer from non-decomposing class into decomposing class" ;
	double fates_frag_cwd_frac(fates_NCWD) ;
		fates_frag_cwd_frac:units = "fraction" ;
		fates_frag_cwd_frac:long_name = "fraction of woody (bdead+bsw) biomass destined for CWD pool" ;
	double fates_landuse_crop_lu_pft_vector(fates_landuseclass) ;
		fates_landuse_crop_lu_pft_vector:units = "NA" ;
		fates_landuse_crop_lu_pft_vector:long_name = "the FATES PFT index to use on a given crop land-use type (dummy value of -999 for non-crop types)" ;
	double fates_landuse_grazing_rate(fates_landuseclass) ;
		fates_landuse_grazing_rate:units = "1/day" ;
		fates_landuse_grazing_rate:long_name = "fraction of leaf biomass consumed by grazers per day" ;
	double fates_max_nocomp_pfts_by_landuse(fates_landuseclass) ;
		fates_max_nocomp_pfts_by_landuse:units = "count" ;
		fates_max_nocomp_pfts_by_landuse:long_name = "maximum number of nocomp PFTs on each land use type (only used in nocomp mode)" ;
	double fates_maxpatches_by_landuse(fates_landuseclass) ;
		fates_maxpatches_by_landuse:units = "count" ;
		fates_maxpatches_by_landuse:long_name = "maximum number of patches per site on each land use type" ;
	double fates_canopy_closure_thresh ;
		fates_canopy_closure_thresh:units = "unitless" ;
		fates_canopy_closure_thresh:long_name = "tree canopy coverage at which crown area allometry changes from savanna to forest value" ;
	double fates_cnp_eca_plant_escalar ;
		fates_cnp_eca_plant_escalar:units = "" ;
		fates_cnp_eca_plant_escalar:long_name = "scaling factor for plant fine root biomass to calculate nutrient carrier enzyme abundance (ECA)" ;
	double fates_cohort_age_fusion_tol ;
		fates_cohort_age_fusion_tol:units = "unitless" ;
		fates_cohort_age_fusion_tol:long_name = "minimum fraction in differece in cohort age between cohorts." ;
	double fates_cohort_size_fusion_tol ;
		fates_cohort_size_fusion_tol:units = "unitless" ;
		fates_cohort_size_fusion_tol:long_name = "minimum fraction in difference in dbh between cohorts" ;
	double fates_comp_excln ;
		fates_comp_excln:units = "none" ;
		fates_comp_excln:long_name = "IF POSITIVE: weighting factor (exponent on dbh) for canopy layer exclusion and promotion, IF NEGATIVE: switch to use deterministic height sorting" ;
	double fates_damage_canopy_layer_code ;
		fates_damage_canopy_layer_code:units = "unitless" ;
		fates_damage_canopy_layer_code:long_name = "Integer code that decides whether damage affects canopy trees (1),  understory trees (2)" ;
	double fates_damage_event_code ;
		fates_damage_event_code:units = "unitless" ;
		fates_damage_event_code:long_name = "Integer code that options how damage events are structured" ;
	double fates_dev_arbitrary ;
		fates_dev_arbitrary:units = "unknown" ;
		fates_dev_arbitrary:long_name = "Unassociated free parameter that developers can use for testing arbitrary new hypotheses" ;
	double fates_fire_active_crown_fire ;
		fates_fire_active_crown_fire:units = "0 or 1" ;
		fates_fire_active_crown_fire:long_name = "flag, 1=active crown fire 0=no active crown fire" ;
	double fates_fire_cg_strikes ;
		fates_fire_cg_strikes:units = "fraction (0-1)" ;
		fates_fire_cg_strikes:long_name = "fraction of cloud to ground lightning strikes" ;
	double fates_fire_drying_ratio ;
		fates_fire_drying_ratio:units = "NA" ;
		fates_fire_drying_ratio:long_name = "spitfire parameter, fire drying ratio for fuel moisture, alpha_FMC EQ 6 Thonicke et al 2010" ;
	double fates_fire_durat_slope ;
		fates_fire_durat_slope:units = "NA" ;
		fates_fire_durat_slope:long_name = "spitfire parameter, fire max duration slope, Equation 14 Thonicke et al 2010" ;
	double fates_fire_fdi_alpha ;
		fates_fire_fdi_alpha:units = "NA" ;
		fates_fire_fdi_alpha:long_name = "spitfire parameter, EQ 7 Venevsky et al. GCB 2002,(modified EQ 8 Thonicke et al. 2010) " ;
	double fates_fire_fuel_energy ;
		fates_fire_fuel_energy:units = "kJ/kg" ;
		fates_fire_fuel_energy:long_name = "spitfire parameter, heat content of fuel" ;
	double fates_fire_max_durat ;
		fates_fire_max_durat:units = "minutes" ;
		fates_fire_max_durat:long_name = "spitfire parameter, fire maximum duration, Equation 14 Thonicke et al 2010" ;
	double fates_fire_miner_damp ;
		fates_fire_miner_damp:units = "NA" ;
		fates_fire_miner_damp:long_name = "spitfire parameter, mineral-dampening coefficient EQ A1 Thonicke et al 2010 " ;
	double fates_fire_miner_total ;
		fates_fire_miner_total:units = "fraction" ;
		fates_fire_miner_total:long_name = "spitfire parameter, total mineral content, Table A1 Thonicke et al 2010" ;
	double fates_fire_nignitions ;
		fates_fire_nignitions:units = "ignitions per year per km2" ;
		fates_fire_nignitions:long_name = "number of annual ignitions per square km" ;
	double fates_fire_part_dens ;
		fates_fire_part_dens:units = "kg/m2" ;
		fates_fire_part_dens:long_name = "spitfire parameter, oven dry particle density, Table A1 Thonicke et al 2010" ;
	double fates_fire_threshold ;
		fates_fire_threshold:units = "kW/m" ;
		fates_fire_threshold:long_name = "spitfire parameter, fire intensity threshold for tracking fires that spread" ;
	double fates_frag_cwd_fcel ;
		fates_frag_cwd_fcel:units = "unitless" ;
		fates_frag_cwd_fcel:long_name = "Cellulose fraction for CWD" ;
	double fates_frag_cwd_flig ;
		fates_frag_cwd_flig:units = "unitless" ;
		fates_frag_cwd_flig:long_name = "Lignin fraction of coarse woody debris" ;
	double fates_hydro_kmax_rsurf1 ;
		fates_hydro_kmax_rsurf1:units = "kg water/m2 root area/Mpa/s" ;
		fates_hydro_kmax_rsurf1:long_name = "maximum conducitivity for unit root surface (into root)" ;
	double fates_hydro_kmax_rsurf2 ;
		fates_hydro_kmax_rsurf2:units = "kg water/m2 root area/Mpa/s" ;
		fates_hydro_kmax_rsurf2:long_name = "maximum conducitivity for unit root surface (out of root)" ;
	double fates_hydro_psi0 ;
		fates_hydro_psi0:units = "MPa" ;
		fates_hydro_psi0:long_name = "sapwood water potential at saturation" ;
	double fates_hydro_psicap ;
		fates_hydro_psicap:units = "MPa" ;
		fates_hydro_psicap:long_name = "sapwood water potential at which capillary reserves exhausted" ;
	double fates_landuse_grazing_carbon_use_eff ;
		fates_landuse_grazing_carbon_use_eff:units = "unitless" ;
		fates_landuse_grazing_carbon_use_eff:long_name = "carbon use efficiency of material eaten by grazers/browsers (i.e. amount in manure / amount consumed)" ;
	double fates_landuse_grazing_maxheight ;
		fates_landuse_grazing_maxheight:units = "m" ;
		fates_landuse_grazing_maxheight:long_name = "maximum height that grazers (browsers, actually) can reach" ;
	double fates_landuse_grazing_nitrogen_use_eff ;
		fates_landuse_grazing_nitrogen_use_eff:units = "unitless" ;
		fates_landuse_grazing_nitrogen_use_eff:long_name = "nitrogen use efficiency of material eaten by grazers/browsers (i.e. amount in manure / amount consumed)" ;
	double fates_landuse_grazing_phosphorus_use_eff ;
		fates_landuse_grazing_phosphorus_use_eff:units = "unitless" ;
		fates_landuse_grazing_phosphorus_use_eff:long_name = "phosphorus use efficiency of material eaten by grazers/browsers (i.e. amount in manure / amount consumed)" ;
	double fates_landuse_logging_coll_under_frac ;
		fates_landuse_logging_coll_under_frac:units = "fraction" ;
		fates_landuse_logging_coll_under_frac:long_name = "Fraction of stems killed in the understory when logging generates disturbance" ;
	double fates_landuse_logging_collateral_frac ;
		fates_landuse_logging_collateral_frac:units = "fraction" ;
		fates_landuse_logging_collateral_frac:long_name = "Fraction of large stems in upperstory that die from logging collateral damage" ;
	double fates_landuse_logging_dbhmax ;
		fates_landuse_logging_dbhmax:units = "cm" ;
		fates_landuse_logging_dbhmax:long_name = "Maximum dbh below which logging is applied (unset values flag this to be unused)" ;
	double fates_landuse_logging_dbhmax_infra ;
		fates_landuse_logging_dbhmax_infra:units = "cm" ;
		fates_landuse_logging_dbhmax_infra:long_name = "Tree diameter, above which infrastructure from logging does not impact damage or mortality." ;
	double fates_landuse_logging_dbhmin ;
		fates_landuse_logging_dbhmin:units = "cm" ;
		fates_landuse_logging_dbhmin:long_name = "Minimum dbh at which logging is applied" ;
	double fates_landuse_logging_direct_frac ;
		fates_landuse_logging_direct_frac:units = "fraction" ;
		fates_landuse_logging_direct_frac:long_name = "Fraction of stems logged directly per event" ;
	double fates_landuse_logging_event_code ;
		fates_landuse_logging_event_code:units = "unitless" ;
		fates_landuse_logging_event_code:long_name = "Integer code that options how logging events are structured" ;
	double fates_landuse_logging_export_frac ;
		fates_landuse_logging_export_frac:units = "fraction" ;
		fates_landuse_logging_export_frac:long_name = "fraction of trunk product being shipped offsite, the leftovers will be left onsite as large CWD" ;
	double fates_landuse_logging_mechanical_frac ;
		fates_landuse_logging_mechanical_frac:units = "fraction" ;
		fates_landuse_logging_mechanical_frac:long_name = "Fraction of stems killed due infrastructure an other mechanical means" ;
	double fates_leaf_photo_temp_acclim_thome_time ;
		fates_leaf_photo_temp_acclim_thome_time:units = "years" ;
		fates_leaf_photo_temp_acclim_thome_time:long_name = "Length of the window for the long-term (i.e. T_home in Kumarathunge et al 2019) exponential moving average (ema) of vegetation temperature used in photosynthesis temperature acclimation (used if fates_leaf_photo_tempsens_model = 2)" ;
	double fates_leaf_photo_temp_acclim_timescale ;
		fates_leaf_photo_temp_acclim_timescale:units = "days" ;
		fates_leaf_photo_temp_acclim_timescale:long_name = "Length of the window for the exponential moving average (ema) of vegetation temperature used in photosynthesis temperature acclimation (used if fates_maintresp_leaf_model=2 or fates_leaf_photo_tempsens_model = 2)" ;
	double fates_leaf_theta_cj_c3 ;
		fates_leaf_theta_cj_c3:units = "unitless" ;
		fates_leaf_theta_cj_c3:long_name = "SOON TO BE DEPRECATED, DO NOT USE" ;
	double fates_leaf_theta_cj_c4 ;
		fates_leaf_theta_cj_c4:units = "unitless" ;
		fates_leaf_theta_cj_c4:long_name = "SOON TO BE DEPRECATED, DO NOT USE" ;
	double fates_maintresp_nonleaf_baserate ;
		fates_maintresp_nonleaf_baserate:units = "gC/gN/s" ;
		fates_maintresp_nonleaf_baserate:long_name = "Base maintenance respiration rate for plant tissues, using Ryan 1991" ;
	double fates_maxcohort ;
		fates_maxcohort:units = "count" ;
		fates_maxcohort:long_name = "maximum number of cohorts per patch. Actual number of cohorts also depend on cohort fusion tolerances" ;
	double fates_mort_disturb_frac ;
		fates_mort_disturb_frac:units = "fraction" ;
		fates_mort_disturb_frac:long_name = "fraction of canopy mortality that results in disturbance (i.e. transfer of area from new to old patch)" ;
	double fates_mort_understorey_death ;
		fates_mort_understorey_death:units = "fraction" ;
		fates_mort_understorey_death:long_name = "fraction of plants in understorey cohort impacted by overstorey tree-fall" ;
	double fates_patch_fusion_tol ;
		fates_patch_fusion_tol:units = "unitless" ;
		fates_patch_fusion_tol:long_name = "minimum fraction in difference in profiles between patches" ;
	double fates_phen_chilltemp ;
		fates_phen_chilltemp:units = "degrees C" ;
		fates_phen_chilltemp:long_name = "chilling day counting threshold for vegetation" ;
	double fates_phen_coldtemp ;
		fates_phen_coldtemp:units = "degrees C" ;
		fates_phen_coldtemp:long_name = "vegetation temperature exceedance that flags a cold-day for leaf-drop" ;
	double fates_phen_gddthresh_a ;
		fates_phen_gddthresh_a:units = "none" ;
		fates_phen_gddthresh_a:long_name = "GDD accumulation function, intercept parameter: gdd_thesh = a + b exp(c*ncd)" ;
	double fates_phen_gddthresh_b ;
		fates_phen_gddthresh_b:units = "none" ;
		fates_phen_gddthresh_b:long_name = "GDD accumulation function, multiplier parameter: gdd_thesh = a + b exp(c*ncd)" ;
	double fates_phen_gddthresh_c ;
		fates_phen_gddthresh_c:units = "none" ;
		fates_phen_gddthresh_c:long_name = "GDD accumulation function, exponent parameter: gdd_thesh = a + b exp(c*ncd)" ;
	double fates_phen_mindayson ;
		fates_phen_mindayson:units = "days" ;
		fates_phen_mindayson:long_name = "day threshold compared against days since leaves became on-allometry" ;
	double fates_phen_ncolddayslim ;
		fates_phen_ncolddayslim:units = "days" ;
		fates_phen_ncolddayslim:long_name = "day threshold exceedance for temperature leaf-drop" ;
	double fates_q10_froz ;
		fates_q10_froz:units = "unitless" ;
		fates_q10_froz:long_name = "Q10 for frozen-soil respiration rates" ;
	double fates_q10_mr ;
		fates_q10_mr:units = "unitless" ;
		fates_q10_mr:long_name = "Q10 for maintenance respiration" ;
<<<<<<< HEAD
	double fates_rad_model ;
		fates_rad_model:units = "unitless" ;
		fates_rad_model:long_name = "switch designating the model for canopy radiation, 1 = Norman, 2 = Two-stream (experimental)" ;
	double fates_regeneration_model ;
		fates_regeneration_model:units = "-" ;
		fates_regeneration_model:long_name = "switch for choosing between FATES\'s: 1) default regeneration scheme , 2) the Tree Recruitment Scheme (Hanbury-Brown et al., 2022), or (3) the Tree Recruitment Scheme without seedling dynamics" ;
	double fates_rxfire_switch ;
	    fates_rxfire_switch:units = "unitless" ;
		fates_rxfire_switch:long_name = "management fire mode, 1 = use management fire, 0 = turn off management fire" ;
	double fates_rxfire_temp_upthreshold ;
	    fates_rxfire_temp_upthreshold:units = "degree C";
		fates_rxfire_temp_upthreshold:long_name= "maximum temprature threshold for conducting prescribed fire";
	double fates_rxfire_temp_lwthreshold ;
	    fates_rxfire_temp_lwthreshold:units = "degree C";
		fates_rxfire_temp_lwthreshold:long_name=	"minimum temprature threshold for conducting prescribed	fire";
	double fates_rxfire_rh_upthreshold ;
	    fates_rxfire_rh_upthreshold:units = "%";
		fates_rxfire_rh_upthreshold:long_name= "maximum relative humidity threshold for conducting prescribeb fire";
	double fates_rxfire_rh_lwthreshold ;
	    fates_rxfire_rh_lwthreshold:units = "%";
		fates_rxfire_rh_lwthreshold:long_name= "minimum relative humidity threshold for conducting prescribeb fire";
	double fates_rxfire_wind_upthreshold ;
	    fates_rxfire_wind_upthreshold:units = "m/s";
		fates_rxfire_wind_upthreshold:long_name= "maximum wind speed threshold for conducting prescribeb fire";
	double fates_rxfire_wind_lwthreshold ;
	    fates_rxfire_wind_lwthreshold:units = "m/s";
		fates_rxfire_wind_lwthreshold:long_name= "minimum wind speed threshold for conducting prescribeb fire";
	double fates_rxfire_AB ;
	    fates_rxfire_AB:units = "fraction/day";
		fates_rxfire_AB:long_name= "daily burn capacity of prescribed fire";
	double fates_rxfire_min_threshold ;
	    fates_rxfire_min_threshold:units = "kJ/m/s or kW/s";
		fates_rxfire_min_threshold:long_name= "minimum energy threshold for conducting prescribeb fire";
	double fates_rxfire_max_threshold ;
	    fates_rxfire_max_threshold:units = "kJ/m/s or kW/s";
		fates_rxfire_max_threshold:long_name= "maximum energy threshold for conducting prescribeb fire";
	double fates_rxfire_fuel_min ;
	    fates_rxfire_fuel_min:units = "kgC/m2";
		fates_rxfire_fuel_min:long_name= "minimum fuel load at the patch level for prescribed fire to occur";
	double fates_rxfire_fuel_max ;
	    fates_rxfire_fuel_max:units = "kgC/m2";
		fates_rxfire_fuel_max:long_name= "maximum fuel load above which prescribed fire can be risky";
=======
>>>>>>> d554ed4a
	double fates_soil_salinity ;
		fates_soil_salinity:units = "ppt" ;
		fates_soil_salinity:long_name = "soil salinity used for model when not coupled to dynamic soil salinity" ;
	double fates_trs_seedling2sap_par_timescale ;
		fates_trs_seedling2sap_par_timescale:units = "days" ;
		fates_trs_seedling2sap_par_timescale:long_name = "Length of the window for the exponential moving average of par at the seedling layer used to calculate seedling to sapling transition rates" ;
	double fates_trs_seedling_emerg_h2o_timescale ;
		fates_trs_seedling_emerg_h2o_timescale:units = "days" ;
		fates_trs_seedling_emerg_h2o_timescale:long_name = "Length of the window for the exponential moving average of smp used to calculate seedling emergence" ;
	double fates_trs_seedling_mdd_timescale ;
		fates_trs_seedling_mdd_timescale:units = "days" ;
		fates_trs_seedling_mdd_timescale:long_name = "Length of the window for the exponential moving average of moisture deficit days used to calculate seedling mortality" ;
	double fates_trs_seedling_mort_par_timescale ;
		fates_trs_seedling_mort_par_timescale:units = "days" ;
		fates_trs_seedling_mort_par_timescale:long_name = "Length of the window for the exponential moving average of par at the seedling layer used to calculate seedling mortality" ;
	double fates_vai_top_bin_width ;
		fates_vai_top_bin_width:units = "m2/m2" ;
		fates_vai_top_bin_width:long_name = "width in VAI units of uppermost leaf+stem layer scattering element in each canopy layer" ;
	double fates_vai_width_increase_factor ;
		fates_vai_width_increase_factor:units = "unitless" ;
		fates_vai_width_increase_factor:long_name = "factor by which each leaf+stem scattering element increases in VAI width (1 = uniform spacing)" ;

// global attributes:
		:history = "This file was generated by BatchPatchParams.py:\nCDL Base File = fates_params_default.cdl\nXML patch file = archive/api36.1.0_100224_pr1255-2.xml" ;
data:

 fates_history_ageclass_bin_edges = 0, 1, 2, 5, 10, 20, 50 ;

 fates_history_coageclass_bin_edges = 0, 5 ;

 fates_history_height_bin_edges = 0, 0.1, 0.3, 1, 3, 10 ;

 fates_history_damage_bin_edges = 0, 80 ;

 fates_history_sizeclass_bin_edges = 0, 5, 10, 15, 20, 30, 40, 50, 60, 70, 
    80, 90, 100 ;

 fates_alloc_organ_id = 1, 2, 3, 6 ;

 fates_hydro_htftype_node = 1, 1, 1, 1 ;

 fates_pftname =
  "broadleaf_evergreen_tropical_tree          ",
  "needleleaf_evergreen_extratrop_tree        ",
  "needleleaf_colddecid_extratrop_tree       ",
  "broadleaf_evergreen_extratrop_tree         ",
  "broadleaf_hydrodecid_tropical_tree         ",
  "broadleaf_colddecid_extratrop_tree        ",
  "broadleaf_evergreen_extratrop_shrub        ",
  "broadleaf_hydrodecid_extratrop_shrub       ",
  "broadleaf_colddecid_extratrop_shrub       ",
  " broadleaf_evergreen_arctic_shrub                           ",
  " broadleaf_colddecid_arctic_shrub                           ",
  "arctic_c3_grass                            ",
  "cool_c3_grass                              ",
  "c4_grass                                   " ;

 fates_hydro_organ_name =
  "leaf                                             ",
  "stem                                             ",
  "transporting root                                ",
  "absorbing root                                   " ;

 fates_alloc_organ_name =
  "leaf",
  "fine root",
  "sapwood",
  "structure" ;

 fates_landuseclass_name =
  "primaryland",
  "secondaryland",
  "rangeland",
  "pastureland",
  "cropland" ;

 fates_litterclass_name =
  "twig                                             ",
  "small branch                                     ",
  "large branch                                     ",
  "trunk                                            ",
  "dead leaves                                      ",
  "live grass                                       " ;

 fates_alloc_organ_priority =
  1, 1, 1, 1, 1, 1, 1, 1, 1, 1, 1, 1, 1, 1,
  2, 2, 2, 2, 2, 2, 2, 2, 2, 2, 2, 2, 2, 2,
  3, 3, 3, 3, 3, 3, 3, 3, 3, 3, 3, 3, 3, 3,
  4, 4, 4, 4, 4, 4, 4, 4, 4, 4, 4, 4, 4, 4 ;

 fates_alloc_storage_cushion = 1.2, 1.2, 1.2, 1.2, 2.4, 1.2, 1.2, 2.4, 1.2, 
    1.5, 1.4, 1.2, 1.2, 1.2 ;

 fates_alloc_store_priority_frac = 0.8, 0.8, 0.8, 0.8, 0.8, 0.8, 0.8, 0.8, 
    0.8, 0.7, 0.6, 0.6, 0.8, 0.8 ;

 fates_allom_agb1 = 0.0673, 0.1364012, 0.0393057, 0.2653695, 0.0673, 
    0.0728698, 0.06896, 0.06896, 0.06896, 0.06896, 0.06896, 0.001, 0.001, 
    0.003 ;

 fates_allom_agb2 = 0.976, 0.9449041, 1.087335, 0.8321321, 0.976, 1.0373211, 
    0.572, 0.572, 0.572, 0.5289883, 0.6853945, 1.6592, 1.6592, 1.3456 ;

 fates_allom_agb3 = 1.94, 1.94, 1.94, 1.94, 1.94, 1.94, 1.94, 1.94, 1.94, 
    2.1010352, 1.7628613, 1.248, 1.248, 1.869 ;

 fates_allom_agb4 = 0.931, 0.931, 0.931, 0.931, 0.931, 0.931, 0.931, 0.931, 
    0.931, 0.931, 0.931, -999.9, -999.9, -999.9 ;

 fates_allom_agb_frac = 0.6, 0.6, 0.6, 0.6, 0.6, 0.6, 0.6, 0.6, 0.6, 0.6, 
    0.6, 1, 1, 1 ;

 fates_allom_amode = 3, 3, 3, 3, 3, 3, 1, 1, 1, 1, 1, 5, 5, 5 ;

 fates_allom_blca_expnt_diff = -0.12, -0.34, -0.32, -0.22, -0.12, -0.35, 0, 
    0, 0, 0, 0, -0.487, -0.487, -0.259 ;

 fates_allom_cmode = 1, 1, 1, 1, 1, 1, 1, 1, 1, 1, 1, 1, 1, 1 ;

 fates_allom_d2bl1 = 0.04, 0.07, 0.07, 0.01, 0.04, 0.07, 0.07, 0.07, 0.07, 
    0.0481934, 0.0481934, 0.0004, 0.0004, 0.0012 ;

 fates_allom_d2bl2 = 1.6019679, 1.5234373, 1.3051237, 1.9621397, 1.6019679, 
    1.3998939, 1.3, 1.3, 1.3, 1.0600586, 1.7176758, 1.7092, 1.7092, 1.5879 ;

 fates_allom_d2bl3 = 0.55, 0.55, 0.55, 0.55, 0.55, 0.55, 0.55, 0.55, 0.55, 
    0.55, 0.55, 0.3417, 0.3417, 0.9948 ;

 fates_allom_d2ca_coefficient_max = 0.2715891, 0.3693718, 1.0787259, 
    0.0579297, 0.2715891, 1.1553612, 0.6568464, 0.6568464, 0.6568464, 
    0.4363427, 0.3166497, 0.0408, 0.0408, 0.0862 ;

 fates_allom_d2ca_coefficient_min = 0.2715891, 0.3693718, 1.0787259, 
    0.0579297, 0.2715891, 1.1553612, 0.6568464, 0.6568464, 0.6568464, 
    0.4363427, 0.3166497, 0.0408, 0.0408, 0.0862 ;

 fates_allom_d2h1 = 78.4087704, 306.842667, 106.8745821, 104.3586841, 
    78.4087704, 31.4557047, 0.64, 0.64, 0.64, 0.8165625, 0.778125, 0.1812, 
    0.1812, 0.3353 ;

 fates_allom_d2h2 = 0.8124383, 0.752377, 0.9471302, 1.1146973, 0.8124383, 
    0.9734088, 0.37, 0.37, 0.37, 0.2316113, 0.4027002, 0.6384, 0.6384, 0.4235 ;

 fates_allom_d2h3 = 47.6666164, 196.6865691, 93.9790461, 160.6835089, 
    47.6666164, 16.5928174, -999.9, -999.9, -999.9, -999.9, -999.9, -999.9, 
    -999.9, -999.9 ;

 fates_allom_dbh_maxheight = 1000, 1000, 1000, 1000, 1000, 1000, 3, 3, 2, 
    2.4, 1.9, 20, 20, 30 ;

 fates_allom_dmode = 1, 1, 1, 1, 1, 1, 1, 1, 1, 1, 1, 1, 1, 1 ;

 fates_allom_fmode = 1, 1, 1, 1, 1, 1, 1, 1, 1, 1, 1, 1, 1, 1 ;

 fates_allom_fnrt_prof_a = 7, 7, 7, 7, 6, 6, 7, 7, 7, 7, 7, 11, 11, 11 ;

 fates_allom_fnrt_prof_b = 1, 2, 2, 1, 2, 2, 1.5, 1.5, 1.5, 1.5, 1.5, 2, 2, 2 ;

 fates_allom_fnrt_prof_mode = 3, 3, 3, 3, 3, 3, 3, 3, 3, 3, 3, 3, 3, 3 ;

 fates_allom_frbstor_repro = 0, 0, 0, 0, 0, 0, 0, 0, 0, 0, 0, 0, 0, 0 ;

 fates_allom_h2cd1 = 0.5, 0.5, 0.5, 0.5, 0.5, 0.5, 0.95, 0.95, 0.95, 0.95, 
    0.95, 1, 1, 1 ;

 fates_allom_h2cd2 = 1, 1, 1, 1, 1, 1, 1, 1, 1, 1, 1, 1, 1, 1 ;

 fates_allom_hmode = 5, 5, 5, 5, 5, 5, 1, 1, 1, 1, 1, 3, 3, 3 ;

 fates_allom_l2fr = 1, 1, 1, 1, 1, 1, 1, 1, 1, 1, 1, 0.67, 0.67, 1.41 ;

 fates_allom_la_per_sa_int = 0.8, 0.8, 0.8, 0.8, 0.8, 0.8, 0.8, 0.8, 0.8, 
    0.8, 0.8, 0.8, 0.8, 0.8 ;

 fates_allom_la_per_sa_slp = 0, 0, 0, 0, 0, 0, 0, 0, 0, 0, 0, 0, 0, 0 ;

 fates_allom_lmode = 2, 2, 2, 2, 2, 2, 1, 1, 1, 1, 1, 5, 5, 5 ;

 fates_allom_sai_scaler = 0.1, 0.1, 0.1, 0.1, 0.1, 0.1, 0.1, 0.1, 0.1, 0.1, 
    0.1, 0.1, 0.1, 0.1 ;

 fates_allom_smode = 1, 1, 1, 1, 1, 1, 1, 1, 1, 1, 1, 2, 2, 2 ;

 fates_allom_stmode = 1, 1, 1, 1, 1, 1, 1, 1, 1, 1, 1, 1, 1, 1 ;

 fates_allom_zroot_k = 10, 10, 10, 10, 10, 10, 10, 10, 10, 10, 10, 10, 10, 10 ;

 fates_allom_zroot_max_dbh = 100, 100, 100, 100, 100, 100, 2, 2, 2, 2, 2, 2, 
    2, 2 ;

 fates_allom_zroot_max_z = 100, 100, 100, 100, 100, 100, 100, 100, 100, 100, 
    100, 100, 100, 100 ;

 fates_allom_zroot_min_dbh = 1, 1, 1, 2.5, 2.5, 2.5, 0.1, 0.1, 0.1, 0.1, 0.1, 
    0.1, 0.1, 0.1 ;

 fates_allom_zroot_min_z = 100, 100, 100, 100, 100, 100, 100, 100, 100, 100, 
    100, 100, 100, 100 ;

 fates_c2b = 2, 2, 2, 2, 2, 2, 2, 2, 2, 2, 2, 2, 2, 2 ;

 fates_cnp_eca_alpha_ptase = 0, 0, 0, 0, 0, 0, 0, 0, 0, 0, 0, 0, 0, 0 ;

 fates_cnp_eca_decompmicc = 280, 280, 280, 280, 280, 280, 280, 280, 280, 280, 
    280, 280, 280, 280 ;

 fates_cnp_eca_km_nh4 = 0.14, 0.14, 0.14, 0.14, 0.14, 0.14, 0.14, 0.14, 0.14, 
    0.14, 0.14, 0.14, 0.14, 0.14 ;

 fates_cnp_eca_km_no3 = 0.27, 0.27, 0.27, 0.27, 0.27, 0.27, 0.27, 0.27, 0.27, 
    0.27, 0.27, 0.27, 0.27, 0.27 ;

 fates_cnp_eca_km_p = 0.1, 0.1, 0.1, 0.1, 0.1, 0.1, 0.1, 0.1, 0.1, 0.1, 0.1, 
    0.1, 0.1, 0.1 ;

 fates_cnp_eca_km_ptase = 1, 1, 1, 1, 1, 1, 1, 1, 1, 1, 1, 1, 1, 1 ;

 fates_cnp_eca_lambda_ptase = 0, 0, 0, 0, 0, 0, 0, 0, 0, 0, 0, 0, 0, 0 ;

 fates_cnp_eca_vmax_ptase = 5e-09, 5e-09, 5e-09, 5e-09, 5e-09, 5e-09, 5e-09, 
    5e-09, 5e-09, 5e-09, 5e-09, 5e-09, 5e-09, 5e-09 ;

 fates_cnp_nfix1 = 0, 0, 0, 0, 0, 0, 0, 0, 0, 0, 0, 0, 0, 0 ;

 fates_cnp_nitr_store_ratio = 1.5, 1.5, 1.5, 1.5, 1.5, 1.5, 1.5, 1.5, 1.5, 
    1.5, 1.5, 1.5, 1.5, 1.5 ;

 fates_cnp_phos_store_ratio = 1.5, 1.5, 1.5, 1.5, 1.5, 1.5, 1.5, 1.5, 1.5, 
    1.5, 1.5, 1.5, 1.5, 1.5 ;

 fates_cnp_pid_kd = 0.1, 0.1, 0.1, 0.1, 0.1, 0.1, 0.1, 0.1, 0.1, 0.1, 0.1, 
    0.1, 0.1, 0.1 ;

 fates_cnp_pid_ki = 0, 0, 0, 0, 0, 0, 0, 0, 0, 0, 0, 0, 0, 0 ;

 fates_cnp_pid_kp = 0.0005, 0.0005, 0.0005, 0.0005, 0.0005, 0.0005, 0.0005, 
    0.0005, 0.0005, 0.0005, 0.0005, 0.0005, 0.0005, 0.0005 ;

 fates_cnp_prescribed_nuptake = 0, 0, 0, 0, 0, 0, 0, 0, 0, 0, 0, 0, 0, 0 ;

 fates_cnp_prescribed_puptake = 0, 0, 0, 0, 0, 0, 0, 0, 0, 0, 0, 0, 0, 0 ;

 fates_cnp_store_ovrflw_frac = 1, 1, 1, 1, 1, 1, 1, 1, 1, 1, 1, 1, 1, 1 ;

 fates_cnp_turnover_nitr_retrans =
  0.25, 0.25, 0.25, 0.25, 0.25, 0.25, 0.25, 0.25, 0.25, 0.25, 0.25, 0.25, 
    0.25, 0.25,
  0.25, 0.25, 0.25, 0.25, 0.25, 0.25, 0.25, 0.25, 0.25, 0.25, 0.25, 0.25, 
    0.25, 0.25,
  0, 0, 0, 0, 0, 0, 0, 0, 0, 0, 0, 0, 0, 0,
  0, 0, 0, 0, 0, 0, 0, 0, 0, 0, 0, 0, 0, 0 ;

 fates_cnp_turnover_phos_retrans =
  0.25, 0.25, 0.25, 0.25, 0.25, 0.25, 0.25, 0.25, 0.25, 0.25, 0.25, 0.25, 
    0.25, 0.25,
  0.25, 0.25, 0.25, 0.25, 0.25, 0.25, 0.25, 0.25, 0.25, 0.25, 0.25, 0.25, 
    0.25, 0.25,
  0, 0, 0, 0, 0, 0, 0, 0, 0, 0, 0, 0, 0, 0,
  0, 0, 0, 0, 0, 0, 0, 0, 0, 0, 0, 0, 0, 0 ;

 fates_cnp_vmax_nh4 = 2.5e-09, 2.5e-09, 2.5e-09, 2.5e-09, 2.5e-09, 2.5e-09, 
    2.5e-09, 2.5e-09, 2.5e-09, 2.5e-09, 2.5e-09, 2.5e-09, 2.5e-09, 2.5e-09 ;

 fates_cnp_vmax_no3 = 2.5e-09, 2.5e-09, 2.5e-09, 2.5e-09, 2.5e-09, 2.5e-09, 
    2.5e-09, 2.5e-09, 2.5e-09, 2.5e-09, 2.5e-09, 2.5e-09, 2.5e-09, 2.5e-09 ;

 fates_cnp_vmax_p = 5e-10, 5e-10, 5e-10, 5e-10, 5e-10, 5e-10, 5e-10, 5e-10, 
    5e-10, 5e-10, 5e-10, 5e-10, 5e-10, 5e-10 ;

 fates_damage_frac = 0.01, 0.01, 0.01, 0.01, 0.01, 0.01, 0.01, 0.01, 0.01, 
    0.01, 0.01, 0.01, 0.01, 0.01 ;

 fates_damage_mort_p1 = 9, 9, 9, 9, 9, 9, 9, 9, 9, 9, 9, 9, 9, 9 ;

 fates_damage_mort_p2 = 5.5, 5.5, 5.5, 5.5, 5.5, 5.5, 5.5, 5.5, 5.5, 5.5, 
    5.5, 5.5, 5.5, 5.5 ;

 fates_damage_recovery_scalar = 0, 0, 0, 0, 0, 0, 0, 0, 0, 0, 0, 0, 0, 0 ;

 fates_dev_arbitrary_pft = _, _, _, _, _, _, _, _, _, _, _, _, _, _ ;

 fates_fire_alpha_SH = 0.2, 0.2, 0.2, 0.2, 0.2, 0.2, 0.2, 0.2, 0.2, 0.2, 0.2, 
    0.2, 0.2, 0.2 ;

 fates_fire_bark_scaler = 0.07, 0.07, 0.07, 0.07, 0.07, 0.07, 0.07, 0.07, 
    0.07, 0.07, 0.07, 0.07, 0.07, 0.07 ;

 fates_fire_crown_kill = 0.775, 0.775, 0.775, 0.775, 0.775, 0.775, 0.775, 
    0.775, 0.775, 0.775, 0.775, 0.775, 0.775, 0.775 ;

 fates_frag_fnrt_fcel = 0.5, 0.5, 0.5, 0.5, 0.5, 0.5, 0.5, 0.5, 0.5, 0.5, 
    0.5, 0.5, 0.5, 0.5 ;

 fates_frag_fnrt_flab = 0.25, 0.25, 0.25, 0.25, 0.25, 0.25, 0.25, 0.25, 0.25, 
    0.25, 0.25, 0.25, 0.25, 0.25 ;

 fates_frag_fnrt_flig = 0.25, 0.25, 0.25, 0.25, 0.25, 0.25, 0.25, 0.25, 0.25, 
    0.25, 0.25, 0.25, 0.25, 0.25 ;

 fates_frag_leaf_fcel = 0.5, 0.5, 0.5, 0.5, 0.5, 0.5, 0.5, 0.5, 0.5, 0.5, 
    0.5, 0.5, 0.5, 0.5 ;

 fates_frag_leaf_flab = 0.25, 0.25, 0.25, 0.25, 0.25, 0.25, 0.25, 0.25, 0.25, 
    0.25, 0.25, 0.25, 0.25, 0.25 ;

 fates_frag_leaf_flig = 0.25, 0.25, 0.25, 0.25, 0.25, 0.25, 0.25, 0.25, 0.25, 
    0.25, 0.25, 0.25, 0.25, 0.25 ;

 fates_frag_seed_decay_rate = 0.51, 0.51, 0.51, 0.51, 0.51, 0.51, 0.51, 0.51, 
    0.51, 0.74, 0.46, 0.35, 0.51, 0.51 ;

 fates_grperc = 0.11, 0.11, 0.11, 0.11, 0.11, 0.11, 0.11, 0.11, 0.11, 0.12, 
    0.11, 0.16, 0.11, 0.11 ;

 fates_hydro_avuln_gs = 2.5, 2.5, 2.5, 2.5, 2.5, 2.5, 2.5, 2.5, 2.5, 2.5, 
    2.5, 2.5, 2.5, 2.5 ;

 fates_hydro_avuln_node =
  2, 2, 2, 2, 2, 2, 2, 2, 2, 2, 2, 2, 2, 2,
  2, 2, 2, 2, 2, 2, 2, 2, 2, 2, 2, 2, 2, 2,
  2, 2, 2, 2, 2, 2, 2, 2, 2, 2, 2, 2, 2, 2,
  2, 2, 2, 2, 2, 2, 2, 2, 2, 2, 2, 2, 2, 2 ;

 fates_hydro_epsil_node =
  12, 12, 12, 12, 12, 12, 12, 12, 12, 12, 12, 12, 12, 12,
  10, 10, 10, 10, 10, 10, 10, 10, 10, 10, 10, 10, 10, 10,
  10, 10, 10, 10, 10, 10, 10, 10, 10, 10, 10, 10, 10, 10,
  8, 8, 8, 8, 8, 8, 8, 8, 8, 8, 8, 8, 8, 8 ;

 fates_hydro_fcap_node =
  0, 0, 0, 0, 0, 0, 0, 0, 0, 0, 0, 0, 0, 0,
  0.08, 0.08, 0.08, 0.08, 0.08, 0.08, 0.08, 0.08, 0.08, 0.08, 0.08, 0.08, 
    0.08, 0.08,
  0.08, 0.08, 0.08, 0.08, 0.08, 0.08, 0.08, 0.08, 0.08, 0.08, 0.08, 0.08, 
    0.08, 0.08,
  0, 0, 0, 0, 0, 0, 0, 0, 0, 0, 0, 0, 0, 0 ;

 fates_hydro_k_lwp = 0, 0, 0, 0, 0, 0, 0, 0, 0, 0, 0, 0, 0, 0 ;

 fates_hydro_kmax_node =
  -999, -999, -999, -999, -999, -999, -999, -999, -999, -999, -999, -999, 
    -999, -999,
  3, 3, 3, 3, 3, 3, 3, 3, 3, 3, 3, 3, 3, 3,
  -999, -999, -999, -999, -999, -999, -999, -999, -999, -999, -999, -999, 
    -999, -999,
  -999, -999, -999, -999, -999, -999, -999, -999, -999, -999, -999, -999, 
    -999, -999 ;

 fates_hydro_p50_gs = -1.5, -1.5, -1.5, -1.5, -1.5, -1.5, -1.5, -1.5, -1.5, 
    -1.5, -1.5, -1.5, -1.5, -1.5 ;

 fates_hydro_p50_node =
  -2.25, -2.25, -2.25, -2.25, -2.25, -2.25, -2.25, -2.25, -2.25, -2.25, 
    -2.25, -2.25, -2.25, -2.25,
  -2.25, -2.25, -2.25, -2.25, -2.25, -2.25, -2.25, -2.25, -2.25, -2.25, 
    -2.25, -2.25, -2.25, -2.25,
  -2.25, -2.25, -2.25, -2.25, -2.25, -2.25, -2.25, -2.25, -2.25, -2.25, 
    -2.25, -2.25, -2.25, -2.25,
  -2.25, -2.25, -2.25, -2.25, -2.25, -2.25, -2.25, -2.25, -2.25, -2.25, 
    -2.25, -2.25, -2.25, -2.25 ;

 fates_hydro_p_taper = 0.333, 0.333, 0.333, 0.333, 0.333, 0.333, 0.333, 
    0.333, 0.333, 0.333, 0.333, 0.333, 0.333, 0.333 ;

 fates_hydro_pinot_node =
  -1.465984, -1.465984, -1.465984, -1.465984, -1.465984, -1.465984, 
    -1.465984, -1.465984, -1.465984, -1.465984, -1.465984, -1.465984, 
    -1.465984, -1.465984,
  -1.22807, -1.22807, -1.22807, -1.22807, -1.22807, -1.22807, -1.22807, 
    -1.22807, -1.22807, -1.22807, -1.22807, -1.22807, -1.22807, -1.22807,
  -1.22807, -1.22807, -1.22807, -1.22807, -1.22807, -1.22807, -1.22807, 
    -1.22807, -1.22807, -1.22807, -1.22807, -1.22807, -1.22807, -1.22807,
  -1.043478, -1.043478, -1.043478, -1.043478, -1.043478, -1.043478, 
    -1.043478, -1.043478, -1.043478, -1.043478, -1.043478, -1.043478, 
    -1.043478, -1.043478 ;

 fates_hydro_pitlp_node =
  -1.67, -1.67, -1.67, -1.67, -1.67, -1.67, -1.67, -1.67, -1.67, -1.67, 
    -1.67, -1.67, -1.67, -1.67,
  -1.4, -1.4, -1.4, -1.4, -1.4, -1.4, -1.4, -1.4, -1.4, -1.4, -1.4, -1.4, 
    -1.4, -1.4,
  -1.4, -1.4, -1.4, -1.4, -1.4, -1.4, -1.4, -1.4, -1.4, -1.4, -1.4, -1.4, 
    -1.4, -1.4,
  -1.2, -1.2, -1.2, -1.2, -1.2, -1.2, -1.2, -1.2, -1.2, -1.2, -1.2, -1.2, 
    -1.2, -1.2 ;

 fates_hydro_resid_node =
  0.16, 0.16, 0.16, 0.16, 0.16, 0.16, 0.16, 0.16, 0.16, 0.16, 0.16, 0.16, 
    0.16, 0.16,
  0.21, 0.21, 0.21, 0.21, 0.21, 0.21, 0.21, 0.21, 0.21, 0.21, 0.21, 0.21, 
    0.21, 0.21,
  0.21, 0.21, 0.21, 0.21, 0.21, 0.21, 0.21, 0.21, 0.21, 0.21, 0.21, 0.21, 
    0.21, 0.21,
  0.11, 0.11, 0.11, 0.11, 0.11, 0.11, 0.11, 0.11, 0.11, 0.11, 0.11, 0.11, 
    0.11, 0.11 ;

 fates_hydro_rfrac_stem = 0.625, 0.625, 0.625, 0.625, 0.625, 0.625, 0.625, 
    0.625, 0.625, 0.625, 0.625, 0.625, 0.625, 0.625 ;

 fates_hydro_rs2 = 0.0001, 0.0001, 0.0001, 0.0001, 0.0001, 0.0001, 0.0001, 
    0.0001, 0.0001, 0.0001, 0.0001, 0.0001, 0.0001, 0.0001 ;

 fates_hydro_srl = 25, 25, 25, 25, 25, 25, 25, 25, 25, 25, 25, 25, 25, 25 ;

 fates_hydro_thetas_node =
  0.65, 0.65, 0.65, 0.65, 0.65, 0.65, 0.65, 0.65, 0.65, 0.65, 0.65, 0.65, 
    0.65, 0.65,
  0.65, 0.65, 0.65, 0.65, 0.65, 0.65, 0.65, 0.65, 0.65, 0.65, 0.65, 0.65, 
    0.65, 0.65,
  0.65, 0.65, 0.65, 0.65, 0.65, 0.65, 0.65, 0.65, 0.65, 0.65, 0.65, 0.65, 
    0.65, 0.65,
  0.75, 0.75, 0.75, 0.75, 0.75, 0.75, 0.75, 0.75, 0.75, 0.75, 0.75, 0.75, 
    0.75, 0.75 ;

 fates_hydro_vg_alpha_node =
  0.12, 0.12, 0.12, 0.12, 0.12, 0.12, 0.12, 0.12, 0.12, 0.12, 0.12, 0.12, 
    0.12, 0.12,
  0.12, 0.12, 0.12, 0.12, 0.12, 0.12, 0.12, 0.12, 0.12, 0.12, 0.12, 0.12, 
    0.12, 0.12,
  0.12, 0.12, 0.12, 0.12, 0.12, 0.12, 0.12, 0.12, 0.12, 0.12, 0.12, 0.12, 
    0.12, 0.12,
  0.12, 0.12, 0.12, 0.12, 0.12, 0.12, 0.12, 0.12, 0.12, 0.12, 0.12, 0.12, 
    0.12, 0.12 ;

 fates_hydro_vg_m_node =
  0.5, 0.5, 0.5, 0.5, 0.5, 0.5, 0.5, 0.5, 0.5, 0.5, 0.5, 0.5, 0.5, 0.5,
  0.5, 0.5, 0.5, 0.5, 0.5, 0.5, 0.5, 0.5, 0.5, 0.5, 0.5, 0.5, 0.5, 0.5,
  0.5, 0.5, 0.5, 0.5, 0.5, 0.5, 0.5, 0.5, 0.5, 0.5, 0.5, 0.5, 0.5, 0.5,
  0.5, 0.5, 0.5, 0.5, 0.5, 0.5, 0.5, 0.5, 0.5, 0.5, 0.5, 0.5, 0.5, 0.5 ;

 fates_hydro_vg_n_node =
  2, 2, 2, 2, 2, 2, 2, 2, 2, 2, 2, 2, 2, 2,
  2, 2, 2, 2, 2, 2, 2, 2, 2, 2, 2, 2, 2, 2,
  2, 2, 2, 2, 2, 2, 2, 2, 2, 2, 2, 2, 2, 2,
  2, 2, 2, 2, 2, 2, 2, 2, 2, 2, 2, 2, 2, 2 ;

 fates_landuse_grazing_palatability = 0, 0, 0, 0, 0, 0, 0, 0, 0, 0, 0, 1, 1, 1 ;

 fates_landuse_harvest_pprod10 = 1, 0.75, 0.75, 0.75, 1, 0.75, 1, 1, 1, 1, 1, 
    1, 1, 1 ;

 fates_landuse_luc_frac_burned = 0.5, 0.5, 0.5, 0.5, 0.5, 0.5, 0.5, 0.5, 0.5, 
    0.5, 0.5, 0.5, 0.5, 0.5 ;

 fates_landuse_luc_frac_exported = 0.4, 0.4, 0.4, 0.4, 0.4, 0.4, 0.2, 0.2, 
    0.2, 0.2, 0.2, 0, 0, 0 ;

 fates_landuse_luc_pprod10 = 1, 0.75, 0.75, 0.75, 1, 0.75, 1, 1, 1, 1, 1, 1, 
    1, 1 ;

 fates_leaf_agross_btran_model = 1, 1, 1, 1, 1, 1, 1, 1, 1, 1, 1, 1, 1, 1 ;

 fates_leaf_c3psn = 1, 1, 1, 1, 1, 1, 1, 1, 1, 1, 1, 1, 1, 0 ;

 fates_leaf_fnps = 0.15, 0.15, 0.15, 0.15, 0.15, 0.15, 0.15, 0.15, 0.15, 
    0.15, 0.15, 0.15, 0.15, 0.15 ;

 fates_leaf_jmaxha = 43540, 43540, 43540, 43540, 43540, 43540, 43540, 43540, 
    43540, 43540, 43540, 43540, 43540, 43540 ;

 fates_leaf_jmaxhd = 152040, 152040, 152040, 152040, 152040, 152040, 152040, 
    152040, 152040, 152040, 152040, 152040, 152040, 152040 ;

 fates_leaf_jmaxse = 495, 495, 495, 495, 495, 495, 495, 495, 495, 495, 495, 
    495, 495, 495 ;

 fates_leaf_slamax = 0.0954, 0.0954, 0.0954, 0.0954, 0.0954, 0.0954, 0.012, 
    0.03, 0.03, 0.012, 0.032, 0.05, 0.05, 0.05 ;

 fates_leaf_slatop = 0.012, 0.005, 0.024, 0.009, 0.03, 0.03, 0.012, 0.03, 
    0.03, 0.01, 0.032, 0.027, 0.05, 0.05 ;

 fates_leaf_stomatal_btran_model = 1, 1, 1, 1, 1, 1, 1, 1, 1, 1, 1, 1, 1, 1 ;

 fates_leaf_stomatal_intercept = 10000, 10000, 10000, 10000, 10000, 10000, 
    10000, 10000, 10000, 10000, 10000, 10000, 10000, 40000 ;

 fates_leaf_stomatal_slope_ballberry = 8, 8, 8, 8, 8, 8, 8, 8, 8, 8, 8, 8, 8, 8 ;

 fates_leaf_stomatal_slope_medlyn = 4.1, 2.3, 2.3, 4.1, 4.4, 4.4, 4.7, 4.7, 
    4.7, 4.7, 4.7, 2.2, 5.3, 1.6 ;

 fates_leaf_vcmax25top =
  50, 62, 39, 61, 58, 58, 62, 54, 54, 38, 54, 86, 78, 78 ;

 fates_leaf_vcmaxha = 65330, 65330, 65330, 65330, 65330, 65330, 65330, 65330, 
    65330, 65330, 65330, 65330, 65330, 65330 ;

 fates_leaf_vcmaxhd = 149250, 149250, 149250, 149250, 149250, 149250, 149250, 
    149250, 149250, 149250, 149250, 149250, 149250, 149250 ;

 fates_leaf_vcmaxse = 485, 485, 485, 485, 485, 485, 485, 485, 485, 485, 485, 
    485, 485, 485 ;

 fates_leafn_vert_scaler_coeff1 = 0.00963, 0.00963, 0.00963, 0.00963, 
    0.00963, 0.00963, 0.00963, 0.00963, 0.00963, 0.00963, 0.00963, 0.00963, 
    0.00963, 0.00963 ;

 fates_leafn_vert_scaler_coeff2 = 2.43, 2.43, 2.43, 2.43, 2.43, 2.43, 2.43, 
    2.43, 2.43, 2.43, 2.43, 2.43, 2.43, 2.43 ;

 fates_maintresp_leaf_atkin2017_baserate = 1.756, 1.4995, 1.4995, 1.756, 
    1.756, 1.756, 2.0749, 2.0749, 2.0749, 2.0749, 2.0749, 2.1956, 2.1956, 
    2.1956 ;

 fates_maintresp_leaf_ryan1991_baserate = 2.525e-06, 2.525e-06, 2.525e-06, 
    2.525e-06, 2.525e-06, 2.525e-06, 2.525e-06, 2.525e-06, 2.525e-06, 
    2.525e-06, 2.525e-06, 2.525e-06, 2.525e-06, 2.525e-06 ;

 fates_maintresp_leaf_vert_scaler_coeff1 = 0.00963, 0.00963, 0.00963, 
    0.00963, 0.00963, 0.00963, 0.00963, 0.00963, 0.00963, 0.00963, 0.00963, 
    0.00963, 0.00963, 0.00963 ;

 fates_maintresp_leaf_vert_scaler_coeff2 = 2.43, 2.43, 2.43, 2.43, 2.43, 
    2.43, 2.43, 2.43, 2.43, 2.43, 2.43, 2.43, 2.43, 2.43 ;

 fates_maintresp_reduction_curvature = 0.01, 0.01, 0.01, 0.01, 0.01, 0.01, 
    0.01, 0.01, 0.01, 0.01, 0.01, 0.01, 0.01, 0.01 ;

 fates_maintresp_reduction_intercept = 1, 1, 1, 1, 1, 1, 1, 1, 1, 1, 1, 1, 1, 1 ;

 fates_maintresp_reduction_upthresh = 1, 1, 1, 1, 1, 1, 1, 1, 1, 1, 1, 1, 1, 1 ;

 fates_mort_bmort = 0.014, 0.014, 0.014, 0.014, 0.014, 0.014, 0.014, 0.014, 
    0.014, 0.016, 0.01, 0.014, 0.014, 0.014 ;

 fates_mort_freezetol = 2.5, -55, -80, -30, 2.5, -80, -60, -10, -80, -71, 
    -95, -89, -20, 2.5 ;

 fates_mort_hf_flc_threshold = 0.5, 0.5, 0.5, 0.5, 0.5, 0.5, 0.5, 0.5, 0.5, 
    0.5, 0.5, 0.5, 0.5, 0.5 ;

 fates_mort_hf_sm_threshold = 1e-06, 1e-06, 1e-06, 1e-06, 1e-06, 1e-06, 
    1e-06, 1e-06, 1e-06, 1e-06, 1e-06, 1e-06, 1e-06, 1e-06 ;

 fates_mort_ip_age_senescence = _, _, _, _, _, _, _, _, _, _, _, _, _, _ ;

 fates_mort_ip_size_senescence = _, _, _, _, _, _, _, _, _, _, _, _, _, _ ;

 fates_mort_prescribed_canopy = 0.0194, 0.0194, 0.0194, 0.0194, 0.0194, 
    0.0194, 0.0194, 0.0194, 0.0194, 0.0194, 0.0194, 0.0194, 0.0194, 0.0194 ;

 fates_mort_prescribed_understory = 0.025, 0.025, 0.025, 0.025, 0.025, 0.025, 
    0.025, 0.025, 0.025, 0.025, 0.025, 0.025, 0.025, 0.025 ;

 fates_mort_r_age_senescence = _, _, _, _, _, _, _, _, _, _, _, _, _, _ ;

 fates_mort_r_size_senescence = _, _, _, _, _, _, _, _, _, _, _, _, _, _ ;

 fates_mort_scalar_coldstress = 3, 3, 3, 3, 3, 3, 3, 3, 3, 3, 3.5, 2.3, 3, 3 ;

 fates_mort_scalar_cstarvation = 0.6, 0.6, 0.6, 0.6, 0.6, 0.6, 0.6, 0.6, 0.6, 
    0.6, 0.57, 0.6, 0.6, 0.6 ;

 fates_mort_scalar_hydrfailure = 0.6, 0.6, 0.6, 0.6, 0.6, 0.6, 0.6, 0.6, 0.6, 
    0.6, 0.8, 0.6, 0.6, 0.6 ;

 fates_mort_upthresh_cstarvation = 1, 1, 1, 1, 1, 1, 1, 1, 1, 1, 1, 1, 1, 1 ;

 fates_nonhydro_smpsc = -255000, -255000, -255000, -255000, -255000, -255000, 
    -255000, -255000, -255000, -255000, -255000, -255000, -255000, -255000 ;

 fates_nonhydro_smpso = -66000, -66000, -66000, -66000, -66000, -66000, 
    -66000, -66000, -66000, -66000, -66000, -66000, -66000, -66000 ;

 fates_phen_cold_size_threshold = 0, 0, 0, 0, 0, 0, 0, 0, 0, 0, 0, 0, 0, 0 ;

 fates_phen_drought_threshold = -152957.4, -152957.4, -152957.4, -152957.4, 
    -152957.4, -152957.4, -152957.4, -152957.4, -152957.4, -152957.4, 
    -152957.4, -152957.4, -152957.4, -152957.4 ;

 fates_phen_evergreen = 1, 1, 0, 1, 0, 0, 1, 0, 0, 1, 0, 0, 0, 0 ;

 fates_phen_flush_fraction = _, _, 0.5, _, 0.5, 0.5, _, 0.5, 0.5, _, 0.5, 
    0.5, 0.5, 0.5 ;

 fates_phen_fnrt_drop_fraction = 0, 0, 0, 0, 0, 0, 0, 0, 0, 0, 0, 0, 0, 0 ;

 fates_phen_mindaysoff = 100, 100, 100, 100, 100, 100, 100, 100, 100, 100, 
    100, 100, 100, 100 ;

 fates_phen_moist_threshold = -122365.9, -122365.9, -122365.9, -122365.9, 
    -122365.9, -122365.9, -122365.9, -122365.9, -122365.9, -122365.9, 
    -122365.9, -122365.9, -122365.9, -122365.9 ;

 fates_phen_season_decid = 0, 0, 1, 0, 0, 1, 0, 0, 1, 0, 1, 1, 0, 0 ;

 fates_phen_stem_drop_fraction = 0, 0, 0, 0, 0, 0, 0, 0, 0, 0, 0, 0, 0, 0 ;

 fates_phen_stress_decid = 0, 0, 0, 0, 1, 0, 0, 1, 0, 0, 0, 0, 1, 1 ;

 fates_prescribed_npp_canopy = 0.4, 0.4, 0.4, 0.4, 0.4, 0.4, 0.4, 0.4, 0.4, 
    0.4, 0.4, 0.4, 0.4, 0.4 ;

 fates_prescribed_npp_understory = 0.03125, 0.03125, 0.03125, 0.03125, 
    0.03125, 0.03125, 0.03125, 0.03125, 0.03125, 0.03125, 0.03125, 0.03125, 
    0.03125, 0.03125 ;

 fates_rad_leaf_clumping_index = 0.85, 0.85, 0.8, 0.85, 0.85, 0.9, 0.85, 0.9, 
    0.9, 0.85, 0.9, 0.75, 0.75, 0.75 ;

 fates_rad_leaf_rhonir = 0.46, 0.41, 0.39, 0.46, 0.41, 0.41, 0.46, 0.41, 
    0.41, 0.46, 0.41, 0.28, 0.28, 0.28 ;

 fates_rad_leaf_rhovis = 0.11, 0.09, 0.08, 0.11, 0.08, 0.08, 0.11, 0.08, 
    0.08, 0.11, 0.08, 0.05, 0.05, 0.05 ;

 fates_rad_leaf_taunir = 0.33, 0.32, 0.42, 0.33, 0.43, 0.43, 0.33, 0.43, 
    0.43, 0.33, 0.43, 0.4, 0.4, 0.4 ;

 fates_rad_leaf_tauvis = 0.06, 0.04, 0.06, 0.06, 0.06, 0.06, 0.06, 0.06, 
    0.06, 0.06, 0.06, 0.05, 0.05, 0.05 ;

 fates_rad_leaf_xl = 0.32, 0.01, 0.01, 0.32, 0.2, 0.59, 0.32, 0.59, 0.59, 
    0.32, 0.59, -0.23, -0.23, -0.23 ;

 fates_rad_stem_rhonir = 0.49, 0.36, 0.36, 0.49, 0.49, 0.49, 0.49, 0.49, 
    0.49, 0.49, 0.49, 0.53, 0.53, 0.53 ;

 fates_rad_stem_rhovis = 0.21, 0.12, 0.12, 0.21, 0.21, 0.21, 0.21, 0.21, 
    0.21, 0.21, 0.21, 0.31, 0.31, 0.31 ;

 fates_rad_stem_taunir = 0.001, 0.001, 0.001, 0.001, 0.001, 0.001, 0.001, 
    0.001, 0.001, 0.001, 0.001, 0.25, 0.25, 0.25 ;

 fates_rad_stem_tauvis = 0.001, 0.001, 0.001, 0.001, 0.001, 0.001, 0.001, 
    0.001, 0.001, 0.001, 0.001, 0.12, 0.12, 0.12 ;

 fates_recruit_height_min = 1.3, 1.3, 1.3, 1.3, 1.3, 1.3, 0.2, 0.2, 0.2, 0.8, 
    0.8, 0.11, 0.2, 0.2 ;

 fates_recruit_init_density = 0.2, 0.2, 0.2, 0.2, 0.2, 0.2, 0.2, 0.2, 0.2, 
    0.16, 0.2, 0.2, 0.2, 0.2 ;

 fates_recruit_prescribed_rate = 0.02, 0.02, 0.02, 0.02, 0.02, 0.02, 0.02, 
    0.02, 0.02, 0.02, 0.02, 0.02, 0.02, 0.02 ;

 fates_recruit_seed_alloc = 0.1, 0.1, 0.1, 0.1, 0.1, 0.1, 0.1, 0.1, 0.1, 
    0.07, 0.1, 0, 0, 0 ;

 fates_recruit_seed_alloc_mature = 0, 0, 0, 0, 0, 0, 0.9, 0.9, 0.9, 0.9, 0.9, 
    0.25, 0.25, 0.2 ;

 fates_recruit_seed_dbh_repro_threshold = 90, 80, 80, 80, 90, 80, 3, 3, 2, 
    2.4, 1.9, 3, 3, 3 ;

 fates_recruit_seed_germination_rate = 0.5, 0.5, 0.5, 0.5, 0.5, 0.5, 0.5, 
    0.5, 0.5, 0.4, 0.49, 0.29, 0.5, 0.5 ;

 fates_recruit_seed_supplement = 0, 0, 0, 0, 0, 0, 0, 0, 0, 0, 0, 0, 0, 0 ;

 fates_seed_dispersal_fraction = _, _, _, _, _, _, _, _, _, _, _, _, _, _ ;

 fates_seed_dispersal_max_dist = _, _, _, _, _, _, _, _, _, _, _, _, _, _ ;

 fates_seed_dispersal_pdf_scale = _, _, _, _, _, _, _, _, _, _, _, _, _, _ ;

 fates_seed_dispersal_pdf_shape = _, _, _, _, _, _, _, _, _, _, _, _, _, _ ;

 fates_stoich_nitr =
  0.033, 0.029, 0.04, 0.033, 0.04, 0.04, 0.033, 0.04, 0.04, 0.033, 0.04, 
    0.04, 0.04, 0.04,
  0.024, 0.024, 0.024, 0.024, 0.024, 0.024, 0.024, 0.024, 0.024, 0.024, 
    0.024, 0.024, 0.024, 0.024,
  1e-08, 1e-08, 1e-08, 1e-08, 1e-08, 1e-08, 1e-08, 1e-08, 1e-08, 1e-08, 
    1e-08, 1e-08, 1e-08, 1e-08,
  0.0047, 0.0047, 0.0047, 0.0047, 0.0047, 0.0047, 0.0047, 0.0047, 0.0047, 
    0.0047, 0.0047, 0.0047, 0.0047, 0.0047 ;

 fates_stoich_phos =
  0.0033, 0.0029, 0.004, 0.0033, 0.004, 0.004, 0.0033, 0.004, 0.004, 0.0033, 
    0.004, 0.004, 0.004, 0.004,
  0.0024, 0.0024, 0.0024, 0.0024, 0.0024, 0.0024, 0.0024, 0.0024, 0.0024, 
    0.0024, 0.0024, 0.0024, 0.0024, 0.0024,
  1e-09, 1e-09, 1e-09, 1e-09, 1e-09, 1e-09, 1e-09, 1e-09, 1e-09, 1e-09, 
    1e-09, 1e-09, 1e-09, 1e-09,
  0.00047, 0.00047, 0.00047, 0.00047, 0.00047, 0.00047, 0.00047, 0.00047, 
    0.00047, 0.00047, 0.00047, 0.00047, 0.00047, 0.00047 ;

 fates_trim_inc = 0.03, 0.03, 0.03, 0.03, 0.03, 0.03, 0.03, 0.03, 0.03, 0.03, 
    0.03, 0.03, 0.03, 0.03 ;

 fates_trim_limit = 0.3, 0.3, 0.3, 0.3, 0.3, 0.3, 0.3, 0.3, 0.3, 0.3, 0.3, 
    0.3, 0.3, 0.3 ;

 fates_trs_repro_alloc_a = 0.0049, 0.0049, 0.0049, 0.0049, 0.0049, 0.0049, 
    0.0049, 0.0049, 0.0049, 0.0049, 0.0049, 0.0049, 0.0049, 0.0049 ;

 fates_trs_repro_alloc_b = -2.6171, -2.6171, -2.6171, -2.6171, -2.6171, 
    -2.6171, -2.6171, -2.6171, -2.6171, -2.6171, -2.6171, -2.6171, -2.6171, 
    -2.6171 ;

 fates_trs_repro_frac_seed = 0.24, 0.24, 0.24, 0.24, 0.24, 0.24, 0.24, 0.24, 
    0.24, 0.24, 0.24, 0.24, 0.24, 0.24 ;

 fates_trs_seedling_a_emerg = 0.0003, 0.0003, 0.0003, 0.0003, 0.0003, 0.0003, 
    0.0003, 0.0003, 0.0003, 0.0003, 0.0003, 0.0003, 0.0003, 0.0003 ;

 fates_trs_seedling_b_emerg = 1.2, 1.2, 1.2, 1.2, 1.2, 1.2, 1.2, 1.2, 1.2, 
    1.2, 1.2, 1.2, 1.2, 1.2 ;

 fates_trs_seedling_background_mort = 0.1085371, 0.1085371, 0.1085371, 
    0.1085371, 0.1085371, 0.1085371, 0.1085371, 0.1085371, 0.1085371, 
    0.1085371, 0.1085371, 0.1085371, 0.1085371, 0.1085371 ;

 fates_trs_seedling_h2o_mort_a = 4.070565e-17, 4.070565e-17, 4.070565e-17, 
    4.070565e-17, 4.070565e-17, 4.070565e-17, 4.070565e-17, 4.070565e-17, 
    4.070565e-17, 4.070565e-17, 4.070565e-17, 4.070565e-17, 4.070565e-17, 
    4.070565e-17 ;

 fates_trs_seedling_h2o_mort_b = -6.390757e-11, -6.390757e-11, -6.390757e-11, 
    -6.390757e-11, -6.390757e-11, -6.390757e-11, -6.390757e-11, 
    -6.390757e-11, -6.390757e-11, -6.390757e-11, -6.390757e-11, 
    -6.390757e-11, -6.390757e-11, -6.390757e-11 ;

 fates_trs_seedling_h2o_mort_c = 1.268992e-05, 1.268992e-05, 1.268992e-05, 
    1.268992e-05, 1.268992e-05, 1.268992e-05, 1.268992e-05, 1.268992e-05, 
    1.268992e-05, 1.268992e-05, 1.268992e-05, 1.268992e-05, 1.268992e-05, 
    1.268992e-05 ;

 fates_trs_seedling_light_mort_a = -0.009897694, -0.009897694, -0.009897694, 
    -0.009897694, -0.009897694, -0.009897694, -0.009897694, -0.009897694, 
    -0.009897694, -0.009897694, -0.009897694, -0.009897694, -0.009897694, 
    -0.009897694 ;

 fates_trs_seedling_light_mort_b = -7.154063, -7.154063, -7.154063, 
    -7.154063, -7.154063, -7.154063, -7.154063, -7.154063, -7.154063, 
    -7.154063, -7.154063, -7.154063, -7.154063, -7.154063 ;

 fates_trs_seedling_light_rec_a = 0.007, 0.007, 0.007, 0.007, 0.007, 0.007, 
    0.007, 0.007, 0.007, 0.007, 0.007, 0.007, 0.007, 0.007 ;

 fates_trs_seedling_light_rec_b = 0.8615, 0.8615, 0.8615, 0.8615, 0.8615, 
    0.8615, 0.8615, 0.8615, 0.8615, 0.8615, 0.8615, 0.8615, 0.8615, 0.8615 ;

 fates_trs_seedling_mdd_crit = 1400000, 1400000, 1400000, 1400000, 1400000, 
    1400000, 1400000, 1400000, 1400000, 1400000, 1400000, 1400000, 1400000, 
    1400000 ;

 fates_trs_seedling_par_crit_germ = 0.656, 0.656, 0.656, 0.656, 0.656, 0.656, 
    0.656, 0.656, 0.656, 0.656, 0.656, 0.656, 0.656, 0.656 ;

 fates_trs_seedling_psi_crit = -251995.7, -251995.7, -251995.7, -251995.7, 
    -251995.7, -251995.7, -251995.7, -251995.7, -251995.7, -251995.7, 
    -251995.7, -251995.7, -251995.7, -251995.7 ;

 fates_trs_seedling_psi_emerg = -15744.65, -15744.65, -15744.65, -15744.65, 
    -15744.65, -15744.65, -15744.65, -15744.65, -15744.65, -15744.65, 
    -15744.65, -15744.65, -15744.65, -15744.65 ;

 fates_trs_seedling_root_depth = 0.06, 0.06, 0.06, 0.06, 0.06, 0.06, 0.06, 
    0.06, 0.06, 0.06, 0.06, 0.06, 0.06, 0.06 ;

 fates_turb_displar = 0.67, 0.67, 0.67, 0.67, 0.67, 0.67, 0.67, 0.67, 0.67, 
    0.67, 0.67, 0.67, 0.67, 0.67 ;

 fates_turb_leaf_diameter = 0.04, 0.04, 0.04, 0.04, 0.04, 0.04, 0.04, 0.04, 
    0.04, 0.04, 0.04, 0.04, 0.04, 0.04 ;

 fates_turb_z0mr = 0.075, 0.055, 0.055, 0.075, 0.055, 0.055, 0.12, 0.12, 
    0.12, 0.12, 0.12, 0.12, 0.12, 0.12 ;

 fates_turnover_branch = 150, 150, 150, 150, 150, 150, 150, 150, 150, 150, 
    150, 0, 0, 0 ;

 fates_turnover_fnrt = 1, 2, 1, 1.5, 1, 1, 1.5, 1, 1, 1.5, 1, 1, 1, 1 ;

 fates_turnover_leaf_canopy =
  1.5, 4, 1, 1.5, 1, 1, 1.5, 1, 1, 1.5, 1, 1, 1, 1 ;

 fates_turnover_leaf_ustory =
  1.5, 4, 1, 1.5, 1, 1, 1.5, 1, 1, 1.5, 1, 1, 1, 1 ;

 fates_turnover_senleaf_fdrought = 1, 1, 1, 1, 1, 1, 1, 1, 1, 1, 1, 1, 1, 1 ;

 fates_wood_density = 0.548327, 0.44235, 0.454845, 0.754336, 0.548327, 
    0.566452, 0.7, 0.7, 0.7, 0.7, 0.7, 0.7, 0.7, 0.7 ;

 fates_woody = 1, 1, 1, 1, 1, 1, 1, 1, 1, 1, 1, 0, 0, 0 ;

 fates_hlm_pft_map =
  0, 1, 0, 0, 0, 0, 0, 0, 0, 0, 0, 0, 0, 0,
  0, 1, 0, 0, 0, 0, 0, 0, 0, 0, 0, 0, 0, 0,
  0, 0, 1, 0, 0, 0, 0, 0, 0, 0, 0, 0, 0, 0,
  1, 0, 0, 0, 0, 0, 0, 0, 0, 0, 0, 0, 0, 0,
  0, 0, 0, 1, 0, 0, 0, 0, 0, 0, 0, 0, 0, 0,
  0, 0, 0, 0, 1, 0, 0, 0, 0, 0, 0, 0, 0, 0,
  0, 0, 0, 0, 0, 1, 0, 0, 0, 0, 0, 0, 0, 0,
  0, 0, 0, 0, 0, 1, 0, 0, 0, 0, 0, 0, 0, 0,
  0, 0, 0, 0, 0, 0, 1, 0, 0, 0, 0, 0, 0, 0,
  0, 0, 0, 0, 0, 0, 0, 0, 1, 0, 0, 0, 0, 0,
  0, 0, 0, 0, 0, 0, 0, 0, 0.1, 0.1, 0.8, 0, 0, 0,
  0, 0, 0, 0, 0, 0, 0, 0, 0, 0, 0, 1, 0, 0,
  0, 0, 0, 0, 0, 0, 0, 0, 0, 0, 0, 0, 1, 0,
  0, 0, 0, 0, 0, 0, 0, 0, 0, 0, 0, 0, 0, 1 ;

 fates_fire_FBD = 15.4, 16.8, 19.6, 999, 4, 4 ;

 fates_fire_low_moisture_Coeff = 1.12, 1.09, 0.98, 0.8, 1.15, 1.15 ;

 fates_fire_low_moisture_Slope = 0.62, 0.72, 0.85, 0.8, 0.62, 0.62 ;

 fates_fire_mid_moisture = 0.72, 0.51, 0.38, 1, 0.8, 0.8 ;

 fates_fire_mid_moisture_Coeff = 2.35, 1.47, 1.06, 0.8, 3.2, 3.2 ;

 fates_fire_mid_moisture_Slope = 2.35, 1.47, 1.06, 0.8, 3.2, 3.2 ;

 fates_fire_min_moisture = 0.18, 0.12, 0, 0, 0.24, 0.24 ;

 fates_fire_SAV = 13, 3.58, 0.98, 0.2, 66, 66 ;

 fates_frag_maxdecomp = 0.52, 0.383, 0.383, 0.19, 1, 999 ;

 fates_frag_cwd_frac = 0.045, 0.075, 0.21, 0.67 ;

 fates_landuse_crop_lu_pft_vector = -999, -999, -999, -999, 11 ;

 fates_landuse_grazing_rate = 0, 0, 0, 0, 0 ;

 fates_max_nocomp_pfts_by_landuse = 4, 4, 1, 1, 1 ;

 fates_maxpatches_by_landuse = 9, 4, 1, 1, 1 ;

 fates_canopy_closure_thresh = 0.8 ;

 fates_cnp_eca_plant_escalar = 1.25e-05 ;

 fates_cohort_age_fusion_tol = 0.08 ;

 fates_cohort_size_fusion_tol = 0.08 ;

 fates_comp_excln = 3 ;

 fates_damage_canopy_layer_code = 1 ;

 fates_damage_event_code = 1 ;

 fates_dev_arbitrary = _ ;

 fates_fire_active_crown_fire = 0 ;

 fates_fire_cg_strikes = 0.2 ;

 fates_fire_drying_ratio = 66000 ;

 fates_fire_durat_slope = -11.06 ;

 fates_fire_fdi_alpha = 0.00037 ;

 fates_fire_fuel_energy = 18000 ;

 fates_fire_max_durat = 240 ;

 fates_fire_miner_damp = 0.41739 ;

 fates_fire_miner_total = 0.055 ;

 fates_fire_nignitions = 15 ;

 fates_fire_part_dens = 513 ;

 fates_fire_threshold = 50 ;

 fates_frag_cwd_fcel = 0.76 ;

 fates_frag_cwd_flig = 0.24 ;

 fates_hydro_kmax_rsurf1 = 20 ;

 fates_hydro_kmax_rsurf2 = 0.0001 ;

 fates_hydro_psi0 = 0 ;

 fates_hydro_psicap = -0.6 ;

 fates_landuse_grazing_carbon_use_eff = 0 ;

 fates_landuse_grazing_maxheight = 1 ;

 fates_landuse_grazing_nitrogen_use_eff = 0.25 ;

 fates_landuse_grazing_phosphorus_use_eff = 0.5 ;

 fates_landuse_logging_coll_under_frac = 0.55983 ;

 fates_landuse_logging_collateral_frac = 0.05 ;

 fates_landuse_logging_dbhmax = _ ;

 fates_landuse_logging_dbhmax_infra = 35 ;

 fates_landuse_logging_dbhmin = 50 ;

 fates_landuse_logging_direct_frac = 0.15 ;

 fates_landuse_logging_event_code = -30 ;

 fates_landuse_logging_export_frac = 0.8 ;

 fates_landuse_logging_mechanical_frac = 0.05 ;

 fates_leaf_photo_temp_acclim_thome_time = 30 ;

 fates_leaf_photo_temp_acclim_timescale = 30 ;

 fates_leaf_theta_cj_c3 = 0.999 ;

 fates_leaf_theta_cj_c4 = 0.999 ;

 fates_maintresp_nonleaf_baserate = 2.525e-06 ;

 fates_maxcohort = 100 ;

 fates_mort_disturb_frac = 1 ;

 fates_mort_understorey_death = 0.55983 ;

 fates_patch_fusion_tol = 0.05 ;

 fates_phen_chilltemp = 5 ;

 fates_phen_coldtemp = 7.5 ;

 fates_phen_gddthresh_a = -68 ;

 fates_phen_gddthresh_b = 638 ;

 fates_phen_gddthresh_c = -0.01 ;

 fates_phen_mindayson = 90 ;

 fates_phen_ncolddayslim = 5 ;

 fates_q10_froz = 1.5 ;

 fates_q10_mr = 1.5 ;

<<<<<<< HEAD
 fates_rad_model = 1 ;

 fates_regeneration_model = 1 ;

 fates_rxfire_switch = 0 ;

 fates_rxfire_temp_upthreshold = 30 ;

 fates_rxfire_temp_lwthreshold = 5 ;

 fates_rxfire_rh_upthreshold = 55 ;

 fates_rxfire_rh_lwthreshold = 30 ;

 fates_rxfire_wind_upthreshold = 10 ;

 fates_rxfire_wind_lwthreshold = 2 ;

 fates_rxfire_AB = 0.01 ;

 fates_rxfire_min_threshold = 50 ;

 fates_rxfire_max_threshold = 500 ;

 fates_rxfire_fuel_min = 0.5 ;

 fates_rxfire_fuel_max = 1.5 ;

=======
>>>>>>> d554ed4a
 fates_soil_salinity = 0.4 ;

 fates_trs_seedling2sap_par_timescale = 32 ;

 fates_trs_seedling_emerg_h2o_timescale = 7 ;

 fates_trs_seedling_mdd_timescale = 126 ;

 fates_trs_seedling_mort_par_timescale = 32 ;

 fates_vai_top_bin_width = 1 ;

 fates_vai_width_increase_factor = 1 ;
}<|MERGE_RESOLUTION|>--- conflicted
+++ resolved
@@ -900,13 +900,6 @@
 	double fates_q10_mr ;
 		fates_q10_mr:units = "unitless" ;
 		fates_q10_mr:long_name = "Q10 for maintenance respiration" ;
-<<<<<<< HEAD
-	double fates_rad_model ;
-		fates_rad_model:units = "unitless" ;
-		fates_rad_model:long_name = "switch designating the model for canopy radiation, 1 = Norman, 2 = Two-stream (experimental)" ;
-	double fates_regeneration_model ;
-		fates_regeneration_model:units = "-" ;
-		fates_regeneration_model:long_name = "switch for choosing between FATES\'s: 1) default regeneration scheme , 2) the Tree Recruitment Scheme (Hanbury-Brown et al., 2022), or (3) the Tree Recruitment Scheme without seedling dynamics" ;
 	double fates_rxfire_switch ;
 	    fates_rxfire_switch:units = "unitless" ;
 		fates_rxfire_switch:long_name = "management fire mode, 1 = use management fire, 0 = turn off management fire" ;
@@ -943,8 +936,6 @@
 	double fates_rxfire_fuel_max ;
 	    fates_rxfire_fuel_max:units = "kgC/m2";
 		fates_rxfire_fuel_max:long_name= "maximum fuel load above which prescribed fire can be risky";
-=======
->>>>>>> d554ed4a
 	double fates_soil_salinity ;
 		fates_soil_salinity:units = "ppt" ;
 		fates_soil_salinity:long_name = "soil salinity used for model when not coupled to dynamic soil salinity" ;
@@ -1883,11 +1874,6 @@
 
  fates_q10_mr = 1.5 ;
 
-<<<<<<< HEAD
- fates_rad_model = 1 ;
-
- fates_regeneration_model = 1 ;
-
  fates_rxfire_switch = 0 ;
 
  fates_rxfire_temp_upthreshold = 30 ;
@@ -1912,8 +1898,6 @@
 
  fates_rxfire_fuel_max = 1.5 ;
 
-=======
->>>>>>> d554ed4a
  fates_soil_salinity = 0.4 ;
 
  fates_trs_seedling2sap_par_timescale = 32 ;
