netcdf fates_params_default {
dimensions:
	fates_NCWD = 4 ;
	fates_history_age_bins = 7 ;
	fates_history_height_bins = 6 ;
	fates_history_size_bins = 13 ;
	fates_hydr_organs = 4 ;
	fates_leafage_class = 1 ;
	fates_litterclass = 6 ;
	fates_pft = 12 ;
	fates_prt_organs = 6 ;
	fates_scalar = 1 ;
	fates_string_length = 60 ;
	fates_variants = 2 ;
variables:
	float fates_history_height_bin_edges(fates_history_height_bins) ;
		fates_history_height_bin_edges:units = "m" ;
		fates_history_height_bin_edges:long_name = "Lower edges for height bins used in height-resolved history output" ;
	float fates_history_sizeclass_bin_edges(fates_history_size_bins) ;
		fates_history_sizeclass_bin_edges:units = "cm" ;
		fates_history_sizeclass_bin_edges:long_name = "Lower edges for DBH size class bins used in size-resolved cohort history output" ;
	float fates_history_ageclass_bin_edges(fates_history_age_bins) ;
		fates_history_ageclass_bin_edges:units = "yr" ;
		fates_history_ageclass_bin_edges:long_name = "Lower edges for age class bins used in age-resolved patch history output" ;
	float fates_base_mr_20(fates_scalar) ;
		fates_base_mr_20:units = "gC/gN/s" ;
		fates_base_mr_20:long_name = "Base maintenance respiration rate for plant tissues, using Ryan 1991" ;
	float fates_bbopt_c3(fates_scalar) ;
		fates_bbopt_c3:units = "umol H2O/m**2/s" ;
		fates_bbopt_c3:long_name = "Ball-Berry minimum unstressed leaf conductance for C3" ;
	float fates_bbopt_c4(fates_scalar) ;
		fates_bbopt_c4:units = "umol H2O/m**2/s" ;
		fates_bbopt_c4:long_name = "Ball-Berry minimum unstressed leaf conductance for C4" ;
	float fates_canopy_closure_thresh(fates_scalar) ;
		fates_canopy_closure_thresh:units = "unitless" ;
		fates_canopy_closure_thresh:long_name = "tree canopy coverage at which crown area allometry changes from savanna to forest value" ;
	float fates_cohort_fusion_tol(fates_scalar) ;
		fates_cohort_fusion_tol:units = "unitless" ;
		fates_cohort_fusion_tol:long_name = "minimum fraction in difference in dbh between cohorts" ;
	float fates_comp_excln(fates_scalar) ;
		fates_comp_excln:units = "none" ;
		fates_comp_excln:long_name = "weighting factor (exponent on dbh) for canopy layer exclusion and promotion" ;
	float fates_cwd_fcel(fates_scalar) ;
		fates_cwd_fcel:units = "unitless" ;
		fates_cwd_fcel:long_name = "Cellulose fraction for CWD" ;
	float fates_cwd_flig(fates_scalar) ;
		fates_cwd_flig:units = "unitless" ;
		fates_cwd_flig:long_name = "Lignin fraction of coarse woody debris" ;
	float fates_fire_nignitions(fates_scalar) ;
		fates_fire_nignitions:units = "/m2 (?)" ;
		fates_fire_nignitions:long_name = "number of daily ignitions (nfires = nignitions*FDI*area_scaling)" ;
	float fates_hydr_kmax_rsurf(fates_scalar) ;
		fates_hydr_kmax_rsurf:units = "kg water/m2 root area/Mpa/s" ;
		fates_hydr_kmax_rsurf:long_name = "maximum conducitivity for unit root surface" ;
	float fates_hydr_psi0(fates_scalar) ;
		fates_hydr_psi0:units = "MPa" ;
		fates_hydr_psi0:long_name = "sapwood water potential at saturation" ;
	float fates_hydr_psicap(fates_scalar) ;
		fates_hydr_psicap:units = "MPa" ;
		fates_hydr_psicap:long_name = "sapwood water potential at which capillary reserves exhausted" ;
	float fates_init_litter(fates_scalar) ;
		fates_init_litter:units = "NA" ;
		fates_init_litter:long_name = "Initialization value for litter pool in cold-start (NOT USED)" ;
	float fates_logging_coll_under_frac(fates_scalar) ;
		fates_logging_coll_under_frac:units = "fraction" ;
		fates_logging_coll_under_frac:long_name = "Fraction of stems killed in the understory when logging generates disturbance" ;
	float fates_logging_collateral_frac(fates_scalar) ;
		fates_logging_collateral_frac:units = "fraction" ;
		fates_logging_collateral_frac:long_name = "Fraction of large stems in upperstory that die from logging collateral damage" ;
	float fates_logging_dbhmax_infra(fates_scalar) ;
		fates_logging_dbhmax_infra:units = "cm" ;
		fates_logging_dbhmax_infra:long_name = "Tree diameter, above which infrastructure from logging does not impact damage or mortality." ;
	float fates_logging_dbhmin(fates_scalar) ;
		fates_logging_dbhmin:units = "cm" ;
		fates_logging_dbhmin:long_name = "Minimum dbh at which logging is applied" ;
	float fates_logging_direct_frac(fates_scalar) ;
		fates_logging_direct_frac:units = "fraction" ;
		fates_logging_direct_frac:long_name = "Fraction of stems logged directly per event" ;
	float fates_logging_event_code(fates_scalar) ;
		fates_logging_event_code:units = "unitless" ;
		fates_logging_event_code:long_name = "Integer code that options how logging events are structured" ;
	float fates_logging_mechanical_frac(fates_scalar) ;
		fates_logging_mechanical_frac:units = "fraction" ;
		fates_logging_mechanical_frac:long_name = "Fraction of stems killed due infrastructure an other mechanical means" ;
	float fates_mort_disturb_frac(fates_scalar) ;
		fates_mort_disturb_frac:units = "fraction" ;
		fates_mort_disturb_frac:long_name = "fraction of canopy mortality that results in disturbance (i.e. transfer of area from new to old patch)" ;
	float fates_mort_understorey_death(fates_scalar) ;
		fates_mort_understorey_death:units = "fraction" ;
		fates_mort_understorey_death:long_name = "fraction of plants in understorey cohort impacted by overstorey tree-fall" ;
	float fates_patch_fusion_tol(fates_scalar) ;
		fates_patch_fusion_tol:units = "unitless" ;
		fates_patch_fusion_tol:long_name = "minimum fraction in difference in profiles between patches" ;
	float fates_phen_a(fates_scalar) ;
		fates_phen_a:units = "none" ;
		fates_phen_a:long_name = "GDD accumulation function, intercept parameter: gdd_thesh = a + b exp(c*ncd)" ;
	float fates_phen_b(fates_scalar) ;
		fates_phen_b:units = "none" ;
		fates_phen_b:long_name = "GDD accumulation function, multiplier parameter: gdd_thesh = a + b exp(c*ncd)" ;
	float fates_phen_c(fates_scalar) ;
		fates_phen_c:units = "none" ;
		fates_phen_c:long_name = "GDD accumulation function, exponent parameter: gdd_thesh = a + b exp(c*ncd)" ;
	float fates_phen_chiltemp(fates_scalar) ;
		fates_phen_chiltemp:units = "degrees C" ;
		fates_phen_chiltemp:long_name = "chilling day counting threshold" ;
	float fates_phen_coldtemp(fates_scalar) ;
		fates_phen_coldtemp:units = "degrees C" ;
		fates_phen_coldtemp:long_name = "temperature exceedance to flag a cold-day for temperature leaf drop" ;
	float fates_phen_doff_time(fates_scalar) ;
		fates_phen_doff_time:units = "days" ;
		fates_phen_doff_time:long_name = "day threshold compared against days since leaves became off-allometry" ;
	float fates_phen_drought_threshold(fates_scalar) ;
		fates_phen_drought_threshold:units = "m3/m3" ;
		fates_phen_drought_threshold:long_name = "liquid volume in soil layer, threashold for drought phenology" ;
	float fates_phen_mindayson(fates_scalar) ;
		fates_phen_mindayson:units = "days" ;
		fates_phen_mindayson:long_name = "day threshold compared against days since leaves became on-allometry" ;
	float fates_phen_ncolddayslim(fates_scalar) ;
		fates_phen_ncolddayslim:units = "days" ;
		fates_phen_ncolddayslim:long_name = "day threshold exceedance for temperature leaf-drop" ;
	float fates_soil_salinity(fates_scalar) ;
		fates_soil_salinity:units = "ppt" ;
		fates_soil_salinity:long_name = "soil salinity used for model when not coupled to dynamic soil salinity" ;
	char fates_pftname(fates_pft, fates_string_length) ;
		fates_pftname:units = "unitless - string" ;
		fates_pftname:long_name = "Description of plant type" ;
	char fates_prt_organ_name(fates_prt_organs, fates_string_length) ;
		fates_prt_organ_name:units = "unitless - string" ;
		fates_prt_organ_name:long_name = "Plant organ name (order must match PRTGenericMod.F90)" ;
	float fates_alloc_storage_cushion(fates_pft) ;
		fates_alloc_storage_cushion:units = "fraction" ;
		fates_alloc_storage_cushion:long_name = "maximum size of storage C pool, relative to maximum size of leaf C pool" ;
	float fates_allom_agb1(fates_pft) ;
		fates_allom_agb1:units = "variable" ;
		fates_allom_agb1:long_name = "Parameter 1 for agb allometry" ;
	float fates_allom_agb2(fates_pft) ;
		fates_allom_agb2:units = "variable" ;
		fates_allom_agb2:long_name = "Parameter 2 for agb allometry" ;
	float fates_allom_agb3(fates_pft) ;
		fates_allom_agb3:units = "variable" ;
		fates_allom_agb3:long_name = "Parameter 3 for agb allometry" ;
	float fates_allom_agb4(fates_pft) ;
		fates_allom_agb4:units = "variable" ;
		fates_allom_agb4:long_name = "Parameter 4 for agb allometry" ;
	float fates_allom_agb_frac(fates_pft) ;
		fates_allom_agb_frac:units = "fraction" ;
		fates_allom_agb_frac:long_name = "Fraction of woody biomass that is above ground" ;
	float fates_allom_amode(fates_pft) ;
		fates_allom_amode:units = "index" ;
		fates_allom_amode:long_name = "AGB allometry function index" ;
	float fates_allom_blca_expnt_diff(fates_pft) ;
		fates_allom_blca_expnt_diff:units = "unitless" ;
		fates_allom_blca_expnt_diff:long_name = "difference between allometric DBH:bleaf and DBH:crown area exponents" ;
	float fates_allom_cmode(fates_pft) ;
		fates_allom_cmode:units = "index" ;
		fates_allom_cmode:long_name = "coarse root biomass allometry function index" ;
	float fates_allom_d2bl1(fates_pft) ;
		fates_allom_d2bl1:units = "variable" ;
		fates_allom_d2bl1:long_name = "Parameter 1 for d2bl allometry" ;
	float fates_allom_d2bl2(fates_pft) ;
		fates_allom_d2bl2:units = "variable" ;
		fates_allom_d2bl2:long_name = "Parameter 2 for d2bl allometry" ;
	float fates_allom_d2bl3(fates_pft) ;
		fates_allom_d2bl3:units = "unitless" ;
		fates_allom_d2bl3:long_name = "Parameter 3 for d2bl allometry" ;
	float fates_allom_d2ca_coefficient_max(fates_pft) ;
		fates_allom_d2ca_coefficient_max:units = "m2 cm^(-1/beta)" ;
		fates_allom_d2ca_coefficient_max:long_name = "max (savanna) dbh to area multiplier factor where: area = n*d2ca_coeff*dbh^beta" ;
	float fates_allom_d2ca_coefficient_min(fates_pft) ;
		fates_allom_d2ca_coefficient_min:units = "m2 cm^(-1/beta)" ;
		fates_allom_d2ca_coefficient_min:long_name = "min (forest) dbh to area multiplier factor where: area = n*d2ca_coeff*dbh^beta" ;
	float fates_allom_d2h1(fates_pft) ;
		fates_allom_d2h1:units = "variable" ;
		fates_allom_d2h1:long_name = "Parameter 1 for d2h allometry (intercept, or c)" ;
	float fates_allom_d2h2(fates_pft) ;
		fates_allom_d2h2:units = "variable" ;
		fates_allom_d2h2:long_name = "Parameter 2 for d2h allometry (slope, or m)" ;
	float fates_allom_d2h3(fates_pft) ;
		fates_allom_d2h3:units = "variable" ;
		fates_allom_d2h3:long_name = "Parameter 3 for d2h allometry (optional)" ;
	float fates_allom_dbh_maxheight(fates_pft) ;
		fates_allom_dbh_maxheight:units = "cm" ;
		fates_allom_dbh_maxheight:long_name = "the diameter (if any) corresponding to maximum height, diameters may increase beyond this" ;
	float fates_allom_fmode(fates_pft) ;
		fates_allom_fmode:units = "index" ;
		fates_allom_fmode:long_name = "fine root biomass allometry function index" ;
	float fates_allom_frbstor_repro(fates_pft) ;
		fates_allom_frbstor_repro:units = "fraction" ;
		fates_allom_frbstor_repro:long_name = "fraction of bstore goes to reproduction after plant dies" ;
	float fates_allom_hmode(fates_pft) ;
		fates_allom_hmode:units = "index" ;
		fates_allom_hmode:long_name = "height allometry function index" ;
	float fates_allom_l2fr(fates_pft) ;
		fates_allom_l2fr:units = "gC/gC" ;
		fates_allom_l2fr:long_name = "Allocation parameter: fine root C per leaf C" ;
	float fates_allom_la_per_sa_int(fates_pft) ;
		fates_allom_la_per_sa_int:units = "m2/cm2" ;
		fates_allom_la_per_sa_int:long_name = "Leaf area per sapwood area, intercept" ;
	float fates_allom_la_per_sa_slp(fates_pft) ;
		fates_allom_la_per_sa_slp:units = "m2/cm2/m" ;
		fates_allom_la_per_sa_slp:long_name = "Leaf area per sapwood area rate of change with height, slope (optional)" ;
	float fates_allom_lmode(fates_pft) ;
		fates_allom_lmode:units = "index" ;
		fates_allom_lmode:long_name = "leaf biomass allometry function index" ;
	float fates_allom_sai_scaler(fates_pft) ;
		fates_allom_sai_scaler:units = "m2/m2" ;
		fates_allom_sai_scaler:long_name = "allometric ratio of SAI per LAI" ;
	float fates_allom_smode(fates_pft) ;
		fates_allom_smode:units = "index" ;
		fates_allom_smode:long_name = "sapwood allometry function index" ;
	float fates_allom_stmode(fates_pft) ;
		fates_allom_stmode:units = "index" ;
		fates_allom_stmode:long_name = "storage allometry function index" ;
	float fates_branch_turnover(fates_pft) ;
		fates_branch_turnover:units = "yr-1" ;
		fates_branch_turnover:long_name = "turnover time of branches" ;
	float fates_c2b(fates_pft) ;
		fates_c2b:units = "ratio" ;
		fates_c2b:long_name = "Carbon to biomass multiplier of bulk structural tissues" ;
	float fates_displar(fates_pft) ;
		fates_displar:units = "unitless" ;
		fates_displar:long_name = "Ratio of displacement height to canopy top height" ;
	float fates_fire_alpha_SH(fates_pft) ;
		fates_fire_alpha_SH:units = "NA" ;
		fates_fire_alpha_SH:long_name = "spitfire parameter, alpha scorch height, Equation 16 Thonicke et al 2010" ;
	float fates_fire_bark_scaler(fates_pft) ;
		fates_fire_bark_scaler:units = "fraction" ;
		fates_fire_bark_scaler:long_name = "the thickness of a cohorts bark as a fraction of its dbh" ;
	float fates_fire_crown_depth_frac(fates_pft) ;
		fates_fire_crown_depth_frac:units = "fraction" ;
		fates_fire_crown_depth_frac:long_name = "the depth of a cohorts crown as a fraction of its height" ;
	float fates_fire_crown_kill(fates_pft) ;
		fates_fire_crown_kill:units = "NA" ;
		fates_fire_crown_kill:long_name = "fire parameter, see equation 22 in Thonicke et al 2010" ;
	float fates_fr_fcel(fates_pft) ;
		fates_fr_fcel:units = "fraction" ;
		fates_fr_fcel:long_name = "Fine root litter cellulose fraction" ;
	float fates_fr_flab(fates_pft) ;
		fates_fr_flab:units = "fraction" ;
		fates_fr_flab:long_name = "Fine root litter labile fraction" ;
	float fates_fr_flig(fates_pft) ;
		fates_fr_flig:units = "fraction" ;
		fates_fr_flig:long_name = "Fine root litter lignin fraction" ;
	float fates_grperc(fates_pft) ;
		fates_grperc:units = "unitless" ;
		fates_grperc:long_name = "Growth respiration factor" ;
	float fates_hydr_avuln_gs(fates_pft) ;
		fates_hydr_avuln_gs:units = "unitless" ;
		fates_hydr_avuln_gs:long_name = "shape parameter for stomatal control of water vapor exiting leaf" ;
	float fates_hydr_avuln_node(fates_hydr_organs, fates_pft) ;
		fates_hydr_avuln_node:units = "unitless" ;
		fates_hydr_avuln_node:long_name = "xylem vulnerability curve shape parameter" ;
	float fates_hydr_epsil_node(fates_hydr_organs, fates_pft) ;
		fates_hydr_epsil_node:units = "MPa" ;
		fates_hydr_epsil_node:long_name = "bulk elastic modulus" ;
	float fates_hydr_fcap_node(fates_hydr_organs, fates_pft) ;
		fates_hydr_fcap_node:units = "unitless" ;
		fates_hydr_fcap_node:long_name = "fraction of (1-resid_node) that is capillary in source" ;
	float fates_hydr_kmax_node(fates_hydr_organs, fates_pft) ;
		fates_hydr_kmax_node:units = "kgMPa/m/s" ;
		fates_hydr_kmax_node:long_name = "maximum xylem conductivity per unit conducting xylem area" ;
	float fates_hydr_p50_gs(fates_pft) ;
		fates_hydr_p50_gs:units = "MPa" ;
		fates_hydr_p50_gs:long_name = "water potential at 50% loss of stomatal conductance" ;
	float fates_hydr_p50_node(fates_hydr_organs, fates_pft) ;
		fates_hydr_p50_node:units = "MPa" ;
		fates_hydr_p50_node:long_name = "xylem water potential at 50% loss of conductivity" ;
	float fates_hydr_p_taper(fates_pft) ;
		fates_hydr_p_taper:units = "unitless" ;
		fates_hydr_p_taper:long_name = "xylem taper exponent" ;
	float fates_hydr_pinot_node(fates_hydr_organs, fates_pft) ;
		fates_hydr_pinot_node:units = "MPa" ;
		fates_hydr_pinot_node:long_name = "osmotic potential at full turgor" ;
	float fates_hydr_pitlp_node(fates_hydr_organs, fates_pft) ;
		fates_hydr_pitlp_node:units = "MPa" ;
		fates_hydr_pitlp_node:long_name = "turgor loss point" ;
	float fates_hydr_resid_node(fates_hydr_organs, fates_pft) ;
		fates_hydr_resid_node:units = "fraction" ;
		fates_hydr_resid_node:long_name = "residual fraction" ;
	float fates_hydr_rfrac_stem(fates_pft) ;
		fates_hydr_rfrac_stem:units = "fraction" ;
		fates_hydr_rfrac_stem:long_name = "fraction of total tree resistance from troot to canopy" ;
	float fates_hydr_rs2(fates_pft) ;
		fates_hydr_rs2:units = "m" ;
		fates_hydr_rs2:long_name = "absorbing root radius" ;
	float fates_hydr_srl(fates_pft) ;
		fates_hydr_srl:units = "m g-1" ;
		fates_hydr_srl:long_name = "specific root length" ;
	float fates_hydr_thetas_node(fates_hydr_organs, fates_pft) ;
		fates_hydr_thetas_node:units = "cm3/cm3" ;
		fates_hydr_thetas_node:long_name = "saturated water content" ;
	float fates_leaf_BB_slope(fates_pft) ;
		fates_leaf_BB_slope:units = "unitless" ;
		fates_leaf_BB_slope:long_name = "stomatal slope parameter, as per Ball-Berry" ;
	float fates_leaf_c3psn(fates_pft) ;
		fates_leaf_c3psn:units = "flag" ;
		fates_leaf_c3psn:long_name = "Photosynthetic pathway (1=c3, 0=c4)" ;
	float fates_leaf_clumping_index(fates_pft) ;
		fates_leaf_clumping_index:units = "fraction (0-1)" ;
		fates_leaf_clumping_index:long_name = "factor describing how much self-occlusion of leaf scattering elements decreases light interception" ;
	float fates_leaf_diameter(fates_pft) ;
		fates_leaf_diameter:units = "m" ;
		fates_leaf_diameter:long_name = "Characteristic leaf dimension" ;
	float fates_leaf_jmaxha(fates_pft) ;
		fates_leaf_jmaxha:units = "J/mol" ;
		fates_leaf_jmaxha:long_name = "activation energy for jmax" ;
	float fates_leaf_jmaxhd(fates_pft) ;
		fates_leaf_jmaxhd:units = "J/mol" ;
		fates_leaf_jmaxhd:long_name = "deactivation energy for jmax" ;
	float fates_leaf_jmaxse(fates_pft) ;
		fates_leaf_jmaxse:units = "J/mol/K" ;
		fates_leaf_jmaxse:long_name = "entropy term for jmax" ;
	float fates_leaf_long(fates_leafage_class, fates_pft) ;
		fates_leaf_long:units = "yr" ;
		fates_leaf_long:long_name = "Leaf longevity (ie turnover timescale)" ;
	float fates_leaf_slamax(fates_pft) ;
		fates_leaf_slamax:units = "m^2/gC" ;
		fates_leaf_slamax:long_name = "Maximum Specific Leaf Area (SLA), even if under a dense canopy" ;
	float fates_leaf_slatop(fates_pft) ;
		fates_leaf_slatop:units = "m^2/gC" ;
		fates_leaf_slatop:long_name = "Specific Leaf Area (SLA) at top of canopy, projected area basis" ;
	float fates_leaf_stor_priority(fates_pft) ;
		fates_leaf_stor_priority:units = "unitless" ;
		fates_leaf_stor_priority:long_name = "factor governing priority of replacing storage with NPP" ;
	float fates_leaf_tpuha(fates_pft) ;
		fates_leaf_tpuha:units = "J/mol" ;
		fates_leaf_tpuha:long_name = "activation energy for tpu" ;
	float fates_leaf_tpuhd(fates_pft) ;
		fates_leaf_tpuhd:units = "J/mol" ;
		fates_leaf_tpuhd:long_name = "deactivation energy for tpu" ;
	float fates_leaf_tpuse(fates_pft) ;
		fates_leaf_tpuse:units = "J/mol/K" ;
		fates_leaf_tpuse:long_name = "entropy term for tpu" ;
	float fates_leaf_vcmax25top(fates_leafage_class, fates_pft) ;
		fates_leaf_vcmax25top:units = "umol CO2/m^2/s" ;
		fates_leaf_vcmax25top:long_name = "maximum carboxylation rate of Rub. at 25C, canopy top" ;
	float fates_leaf_vcmaxha(fates_pft) ;
		fates_leaf_vcmaxha:units = "J/mol" ;
		fates_leaf_vcmaxha:long_name = "activation energy for vcmax" ;
	float fates_leaf_vcmaxhd(fates_pft) ;
		fates_leaf_vcmaxhd:units = "J/mol" ;
		fates_leaf_vcmaxhd:long_name = "deactivation energy for vcmax" ;
	float fates_leaf_vcmaxse(fates_pft) ;
		fates_leaf_vcmaxse:units = "J/mol/K" ;
		fates_leaf_vcmaxse:long_name = "entropy term for vcmax" ;
	float fates_leaf_xl(fates_pft) ;
		fates_leaf_xl:units = "unitless" ;
		fates_leaf_xl:long_name = "Leaf/stem orientation index" ;
	float fates_lf_fcel(fates_pft) ;
		fates_lf_fcel:units = "fraction" ;
		fates_lf_fcel:long_name = "Leaf litter cellulose fraction" ;
	float fates_lf_flab(fates_pft) ;
		fates_lf_flab:units = "fraction" ;
		fates_lf_flab:long_name = "Leaf litter labile fraction" ;
	float fates_lf_flig(fates_pft) ;
		fates_lf_flig:units = "fraction" ;
		fates_lf_flig:long_name = "Leaf litter lignin fraction" ;
	float fates_maintresp_reduction_curvature(fates_pft) ;
		fates_maintresp_reduction_curvature:units = "unitless (0-1)" ;
		fates_maintresp_reduction_curvature:long_name = "curvature of MR reduction as f(carbon storage), 1=linear, 0=very curved" ;
	float fates_maintresp_reduction_intercept(fates_pft) ;
		fates_maintresp_reduction_intercept:units = "unitless (0-1)" ;
		fates_maintresp_reduction_intercept:long_name = "intercept of MR reduction as f(carbon storage), 0=no throttling, 1=max throttling" ;
	float fates_mort_bmort(fates_pft) ;
		fates_mort_bmort:units = "1/yr" ;
		fates_mort_bmort:long_name = "background mortality rate" ;
	float fates_mort_freezetol(fates_pft) ;
		fates_mort_freezetol:units = "NA" ;
		fates_mort_freezetol:long_name = "minimum temperature tolerance (NOT USED)" ;
	float fates_mort_hf_flc_threshold(fates_pft) ;
		fates_mort_hf_flc_threshold:units = "fraction" ;
		fates_mort_hf_flc_threshold:long_name = "plant fractional loss of conductivity at which drought mortality begins for hydraulic model" ;
	float fates_mort_hf_sm_threshold(fates_pft) ;
		fates_mort_hf_sm_threshold:units = "unitless" ;
		fates_mort_hf_sm_threshold:long_name = "soil moisture (btran units) at which drought mortality begins for non-hydraulic model" ;
	float fates_mort_scalar_coldstress(fates_pft) ;
		fates_mort_scalar_coldstress:units = "1/yr" ;
		fates_mort_scalar_coldstress:long_name = "maximum mortality rate from cold stress" ;
	float fates_mort_scalar_cstarvation(fates_pft) ;
		fates_mort_scalar_cstarvation:units = "1/yr" ;
		fates_mort_scalar_cstarvation:long_name = "maximum mortality rate from carbon starvation" ;
	float fates_mort_scalar_hydrfailure(fates_pft) ;
		fates_mort_scalar_hydrfailure:units = "1/yr" ;
		fates_mort_scalar_hydrfailure:long_name = "maximum mortality rate from hydraulic failure" ;
	float fates_pft_used(fates_pft) ;
		fates_pft_used:units = "0 = off (dont use), 1 = on (use)" ;
		fates_pft_used:long_name = "Switch to turn on and off PFTs (also see fates_initd for cold-start)" ;
	float fates_phen_evergreen(fates_pft) ;
		fates_phen_evergreen:units = "logical flag" ;
		fates_phen_evergreen:long_name = "Binary flag for evergreen leaf habit" ;
	float fates_phen_season_decid(fates_pft) ;
		fates_phen_season_decid:units = "logical flag" ;
		fates_phen_season_decid:long_name = "Binary flag for seasonal-deciduous leaf habit" ;
	float fates_phen_stress_decid(fates_pft) ;
		fates_phen_stress_decid:units = "logical flag" ;
		fates_phen_stress_decid:long_name = "Binary flag for stress-deciduous leaf habit" ;
	float fates_phenflush_fraction(fates_pft) ;
		fates_phenflush_fraction:units = "fraction" ;
		fates_phenflush_fraction:long_name = "Upon bud-burst, the maximum fraction of storage carbon used for flushing leaves" ;
	float fates_prescribed_mortality_canopy(fates_pft) ;
		fates_prescribed_mortality_canopy:units = "1/yr" ;
		fates_prescribed_mortality_canopy:long_name = "mortality rate of canopy trees for prescribed physiology mode" ;
	float fates_prescribed_mortality_understory(fates_pft) ;
		fates_prescribed_mortality_understory:units = "1/yr" ;
		fates_prescribed_mortality_understory:long_name = "mortality rate of understory trees for prescribed physiology mode" ;
	float fates_prescribed_npp_canopy(fates_pft) ;
		fates_prescribed_npp_canopy:units = "gC / m^2 / yr" ;
		fates_prescribed_npp_canopy:long_name = "NPP per unit crown area of canopy trees for prescribed physiology mode" ;
	float fates_prescribed_npp_understory(fates_pft) ;
		fates_prescribed_npp_understory:units = "gC / m^2 / yr" ;
		fates_prescribed_npp_understory:long_name = "NPP per unit crown area of understory trees for prescribed physiology mode" ;
	float fates_prescribed_recruitment(fates_pft) ;
		fates_prescribed_recruitment:units = "n/yr" ;
		fates_prescribed_recruitment:long_name = "recruitment rate for prescribed physiology mode" ;
	float fates_prt_alloc_priority(fates_prt_organs, fates_pft) ;
		fates_prt_alloc_priority:units = "index (0-fates_prt_organs)" ;
		fates_prt_alloc_priority:long_name = "Priority order for allocation" ;
	float fates_prt_nitr_stoich_p1(fates_prt_organs, fates_pft) ;
		fates_prt_nitr_stoich_p1:units = "(gN/gC)" ;
		fates_prt_nitr_stoich_p1:long_name = "nitrogen stoichiometry, parameter 1" ;
	float fates_prt_nitr_stoich_p2(fates_prt_organs, fates_pft) ;
		fates_prt_nitr_stoich_p2:units = "(gN/gC)" ;
		fates_prt_nitr_stoich_p2:long_name = "nitrogen stoichiometry, parameter 2" ;
	float fates_prt_phos_stoich_p1(fates_prt_organs, fates_pft) ;
		fates_prt_phos_stoich_p1:units = "(gP/gC)" ;
		fates_prt_phos_stoich_p1:long_name = "phosphorous stoichiometry, parameter 1" ;
	float fates_prt_phos_stoich_p2(fates_prt_organs, fates_pft) ;
		fates_prt_phos_stoich_p2:units = "(gP/gC)" ;
		fates_prt_phos_stoich_p2:long_name = "phosphorous stoichiometry, parameter 2" ;
	float fates_recruit_hgt_min(fates_pft) ;
		fates_recruit_hgt_min:units = "m" ;
		fates_recruit_hgt_min:long_name = "the minimum height (ie starting height) of a newly recruited plant" ;
	float fates_recruit_initd(fates_pft) ;
		fates_recruit_initd:units = "stems/m2" ;
		fates_recruit_initd:long_name = "initial seedling density for a cold-start near-bare-ground simulation" ;
	float fates_rholnir(fates_pft) ;
		fates_rholnir:units = "fraction" ;
		fates_rholnir:long_name = "Leaf reflectance: near-IR" ;
	float fates_rholvis(fates_pft) ;
		fates_rholvis:units = "fraction" ;
		fates_rholvis:long_name = "Leaf reflectance: visible" ;
	float fates_rhosnir(fates_pft) ;
		fates_rhosnir:units = "fraction" ;
		fates_rhosnir:long_name = "Stem reflectance: near-IR" ;
	float fates_rhosvis(fates_pft) ;
		fates_rhosvis:units = "fraction" ;
		fates_rhosvis:long_name = "Stem reflectance: visible" ;
	float fates_root_long(fates_pft) ;
		fates_root_long:units = "yr" ;
		fates_root_long:long_name = "root longevity (alternatively, turnover time)" ;
	float fates_roota_par(fates_pft) ;
		fates_roota_par:units = "1/m" ;
		fates_roota_par:long_name = "CLM rooting distribution parameter" ;
	float fates_rootb_par(fates_pft) ;
		fates_rootb_par:units = "1/m" ;
		fates_rootb_par:long_name = "CLM rooting distribution parameter" ;
	float fates_rootprof_beta(fates_variants, fates_pft) ;
		fates_rootprof_beta:units = "unitless" ;
		fates_rootprof_beta:long_name = "Rooting beta parameter, for C and N vertical discretization (NOT USED BY DEFAULT)" ;
	float fates_seed_alloc(fates_pft) ;
		fates_seed_alloc:units = "fraction" ;
		fates_seed_alloc:long_name = "fraction of available carbon balance allocated to seeds" ;
	float fates_seed_alloc_mature(fates_pft) ;
		fates_seed_alloc_mature:units = "fraction" ;
		fates_seed_alloc_mature:long_name = "fraction of available carbon balance allocated to seeds in mature plants (adds to fates_seed_alloc)" ;
	float fates_seed_dbh_repro_threshold(fates_pft) ;
		fates_seed_dbh_repro_threshold:units = "cm" ;
		fates_seed_dbh_repro_threshold:long_name = "the diameter (if any) where the plant will start extra clonal allocation to the seed pool" ;
	float fates_seed_decay_turnover(fates_pft) ;
		fates_seed_decay_turnover:units = "1/yr" ;
		fates_seed_decay_turnover:long_name = "turnover time for seeds with respect to germination" ;
	float fates_seed_germination_timescale(fates_pft) ;
		fates_seed_germination_timescale:units = "1/yr" ;
		fates_seed_germination_timescale:long_name = "turnover time for seeds with respect to decay" ;
	float fates_seed_rain(fates_pft) ;
		fates_seed_rain:units = "KgC/m2/yr" ;
		fates_seed_rain:long_name = "External seed rain from outside site (non-mass conserving)" ;
	float fates_senleaf_long_fdrought(fates_pft) ;
		fates_senleaf_long_fdrought:units = "unitless[0-1]" ;
		fates_senleaf_long_fdrought:long_name = "multiplication factor for leaf longevity of senescent leaves during drought" ;
	float fates_smpsc(fates_pft) ;
		fates_smpsc:units = "mm" ;
		fates_smpsc:long_name = "Soil water potential at full stomatal closure" ;
	float fates_smpso(fates_pft) ;
		fates_smpso:units = "mm" ;
		fates_smpso:long_name = "Soil water potential at full stomatal opening" ;
	float fates_taulnir(fates_pft) ;
		fates_taulnir:units = "fraction" ;
		fates_taulnir:long_name = "Leaf transmittance: near-IR" ;
	float fates_taulvis(fates_pft) ;
		fates_taulvis:units = "fraction" ;
		fates_taulvis:long_name = "Leaf transmittance: visible" ;
	float fates_tausnir(fates_pft) ;
		fates_tausnir:units = "fraction" ;
		fates_tausnir:long_name = "Stem transmittance: near-IR" ;
	float fates_tausvis(fates_pft) ;
		fates_tausvis:units = "fraction" ;
		fates_tausvis:long_name = "Stem transmittance: visible" ;
	float fates_trim_inc(fates_pft) ;
		fates_trim_inc:units = "m2/m2" ;
		fates_trim_inc:long_name = "Arbitrary incremental change in trimming function." ;
	float fates_trim_limit(fates_pft) ;
		fates_trim_limit:units = "m2/m2" ;
		fates_trim_limit:long_name = "Arbitrary limit to reductions in leaf area with stress" ;
	float fates_turnover_carb_retrans(fates_prt_organs, fates_pft) ;
		fates_turnover_carb_retrans:units = "-" ;
		fates_turnover_carb_retrans:long_name = "retranslocation fraction of carbon in turnover" ;
	float fates_turnover_nitr_retrans(fates_prt_organs, fates_pft) ;
		fates_turnover_nitr_retrans:units = "-" ;
		fates_turnover_nitr_retrans:long_name = "retranslocation fraction of nitrogen in turnover" ;
	float fates_turnover_phos_retrans(fates_prt_organs, fates_pft) ;
		fates_turnover_phos_retrans:units = "-" ;
		fates_turnover_phos_retrans:long_name = "retranslocation fraction of phosphorous in turnover, parameter 1" ;
	float fates_turnover_retrans_mode(fates_pft) ;
		fates_turnover_retrans_mode:units = "index" ;
		fates_turnover_retrans_mode:long_name = "retranslocation method for leaf/fineroot turnover" ;
	float fates_wood_density(fates_pft) ;
		fates_wood_density:units = "g/cm3" ;
		fates_wood_density:long_name = "mean density of woody tissue in plant" ;
	float fates_woody(fates_pft) ;
		fates_woody:units = "logical flag" ;
		fates_woody:long_name = "Binary woody lifeform flag" ;
	float fates_z0mr(fates_pft) ;
		fates_z0mr:units = "unitless" ;
		fates_z0mr:long_name = "Ratio of momentum roughness length to canopy top height" ;
	float fates_FBD(fates_litterclass) ;
		fates_FBD:units = "NA" ;
		fates_FBD:long_name = "spitfire parameter related to fuel bulk density, see SFMain.F90" ;
	float fates_low_moisture_Coeff(fates_litterclass) ;
		fates_low_moisture_Coeff:units = "NA" ;
		fates_low_moisture_Coeff:long_name = "spitfire parameter, equation B1 Thonicke et al 2010" ;
	float fates_low_moisture_Slope(fates_litterclass) ;
		fates_low_moisture_Slope:units = "NA" ;
		fates_low_moisture_Slope:long_name = "spitfire parameter, equation B1 Thonicke et al 2010" ;
	float fates_max_decomp(fates_litterclass) ;
		fates_max_decomp:units = "kgC/m2/yr ?" ;
		fates_max_decomp:long_name = "maximum rate of litter & CWD transfer from non-decomposing class into decomposing class" ;
	float fates_mid_moisture(fates_litterclass) ;
		fates_mid_moisture:units = "NA" ;
		fates_mid_moisture:long_name = "spitfire litter moisture threshold to be considered medium dry" ;
	float fates_mid_moisture_Coeff(fates_litterclass) ;
		fates_mid_moisture_Coeff:units = "NA" ;
		fates_mid_moisture_Coeff:long_name = "spitfire parameter, equation B1 Thonicke et al 2010" ;
	float fates_mid_moisture_Slope(fates_litterclass) ;
		fates_mid_moisture_Slope:units = "NA" ;
		fates_mid_moisture_Slope:long_name = "spitfire parameter, equation B1 Thonicke et al 2010" ;
	float fates_min_moisture(fates_litterclass) ;
		fates_min_moisture:units = "NA" ;
		fates_min_moisture:long_name = "spitfire litter moisture threshold to be considered very dry" ;
	float fates_SAV(fates_litterclass) ;
		fates_SAV:units = "NA" ;
		fates_SAV:long_name = "spitfire parameter related to surface area to volume ratio, see SFMain.F90" ;
	float fates_CWD_frac(fates_NCWD) ;
		fates_CWD_frac:units = "fraction" ;
		fates_CWD_frac:long_name = "fraction of woody (bdead+bsw) biomass destined for CWD pool" ;
	float fates_drying_ratio ;
		fates_drying_ratio:units = "NA" ;
		fates_drying_ratio:long_name = "spitfire parameter, fire drying ratio for fuel moisture, alpha_FMC EQ 6 Thonicke et al 2010" ;
	float fates_durat_slope ;
		fates_durat_slope:units = "NA" ;
		fates_durat_slope:long_name = "spitfire parameter, fire max duration slope, Equation 14 Thonicke et al 2010" ;
	float fates_fdi_a ;
		fates_fdi_a:units = "NA" ;
		fates_fdi_a:long_name = "spitfire parameter (unknown) " ;
	float fates_fdi_alpha ;
		fates_fdi_alpha:units = "NA" ;
		fates_fdi_alpha:long_name = "spitfire parameter, EQ 7 Venevsky et al. GCB 2002,(modified EQ 8 Thonicke et al. 2010) " ;
	float fates_fdi_b ;
		fates_fdi_b:units = "NA" ;
		fates_fdi_b:long_name = "spitfire parameter (unknown) " ;
	float fates_fuel_energy ;
		fates_fuel_energy:units = "kJ/kg" ;
		fates_fuel_energy:long_name = "pitfire parameter, heat content of fuel" ;
	float fates_max_durat ;
		fates_max_durat:units = "minutes" ;
		fates_max_durat:long_name = "spitfire parameter, fire maximum duration, Equation 14 Thonicke et al 2010" ;
	float fates_miner_damp ;
		fates_miner_damp:units = "NA" ;
		fates_miner_damp:long_name = "spitfire parameter, mineral-dampening coefficient EQ A1 Thonicke et al 2010 " ;
	float fates_miner_total ;
		fates_miner_total:units = "fraction" ;
		fates_miner_total:long_name = "spitfire parameter, total mineral content, Table A1 Thonicke et al 2010" ;
	float fates_part_dens ;
		fates_part_dens:units = "kg/m2" ;
		fates_part_dens:long_name = "spitfire parameter, oven dry particle density, Table A1 Thonicke et al 2010" ;

// global attributes:
		:history = "This file was made from FatesPFTIndexSwapper.py \n",
			" Input File = fates_params_14pft.nc \n",
			" Indices = [1, 2, 4, 5, 6, 7, 9, 10, 11, 12, 13, 14] \n",
			" Migrating in parameters from hydro file, and discussion \n",
			" See NGEET/fates issue 444" ;
data:

 fates_history_height_bin_edges = 0, 0.1, 0.3, 1, 3, 10 ;

 fates_history_sizeclass_bin_edges = 0, 5, 10, 15, 20, 30, 40, 50, 60, 70, 
    80, 90, 100 ;

 fates_history_ageclass_bin_edges = 0, 1, 2, 5, 10, 20, 50 ;

 fates_base_mr_20 = 2.52e-06 ;

 fates_bbopt_c3 = 10000 ;

 fates_bbopt_c4 = 40000 ;

 fates_canopy_closure_thresh = 0.8 ;

 fates_cohort_fusion_tol = 0.08 ;

 fates_comp_excln = 3 ;

 fates_cwd_fcel = 0.76 ;

 fates_cwd_flig = 0.24 ;

 fates_fire_nignitions = 15 ;

 fates_hydr_kmax_rsurf = 20.0 ;

 fates_hydr_psi0 = 0 ;

 fates_hydr_psicap = -0.6 ;

 fates_init_litter = 0.05 ;

 fates_logging_coll_under_frac = 0.55983 ;

 fates_logging_collateral_frac = 0.05 ;

 fates_logging_dbhmax_infra = 35 ;

 fates_logging_dbhmin = 50 ;

 fates_logging_direct_frac = 0.15 ;

 fates_logging_event_code = -30 ;

 fates_logging_mechanical_frac = 0.05 ;

 fates_mort_disturb_frac = 1 ;

 fates_mort_understorey_death = 0.55983 ;

 fates_patch_fusion_tol = 0.05 ;

 fates_phen_a = -68 ;

 fates_phen_b = 638 ;

 fates_phen_c = -0.001 ;

 fates_phen_chiltemp = 5 ;

 fates_phen_coldtemp = 7.5 ;

 fates_phen_doff_time = 100 ;

 fates_phen_drought_threshold = 0.15 ;

 fates_phen_mindayson = 30 ;

 fates_phen_ncolddayslim = 5 ;

 fates_soil_salinity = 0.4 ;

 fates_pftname =
  "broadleaf_evergreen_tropical_tree          ",
  "needleleaf_evergreen_extratrop_tree        ",
  "needleleaf_colddecid_extratrop_tree       ",
  "broadleaf_evergreen_extratrop_tree         ",
  "broadleaf_hydrodecid_tropical_tree         ",
  "broadleaf_colddecid_extratrop_tree        ",
  "broadleaf_evergreen_extratrop_shrub        ",
  "broadleaf_hydrodecid_extratrop_shrub       ",
  "broadleaf_colddecid_extratrop_shrub       ",
  "arctic_c3_grass                            ",
  "cool_c3_grass                              ",
  "c4_grass                                   " ;

 fates_prt_organ_name =
  "leaf                                             ",
  "fine root                                        ",
  "sapwood                                          ",
  "storage                                          ",
  "reproduction                                     ",
  "structure                                        " ;

 fates_alloc_storage_cushion = 1.2, 1.2, 1.2, 1.2, 1.2, 1.2, 1.2, 1.2, 1.2, 
    1.2, 1.2, 1.2 ;

 fates_allom_agb1 = 0.06896, 0.06896, 0.06896, 0.06896, 0.06896, 0.06896, 
    0.06896, 0.06896, 0.06896, 0.01, 0.01, 0.01 ;

 fates_allom_agb2 = 0.572, 0.572, 0.572, 0.572, 0.572, 0.572, 0.572, 0.572, 
    0.572, 0.572, 0.572, 0.572 ;

 fates_allom_agb3 = 1.94, 1.94, 1.94, 1.94, 1.94, 1.94, 1.94, 1.94, 1.94, 
    1.94, 1.94, 1.94 ;

 fates_allom_agb4 = 0.931, 0.931, 0.931, 0.931, 0.931, 0.931, 0.931, 0.931, 
    0.931, 0.931, 0.931, 0.931 ;

 fates_allom_agb_frac = 0.6, 0.6, 0.6, 0.6, 0.6, 0.6, 0.6, 0.6, 0.6, 0.6, 
    0.6, 0.6 ;

 fates_allom_amode = 1, 1, 1, 1, 1, 1, 1, 1, 1, 1, 1, 1 ;

 fates_allom_blca_expnt_diff = 0, 0, 0, 0, 0, 0, 0, 0, 0, 0, 0, 0 ;

 fates_allom_cmode = 1, 1, 1, 1, 1, 1, 1, 1, 1, 1, 1, 1 ;

 fates_allom_d2bl1 = 0.07, 0.07, 0.07, 0.07, 0.07, 0.07, 0.07, 0.07, 0.07, 
    0.07, 0.07, 0.07 ;

 fates_allom_d2bl2 = 1.3, 1.3, 1.3, 1.3, 1.3, 1.3, 1.3, 1.3, 1.3, 1.3, 1.3, 
    1.3 ;

 fates_allom_d2bl3 = 0.55, 0.55, 0.55, 0.55, 0.55, 0.55, 0.55, 0.55, 0.55, 
    0.55, 0.55, 0.55 ;

 fates_allom_d2ca_coefficient_max = 0.6568464, 0.6568464, 0.6568464, 
    0.6568464, 0.6568464, 0.6568464, 0.6568464, 0.6568464, 0.6568464, 
    0.6568464, 0.6568464, 0.6568464 ;

 fates_allom_d2ca_coefficient_min = 0.3381119, 0.3381119, 0.3381119, 
    0.3381119, 0.3381119, 0.3381119, 0.3381119, 0.3381119, 0.3381119, 
    0.3381119, 0.3381119, 0.3381119 ;

 fates_allom_d2h1 = 0.64, 0.64, 0.64, 0.64, 0.64, 0.64, 0.64, 0.64, 0.64, 
    0.64, 0.64, 0.64 ;

 fates_allom_d2h2 = 0.37, 0.37, 0.37, 0.37, 0.37, 0.37, 0.37, 0.37, 0.37, 
    0.37, 0.37, 0.37 ;

 fates_allom_d2h3 = -999.9, -999.9, -999.9, -999.9, -999.9, -999.9, -999.9, 
    -999.9, -999.9, -999.9, -999.9, -999.9 ;

 fates_allom_dbh_maxheight = 90, 90, 90, 90, 90, 90, 3, 3, 2, 0.35, 0.35, 0.35 ;

 fates_allom_fmode = 1, 1, 1, 1, 1, 1, 1, 1, 1, 1, 1, 1 ;

 fates_allom_frbstor_repro = 0, 0, 0, 0, 0, 0, 0, 0, 0, 0, 0, 0 ;

 fates_allom_hmode = 1, 1, 1, 1, 1, 1, 1, 1, 1, 1, 1, 1 ;

 fates_allom_l2fr = 1, 1, 1, 1, 1, 1, 1, 1, 1, 1, 1, 1 ;

 fates_allom_la_per_sa_int = 0.8, 0.8, 0.8, 0.8, 0.8, 0.8, 0.8, 0.8, 0.8, 0.8, 0.8, 0.8; 

 fates_allom_la_per_sa_slp = 0, 0, 0, 0, 0, 0, 0, 0, 0, 0, 0, 0 ;

 fates_allom_lmode = 1, 1, 1, 1, 1, 1, 1, 1, 1, 1, 1, 1 ;

 fates_allom_sai_scaler = 0.1, 0.1, 0.1, 0.1, 0.1, 0.1, 0.1, 0.1, 0.1, 0.1, 
    0.1, 0.1 ;

 fates_allom_smode = 1, 1, 1, 1, 1, 1, 1, 1, 1, 1, 1, 1 ;

 fates_allom_stmode = 1, 1, 1, 1, 1, 1, 1, 1, 1, 1, 1, 1 ;

 fates_branch_turnover = 150, 150, 150, 150, 150, 150, 150, 150, 150, 0, 0, 0 ;

 fates_c2b = 2, 2, 2, 2, 2, 2, 2, 2, 2, 2, 2, 2 ;

 fates_displar = 0.67, 0.67, 0.67, 0.67, 0.67, 0.67, 0.67, 0.67, 0.67, 0.67, 
    0.67, 0.67 ;

 fates_fire_alpha_SH = 0.2, 0.2, 0.2, 0.2, 0.2, 0.2, 0.2, 0.2, 0.2, 0.2, 0.2, 
    0.2 ;

 fates_fire_bark_scaler = 0.07, 0.07, 0.07, 0.07, 0.07, 0.07, 0.07, 0.07, 
    0.07, 0.07, 0.07, 0.07 ;

 fates_fire_crown_depth_frac = 0.5, 0.5, 0.5, 0.5, 0.5, 0.5, 0.95, 0.95, 
    0.95, 1, 1, 1 ;

 fates_fire_crown_kill = 0.775, 0.775, 0.775, 0.775, 0.775, 0.775, 0.775, 
    0.775, 0.775, 0.775, 0.775, 0.775 ;

 fates_fr_fcel = 0.5, 0.5, 0.5, 0.5, 0.5, 0.5, 0.5, 0.5, 0.5, 0.5, 0.5, 0.5 ;

 fates_fr_flab = 0.25, 0.25, 0.25, 0.25, 0.25, 0.25, 0.25, 0.25, 0.25, 0.25, 
    0.25, 0.25 ;

 fates_fr_flig = 0.25, 0.25, 0.25, 0.25, 0.25, 0.25, 0.25, 0.25, 0.25, 0.25, 
    0.25, 0.25 ;

 fates_grperc = 0.11, 0.11, 0.11, 0.11, 0.11, 0.11, 0.11, 0.11, 0.11, 0.11, 
    0.11, 0.11 ;

 fates_hydr_avuln_gs = 2.5, 2.5, 2.5, 2.5, 2.5, 2.5, 2.5, 2.5, 2.5, 2.5, 2.5, 
    2.5 ;

 fates_hydr_avuln_node =
  2, 2, 2, 2, 2, 2, 2, 2, 2, 2, 2, 2,
  2, 2, 2, 2, 2, 2, 2, 2, 2, 2, 2, 2,
  2, 2, 2, 2, 2, 2, 2, 2, 2, 2, 2, 2,
  2, 2, 2, 2, 2, 2, 2, 2, 2, 2, 2, 2 ;

 fates_hydr_epsil_node =
  12, 12, 12, 12, 12, 12, 12, 12, 12, 12, 12, 12,
  10, 10, 10, 10, 10, 10, 10, 10, 10, 10, 10, 10,
  10, 10, 10, 10, 10, 10, 10, 10, 10, 10, 10, 10,
  8, 8, 8, 8, 8, 8, 8, 8, 8, 8, 8, 8 ;

 fates_hydr_fcap_node =
  0, 0, 0, 0, 0, 0, 0, 0, 0, 0, 0, 0,
  0.08, 0.08, 0.08, 0.08, 0.08, 0.08, 0.08, 0.08, 0.08, 0.08, 0.08, 0.08,
  0.08, 0.08, 0.08, 0.08, 0.08, 0.08, 0.08, 0.08, 0.08, 0.08, 0.08, 0.08,
  0, 0, 0, 0, 0, 0, 0, 0, 0, 0, 0, 0 ;

 fates_hydr_kmax_node =
  -999, -999, -999, -999, -999, -999, -999, -999, -999, -999, -999, -999,
  3, 3, 3, 3, 3, 3, 3, 3, 3, 3, 3, 3,
  -999, -999, -999, -999, -999, -999, -999, -999, -999, -999, -999, -999,
  -999, -999, -999, -999, -999, -999, -999, -999, -999, -999, -999, -999 ;

 fates_hydr_p50_gs = -1.5, -1.5, -1.5, -1.5, -1.5, -1.5, -1.5, -1.5, -1.5, 
    -1.5, -1.5, -1.5 ;

 fates_hydr_p50_node =
  -2.25, -2.25, -2.25, -2.25, -2.25, -2.25, -2.25, -2.25, -2.25, -2.25, 
    -2.25, -2.25,
  -2.25, -2.25, -2.25, -2.25, -2.25, -2.25, -2.25, -2.25, -2.25, -2.25, 
    -2.25, -2.25,
  -2.25, -2.25, -2.25, -2.25, -2.25, -2.25, -2.25, -2.25, -2.25, -2.25, 
    -2.25, -2.25,
  -2.25, -2.25, -2.25, -2.25, -2.25, -2.25, -2.25, -2.25, -2.25, -2.25, 
    -2.25, -2.25 ;

 fates_hydr_p_taper = 0.333, 0.333, 0.333, 0.333, 0.333, 0.333, 0.333, 0.333, 
    0.333, 0.333, 0.333, 0.333 ;

 fates_hydr_pinot_node =
  -1.465984, -1.465984, -1.465984, -1.465984, -1.465984, -1.465984, -1.465984, -1.465984, -1.465984, -1.465984,-1.465984, -1.465984,
  -1.22807, -1.22807, -1.22807, -1.22807, -1.22807, -1.22807, -1.22807, -1.22807, -1.22807, -1.22807, -1.22807, -1.22807, 
  -1.22807, -1.22807, -1.22807, -1.22807, -1.22807, -1.22807, -1.22807, -1.22807, -1.22807, -1.22807, -1.22807, -1.22807,
  -1.043478, -1.043478, -1.043478, -1.043478, -1.043478, -1.043478, -1.043478, -1.043478,-1.043478, -1.043478, -1.043478, -1.043478  ;

 fates_hydr_pitlp_node =
  -1.67, -1.67, -1.67, -1.67, -1.67, -1.67, -1.67, -1.67, -1.67, -1.67, 
    -1.67, -1.67,
  -1.4, -1.4, -1.4, -1.4, -1.4, -1.4, -1.4, -1.4, -1.4, -1.4, -1.4, -1.4,
  -1.4, -1.4, -1.4, -1.4, -1.4, -1.4, -1.4, -1.4, -1.4, -1.4, -1.4, -1.4,
  -1.2, -1.2, -1.2, -1.2, -1.2, -1.2, -1.2, -1.2, -1.2, -1.2, -1.2, -1.2 ;

 fates_hydr_resid_node =
  0.25, 0.25, 0.25, 0.25, 0.25, 0.25, 0.25, 0.25, 0.25, 0.25, 0.25, 0.25,
  0.325, 0.325, 0.325, 0.325, 0.325, 0.325, 0.325, 0.325, 0.325, 0.325, 
    0.325, 0.325,
  0.325, 0.325, 0.325, 0.325, 0.325, 0.325, 0.325, 0.325, 0.325, 0.325, 
    0.325, 0.325,
  0.15, 0.15, 0.15, 0.15, 0.15, 0.15, 0.15, 0.15, 0.15, 0.15, 0.15, 0.15 ;

 fates_hydr_rfrac_stem = 0.625, 0.625, 0.625, 0.625, 0.625, 0.625, 0.625, 
    0.625, 0.625, 0.625, 0.625, 0.625 ;

 fates_hydr_rs2 = 0.0001, 0.0001, 0.0001, 0.0001, 0.0001, 0.0001, 0.0001, 
    0.0001, 0.0001, 0.0001, 0.0001, 0.0001 ;

 fates_hydr_srl = 25, 25, 25, 25, 25, 25, 25, 25, 25, 25, 25, 25 ;

 fates_hydr_thetas_node =
  0.65, 0.65, 0.65, 0.65, 0.65, 0.65, 0.65, 0.65, 0.65, 0.65, 0.65, 0.65,
  0.65, 0.65, 0.65, 0.65, 0.65, 0.65, 0.65, 0.65, 0.65, 0.65, 0.65, 0.65,
  0.65, 0.65, 0.65, 0.65, 0.65, 0.65, 0.65, 0.65, 0.65, 0.65, 0.65, 0.65,
  0.75, 0.75, 0.75, 0.75, 0.75, 0.75, 0.75, 0.75, 0.75, 0.75, 0.75, 0.75 ;

 fates_leaf_BB_slope = 8, 8, 8, 8, 8, 8, 8, 8, 8, 8, 8, 8 ;

 fates_leaf_c3psn = 1, 1, 1, 1, 1, 1, 1, 1, 1, 1, 1, 0 ;

 fates_leaf_clumping_index = 0.85, 0.85, 0.8, 0.85, 0.85, 0.9, 0.85, 0.9, 
    0.9, 0.75, 0.75, 0.75 ;

 fates_leaf_diameter = 0.04, 0.04, 0.04, 0.04, 0.04, 0.04, 0.04, 0.04, 0.04, 
    0.04, 0.04, 0.04 ;

 fates_leaf_jmaxha = 43540, 43540, 43540, 43540, 43540, 43540, 43540, 43540, 
    43540, 43540, 43540, 43540 ;

 fates_leaf_jmaxhd = 152040, 152040, 152040, 152040, 152040, 152040, 152040, 
    152040, 152040, 152040, 152040, 152040 ;

 fates_leaf_jmaxse = 495, 495, 495, 495, 495, 495, 495, 495, 495, 495, 495, 
    495 ;

 fates_leaf_long =  1.5, 4, 1.0, 1.5, 1.0, 1.0, 1.5, 1.0, 1.0, 1.0, 1.0, 1.0 ;

 fates_leaf_slamax = 0.0954, 0.0954, 0.0954, 0.0954, 0.0954, 0.0954, 0.012, 
    0.03, 0.03, 0.03, 0.03, 0.03 ;

 fates_leaf_slatop = 0.012, 0.01, 0.024, 0.012, 0.03, 0.03, 0.012, 0.03, 
    0.03, 0.03, 0.03, 0.03 ;

 fates_leaf_stor_priority = 0.8, 0.8, 0.8, 0.8, 0.8, 0.8, 0.8, 0.8, 0.8, 0.8, 
    0.8, 0.8 ;

 fates_leaf_tpuha = 53100, 53100, 53100, 53100, 53100, 53100, 53100, 53100, 
    53100, 53100, 53100, 53100 ;

 fates_leaf_tpuhd = 150650, 150650, 150650, 150650, 150650, 150650, 150650, 
    150650, 150650, 150650, 150650, 150650 ;

 fates_leaf_tpuse = 490, 490, 490, 490, 490, 490, 490, 490, 490, 490, 490, 490 ;

 fates_leaf_vcmax25top = 50, 65, 39, 62, 41, 58, 62, 54, 54, 78, 78, 78 ;

 fates_leaf_vcmaxha = 65330, 65330, 65330, 65330, 65330, 65330, 65330, 65330, 
    65330, 65330, 65330, 65330 ;

 fates_leaf_vcmaxhd = 149250, 149250, 149250, 149250, 149250, 149250, 149250, 
    149250, 149250, 149250, 149250, 149250 ;

 fates_leaf_vcmaxse = 485, 485, 485, 485, 485, 485, 485, 485, 485, 485, 485, 
    485 ;

 fates_leaf_xl = 0.1, 0.01, 0.01, 0.1, 0.01, 0.25, 0.01, 0.25, 0.25, -0.3, 
    -0.3, -0.3 ;

 fates_lf_fcel = 0.5, 0.5, 0.5, 0.5, 0.5, 0.5, 0.5, 0.5, 0.5, 0.5, 0.5, 0.5 ;

 fates_lf_flab = 0.25, 0.25, 0.25, 0.25, 0.25, 0.25, 0.25, 0.25, 0.25, 0.25, 
    0.25, 0.25 ;

 fates_lf_flig = 0.25, 0.25, 0.25, 0.25, 0.25, 0.25, 0.25, 0.25, 0.25, 0.25, 
    0.25, 0.25 ;

 fates_maintresp_reduction_curvature = 0.01, 0.01, 0.01, 0.01, 0.01, 0.01, 
    0.01, 0.01, 0.01, 0.01, 0.01, 0.01 ;

 fates_maintresp_reduction_intercept = 1, 1, 1, 1, 1, 1, 1, 1, 1, 2, 1, 1 ;

 fates_mort_bmort = 0.014, 0.014, 0.014, 0.014, 0.014, 0.014, 0.014, 0.014, 
    0.014, 0.014, 0.014, 0.014 ;

 fates_mort_freezetol = 2.5, -55, -80, -30, 2.5, -30, -60, -10, -80, -80, 
    -20, 2.5 ;

 fates_mort_hf_flc_threshold = 0.5, 0.5, 0.5, 0.5, 0.5, 0.5, 0.5, 0.5, 0.5, 
    0.5, 0.5, 0.5 ;

 fates_mort_hf_sm_threshold = 1e-06, 1e-06, 1e-06, 1e-06, 1e-06, 1e-06, 
    1e-06, 1e-06, 1e-06, 1e-06, 1e-06, 1e-06 ;

 fates_mort_scalar_coldstress = 3, 3, 3, 3, 3, 3, 3, 3, 3, 3, 3, 3 ;

 fates_mort_scalar_cstarvation = 0.6, 0.6, 0.6, 0.6, 0.6, 0.6, 0.6, 0.6, 0.6, 
    0.6, 0.6, 0.6 ;

 fates_mort_scalar_hydrfailure = 0.6, 0.6, 0.6, 0.6, 0.6, 0.6, 0.6, 0.6, 0.6, 
    0.6, 0.6, 0.6 ;

 fates_pft_used = 1, 1, 1, 1, 1, 1, 1, 1, 1, 1, 1, 1 ;

 fates_phen_evergreen = 1, 1, 0, 1, 0, 0, 1, 0, 0, 0, 0, 0 ;

 fates_phen_season_decid = 0, 0, 1, 0, 0, 1, 0, 0, 1, 1, 0, 0 ;

 fates_phen_stress_decid = 0, 0, 0, 0, 1, 0, 0, 1, 0, 0, 1, 1 ;

 fates_phenflush_fraction = _, _, 0.5, _, 0.5, 0.5, _, 0.5, 0.5, 0.5, 0.5, 0.5 ;

 fates_prescribed_mortality_canopy = 0.0194, 0.0194, 0.0194, 0.0194, 0.0194, 
    0.0194, 0.0194, 0.0194, 0.0194, 0.0194, 0.0194, 0.0194 ;

 fates_prescribed_mortality_understory = 0.025, 0.025, 0.025, 0.025, 0.025, 
    0.025, 0.025, 0.025, 0.025, 0.025, 0.025, 0.025 ;

 fates_prescribed_npp_canopy = 0.4, 0.4, 0.4, 0.4, 0.4, 0.4, 0.4, 0.4, 0.4, 
    0.4, 0.4, 0.4 ;

 fates_prescribed_npp_understory = 0.03125, 0.03125, 0.03125, 0.03125, 
    0.03125, 0.03125, 0.03125, 0.03125, 0.03125, 0.03125, 0.03125, 0.03125 ;

 fates_prescribed_recruitment = 0.02, 0.02, 0.02, 0.02, 0.02, 0.02, 0.02, 
    0.02, 0.02, 0.02, 0.02, 0.02 ;

 fates_prt_alloc_priority =
  _, _, _, _, _, _, _, _, _, _, _, _,
  _, _, _, _, _, _, _, _, _, _, _, _,
  _, _, _, _, _, _, _, _, _, _, _, _,
  _, _, _, _, _, _, _, _, _, _, _, _,
  _, _, _, _, _, _, _, _, _, _, _, _,
  _, _, _, _, _, _, _, _, _, _, _, _ ;

 fates_prt_nitr_stoich_p1 =
  0.033, 0.029, 0.04, 0.033, 0.04, 0.04, 0.033, 0.04, 0.04, 0.04, 0.04, 0.04,
  0.024, 0.024, 0.024, 0.024, 0.024, 0.024, 0.024, 0.024, 0.024, 0.024, 
    0.024, 0.024,
  1.0e-8, 1.0e-8, 1.0e-8, 1.0e-8, 1.0e-8, 1.0e-8, 1.0e-8, 1.0e-8, 1.0e-8, 1.0e-8, 1.0e-8, 1.0e-8, 
  1.0e-8, 1.0e-8, 1.0e-8, 1.0e-8, 1.0e-8, 1.0e-8, 1.0e-8, 1.0e-8, 1.0e-8, 1.0e-8, 1.0e-8, 1.0e-8,
  0, 0, 0, 0, 0, 0, 0, 0, 0, 0, 0, 0,
  0.0047, 0.0047, 0.0047, 0.0047, 0.0047, 0.0047, 0.0047, 0.0047, 0.0047, 
    0.0047, 0.0047, 0.0047 ;

 fates_prt_nitr_stoich_p2 =
  _, _, _, _, _, _, _, _, _, _, _, _,
  _, _, _, _, _, _, _, _, _, _, _, _,
  _, _, _, _, _, _, _, _, _, _, _, _,
  _, _, _, _, _, _, _, _, _, _, _, _,
  _, _, _, _, _, _, _, _, _, _, _, _,
  _, _, _, _, _, _, _, _, _, _, _, _ ;

 fates_prt_phos_stoich_p1 =
  _, _, _, _, _, _, _, _, _, _, _, _,
  _, _, _, _, _, _, _, _, _, _, _, _,
  _, _, _, _, _, _, _, _, _, _, _, _,
  _, _, _, _, _, _, _, _, _, _, _, _,
  _, _, _, _, _, _, _, _, _, _, _, _,
  _, _, _, _, _, _, _, _, _, _, _, _ ;

 fates_prt_phos_stoich_p2 =
  _, _, _, _, _, _, _, _, _, _, _, _,
  _, _, _, _, _, _, _, _, _, _, _, _,
  _, _, _, _, _, _, _, _, _, _, _, _,
  _, _, _, _, _, _, _, _, _, _, _, _,
  _, _, _, _, _, _, _, _, _, _, _, _,
  _, _, _, _, _, _, _, _, _, _, _, _ ;

 fates_recruit_hgt_min = 1.3, 1.3, 1.3, 1.3, 1.3, 1.3, 0.75, 0.75, 
    0.75, 0.125, 0.125, 0.125 ;

 fates_recruit_initd = 0.2, 0.2, 0.2, 0.2, 0.2, 0.2, 0.2, 0.2, 0.2, 0.2, 0.2, 0.2 ;

 fates_rholnir = 0.45, 0.35, 0.35, 0.45, 0.45, 0.45, 0.35, 0.45, 0.45, 0.35, 
    0.35, 0.35 ;

 fates_rholvis = 0.1, 0.07, 0.07, 0.1, 0.1, 0.1, 0.07, 0.1, 0.1, 0.1, 0.1, 0.1 ;

 fates_rhosnir = 0.39, 0.39, 0.39, 0.39, 0.39, 0.39, 0.39, 0.39, 0.39, 0.53, 
    0.53, 0.53 ;

 fates_rhosvis = 0.16, 0.16, 0.16, 0.16, 0.16, 0.16, 0.16, 0.16, 0.16, 0.31, 
    0.31, 0.31 ;

 fates_root_long = 1, 2, 1, 1.5, 1, 1, 1.5, 1, 1, 1, 1, 1 ;

 fates_roota_par = 7, 7, 7, 7, 6, 6, 7, 7, 7, 11, 11, 11 ;

 fates_rootb_par = 1, 2, 2, 1, 2, 2, 1.5, 1.5, 1.5, 2, 2, 2 ;

 fates_rootprof_beta =
  0.976, 0.976, 0.976, 0.976, 0.976, 0.976, 0.976, 0.976, 0.976, 0.976, 
    0.976, 0.976,
  _, _, _, _, _, _, _, _, _, _, _, _ ;

 fates_seed_alloc = 0.1, 0.1, 0.1, 0.1, 0.1, 0.1, 0.1, 0.1, 0.1, 0.1, 0.1, 0.1 ;

 fates_seed_alloc_mature = 0, 0, 0, 0, 0, 0, 0.9, 0.9, 0.9, 0.9, 0.9, 0.9 ;

 fates_seed_dbh_repro_threshold = 150, 90, 90, 90, 90, 90, 3, 3, 2, 1.47, 
    1.47, 1.47 ;

 fates_seed_decay_turnover = 0.51, 0.51, 0.51, 0.51, 0.51, 0.51, 0.51, 0.51, 
    0.51, 0.51, 0.51, 0.51 ;

 fates_seed_germination_timescale = 0.5, 0.5, 0.5, 0.5, 0.5, 0.5, 0.5, 0.5, 
    0.5, 0.5, 0.5, 0.5 ;

 fates_seed_rain = 0.0, 0.0, 0.0, 0.0, 0.0, 0.0, 0.0, 0.0, 0.0, 0.0, 0.0, 0.0;

 fates_senleaf_long_fdrought = 1, 1, 1, 1, 1, 1, 1, 1, 1, 1, 1, 1 ;

 fates_smpsc = -255000, -255000, -255000, -255000, -255000, -255000, -255000, 
    -255000, -255000, -255000, -255000, -255000 ;

 fates_smpso = -66000, -66000, -66000, -66000, -66000, -66000, -66000, 
    -66000, -66000, -66000, -66000, -66000 ;

 fates_taulnir = 0.25, 0.1, 0.1, 0.25, 0.25, 0.25, 0.1, 0.25, 0.25, 0.34, 
    0.34, 0.34 ;

 fates_taulvis = 0.05, 0.05, 0.05, 0.05, 0.05, 0.05, 0.05, 0.05, 0.05, 0.05, 
    0.05, 0.05 ;

 fates_tausnir = 0.001, 0.001, 0.001, 0.001, 0.001, 0.001, 0.001, 0.001, 
    0.001, 0.25, 0.25, 0.25 ;

 fates_tausvis = 0.001, 0.001, 0.001, 0.001, 0.001, 0.001, 0.001, 0.001, 
    0.001, 0.12, 0.12, 0.12 ;

 fates_trim_inc = 0.03, 0.03, 0.03, 0.03, 0.03, 0.03, 0.03, 0.03, 0.03, 0.03, 
    0.03, 0.03 ;

 fates_trim_limit = 0.3, 0.3, 0.3, 0.3, 0.3, 0.3, 0.3, 0.3, 0.3, 0.3, 0.3, 0.3 ;

 fates_turnover_carb_retrans =
  0.025, 0.025, 0.025, 0.025, 0.025, 0.025, 0.025, 0.025, 0.025, 0.025, 0.025, 0.025,
  0, 0, 0, 0, 0, 0, 0, 0, 0, 0, 0, 0,
  0, 0, 0, 0, 0, 0, 0, 0, 0, 0, 0, 0,
  0, 0, 0, 0, 0, 0, 0, 0, 0, 0, 0, 0,
  0, 0, 0, 0, 0, 0, 0, 0, 0, 0, 0, 0,
  0, 0, 0, 0, 0, 0, 0, 0, 0, 0, 0, 0 ;

 fates_turnover_nitr_retrans =
  _, _, _, _, _, _, _, _, _, _, _, _,
  _, _, _, _, _, _, _, _, _, _, _, _,
  _, _, _, _, _, _, _, _, _, _, _, _,
  _, _, _, _, _, _, _, _, _, _, _, _,
  _, _, _, _, _, _, _, _, _, _, _, _,
  _, _, _, _, _, _, _, _, _, _, _, _ ;

 fates_turnover_phos_retrans =
  _, _, _, _, _, _, _, _, _, _, _, _,
  _, _, _, _, _, _, _, _, _, _, _, _,
  _, _, _, _, _, _, _, _, _, _, _, _,
  _, _, _, _, _, _, _, _, _, _, _, _,
  _, _, _, _, _, _, _, _, _, _, _, _,
  _, _, _, _, _, _, _, _, _, _, _, _ ;

 fates_turnover_retrans_mode = 1, 1, 1, 1, 1, 1, 1, 1, 1, 1, 1, 1 ;

 fates_wood_density = 0.7, 0.7, 0.7, 0.7, 0.7, 0.7, 0.7, 0.7, 0.7, 0.7, 0.7, 
    0.7 ;

 fates_woody = 1, 1, 1, 1, 1, 1, 1, 1, 1, 0, 0, 0 ;

 fates_z0mr = 0.055, 0.055, 0.055, 0.055, 0.055, 0.055, 0.055, 0.055, 0.055, 
    0.055, 0.055, 0.055 ;

 fates_FBD = 4, 15.4, 16.8, 19.6, 999, 4 ;

 fates_low_moisture_Coeff = 1.15, 1.12, 1.09, 0.98, 0.8, 1.15 ;

 fates_low_moisture_Slope = 0.62, 0.62, 0.72, 0.85, 0.8, 0.62 ;

<<<<<<< HEAD
 fates_phen_c = -0.01 ;
=======
 fates_max_decomp = 1, 0.52, 0.383, 0.383, 0.19, 999 ;
>>>>>>> 82498d5c

 fates_mid_moisture = 0.8, 0.72, 0.51, 0.38, 1, 0.8 ;

 fates_mid_moisture_Coeff = 3.2, 2.35, 1.47, 1.06, 0.8, 3.2 ;

 fates_mid_moisture_Slope = 3.2, 2.35, 1.47, 1.06, 0.8, 3.2 ;

 fates_min_moisture = 0.24, 0.18, 0.12, 0, 0, 0.24 ;

 fates_SAV = 66, 13, 3.58, 0.98, 0.2, 66 ;

 fates_CWD_frac = 0.045, 0.075, 0.21, 0.67 ;

 fates_drying_ratio = 13000 ;

 fates_durat_slope = -11.06 ;

 fates_fdi_a = 17.62 ;

 fates_fdi_alpha = 0.00037 ;

 fates_fdi_b = 243.12 ;

 fates_fuel_energy = 18000 ;

 fates_max_durat = 240 ;

 fates_miner_damp = 0.41739 ;

 fates_miner_total = 0.055 ;

 fates_part_dens = 513 ;
}<|MERGE_RESOLUTION|>--- conflicted
+++ resolved
@@ -649,7 +649,7 @@
 
  fates_phen_b = 638 ;
 
- fates_phen_c = -0.001 ;
+ fates_phen_c = -0.01 ;
 
  fates_phen_chiltemp = 5 ;
 
@@ -1127,11 +1127,7 @@
 
  fates_low_moisture_Slope = 0.62, 0.62, 0.72, 0.85, 0.8, 0.62 ;
 
-<<<<<<< HEAD
- fates_phen_c = -0.01 ;
-=======
  fates_max_decomp = 1, 0.52, 0.383, 0.383, 0.19, 999 ;
->>>>>>> 82498d5c
 
  fates_mid_moisture = 0.8, 0.72, 0.51, 0.38, 1, 0.8 ;
 
