--- conflicted
+++ resolved
@@ -506,21 +506,12 @@
 	double fates_seed_dbh_repro_threshold(fates_pft) ;
 		fates_seed_dbh_repro_threshold:units = "cm" ;
 		fates_seed_dbh_repro_threshold:long_name = "the diameter (if any) where the plant will start extra clonal allocation to the seed pool" ;
-<<<<<<< HEAD
-	double fates_seed_decay_turnover(fates_pft) ;
-		fates_seed_decay_turnover:units = "1/yr" ;
-		fates_seed_decay_turnover:long_name = "turnover time for seeds with respect to decay" ;
-	double fates_seed_germination_timescale(fates_pft) ;
-		fates_seed_germination_timescale:units = "1/yr" ;
-		fates_seed_germination_timescale:long_name = "germination timescale for seeds (fraction germinated per year)" ;
-=======
 	double fates_seed_decay_rate(fates_pft) ;
 		fates_seed_decay_rate:units = "yr-1" ;
 		fates_seed_decay_rate:long_name = "fraction of seeds that decay per year" ;
 	double fates_seed_germination_rate(fates_pft) ;
 		fates_seed_germination_rate:units = "yr-1" ;
 		fates_seed_germination_rate:long_name = "fraction of seeds that germinate per year" ;
->>>>>>> 9a4627a6
 	double fates_seed_suppl(fates_pft) ;
 		fates_seed_suppl:units = "KgC/m2/yr" ;
 		fates_seed_suppl:long_name = "Supplemental external seed rain source term (non-mass conserving)" ;
@@ -1178,28 +1169,17 @@
     0.0047, 0.0047, 0.0047 ;
 
  fates_prt_phos_stoich_p1 =
-<<<<<<< HEAD
-  0.0033, 0.0029, 0.004, 0.0033, 0.004, 0.004, 0.0033, 0.004, 0.004, 0.004, 0.004, 0.004,
-  0.0024, 0.0024, 0.0024, 0.0024, 0.0024, 0.0024, 0.0024, 0.0024, 0.0024, 0.0024, 
-    0.0024, 0.0024,
-=======
   0.0033, 0.0029, 0.004, 0.0033, 0.004, 0.004, 0.0033, 0.004, 0.004, 0.004, 
     0.004, 0.004,
   0.0024, 0.0024, 0.0024, 0.0024, 0.0024, 0.0024, 0.0024, 0.0024, 0.0024, 
     0.0024, 0.0024, 0.0024,
->>>>>>> 9a4627a6
   1e-09, 1e-09, 1e-09, 1e-09, 1e-09, 1e-09, 1e-09, 1e-09, 1e-09, 1e-09, 
     1e-09, 1e-09,
   1e-09, 1e-09, 1e-09, 1e-09, 1e-09, 1e-09, 1e-09, 1e-09, 1e-09, 1e-09, 
     1e-09, 1e-09,
   0, 0, 0, 0, 0, 0, 0, 0, 0, 0, 0, 0,
-<<<<<<< HEAD
-  0.00047, 0.00047, 0.00047, 0.00047, 0.00047, 0.00047, 0.00047, 0.00047, 0.00047, 
-    0.00047, 0.00047, 0.00047 ;
-=======
   0.00047, 0.00047, 0.00047, 0.00047, 0.00047, 0.00047, 0.00047, 0.00047, 
     0.00047, 0.00047, 0.00047, 0.00047 ;
->>>>>>> 9a4627a6
 
  fates_prt_phos_stoich_p2 =
   0.0033, 0.0029, 0.004, 0.0033, 0.004, 0.004, 0.0033, 0.004, 0.004, 0.004, 0.004, 0.004,
