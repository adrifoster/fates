netcdf fates_params_default_sorted {
dimensions:
	fates_pft = 14 ;
	fates_history_age_bins = 7 ;
	fates_history_size_bins = 13 ;
	fates_history_height_bins = 6 ;
	fates_hydr_organs = 4 ;
	fates_NCWD = 4 ;
	fates_litterclass = 6 ;
	fates_scalar = 1 ;
	fates_string_length = 60 ;
	fates_variants = 2 ;
variables:
	float fates_history_height_bin_edges(fates_history_height_bins) ;
		fates_history_height_bin_edges:units = "m" ;
		fates_history_height_bin_edges:long_name = "Lower edges for height bins used in height-resolved history output" ;
	float fates_history_sizeclass_bin_edges(fates_history_size_bins) ;
		fates_history_sizeclass_bin_edges:units = "cm" ;
		fates_history_sizeclass_bin_edges:long_name = "Lower edges for DBH size class bins used in size-resolved cohort history output" ;
	float fates_history_ageclass_bin_edges(fates_history_age_bins) ;
		fates_history_ageclass_bin_edges:units = "yr" ;
		fates_history_ageclass_bin_edges:long_name = "Lower edges for age class bins used in age-resolved patch history output" ;
	float fates_base_mr_20(fates_scalar) ;
		fates_base_mr_20:units = "gC/gN/s" ;
		fates_base_mr_20:long_name = "Base maintenance respiration rate for plant tissues, using Ryan 1991" ;
	float fates_bbopt_c3(fates_scalar) ;
		fates_bbopt_c3:units = "umol H2O/m**2/s" ;
		fates_bbopt_c3:long_name = "Ball-Berry minimum unstressed leaf conductance for C3" ;
	float fates_bbopt_c4(fates_scalar) ;
		fates_bbopt_c4:units = "umol H2O/m**2/s" ;
		fates_bbopt_c4:long_name = "Ball-Berry minimum unstressed leaf conductance for C4" ;
	float fates_canopy_closure_thresh(fates_scalar) ;
		fates_canopy_closure_thresh:units = "unitless" ;
		fates_canopy_closure_thresh:long_name = "tree canopy coverage at which crown area allometry changes from savanna to forest value" ;
	float fates_cohort_fusion_tol(fates_scalar) ;
		fates_cohort_fusion_tol:units = "unitless" ;
		fates_cohort_fusion_tol:long_name = "minimum fraction in difference in dbh between cohorts" ;
	float fates_comp_excln(fates_scalar) ;
		fates_comp_excln:units = "none" ;
		fates_comp_excln:long_name = "weighting factor (exponent on dbh) for canopy layer exclusion and promotion" ;
	float fates_cwd_fcel(fates_scalar) ;
		fates_cwd_fcel:units = "unitless" ;
		fates_cwd_fcel:long_name = "Cellulose fraction for CWD" ;
	float fates_cwd_flig(fates_scalar) ;
		fates_cwd_flig:units = "unitless" ;
		fates_cwd_flig:long_name = "Lignin fraction of coarse woody debris" ;
	float fates_fire_nignitions(fates_scalar) ;
		fates_fire_nignitions:units = "/m2 (?)" ;
		fates_fire_nignitions:long_name = "number of daily ignitions (nfires = nignitions*FDI*area_scaling)" ;
	float fates_hydr_psi0(fates_scalar) ;
		fates_hydr_psi0:units = "MPa" ;
		fates_hydr_psi0:long_name = "sapwood water potential at saturation" ;
	float fates_hydr_psicap(fates_scalar) ;
		fates_hydr_psicap:units = "MPa" ;
		fates_hydr_psicap:long_name = "sapwood water potential at which capillary reserves exhausted" ;
	float fates_init_litter(fates_scalar) ;
		fates_init_litter:units = "NA" ;
		fates_init_litter:long_name = "Initialization value for litter pool in cold-start (NOT USED)" ;
	float fates_logging_coll_under_frac(fates_scalar) ;
		fates_logging_coll_under_frac:units = "fraction" ;
		fates_logging_coll_under_frac:long_name = "Fraction of stems killed in the understory when logging generates disturbance" ;
	float fates_logging_collateral_frac(fates_scalar) ;
		fates_logging_collateral_frac:units = "fraction" ;
		fates_logging_collateral_frac:long_name = "Fraction of large stems in upperstory that die from logging collateral damage" ;
	float fates_logging_dbhmax_infra(fates_scalar) ;
		fates_logging_dbhmax_infra:units = "cm" ;
		fates_logging_dbhmax_infra:long_name = "Tree diameter, above which infrastructure from logging does not impact damage or mortality." ;
	float fates_logging_dbhmin(fates_scalar) ;
		fates_logging_dbhmin:units = "cm" ;
		fates_logging_dbhmin:long_name = "Minimum dbh at which logging is applied" ;
	float fates_logging_direct_frac(fates_scalar) ;
		fates_logging_direct_frac:units = "fraction" ;
		fates_logging_direct_frac:long_name = "Fraction of stems logged directly per event" ;
	float fates_logging_event_code(fates_scalar) ;
		fates_logging_event_code:units = "unitless" ;
		fates_logging_event_code:long_name = "Integer code that options how logging events are structured" ;
	float fates_logging_mechanical_frac(fates_scalar) ;
		fates_logging_mechanical_frac:units = "fraction" ;
		fates_logging_mechanical_frac:long_name = "Fraction of stems killed due infrastructure an other mechanical means" ;
	float fates_mort_disturb_frac(fates_scalar) ;
		fates_mort_disturb_frac:units = "fraction" ;
		fates_mort_disturb_frac:long_name = "fraction of canopy mortality that results in disturbance (i.e. transfer of area from new to old patch)" ;
	float fates_mort_understorey_death(fates_scalar) ;
		fates_mort_understorey_death:units = "fraction" ;
		fates_mort_understorey_death:long_name = "fraction of plants in understorey cohort impacted by overstorey tree-fall" ;
	float fates_patch_fusion_tol(fates_scalar) ;
		fates_patch_fusion_tol:units = "unitless" ;
		fates_patch_fusion_tol:long_name = "minimum fraction in difference in profiles between patches" ;
	float fates_phen_a(fates_scalar) ;
		fates_phen_a:units = "none" ;
		fates_phen_a:long_name = "GDD accumulation function, intercept parameter: gdd_thesh = a + b exp(c*ncd)" ;
	float fates_phen_b(fates_scalar) ;
		fates_phen_b:units = "none" ;
		fates_phen_b:long_name = "GDD accumulation function, multiplier parameter: gdd_thesh = a + b exp(c*ncd)" ;
	float fates_phen_c(fates_scalar) ;
		fates_phen_c:units = "none" ;
		fates_phen_c:long_name = "GDD accumulation function, exponent parameter: gdd_thesh = a + b exp(c*ncd)" ;
	float fates_phen_chiltemp(fates_scalar) ;
		fates_phen_chiltemp:units = "degrees C" ;
		fates_phen_chiltemp:long_name = "chilling day counting threshold" ;
	float fates_phen_coldtemp(fates_scalar) ;
		fates_phen_coldtemp:units = "degrees C" ;
		fates_phen_coldtemp:long_name = "temperature exceedance to flag a cold-day for temperature leaf drop" ;
	float fates_phen_doff_time(fates_scalar) ;
		fates_phen_doff_time:units = "days" ;
		fates_phen_doff_time:long_name = "day threshold compared against days since leaves became off-allometry" ;
	float fates_phen_drought_threshold(fates_scalar) ;
		fates_phen_drought_threshold:units = "m3/m3" ;
		fates_phen_drought_threshold:long_name = "liquid volume in soil layer, threashold for drought phenology" ;
	float fates_phen_mindayson(fates_scalar) ;
		fates_phen_mindayson:units = "days" ;
		fates_phen_mindayson:long_name = "day threshold compared against days since leaves became on-allometry" ;
	float fates_phen_ncolddayslim(fates_scalar) ;
		fates_phen_ncolddayslim:units = "days" ;
		fates_phen_ncolddayslim:long_name = "day threshold exceedance for temperature leaf-drop" ;
	char fates_pftname(fates_pft, fates_string_length) ;
		fates_pftname:units = "unitless - string" ;
		fates_pftname:long_name = "Description of plant type" ;
<<<<<<< HEAD
	float fates_pft_used(fates_pft) ;
		fates_pft_used:units = "0 = off (dont use), 1 = on (use)" ;
		fates_pft_used:long_name = "Switch to turn on and off PFTs (also see fates_initd for cold-start)" ;
	float fates_patch_fusion_tol(fates_scalar) ;
		fates_patch_fusion_tol:units = "unitless" ;
		fates_patch_fusion_tol:long_name = "minimum fraction in difference in profiles between patches" ;
	float fates_nignitions(fates_scalar) ;
		fates_nignitions:units = "/m2 (?)" ;
		fates_nignitions:long_name = "number of daily ignitions (nfires = nignitions*FDI*area_scaling)" ;
	float fates_mort_disturb_frac(fates_scalar) ;
		fates_mort_disturb_frac:units = "fraction" ;
		fates_mort_disturb_frac:long_name = "fraction of canopy mortality that results in disturbance (i.e. transfer of area from new to old patch)" ;
	float fates_min_moisture(fates_litterclass) ;
		fates_min_moisture:units = "NA" ;
		fates_min_moisture:long_name = "spitfire litter moisture threshold to be considered very dry" ;
	float fates_mid_moisture_Slope(fates_litterclass) ;
		fates_mid_moisture_Slope:units = "NA" ;
		fates_mid_moisture_Slope:long_name = "spitfire parameter, equation B1 Thonicke et al 2010" ;
	float fates_mid_moisture_Coeff(fates_litterclass) ;
		fates_mid_moisture_Coeff:units = "NA" ;
		fates_mid_moisture_Coeff:long_name = "spitfire parameter, equation B1 Thonicke et al 2010" ;
	float fates_mid_moisture(fates_litterclass) ;
		fates_mid_moisture:units = "NA" ;
		fates_mid_moisture:long_name = "spitfire litter moisture threshold to be considered medium dry" ;
	float fates_max_decomp(fates_litterclass) ;
		fates_max_decomp:units = "kgC/m2/yr ?" ;
		fates_max_decomp:long_name = "maximum rate of litter & CWD transfer from non-decomposing class into decomposing class" ;
	float fates_maintresp_reduction_intercept(fates_pft) ;
		fates_maintresp_reduction_intercept:units = "unitless (0-1)" ;
		fates_maintresp_reduction_intercept:long_name = "intercept of MR reduction as f(carbon storage), 0=no throttling, 1=max throttling" ;
	float fates_maintresp_reduction_curvature(fates_pft) ;
		fates_maintresp_reduction_curvature:units = "unitless (0-1)" ;
		fates_maintresp_reduction_curvature:long_name = "curvature of MR reduction as f(carbon storage), 1=linear, 0=very curved" ;
	float fates_low_moisture_Slope(fates_litterclass) ;
		fates_low_moisture_Slope:units = "NA" ;
		fates_low_moisture_Slope:long_name = "spitfire parameter, equation B1 Thonicke et al 2010" ;
	float fates_low_moisture_Coeff(fates_litterclass) ;
		fates_low_moisture_Coeff:units = "NA" ;
		fates_low_moisture_Coeff:long_name = "spitfire parameter, equation B1 Thonicke et al 2010" ;
	float fates_logging_mechanical_frac(fates_scalar) ;
		fates_logging_mechanical_frac:units = "fraction" ;
		fates_logging_mechanical_frac:long_name = "Fraction of stems killed due infrastructure an other mechanical means" ;
	float fates_logging_event_code(fates_scalar) ;
		fates_logging_event_code:units = "unitless" ;
		fates_logging_event_code:long_name = "Integer code that options how logging events are structured" ;
	float fates_logging_direct_frac(fates_scalar) ;
		fates_logging_direct_frac:units = "fraction" ;
		fates_logging_direct_frac:long_name = "Fraction of stems logged directly per event" ;
	float fates_logging_dbhmin(fates_scalar) ;
		fates_logging_dbhmin:units = "cm" ;
		fates_logging_dbhmin:long_name = "Minimum dbh at which logging is applied" ;
	float fates_logging_dbhmax_infra(fates_scalar) ;
		fates_logging_dbhmax_infra:units = "cm" ;
		fates_logging_dbhmax_infra:long_name = "Tree diameter, above which infrastructure from logging does not impact damage or mortality." ;
	float fates_logging_collateral_frac(fates_scalar) ;
		fates_logging_collateral_frac:units = "fraction" ;
		fates_logging_collateral_frac:long_name = "Fraction of large stems in upperstory that die from logging collateral damage" ;
	float fates_logging_coll_under_frac(fates_scalar) ;
		fates_logging_coll_under_frac:units = "fraction" ;
		fates_logging_coll_under_frac:long_name = "Fraction of stems killed in the understory when logging generates disturbance" ;
	float fates_lf_flig(fates_pft) ;
		fates_lf_flig:units = "fraction" ;
		fates_lf_flig:long_name = "Leaf litter lignin fraction" ;
	float fates_lf_flab(fates_pft) ;
		fates_lf_flab:units = "fraction" ;
		fates_lf_flab:long_name = "Leaf litter labile fraction" ;
	float fates_lf_fcel(fates_pft) ;
		fates_lf_fcel:units = "fraction" ;
		fates_lf_fcel:long_name = "Leaf litter cellulose fraction" ;
	float fates_leafcn(fates_pft) ;
		fates_leafcn:units = "gC/gN" ;
		fates_leafcn:long_name = "Leaf C:N" ;
	float fates_leaf_stor_priority(fates_pft) ;
		fates_leaf_stor_priority:units = "unitless" ;
		fates_leaf_stor_priority:long_name = "factor governing priority of replacing storage with NPP" ;
	float fates_leaf_long(fates_pft) ;
		fates_leaf_long:units = "yr" ;
		fates_leaf_long:long_name = "Leaf longevity (ie turnover timescale)" ;
	float fates_jmaxse(fates_pft) ;
		fates_jmaxse:units = "J/mol/K" ;
		fates_jmaxse:long_name = "entropy term for jmax" ;
	float fates_jmaxhd(fates_pft) ;
		fates_jmaxhd:units = "J/mol" ;
		fates_jmaxhd:long_name = "deactivation energy for jmax" ;
	float fates_jmaxha(fates_pft) ;
		fates_jmaxha:units = "J/mol" ;
		fates_jmaxha:long_name = "activation energy for jmax" ;
	float fates_initd(fates_pft) ;
		fates_initd:units = "stems/m2" ;
		fates_initd:long_name = "initial seedling density for a cold-start near-bare-ground simulation" ;
	float fates_init_litter(fates_scalar) ;
		fates_init_litter:units = "NA" ;
		fates_init_litter:long_name = "Initialization value for litter pool in cold-start (NOT USED)" ;
	float fates_hydr_thetas_node(fates_hydr_organs, fates_pft) ;
		fates_hydr_thetas_node:units = "cm3/cm3" ;
		fates_hydr_thetas_node:long_name = "saturated water content" ;
	float fates_hydr_srl(fates_pft) ;
		fates_hydr_srl:units = "m g-1" ;
		fates_hydr_srl:long_name = "specific root length" ;
	float fates_hydr_rs2(fates_pft) ;
		fates_hydr_rs2:units = "mm" ;
		fates_hydr_rs2:long_name = "absorbing root radius" ;
	float fates_hydr_rfrac_stem(fates_pft) ;
		fates_hydr_rfrac_stem:units = "fraction" ;
		fates_hydr_rfrac_stem:long_name = "fraction of total tree resistance from troot to canopy" ;
	float fates_hydr_resid_node(fates_hydr_organs, fates_pft) ;
		fates_hydr_resid_node:units = "fraction" ;
		fates_hydr_resid_node:long_name = "residual fraction" ;
	float fates_hydr_psicap(fates_scalar) ;
		fates_hydr_psicap:units = "MPa" ;
		fates_hydr_psicap:long_name = "sapwood water potential at which capillary reserves exhausted" ;
	float fates_hydr_psi0(fates_scalar) ;
		fates_hydr_psi0:units = "MPa" ;
		fates_hydr_psi0:long_name = "sapwood water potential at saturation" ;
	float fates_hydr_pitlp_node(fates_hydr_organs, fates_pft) ;
		fates_hydr_pitlp_node:units = "MPa" ;
		fates_hydr_pitlp_node:long_name = "turgor loss point" ;
	float fates_hydr_pinot_node(fates_hydr_organs, fates_pft) ;
		fates_hydr_pinot_node:units = "MPa" ;
		fates_hydr_pinot_node:long_name = "osmotic potential at full turgor" ;
	float fates_hydr_p_taper(fates_pft) ;
		fates_hydr_p_taper:units = "unitless" ;
		fates_hydr_p_taper:long_name = "xylem taper exponent" ;
	float fates_hydr_p50_node(fates_hydr_organs, fates_pft) ;
		fates_hydr_p50_node:units = "MPa" ;
		fates_hydr_p50_node:long_name = "xylem water potential at 50% loss of conductivity" ;
	float fates_hydr_p50_gs(fates_pft) ;
		fates_hydr_p50_gs:units = "MPa" ;
		fates_hydr_p50_gs:long_name = "water potential at 50% loss of stomatal conductance" ;
	float fates_hydr_kmax_node(fates_hydr_organs, fates_pft) ;
		fates_hydr_kmax_node:units = "kgMPa/m/s" ;
		fates_hydr_kmax_node:long_name = "maximum xylem conductivity per unit conducting xylem area" ;
	float fates_hydr_fcap_node(fates_hydr_organs, fates_pft) ;
		fates_hydr_fcap_node:units = "unitless" ;
		fates_hydr_fcap_node:long_name = "fraction of (1-resid_node) that is capillary in source" ;
	float fates_hydr_epsil_node(fates_hydr_organs, fates_pft) ;
		fates_hydr_epsil_node:units = "MPa" ;
		fates_hydr_epsil_node:long_name = "bulk elastic modulus" ;
	float fates_hydr_avuln_node(fates_hydr_organs, fates_pft) ;
		fates_hydr_avuln_node:units = "unitless" ;
		fates_hydr_avuln_node:long_name = "xylem vulnerability curve shape parameter" ;
	float fates_hydr_avuln_gs(fates_pft) ;
		fates_hydr_avuln_gs:units = "unitless" ;
		fates_hydr_avuln_gs:long_name = "shape parameter for stomatal control of water vapor exiting leaf" ;
	float fates_history_sizeclass_bin_edges(fates_history_size_bins) ;
		fates_history_sizeclass_bin_edges:units = "cm" ;
		fates_history_sizeclass_bin_edges:long_name = "Lower edges for DBH size class bins used in size-resolved cohort history output" ;
	float fates_history_ageclass_bin_edges(fates_history_age_bins) ;
		fates_history_ageclass_bin_edges:units = "yr" ;
		fates_history_ageclass_bin_edges:long_name = "Lower edges for age class bins used in age-resolved patch history output" ;
	float fates_hgt_min(fates_pft) ;
		fates_hgt_min:units = "m" ;
		fates_hgt_min:long_name = "the minimum height (ie starting height) of a newly recruited plant" ;
	float fates_hf_sm_threshold(fates_pft) ;
		fates_hf_sm_threshold:units = "unitless" ;
		fates_hf_sm_threshold:long_name = "soil moisture (btran units) at which drought mortality begins for non-hydraulic model" ;
	float fates_grperc(fates_pft) ;
		fates_grperc:units = "unitless" ;
		fates_grperc:long_name = "Growth respiration factor" ;
	float fates_germination_timescale(fates_pft) ;
		fates_germination_timescale:units = "1/yr" ;
		fates_germination_timescale:long_name = "turnover time for seeds with respect to decay" ;
	float fates_frootcn(fates_pft) ;
		fates_frootcn:units = "gC/gN" ;
		fates_frootcn:long_name = "Fine root C:N" ;
	float fates_froot_leaf(fates_pft) ;
		fates_froot_leaf:units = "gC/gC" ;
		fates_froot_leaf:long_name = "Allocation parameter: fine root C per leaf C" ;
	float fates_freezetol(fates_pft) ;
		fates_freezetol:units = "NA" ;
		fates_freezetol:long_name = "minimum temperature tolerance (NOT USED)" ;
	float fates_fr_flig(fates_pft) ;
		fates_fr_flig:units = "fraction" ;
		fates_fr_flig:long_name = "Fine root litter lignin fraction" ;
	float fates_fr_flab(fates_pft) ;
		fates_fr_flab:units = "fraction" ;
		fates_fr_flab:long_name = "Fine root litter labile fraction" ;
	float fates_fr_fcel(fates_pft) ;
		fates_fr_fcel:units = "fraction" ;
		fates_fr_fcel:long_name = "Fine root litter cellulose fraction" ;
	float fates_evergreen(fates_pft) ;
		fates_evergreen:units = "logical flag" ;
		fates_evergreen:long_name = "Binary flag for evergreen leaf habit" ;
	float fates_dleaf(fates_pft) ;
		fates_dleaf:units = "m" ;
		fates_dleaf:long_name = "Characteristic leaf dimension" ;
	float fates_displar(fates_pft) ;
		fates_displar:units = "unitless" ;
		fates_displar:long_name = "Ratio of displacement height to canopy top height" ;
	float fates_dbh_repro_threshold(fates_pft) ;
		fates_dbh_repro_threshold:units = "cm" ;
		fates_dbh_repro_threshold:long_name = "the diameter (if any) where the plant will start extra clonal allocation to the seed pool (NOT USED YET)" ;
	float fates_cwd_flig(fates_scalar) ;
		fates_cwd_flig:units = "unitless" ;
		fates_cwd_flig:long_name = "Lignin fraction of coarse woody debris" ;
	float fates_cwd_fcel(fates_scalar) ;
		fates_cwd_fcel:units = "unitless" ;
		fates_cwd_fcel:long_name = "Cellulose fraction for CWD" ;
	float fates_cushion(fates_pft) ;
		fates_cushion:units = "fraction" ;
		fates_cushion:long_name = "maximum size of storage C pool, relative to maximum size of leaf C pool" ;
	float fates_crown_kill(fates_pft) ;
		fates_crown_kill:units = "NA" ;
		fates_crown_kill:long_name = "fire parameter, see equation 22 in Thonicke et al 2010" ;
	float fates_crown_depth_frac(fates_pft) ;
		fates_crown_depth_frac:units = "fraction" ;
		fates_crown_depth_frac:long_name = "the depth of a cohorts crown as a fraction of its height" ;
	float fates_comp_excln(fates_scalar) ;
		fates_comp_excln:units = "none" ;
		fates_comp_excln:long_name = "weighting factor (exponent on dbh) for canopy layer exclusion and promotion" ;
	float fates_cohort_fusion_tol(fates_scalar) ;
		fates_cohort_fusion_tol:units = "unitless" ;
		fates_cohort_fusion_tol:long_name = "minimum fraction in difference in dbh between cohorts" ;
	float fates_clumping_index(fates_pft) ;
		fates_clumping_index:units = "fraction (0-1)" ;
		fates_clumping_index:long_name = "factor describing how much self-occlusion of leaf scattering elements decreases light interception" ;
	float fates_canopy_closure_thresh(fates_scalar) ;
		fates_canopy_closure_thresh:units = "unitless" ;
		fates_canopy_closure_thresh:long_name = "tree canopy coverage at which crown area allometry changes from savanna to forest value" ;
	float fates_c3psn(fates_pft) ;
		fates_c3psn:units = "flag" ;
		fates_c3psn:long_name = "Photosynthetic pathway 0 = C4, 1 = C3" ;
	float fates_c2b(fates_pft) ;
		fates_c2b:units = "ratio" ;
		fates_c2b:long_name = "Carbon to biomass multiplier of bulk structural tissues" ;
=======
	float fates_alloc_storage_cushion(fates_pft) ;
		fates_alloc_storage_cushion:units = "fraction" ;
		fates_alloc_storage_cushion:long_name = "maximum size of storage C pool, relative to maximum size of leaf C pool" ;
	float fates_allom_agb1(fates_pft) ;
		fates_allom_agb1:units = "variable" ;
		fates_allom_agb1:long_name = "Parameter 1 for agb allometry" ;
	float fates_allom_agb2(fates_pft) ;
		fates_allom_agb2:units = "variable" ;
		fates_allom_agb2:long_name = "Parameter 2 for agb allometry" ;
	float fates_allom_agb3(fates_pft) ;
		fates_allom_agb3:units = "variable" ;
		fates_allom_agb3:long_name = "Parameter 3 for agb allometry" ;
	float fates_allom_agb4(fates_pft) ;
		fates_allom_agb4:units = "variable" ;
		fates_allom_agb4:long_name = "Parameter 4 for agb allometry" ;
	float fates_allom_agb_frac(fates_pft) ;
		fates_allom_agb_frac:units = "fraction" ;
		fates_allom_agb_frac:long_name = "Fraction of woody biomass that is above ground" ;
	float fates_allom_amode(fates_pft) ;
		fates_allom_amode:units = "index" ;
		fates_allom_amode:long_name = "AGB allometry function index" ;
	float fates_allom_blca_expnt_diff(fates_pft) ;
		fates_allom_blca_expnt_diff:units = "unitless" ;
		fates_allom_blca_expnt_diff:long_name = "difference between allometric DBH:bleaf and DBH:crown area exponents" ;
	float fates_allom_cmode(fates_pft) ;
		fates_allom_cmode:units = "index" ;
		fates_allom_cmode:long_name = "coarse root biomass allometry function index" ;
	float fates_allom_d2bl1(fates_pft) ;
		fates_allom_d2bl1:units = "variable" ;
		fates_allom_d2bl1:long_name = "Parameter 1 for d2bl allometry (intercept)" ;
	float fates_allom_d2bl2(fates_pft) ;
		fates_allom_d2bl2:units = "variable" ;
		fates_allom_d2bl2:long_name = "Parameter 2 for d2bl allometry (slope)" ;
	float fates_allom_d2bl3(fates_pft) ;
		fates_allom_d2bl3:units = "unitless" ;
		fates_allom_d2bl3:long_name = "Parameter 3 for d2bl allometry (optional)" ;
	float fates_allom_d2ca_coefficient_max(fates_pft) ;
		fates_allom_d2ca_coefficient_max:units = "m2 cm^(-1/beta)" ;
		fates_allom_d2ca_coefficient_max:long_name = "max (savanna) dbh to area multiplier factor where: area = n*d2ca_coeff*dbh^beta" ;
	float fates_allom_d2ca_coefficient_min(fates_pft) ;
		fates_allom_d2ca_coefficient_min:units = "m2 cm^(-1/beta)" ;
		fates_allom_d2ca_coefficient_min:long_name = "min (forest) dbh to area multiplier factor where: area = n*d2ca_coeff*dbh^beta" ;
	float fates_allom_d2h1(fates_pft) ;
		fates_allom_d2h1:units = "variable" ;
		fates_allom_d2h1:long_name = "Parameter 1 for d2h allometry (intercept, or c)" ;
	float fates_allom_d2h2(fates_pft) ;
		fates_allom_d2h2:units = "variable" ;
		fates_allom_d2h2:long_name = "Parameter 2 for d2h allometry (slope, or m)" ;
	float fates_allom_d2h3(fates_pft) ;
		fates_allom_d2h3:units = "variable" ;
		fates_allom_d2h3:long_name = "Parameter 3 for d2h allometry (optional)" ;
	float fates_allom_dbh_maxheight(fates_pft) ;
		fates_allom_dbh_maxheight:units = "cm" ;
		fates_allom_dbh_maxheight:long_name = "the diameter (if any) corresponding to maximum height, diameters may increase beyond this" ;
	float fates_allom_fmode(fates_pft) ;
		fates_allom_fmode:units = "index" ;
		fates_allom_fmode:long_name = "fine root biomass allometry function index" ;
	float fates_allom_hmode(fates_pft) ;
		fates_allom_hmode:units = "index" ;
		fates_allom_hmode:long_name = "height allometry function index" ;
	float fates_allom_l2fr(fates_pft) ;
		fates_allom_l2fr:units = "gC/gC" ;
		fates_allom_l2fr:long_name = "Allocation parameter: fine root C per leaf C" ;
	float fates_allom_latosa_int(fates_pft) ;
		fates_allom_latosa_int:units = "ratio" ;
		fates_allom_latosa_int:long_name = "Leaf area to sap area ratio, intercept [m2/cm2]" ;
	float fates_allom_latosa_slp(fates_pft) ;
		fates_allom_latosa_slp:units = "unitless" ;
		fates_allom_latosa_slp:long_name = "Leaf area to sap area ratio, slope (optional)" ;
	float fates_allom_lmode(fates_pft) ;
		fates_allom_lmode:units = "index" ;
		fates_allom_lmode:long_name = "leaf biomass allometry function index" ;
	float fates_allom_sai_scaler(fates_pft) ;
		fates_allom_sai_scaler:units = "m2/gC" ;
		fates_allom_sai_scaler:long_name = "allometric ratio of SAI to target bleaf" ;
	float fates_allom_smode(fates_pft) ;
		fates_allom_smode:units = "index" ;
		fates_allom_smode:long_name = "sapwood allometry function index" ;
	float fates_allom_stmode(fates_pft) ;
		fates_allom_stmode:units = "index" ;
		fates_allom_stmode:long_name = "storage allometry function index" ;
>>>>>>> b3510000
	float fates_branch_turnover(fates_pft) ;
		fates_branch_turnover:units = "yr-1" ;
		fates_branch_turnover:long_name = "turnover time of branches" ;
	float fates_c2b(fates_pft) ;
		fates_c2b:units = "ratio" ;
		fates_c2b:long_name = "Carbon to biomass multiplier of bulk structural tissues" ;
	float fates_displar(fates_pft) ;
		fates_displar:units = "unitless" ;
		fates_displar:long_name = "Ratio of displacement height to canopy top height" ;
	float fates_fire_alpha_SH(fates_pft) ;
		fates_fire_alpha_SH:units = "NA" ;
		fates_fire_alpha_SH:long_name = "spitfire parameter, alpha scorch height, Equation 16 Thonicke et al 2010" ;
	float fates_fire_bark_scaler(fates_pft) ;
		fates_fire_bark_scaler:units = "fraction" ;
		fates_fire_bark_scaler:long_name = "the thickness of a cohorts bark as a fraction of its dbh" ;
	float fates_fire_crown_depth_frac(fates_pft) ;
		fates_fire_crown_depth_frac:units = "fraction" ;
		fates_fire_crown_depth_frac:long_name = "the depth of a cohorts crown as a fraction of its height" ;
	float fates_fire_crown_kill(fates_pft) ;
		fates_fire_crown_kill:units = "NA" ;
		fates_fire_crown_kill:long_name = "fire parameter, see equation 22 in Thonicke et al 2010" ;
	float fates_fr_fcel(fates_pft) ;
		fates_fr_fcel:units = "fraction" ;
		fates_fr_fcel:long_name = "Fine root litter cellulose fraction" ;
	float fates_fr_flab(fates_pft) ;
		fates_fr_flab:units = "fraction" ;
		fates_fr_flab:long_name = "Fine root litter labile fraction" ;
	float fates_fr_flig(fates_pft) ;
		fates_fr_flig:units = "fraction" ;
		fates_fr_flig:long_name = "Fine root litter lignin fraction" ;
	float fates_froot_cn_ratio(fates_pft) ;
		fates_froot_cn_ratio:units = "gC/gN" ;
		fates_froot_cn_ratio:long_name = "Fine root C:N" ;
	float fates_grperc(fates_pft) ;
		fates_grperc:units = "unitless" ;
		fates_grperc:long_name = "Growth respiration factor" ;
	float fates_hydr_avuln_gs(fates_pft) ;
		fates_hydr_avuln_gs:units = "unitless" ;
		fates_hydr_avuln_gs:long_name = "shape parameter for stomatal control of water vapor exiting leaf" ;
	float fates_hydr_avuln_node(fates_hydr_organs, fates_pft) ;
		fates_hydr_avuln_node:units = "unitless" ;
		fates_hydr_avuln_node:long_name = "xylem vulnerability curve shape parameter" ;
	float fates_hydr_epsil_node(fates_hydr_organs, fates_pft) ;
		fates_hydr_epsil_node:units = "MPa" ;
		fates_hydr_epsil_node:long_name = "bulk elastic modulus" ;
	float fates_hydr_fcap_node(fates_hydr_organs, fates_pft) ;
		fates_hydr_fcap_node:units = "unitless" ;
		fates_hydr_fcap_node:long_name = "fraction of (1-resid_node) that is capillary in source" ;
	float fates_hydr_kmax_node(fates_hydr_organs, fates_pft) ;
		fates_hydr_kmax_node:units = "kgMPa/m/s" ;
		fates_hydr_kmax_node:long_name = "maximum xylem conductivity per unit conducting xylem area" ;
	float fates_hydr_p50_gs(fates_pft) ;
		fates_hydr_p50_gs:units = "MPa" ;
		fates_hydr_p50_gs:long_name = "water potential at 50% loss of stomatal conductance" ;
	float fates_hydr_p50_node(fates_hydr_organs, fates_pft) ;
		fates_hydr_p50_node:units = "MPa" ;
		fates_hydr_p50_node:long_name = "xylem water potential at 50% loss of conductivity" ;
	float fates_hydr_p_taper(fates_pft) ;
		fates_hydr_p_taper:units = "unitless" ;
		fates_hydr_p_taper:long_name = "xylem taper exponent" ;
	float fates_hydr_pinot_node(fates_hydr_organs, fates_pft) ;
		fates_hydr_pinot_node:units = "MPa" ;
		fates_hydr_pinot_node:long_name = "osmotic potential at full turgor" ;
	float fates_hydr_pitlp_node(fates_hydr_organs, fates_pft) ;
		fates_hydr_pitlp_node:units = "MPa" ;
		fates_hydr_pitlp_node:long_name = "turgor loss point" ;
	float fates_hydr_resid_node(fates_hydr_organs, fates_pft) ;
		fates_hydr_resid_node:units = "fraction" ;
		fates_hydr_resid_node:long_name = "residual fraction" ;
	float fates_hydr_rfrac_stem(fates_pft) ;
		fates_hydr_rfrac_stem:units = "fraction" ;
		fates_hydr_rfrac_stem:long_name = "fraction of total tree resistance from troot to canopy" ;
	float fates_hydr_rs2(fates_pft) ;
		fates_hydr_rs2:units = "mm" ;
		fates_hydr_rs2:long_name = "absorbing root radius" ;
	float fates_hydr_srl(fates_pft) ;
		fates_hydr_srl:units = "m g-1" ;
		fates_hydr_srl:long_name = "specific root length" ;
	float fates_hydr_thetas_node(fates_hydr_organs, fates_pft) ;
		fates_hydr_thetas_node:units = "cm3/cm3" ;
		fates_hydr_thetas_node:long_name = "saturated water content" ;
	float fates_leaf_BB_slope(fates_pft) ;
		fates_leaf_BB_slope:units = "unitless" ;
		fates_leaf_BB_slope:long_name = "stomatal slope parameter, as per Ball-Berry" ;
	float fates_leaf_cn_ratio(fates_pft) ;
		fates_leaf_cn_ratio:units = "gC/gN" ;
		fates_leaf_cn_ratio:long_name = "Leaf C:N" ;
	float fates_leaf_c3psn(fates_pft) ;
		fates_leaf_c3psn:units = "flag" ;
		fates_leaf_c3psn:long_name = "Photosynthetic pathway" ;
	float fates_leaf_clumping_index(fates_pft) ;
		fates_leaf_clumping_index:units = "fraction (0-1)" ;
		fates_leaf_clumping_index:long_name = "factor describing how much self-occlusion of leaf scattering elements decreases light interception" ;
	float fates_leaf_diameter(fates_pft) ;
		fates_leaf_diameter:units = "m" ;
		fates_leaf_diameter:long_name = "Characteristic leaf dimension" ;
	float fates_leaf_jmaxha(fates_pft) ;
		fates_leaf_jmaxha:units = "J/mol" ;
		fates_leaf_jmaxha:long_name = "activation energy for jmax" ;
	float fates_leaf_jmaxhd(fates_pft) ;
		fates_leaf_jmaxhd:units = "J/mol" ;
		fates_leaf_jmaxhd:long_name = "deactivation energy for jmax" ;
	float fates_leaf_jmaxse(fates_pft) ;
		fates_leaf_jmaxse:units = "J/mol/K" ;
		fates_leaf_jmaxse:long_name = "entropy term for jmax" ;
	float fates_leaf_long(fates_pft) ;
		fates_leaf_long:units = "yr" ;
		fates_leaf_long:long_name = "Leaf longevity (ie turnover timescale)" ;
	float fates_leaf_slatop(fates_pft) ;
		fates_leaf_slatop:units = "m^2/gC" ;
		fates_leaf_slatop:long_name = "Specific Leaf Area (SLA) at top of canopy, projected area basis" ;
	float fates_leaf_stor_priority(fates_pft) ;
		fates_leaf_stor_priority:units = "unitless" ;
		fates_leaf_stor_priority:long_name = "factor governing priority of replacing storage with NPP" ;
	float fates_leaf_tpuha(fates_pft) ;
		fates_leaf_tpuha:units = "J/mol" ;
		fates_leaf_tpuha:long_name = "activation energy for tpu" ;
	float fates_leaf_tpuhd(fates_pft) ;
		fates_leaf_tpuhd:units = "J/mol" ;
		fates_leaf_tpuhd:long_name = "deactivation energy for tpu" ;
	float fates_leaf_tpuse(fates_pft) ;
		fates_leaf_tpuse:units = "J/mol/K" ;
		fates_leaf_tpuse:long_name = "entropy term for tpu" ;
	float fates_leaf_vcmax25top(fates_pft) ;
		fates_leaf_vcmax25top:units = "umol CO2/m^2/s" ;
		fates_leaf_vcmax25top:long_name = "maximum carboxylation rate of Rub. at 25C, canopy top" ;
	float fates_leaf_vcmaxha(fates_pft) ;
		fates_leaf_vcmaxha:units = "J/mol" ;
		fates_leaf_vcmaxha:long_name = "activation energy for vcmax" ;
	float fates_leaf_vcmaxhd(fates_pft) ;
		fates_leaf_vcmaxhd:units = "J/mol" ;
		fates_leaf_vcmaxhd:long_name = "deactivation energy for vcmax" ;
	float fates_leaf_vcmaxse(fates_pft) ;
		fates_leaf_vcmaxse:units = "J/mol/K" ;
		fates_leaf_vcmaxse:long_name = "entropy term for vcmax" ;
	float fates_leaf_xl(fates_pft) ;
		fates_leaf_xl:units = "unitless" ;
		fates_leaf_xl:long_name = "Leaf/stem orientation index" ;
	float fates_lf_fcel(fates_pft) ;
		fates_lf_fcel:units = "fraction" ;
		fates_lf_fcel:long_name = "Leaf litter cellulose fraction" ;
	float fates_lf_flab(fates_pft) ;
		fates_lf_flab:units = "fraction" ;
		fates_lf_flab:long_name = "Leaf litter labile fraction" ;
	float fates_lf_flig(fates_pft) ;
		fates_lf_flig:units = "fraction" ;
		fates_lf_flig:long_name = "Leaf litter lignin fraction" ;
	float fates_maintresp_reduction_curvature(fates_pft) ;
		fates_maintresp_reduction_curvature:units = "unitless (0-1)" ;
		fates_maintresp_reduction_curvature:long_name = "curvature of MR reduction as f(carbon storage), 1=linear, 0=very curved" ;
	float fates_maintresp_reduction_intercept(fates_pft) ;
		fates_maintresp_reduction_intercept:units = "unitless (0-1)" ;
		fates_maintresp_reduction_intercept:long_name = "intercept of MR reduction as f(carbon storage), 0=no throttling, 1=max throttling" ;
	float fates_mort_bmort(fates_pft) ;
		fates_mort_bmort:units = "1/yr" ;
		fates_mort_bmort:long_name = "background mortality rate" ;
	float fates_mort_freezetol(fates_pft) ;
		fates_mort_freezetol:units = "NA" ;
		fates_mort_freezetol:long_name = "minimum temperature tolerance (NOT USED)" ;
	float fates_mort_hf_sm_threshold(fates_pft) ;
		fates_mort_hf_sm_threshold:units = "unitless" ;
		fates_mort_hf_sm_threshold:long_name = "soil moisture (btran units) at which drought mortality begins for non-hydraulic model" ;
	float fates_mort_scalar_coldstress(fates_pft) ;
		fates_mort_scalar_coldstress:units = "1/yr" ;
		fates_mort_scalar_coldstress:long_name = "maximum mortality rate from cold stress" ;
	float fates_mort_scalar_cstarvation(fates_pft) ;
		fates_mort_scalar_cstarvation:units = "1/yr" ;
		fates_mort_scalar_cstarvation:long_name = "maximum mortality rate from carbon starvation" ;
	float fates_mort_scalar_hydrfailure(fates_pft) ;
		fates_mort_scalar_hydrfailure:units = "1/yr" ;
		fates_mort_scalar_hydrfailure:long_name = "maximum mortality rate from hydraulic failure" ;
	float fates_pft_used(fates_pft) ;
		fates_pft_used:units = "0 = off (dont use), 1 = on (use)" ;
		fates_pft_used:long_name = "Switch to turn on and off PFTs (also see fates_initd for cold-start)" ;
	float fates_phen_evergreen(fates_pft) ;
		fates_phen_evergreen:units = "logical flag" ;
		fates_phen_evergreen:long_name = "Binary flag for evergreen leaf habit" ;
	float fates_phen_season_decid(fates_pft) ;
		fates_phen_season_decid:units = "logical flag" ;
		fates_phen_season_decid:long_name = "Binary flag for seasonal-deciduous leaf habit" ;
	float fates_phen_stress_decid(fates_pft) ;
		fates_phen_stress_decid:units = "logical flag" ;
		fates_phen_stress_decid:long_name = "Binary flag for stress-deciduous leaf habit" ;
	float fates_prescribed_mortality_canopy(fates_pft) ;
		fates_prescribed_mortality_canopy:units = "1/yr" ;
		fates_prescribed_mortality_canopy:long_name = "mortality rate of canopy trees for prescribed physiology mode" ;
	float fates_prescribed_mortality_understory(fates_pft) ;
		fates_prescribed_mortality_understory:units = "1/yr" ;
		fates_prescribed_mortality_understory:long_name = "mortality rate of understory trees for prescribed physiology mode" ;
	float fates_prescribed_npp_canopy(fates_pft) ;
		fates_prescribed_npp_canopy:units = "gC / m^2 / yr" ;
		fates_prescribed_npp_canopy:long_name = "NPP per unit crown area of canopy trees for prescribed physiology mode" ;
	float fates_prescribed_npp_understory(fates_pft) ;
		fates_prescribed_npp_understory:units = "gC / m^2 / yr" ;
		fates_prescribed_npp_understory:long_name = "NPP per unit crown area of understory trees for prescribed physiology mode" ;
	float fates_prescribed_recruitment(fates_pft) ;
		fates_prescribed_recruitment:units = "n/yr" ;
		fates_prescribed_recruitment:long_name = "recruitment rate for prescribed physiology mode" ;
	float fates_recruit_hgt_min(fates_pft) ;
		fates_recruit_hgt_min:units = "m" ;
		fates_recruit_hgt_min:long_name = "the minimum height (ie starting height) of a newly recruited plant" ;
	float fates_recruit_initd(fates_pft) ;
		fates_recruit_initd:units = "stems/m2" ;
		fates_recruit_initd:long_name = "initial seedling density for a cold-start near-bare-ground simulation" ;
	float fates_rholnir(fates_pft) ;
		fates_rholnir:units = "fraction" ;
		fates_rholnir:long_name = "Leaf reflectance: near-IR" ;
	float fates_rholvis(fates_pft) ;
		fates_rholvis:units = "fraction" ;
		fates_rholvis:long_name = "Leaf reflectance: visible" ;
	float fates_rhosnir(fates_pft) ;
		fates_rhosnir:units = "fraction" ;
		fates_rhosnir:long_name = "Stem reflectance: near-IR" ;
	float fates_rhosvis(fates_pft) ;
		fates_rhosvis:units = "fraction" ;
		fates_rhosvis:long_name = "Stem reflectance: visible" ;
	float fates_root_long(fates_pft) ;
		fates_root_long:units = "yr" ;
		fates_root_long:long_name = "root longevity (alternatively, turnover time)" ;
	float fates_roota_par(fates_pft) ;
		fates_roota_par:units = "1/m" ;
		fates_roota_par:long_name = "CLM rooting distribution parameter" ;
	float fates_rootb_par(fates_pft) ;
		fates_rootb_par:units = "1/m" ;
		fates_rootb_par:long_name = "CLM rooting distribution parameter" ;
	float fates_rootprof_beta(fates_variants, fates_pft) ;
		fates_rootprof_beta:units = "unitless" ;
		fates_rootprof_beta:long_name = "Rooting beta parameter, for C and N vertical discretization (NOT USED BY DEFAULT)" ;
	float fates_seed_alloc(fates_pft) ;
		fates_seed_alloc:units = "fraction" ;
		fates_seed_alloc:long_name = "fraction of available carbon balance allocated to seeds" ;
	float fates_seed_alloc_mature(fates_pft) ;
		fates_seed_alloc_mature:units = "fraction" ;
		fates_seed_alloc_mature:long_name = "fraction of available carbon balance allocated to seeds in mature plants (adds to fates_seed_alloc)" ;
	float fates_seed_dbh_repro_threshold(fates_pft) ;
		fates_seed_dbh_repro_threshold:units = "cm" ;
		fates_seed_dbh_repro_threshold:long_name = "the diameter (if any) where the plant will start extra clonal allocation to the seed pool (NOT USED YET)" ;
	float fates_seed_decay_turnover(fates_pft) ;
		fates_seed_decay_turnover:units = "1/yr" ;
		fates_seed_decay_turnover:long_name = "turnover time for seeds with respect to germination" ;
	float fates_seed_germination_timescale(fates_pft) ;
		fates_seed_germination_timescale:units = "1/yr" ;
		fates_seed_germination_timescale:long_name = "turnover time for seeds with respect to decay" ;
	float fates_seed_rain(fates_pft) ;
		fates_seed_rain:units = "KgC/m2/yr" ;
		fates_seed_rain:long_name = "External seed rain from outside site (non-mass conserving)" ;
	float fates_smpsc(fates_pft) ;
		fates_smpsc:units = "mm" ;
		fates_smpsc:long_name = "Soil water potential at full stomatal closure" ;
	float fates_smpso(fates_pft) ;
		fates_smpso:units = "mm" ;
		fates_smpso:long_name = "Soil water potential at full stomatal opening" ;
	float fates_taulnir(fates_pft) ;
		fates_taulnir:units = "fraction" ;
		fates_taulnir:long_name = "Leaf transmittance: near-IR" ;
	float fates_taulvis(fates_pft) ;
		fates_taulvis:units = "fraction" ;
		fates_taulvis:long_name = "Leaf transmittance: visible" ;
	float fates_tausnir(fates_pft) ;
		fates_tausnir:units = "fraction" ;
		fates_tausnir:long_name = "Stem transmittance: near-IR" ;
	float fates_tausvis(fates_pft) ;
		fates_tausvis:units = "fraction" ;
		fates_tausvis:long_name = "Stem transmittance: visible" ;
	float fates_trim_inc(fates_pft) ;
		fates_trim_inc:units = "m2/m2" ;
		fates_trim_inc:long_name = "Arbitrary incremental change in trimming function." ;
	float fates_trim_limit(fates_pft) ;
		fates_trim_limit:units = "m2/m2" ;
		fates_trim_limit:long_name = "Arbitrary limit to reductions in leaf area with stress" ;
	float fates_wood_density(fates_pft) ;
		fates_wood_density:units = "g/cm3" ;
		fates_wood_density:long_name = "mean density of woody tissue in plant" ;
	float fates_woody(fates_pft) ;
		fates_woody:units = "logical flag" ;
		fates_woody:long_name = "Binary woody lifeform flag" ;
	float fates_z0mr(fates_pft) ;
		fates_z0mr:units = "unitless" ;
		fates_z0mr:long_name = "Ratio of momentum roughness length to canopy top height" ;
	float fates_alpha_FMC(fates_litterclass) ;
		fates_alpha_FMC:units = "NA" ;
		fates_alpha_FMC:long_name = "spitfire parameter related to fuel moisture content, Equation 6 Thonicke et al 2010" ;
	float fates_FBD(fates_litterclass) ;
		fates_FBD:units = "NA" ;
		fates_FBD:long_name = "spitfire parameter related to fuel bulk density, see SFMain.F90" ;
	float fates_low_moisture_Coeff(fates_litterclass) ;
		fates_low_moisture_Coeff:units = "NA" ;
		fates_low_moisture_Coeff:long_name = "spitfire parameter, equation B1 Thonicke et al 2010" ;
	float fates_low_moisture_Slope(fates_litterclass) ;
		fates_low_moisture_Slope:units = "NA" ;
		fates_low_moisture_Slope:long_name = "spitfire parameter, equation B1 Thonicke et al 2010" ;
	float fates_max_decomp(fates_litterclass) ;
		fates_max_decomp:units = "kgC/m2/yr ?" ;
		fates_max_decomp:long_name = "maximum rate of litter & CWD transfer from non-decomposing class into decomposing class" ;
	float fates_mid_moisture(fates_litterclass) ;
		fates_mid_moisture:units = "NA" ;
		fates_mid_moisture:long_name = "spitfire litter moisture threshold to be considered medium dry" ;
	float fates_mid_moisture_Coeff(fates_litterclass) ;
		fates_mid_moisture_Coeff:units = "NA" ;
		fates_mid_moisture_Coeff:long_name = "spitfire parameter, equation B1 Thonicke et al 2010" ;
	float fates_mid_moisture_Slope(fates_litterclass) ;
		fates_mid_moisture_Slope:units = "NA" ;
		fates_mid_moisture_Slope:long_name = "spitfire parameter, equation B1 Thonicke et al 2010" ;
	float fates_min_moisture(fates_litterclass) ;
		fates_min_moisture:units = "NA" ;
		fates_min_moisture:long_name = "spitfire litter moisture threshold to be considered very dry" ;
	float fates_SAV(fates_litterclass) ;
		fates_SAV:units = "NA" ;
		fates_SAV:long_name = "spitfire parameter related to surface area to volume ratio, see SFMain.F90" ;
	float fates_CWD_frac(fates_NCWD) ;
		fates_CWD_frac:units = "fraction" ;
		fates_CWD_frac:long_name = "fraction of woody (bdead+bsw) biomass destined for CWD pool" ;
	float fates_durat_slope ;
		fates_durat_slope:units = "NA" ;
		fates_durat_slope:long_name = "spitfire parameter, fire max duration slope, Equation 14 Thonicke et al 2010" ;
	float fates_fdi_a ;
		fates_fdi_a:units = "NA" ;
		fates_fdi_a:long_name = "spitfire parameter (unknown) " ;
	float fates_fdi_alpha ;
		fates_fdi_alpha:units = "NA" ;
		fates_fdi_alpha:long_name = "spitfire parameter, EQ 7 Venevsky et al. GCB 2002,(modified EQ 8 Thonicke et al. 2010) " ;
	float fates_fdi_b ;
		fates_fdi_b:units = "NA" ;
		fates_fdi_b:long_name = "spitfire parameter (unknown) " ;
	float fates_fire_wind_max ;
		fates_fire_wind_max:units = "m/min" ;
		fates_fire_wind_max:long_name = "maximum wind speed expected by the fire model" ;
	float fates_fuel_energy ;
		fates_fuel_energy:units = "kJ/kg" ;
		fates_fuel_energy:long_name = "pitfire parameter, heat content of fuel" ;
	float fates_max_durat ;
		fates_max_durat:units = "minutes" ;
		fates_max_durat:long_name = "spitfire parameter, fire maximum duration, Equation 14 Thonicke et al 2010" ;
	float fates_miner_damp ;
		fates_miner_damp:units = "NA" ;
		fates_miner_damp:long_name = "spitfire parameter, mineral-dampening coefficient EQ A1 Thonicke et al 2010 " ;
	float fates_miner_total ;
		fates_miner_total:units = "fraction" ;
		fates_miner_total:long_name = "spitfire parameter, total mineral content, Table A1 Thonicke et al 2010" ;
	float fates_part_dens ;
		fates_part_dens:units = "kg/m2" ;
		fates_part_dens:long_name = "spitfire parameter, oven dry particle density, Table A1 Thonicke et al 2010" ;

// global attributes:
		:history = "This file was made from FatesPFTIndexSwapper.py \n",
			" Input File = fates_params_13pfts.c180315.nc \n",
			" Indices = [1, 2, 3, 4, 5, 6, 7, 8, 9, 10, 11, 12, 13, 13] \n",
			"  Wed Feb 28 13:43:44 PST 2018  Values from Jennifer Holms 13pft test file fates_params.c170929_13pfts.nc were then manually converted over into positions 2-13, position 1 kept the tropical broadleaf evergreen.  Wed Mar  7 15:53:33 PST 2018 (RGK) added fates_logging_dbhmax_infra, fates_maintresp_reduction_curvature, fates_maintresp_reduction_intercept, and fates_leaf_clumping_index. CHanged fates_clone_alloc to fates_seed_alloc_mature. Updated minimum grass sizes per J Shuman notes. Set grass AGB intercepts and latosa to zero. Updated clumping to have more substanteated starter values per suggestions by Shawn Serbin. --- fates_params_13pfts.c180228 --- \n",
			" Thu Mar 15 13:48:11 PDT 2018 Added C4 plants via suggestions by @huitang_earth.\n",
			" Mon Mar 19 19:05:44 EDT 2018 forced all plants to be evergreen till carbon-imbalances are fixed.\n",
			" Mon Mar 19 19:05:44 EDT 2018 added entry for fates_history_height_bin_edges.\n",
			"" ;
data:

 fates_history_height_bin_edges = 0, 0.1, 0.3, 1, 3, 10 ;

 fates_history_sizeclass_bin_edges = 0, 5, 10, 15, 20, 30, 40, 50, 60, 70, 
    80, 90, 100 ;

 fates_history_ageclass_bin_edges = 0, 1, 2, 5, 10, 20, 50 ;

 fates_base_mr_20 = 2.52e-06 ;

 fates_bbopt_c3 = 10000 ;

 fates_bbopt_c4 = 40000 ;

 fates_canopy_closure_thresh = 0.8 ;

 fates_cohort_fusion_tol = 0.05 ;

 fates_comp_excln = 3 ;

 fates_cwd_fcel = 0.76 ;

 fates_cwd_flig = 0.24 ;

 fates_fire_nignitions = 15 ;

 fates_hydr_psi0 = 0 ;

 fates_hydr_psicap = -0.6 ;

 fates_init_litter = 0.05 ;

 fates_logging_coll_under_frac = 0.55983 ;

 fates_logging_collateral_frac = 0.05 ;

 fates_logging_dbhmax_infra = 35 ;

 fates_logging_dbhmin = 50 ;

 fates_logging_direct_frac = 0.15 ;

 fates_logging_event_code = -30 ;

 fates_logging_mechanical_frac = 0.05 ;

 fates_mort_disturb_frac = 1 ;

 fates_mort_understorey_death = 0.55983 ;

 fates_patch_fusion_tol = 0.05 ;

 fates_phen_a = -68 ;

 fates_phen_b = 638 ;

 fates_phen_c = -0.001 ;

 fates_phen_chiltemp = 5 ;

 fates_phen_coldtemp = 7.5 ;

 fates_phen_doff_time = 100 ;

 fates_phen_drought_threshold = 0.15 ;

 fates_phen_mindayson = 30 ;

 fates_phen_ncolddayslim = 5 ;

 fates_pftname =
  "broadleaf_evergreen_tropical_tree                ",
  "needleleaf_evergreen_temperate_tree              ",
  "needleleaf_evergreen_boreal_tree                 ",
  "needleleaf_deciduous_boreal_tree    (force evgrn)",
  "broadleaf_evergreen_temperate_tree               ",
  "broadleaf_deciduous_tropical_tree   (force evgrn)",
  "broadleaf_deciduous_temperate_tree  (force evgrn)",
  "broadleaf_deciduous_boreal_tree     (force evgrn)",
  "broadleaf_evergreen_temperate_shrub              ",
  "broadleaf_deciduous_temperate_shrub (force evgrn)",
  "broadleaf_deciduous_boreal_shrub    (force evgrn)",
  "arctic_c3_grass                     (force evgrn)",
  "cool_c3_grass                       (force evgrn)",
  "c4_grass                            (force evgrn)" ;

 fates_alloc_storage_cushion = 2, 1.2, 1.2, 1.2, 1.2, 1.2, 1.2, 1.2, 1.2, 
    1.2, 1.2, 1.2, 1.2, 1.2 ;

 fates_allom_agb1 = 0.06896, 0.06896, 0.06896, 0.06896, 0.06896, 0.06896, 
    0.06896, 0.06896, 0.06896, 0.06896, 0.06896, 0.01, 0.01, 0.01 ;

 fates_allom_agb2 = 0.572, 0.572, 0.572, 0.572, 0.572, 0.572, 0.572, 0.572, 
    0.572, 0.572, 0.572, 0.572, 0.572, 0.572 ;

 fates_allom_agb3 = 1.94, 1.94, 1.94, 1.94, 1.94, 1.94, 1.94, 1.94, 1.94, 
    1.94, 1.94, 1.94, 1.94, 1.94 ;

 fates_allom_agb4 = 0.931, 0.931, 0.931, 0.931, 0.931, 0.931, 0.931, 0.931, 
    0.931, 0.931, 0.931, 0.931, 0.931, 0.931 ;

 fates_allom_agb_frac = 0.6, 0.6, 0.6, 0.6, 0.6, 0.6, 0.6, 0.6, 0.6, 0.6, 
    0.6, 0.6, 0.6, 0.6 ;

 fates_allom_amode = 1, 1, 1, 1, 1, 1, 1, 1, 1, 1, 1, 1, 1, 1 ;

 fates_allom_blca_expnt_diff = 0, 0, 0, 0, 0, 0, 0, 0, 0, 0, 0, 0, 0, 0 ;

 fates_allom_cmode = 1, 1, 1, 1, 1, 1, 1, 1, 1, 1, 1, 1, 1, 1 ;

 fates_allom_d2bl1 = 0.07, 0.07, 0.07, 0.07, 0.07, 0.07, 0.07, 0.07, 0.07, 
    0.07, 0.07, 0.07, 0.07, 0.07 ;

 fates_allom_d2bl2 = 1.3, 1.3, 1.3, 1.3, 1.3, 1.3, 1.3, 1.3, 1.3, 1.3, 1.3, 
    1.3, 1.3, 1.3 ;

 fates_allom_d2bl3 = 0.55, 0.55, 0.55, 0.55, 0.55, 0.55, 0.55, 0.55, 0.55, 
    0.55, 0.55, 0.55, 0.55, 0.55 ;

 fates_allom_d2ca_coefficient_max = 0.6568464, 0.6568464, 0.6568464, 
    0.6568464, 0.6568464, 0.6568464, 0.6568464, 0.6568464, 0.6568464, 
    0.6568464, 0.6568464, 0.6568464, 0.6568464, 0.6568464 ;

 fates_allom_d2ca_coefficient_min = 0.3381119, 0.3381119, 0.3381119, 
    0.3381119, 0.3381119, 0.3381119, 0.3381119, 0.3381119, 0.3381119, 
    0.3381119, 0.3381119, 0.3381119, 0.3381119, 0.3381119 ;

 fates_allom_d2h1 = 0.64, 0.64, 0.64, 0.64, 0.64, 0.64, 0.64, 0.64, 0.64, 
    0.64, 0.64, 0.64, 0.64, 0.64 ;

 fates_allom_d2h2 = 0.37, 0.37, 0.37, 0.37, 0.37, 0.37, 0.37, 0.37, 0.37, 
    0.37, 0.37, 0.37, 0.37, 0.37 ;

 fates_allom_d2h3 = -999.9, -999.9, -999.9, -999.9, -999.9, -999.9, -999.9, 
    -999.9, -999.9, -999.9, -999.9, -999.9, -999.9, -999.9 ;

 fates_allom_dbh_maxheight = 150, 90, 90, 90, 90, 90, 90, 90, 3, 3, 2, 1.47, 
    1.47, 1.47 ;

 fates_allom_fmode = 1, 1, 1, 1, 1, 1, 1, 1, 1, 1, 1, 1, 1, 1 ;

 fates_allom_hmode = 1, 1, 1, 1, 1, 1, 1, 1, 1, 1, 1, 1, 1, 1 ;

 fates_allom_l2fr = 1, 1, 1, 1, 1, 1, 1, 1, 1, 1, 1, 1, 1, 1 ;

 fates_allom_latosa_int = 0.001, 0.001, 0.001, 0.001, 0.001, 0.001, 0.001, 
    0.001, 0.001, 0.001, 0.001, 0.001, 0.001, 0.001 ;

 fates_allom_latosa_slp = 0, 0, 0, 0, 0, 0, 0, 0, 0, 0, 0, 0, 0, 0 ;

 fates_allom_lmode = 1, 1, 1, 1, 1, 1, 1, 1, 1, 1, 1, 1, 1, 1 ;

 fates_allom_sai_scaler = 0.0012, 0.0012, 0.0012, 0.0012, 0.0012, 0.0012, 
    0.0012, 0.0012, 0.0012, 0.0012, 0.0012, 0.0012, 0.0012, 0.0012 ;

 fates_allom_smode = 1, 1, 1, 1, 1, 1, 1, 1, 1, 1, 1, 1, 1, 1 ;

 fates_allom_stmode = 1, 1, 1, 1, 1, 1, 1, 1, 1, 1, 1, 1, 1, 1 ;

 fates_branch_turnover = 50, 50, 50, 50, 50, 50, 50, 50, 50, 50, 50, 0, 0, 0 ;

 fates_c2b = 2, 2, 2, 2, 2, 2, 2, 2, 2, 2, 2, 2, 2, 2 ;

 fates_displar = 0.67, 0.67, 0.67, 0.67, 0.67, 0.67, 0.67, 0.67, 0.67, 0.67, 
    0.67, 0.67, 0.67, 0.67 ;

 fates_fire_alpha_SH = 0.2, 0.2, 0.2, 0.2, 0.2, 0.2, 0.2, 0.2, 0.2, 0.2, 0.2, 
    0.2, 0.2, 0.2 ;

 fates_fire_bark_scaler = 0.07, 0.07, 0.07, 0.07, 0.07, 0.07, 0.07, 0.07, 
    0.07, 0.07, 0.07, 0.07, 0.07, 0.07 ;

 fates_fire_crown_depth_frac = 0.5, 0.5, 0.5, 0.5, 0.5, 0.5, 0.5, 0.5, 0.95, 
    0.95, 0.95, 1, 1, 1 ;

 fates_fire_crown_kill = 0.775, 0.775, 0.775, 0.775, 0.775, 0.775, 0.775, 
    0.775, 0.775, 0.775, 0.775, 0.775, 0.775, 0.775 ;

 fates_fr_fcel = 0.5, 0.5, 0.5, 0.5, 0.5, 0.5, 0.5, 0.5, 0.5, 0.5, 0.5, 0.5, 
    0.5, 0.5 ;

 fates_fr_flab = 0.25, 0.25, 0.25, 0.25, 0.25, 0.25, 0.25, 0.25, 0.25, 0.25, 
    0.25, 0.25, 0.25, 0.25 ;

 fates_fr_flig = 0.25, 0.25, 0.25, 0.25, 0.25, 0.25, 0.25, 0.25, 0.25, 0.25, 
    0.25, 0.25, 0.25, 0.25 ;

 fates_froot_cn_ratio = 42, 42, 42, 42, 42, 42, 42, 42, 42, 42, 42, 42, 42, 42 ;

 fates_grperc = 0.11, 0.11, 0.11, 0.11, 0.11, 0.11, 0.11, 0.11, 0.11, 0.11, 
    0.11, 0.11, 0.11, 0.11 ;

 fates_hydr_avuln_gs = 2.5, 2.5, 2.5, 2.5, 2.5, 2.5, 2.5, 2.5, 2.5, 2.5, 2.5, 
    2.5, 2.5, 2.5 ;

 fates_hydr_avuln_node =
  2, 2, 2, 2, 2, 2, 2, 2, 2, 2, 2, 2, 2, 2,
  2, 2, 2, 2, 2, 2, 2, 2, 2, 2, 2, 2, 2, 2,
  2, 2, 2, 2, 2, 2, 2, 2, 2, 2, 2, 2, 2, 2,
  2, 2, 2, 2, 2, 2, 2, 2, 2, 2, 2, 2, 2, 2 ;

 fates_hydr_epsil_node =
  12, 12, 12, 12, 12, 12, 12, 12, 12, 12, 12, 12, 12, 12,
  10, 10, 10, 10, 10, 10, 10, 10, 10, 10, 10, 10, 10, 10,
  10, 10, 10, 10, 10, 10, 10, 10, 10, 10, 10, 10, 10, 10,
  8, 8, 8, 8, 8, 8, 8, 8, 8, 8, 8, 8, 8, 8 ;

 fates_hydr_fcap_node =
  0, 0, 0, 0, 0, 0, 0, 0, 0, 0, 0, 0, 0, 0,
  0.08, 0.08, 0.08, 0.08, 0.08, 0.08, 0.08, 0.08, 0.08, 0.08, 0.08, 0.08, 
    0.08, 0.08,
  0.08, 0.08, 0.08, 0.08, 0.08, 0.08, 0.08, 0.08, 0.08, 0.08, 0.08, 0.08, 
    0.08, 0.08,
  0, 0, 0, 0, 0, 0, 0, 0, 0, 0, 0, 0, 0, 0 ;

 fates_hydr_kmax_node =
  -999, -999, -999, -999, -999, -999, -999, -999, -999, -999, -999, -999, 
    -999, -999,
  3, 3, 3, 3, 3, 3, 3, 3, 3, 3, 3, 3, 3, 3,
  -999, -999, -999, -999, -999, -999, -999, -999, -999, -999, -999, -999, 
    -999, -999,
  -999, -999, -999, -999, -999, -999, -999, -999, -999, -999, -999, -999, 
    -999, -999 ;

 fates_hydr_p50_gs = -1.5, -1.5, -1.5, -1.5, -1.5, -1.5, -1.5, -1.5, -1.5, 
    -1.5, -1.5, -1.5, -1.5, -1.5 ;

 fates_hydr_p50_node =
  -2.25, -2.25, -2.25, -2.25, -2.25, -2.25, -2.25, -2.25, -2.25, -2.25, 
    -2.25, -2.25, -2.25, -2.25,
  -2.25, -2.25, -2.25, -2.25, -2.25, -2.25, -2.25, -2.25, -2.25, -2.25, 
    -2.25, -2.25, -2.25, -2.25,
  -2.25, -2.25, -2.25, -2.25, -2.25, -2.25, -2.25, -2.25, -2.25, -2.25, 
    -2.25, -2.25, -2.25, -2.25,
  -2.25, -2.25, -2.25, -2.25, -2.25, -2.25, -2.25, -2.25, -2.25, -2.25, 
    -2.25, -2.25, -2.25, -2.25 ;

 fates_hydr_p_taper = 0.333, 0.333, 0.333, 0.333, 0.333, 0.333, 0.333, 0.333, 
    0.333, 0.333, 0.333, 0.333, 0.333, 0.333 ;

 fates_hydr_pinot_node =
  -999, -999, -999, -999, -999, -999, -999, -999, -999, -999, -999, -999, 
    -999, -999,
  -999, -999, -999, -999, -999, -999, -999, -999, -999, -999, -999, -999, 
    -999, -999,
  -999, -999, -999, -999, -999, -999, -999, -999, -999, -999, -999, -999, 
    -999, -999,
  -999, -999, -999, -999, -999, -999, -999, -999, -999, -999, -999, -999, 
    -999, -999 ;

 fates_hydr_pitlp_node =
  -1.67, -1.67, -1.67, -1.67, -1.67, -1.67, -1.67, -1.67, -1.67, -1.67, 
    -1.67, -1.67, -1.67, -1.67,
  -1.4, -1.4, -1.4, -1.4, -1.4, -1.4, -1.4, -1.4, -1.4, -1.4, -1.4, -1.4, 
    -1.4, -1.4,
  -1.4, -1.4, -1.4, -1.4, -1.4, -1.4, -1.4, -1.4, -1.4, -1.4, -1.4, -1.4, 
    -1.4, -1.4,
  -1.2, -1.2, -1.2, -1.2, -1.2, -1.2, -1.2, -1.2, -1.2, -1.2, -1.2, -1.2, 
    -1.2, -1.2 ;

 fates_hydr_resid_node =
  0.25, 0.25, 0.25, 0.25, 0.25, 0.25, 0.25, 0.25, 0.25, 0.25, 0.25, 0.25, 
    0.25, 0.25,
  0.325, 0.325, 0.325, 0.325, 0.325, 0.325, 0.325, 0.325, 0.325, 0.325, 
    0.325, 0.325, 0.325, 0.325,
  0.325, 0.325, 0.325, 0.325, 0.325, 0.325, 0.325, 0.325, 0.325, 0.325, 
    0.325, 0.325, 0.325, 0.325,
  0.15, 0.15, 0.15, 0.15, 0.15, 0.15, 0.15, 0.15, 0.15, 0.15, 0.15, 0.15, 
    0.15, 0.15 ;

 fates_hydr_rfrac_stem = 0.625, 0.625, 0.625, 0.625, 0.625, 0.625, 0.625, 
    0.625, 0.625, 0.625, 0.625, 0.625, 0.625, 0.625 ;

 fates_hydr_rs2 = 0.0001, 0.0001, 0.0001, 0.0001, 0.0001, 0.0001, 0.0001, 
    0.0001, 0.0001, 0.0001, 0.0001, 0.0001, 0.0001, 0.0001 ;

 fates_hydr_srl = 25, 25, 25, 25, 25, 25, 25, 25, 25, 25, 25, 25, 25, 25 ;

 fates_hydr_thetas_node =
  0.65, 0.65, 0.65, 0.65, 0.65, 0.65, 0.65, 0.65, 0.65, 0.65, 0.65, 0.65, 
    0.65, 0.65,
  0.65, 0.65, 0.65, 0.65, 0.65, 0.65, 0.65, 0.65, 0.65, 0.65, 0.65, 0.65, 
    0.65, 0.65,
  0.65, 0.65, 0.65, 0.65, 0.65, 0.65, 0.65, 0.65, 0.65, 0.65, 0.65, 0.65, 
    0.65, 0.65,
  0.75, 0.75, 0.75, 0.75, 0.75, 0.75, 0.75, 0.75, 0.75, 0.75, 0.75, 0.75, 
    0.75, 0.75 ;

 fates_leaf_BB_slope = 8, 8, 8, 8, 8, 8, 8, 8, 8, 8, 8, 8, 8, 8 ;

 fates_leaf_cn_ratio = 30, 35, 40, 25, 30, 25, 25, 25, 30, 25, 25, 25, 25, 25 ;

 fates_leaf_c3psn = 1, 1, 1, 1, 1, 1, 1, 1, 1, 1, 1, 1, 1, 2 ;

 fates_leaf_clumping_index = 0.85, 0.85, 0.675, 0.8, 0.85, 0.85, 0.9, 0.75, 
    0.85, 0.9, 0.9, 0.75, 0.75, 0.75 ;

 fates_leaf_diameter = 0.04, 0.04, 0.04, 0.04, 0.04, 0.04, 0.04, 0.04, 0.04, 
    0.04, 0.04, 0.04, 0.04, 0.04 ;

 fates_leaf_jmaxha = 43540, 43540, 43540, 43540, 43540, 43540, 43540, 43540, 
    43540, 43540, 43540, 43540, 43540, 43540 ;

 fates_leaf_jmaxhd = 152040, 152040, 152040, 152040, 152040, 152040, 152040, 
    152040, 152040, 152040, 152040, 152040, 152040, 152040 ;

 fates_leaf_jmaxse = 495, 495, 495, 495, 495, 495, 495, 495, 495, 495, 495, 
    495, 495, 495 ;

 fates_leaf_long = 1.5, 4, 6, 1, 1.5, 1, 1, 1, 1.5, 1, 1, 1, 1, 1 ;

 fates_leaf_slatop = 0.012, 0.01, 0.008, 0.024, 0.012, 0.03, 0.03, 0.03, 
    0.012, 0.03, 0.03, 0.03, 0.03, 0.03 ;

 fates_leaf_stor_priority = 0.8, 0.8, 0.8, 0.8, 0.8, 0.8, 0.8, 0.8, 0.8, 0.8, 
    0.8, 0.8, 0.8, 0.8 ;

 fates_leaf_tpuha = 53100, 53100, 53100, 53100, 53100, 53100, 53100, 53100, 
    53100, 53100, 53100, 53100, 53100, 53100 ;

 fates_leaf_tpuhd = 150650, 150650, 150650, 150650, 150650, 150650, 150650, 
    150650, 150650, 150650, 150650, 150650, 150650, 150650 ;

 fates_leaf_tpuse = 490, 490, 490, 490, 490, 490, 490, 490, 490, 490, 490, 
    490, 490, 490 ;

 fates_leaf_vcmax25top = 50, 65, 63, 39, 62, 41, 58, 58, 62, 54, 54, 78, 78, 78 ;

 fates_leaf_vcmaxha = 65330, 65330, 65330, 65330, 65330, 65330, 65330, 65330, 
    65330, 65330, 65330, 65330, 65330, 65330 ;

 fates_leaf_vcmaxhd = 149250, 149250, 149250, 149250, 149250, 149250, 149250, 
    149250, 149250, 149250, 149250, 149250, 149250, 149250 ;

 fates_leaf_vcmaxse = 485, 485, 485, 485, 485, 485, 485, 485, 485, 485, 485, 
    485, 485, 485 ;

 fates_leaf_xl = 0.1, 0.01, 0.01, 0.01, 0.1, 0.01, 0.25, 0.25, 0.01, 0.25, 
    0.25, -0.3, -0.3, -0.3 ;

 fates_lf_fcel = 0.5, 0.5, 0.5, 0.5, 0.5, 0.5, 0.5, 0.5, 0.5, 0.5, 0.5, 0.5, 
    0.5, 0.5 ;

 fates_lf_flab = 0.25, 0.25, 0.25, 0.25, 0.25, 0.25, 0.25, 0.25, 0.25, 0.25, 
    0.25, 0.25, 0.25, 0.25 ;

 fates_lf_flig = 0.25, 0.25, 0.25, 0.25, 0.25, 0.25, 0.25, 0.25, 0.25, 0.25, 
    0.25, 0.25, 0.25, 0.25 ;

 fates_maintresp_reduction_curvature = 0.01, 0.01, 0.01, 0.01, 0.01, 0.01, 
    0.01, 0.01, 0.01, 0.01, 0.01, 0.01, 0.01, 0.01 ;

 fates_maintresp_reduction_intercept = 1, 1, 1, 1, 1, 1, 1, 1, 1, 1, 1, 2, 1, 1 ;

 fates_mort_bmort = 0.014, 0.014, 0.014, 0.014, 0.014, 0.014, 0.014, 0.014, 
    0.014, 0.014, 0.014, 0.014, 0.014, 0.014 ;

 fates_mort_freezetol = 2.5, -55, -80, -80, -30, 2.5, -30, -80, -60, -10, 
    -80, -80, -80, -80 ;

 fates_mort_hf_sm_threshold = 1e-06, 1e-06, 1e-06, 1e-06, 1e-06, 1e-06, 
    1e-06, 1e-06, 1e-06, 1e-06, 1e-06, 1e-06, 1e-06, 1e-06 ;

 fates_mort_scalar_coldstress = 3, 3, 3, 3, 3, 3, 3, 3, 3, 3, 3, 3, 3, 3 ;

 fates_mort_scalar_cstarvation = 0.6, 0.6, 0.6, 0.6, 0.6, 0.6, 0.6, 0.6, 0.6, 
    0.6, 0.6, 0.6, 0.6, 0.6 ;

 fates_mort_scalar_hydrfailure = 0.6, 0.6, 0.6, 0.6, 0.6, 0.6, 0.6, 0.6, 0.6, 
    0.6, 0.6, 0.6, 0.6, 0.6 ;

 fates_pft_used = 1, 1, 1, 1, 1, 1, 1, 1, 1, 1, 1, 1, 1, 1 ;

 fates_phen_evergreen = 1, 1, 1, 1, 1, 1, 1, 1, 1, 1, 1, 1, 1, 1 ;

 fates_phen_season_decid = 0, 0, 0, 0, 0, 0, 0, 0, 0, 0, 0, 0, 0, 0 ;

 fates_phen_stress_decid = 0, 0, 0, 0, 0, 0, 0, 0, 0, 0, 0, 0, 0, 0 ;

 fates_prescribed_mortality_canopy = 0.0194, 0.0194, 0.0194, 0.0194, 0.0194, 
    0.0194, 0.0194, 0.0194, 0.0194, 0.0194, 0.0194, 0.0194, 0.0194, 0.0194 ;

 fates_prescribed_mortality_understory = 0.025, 0.025, 0.025, 0.025, 0.025, 
    0.025, 0.025, 0.025, 0.025, 0.025, 0.025, 0.025, 0.025, 0.025 ;

<<<<<<< HEAD
 fates_c3psn = 1, 1, 1, 1, 1, 1, 1, 1, 1, 1, 1, 1, 1, 0 ;
=======
 fates_prescribed_npp_canopy = 0.4, 0.4, 0.4, 0.4, 0.4, 0.4, 0.4, 0.4, 0.4, 
    0.4, 0.4, 0.4, 0.4, 0.4 ;
>>>>>>> b3510000

 fates_prescribed_npp_understory = 0.03125, 0.03125, 0.03125, 0.03125, 
    0.03125, 0.03125, 0.03125, 0.03125, 0.03125, 0.03125, 0.03125, 0.03125, 
    0.03125, 0.03125 ;

 fates_prescribed_recruitment = 0.02, 0.02, 0.02, 0.02, 0.02, 0.02, 0.02, 
    0.02, 0.02, 0.02, 0.02, 0.02, 0.02, 0.02 ;

 fates_recruit_hgt_min = 1.25, 1.25, 1.25, 1.25, 1.25, 1.25, 1.25, 1.25, 
    0.75, 0.75, 0.75, 0.75, 0.75, 0.75 ;

 fates_recruit_initd = 0.2, 0.2, 0.2, 0.2, 0.2, 0.2, 0.2, 0.2, 0.2, 0.2, 0.2, 
    20, 20, 20 ;

 fates_rholnir = 0.45, 0.35, 0.35, 0.35, 0.45, 0.45, 0.45, 0.45, 0.35, 0.45, 
    0.45, 0.35, 0.35, 0.35 ;

 fates_rholvis = 0.1, 0.07, 0.07, 0.07, 0.1, 0.1, 0.1, 0.1, 0.07, 0.1, 0.1, 
    0.1, 0.1, 0.1 ;

 fates_rhosnir = 0.39, 0.39, 0.39, 0.39, 0.39, 0.39, 0.39, 0.39, 0.39, 0.39, 
    0.39, 0.53, 0.53, 0.53 ;

 fates_rhosvis = 0.16, 0.16, 0.16, 0.16, 0.16, 0.16, 0.16, 0.16, 0.16, 0.16, 
    0.16, 0.31, 0.31, 0.31 ;

 fates_root_long = 1, 2, 3, 1, 1.5, 1, 1, 1, 1.5, 1, 1, 1, 1, 1 ;

 fates_roota_par = 7, 7, 7, 7, 7, 6, 6, 6, 7, 7, 7, 11, 11, 11 ;

 fates_rootb_par = 1, 2, 2, 2, 1, 2, 2, 2, 1.5, 1.5, 1.5, 2, 2, 2 ;

 fates_rootprof_beta =
  0.976, 0.976, 0.976, 0.976, 0.976, 0.976, 0.976, 0.976, 0.976, 0.976, 
    0.976, 0.976, 0.976, 0.976,
  _, _, _, _, _, _, _, _, _, _, _, _, _, _ ;

 fates_seed_alloc = 0.1, 0.1, 0.1, 0.1, 0.1, 0.1, 0.1, 0.1, 0.1, 0.1, 0.1, 
    0.1, 0.1, 0.1 ;

 fates_seed_alloc_mature = 0, 0, 0, 0, 0, 0, 0, 0, 0.9, 0.9, 0.9, 0.9, 0.9, 
    0.9 ;

 fates_seed_dbh_repro_threshold = 150, 90, 90, 90, 90, 90, 90, 90, 3, 3, 2, 
    1.47, 1.47, 1.47 ;

 fates_seed_decay_turnover = 0.51, 0.51, 0.51, 0.51, 0.51, 0.51, 0.51, 0.51, 
    0.51, 0.51, 0.51, 0.51, 0.51, 0.51 ;

 fates_seed_germination_timescale = 0.5, 0.5, 0.5, 0.5, 0.5, 0.5, 0.5, 0.5, 
    0.5, 0.5, 0.5, 0.5, 0.5, 0.5 ;

 fates_seed_rain = 0.28, 0.28, 0.28, 0.28, 0.28, 0.28, 0.28, 0.28, 0.28, 
    0.28, 0.28, 0.28, 0.28, 0.28 ;

 fates_smpsc = -255000, -255000, -255000, -255000, -255000, -255000, -255000, 
    -255000, -255000, -255000, -255000, -255000, -255000, -255000 ;

 fates_smpso = -66000, -66000, -66000, -66000, -66000, -66000, -66000, 
    -66000, -66000, -66000, -66000, -66000, -66000, -66000 ;

 fates_taulnir = 0.25, 0.1, 0.1, 0.1, 0.25, 0.25, 0.25, 0.25, 0.1, 0.25, 
    0.25, 0.34, 0.34, 0.34 ;

 fates_taulvis = 0.05, 0.05, 0.05, 0.05, 0.05, 0.05, 0.05, 0.05, 0.05, 0.05, 
    0.05, 0.05, 0.05, 0.05 ;

 fates_tausnir = 0.001, 0.001, 0.001, 0.001, 0.001, 0.001, 0.001, 0.001, 
    0.001, 0.001, 0.001, 0.25, 0.25, 0.25 ;

 fates_tausvis = 0.001, 0.001, 0.001, 0.001, 0.001, 0.001, 0.001, 0.001, 
    0.001, 0.001, 0.001, 0.12, 0.12, 0.12 ;

 fates_trim_inc = 0.03, 0.03, 0.03, 0.03, 0.03, 0.03, 0.03, 0.03, 0.03, 0.03, 
    0.03, 0.03, 0.03, 0.03 ;

 fates_trim_limit = 0.3, 0.3, 0.3, 0.3, 0.3, 0.3, 0.3, 0.3, 0.3, 0.3, 0.3, 
    0.3, 0.3, 0.3 ;

 fates_wood_density = 0.7, 0.7, 0.7, 0.7, 0.7, 0.7, 0.7, 0.7, 0.7, 0.7, 0.7, 
    0.7, 0.7, 0.7 ;

 fates_woody = 1, 1, 1, 1, 1, 1, 1, 1, 1, 1, 1, 0, 0, 0 ;

 fates_z0mr = 0.055, 0.055, 0.055, 0.055, 0.055, 0.055, 0.055, 0.055, 0.055, 
    0.055, 0.055, 0.055, 0.055, 0.055 ;

 fates_alpha_FMC = 0.0050769, 0.001, 0.0002754, 7.54e-05, 1.54e-05, 999 ;

 fates_FBD = 4, 15.4, 16.8, 19.6, 999, 4 ;

 fates_low_moisture_Coeff = 1.15, 1.12, 1.09, 0.98, 0.8, 1.15 ;

 fates_low_moisture_Slope = 0.62, 0.62, 0.72, 0.85, 0.8, 0.62 ;

 fates_max_decomp = 1, 0.52, 0.383, 0.383, 0.19, 999 ;

 fates_mid_moisture = 0.8, 0.72, 0.51, 0.38, 1, 0.8 ;

 fates_mid_moisture_Coeff = 3.2, 2.35, 1.47, 1.06, 0.8, 3.2 ;

 fates_mid_moisture_Slope = 3.2, 2.35, 1.47, 1.06, 0.8, 3.2 ;

 fates_min_moisture = 0.24, 0.18, 0.12, 0, 0, 0.24 ;

 fates_SAV = 66, 13, 3.58, 0.98, 0.2, 66 ;

 fates_CWD_frac = 0.045, 0.075, 0.21, 0.67 ;

 fates_durat_slope = -11.06 ;

 fates_fdi_a = 17.62 ;

 fates_fdi_alpha = 0.00037 ;

 fates_fdi_b = 243.12 ;

 fates_fire_wind_max = 45.718 ;

 fates_fuel_energy = 18000 ;

 fates_max_durat = 240 ;

 fates_miner_damp = 0.41739 ;

 fates_miner_total = 0.055 ;

 fates_part_dens = 513 ;
}<|MERGE_RESOLUTION|>--- conflicted
+++ resolved
@@ -116,233 +116,6 @@
 	char fates_pftname(fates_pft, fates_string_length) ;
 		fates_pftname:units = "unitless - string" ;
 		fates_pftname:long_name = "Description of plant type" ;
-<<<<<<< HEAD
-	float fates_pft_used(fates_pft) ;
-		fates_pft_used:units = "0 = off (dont use), 1 = on (use)" ;
-		fates_pft_used:long_name = "Switch to turn on and off PFTs (also see fates_initd for cold-start)" ;
-	float fates_patch_fusion_tol(fates_scalar) ;
-		fates_patch_fusion_tol:units = "unitless" ;
-		fates_patch_fusion_tol:long_name = "minimum fraction in difference in profiles between patches" ;
-	float fates_nignitions(fates_scalar) ;
-		fates_nignitions:units = "/m2 (?)" ;
-		fates_nignitions:long_name = "number of daily ignitions (nfires = nignitions*FDI*area_scaling)" ;
-	float fates_mort_disturb_frac(fates_scalar) ;
-		fates_mort_disturb_frac:units = "fraction" ;
-		fates_mort_disturb_frac:long_name = "fraction of canopy mortality that results in disturbance (i.e. transfer of area from new to old patch)" ;
-	float fates_min_moisture(fates_litterclass) ;
-		fates_min_moisture:units = "NA" ;
-		fates_min_moisture:long_name = "spitfire litter moisture threshold to be considered very dry" ;
-	float fates_mid_moisture_Slope(fates_litterclass) ;
-		fates_mid_moisture_Slope:units = "NA" ;
-		fates_mid_moisture_Slope:long_name = "spitfire parameter, equation B1 Thonicke et al 2010" ;
-	float fates_mid_moisture_Coeff(fates_litterclass) ;
-		fates_mid_moisture_Coeff:units = "NA" ;
-		fates_mid_moisture_Coeff:long_name = "spitfire parameter, equation B1 Thonicke et al 2010" ;
-	float fates_mid_moisture(fates_litterclass) ;
-		fates_mid_moisture:units = "NA" ;
-		fates_mid_moisture:long_name = "spitfire litter moisture threshold to be considered medium dry" ;
-	float fates_max_decomp(fates_litterclass) ;
-		fates_max_decomp:units = "kgC/m2/yr ?" ;
-		fates_max_decomp:long_name = "maximum rate of litter & CWD transfer from non-decomposing class into decomposing class" ;
-	float fates_maintresp_reduction_intercept(fates_pft) ;
-		fates_maintresp_reduction_intercept:units = "unitless (0-1)" ;
-		fates_maintresp_reduction_intercept:long_name = "intercept of MR reduction as f(carbon storage), 0=no throttling, 1=max throttling" ;
-	float fates_maintresp_reduction_curvature(fates_pft) ;
-		fates_maintresp_reduction_curvature:units = "unitless (0-1)" ;
-		fates_maintresp_reduction_curvature:long_name = "curvature of MR reduction as f(carbon storage), 1=linear, 0=very curved" ;
-	float fates_low_moisture_Slope(fates_litterclass) ;
-		fates_low_moisture_Slope:units = "NA" ;
-		fates_low_moisture_Slope:long_name = "spitfire parameter, equation B1 Thonicke et al 2010" ;
-	float fates_low_moisture_Coeff(fates_litterclass) ;
-		fates_low_moisture_Coeff:units = "NA" ;
-		fates_low_moisture_Coeff:long_name = "spitfire parameter, equation B1 Thonicke et al 2010" ;
-	float fates_logging_mechanical_frac(fates_scalar) ;
-		fates_logging_mechanical_frac:units = "fraction" ;
-		fates_logging_mechanical_frac:long_name = "Fraction of stems killed due infrastructure an other mechanical means" ;
-	float fates_logging_event_code(fates_scalar) ;
-		fates_logging_event_code:units = "unitless" ;
-		fates_logging_event_code:long_name = "Integer code that options how logging events are structured" ;
-	float fates_logging_direct_frac(fates_scalar) ;
-		fates_logging_direct_frac:units = "fraction" ;
-		fates_logging_direct_frac:long_name = "Fraction of stems logged directly per event" ;
-	float fates_logging_dbhmin(fates_scalar) ;
-		fates_logging_dbhmin:units = "cm" ;
-		fates_logging_dbhmin:long_name = "Minimum dbh at which logging is applied" ;
-	float fates_logging_dbhmax_infra(fates_scalar) ;
-		fates_logging_dbhmax_infra:units = "cm" ;
-		fates_logging_dbhmax_infra:long_name = "Tree diameter, above which infrastructure from logging does not impact damage or mortality." ;
-	float fates_logging_collateral_frac(fates_scalar) ;
-		fates_logging_collateral_frac:units = "fraction" ;
-		fates_logging_collateral_frac:long_name = "Fraction of large stems in upperstory that die from logging collateral damage" ;
-	float fates_logging_coll_under_frac(fates_scalar) ;
-		fates_logging_coll_under_frac:units = "fraction" ;
-		fates_logging_coll_under_frac:long_name = "Fraction of stems killed in the understory when logging generates disturbance" ;
-	float fates_lf_flig(fates_pft) ;
-		fates_lf_flig:units = "fraction" ;
-		fates_lf_flig:long_name = "Leaf litter lignin fraction" ;
-	float fates_lf_flab(fates_pft) ;
-		fates_lf_flab:units = "fraction" ;
-		fates_lf_flab:long_name = "Leaf litter labile fraction" ;
-	float fates_lf_fcel(fates_pft) ;
-		fates_lf_fcel:units = "fraction" ;
-		fates_lf_fcel:long_name = "Leaf litter cellulose fraction" ;
-	float fates_leafcn(fates_pft) ;
-		fates_leafcn:units = "gC/gN" ;
-		fates_leafcn:long_name = "Leaf C:N" ;
-	float fates_leaf_stor_priority(fates_pft) ;
-		fates_leaf_stor_priority:units = "unitless" ;
-		fates_leaf_stor_priority:long_name = "factor governing priority of replacing storage with NPP" ;
-	float fates_leaf_long(fates_pft) ;
-		fates_leaf_long:units = "yr" ;
-		fates_leaf_long:long_name = "Leaf longevity (ie turnover timescale)" ;
-	float fates_jmaxse(fates_pft) ;
-		fates_jmaxse:units = "J/mol/K" ;
-		fates_jmaxse:long_name = "entropy term for jmax" ;
-	float fates_jmaxhd(fates_pft) ;
-		fates_jmaxhd:units = "J/mol" ;
-		fates_jmaxhd:long_name = "deactivation energy for jmax" ;
-	float fates_jmaxha(fates_pft) ;
-		fates_jmaxha:units = "J/mol" ;
-		fates_jmaxha:long_name = "activation energy for jmax" ;
-	float fates_initd(fates_pft) ;
-		fates_initd:units = "stems/m2" ;
-		fates_initd:long_name = "initial seedling density for a cold-start near-bare-ground simulation" ;
-	float fates_init_litter(fates_scalar) ;
-		fates_init_litter:units = "NA" ;
-		fates_init_litter:long_name = "Initialization value for litter pool in cold-start (NOT USED)" ;
-	float fates_hydr_thetas_node(fates_hydr_organs, fates_pft) ;
-		fates_hydr_thetas_node:units = "cm3/cm3" ;
-		fates_hydr_thetas_node:long_name = "saturated water content" ;
-	float fates_hydr_srl(fates_pft) ;
-		fates_hydr_srl:units = "m g-1" ;
-		fates_hydr_srl:long_name = "specific root length" ;
-	float fates_hydr_rs2(fates_pft) ;
-		fates_hydr_rs2:units = "mm" ;
-		fates_hydr_rs2:long_name = "absorbing root radius" ;
-	float fates_hydr_rfrac_stem(fates_pft) ;
-		fates_hydr_rfrac_stem:units = "fraction" ;
-		fates_hydr_rfrac_stem:long_name = "fraction of total tree resistance from troot to canopy" ;
-	float fates_hydr_resid_node(fates_hydr_organs, fates_pft) ;
-		fates_hydr_resid_node:units = "fraction" ;
-		fates_hydr_resid_node:long_name = "residual fraction" ;
-	float fates_hydr_psicap(fates_scalar) ;
-		fates_hydr_psicap:units = "MPa" ;
-		fates_hydr_psicap:long_name = "sapwood water potential at which capillary reserves exhausted" ;
-	float fates_hydr_psi0(fates_scalar) ;
-		fates_hydr_psi0:units = "MPa" ;
-		fates_hydr_psi0:long_name = "sapwood water potential at saturation" ;
-	float fates_hydr_pitlp_node(fates_hydr_organs, fates_pft) ;
-		fates_hydr_pitlp_node:units = "MPa" ;
-		fates_hydr_pitlp_node:long_name = "turgor loss point" ;
-	float fates_hydr_pinot_node(fates_hydr_organs, fates_pft) ;
-		fates_hydr_pinot_node:units = "MPa" ;
-		fates_hydr_pinot_node:long_name = "osmotic potential at full turgor" ;
-	float fates_hydr_p_taper(fates_pft) ;
-		fates_hydr_p_taper:units = "unitless" ;
-		fates_hydr_p_taper:long_name = "xylem taper exponent" ;
-	float fates_hydr_p50_node(fates_hydr_organs, fates_pft) ;
-		fates_hydr_p50_node:units = "MPa" ;
-		fates_hydr_p50_node:long_name = "xylem water potential at 50% loss of conductivity" ;
-	float fates_hydr_p50_gs(fates_pft) ;
-		fates_hydr_p50_gs:units = "MPa" ;
-		fates_hydr_p50_gs:long_name = "water potential at 50% loss of stomatal conductance" ;
-	float fates_hydr_kmax_node(fates_hydr_organs, fates_pft) ;
-		fates_hydr_kmax_node:units = "kgMPa/m/s" ;
-		fates_hydr_kmax_node:long_name = "maximum xylem conductivity per unit conducting xylem area" ;
-	float fates_hydr_fcap_node(fates_hydr_organs, fates_pft) ;
-		fates_hydr_fcap_node:units = "unitless" ;
-		fates_hydr_fcap_node:long_name = "fraction of (1-resid_node) that is capillary in source" ;
-	float fates_hydr_epsil_node(fates_hydr_organs, fates_pft) ;
-		fates_hydr_epsil_node:units = "MPa" ;
-		fates_hydr_epsil_node:long_name = "bulk elastic modulus" ;
-	float fates_hydr_avuln_node(fates_hydr_organs, fates_pft) ;
-		fates_hydr_avuln_node:units = "unitless" ;
-		fates_hydr_avuln_node:long_name = "xylem vulnerability curve shape parameter" ;
-	float fates_hydr_avuln_gs(fates_pft) ;
-		fates_hydr_avuln_gs:units = "unitless" ;
-		fates_hydr_avuln_gs:long_name = "shape parameter for stomatal control of water vapor exiting leaf" ;
-	float fates_history_sizeclass_bin_edges(fates_history_size_bins) ;
-		fates_history_sizeclass_bin_edges:units = "cm" ;
-		fates_history_sizeclass_bin_edges:long_name = "Lower edges for DBH size class bins used in size-resolved cohort history output" ;
-	float fates_history_ageclass_bin_edges(fates_history_age_bins) ;
-		fates_history_ageclass_bin_edges:units = "yr" ;
-		fates_history_ageclass_bin_edges:long_name = "Lower edges for age class bins used in age-resolved patch history output" ;
-	float fates_hgt_min(fates_pft) ;
-		fates_hgt_min:units = "m" ;
-		fates_hgt_min:long_name = "the minimum height (ie starting height) of a newly recruited plant" ;
-	float fates_hf_sm_threshold(fates_pft) ;
-		fates_hf_sm_threshold:units = "unitless" ;
-		fates_hf_sm_threshold:long_name = "soil moisture (btran units) at which drought mortality begins for non-hydraulic model" ;
-	float fates_grperc(fates_pft) ;
-		fates_grperc:units = "unitless" ;
-		fates_grperc:long_name = "Growth respiration factor" ;
-	float fates_germination_timescale(fates_pft) ;
-		fates_germination_timescale:units = "1/yr" ;
-		fates_germination_timescale:long_name = "turnover time for seeds with respect to decay" ;
-	float fates_frootcn(fates_pft) ;
-		fates_frootcn:units = "gC/gN" ;
-		fates_frootcn:long_name = "Fine root C:N" ;
-	float fates_froot_leaf(fates_pft) ;
-		fates_froot_leaf:units = "gC/gC" ;
-		fates_froot_leaf:long_name = "Allocation parameter: fine root C per leaf C" ;
-	float fates_freezetol(fates_pft) ;
-		fates_freezetol:units = "NA" ;
-		fates_freezetol:long_name = "minimum temperature tolerance (NOT USED)" ;
-	float fates_fr_flig(fates_pft) ;
-		fates_fr_flig:units = "fraction" ;
-		fates_fr_flig:long_name = "Fine root litter lignin fraction" ;
-	float fates_fr_flab(fates_pft) ;
-		fates_fr_flab:units = "fraction" ;
-		fates_fr_flab:long_name = "Fine root litter labile fraction" ;
-	float fates_fr_fcel(fates_pft) ;
-		fates_fr_fcel:units = "fraction" ;
-		fates_fr_fcel:long_name = "Fine root litter cellulose fraction" ;
-	float fates_evergreen(fates_pft) ;
-		fates_evergreen:units = "logical flag" ;
-		fates_evergreen:long_name = "Binary flag for evergreen leaf habit" ;
-	float fates_dleaf(fates_pft) ;
-		fates_dleaf:units = "m" ;
-		fates_dleaf:long_name = "Characteristic leaf dimension" ;
-	float fates_displar(fates_pft) ;
-		fates_displar:units = "unitless" ;
-		fates_displar:long_name = "Ratio of displacement height to canopy top height" ;
-	float fates_dbh_repro_threshold(fates_pft) ;
-		fates_dbh_repro_threshold:units = "cm" ;
-		fates_dbh_repro_threshold:long_name = "the diameter (if any) where the plant will start extra clonal allocation to the seed pool (NOT USED YET)" ;
-	float fates_cwd_flig(fates_scalar) ;
-		fates_cwd_flig:units = "unitless" ;
-		fates_cwd_flig:long_name = "Lignin fraction of coarse woody debris" ;
-	float fates_cwd_fcel(fates_scalar) ;
-		fates_cwd_fcel:units = "unitless" ;
-		fates_cwd_fcel:long_name = "Cellulose fraction for CWD" ;
-	float fates_cushion(fates_pft) ;
-		fates_cushion:units = "fraction" ;
-		fates_cushion:long_name = "maximum size of storage C pool, relative to maximum size of leaf C pool" ;
-	float fates_crown_kill(fates_pft) ;
-		fates_crown_kill:units = "NA" ;
-		fates_crown_kill:long_name = "fire parameter, see equation 22 in Thonicke et al 2010" ;
-	float fates_crown_depth_frac(fates_pft) ;
-		fates_crown_depth_frac:units = "fraction" ;
-		fates_crown_depth_frac:long_name = "the depth of a cohorts crown as a fraction of its height" ;
-	float fates_comp_excln(fates_scalar) ;
-		fates_comp_excln:units = "none" ;
-		fates_comp_excln:long_name = "weighting factor (exponent on dbh) for canopy layer exclusion and promotion" ;
-	float fates_cohort_fusion_tol(fates_scalar) ;
-		fates_cohort_fusion_tol:units = "unitless" ;
-		fates_cohort_fusion_tol:long_name = "minimum fraction in difference in dbh between cohorts" ;
-	float fates_clumping_index(fates_pft) ;
-		fates_clumping_index:units = "fraction (0-1)" ;
-		fates_clumping_index:long_name = "factor describing how much self-occlusion of leaf scattering elements decreases light interception" ;
-	float fates_canopy_closure_thresh(fates_scalar) ;
-		fates_canopy_closure_thresh:units = "unitless" ;
-		fates_canopy_closure_thresh:long_name = "tree canopy coverage at which crown area allometry changes from savanna to forest value" ;
-	float fates_c3psn(fates_pft) ;
-		fates_c3psn:units = "flag" ;
-		fates_c3psn:long_name = "Photosynthetic pathway 0 = C4, 1 = C3" ;
-	float fates_c2b(fates_pft) ;
-		fates_c2b:units = "ratio" ;
-		fates_c2b:long_name = "Carbon to biomass multiplier of bulk structural tissues" ;
-=======
 	float fates_alloc_storage_cushion(fates_pft) ;
 		fates_alloc_storage_cushion:units = "fraction" ;
 		fates_alloc_storage_cushion:long_name = "maximum size of storage C pool, relative to maximum size of leaf C pool" ;
@@ -424,7 +197,6 @@
 	float fates_allom_stmode(fates_pft) ;
 		fates_allom_stmode:units = "index" ;
 		fates_allom_stmode:long_name = "storage allometry function index" ;
->>>>>>> b3510000
 	float fates_branch_turnover(fates_pft) ;
 		fates_branch_turnover:units = "yr-1" ;
 		fates_branch_turnover:long_name = "turnover time of branches" ;
@@ -514,7 +286,7 @@
 		fates_leaf_cn_ratio:long_name = "Leaf C:N" ;
 	float fates_leaf_c3psn(fates_pft) ;
 		fates_leaf_c3psn:units = "flag" ;
-		fates_leaf_c3psn:long_name = "Photosynthetic pathway" ;
+		fates_leaf_c3psn:long_name = "Photosynthetic pathway (1=c3, 0=c4)" ;
 	float fates_leaf_clumping_index(fates_pft) ;
 		fates_leaf_clumping_index:units = "fraction (0-1)" ;
 		fates_leaf_clumping_index:long_name = "factor describing how much self-occlusion of leaf scattering elements decreases light interception" ;
@@ -1070,7 +842,7 @@
 
  fates_leaf_cn_ratio = 30, 35, 40, 25, 30, 25, 25, 25, 30, 25, 25, 25, 25, 25 ;
 
- fates_leaf_c3psn = 1, 1, 1, 1, 1, 1, 1, 1, 1, 1, 1, 1, 1, 2 ;
+ fates_leaf_c3psn = 1, 1, 1, 1, 1, 1, 1, 1, 1, 1, 1, 1, 1, 0 ;
 
  fates_leaf_clumping_index = 0.85, 0.85, 0.675, 0.8, 0.85, 0.85, 0.9, 0.75, 
     0.85, 0.9, 0.9, 0.75, 0.75, 0.75 ;
@@ -1163,12 +935,8 @@
  fates_prescribed_mortality_understory = 0.025, 0.025, 0.025, 0.025, 0.025, 
     0.025, 0.025, 0.025, 0.025, 0.025, 0.025, 0.025, 0.025, 0.025 ;
 
-<<<<<<< HEAD
- fates_c3psn = 1, 1, 1, 1, 1, 1, 1, 1, 1, 1, 1, 1, 1, 0 ;
-=======
  fates_prescribed_npp_canopy = 0.4, 0.4, 0.4, 0.4, 0.4, 0.4, 0.4, 0.4, 0.4, 
     0.4, 0.4, 0.4, 0.4, 0.4 ;
->>>>>>> b3510000
 
  fates_prescribed_npp_understory = 0.03125, 0.03125, 0.03125, 0.03125, 
     0.03125, 0.03125, 0.03125, 0.03125, 0.03125, 0.03125, 0.03125, 0.03125, 
