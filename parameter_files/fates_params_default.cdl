netcdf fates_params_default {
dimensions:
	fates_NCWD = 4 ;
	fates_history_age_bins = 7 ;
	fates_history_height_bins = 6 ;
	fates_history_size_bins = 13 ;
	fates_hydr_organs = 4 ;
	fates_leafage_class = 1 ;
	fates_litterclass = 6 ;
	fates_pft = 12 ;
	fates_prt_organs = 6 ;
	fates_string_length = 60 ;
	fates_variants = 2 ;
variables:
	double fates_history_ageclass_bin_edges(fates_history_age_bins) ;
		fates_history_ageclass_bin_edges:units = "yr" ;
		fates_history_ageclass_bin_edges:long_name = "Lower edges for age class bins used in age-resolved patch history output" ;
	double fates_history_height_bin_edges(fates_history_height_bins) ;
		fates_history_height_bin_edges:units = "m" ;
		fates_history_height_bin_edges:long_name = "Lower edges for height bins used in height-resolved history output" ;
	double fates_history_sizeclass_bin_edges(fates_history_size_bins) ;
		fates_history_sizeclass_bin_edges:units = "cm" ;
		fates_history_sizeclass_bin_edges:long_name = "Lower edges for DBH size class bins used in size-resolved cohort history output" ;
	char fates_pftname(fates_pft, fates_string_length) ;
		fates_pftname:units = "unitless - string" ;
		fates_pftname:long_name = "Description of plant type" ;
	char fates_prt_organ_name(fates_prt_organs, fates_string_length) ;
		fates_prt_organ_name:units = "unitless - string" ;
		fates_prt_organ_name:long_name = "Plant organ name (order must match PRTGenericMod.F90)" ;
	double fates_alloc_storage_cushion(fates_pft) ;
		fates_alloc_storage_cushion:units = "fraction" ;
		fates_alloc_storage_cushion:long_name = "maximum size of storage C pool, relative to maximum size of leaf C pool" ;
	double fates_allom_agb1(fates_pft) ;
		fates_allom_agb1:units = "variable" ;
		fates_allom_agb1:long_name = "Parameter 1 for agb allometry" ;
	double fates_allom_agb2(fates_pft) ;
		fates_allom_agb2:units = "variable" ;
		fates_allom_agb2:long_name = "Parameter 2 for agb allometry" ;
	double fates_allom_agb3(fates_pft) ;
		fates_allom_agb3:units = "variable" ;
		fates_allom_agb3:long_name = "Parameter 3 for agb allometry" ;
	double fates_allom_agb4(fates_pft) ;
		fates_allom_agb4:units = "variable" ;
		fates_allom_agb4:long_name = "Parameter 4 for agb allometry" ;
	double fates_allom_agb_frac(fates_pft) ;
		fates_allom_agb_frac:units = "fraction" ;
		fates_allom_agb_frac:long_name = "Fraction of woody biomass that is above ground" ;
	double fates_allom_amode(fates_pft) ;
		fates_allom_amode:units = "index" ;
		fates_allom_amode:long_name = "AGB allometry function index" ;
	double fates_allom_blca_expnt_diff(fates_pft) ;
		fates_allom_blca_expnt_diff:units = "unitless" ;
		fates_allom_blca_expnt_diff:long_name = "difference between allometric DBH:bleaf and DBH:crown area exponents" ;
	double fates_allom_cmode(fates_pft) ;
		fates_allom_cmode:units = "index" ;
		fates_allom_cmode:long_name = "coarse root biomass allometry function index" ;
	double fates_allom_d2bl1(fates_pft) ;
		fates_allom_d2bl1:units = "variable" ;
		fates_allom_d2bl1:long_name = "Parameter 1 for d2bl allometry" ;
	double fates_allom_d2bl2(fates_pft) ;
		fates_allom_d2bl2:units = "variable" ;
		fates_allom_d2bl2:long_name = "Parameter 2 for d2bl allometry" ;
	double fates_allom_d2bl3(fates_pft) ;
		fates_allom_d2bl3:units = "unitless" ;
		fates_allom_d2bl3:long_name = "Parameter 3 for d2bl allometry" ;
	double fates_allom_d2ca_coefficient_max(fates_pft) ;
		fates_allom_d2ca_coefficient_max:units = "m2 cm^(-1/beta)" ;
		fates_allom_d2ca_coefficient_max:long_name = "max (savanna) dbh to area multiplier factor where: area = n*d2ca_coeff*dbh^beta" ;
	double fates_allom_d2ca_coefficient_min(fates_pft) ;
		fates_allom_d2ca_coefficient_min:units = "m2 cm^(-1/beta)" ;
		fates_allom_d2ca_coefficient_min:long_name = "min (forest) dbh to area multiplier factor where: area = n*d2ca_coeff*dbh^beta" ;
	double fates_allom_d2h1(fates_pft) ;
		fates_allom_d2h1:units = "variable" ;
		fates_allom_d2h1:long_name = "Parameter 1 for d2h allometry (intercept, or c)" ;
	double fates_allom_d2h2(fates_pft) ;
		fates_allom_d2h2:units = "variable" ;
		fates_allom_d2h2:long_name = "Parameter 2 for d2h allometry (slope, or m)" ;
	double fates_allom_d2h3(fates_pft) ;
		fates_allom_d2h3:units = "variable" ;
		fates_allom_d2h3:long_name = "Parameter 3 for d2h allometry (optional)" ;
	double fates_allom_dbh_maxheight(fates_pft) ;
		fates_allom_dbh_maxheight:units = "cm" ;
		fates_allom_dbh_maxheight:long_name = "the diameter (if any) corresponding to maximum height, diameters may increase beyond this" ;
	double fates_allom_fmode(fates_pft) ;
		fates_allom_fmode:units = "index" ;
		fates_allom_fmode:long_name = "fine root biomass allometry function index" ;
	double fates_allom_frbstor_repro(fates_pft) ;
		fates_allom_frbstor_repro:units = "fraction" ;
		fates_allom_frbstor_repro:long_name = "fraction of bstore goes to reproduction after plant dies" ;
	double fates_allom_hmode(fates_pft) ;
		fates_allom_hmode:units = "index" ;
		fates_allom_hmode:long_name = "height allometry function index" ;
	double fates_allom_l2fr(fates_pft) ;
		fates_allom_l2fr:units = "gC/gC" ;
		fates_allom_l2fr:long_name = "Allocation parameter: fine root C per leaf C" ;
	double fates_allom_la_per_sa_int(fates_pft) ;
		fates_allom_la_per_sa_int:units = "m2/cm2" ;
		fates_allom_la_per_sa_int:long_name = "Leaf area per sapwood area, intercept" ;
	double fates_allom_la_per_sa_slp(fates_pft) ;
		fates_allom_la_per_sa_slp:units = "m2/cm2/m" ;
		fates_allom_la_per_sa_slp:long_name = "Leaf area per sapwood area rate of change with height, slope (optional)" ;
	double fates_allom_lmode(fates_pft) ;
		fates_allom_lmode:units = "index" ;
		fates_allom_lmode:long_name = "leaf biomass allometry function index" ;
	double fates_allom_sai_scaler(fates_pft) ;
		fates_allom_sai_scaler:units = "m2/m2" ;
		fates_allom_sai_scaler:long_name = "allometric ratio of SAI per LAI" ;
	double fates_allom_smode(fates_pft) ;
		fates_allom_smode:units = "index" ;
		fates_allom_smode:long_name = "sapwood allometry function index" ;
	double fates_allom_stmode(fates_pft) ;
		fates_allom_stmode:units = "index" ;
		fates_allom_stmode:long_name = "storage allometry function index" ;
	double fates_branch_turnover(fates_pft) ;
		fates_branch_turnover:units = "yr-1" ;
		fates_branch_turnover:long_name = "turnover time of branches" ;
	double fates_c2b(fates_pft) ;
		fates_c2b:units = "ratio" ;
		fates_c2b:long_name = "Carbon to biomass multiplier of bulk structural tissues" ;
	double fates_displar(fates_pft) ;
		fates_displar:units = "unitless" ;
		fates_displar:long_name = "Ratio of displacement height to canopy top height" ;
	double fates_fire_alpha_SH(fates_pft) ;
		fates_fire_alpha_SH:units = "NA" ;
		fates_fire_alpha_SH:long_name = "spitfire parameter, alpha scorch height, Equation 16 Thonicke et al 2010" ;
	double fates_fire_bark_scaler(fates_pft) ;
		fates_fire_bark_scaler:units = "fraction" ;
		fates_fire_bark_scaler:long_name = "the thickness of a cohorts bark as a fraction of its dbh" ;
	double fates_fire_crown_depth_frac(fates_pft) ;
		fates_fire_crown_depth_frac:units = "fraction" ;
		fates_fire_crown_depth_frac:long_name = "the depth of a cohorts crown as a fraction of its height" ;
	double fates_fire_crown_kill(fates_pft) ;
		fates_fire_crown_kill:units = "NA" ;
		fates_fire_crown_kill:long_name = "fire parameter, see equation 22 in Thonicke et al 2010" ;
	double fates_fr_fcel(fates_pft) ;
		fates_fr_fcel:units = "fraction" ;
		fates_fr_fcel:long_name = "Fine root litter cellulose fraction" ;
	double fates_fr_flab(fates_pft) ;
		fates_fr_flab:units = "fraction" ;
		fates_fr_flab:long_name = "Fine root litter labile fraction" ;
	double fates_fr_flig(fates_pft) ;
		fates_fr_flig:units = "fraction" ;
		fates_fr_flig:long_name = "Fine root litter lignin fraction" ;
	double fates_grperc(fates_pft) ;
		fates_grperc:units = "unitless" ;
		fates_grperc:long_name = "Growth respiration factor" ;
	double fates_hydr_avuln_gs(fates_pft) ;
		fates_hydr_avuln_gs:units = "unitless" ;
		fates_hydr_avuln_gs:long_name = "shape parameter for stomatal control of water vapor exiting leaf" ;
	double fates_hydr_avuln_node(fates_hydr_organs, fates_pft) ;
		fates_hydr_avuln_node:units = "unitless" ;
		fates_hydr_avuln_node:long_name = "xylem vulnerability curve shape parameter" ;
	double fates_hydr_epsil_node(fates_hydr_organs, fates_pft) ;
		fates_hydr_epsil_node:units = "MPa" ;
		fates_hydr_epsil_node:long_name = "bulk elastic modulus" ;
	double fates_hydr_fcap_node(fates_hydr_organs, fates_pft) ;
		fates_hydr_fcap_node:units = "unitless" ;
		fates_hydr_fcap_node:long_name = "fraction of (1-resid_node) that is capillary in source" ;
	double fates_hydr_kmax_node(fates_hydr_organs, fates_pft) ;
		fates_hydr_kmax_node:units = "kgMPa/m/s" ;
		fates_hydr_kmax_node:long_name = "maximum xylem conductivity per unit conducting xylem area" ;
	double fates_hydr_p50_gs(fates_pft) ;
		fates_hydr_p50_gs:units = "MPa" ;
		fates_hydr_p50_gs:long_name = "water potential at 50% loss of stomatal conductance" ;
	double fates_hydr_p50_node(fates_hydr_organs, fates_pft) ;
		fates_hydr_p50_node:units = "MPa" ;
		fates_hydr_p50_node:long_name = "xylem water potential at 50% loss of conductivity" ;
	double fates_hydr_p_taper(fates_pft) ;
		fates_hydr_p_taper:units = "unitless" ;
		fates_hydr_p_taper:long_name = "xylem taper exponent" ;
	double fates_hydr_pinot_node(fates_hydr_organs, fates_pft) ;
		fates_hydr_pinot_node:units = "MPa" ;
		fates_hydr_pinot_node:long_name = "osmotic potential at full turgor" ;
	double fates_hydr_pitlp_node(fates_hydr_organs, fates_pft) ;
		fates_hydr_pitlp_node:units = "MPa" ;
		fates_hydr_pitlp_node:long_name = "turgor loss point" ;
	double fates_hydr_resid_node(fates_hydr_organs, fates_pft) ;
		fates_hydr_resid_node:units = "fraction" ;
		fates_hydr_resid_node:long_name = "residual fraction" ;
	double fates_hydr_rfrac_stem(fates_pft) ;
		fates_hydr_rfrac_stem:units = "fraction" ;
		fates_hydr_rfrac_stem:long_name = "fraction of total tree resistance from troot to canopy" ;
	double fates_hydr_rs2(fates_pft) ;
		fates_hydr_rs2:units = "m" ;
		fates_hydr_rs2:long_name = "absorbing root radius" ;
	double fates_hydr_srl(fates_pft) ;
		fates_hydr_srl:units = "m g-1" ;
		fates_hydr_srl:long_name = "specific root length" ;
	double fates_hydr_thetas_node(fates_hydr_organs, fates_pft) ;
		fates_hydr_thetas_node:units = "cm3/cm3" ;
		fates_hydr_thetas_node:long_name = "saturated water content" ;
	double fates_leaf_BB_slope(fates_pft) ;
		fates_leaf_BB_slope:units = "unitless" ;
		fates_leaf_BB_slope:long_name = "stomatal slope parameter, as per Ball-Berry" ;
	double fates_leaf_c3psn(fates_pft) ;
		fates_leaf_c3psn:units = "flag" ;
		fates_leaf_c3psn:long_name = "Photosynthetic pathway (1=c3, 0=c4)" ;
	double fates_leaf_clumping_index(fates_pft) ;
		fates_leaf_clumping_index:units = "fraction (0-1)" ;
		fates_leaf_clumping_index:long_name = "factor describing how much self-occlusion of leaf scattering elements decreases light interception" ;
	double fates_leaf_diameter(fates_pft) ;
		fates_leaf_diameter:units = "m" ;
		fates_leaf_diameter:long_name = "Characteristic leaf dimension" ;
	double fates_leaf_jmaxha(fates_pft) ;
		fates_leaf_jmaxha:units = "J/mol" ;
		fates_leaf_jmaxha:long_name = "activation energy for jmax" ;
	double fates_leaf_jmaxhd(fates_pft) ;
		fates_leaf_jmaxhd:units = "J/mol" ;
		fates_leaf_jmaxhd:long_name = "deactivation energy for jmax" ;
	double fates_leaf_jmaxse(fates_pft) ;
		fates_leaf_jmaxse:units = "J/mol/K" ;
		fates_leaf_jmaxse:long_name = "entropy term for jmax" ;
	double fates_leaf_long(fates_leafage_class, fates_pft) ;
		fates_leaf_long:units = "yr" ;
		fates_leaf_long:long_name = "Leaf longevity (ie turnover timescale)" ;
	double fates_leaf_slamax(fates_pft) ;
		fates_leaf_slamax:units = "m^2/gC" ;
		fates_leaf_slamax:long_name = "Maximum Specific Leaf Area (SLA), even if under a dense canopy" ;
	double fates_leaf_slatop(fates_pft) ;
		fates_leaf_slatop:units = "m^2/gC" ;
		fates_leaf_slatop:long_name = "Specific Leaf Area (SLA) at top of canopy, projected area basis" ;
	double fates_leaf_stor_priority(fates_pft) ;
		fates_leaf_stor_priority:units = "unitless" ;
		fates_leaf_stor_priority:long_name = "factor governing priority of replacing storage with NPP" ;
	double fates_leaf_tpuha(fates_pft) ;
		fates_leaf_tpuha:units = "J/mol" ;
		fates_leaf_tpuha:long_name = "activation energy for tpu" ;
	double fates_leaf_tpuhd(fates_pft) ;
		fates_leaf_tpuhd:units = "J/mol" ;
		fates_leaf_tpuhd:long_name = "deactivation energy for tpu" ;
	double fates_leaf_tpuse(fates_pft) ;
		fates_leaf_tpuse:units = "J/mol/K" ;
		fates_leaf_tpuse:long_name = "entropy term for tpu" ;
	double fates_leaf_vcmax25top(fates_leafage_class, fates_pft) ;
		fates_leaf_vcmax25top:units = "umol CO2/m^2/s" ;
		fates_leaf_vcmax25top:long_name = "maximum carboxylation rate of Rub. at 25C, canopy top" ;
	double fates_leaf_vcmaxha(fates_pft) ;
		fates_leaf_vcmaxha:units = "J/mol" ;
		fates_leaf_vcmaxha:long_name = "activation energy for vcmax" ;
	double fates_leaf_vcmaxhd(fates_pft) ;
		fates_leaf_vcmaxhd:units = "J/mol" ;
		fates_leaf_vcmaxhd:long_name = "deactivation energy for vcmax" ;
	double fates_leaf_vcmaxse(fates_pft) ;
		fates_leaf_vcmaxse:units = "J/mol/K" ;
		fates_leaf_vcmaxse:long_name = "entropy term for vcmax" ;
	double fates_leaf_xl(fates_pft) ;
		fates_leaf_xl:units = "unitless" ;
		fates_leaf_xl:long_name = "Leaf/stem orientation index" ;
	double fates_lf_fcel(fates_pft) ;
		fates_lf_fcel:units = "fraction" ;
		fates_lf_fcel:long_name = "Leaf litter cellulose fraction" ;
	double fates_lf_flab(fates_pft) ;
		fates_lf_flab:units = "fraction" ;
		fates_lf_flab:long_name = "Leaf litter labile fraction" ;
	double fates_lf_flig(fates_pft) ;
		fates_lf_flig:units = "fraction" ;
		fates_lf_flig:long_name = "Leaf litter lignin fraction" ;
	double fates_maintresp_reduction_curvature(fates_pft) ;
		fates_maintresp_reduction_curvature:units = "unitless (0-1)" ;
		fates_maintresp_reduction_curvature:long_name = "curvature of MR reduction as f(carbon storage), 1=linear, 0=very curved" ;
	double fates_maintresp_reduction_intercept(fates_pft) ;
		fates_maintresp_reduction_intercept:units = "unitless (0-1)" ;
		fates_maintresp_reduction_intercept:long_name = "intercept of MR reduction as f(carbon storage), 0=no throttling, 1=max throttling" ;
	double fates_mort_bmort(fates_pft) ;
		fates_mort_bmort:units = "1/yr" ;
		fates_mort_bmort:long_name = "background mortality rate" ;
	double fates_mort_freezetol(fates_pft) ;
		fates_mort_freezetol:units = "NA" ;
		fates_mort_freezetol:long_name = "minimum temperature tolerance (NOT USED)" ;
	double fates_mort_hf_flc_threshold(fates_pft) ;
		fates_mort_hf_flc_threshold:units = "fraction" ;
		fates_mort_hf_flc_threshold:long_name = "plant fractional loss of conductivity at which drought mortality begins for hydraulic model" ;
	double fates_mort_hf_sm_threshold(fates_pft) ;
		fates_mort_hf_sm_threshold:units = "unitless" ;
		fates_mort_hf_sm_threshold:long_name = "soil moisture (btran units) at which drought mortality begins for non-hydraulic model" ;
	double fates_mort_scalar_coldstress(fates_pft) ;
		fates_mort_scalar_coldstress:units = "1/yr" ;
		fates_mort_scalar_coldstress:long_name = "maximum mortality rate from cold stress" ;
	double fates_mort_scalar_cstarvation(fates_pft) ;
		fates_mort_scalar_cstarvation:units = "1/yr" ;
		fates_mort_scalar_cstarvation:long_name = "maximum mortality rate from carbon starvation" ;
	double fates_mort_scalar_hydrfailure(fates_pft) ;
		fates_mort_scalar_hydrfailure:units = "1/yr" ;
		fates_mort_scalar_hydrfailure:long_name = "maximum mortality rate from hydraulic failure" ;
	double fates_phen_evergreen(fates_pft) ;
		fates_phen_evergreen:units = "logical flag" ;
		fates_phen_evergreen:long_name = "Binary flag for evergreen leaf habit" ;
	double fates_phen_season_decid(fates_pft) ;
		fates_phen_season_decid:units = "logical flag" ;
		fates_phen_season_decid:long_name = "Binary flag for seasonal-deciduous leaf habit" ;
	double fates_phen_stress_decid(fates_pft) ;
		fates_phen_stress_decid:units = "logical flag" ;
		fates_phen_stress_decid:long_name = "Binary flag for stress-deciduous leaf habit" ;
	double fates_phenflush_fraction(fates_pft) ;
		fates_phenflush_fraction:units = "fraction" ;
		fates_phenflush_fraction:long_name = "Upon bud-burst, the maximum fraction of storage carbon used for flushing leaves" ;
	double fates_prescribed_mortality_canopy(fates_pft) ;
		fates_prescribed_mortality_canopy:units = "1/yr" ;
		fates_prescribed_mortality_canopy:long_name = "mortality rate of canopy trees for prescribed physiology mode" ;
	double fates_prescribed_mortality_understory(fates_pft) ;
		fates_prescribed_mortality_understory:units = "1/yr" ;
		fates_prescribed_mortality_understory:long_name = "mortality rate of understory trees for prescribed physiology mode" ;
	double fates_prescribed_npp_canopy(fates_pft) ;
		fates_prescribed_npp_canopy:units = "kgC / m^2 / yr" ;
		fates_prescribed_npp_canopy:long_name = "NPP per unit crown area of canopy trees for prescribed physiology mode" ;
	double fates_prescribed_npp_understory(fates_pft) ;
		fates_prescribed_npp_understory:units = "kgC / m^2 / yr" ;
		fates_prescribed_npp_understory:long_name = "NPP per unit crown area of understory trees for prescribed physiology mode" ;
	double fates_prescribed_recruitment(fates_pft) ;
		fates_prescribed_recruitment:units = "n/yr" ;
		fates_prescribed_recruitment:long_name = "recruitment rate for prescribed physiology mode" ;
	double fates_prt_alloc_priority(fates_prt_organs, fates_pft) ;
		fates_prt_alloc_priority:units = "index (0-fates_prt_organs)" ;
		fates_prt_alloc_priority:long_name = "Priority order for allocation" ;
	double fates_prt_nitr_stoich_p1(fates_prt_organs, fates_pft) ;
		fates_prt_nitr_stoich_p1:units = "(gN/gC)" ;
		fates_prt_nitr_stoich_p1:long_name = "nitrogen stoichiometry, parameter 1" ;
	double fates_prt_nitr_stoich_p2(fates_prt_organs, fates_pft) ;
		fates_prt_nitr_stoich_p2:units = "(gN/gC)" ;
		fates_prt_nitr_stoich_p2:long_name = "nitrogen stoichiometry, parameter 2" ;
	double fates_prt_phos_stoich_p1(fates_prt_organs, fates_pft) ;
		fates_prt_phos_stoich_p1:units = "(gP/gC)" ;
		fates_prt_phos_stoich_p1:long_name = "phosphorous stoichiometry, parameter 1" ;
	double fates_prt_phos_stoich_p2(fates_prt_organs, fates_pft) ;
		fates_prt_phos_stoich_p2:units = "(gP/gC)" ;
		fates_prt_phos_stoich_p2:long_name = "phosphorous stoichiometry, parameter 2" ;
	double fates_recruit_hgt_min(fates_pft) ;
		fates_recruit_hgt_min:units = "m" ;
		fates_recruit_hgt_min:long_name = "the minimum height (ie starting height) of a newly recruited plant" ;
	double fates_recruit_initd(fates_pft) ;
		fates_recruit_initd:units = "stems/m2" ;
		fates_recruit_initd:long_name = "initial seedling density for a cold-start near-bare-ground simulation" ;
	double fates_rholnir(fates_pft) ;
		fates_rholnir:units = "fraction" ;
		fates_rholnir:long_name = "Leaf reflectance: near-IR" ;
	double fates_rholvis(fates_pft) ;
		fates_rholvis:units = "fraction" ;
		fates_rholvis:long_name = "Leaf reflectance: visible" ;
	double fates_rhosnir(fates_pft) ;
		fates_rhosnir:units = "fraction" ;
		fates_rhosnir:long_name = "Stem reflectance: near-IR" ;
	double fates_rhosvis(fates_pft) ;
		fates_rhosvis:units = "fraction" ;
		fates_rhosvis:long_name = "Stem reflectance: visible" ;
	double fates_root_long(fates_pft) ;
		fates_root_long:units = "yr" ;
		fates_root_long:long_name = "root longevity (alternatively, turnover time)" ;
	double fates_roota_par(fates_pft) ;
		fates_roota_par:units = "1/m" ;
		fates_roota_par:long_name = "CLM rooting distribution parameter" ;
	double fates_rootb_par(fates_pft) ;
		fates_rootb_par:units = "1/m" ;
		fates_rootb_par:long_name = "CLM rooting distribution parameter" ;
	double fates_rootprof_beta(fates_variants, fates_pft) ;
		fates_rootprof_beta:units = "unitless" ;
		fates_rootprof_beta:long_name = "Rooting beta parameter, for C and N vertical discretization (NOT USED BY DEFAULT)" ;
	double fates_seed_alloc(fates_pft) ;
		fates_seed_alloc:units = "fraction" ;
		fates_seed_alloc:long_name = "fraction of available carbon balance allocated to seeds" ;
	double fates_seed_alloc_mature(fates_pft) ;
		fates_seed_alloc_mature:units = "fraction" ;
		fates_seed_alloc_mature:long_name = "fraction of available carbon balance allocated to seeds in mature plants (adds to fates_seed_alloc)" ;
	double fates_seed_dbh_repro_threshold(fates_pft) ;
		fates_seed_dbh_repro_threshold:units = "cm" ;
		fates_seed_dbh_repro_threshold:long_name = "the diameter (if any) where the plant will start extra clonal allocation to the seed pool" ;
	double fates_seed_decay_turnover(fates_pft) ;
		fates_seed_decay_turnover:units = "1/yr" ;
		fates_seed_decay_turnover:long_name = "turnover time for seeds with respect to germination" ;
	double fates_seed_germination_timescale(fates_pft) ;
		fates_seed_germination_timescale:units = "1/yr" ;
		fates_seed_germination_timescale:long_name = "turnover time for seeds with respect to decay" ;
	double fates_seed_suppl(fates_pft) ;
		fates_seed_suppl:units = "KgC/m2/yr" ;
		fates_seed_suppl:long_name = "Supplemental external seed rain source term (non-mass conserving)" ;
	double fates_senleaf_long_fdrought(fates_pft) ;
		fates_senleaf_long_fdrought:units = "unitless[0-1]" ;
		fates_senleaf_long_fdrought:long_name = "multiplication factor for leaf longevity of senescent leaves during drought" ;
	double fates_smpsc(fates_pft) ;
		fates_smpsc:units = "mm" ;
		fates_smpsc:long_name = "Soil water potential at full stomatal closure" ;
	double fates_smpso(fates_pft) ;
		fates_smpso:units = "mm" ;
		fates_smpso:long_name = "Soil water potential at full stomatal opening" ;
	double fates_taulnir(fates_pft) ;
		fates_taulnir:units = "fraction" ;
		fates_taulnir:long_name = "Leaf transmittance: near-IR" ;
	double fates_taulvis(fates_pft) ;
		fates_taulvis:units = "fraction" ;
		fates_taulvis:long_name = "Leaf transmittance: visible" ;
	double fates_tausnir(fates_pft) ;
		fates_tausnir:units = "fraction" ;
		fates_tausnir:long_name = "Stem transmittance: near-IR" ;
	double fates_tausvis(fates_pft) ;
		fates_tausvis:units = "fraction" ;
		fates_tausvis:long_name = "Stem transmittance: visible" ;
	double fates_trim_inc(fates_pft) ;
		fates_trim_inc:units = "m2/m2" ;
		fates_trim_inc:long_name = "Arbitrary incremental change in trimming function." ;
	double fates_trim_limit(fates_pft) ;
		fates_trim_limit:units = "m2/m2" ;
		fates_trim_limit:long_name = "Arbitrary limit to reductions in leaf area with stress" ;
	double fates_turnover_carb_retrans(fates_prt_organs, fates_pft) ;
		fates_turnover_carb_retrans:units = "-" ;
		fates_turnover_carb_retrans:long_name = "retranslocation fraction of carbon in turnover" ;
	double fates_turnover_nitr_retrans(fates_prt_organs, fates_pft) ;
		fates_turnover_nitr_retrans:units = "-" ;
		fates_turnover_nitr_retrans:long_name = "retranslocation fraction of nitrogen in turnover" ;
	double fates_turnover_phos_retrans(fates_prt_organs, fates_pft) ;
		fates_turnover_phos_retrans:units = "-" ;
		fates_turnover_phos_retrans:long_name = "retranslocation fraction of phosphorous in turnover, parameter 1" ;
	double fates_turnover_retrans_mode(fates_pft) ;
		fates_turnover_retrans_mode:units = "index" ;
		fates_turnover_retrans_mode:long_name = "retranslocation method for leaf/fineroot turnover" ;
	double fates_wood_density(fates_pft) ;
		fates_wood_density:units = "g/cm3" ;
		fates_wood_density:long_name = "mean density of woody tissue in plant" ;
	double fates_woody(fates_pft) ;
		fates_woody:units = "logical flag" ;
		fates_woody:long_name = "Binary woody lifeform flag" ;
	double fates_z0mr(fates_pft) ;
		fates_z0mr:units = "unitless" ;
		fates_z0mr:long_name = "Ratio of momentum roughness length to canopy top height" ;
	double fates_fire_FBD(fates_litterclass) ;
		fates_fire_FBD:units = "NA" ;
		fates_fire_FBD:long_name = "spitfire parameter related to fuel bulk density, see SFMain.F90" ;
	double fates_fire_low_moisture_Coeff(fates_litterclass) ;
		fates_fire_low_moisture_Coeff:units = "NA" ;
		fates_fire_low_moisture_Coeff:long_name = "spitfire parameter, equation B1 Thonicke et al 2010" ;
	double fates_fire_low_moisture_Slope(fates_litterclass) ;
		fates_fire_low_moisture_Slope:units = "NA" ;
		fates_fire_low_moisture_Slope:long_name = "spitfire parameter, equation B1 Thonicke et al 2010" ;
	double fates_fire_mid_moisture(fates_litterclass) ;
		fates_fire_mid_moisture:units = "NA" ;
		fates_fire_mid_moisture:long_name = "spitfire litter moisture threshold to be considered medium dry" ;
	double fates_fire_mid_moisture_Coeff(fates_litterclass) ;
		fates_fire_mid_moisture_Coeff:units = "NA" ;
		fates_fire_mid_moisture_Coeff:long_name = "spitfire parameter, equation B1 Thonicke et al 2010" ;
	double fates_fire_mid_moisture_Slope(fates_litterclass) ;
		fates_fire_mid_moisture_Slope:units = "NA" ;
		fates_fire_mid_moisture_Slope:long_name = "spitfire parameter, equation B1 Thonicke et al 2010" ;
	double fates_fire_min_moisture(fates_litterclass) ;
		fates_fire_min_moisture:units = "NA" ;
		fates_fire_min_moisture:long_name = "spitfire litter moisture threshold to be considered very dry" ;
	double fates_fire_SAV(fates_litterclass) ;
		fates_fire_SAV:units = "NA" ;
		fates_fire_SAV:long_name = "spitfire parameter related to surface area to volume ratio, see SFMain.F90" ;
	double fates_max_decomp(fates_litterclass) ;
		fates_max_decomp:units = "yr-1" ;
		fates_max_decomp:long_name = "maximum rate of litter & CWD transfer from non-decomposing class into decomposing class" ;
	double fates_CWD_frac(fates_NCWD) ;
		fates_CWD_frac:units = "fraction" ;
		fates_CWD_frac:long_name = "fraction of woody (bdead+bsw) biomass destined for CWD pool" ;
	double fates_base_mr_20 ;
		fates_base_mr_20:units = "gC/gN/s" ;
		fates_base_mr_20:long_name = "Base maintenance respiration rate for plant tissues, using Ryan 1991" ;
	double fates_bbopt_c3 ;
		fates_bbopt_c3:units = "umol H2O/m**2/s" ;
		fates_bbopt_c3:long_name = "Ball-Berry minimum unstressed leaf conductance for C3" ;
	double fates_bbopt_c4 ;
		fates_bbopt_c4:units = "umol H2O/m**2/s" ;
		fates_bbopt_c4:long_name = "Ball-Berry minimum unstressed leaf conductance for C4" ;
	double fates_canopy_closure_thresh ;
		fates_canopy_closure_thresh:units = "unitless" ;
		fates_canopy_closure_thresh:long_name = "tree canopy coverage at which crown area allometry changes from savanna to forest value" ;
	double fates_cohort_fusion_tol ;
		fates_cohort_fusion_tol:units = "unitless" ;
		fates_cohort_fusion_tol:long_name = "minimum fraction in difference in dbh between cohorts" ;
	double fates_comp_excln ;
		fates_comp_excln:units = "none" ;
		fates_comp_excln:long_name = "weighting factor (exponent on dbh) for canopy layer exclusion and promotion" ;
	double fates_cwd_fcel ;
		fates_cwd_fcel:units = "unitless" ;
		fates_cwd_fcel:long_name = "Cellulose fraction for CWD" ;
	double fates_cwd_flig ;
		fates_cwd_flig:units = "unitless" ;
		fates_cwd_flig:long_name = "Lignin fraction of coarse woody debris" ;
	double fates_fire_drying_ratio ;
		fates_fire_drying_ratio:units = "NA" ;
		fates_fire_drying_ratio:long_name = "spitfire parameter, fire drying ratio for fuel moisture, alpha_FMC EQ 6 Thonicke et al 2010" ;
	double fates_fire_durat_slope ;
		fates_fire_durat_slope:units = "NA" ;
		fates_fire_durat_slope:long_name = "spitfire parameter, fire max duration slope, Equation 14 Thonicke et al 2010" ;
	double fates_fire_fdi_a ;
		fates_fire_fdi_a:units = "NA" ;
		fates_fire_fdi_a:long_name = "spitfire parameter, fire danger index,  EQ 5 Thonicke et al 2010" ;
	double fates_fire_fdi_alpha ;
		fates_fire_fdi_alpha:units = "NA" ;
		fates_fire_fdi_alpha:long_name = "spitfire parameter, EQ 7 Venevsky et al. GCB 2002,(modified EQ 8 Thonicke et al. 2010) " ;
	double fates_fire_fdi_b ;
		fates_fire_fdi_b:units = "NA" ;
		fates_fire_fdi_b:long_name = "spitfire parameter, fire danger index, EQ 5 Thonicke et al 2010 " ;
	double fates_fire_fuel_energy ;
		fates_fire_fuel_energy:units = "kJ/kg" ;
		fates_fire_fuel_energy:long_name = "spitfire parameter, heat content of fuel" ;
	double fates_fire_max_durat ;
		fates_fire_max_durat:units = "minutes" ;
		fates_fire_max_durat:long_name = "spitfire parameter, fire maximum duration, Equation 14 Thonicke et al 2010" ;
	double fates_fire_miner_damp ;
		fates_fire_miner_damp:units = "NA" ;
		fates_fire_miner_damp:long_name = "spitfire parameter, mineral-dampening coefficient EQ A1 Thonicke et al 2010 " ;
	double fates_fire_miner_total ;
		fates_fire_miner_total:units = "fraction" ;
		fates_fire_miner_total:long_name = "spitfire parameter, total mineral content, Table A1 Thonicke et al 2010" ;
	double fates_fire_nignitions ;
		fates_fire_nignitions:units = "ignitions per day" ;
		fates_fire_nignitions:long_name = "number of daily ignitions" ;
	double fates_fire_part_dens ;
		fates_fire_part_dens:units = "kg/m2" ;
		fates_fire_part_dens:long_name = "spitfire parameter, oven dry particle density, Table A1 Thonicke et al 2010" ;
	double fates_hydr_kmax_rsurf1 ;
		fates_hydr_kmax_rsurf1:units = "kg water/m2 root area/Mpa/s" ;
		fates_hydr_kmax_rsurf1:long_name = "maximum conducitivity for unit root surface (into root)" ;
	double fates_hydr_kmax_rsurf2 ;
		fates_hydr_kmax_rsurf2:units = "kg water/m2 root area/Mpa/s" ;
		fates_hydr_kmax_rsurf2:long_name = "maximum conducitivity for unit root surface (out of root)" ;
	double fates_hydr_psi0 ;
		fates_hydr_psi0:units = "MPa" ;
		fates_hydr_psi0:long_name = "sapwood water potential at saturation" ;
	double fates_hydr_psicap ;
		fates_hydr_psicap:units = "MPa" ;
		fates_hydr_psicap:long_name = "sapwood water potential at which capillary reserves exhausted" ;
	double fates_init_litter ;
		fates_init_litter:units = "NA" ;
		fates_init_litter:long_name = "Initialization value for litter pool in cold-start (NOT USED)" ;
	double fates_logging_coll_under_frac ;
		fates_logging_coll_under_frac:units = "fraction" ;
		fates_logging_coll_under_frac:long_name = "Fraction of stems killed in the understory when logging generates disturbance" ;
	double fates_logging_collateral_frac ;
		fates_logging_collateral_frac:units = "fraction" ;
		fates_logging_collateral_frac:long_name = "Fraction of large stems in upperstory that die from logging collateral damage" ;
	double fates_logging_dbhmax_infra ;
		fates_logging_dbhmax_infra:units = "cm" ;
		fates_logging_dbhmax_infra:long_name = "Tree diameter, above which infrastructure from logging does not impact damage or mortality." ;
	double fates_logging_dbhmin ;
		fates_logging_dbhmin:units = "cm" ;
		fates_logging_dbhmin:long_name = "Minimum dbh at which logging is applied" ;
	double fates_logging_direct_frac ;
		fates_logging_direct_frac:units = "fraction" ;
		fates_logging_direct_frac:long_name = "Fraction of stems logged directly per event" ;
	double fates_logging_event_code ;
		fates_logging_event_code:units = "unitless" ;
		fates_logging_event_code:long_name = "Integer code that options how logging events are structured" ;
	double fates_logging_export_frac ;
		fates_logging_export_frac:units = "fraction" ;
		fates_logging_export_frac:long_name = "fraction of trunk product being shipped offsite, the leftovers will be left onsite as large CWD" ;
	double fates_logging_mechanical_frac ;
		fates_logging_mechanical_frac:units = "fraction" ;
		fates_logging_mechanical_frac:long_name = "Fraction of stems killed due infrastructure an other mechanical means" ;
	double fates_mort_disturb_frac ;
		fates_mort_disturb_frac:units = "fraction" ;
		fates_mort_disturb_frac:long_name = "fraction of canopy mortality that results in disturbance (i.e. transfer of area from new to old patch)" ;
	double fates_mort_understorey_death ;
		fates_mort_understorey_death:units = "fraction" ;
		fates_mort_understorey_death:long_name = "fraction of plants in understorey cohort impacted by overstorey tree-fall" ;
	double fates_patch_fusion_tol ;
		fates_patch_fusion_tol:units = "unitless" ;
		fates_patch_fusion_tol:long_name = "minimum fraction in difference in profiles between patches" ;
	double fates_phen_a ;
		fates_phen_a:units = "none" ;
		fates_phen_a:long_name = "GDD accumulation function, intercept parameter: gdd_thesh = a + b exp(c*ncd)" ;
	double fates_phen_b ;
		fates_phen_b:units = "none" ;
		fates_phen_b:long_name = "GDD accumulation function, multiplier parameter: gdd_thesh = a + b exp(c*ncd)" ;
	double fates_phen_c ;
		fates_phen_c:units = "none" ;
		fates_phen_c:long_name = "GDD accumulation function, exponent parameter: gdd_thesh = a + b exp(c*ncd)" ;
	double fates_phen_chiltemp ;
		fates_phen_chiltemp:units = "degrees C" ;
		fates_phen_chiltemp:long_name = "chilling day counting threshold" ;
	double fates_phen_coldtemp ;
		fates_phen_coldtemp:units = "degrees C" ;
		fates_phen_coldtemp:long_name = "temperature exceedance to flag a cold-day for temperature leaf drop" ;
	double fates_phen_doff_time ;
		fates_phen_doff_time:units = "days" ;
		fates_phen_doff_time:long_name = "day threshold compared against days since leaves became off-allometry" ;
	double fates_phen_drought_threshold ;
		fates_phen_drought_threshold:units = "m3/m3" ;
		fates_phen_drought_threshold:long_name = "liquid volume in soil layer, threashold for drought phenology" ;
	double fates_phen_mindayson ;
		fates_phen_mindayson:units = "days" ;
		fates_phen_mindayson:long_name = "day threshold compared against days since leaves became on-allometry" ;
	double fates_phen_ncolddayslim ;
		fates_phen_ncolddayslim:units = "days" ;
		fates_phen_ncolddayslim:long_name = "day threshold exceedance for temperature leaf-drop" ;
	double fates_q10_froz ;
		fates_q10_froz:units = "unitless" ;
		fates_q10_froz:long_name = "Q10 for frozen-soil respiration rates" ;
	double fates_q10_mr ;
		fates_q10_mr:units = "unitless" ;
		fates_q10_mr:long_name = "Q10 for maintenance respiration" ;
	double fates_soil_salinity ;
		fates_soil_salinity:units = "ppt" ;
		fates_soil_salinity:long_name = "soil salinity used for model when not coupled to dynamic soil salinity" ;

// global attributes:
		:history = "This parameter file is maintained in version control\nSee https://github.com/NGEET/fates/blob/master/parameter_files/fates_params_default.cdl \nFor changes, use git blame \n" ;
data:

 fates_history_ageclass_bin_edges = 0, 1, 2, 5, 10, 20, 50 ;

 fates_history_height_bin_edges = 0, 0.1, 0.3, 1, 3, 10 ;

 fates_history_sizeclass_bin_edges = 0, 5, 10, 15, 20, 30, 40, 50, 60, 70, 
    80, 90, 100 ;

<<<<<<< HEAD
=======
 fates_history_ageclass_bin_edges = 0, 1, 2, 5, 10, 20, 50 ;

 fates_base_mr_20 = 2.52e-06 ;

 fates_bbopt_c3 = 10000 ;

 fates_bbopt_c4 = 40000 ;

 fates_canopy_closure_thresh = 0.8 ;

 fates_cohort_fusion_tol = 0.08 ;

 fates_comp_excln = 3 ;

 fates_cwd_fcel = 0.76 ;

 fates_cwd_flig = 0.24 ;

 fates_fire_nignitions = 15 ;

 fates_hydr_kmax_rsurf = 20.0 ;

 fates_hydr_psi0 = 0 ;

 fates_hydr_psicap = -0.6 ;

 fates_init_litter = 0.05 ;

 fates_logging_coll_under_frac = 0.55983 ;

 fates_logging_collateral_frac = 0.05 ;

 fates_logging_dbhmax_infra = 35 ;

 fates_logging_dbhmin = 50 ;

 fates_logging_direct_frac = 0.15 ;

 fates_logging_event_code = -30 ;

 fates_logging_mechanical_frac = 0.05 ;

 fates_mort_disturb_frac = 1 ;

 fates_mort_understorey_death = 0.55983 ;

 fates_patch_fusion_tol = 0.05 ;

 fates_phen_a = -68 ;

 fates_phen_b = 638 ;

 fates_phen_c = -0.01 ;

 fates_phen_chiltemp = 5 ;

 fates_phen_coldtemp = 7.5 ;

 fates_phen_doff_time = 100 ;

 fates_phen_drought_threshold = 0.15 ;

 fates_phen_mindayson = 30 ;

 fates_phen_ncolddayslim = 5 ;

 fates_soil_salinity = 0.4 ;

>>>>>>> d2f09078
 fates_pftname =
  "broadleaf_evergreen_tropical_tree          ",
  "needleleaf_evergreen_extratrop_tree        ",
  "needleleaf_colddecid_extratrop_tree       ",
  "broadleaf_evergreen_extratrop_tree         ",
  "broadleaf_hydrodecid_tropical_tree         ",
  "broadleaf_colddecid_extratrop_tree        ",
  "broadleaf_evergreen_extratrop_shrub        ",
  "broadleaf_hydrodecid_extratrop_shrub       ",
  "broadleaf_colddecid_extratrop_shrub       ",
  "arctic_c3_grass                            ",
  "cool_c3_grass                              ",
  "c4_grass                                   " ;

 fates_prt_organ_name =
  "leaf                                             ",
  "fine root                                        ",
  "sapwood                                          ",
  "storage                                          ",
  "reproduction                                     ",
  "structure                                        " ;

 fates_alloc_storage_cushion = 1.2, 1.2, 1.2, 1.2, 1.2, 1.2, 1.2, 1.2, 1.2, 
    1.2, 1.2, 1.2 ;

 fates_allom_agb1 = 0.06896, 0.06896, 0.06896, 0.06896, 0.06896, 0.06896, 
    0.06896, 0.06896, 0.06896, 0.01, 0.01, 0.01 ;

 fates_allom_agb2 = 0.572, 0.572, 0.572, 0.572, 0.572, 0.572, 0.572, 0.572, 
    0.572, 0.572, 0.572, 0.572 ;

 fates_allom_agb3 = 1.94, 1.94, 1.94, 1.94, 1.94, 1.94, 1.94, 1.94, 1.94, 
    1.94, 1.94, 1.94 ;

 fates_allom_agb4 = 0.931, 0.931, 0.931, 0.931, 0.931, 0.931, 0.931, 0.931, 
    0.931, 0.931, 0.931, 0.931 ;

 fates_allom_agb_frac = 0.6, 0.6, 0.6, 0.6, 0.6, 0.6, 0.6, 0.6, 0.6, 0.6, 
    0.6, 0.6 ;

 fates_allom_amode = 1, 1, 1, 1, 1, 1, 1, 1, 1, 1, 1, 1 ;

 fates_allom_blca_expnt_diff = 0, 0, 0, 0, 0, 0, 0, 0, 0, 0, 0, 0 ;

 fates_allom_cmode = 1, 1, 1, 1, 1, 1, 1, 1, 1, 1, 1, 1 ;

 fates_allom_d2bl1 = 0.07, 0.07, 0.07, 0.07, 0.07, 0.07, 0.07, 0.07, 0.07, 
    0.07, 0.07, 0.07 ;

 fates_allom_d2bl2 = 1.3, 1.3, 1.3, 1.3, 1.3, 1.3, 1.3, 1.3, 1.3, 1.3, 1.3, 
    1.3 ;

 fates_allom_d2bl3 = 0.55, 0.55, 0.55, 0.55, 0.55, 0.55, 0.55, 0.55, 0.55, 
    0.55, 0.55, 0.55 ;

 fates_allom_d2ca_coefficient_max = 0.6568464, 0.6568464, 0.6568464, 
    0.6568464, 0.6568464, 0.6568464, 0.6568464, 0.6568464, 0.6568464, 
    0.6568464, 0.6568464, 0.6568464 ;

 fates_allom_d2ca_coefficient_min = 0.3381119, 0.3381119, 0.3381119, 
    0.3381119, 0.3381119, 0.3381119, 0.3381119, 0.3381119, 0.3381119, 
    0.3381119, 0.3381119, 0.3381119 ;

 fates_allom_d2h1 = 0.64, 0.64, 0.64, 0.64, 0.64, 0.64, 0.64, 0.64, 0.64, 
    0.64, 0.64, 0.64 ;

 fates_allom_d2h2 = 0.37, 0.37, 0.37, 0.37, 0.37, 0.37, 0.37, 0.37, 0.37, 
    0.37, 0.37, 0.37 ;

 fates_allom_d2h3 = -999.9, -999.9, -999.9, -999.9, -999.9, -999.9, -999.9, 
    -999.9, -999.9, -999.9, -999.9, -999.9 ;

 fates_allom_dbh_maxheight = 90, 90, 90, 90, 90, 90, 3, 3, 2, 0.35, 0.35, 0.35 ;

 fates_allom_fmode = 1, 1, 1, 1, 1, 1, 1, 1, 1, 1, 1, 1 ;

 fates_allom_frbstor_repro = 0, 0, 0, 0, 0, 0, 0, 0, 0, 0, 0, 0 ;

 fates_allom_hmode = 1, 1, 1, 1, 1, 1, 1, 1, 1, 1, 1, 1 ;

 fates_allom_l2fr = 1, 1, 1, 1, 1, 1, 1, 1, 1, 1, 1, 1 ;

 fates_allom_la_per_sa_int = 0.8, 0.8, 0.8, 0.8, 0.8, 0.8, 0.8, 0.8, 0.8, 
    0.8, 0.8, 0.8 ;

 fates_allom_la_per_sa_slp = 0, 0, 0, 0, 0, 0, 0, 0, 0, 0, 0, 0 ;

 fates_allom_lmode = 1, 1, 1, 1, 1, 1, 1, 1, 1, 1, 1, 1 ;

 fates_allom_sai_scaler = 0.1, 0.1, 0.1, 0.1, 0.1, 0.1, 0.1, 0.1, 0.1, 0.1, 
    0.1, 0.1 ;

 fates_allom_smode = 1, 1, 1, 1, 1, 1, 1, 1, 1, 1, 1, 1 ;

 fates_allom_stmode = 1, 1, 1, 1, 1, 1, 1, 1, 1, 1, 1, 1 ;

 fates_branch_turnover = 150, 150, 150, 150, 150, 150, 150, 150, 150, 0, 0, 0 ;

 fates_c2b = 2, 2, 2, 2, 2, 2, 2, 2, 2, 2, 2, 2 ;

 fates_displar = 0.67, 0.67, 0.67, 0.67, 0.67, 0.67, 0.67, 0.67, 0.67, 0.67, 
    0.67, 0.67 ;

 fates_fire_alpha_SH = 0.2, 0.2, 0.2, 0.2, 0.2, 0.2, 0.2, 0.2, 0.2, 0.2, 0.2, 
    0.2 ;

 fates_fire_bark_scaler = 0.07, 0.07, 0.07, 0.07, 0.07, 0.07, 0.07, 0.07, 
    0.07, 0.07, 0.07, 0.07 ;

 fates_fire_crown_depth_frac = 0.5, 0.5, 0.5, 0.5, 0.5, 0.5, 0.95, 0.95, 
    0.95, 1, 1, 1 ;

 fates_fire_crown_kill = 0.775, 0.775, 0.775, 0.775, 0.775, 0.775, 0.775, 
    0.775, 0.775, 0.775, 0.775, 0.775 ;

 fates_fr_fcel = 0.5, 0.5, 0.5, 0.5, 0.5, 0.5, 0.5, 0.5, 0.5, 0.5, 0.5, 0.5 ;

 fates_fr_flab = 0.25, 0.25, 0.25, 0.25, 0.25, 0.25, 0.25, 0.25, 0.25, 0.25, 
    0.25, 0.25 ;

 fates_fr_flig = 0.25, 0.25, 0.25, 0.25, 0.25, 0.25, 0.25, 0.25, 0.25, 0.25, 
    0.25, 0.25 ;

 fates_grperc = 0.11, 0.11, 0.11, 0.11, 0.11, 0.11, 0.11, 0.11, 0.11, 0.11, 
    0.11, 0.11 ;

 fates_hydr_avuln_gs = 2.5, 2.5, 2.5, 2.5, 2.5, 2.5, 2.5, 2.5, 2.5, 2.5, 2.5, 
    2.5 ;

 fates_hydr_avuln_node =
  2, 2, 2, 2, 2, 2, 2, 2, 2, 2, 2, 2,
  2, 2, 2, 2, 2, 2, 2, 2, 2, 2, 2, 2,
  2, 2, 2, 2, 2, 2, 2, 2, 2, 2, 2, 2,
  2, 2, 2, 2, 2, 2, 2, 2, 2, 2, 2, 2 ;

 fates_hydr_epsil_node =
  12, 12, 12, 12, 12, 12, 12, 12, 12, 12, 12, 12,
  10, 10, 10, 10, 10, 10, 10, 10, 10, 10, 10, 10,
  10, 10, 10, 10, 10, 10, 10, 10, 10, 10, 10, 10,
  8, 8, 8, 8, 8, 8, 8, 8, 8, 8, 8, 8 ;

 fates_hydr_fcap_node =
  0, 0, 0, 0, 0, 0, 0, 0, 0, 0, 0, 0,
  0.08, 0.08, 0.08, 0.08, 0.08, 0.08, 0.08, 0.08, 0.08, 0.08, 0.08, 0.08,
  0.08, 0.08, 0.08, 0.08, 0.08, 0.08, 0.08, 0.08, 0.08, 0.08, 0.08, 0.08,
  0, 0, 0, 0, 0, 0, 0, 0, 0, 0, 0, 0 ;

 fates_hydr_kmax_node =
  -999, -999, -999, -999, -999, -999, -999, -999, -999, -999, -999, -999,
  3, 3, 3, 3, 3, 3, 3, 3, 3, 3, 3, 3,
  -999, -999, -999, -999, -999, -999, -999, -999, -999, -999, -999, -999,
  -999, -999, -999, -999, -999, -999, -999, -999, -999, -999, -999, -999 ;

 fates_hydr_p50_gs = -1.5, -1.5, -1.5, -1.5, -1.5, -1.5, -1.5, -1.5, -1.5, 
    -1.5, -1.5, -1.5 ;

 fates_hydr_p50_node =
  -2.25, -2.25, -2.25, -2.25, -2.25, -2.25, -2.25, -2.25, -2.25, -2.25, 
    -2.25, -2.25,
  -2.25, -2.25, -2.25, -2.25, -2.25, -2.25, -2.25, -2.25, -2.25, -2.25, 
    -2.25, -2.25,
  -2.25, -2.25, -2.25, -2.25, -2.25, -2.25, -2.25, -2.25, -2.25, -2.25, 
    -2.25, -2.25,
  -2.25, -2.25, -2.25, -2.25, -2.25, -2.25, -2.25, -2.25, -2.25, -2.25, 
    -2.25, -2.25 ;

 fates_hydr_p_taper = 0.333, 0.333, 0.333, 0.333, 0.333, 0.333, 0.333, 0.333, 
    0.333, 0.333, 0.333, 0.333 ;

 fates_hydr_pinot_node =
  -1.465984, -1.465984, -1.465984, -1.465984, -1.465984, -1.465984, 
    -1.465984, -1.465984, -1.465984, -1.465984, -1.465984, -1.465984,
  -1.22807, -1.22807, -1.22807, -1.22807, -1.22807, -1.22807, -1.22807, 
    -1.22807, -1.22807, -1.22807, -1.22807, -1.22807,
  -1.22807, -1.22807, -1.22807, -1.22807, -1.22807, -1.22807, -1.22807, 
    -1.22807, -1.22807, -1.22807, -1.22807, -1.22807,
  -1.043478, -1.043478, -1.043478, -1.043478, -1.043478, -1.043478, 
    -1.043478, -1.043478, -1.043478, -1.043478, -1.043478, -1.043478 ;

 fates_hydr_pitlp_node =
  -1.67, -1.67, -1.67, -1.67, -1.67, -1.67, -1.67, -1.67, -1.67, -1.67, 
    -1.67, -1.67,
  -1.4, -1.4, -1.4, -1.4, -1.4, -1.4, -1.4, -1.4, -1.4, -1.4, -1.4, -1.4,
  -1.4, -1.4, -1.4, -1.4, -1.4, -1.4, -1.4, -1.4, -1.4, -1.4, -1.4, -1.4,
  -1.2, -1.2, -1.2, -1.2, -1.2, -1.2, -1.2, -1.2, -1.2, -1.2, -1.2, -1.2 ;

 fates_hydr_resid_node =
  0.25, 0.25, 0.25, 0.25, 0.25, 0.25, 0.25, 0.25, 0.25, 0.25, 0.25, 0.25,
  0.325, 0.325, 0.325, 0.325, 0.325, 0.325, 0.325, 0.325, 0.325, 0.325, 
    0.325, 0.325,
  0.325, 0.325, 0.325, 0.325, 0.325, 0.325, 0.325, 0.325, 0.325, 0.325, 
    0.325, 0.325,
  0.15, 0.15, 0.15, 0.15, 0.15, 0.15, 0.15, 0.15, 0.15, 0.15, 0.15, 0.15 ;

 fates_hydr_rfrac_stem = 0.625, 0.625, 0.625, 0.625, 0.625, 0.625, 0.625, 
    0.625, 0.625, 0.625, 0.625, 0.625 ;

 fates_hydr_rs2 = 0.0001, 0.0001, 0.0001, 0.0001, 0.0001, 0.0001, 0.0001, 
    0.0001, 0.0001, 0.0001, 0.0001, 0.0001 ;

 fates_hydr_srl = 25, 25, 25, 25, 25, 25, 25, 25, 25, 25, 25, 25 ;

 fates_hydr_thetas_node =
  0.65, 0.65, 0.65, 0.65, 0.65, 0.65, 0.65, 0.65, 0.65, 0.65, 0.65, 0.65,
  0.65, 0.65, 0.65, 0.65, 0.65, 0.65, 0.65, 0.65, 0.65, 0.65, 0.65, 0.65,
  0.65, 0.65, 0.65, 0.65, 0.65, 0.65, 0.65, 0.65, 0.65, 0.65, 0.65, 0.65,
  0.75, 0.75, 0.75, 0.75, 0.75, 0.75, 0.75, 0.75, 0.75, 0.75, 0.75, 0.75 ;

 fates_leaf_BB_slope = 8, 8, 8, 8, 8, 8, 8, 8, 8, 8, 8, 8 ;

 fates_leaf_c3psn = 1, 1, 1, 1, 1, 1, 1, 1, 1, 1, 1, 0 ;

 fates_leaf_clumping_index = 0.85, 0.85, 0.8, 0.85, 0.85, 0.9, 0.85, 0.9, 
    0.9, 0.75, 0.75, 0.75 ;

 fates_leaf_diameter = 0.04, 0.04, 0.04, 0.04, 0.04, 0.04, 0.04, 0.04, 0.04, 
    0.04, 0.04, 0.04 ;

 fates_leaf_jmaxha = 43540, 43540, 43540, 43540, 43540, 43540, 43540, 43540, 
    43540, 43540, 43540, 43540 ;

 fates_leaf_jmaxhd = 152040, 152040, 152040, 152040, 152040, 152040, 152040, 
    152040, 152040, 152040, 152040, 152040 ;

 fates_leaf_jmaxse = 495, 495, 495, 495, 495, 495, 495, 495, 495, 495, 495, 
    495 ;

 fates_leaf_long =
  1.5, 4, 1, 1.5, 1, 1, 1.5, 1, 1, 1, 1, 1 ;

 fates_leaf_slamax = 0.0954, 0.0954, 0.0954, 0.0954, 0.0954, 0.0954, 0.012, 
    0.03, 0.03, 0.03, 0.03, 0.03 ;

 fates_leaf_slatop = 0.012, 0.01, 0.024, 0.012, 0.03, 0.03, 0.012, 0.03, 
    0.03, 0.03, 0.03, 0.03 ;

 fates_leaf_stor_priority = 0.8, 0.8, 0.8, 0.8, 0.8, 0.8, 0.8, 0.8, 0.8, 0.8, 
    0.8, 0.8 ;

 fates_leaf_tpuha = 53100, 53100, 53100, 53100, 53100, 53100, 53100, 53100, 
    53100, 53100, 53100, 53100 ;

 fates_leaf_tpuhd = 150650, 150650, 150650, 150650, 150650, 150650, 150650, 
    150650, 150650, 150650, 150650, 150650 ;

 fates_leaf_tpuse = 490, 490, 490, 490, 490, 490, 490, 490, 490, 490, 490, 490 ;

 fates_leaf_vcmax25top =
  50, 65, 39, 62, 41, 58, 62, 54, 54, 78, 78, 78 ;

 fates_leaf_vcmaxha = 65330, 65330, 65330, 65330, 65330, 65330, 65330, 65330, 
    65330, 65330, 65330, 65330 ;

 fates_leaf_vcmaxhd = 149250, 149250, 149250, 149250, 149250, 149250, 149250, 
    149250, 149250, 149250, 149250, 149250 ;

 fates_leaf_vcmaxse = 485, 485, 485, 485, 485, 485, 485, 485, 485, 485, 485, 
    485 ;

 fates_leaf_xl = 0.1, 0.01, 0.01, 0.1, 0.01, 0.25, 0.01, 0.25, 0.25, -0.3, 
    -0.3, -0.3 ;

 fates_lf_fcel = 0.5, 0.5, 0.5, 0.5, 0.5, 0.5, 0.5, 0.5, 0.5, 0.5, 0.5, 0.5 ;

 fates_lf_flab = 0.25, 0.25, 0.25, 0.25, 0.25, 0.25, 0.25, 0.25, 0.25, 0.25, 
    0.25, 0.25 ;

 fates_lf_flig = 0.25, 0.25, 0.25, 0.25, 0.25, 0.25, 0.25, 0.25, 0.25, 0.25, 
    0.25, 0.25 ;

 fates_maintresp_reduction_curvature = 0.01, 0.01, 0.01, 0.01, 0.01, 0.01, 
    0.01, 0.01, 0.01, 0.01, 0.01, 0.01 ;

 fates_maintresp_reduction_intercept = 1, 1, 1, 1, 1, 1, 1, 1, 1, 2, 1, 1 ;

 fates_mort_bmort = 0.014, 0.014, 0.014, 0.014, 0.014, 0.014, 0.014, 0.014, 
    0.014, 0.014, 0.014, 0.014 ;

 fates_mort_freezetol = 2.5, -55, -80, -30, 2.5, -30, -60, -10, -80, -80, 
    -20, 2.5 ;

 fates_mort_hf_flc_threshold = 0.5, 0.5, 0.5, 0.5, 0.5, 0.5, 0.5, 0.5, 0.5, 
    0.5, 0.5, 0.5 ;

 fates_mort_hf_sm_threshold = 1e-06, 1e-06, 1e-06, 1e-06, 1e-06, 1e-06, 
    1e-06, 1e-06, 1e-06, 1e-06, 1e-06, 1e-06 ;

 fates_mort_scalar_coldstress = 3, 3, 3, 3, 3, 3, 3, 3, 3, 3, 3, 3 ;

 fates_mort_scalar_cstarvation = 0.6, 0.6, 0.6, 0.6, 0.6, 0.6, 0.6, 0.6, 0.6, 
    0.6, 0.6, 0.6 ;

 fates_mort_scalar_hydrfailure = 0.6, 0.6, 0.6, 0.6, 0.6, 0.6, 0.6, 0.6, 0.6, 
    0.6, 0.6, 0.6 ;

 fates_phen_evergreen = 1, 1, 0, 1, 0, 0, 1, 0, 0, 0, 0, 0 ;

 fates_phen_season_decid = 0, 0, 1, 0, 0, 1, 0, 0, 1, 1, 0, 0 ;

 fates_phen_stress_decid = 0, 0, 0, 0, 1, 0, 0, 1, 0, 0, 1, 1 ;

 fates_phenflush_fraction = _, _, 0.5, _, 0.5, 0.5, _, 0.5, 0.5, 0.5, 0.5, 0.5 ;

 fates_prescribed_mortality_canopy = 0.0194, 0.0194, 0.0194, 0.0194, 0.0194, 
    0.0194, 0.0194, 0.0194, 0.0194, 0.0194, 0.0194, 0.0194 ;

 fates_prescribed_mortality_understory = 0.025, 0.025, 0.025, 0.025, 0.025, 
    0.025, 0.025, 0.025, 0.025, 0.025, 0.025, 0.025 ;

 fates_prescribed_npp_canopy = 0.4, 0.4, 0.4, 0.4, 0.4, 0.4, 0.4, 0.4, 0.4, 
    0.4, 0.4, 0.4 ;

 fates_prescribed_npp_understory = 0.03125, 0.03125, 0.03125, 0.03125, 
    0.03125, 0.03125, 0.03125, 0.03125, 0.03125, 0.03125, 0.03125, 0.03125 ;

 fates_prescribed_recruitment = 0.02, 0.02, 0.02, 0.02, 0.02, 0.02, 0.02, 
    0.02, 0.02, 0.02, 0.02, 0.02 ;

 fates_prt_alloc_priority =
  _, _, _, _, _, _, _, _, _, _, _, _,
  _, _, _, _, _, _, _, _, _, _, _, _,
  _, _, _, _, _, _, _, _, _, _, _, _,
  _, _, _, _, _, _, _, _, _, _, _, _,
  _, _, _, _, _, _, _, _, _, _, _, _,
  _, _, _, _, _, _, _, _, _, _, _, _ ;

 fates_prt_nitr_stoich_p1 =
  0.033, 0.029, 0.04, 0.033, 0.04, 0.04, 0.033, 0.04, 0.04, 0.04, 0.04, 0.04,
  0.024, 0.024, 0.024, 0.024, 0.024, 0.024, 0.024, 0.024, 0.024, 0.024, 
    0.024, 0.024,
  1e-08, 1e-08, 1e-08, 1e-08, 1e-08, 1e-08, 1e-08, 1e-08, 1e-08, 1e-08, 
    1e-08, 1e-08,
  1e-08, 1e-08, 1e-08, 1e-08, 1e-08, 1e-08, 1e-08, 1e-08, 1e-08, 1e-08, 
    1e-08, 1e-08,
  0, 0, 0, 0, 0, 0, 0, 0, 0, 0, 0, 0,
  0.0047, 0.0047, 0.0047, 0.0047, 0.0047, 0.0047, 0.0047, 0.0047, 0.0047, 
    0.0047, 0.0047, 0.0047 ;

 fates_prt_nitr_stoich_p2 =
  _, _, _, _, _, _, _, _, _, _, _, _,
  _, _, _, _, _, _, _, _, _, _, _, _,
  _, _, _, _, _, _, _, _, _, _, _, _,
  _, _, _, _, _, _, _, _, _, _, _, _,
  _, _, _, _, _, _, _, _, _, _, _, _,
  _, _, _, _, _, _, _, _, _, _, _, _ ;

 fates_prt_phos_stoich_p1 =
  _, _, _, _, _, _, _, _, _, _, _, _,
  _, _, _, _, _, _, _, _, _, _, _, _,
  _, _, _, _, _, _, _, _, _, _, _, _,
  _, _, _, _, _, _, _, _, _, _, _, _,
  _, _, _, _, _, _, _, _, _, _, _, _,
  _, _, _, _, _, _, _, _, _, _, _, _ ;

 fates_prt_phos_stoich_p2 =
  _, _, _, _, _, _, _, _, _, _, _, _,
  _, _, _, _, _, _, _, _, _, _, _, _,
  _, _, _, _, _, _, _, _, _, _, _, _,
  _, _, _, _, _, _, _, _, _, _, _, _,
  _, _, _, _, _, _, _, _, _, _, _, _,
  _, _, _, _, _, _, _, _, _, _, _, _ ;

 fates_recruit_hgt_min = 1.3, 1.3, 1.3, 1.3, 1.3, 1.3, 0.75, 0.75, 0.75, 
    0.125, 0.125, 0.125 ;

 fates_recruit_initd = 0.2, 0.2, 0.2, 0.2, 0.2, 0.2, 0.2, 0.2, 0.2, 0.2, 0.2, 
    0.2 ;

 fates_rholnir = 0.45, 0.35, 0.35, 0.45, 0.45, 0.45, 0.35, 0.45, 0.45, 0.35, 
    0.35, 0.35 ;

 fates_rholvis = 0.1, 0.07, 0.07, 0.1, 0.1, 0.1, 0.07, 0.1, 0.1, 0.1, 0.1, 0.1 ;

 fates_rhosnir = 0.39, 0.39, 0.39, 0.39, 0.39, 0.39, 0.39, 0.39, 0.39, 0.53, 
    0.53, 0.53 ;

 fates_rhosvis = 0.16, 0.16, 0.16, 0.16, 0.16, 0.16, 0.16, 0.16, 0.16, 0.31, 
    0.31, 0.31 ;

 fates_root_long = 1, 2, 1, 1.5, 1, 1, 1.5, 1, 1, 1, 1, 1 ;

 fates_roota_par = 7, 7, 7, 7, 6, 6, 7, 7, 7, 11, 11, 11 ;

 fates_rootb_par = 1, 2, 2, 1, 2, 2, 1.5, 1.5, 1.5, 2, 2, 2 ;

 fates_rootprof_beta =
  0.976, 0.976, 0.976, 0.976, 0.976, 0.976, 0.976, 0.976, 0.976, 0.976, 
    0.976, 0.976,
  _, _, _, _, _, _, _, _, _, _, _, _ ;

 fates_seed_alloc = 0.1, 0.1, 0.1, 0.1, 0.1, 0.1, 0.1, 0.1, 0.1, 0.1, 0.1, 0.1 ;

 fates_seed_alloc_mature = 0, 0, 0, 0, 0, 0, 0.9, 0.9, 0.9, 0.9, 0.9, 0.9 ;

 fates_seed_dbh_repro_threshold = 150, 90, 90, 90, 90, 90, 3, 3, 2, 1.47, 
    1.47, 1.47 ;

 fates_seed_decay_turnover = 0.51, 0.51, 0.51, 0.51, 0.51, 0.51, 0.51, 0.51, 
    0.51, 0.51, 0.51, 0.51 ;

 fates_seed_germination_timescale = 0.5, 0.5, 0.5, 0.5, 0.5, 0.5, 0.5, 0.5, 
    0.5, 0.5, 0.5, 0.5 ;

 fates_seed_suppl = 0, 0, 0, 0, 0, 0, 0, 0, 0, 0, 0, 0 ;

 fates_senleaf_long_fdrought = 1, 1, 1, 1, 1, 1, 1, 1, 1, 1, 1, 1 ;

 fates_smpsc = -255000, -255000, -255000, -255000, -255000, -255000, -255000, 
    -255000, -255000, -255000, -255000, -255000 ;

 fates_smpso = -66000, -66000, -66000, -66000, -66000, -66000, -66000, 
    -66000, -66000, -66000, -66000, -66000 ;

 fates_taulnir = 0.25, 0.1, 0.1, 0.25, 0.25, 0.25, 0.1, 0.25, 0.25, 0.34, 
    0.34, 0.34 ;

 fates_taulvis = 0.05, 0.05, 0.05, 0.05, 0.05, 0.05, 0.05, 0.05, 0.05, 0.05, 
    0.05, 0.05 ;

 fates_tausnir = 0.001, 0.001, 0.001, 0.001, 0.001, 0.001, 0.001, 0.001, 
    0.001, 0.25, 0.25, 0.25 ;

 fates_tausvis = 0.001, 0.001, 0.001, 0.001, 0.001, 0.001, 0.001, 0.001, 
    0.001, 0.12, 0.12, 0.12 ;

 fates_trim_inc = 0.03, 0.03, 0.03, 0.03, 0.03, 0.03, 0.03, 0.03, 0.03, 0.03, 
    0.03, 0.03 ;

 fates_trim_limit = 0.3, 0.3, 0.3, 0.3, 0.3, 0.3, 0.3, 0.3, 0.3, 0.3, 0.3, 0.3 ;

 fates_turnover_carb_retrans =
  0.025, 0.025, 0.025, 0.025, 0.025, 0.025, 0.025, 0.025, 0.025, 0.025, 
    0.025, 0.025,
  0, 0, 0, 0, 0, 0, 0, 0, 0, 0, 0, 0,
  0, 0, 0, 0, 0, 0, 0, 0, 0, 0, 0, 0,
  0, 0, 0, 0, 0, 0, 0, 0, 0, 0, 0, 0,
  0, 0, 0, 0, 0, 0, 0, 0, 0, 0, 0, 0,
  0, 0, 0, 0, 0, 0, 0, 0, 0, 0, 0, 0 ;

 fates_turnover_nitr_retrans =
  _, _, _, _, _, _, _, _, _, _, _, _,
  _, _, _, _, _, _, _, _, _, _, _, _,
  _, _, _, _, _, _, _, _, _, _, _, _,
  _, _, _, _, _, _, _, _, _, _, _, _,
  _, _, _, _, _, _, _, _, _, _, _, _,
  _, _, _, _, _, _, _, _, _, _, _, _ ;

 fates_turnover_phos_retrans =
  _, _, _, _, _, _, _, _, _, _, _, _,
  _, _, _, _, _, _, _, _, _, _, _, _,
  _, _, _, _, _, _, _, _, _, _, _, _,
  _, _, _, _, _, _, _, _, _, _, _, _,
  _, _, _, _, _, _, _, _, _, _, _, _,
  _, _, _, _, _, _, _, _, _, _, _, _ ;

 fates_turnover_retrans_mode = 1, 1, 1, 1, 1, 1, 1, 1, 1, 1, 1, 1 ;

 fates_wood_density = 0.7, 0.7, 0.7, 0.7, 0.7, 0.7, 0.7, 0.7, 0.7, 0.7, 0.7, 
    0.7 ;

 fates_woody = 1, 1, 1, 1, 1, 1, 1, 1, 1, 0, 0, 0 ;

 fates_z0mr = 0.055, 0.055, 0.055, 0.055, 0.055, 0.055, 0.055, 0.055, 0.055, 
    0.055, 0.055, 0.055 ;

 fates_fire_FBD = 4, 15.4, 16.8, 19.6, 999, 4 ;

 fates_fire_low_moisture_Coeff = 1.15, 1.12, 1.09, 0.98, 0.8, 1.15 ;

 fates_fire_low_moisture_Slope = 0.62, 0.62, 0.72, 0.85, 0.8, 0.62 ;

 fates_fire_mid_moisture = 0.8, 0.72, 0.51, 0.38, 1, 0.8 ;

 fates_fire_mid_moisture_Coeff = 3.2, 2.35, 1.47, 1.06, 0.8, 3.2 ;

 fates_fire_mid_moisture_Slope = 3.2, 2.35, 1.47, 1.06, 0.8, 3.2 ;

 fates_fire_min_moisture = 0.24, 0.18, 0.12, 0, 0, 0.24 ;

 fates_fire_SAV = 66, 13, 3.58, 0.98, 0.2, 66 ;

 fates_max_decomp = 1, 0.52, 0.383, 0.383, 0.19, 999 ;

 fates_CWD_frac = 0.045, 0.075, 0.21, 0.67 ;

 fates_base_mr_20 = 2.52e-06 ;

 fates_bbopt_c3 = 10000 ;

 fates_bbopt_c4 = 40000 ;

 fates_canopy_closure_thresh = 0.8 ;

 fates_cohort_fusion_tol = 0.08 ;

 fates_comp_excln = 3 ;

 fates_cwd_fcel = 0.76 ;

 fates_cwd_flig = 0.24 ;

 fates_fire_drying_ratio = 13000 ;

 fates_fire_durat_slope = -11.06 ;

 fates_fire_fdi_a = 17.62 ;

 fates_fire_fdi_alpha = 0.00037 ;

 fates_fire_fdi_b = 243.12 ;

 fates_fire_fuel_energy = 18000 ;

 fates_fire_max_durat = 240 ;

 fates_fire_miner_damp = 0.41739 ;

 fates_fire_miner_total = 0.055 ;

 fates_fire_nignitions = 15 ;

 fates_fire_part_dens = 513 ;

 fates_hydr_kmax_rsurf1 = 20 ;

 fates_hydr_kmax_rsurf2 = 0.0001 ;

 fates_hydr_psi0 = 0 ;

 fates_hydr_psicap = -0.6 ;

 fates_init_litter = 0.05 ;

 fates_logging_coll_under_frac = 0.55983 ;

 fates_logging_collateral_frac = 0.05 ;

 fates_logging_dbhmax_infra = 35 ;

 fates_logging_dbhmin = 50 ;

 fates_logging_direct_frac = 0.15 ;

 fates_logging_event_code = -30 ;

 fates_logging_export_frac = 0.8 ;

 fates_logging_mechanical_frac = 0.05 ;

 fates_mort_disturb_frac = 1 ;

 fates_mort_understorey_death = 0.55983 ;

 fates_patch_fusion_tol = 0.05 ;

 fates_phen_a = -68 ;

 fates_phen_b = 638 ;

 fates_phen_c = -0.001 ;

 fates_phen_chiltemp = 5 ;

 fates_phen_coldtemp = 7.5 ;

 fates_phen_doff_time = 100 ;

 fates_phen_drought_threshold = 0.15 ;

 fates_phen_mindayson = 30 ;

 fates_phen_ncolddayslim = 5 ;

 fates_q10_froz = 1.5 ;

 fates_q10_mr = 1.5 ;

 fates_soil_salinity = 0.4 ;
}<|MERGE_RESOLUTION|>--- conflicted
+++ resolved
@@ -603,77 +603,6 @@
  fates_history_sizeclass_bin_edges = 0, 5, 10, 15, 20, 30, 40, 50, 60, 70, 
     80, 90, 100 ;
 
-<<<<<<< HEAD
-=======
- fates_history_ageclass_bin_edges = 0, 1, 2, 5, 10, 20, 50 ;
-
- fates_base_mr_20 = 2.52e-06 ;
-
- fates_bbopt_c3 = 10000 ;
-
- fates_bbopt_c4 = 40000 ;
-
- fates_canopy_closure_thresh = 0.8 ;
-
- fates_cohort_fusion_tol = 0.08 ;
-
- fates_comp_excln = 3 ;
-
- fates_cwd_fcel = 0.76 ;
-
- fates_cwd_flig = 0.24 ;
-
- fates_fire_nignitions = 15 ;
-
- fates_hydr_kmax_rsurf = 20.0 ;
-
- fates_hydr_psi0 = 0 ;
-
- fates_hydr_psicap = -0.6 ;
-
- fates_init_litter = 0.05 ;
-
- fates_logging_coll_under_frac = 0.55983 ;
-
- fates_logging_collateral_frac = 0.05 ;
-
- fates_logging_dbhmax_infra = 35 ;
-
- fates_logging_dbhmin = 50 ;
-
- fates_logging_direct_frac = 0.15 ;
-
- fates_logging_event_code = -30 ;
-
- fates_logging_mechanical_frac = 0.05 ;
-
- fates_mort_disturb_frac = 1 ;
-
- fates_mort_understorey_death = 0.55983 ;
-
- fates_patch_fusion_tol = 0.05 ;
-
- fates_phen_a = -68 ;
-
- fates_phen_b = 638 ;
-
- fates_phen_c = -0.01 ;
-
- fates_phen_chiltemp = 5 ;
-
- fates_phen_coldtemp = 7.5 ;
-
- fates_phen_doff_time = 100 ;
-
- fates_phen_drought_threshold = 0.15 ;
-
- fates_phen_mindayson = 30 ;
-
- fates_phen_ncolddayslim = 5 ;
-
- fates_soil_salinity = 0.4 ;
-
->>>>>>> d2f09078
  fates_pftname =
   "broadleaf_evergreen_tropical_tree          ",
   "needleleaf_evergreen_extratrop_tree        ",
@@ -1233,7 +1162,7 @@
 
  fates_phen_b = 638 ;
 
- fates_phen_c = -0.001 ;
+ fates_phen_c = -0.01 ;
 
  fates_phen_chiltemp = 5 ;
 
