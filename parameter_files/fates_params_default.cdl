--- conflicted
+++ resolved
@@ -269,11 +269,7 @@
 	double fates_leaf_slatop(fates_pft) ;
 		fates_leaf_slatop:units = "m^2/gC" ;
 		fates_leaf_slatop:long_name = "Specific Leaf Area (SLA) at top of canopy, projected area basis" ;
-<<<<<<< HEAD
-        double fates_leaf_stomatal_intercept(fates_pft) ;
-=======
 	double fates_leaf_stomatal_intercept(fates_pft) ;
->>>>>>> 9213ca2b
 		fates_leaf_stomatal_intercept:units = "umol H2O/m**2/s" ;
 		fates_leaf_stomatal_intercept:long_name = "Minimum unstressed stomatal conductance for Ball-Berry model and Medlyn model" ;
 	double fates_leaf_stomatal_slope_ballberry(fates_pft) ;
@@ -663,10 +659,10 @@
 		fates_phen_c:long_name = "GDD accumulation function, exponent parameter: gdd_thesh = a + b exp(c*ncd)" ;
 	double fates_phen_chiltemp ;
 		fates_phen_chiltemp:units = "degrees C" ;
-		fates_phen_chiltemp:long_name = "chilling day counting threshold" ;
+		fates_phen_chiltemp:long_name = "chilling day counting threshold for vegetation" ;
 	double fates_phen_coldtemp ;
 		fates_phen_coldtemp:units = "degrees C" ;
-		fates_phen_coldtemp:long_name = "temperature exceedance to flag a cold-day for temperature leaf drop" ;
+		fates_phen_coldtemp:long_name = "vegetation temperature exceedance that flags a cold-day for leaf-drop" ;
 	double fates_phen_doff_time ;
 		fates_phen_doff_time:units = "days" ;
 		fates_phen_doff_time:long_name = "day threshold compared against days since leaves became off-allometry" ;
@@ -688,10 +684,7 @@
 	double fates_soil_salinity ;
 		fates_soil_salinity:units = "ppt" ;
 		fates_soil_salinity:long_name = "soil salinity used for model when not coupled to dynamic soil salinity" ;
-        int stomatal_model ;
-		stomatal_model:units = "flag" ;
-                stomatal_model:long_name = "switch for choosing between Ball-Berry stomatal conductance model (1) and Medlyn model (2)" ;
-                
+
 // global attributes:
 		:history = "This parameter file is maintained in version control\nSee https://github.com/NGEET/fates/blob/master/parameter_files/fates_params_default.cdl \nFor changes, use git blame \n" ;
 data:
@@ -965,13 +958,8 @@
  fates_leaf_slatop = 0.012, 0.01, 0.024, 0.012, 0.03, 0.03, 0.012, 0.03, 
     0.03, 0.03, 0.03, 0.03 ;
 
-<<<<<<< HEAD
- fates_leaf_stomatal_intercept = 1000, 1000, 1000, 1000, 1000, 1000, 1000, 
-    1000, 1000, 1000, 1000, 1000 ;
-=======
  fates_leaf_stomatal_intercept = 10000, 10000, 10000, 10000, 10000, 10000, 
     10000, 10000, 10000, 10000, 10000, 40000 ;
->>>>>>> 9213ca2b
 
  fates_leaf_stomatal_slope_ballberry = 8, 8, 8, 8, 8, 8, 8, 8, 8, 8, 8, 8 ;
 
@@ -1344,6 +1332,4 @@
  fates_q10_mr = 1.5 ;
 
  fates_soil_salinity = 0.4 ;
-
- stomatal_model = 2 ;
 }