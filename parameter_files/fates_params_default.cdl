netcdf fates_params_default {
dimensions:
	fates_NCWD = 4 ;
	fates_history_age_bins = 7 ;
	fates_history_height_bins = 6 ;
	fates_history_size_bins = 13 ;
	fates_hydr_organs = 4 ;
	fates_leafage_class = 1 ;
	fates_litterclass = 6 ;
	fates_pft = 12 ;
	fates_prt_organs = 6 ;
	fates_string_length = 60 ;
	fates_variants = 2 ;
variables:
	double fates_history_ageclass_bin_edges(fates_history_age_bins) ;
		fates_history_ageclass_bin_edges:units = "yr" ;
		fates_history_ageclass_bin_edges:long_name = "Lower edges for age class bins used in age-resolved patch history output" ;
	double fates_history_height_bin_edges(fates_history_height_bins) ;
		fates_history_height_bin_edges:units = "m" ;
		fates_history_height_bin_edges:long_name = "Lower edges for height bins used in height-resolved history output" ;
	double fates_history_sizeclass_bin_edges(fates_history_size_bins) ;
		fates_history_sizeclass_bin_edges:units = "cm" ;
		fates_history_sizeclass_bin_edges:long_name = "Lower edges for DBH size class bins used in size-resolved cohort history output" ;
<<<<<<< HEAD
=======
	float fates_history_ageclass_bin_edges(fates_history_age_bins) ;
		fates_history_ageclass_bin_edges:units = "yr" ;
		fates_history_ageclass_bin_edges:long_name = "Lower edges for age class bins used in age-resolved patch history output" ;
	float fates_base_mr_20(fates_scalar) ;
		fates_base_mr_20:units = "gC/gN/s" ;
		fates_base_mr_20:long_name = "Base maintenance respiration rate for plant tissues, using Ryan 1991" ;
	float fates_bbopt_c3(fates_scalar) ;
		fates_bbopt_c3:units = "umol H2O/m**2/s" ;
		fates_bbopt_c3:long_name = "Ball-Berry minimum unstressed leaf conductance for C3" ;
	float fates_bbopt_c4(fates_scalar) ;
		fates_bbopt_c4:units = "umol H2O/m**2/s" ;
		fates_bbopt_c4:long_name = "Ball-Berry minimum unstressed leaf conductance for C4" ;
	float fates_canopy_closure_thresh(fates_scalar) ;
		fates_canopy_closure_thresh:units = "unitless" ;
		fates_canopy_closure_thresh:long_name = "tree canopy coverage at which crown area allometry changes from savanna to forest value" ;
	float fates_cohort_fusion_tol(fates_scalar) ;
		fates_cohort_fusion_tol:units = "unitless" ;
		fates_cohort_fusion_tol:long_name = "minimum fraction in difference in dbh between cohorts" ;
	float fates_comp_excln(fates_scalar) ;
		fates_comp_excln:units = "none" ;
		fates_comp_excln:long_name = "weighting factor (exponent on dbh) for canopy layer exclusion and promotion" ;
	float fates_cwd_fcel(fates_scalar) ;
		fates_cwd_fcel:units = "unitless" ;
		fates_cwd_fcel:long_name = "Cellulose fraction for CWD" ;
	float fates_cwd_flig(fates_scalar) ;
		fates_cwd_flig:units = "unitless" ;
		fates_cwd_flig:long_name = "Lignin fraction of coarse woody debris" ;
	float fates_fire_nignitions(fates_scalar) ;
		fates_fire_nignitions:units = "/m2 (?)" ;
		fates_fire_nignitions:long_name = "number of daily ignitions (nfires = nignitions*FDI*area_scaling)" ;
	float fates_hydr_kmax_rsurf(fates_scalar) ;
		fates_hydr_kmax_rsurf:units = "kg water/m2 root area/Mpa/s" ;
		fates_hydr_kmax_rsurf:long_name = "maximum conducitivity for unit root surface for water uptake" ;
	float fates_hydr_psi0(fates_scalar) ;
		fates_hydr_psi0:units = "MPa" ;
		fates_hydr_psi0:long_name = "sapwood water potential at saturation" ;
	float fates_hydr_psicap(fates_scalar) ;
		fates_hydr_psicap:units = "MPa" ;
		fates_hydr_psicap:long_name = "sapwood water potential at which capillary reserves exhausted" ;
	float fates_init_litter(fates_scalar) ;
		fates_init_litter:units = "NA" ;
		fates_init_litter:long_name = "Initialization value for litter pool in cold-start (NOT USED)" ;
	float fates_logging_coll_under_frac(fates_scalar) ;
		fates_logging_coll_under_frac:units = "fraction" ;
		fates_logging_coll_under_frac:long_name = "Fraction of stems killed in the understory when logging generates disturbance" ;
	float fates_logging_collateral_frac(fates_scalar) ;
		fates_logging_collateral_frac:units = "fraction" ;
		fates_logging_collateral_frac:long_name = "Fraction of large stems in upperstory that die from logging collateral damage" ;
	float fates_logging_dbhmax_infra(fates_scalar) ;
		fates_logging_dbhmax_infra:units = "cm" ;
		fates_logging_dbhmax_infra:long_name = "Tree diameter, above which infrastructure from logging does not impact damage or mortality." ;
	float fates_logging_dbhmin(fates_scalar) ;
		fates_logging_dbhmin:units = "cm" ;
		fates_logging_dbhmin:long_name = "Minimum dbh at which logging is applied" ;
	float fates_logging_direct_frac(fates_scalar) ;
		fates_logging_direct_frac:units = "fraction" ;
		fates_logging_direct_frac:long_name = "Fraction of stems logged directly per event" ;
	float fates_logging_event_code(fates_scalar) ;
		fates_logging_event_code:units = "unitless" ;
		fates_logging_event_code:long_name = "Integer code that options how logging events are structured" ;
	float fates_logging_mechanical_frac(fates_scalar) ;
		fates_logging_mechanical_frac:units = "fraction" ;
		fates_logging_mechanical_frac:long_name = "Fraction of stems killed due infrastructure an other mechanical means" ;
	float fates_mort_disturb_frac(fates_scalar) ;
		fates_mort_disturb_frac:units = "fraction" ;
		fates_mort_disturb_frac:long_name = "fraction of canopy mortality that results in disturbance (i.e. transfer of area from new to old patch)" ;
	float fates_mort_understorey_death(fates_scalar) ;
		fates_mort_understorey_death:units = "fraction" ;
		fates_mort_understorey_death:long_name = "fraction of plants in understorey cohort impacted by overstorey tree-fall" ;
	float fates_patch_fusion_tol(fates_scalar) ;
		fates_patch_fusion_tol:units = "unitless" ;
		fates_patch_fusion_tol:long_name = "minimum fraction in difference in profiles between patches" ;
	float fates_phen_a(fates_scalar) ;
		fates_phen_a:units = "none" ;
		fates_phen_a:long_name = "GDD accumulation function, intercept parameter: gdd_thesh = a + b exp(c*ncd)" ;
	float fates_phen_b(fates_scalar) ;
		fates_phen_b:units = "none" ;
		fates_phen_b:long_name = "GDD accumulation function, multiplier parameter: gdd_thesh = a + b exp(c*ncd)" ;
	float fates_phen_c(fates_scalar) ;
		fates_phen_c:units = "none" ;
		fates_phen_c:long_name = "GDD accumulation function, exponent parameter: gdd_thesh = a + b exp(c*ncd)" ;
	float fates_phen_chiltemp(fates_scalar) ;
		fates_phen_chiltemp:units = "degrees C" ;
		fates_phen_chiltemp:long_name = "chilling day counting threshold" ;
	float fates_phen_coldtemp(fates_scalar) ;
		fates_phen_coldtemp:units = "degrees C" ;
		fates_phen_coldtemp:long_name = "temperature exceedance to flag a cold-day for temperature leaf drop" ;
	float fates_phen_doff_time(fates_scalar) ;
		fates_phen_doff_time:units = "days" ;
		fates_phen_doff_time:long_name = "day threshold compared against days since leaves became off-allometry" ;
	float fates_phen_drought_threshold(fates_scalar) ;
		fates_phen_drought_threshold:units = "m3/m3" ;
		fates_phen_drought_threshold:long_name = "liquid volume in soil layer, threashold for drought phenology" ;
	float fates_phen_mindayson(fates_scalar) ;
		fates_phen_mindayson:units = "days" ;
		fates_phen_mindayson:long_name = "day threshold compared against days since leaves became on-allometry" ;
	float fates_phen_ncolddayslim(fates_scalar) ;
		fates_phen_ncolddayslim:units = "days" ;
		fates_phen_ncolddayslim:long_name = "day threshold exceedance for temperature leaf-drop" ;
	float fates_soil_salinity(fates_scalar) ;
		fates_soil_salinity:units = "ppt" ;
		fates_soil_salinity:long_name = "soil salinity used for model when not coupled to dynamic soil salinity" ;
>>>>>>> 552e9de2
	char fates_pftname(fates_pft, fates_string_length) ;
		fates_pftname:units = "unitless - string" ;
		fates_pftname:long_name = "Description of plant type" ;
	char fates_prt_organ_name(fates_prt_organs, fates_string_length) ;
		fates_prt_organ_name:units = "unitless - string" ;
		fates_prt_organ_name:long_name = "Plant organ name (order must match PRTGenericMod.F90)" ;
	double fates_alloc_storage_cushion(fates_pft) ;
		fates_alloc_storage_cushion:units = "fraction" ;
		fates_alloc_storage_cushion:long_name = "maximum size of storage C pool, relative to maximum size of leaf C pool" ;
	double fates_allom_agb1(fates_pft) ;
		fates_allom_agb1:units = "variable" ;
		fates_allom_agb1:long_name = "Parameter 1 for agb allometry" ;
	double fates_allom_agb2(fates_pft) ;
		fates_allom_agb2:units = "variable" ;
		fates_allom_agb2:long_name = "Parameter 2 for agb allometry" ;
	double fates_allom_agb3(fates_pft) ;
		fates_allom_agb3:units = "variable" ;
		fates_allom_agb3:long_name = "Parameter 3 for agb allometry" ;
	double fates_allom_agb4(fates_pft) ;
		fates_allom_agb4:units = "variable" ;
		fates_allom_agb4:long_name = "Parameter 4 for agb allometry" ;
	double fates_allom_agb_frac(fates_pft) ;
		fates_allom_agb_frac:units = "fraction" ;
		fates_allom_agb_frac:long_name = "Fraction of woody biomass that is above ground" ;
	double fates_allom_amode(fates_pft) ;
		fates_allom_amode:units = "index" ;
		fates_allom_amode:long_name = "AGB allometry function index" ;
	double fates_allom_blca_expnt_diff(fates_pft) ;
		fates_allom_blca_expnt_diff:units = "unitless" ;
		fates_allom_blca_expnt_diff:long_name = "difference between allometric DBH:bleaf and DBH:crown area exponents" ;
	double fates_allom_cmode(fates_pft) ;
		fates_allom_cmode:units = "index" ;
		fates_allom_cmode:long_name = "coarse root biomass allometry function index" ;
	double fates_allom_d2bl1(fates_pft) ;
		fates_allom_d2bl1:units = "variable" ;
		fates_allom_d2bl1:long_name = "Parameter 1 for d2bl allometry" ;
	double fates_allom_d2bl2(fates_pft) ;
		fates_allom_d2bl2:units = "variable" ;
		fates_allom_d2bl2:long_name = "Parameter 2 for d2bl allometry" ;
	double fates_allom_d2bl3(fates_pft) ;
		fates_allom_d2bl3:units = "unitless" ;
		fates_allom_d2bl3:long_name = "Parameter 3 for d2bl allometry" ;
	double fates_allom_d2ca_coefficient_max(fates_pft) ;
		fates_allom_d2ca_coefficient_max:units = "m2 cm^(-1/beta)" ;
		fates_allom_d2ca_coefficient_max:long_name = "max (savanna) dbh to area multiplier factor where: area = n*d2ca_coeff*dbh^beta" ;
	double fates_allom_d2ca_coefficient_min(fates_pft) ;
		fates_allom_d2ca_coefficient_min:units = "m2 cm^(-1/beta)" ;
		fates_allom_d2ca_coefficient_min:long_name = "min (forest) dbh to area multiplier factor where: area = n*d2ca_coeff*dbh^beta" ;
	double fates_allom_d2h1(fates_pft) ;
		fates_allom_d2h1:units = "variable" ;
		fates_allom_d2h1:long_name = "Parameter 1 for d2h allometry (intercept, or c)" ;
	double fates_allom_d2h2(fates_pft) ;
		fates_allom_d2h2:units = "variable" ;
		fates_allom_d2h2:long_name = "Parameter 2 for d2h allometry (slope, or m)" ;
	double fates_allom_d2h3(fates_pft) ;
		fates_allom_d2h3:units = "variable" ;
		fates_allom_d2h3:long_name = "Parameter 3 for d2h allometry (optional)" ;
	double fates_allom_dbh_maxheight(fates_pft) ;
		fates_allom_dbh_maxheight:units = "cm" ;
		fates_allom_dbh_maxheight:long_name = "the diameter (if any) corresponding to maximum height, diameters may increase beyond this" ;
	double fates_allom_fmode(fates_pft) ;
		fates_allom_fmode:units = "index" ;
		fates_allom_fmode:long_name = "fine root biomass allometry function index" ;
	double fates_allom_frbstor_repro(fates_pft) ;
		fates_allom_frbstor_repro:units = "fraction" ;
		fates_allom_frbstor_repro:long_name = "fraction of bstore goes to reproduction after plant dies" ;
	double fates_allom_hmode(fates_pft) ;
		fates_allom_hmode:units = "index" ;
		fates_allom_hmode:long_name = "height allometry function index" ;
	double fates_allom_l2fr(fates_pft) ;
		fates_allom_l2fr:units = "gC/gC" ;
		fates_allom_l2fr:long_name = "Allocation parameter: fine root C per leaf C" ;
	double fates_allom_la_per_sa_int(fates_pft) ;
		fates_allom_la_per_sa_int:units = "m2/cm2" ;
		fates_allom_la_per_sa_int:long_name = "Leaf area per sapwood area, intercept" ;
	double fates_allom_la_per_sa_slp(fates_pft) ;
		fates_allom_la_per_sa_slp:units = "m2/cm2/m" ;
		fates_allom_la_per_sa_slp:long_name = "Leaf area per sapwood area rate of change with height, slope (optional)" ;
	double fates_allom_lmode(fates_pft) ;
		fates_allom_lmode:units = "index" ;
		fates_allom_lmode:long_name = "leaf biomass allometry function index" ;
	double fates_allom_sai_scaler(fates_pft) ;
		fates_allom_sai_scaler:units = "m2/m2" ;
		fates_allom_sai_scaler:long_name = "allometric ratio of SAI per LAI" ;
	double fates_allom_smode(fates_pft) ;
		fates_allom_smode:units = "index" ;
		fates_allom_smode:long_name = "sapwood allometry function index" ;
	double fates_allom_stmode(fates_pft) ;
		fates_allom_stmode:units = "index" ;
		fates_allom_stmode:long_name = "storage allometry function index" ;
	double fates_branch_turnover(fates_pft) ;
		fates_branch_turnover:units = "yr-1" ;
		fates_branch_turnover:long_name = "turnover time of branches" ;
	double fates_c2b(fates_pft) ;
		fates_c2b:units = "ratio" ;
		fates_c2b:long_name = "Carbon to biomass multiplier of bulk structural tissues" ;
	double fates_displar(fates_pft) ;
		fates_displar:units = "unitless" ;
		fates_displar:long_name = "Ratio of displacement height to canopy top height" ;
	double fates_fire_alpha_SH(fates_pft) ;
		fates_fire_alpha_SH:units = "NA" ;
		fates_fire_alpha_SH:long_name = "spitfire parameter, alpha scorch height, Equation 16 Thonicke et al 2010" ;
	double fates_fire_bark_scaler(fates_pft) ;
		fates_fire_bark_scaler:units = "fraction" ;
		fates_fire_bark_scaler:long_name = "the thickness of a cohorts bark as a fraction of its dbh" ;
	double fates_fire_crown_depth_frac(fates_pft) ;
		fates_fire_crown_depth_frac:units = "fraction" ;
		fates_fire_crown_depth_frac:long_name = "the depth of a cohorts crown as a fraction of its height" ;
	double fates_fire_crown_kill(fates_pft) ;
		fates_fire_crown_kill:units = "NA" ;
		fates_fire_crown_kill:long_name = "fire parameter, see equation 22 in Thonicke et al 2010" ;
	double fates_fr_fcel(fates_pft) ;
		fates_fr_fcel:units = "fraction" ;
		fates_fr_fcel:long_name = "Fine root litter cellulose fraction" ;
	double fates_fr_flab(fates_pft) ;
		fates_fr_flab:units = "fraction" ;
		fates_fr_flab:long_name = "Fine root litter labile fraction" ;
	double fates_fr_flig(fates_pft) ;
		fates_fr_flig:units = "fraction" ;
		fates_fr_flig:long_name = "Fine root litter lignin fraction" ;
	double fates_grperc(fates_pft) ;
		fates_grperc:units = "unitless" ;
		fates_grperc:long_name = "Growth respiration factor" ;
	double fates_hydr_avuln_gs(fates_pft) ;
		fates_hydr_avuln_gs:units = "unitless" ;
		fates_hydr_avuln_gs:long_name = "shape parameter for stomatal control of water vapor exiting leaf" ;
	double fates_hydr_avuln_node(fates_hydr_organs, fates_pft) ;
		fates_hydr_avuln_node:units = "unitless" ;
		fates_hydr_avuln_node:long_name = "xylem vulnerability curve shape parameter" ;
	double fates_hydr_epsil_node(fates_hydr_organs, fates_pft) ;
		fates_hydr_epsil_node:units = "MPa" ;
		fates_hydr_epsil_node:long_name = "bulk elastic modulus" ;
	double fates_hydr_fcap_node(fates_hydr_organs, fates_pft) ;
		fates_hydr_fcap_node:units = "unitless" ;
		fates_hydr_fcap_node:long_name = "fraction of (1-resid_node) that is capillary in source" ;
	double fates_hydr_kmax_node(fates_hydr_organs, fates_pft) ;
		fates_hydr_kmax_node:units = "kgMPa/m/s" ;
		fates_hydr_kmax_node:long_name = "maximum xylem conductivity per unit conducting xylem area" ;
	double fates_hydr_p50_gs(fates_pft) ;
		fates_hydr_p50_gs:units = "MPa" ;
		fates_hydr_p50_gs:long_name = "water potential at 50% loss of stomatal conductance" ;
	double fates_hydr_p50_node(fates_hydr_organs, fates_pft) ;
		fates_hydr_p50_node:units = "MPa" ;
		fates_hydr_p50_node:long_name = "xylem water potential at 50% loss of conductivity" ;
	double fates_hydr_p_taper(fates_pft) ;
		fates_hydr_p_taper:units = "unitless" ;
		fates_hydr_p_taper:long_name = "xylem taper exponent" ;
	double fates_hydr_pinot_node(fates_hydr_organs, fates_pft) ;
		fates_hydr_pinot_node:units = "MPa" ;
		fates_hydr_pinot_node:long_name = "osmotic potential at full turgor" ;
	double fates_hydr_pitlp_node(fates_hydr_organs, fates_pft) ;
		fates_hydr_pitlp_node:units = "MPa" ;
		fates_hydr_pitlp_node:long_name = "turgor loss point" ;
	double fates_hydr_resid_node(fates_hydr_organs, fates_pft) ;
		fates_hydr_resid_node:units = "fraction" ;
		fates_hydr_resid_node:long_name = "residual fraction" ;
	double fates_hydr_rfrac_stem(fates_pft) ;
		fates_hydr_rfrac_stem:units = "fraction" ;
		fates_hydr_rfrac_stem:long_name = "fraction of total tree resistance from troot to canopy" ;
	double fates_hydr_rs2(fates_pft) ;
		fates_hydr_rs2:units = "m" ;
		fates_hydr_rs2:long_name = "absorbing root radius" ;
	double fates_hydr_srl(fates_pft) ;
		fates_hydr_srl:units = "m g-1" ;
		fates_hydr_srl:long_name = "specific root length" ;
	double fates_hydr_thetas_node(fates_hydr_organs, fates_pft) ;
		fates_hydr_thetas_node:units = "cm3/cm3" ;
		fates_hydr_thetas_node:long_name = "saturated water content" ;
	double fates_leaf_BB_slope(fates_pft) ;
		fates_leaf_BB_slope:units = "unitless" ;
		fates_leaf_BB_slope:long_name = "stomatal slope parameter, as per Ball-Berry" ;
	double fates_leaf_c3psn(fates_pft) ;
		fates_leaf_c3psn:units = "flag" ;
		fates_leaf_c3psn:long_name = "Photosynthetic pathway (1=c3, 0=c4)" ;
	double fates_leaf_clumping_index(fates_pft) ;
		fates_leaf_clumping_index:units = "fraction (0-1)" ;
		fates_leaf_clumping_index:long_name = "factor describing how much self-occlusion of leaf scattering elements decreases light interception" ;
	double fates_leaf_diameter(fates_pft) ;
		fates_leaf_diameter:units = "m" ;
		fates_leaf_diameter:long_name = "Characteristic leaf dimension" ;
	double fates_leaf_jmaxha(fates_pft) ;
		fates_leaf_jmaxha:units = "J/mol" ;
		fates_leaf_jmaxha:long_name = "activation energy for jmax" ;
	double fates_leaf_jmaxhd(fates_pft) ;
		fates_leaf_jmaxhd:units = "J/mol" ;
		fates_leaf_jmaxhd:long_name = "deactivation energy for jmax" ;
	double fates_leaf_jmaxse(fates_pft) ;
		fates_leaf_jmaxse:units = "J/mol/K" ;
		fates_leaf_jmaxse:long_name = "entropy term for jmax" ;
	double fates_leaf_long(fates_leafage_class, fates_pft) ;
		fates_leaf_long:units = "yr" ;
		fates_leaf_long:long_name = "Leaf longevity (ie turnover timescale)" ;
	double fates_leaf_slamax(fates_pft) ;
		fates_leaf_slamax:units = "m^2/gC" ;
		fates_leaf_slamax:long_name = "Maximum Specific Leaf Area (SLA), even if under a dense canopy" ;
	double fates_leaf_slatop(fates_pft) ;
		fates_leaf_slatop:units = "m^2/gC" ;
		fates_leaf_slatop:long_name = "Specific Leaf Area (SLA) at top of canopy, projected area basis" ;
	double fates_leaf_stor_priority(fates_pft) ;
		fates_leaf_stor_priority:units = "unitless" ;
		fates_leaf_stor_priority:long_name = "factor governing priority of replacing storage with NPP" ;
	double fates_leaf_tpuha(fates_pft) ;
		fates_leaf_tpuha:units = "J/mol" ;
		fates_leaf_tpuha:long_name = "activation energy for tpu" ;
	double fates_leaf_tpuhd(fates_pft) ;
		fates_leaf_tpuhd:units = "J/mol" ;
		fates_leaf_tpuhd:long_name = "deactivation energy for tpu" ;
	double fates_leaf_tpuse(fates_pft) ;
		fates_leaf_tpuse:units = "J/mol/K" ;
		fates_leaf_tpuse:long_name = "entropy term for tpu" ;
	double fates_leaf_vcmax25top(fates_leafage_class, fates_pft) ;
		fates_leaf_vcmax25top:units = "umol CO2/m^2/s" ;
		fates_leaf_vcmax25top:long_name = "maximum carboxylation rate of Rub. at 25C, canopy top" ;
	double fates_leaf_vcmaxha(fates_pft) ;
		fates_leaf_vcmaxha:units = "J/mol" ;
		fates_leaf_vcmaxha:long_name = "activation energy for vcmax" ;
	double fates_leaf_vcmaxhd(fates_pft) ;
		fates_leaf_vcmaxhd:units = "J/mol" ;
		fates_leaf_vcmaxhd:long_name = "deactivation energy for vcmax" ;
	double fates_leaf_vcmaxse(fates_pft) ;
		fates_leaf_vcmaxse:units = "J/mol/K" ;
		fates_leaf_vcmaxse:long_name = "entropy term for vcmax" ;
	double fates_leaf_xl(fates_pft) ;
		fates_leaf_xl:units = "unitless" ;
		fates_leaf_xl:long_name = "Leaf/stem orientation index" ;
	double fates_lf_fcel(fates_pft) ;
		fates_lf_fcel:units = "fraction" ;
		fates_lf_fcel:long_name = "Leaf litter cellulose fraction" ;
	double fates_lf_flab(fates_pft) ;
		fates_lf_flab:units = "fraction" ;
		fates_lf_flab:long_name = "Leaf litter labile fraction" ;
	double fates_lf_flig(fates_pft) ;
		fates_lf_flig:units = "fraction" ;
		fates_lf_flig:long_name = "Leaf litter lignin fraction" ;
	double fates_maintresp_reduction_curvature(fates_pft) ;
		fates_maintresp_reduction_curvature:units = "unitless (0-1)" ;
		fates_maintresp_reduction_curvature:long_name = "curvature of MR reduction as f(carbon storage), 1=linear, 0=very curved" ;
	double fates_maintresp_reduction_intercept(fates_pft) ;
		fates_maintresp_reduction_intercept:units = "unitless (0-1)" ;
		fates_maintresp_reduction_intercept:long_name = "intercept of MR reduction as f(carbon storage), 0=no throttling, 1=max throttling" ;
	double fates_mort_bmort(fates_pft) ;
		fates_mort_bmort:units = "1/yr" ;
		fates_mort_bmort:long_name = "background mortality rate" ;
	double fates_mort_freezetol(fates_pft) ;
		fates_mort_freezetol:units = "NA" ;
		fates_mort_freezetol:long_name = "minimum temperature tolerance (NOT USED)" ;
	double fates_mort_hf_flc_threshold(fates_pft) ;
		fates_mort_hf_flc_threshold:units = "fraction" ;
		fates_mort_hf_flc_threshold:long_name = "plant fractional loss of conductivity at which drought mortality begins for hydraulic model" ;
	double fates_mort_hf_sm_threshold(fates_pft) ;
		fates_mort_hf_sm_threshold:units = "unitless" ;
		fates_mort_hf_sm_threshold:long_name = "soil moisture (btran units) at which drought mortality begins for non-hydraulic model" ;
	double fates_mort_scalar_coldstress(fates_pft) ;
		fates_mort_scalar_coldstress:units = "1/yr" ;
		fates_mort_scalar_coldstress:long_name = "maximum mortality rate from cold stress" ;
	double fates_mort_scalar_cstarvation(fates_pft) ;
		fates_mort_scalar_cstarvation:units = "1/yr" ;
		fates_mort_scalar_cstarvation:long_name = "maximum mortality rate from carbon starvation" ;
	double fates_mort_scalar_hydrfailure(fates_pft) ;
		fates_mort_scalar_hydrfailure:units = "1/yr" ;
		fates_mort_scalar_hydrfailure:long_name = "maximum mortality rate from hydraulic failure" ;
	double fates_phen_evergreen(fates_pft) ;
		fates_phen_evergreen:units = "logical flag" ;
		fates_phen_evergreen:long_name = "Binary flag for evergreen leaf habit" ;
	double fates_phen_season_decid(fates_pft) ;
		fates_phen_season_decid:units = "logical flag" ;
		fates_phen_season_decid:long_name = "Binary flag for seasonal-deciduous leaf habit" ;
	double fates_phen_stress_decid(fates_pft) ;
		fates_phen_stress_decid:units = "logical flag" ;
		fates_phen_stress_decid:long_name = "Binary flag for stress-deciduous leaf habit" ;
	double fates_phenflush_fraction(fates_pft) ;
		fates_phenflush_fraction:units = "fraction" ;
		fates_phenflush_fraction:long_name = "Upon bud-burst, the maximum fraction of storage carbon used for flushing leaves" ;
	double fates_prescribed_mortality_canopy(fates_pft) ;
		fates_prescribed_mortality_canopy:units = "1/yr" ;
		fates_prescribed_mortality_canopy:long_name = "mortality rate of canopy trees for prescribed physiology mode" ;
	double fates_prescribed_mortality_understory(fates_pft) ;
		fates_prescribed_mortality_understory:units = "1/yr" ;
		fates_prescribed_mortality_understory:long_name = "mortality rate of understory trees for prescribed physiology mode" ;
	double fates_prescribed_npp_canopy(fates_pft) ;
		fates_prescribed_npp_canopy:units = "kgC / m^2 / yr" ;
		fates_prescribed_npp_canopy:long_name = "NPP per unit crown area of canopy trees for prescribed physiology mode" ;
	double fates_prescribed_npp_understory(fates_pft) ;
		fates_prescribed_npp_understory:units = "kgC / m^2 / yr" ;
		fates_prescribed_npp_understory:long_name = "NPP per unit crown area of understory trees for prescribed physiology mode" ;
	double fates_prescribed_recruitment(fates_pft) ;
		fates_prescribed_recruitment:units = "n/yr" ;
		fates_prescribed_recruitment:long_name = "recruitment rate for prescribed physiology mode" ;
	double fates_prt_alloc_priority(fates_prt_organs, fates_pft) ;
		fates_prt_alloc_priority:units = "index (0-fates_prt_organs)" ;
		fates_prt_alloc_priority:long_name = "Priority order for allocation" ;
	double fates_prt_nitr_stoich_p1(fates_prt_organs, fates_pft) ;
		fates_prt_nitr_stoich_p1:units = "(gN/gC)" ;
		fates_prt_nitr_stoich_p1:long_name = "nitrogen stoichiometry, parameter 1" ;
	double fates_prt_nitr_stoich_p2(fates_prt_organs, fates_pft) ;
		fates_prt_nitr_stoich_p2:units = "(gN/gC)" ;
		fates_prt_nitr_stoich_p2:long_name = "nitrogen stoichiometry, parameter 2" ;
	double fates_prt_phos_stoich_p1(fates_prt_organs, fates_pft) ;
		fates_prt_phos_stoich_p1:units = "(gP/gC)" ;
		fates_prt_phos_stoich_p1:long_name = "phosphorous stoichiometry, parameter 1" ;
	double fates_prt_phos_stoich_p2(fates_prt_organs, fates_pft) ;
		fates_prt_phos_stoich_p2:units = "(gP/gC)" ;
		fates_prt_phos_stoich_p2:long_name = "phosphorous stoichiometry, parameter 2" ;
	double fates_recruit_hgt_min(fates_pft) ;
		fates_recruit_hgt_min:units = "m" ;
		fates_recruit_hgt_min:long_name = "the minimum height (ie starting height) of a newly recruited plant" ;
	double fates_recruit_initd(fates_pft) ;
		fates_recruit_initd:units = "stems/m2" ;
		fates_recruit_initd:long_name = "initial seedling density for a cold-start near-bare-ground simulation" ;
	double fates_rholnir(fates_pft) ;
		fates_rholnir:units = "fraction" ;
		fates_rholnir:long_name = "Leaf reflectance: near-IR" ;
	double fates_rholvis(fates_pft) ;
		fates_rholvis:units = "fraction" ;
		fates_rholvis:long_name = "Leaf reflectance: visible" ;
	double fates_rhosnir(fates_pft) ;
		fates_rhosnir:units = "fraction" ;
		fates_rhosnir:long_name = "Stem reflectance: near-IR" ;
	double fates_rhosvis(fates_pft) ;
		fates_rhosvis:units = "fraction" ;
		fates_rhosvis:long_name = "Stem reflectance: visible" ;
	double fates_root_long(fates_pft) ;
		fates_root_long:units = "yr" ;
		fates_root_long:long_name = "root longevity (alternatively, turnover time)" ;
	double fates_roota_par(fates_pft) ;
		fates_roota_par:units = "1/m" ;
		fates_roota_par:long_name = "CLM rooting distribution parameter" ;
	double fates_rootb_par(fates_pft) ;
		fates_rootb_par:units = "1/m" ;
		fates_rootb_par:long_name = "CLM rooting distribution parameter" ;
	double fates_rootprof_beta(fates_variants, fates_pft) ;
		fates_rootprof_beta:units = "unitless" ;
		fates_rootprof_beta:long_name = "Rooting beta parameter, for C and N vertical discretization (NOT USED BY DEFAULT)" ;
	double fates_seed_alloc(fates_pft) ;
		fates_seed_alloc:units = "fraction" ;
		fates_seed_alloc:long_name = "fraction of available carbon balance allocated to seeds" ;
	double fates_seed_alloc_mature(fates_pft) ;
		fates_seed_alloc_mature:units = "fraction" ;
		fates_seed_alloc_mature:long_name = "fraction of available carbon balance allocated to seeds in mature plants (adds to fates_seed_alloc)" ;
	double fates_seed_dbh_repro_threshold(fates_pft) ;
		fates_seed_dbh_repro_threshold:units = "cm" ;
		fates_seed_dbh_repro_threshold:long_name = "the diameter (if any) where the plant will start extra clonal allocation to the seed pool" ;
	double fates_seed_decay_turnover(fates_pft) ;
		fates_seed_decay_turnover:units = "1/yr" ;
		fates_seed_decay_turnover:long_name = "turnover time for seeds with respect to germination" ;
	double fates_seed_germination_timescale(fates_pft) ;
		fates_seed_germination_timescale:units = "1/yr" ;
		fates_seed_germination_timescale:long_name = "turnover time for seeds with respect to decay" ;
	double fates_seed_suppl(fates_pft) ;
		fates_seed_suppl:units = "KgC/m2/yr" ;
		fates_seed_suppl:long_name = "Supplemental external seed rain source term (non-mass conserving)" ;
	double fates_senleaf_long_fdrought(fates_pft) ;
		fates_senleaf_long_fdrought:units = "unitless[0-1]" ;
		fates_senleaf_long_fdrought:long_name = "multiplication factor for leaf longevity of senescent leaves during drought" ;
	double fates_smpsc(fates_pft) ;
		fates_smpsc:units = "mm" ;
		fates_smpsc:long_name = "Soil water potential at full stomatal closure" ;
	double fates_smpso(fates_pft) ;
		fates_smpso:units = "mm" ;
		fates_smpso:long_name = "Soil water potential at full stomatal opening" ;
	double fates_taulnir(fates_pft) ;
		fates_taulnir:units = "fraction" ;
		fates_taulnir:long_name = "Leaf transmittance: near-IR" ;
	double fates_taulvis(fates_pft) ;
		fates_taulvis:units = "fraction" ;
		fates_taulvis:long_name = "Leaf transmittance: visible" ;
	double fates_tausnir(fates_pft) ;
		fates_tausnir:units = "fraction" ;
		fates_tausnir:long_name = "Stem transmittance: near-IR" ;
	double fates_tausvis(fates_pft) ;
		fates_tausvis:units = "fraction" ;
		fates_tausvis:long_name = "Stem transmittance: visible" ;
	double fates_trim_inc(fates_pft) ;
		fates_trim_inc:units = "m2/m2" ;
		fates_trim_inc:long_name = "Arbitrary incremental change in trimming function." ;
	double fates_trim_limit(fates_pft) ;
		fates_trim_limit:units = "m2/m2" ;
		fates_trim_limit:long_name = "Arbitrary limit to reductions in leaf area with stress" ;
	double fates_turnover_carb_retrans(fates_prt_organs, fates_pft) ;
		fates_turnover_carb_retrans:units = "-" ;
		fates_turnover_carb_retrans:long_name = "retranslocation fraction of carbon in turnover" ;
	double fates_turnover_nitr_retrans(fates_prt_organs, fates_pft) ;
		fates_turnover_nitr_retrans:units = "-" ;
		fates_turnover_nitr_retrans:long_name = "retranslocation fraction of nitrogen in turnover" ;
	double fates_turnover_phos_retrans(fates_prt_organs, fates_pft) ;
		fates_turnover_phos_retrans:units = "-" ;
		fates_turnover_phos_retrans:long_name = "retranslocation fraction of phosphorous in turnover, parameter 1" ;
	double fates_turnover_retrans_mode(fates_pft) ;
		fates_turnover_retrans_mode:units = "index" ;
		fates_turnover_retrans_mode:long_name = "retranslocation method for leaf/fineroot turnover" ;
	double fates_wood_density(fates_pft) ;
		fates_wood_density:units = "g/cm3" ;
		fates_wood_density:long_name = "mean density of woody tissue in plant" ;
	double fates_woody(fates_pft) ;
		fates_woody:units = "logical flag" ;
		fates_woody:long_name = "Binary woody lifeform flag" ;
	double fates_z0mr(fates_pft) ;
		fates_z0mr:units = "unitless" ;
		fates_z0mr:long_name = "Ratio of momentum roughness length to canopy top height" ;
	double fates_fire_FBD(fates_litterclass) ;
		fates_fire_FBD:units = "NA" ;
		fates_fire_FBD:long_name = "spitfire parameter related to fuel bulk density, see SFMain.F90" ;
	double fates_fire_low_moisture_Coeff(fates_litterclass) ;
		fates_fire_low_moisture_Coeff:units = "NA" ;
		fates_fire_low_moisture_Coeff:long_name = "spitfire parameter, equation B1 Thonicke et al 2010" ;
	double fates_fire_low_moisture_Slope(fates_litterclass) ;
		fates_fire_low_moisture_Slope:units = "NA" ;
		fates_fire_low_moisture_Slope:long_name = "spitfire parameter, equation B1 Thonicke et al 2010" ;
	double fates_fire_mid_moisture(fates_litterclass) ;
		fates_fire_mid_moisture:units = "NA" ;
		fates_fire_mid_moisture:long_name = "spitfire litter moisture threshold to be considered medium dry" ;
	double fates_fire_mid_moisture_Coeff(fates_litterclass) ;
		fates_fire_mid_moisture_Coeff:units = "NA" ;
		fates_fire_mid_moisture_Coeff:long_name = "spitfire parameter, equation B1 Thonicke et al 2010" ;
	double fates_fire_mid_moisture_Slope(fates_litterclass) ;
		fates_fire_mid_moisture_Slope:units = "NA" ;
		fates_fire_mid_moisture_Slope:long_name = "spitfire parameter, equation B1 Thonicke et al 2010" ;
	double fates_fire_min_moisture(fates_litterclass) ;
		fates_fire_min_moisture:units = "NA" ;
		fates_fire_min_moisture:long_name = "spitfire litter moisture threshold to be considered very dry" ;
	double fates_fire_SAV(fates_litterclass) ;
		fates_fire_SAV:units = "NA" ;
		fates_fire_SAV:long_name = "spitfire parameter related to surface area to volume ratio, see SFMain.F90" ;
	double fates_max_decomp(fates_litterclass) ;
		fates_max_decomp:units = "yr-1" ;
		fates_max_decomp:long_name = "maximum rate of litter & CWD transfer from non-decomposing class into decomposing class" ;
	double fates_CWD_frac(fates_NCWD) ;
		fates_CWD_frac:units = "fraction" ;
		fates_CWD_frac:long_name = "fraction of woody (bdead+bsw) biomass destined for CWD pool" ;
	double fates_base_mr_20 ;
		fates_base_mr_20:units = "gC/gN/s" ;
		fates_base_mr_20:long_name = "Base maintenance respiration rate for plant tissues, using Ryan 1991" ;
	double fates_bbopt_c3 ;
		fates_bbopt_c3:units = "umol H2O/m**2/s" ;
		fates_bbopt_c3:long_name = "Ball-Berry minimum unstressed leaf conductance for C3" ;
	double fates_bbopt_c4 ;
		fates_bbopt_c4:units = "umol H2O/m**2/s" ;
		fates_bbopt_c4:long_name = "Ball-Berry minimum unstressed leaf conductance for C4" ;
	double fates_canopy_closure_thresh ;
		fates_canopy_closure_thresh:units = "unitless" ;
		fates_canopy_closure_thresh:long_name = "tree canopy coverage at which crown area allometry changes from savanna to forest value" ;
	double fates_cohort_fusion_tol ;
		fates_cohort_fusion_tol:units = "unitless" ;
		fates_cohort_fusion_tol:long_name = "minimum fraction in difference in dbh between cohorts" ;
	double fates_comp_excln ;
		fates_comp_excln:units = "none" ;
		fates_comp_excln:long_name = "weighting factor (exponent on dbh) for canopy layer exclusion and promotion" ;
	double fates_cwd_fcel ;
		fates_cwd_fcel:units = "unitless" ;
		fates_cwd_fcel:long_name = "Cellulose fraction for CWD" ;
	double fates_cwd_flig ;
		fates_cwd_flig:units = "unitless" ;
		fates_cwd_flig:long_name = "Lignin fraction of coarse woody debris" ;
	double fates_fire_drying_ratio ;
		fates_fire_drying_ratio:units = "NA" ;
		fates_fire_drying_ratio:long_name = "spitfire parameter, fire drying ratio for fuel moisture, alpha_FMC EQ 6 Thonicke et al 2010" ;
	double fates_fire_durat_slope ;
		fates_fire_durat_slope:units = "NA" ;
		fates_fire_durat_slope:long_name = "spitfire parameter, fire max duration slope, Equation 14 Thonicke et al 2010" ;
	double fates_fire_fdi_a ;
		fates_fire_fdi_a:units = "NA" ;
		fates_fire_fdi_a:long_name = "spitfire parameter, fire danger index,  EQ 5 Thonicke et al 2010" ;
	double fates_fire_fdi_alpha ;
		fates_fire_fdi_alpha:units = "NA" ;
		fates_fire_fdi_alpha:long_name = "spitfire parameter, EQ 7 Venevsky et al. GCB 2002,(modified EQ 8 Thonicke et al. 2010) " ;
	double fates_fire_fdi_b ;
		fates_fire_fdi_b:units = "NA" ;
		fates_fire_fdi_b:long_name = "spitfire parameter, fire danger index, EQ 5 Thonicke et al 2010 " ;
	double fates_fire_fuel_energy ;
		fates_fire_fuel_energy:units = "kJ/kg" ;
		fates_fire_fuel_energy:long_name = "spitfire parameter, heat content of fuel" ;
	double fates_fire_max_durat ;
		fates_fire_max_durat:units = "minutes" ;
		fates_fire_max_durat:long_name = "spitfire parameter, fire maximum duration, Equation 14 Thonicke et al 2010" ;
	double fates_fire_miner_damp ;
		fates_fire_miner_damp:units = "NA" ;
		fates_fire_miner_damp:long_name = "spitfire parameter, mineral-dampening coefficient EQ A1 Thonicke et al 2010 " ;
	double fates_fire_miner_total ;
		fates_fire_miner_total:units = "fraction" ;
		fates_fire_miner_total:long_name = "spitfire parameter, total mineral content, Table A1 Thonicke et al 2010" ;
	double fates_fire_nignitions ;
		fates_fire_nignitions:units = "ignitions per day" ;
		fates_fire_nignitions:long_name = "number of daily ignitions" ;
	double fates_fire_part_dens ;
		fates_fire_part_dens:units = "kg/m2" ;
		fates_fire_part_dens:long_name = "spitfire parameter, oven dry particle density, Table A1 Thonicke et al 2010" ;
	double fates_hydr_kmax_rsurf1 ;
		fates_hydr_kmax_rsurf1:units = "kg water/m2 root area/Mpa/s" ;
		fates_hydr_kmax_rsurf1:long_name = "maximum conducitivity for unit root surface (into root)" ;
	double fates_hydr_kmax_rsurf2 ;
		fates_hydr_kmax_rsurf2:units = "kg water/m2 root area/Mpa/s" ;
		fates_hydr_kmax_rsurf2:long_name = "maximum conducitivity for unit root surface (out of root)" ;
	double fates_hydr_psi0 ;
		fates_hydr_psi0:units = "MPa" ;
		fates_hydr_psi0:long_name = "sapwood water potential at saturation" ;
	double fates_hydr_psicap ;
		fates_hydr_psicap:units = "MPa" ;
		fates_hydr_psicap:long_name = "sapwood water potential at which capillary reserves exhausted" ;
	double fates_init_litter ;
		fates_init_litter:units = "NA" ;
		fates_init_litter:long_name = "Initialization value for litter pool in cold-start (NOT USED)" ;
	double fates_logging_coll_under_frac ;
		fates_logging_coll_under_frac:units = "fraction" ;
		fates_logging_coll_under_frac:long_name = "Fraction of stems killed in the understory when logging generates disturbance" ;
	double fates_logging_collateral_frac ;
		fates_logging_collateral_frac:units = "fraction" ;
		fates_logging_collateral_frac:long_name = "Fraction of large stems in upperstory that die from logging collateral damage" ;
	double fates_logging_dbhmax_infra ;
		fates_logging_dbhmax_infra:units = "cm" ;
		fates_logging_dbhmax_infra:long_name = "Tree diameter, above which infrastructure from logging does not impact damage or mortality." ;
	double fates_logging_dbhmin ;
		fates_logging_dbhmin:units = "cm" ;
		fates_logging_dbhmin:long_name = "Minimum dbh at which logging is applied" ;
	double fates_logging_direct_frac ;
		fates_logging_direct_frac:units = "fraction" ;
		fates_logging_direct_frac:long_name = "Fraction of stems logged directly per event" ;
	double fates_logging_event_code ;
		fates_logging_event_code:units = "unitless" ;
		fates_logging_event_code:long_name = "Integer code that options how logging events are structured" ;
	double fates_logging_export_frac ;
		fates_logging_export_frac:units = "fraction" ;
		fates_logging_export_frac:long_name = "fraction of trunk product being shipped offsite, the leftovers will be left onsite as large CWD" ;
	double fates_logging_mechanical_frac ;
		fates_logging_mechanical_frac:units = "fraction" ;
		fates_logging_mechanical_frac:long_name = "Fraction of stems killed due infrastructure an other mechanical means" ;
	double fates_mort_disturb_frac ;
		fates_mort_disturb_frac:units = "fraction" ;
		fates_mort_disturb_frac:long_name = "fraction of canopy mortality that results in disturbance (i.e. transfer of area from new to old patch)" ;
	double fates_mort_understorey_death ;
		fates_mort_understorey_death:units = "fraction" ;
		fates_mort_understorey_death:long_name = "fraction of plants in understorey cohort impacted by overstorey tree-fall" ;
	double fates_patch_fusion_tol ;
		fates_patch_fusion_tol:units = "unitless" ;
		fates_patch_fusion_tol:long_name = "minimum fraction in difference in profiles between patches" ;
	double fates_phen_a ;
		fates_phen_a:units = "none" ;
		fates_phen_a:long_name = "GDD accumulation function, intercept parameter: gdd_thesh = a + b exp(c*ncd)" ;
	double fates_phen_b ;
		fates_phen_b:units = "none" ;
		fates_phen_b:long_name = "GDD accumulation function, multiplier parameter: gdd_thesh = a + b exp(c*ncd)" ;
	double fates_phen_c ;
		fates_phen_c:units = "none" ;
		fates_phen_c:long_name = "GDD accumulation function, exponent parameter: gdd_thesh = a + b exp(c*ncd)" ;
	double fates_phen_chiltemp ;
		fates_phen_chiltemp:units = "degrees C" ;
		fates_phen_chiltemp:long_name = "chilling day counting threshold" ;
	double fates_phen_coldtemp ;
		fates_phen_coldtemp:units = "degrees C" ;
		fates_phen_coldtemp:long_name = "temperature exceedance to flag a cold-day for temperature leaf drop" ;
	double fates_phen_doff_time ;
		fates_phen_doff_time:units = "days" ;
		fates_phen_doff_time:long_name = "day threshold compared against days since leaves became off-allometry" ;
	double fates_phen_drought_threshold ;
		fates_phen_drought_threshold:units = "m3/m3" ;
		fates_phen_drought_threshold:long_name = "liquid volume in soil layer, threashold for drought phenology" ;
	double fates_phen_mindayson ;
		fates_phen_mindayson:units = "days" ;
		fates_phen_mindayson:long_name = "day threshold compared against days since leaves became on-allometry" ;
	double fates_phen_ncolddayslim ;
		fates_phen_ncolddayslim:units = "days" ;
		fates_phen_ncolddayslim:long_name = "day threshold exceedance for temperature leaf-drop" ;
	double fates_q10_froz ;
		fates_q10_froz:units = "unitless" ;
		fates_q10_froz:long_name = "Q10 for frozen-soil respiration rates" ;
	double fates_q10_mr ;
		fates_q10_mr:units = "unitless" ;
		fates_q10_mr:long_name = "Q10 for maintenance respiration" ;
	double fates_soil_salinity ;
		fates_soil_salinity:units = "ppt" ;
		fates_soil_salinity:long_name = "soil salinity used for model when not coupled to dynamic soil salinity" ;

// global attributes:
		:history = "This parameter file is maintained in version control\nSee https://github.com/NGEET/fates/blob/master/parameter_files/fates_params_default.cdl \nFor changes, use git blame \n" ;
data:

 fates_history_ageclass_bin_edges = 0, 1, 2, 5, 10, 20, 50 ;

 fates_history_height_bin_edges = 0, 0.1, 0.3, 1, 3, 10 ;

 fates_history_sizeclass_bin_edges = 0, 5, 10, 15, 20, 30, 40, 50, 60, 70, 
    80, 90, 100 ;

 fates_pftname =
  "broadleaf_evergreen_tropical_tree          ",
  "needleleaf_evergreen_extratrop_tree        ",
  "needleleaf_colddecid_extratrop_tree       ",
  "broadleaf_evergreen_extratrop_tree         ",
  "broadleaf_hydrodecid_tropical_tree         ",
  "broadleaf_colddecid_extratrop_tree        ",
  "broadleaf_evergreen_extratrop_shrub        ",
  "broadleaf_hydrodecid_extratrop_shrub       ",
  "broadleaf_colddecid_extratrop_shrub       ",
  "arctic_c3_grass                            ",
  "cool_c3_grass                              ",
  "c4_grass                                   " ;

 fates_prt_organ_name =
  "leaf                                             ",
  "fine root                                        ",
  "sapwood                                          ",
  "storage                                          ",
  "reproduction                                     ",
  "structure                                        " ;

 fates_alloc_storage_cushion = 1.2, 1.2, 1.2, 1.2, 1.2, 1.2, 1.2, 1.2, 1.2, 
    1.2, 1.2, 1.2 ;

 fates_allom_agb1 = 0.06896, 0.06896, 0.06896, 0.06896, 0.06896, 0.06896, 
    0.06896, 0.06896, 0.06896, 0.01, 0.01, 0.01 ;

 fates_allom_agb2 = 0.572, 0.572, 0.572, 0.572, 0.572, 0.572, 0.572, 0.572, 
    0.572, 0.572, 0.572, 0.572 ;

 fates_allom_agb3 = 1.94, 1.94, 1.94, 1.94, 1.94, 1.94, 1.94, 1.94, 1.94, 
    1.94, 1.94, 1.94 ;

 fates_allom_agb4 = 0.931, 0.931, 0.931, 0.931, 0.931, 0.931, 0.931, 0.931, 
    0.931, 0.931, 0.931, 0.931 ;

 fates_allom_agb_frac = 0.6, 0.6, 0.6, 0.6, 0.6, 0.6, 0.6, 0.6, 0.6, 0.6, 
    0.6, 0.6 ;

 fates_allom_amode = 1, 1, 1, 1, 1, 1, 1, 1, 1, 1, 1, 1 ;

 fates_allom_blca_expnt_diff = 0, 0, 0, 0, 0, 0, 0, 0, 0, 0, 0, 0 ;

 fates_allom_cmode = 1, 1, 1, 1, 1, 1, 1, 1, 1, 1, 1, 1 ;

 fates_allom_d2bl1 = 0.07, 0.07, 0.07, 0.07, 0.07, 0.07, 0.07, 0.07, 0.07, 
    0.07, 0.07, 0.07 ;

 fates_allom_d2bl2 = 1.3, 1.3, 1.3, 1.3, 1.3, 1.3, 1.3, 1.3, 1.3, 1.3, 1.3, 
    1.3 ;

 fates_allom_d2bl3 = 0.55, 0.55, 0.55, 0.55, 0.55, 0.55, 0.55, 0.55, 0.55, 
    0.55, 0.55, 0.55 ;

 fates_allom_d2ca_coefficient_max = 0.6568464, 0.6568464, 0.6568464, 
    0.6568464, 0.6568464, 0.6568464, 0.6568464, 0.6568464, 0.6568464, 
    0.6568464, 0.6568464, 0.6568464 ;

 fates_allom_d2ca_coefficient_min = 0.3381119, 0.3381119, 0.3381119, 
    0.3381119, 0.3381119, 0.3381119, 0.3381119, 0.3381119, 0.3381119, 
    0.3381119, 0.3381119, 0.3381119 ;

 fates_allom_d2h1 = 0.64, 0.64, 0.64, 0.64, 0.64, 0.64, 0.64, 0.64, 0.64, 
    0.64, 0.64, 0.64 ;

 fates_allom_d2h2 = 0.37, 0.37, 0.37, 0.37, 0.37, 0.37, 0.37, 0.37, 0.37, 
    0.37, 0.37, 0.37 ;

 fates_allom_d2h3 = -999.9, -999.9, -999.9, -999.9, -999.9, -999.9, -999.9, 
    -999.9, -999.9, -999.9, -999.9, -999.9 ;

 fates_allom_dbh_maxheight = 90, 90, 90, 90, 90, 90, 3, 3, 2, 0.35, 0.35, 0.35 ;

 fates_allom_fmode = 1, 1, 1, 1, 1, 1, 1, 1, 1, 1, 1, 1 ;

 fates_allom_frbstor_repro = 0, 0, 0, 0, 0, 0, 0, 0, 0, 0, 0, 0 ;

 fates_allom_hmode = 1, 1, 1, 1, 1, 1, 1, 1, 1, 1, 1, 1 ;

 fates_allom_l2fr = 1, 1, 1, 1, 1, 1, 1, 1, 1, 1, 1, 1 ;

 fates_allom_la_per_sa_int = 0.8, 0.8, 0.8, 0.8, 0.8, 0.8, 0.8, 0.8, 0.8, 
    0.8, 0.8, 0.8 ;

 fates_allom_la_per_sa_slp = 0, 0, 0, 0, 0, 0, 0, 0, 0, 0, 0, 0 ;

 fates_allom_lmode = 1, 1, 1, 1, 1, 1, 1, 1, 1, 1, 1, 1 ;

 fates_allom_sai_scaler = 0.1, 0.1, 0.1, 0.1, 0.1, 0.1, 0.1, 0.1, 0.1, 0.1, 
    0.1, 0.1 ;

 fates_allom_smode = 1, 1, 1, 1, 1, 1, 1, 1, 1, 1, 1, 1 ;

 fates_allom_stmode = 1, 1, 1, 1, 1, 1, 1, 1, 1, 1, 1, 1 ;

 fates_branch_turnover = 150, 150, 150, 150, 150, 150, 150, 150, 150, 0, 0, 0 ;

 fates_c2b = 2, 2, 2, 2, 2, 2, 2, 2, 2, 2, 2, 2 ;

 fates_displar = 0.67, 0.67, 0.67, 0.67, 0.67, 0.67, 0.67, 0.67, 0.67, 0.67, 
    0.67, 0.67 ;

 fates_fire_alpha_SH = 0.2, 0.2, 0.2, 0.2, 0.2, 0.2, 0.2, 0.2, 0.2, 0.2, 0.2, 
    0.2 ;

 fates_fire_bark_scaler = 0.07, 0.07, 0.07, 0.07, 0.07, 0.07, 0.07, 0.07, 
    0.07, 0.07, 0.07, 0.07 ;

 fates_fire_crown_depth_frac = 0.5, 0.5, 0.5, 0.5, 0.5, 0.5, 0.95, 0.95, 
    0.95, 1, 1, 1 ;

 fates_fire_crown_kill = 0.775, 0.775, 0.775, 0.775, 0.775, 0.775, 0.775, 
    0.775, 0.775, 0.775, 0.775, 0.775 ;

 fates_fr_fcel = 0.5, 0.5, 0.5, 0.5, 0.5, 0.5, 0.5, 0.5, 0.5, 0.5, 0.5, 0.5 ;

 fates_fr_flab = 0.25, 0.25, 0.25, 0.25, 0.25, 0.25, 0.25, 0.25, 0.25, 0.25, 
    0.25, 0.25 ;

 fates_fr_flig = 0.25, 0.25, 0.25, 0.25, 0.25, 0.25, 0.25, 0.25, 0.25, 0.25, 
    0.25, 0.25 ;

 fates_grperc = 0.11, 0.11, 0.11, 0.11, 0.11, 0.11, 0.11, 0.11, 0.11, 0.11, 
    0.11, 0.11 ;

 fates_hydr_avuln_gs = 2.5, 2.5, 2.5, 2.5, 2.5, 2.5, 2.5, 2.5, 2.5, 2.5, 2.5, 
    2.5 ;

 fates_hydr_avuln_node =
  2, 2, 2, 2, 2, 2, 2, 2, 2, 2, 2, 2,
  2, 2, 2, 2, 2, 2, 2, 2, 2, 2, 2, 2,
  2, 2, 2, 2, 2, 2, 2, 2, 2, 2, 2, 2,
  2, 2, 2, 2, 2, 2, 2, 2, 2, 2, 2, 2 ;

 fates_hydr_epsil_node =
  12, 12, 12, 12, 12, 12, 12, 12, 12, 12, 12, 12,
  10, 10, 10, 10, 10, 10, 10, 10, 10, 10, 10, 10,
  10, 10, 10, 10, 10, 10, 10, 10, 10, 10, 10, 10,
  8, 8, 8, 8, 8, 8, 8, 8, 8, 8, 8, 8 ;

 fates_hydr_fcap_node =
  0, 0, 0, 0, 0, 0, 0, 0, 0, 0, 0, 0,
  0.08, 0.08, 0.08, 0.08, 0.08, 0.08, 0.08, 0.08, 0.08, 0.08, 0.08, 0.08,
  0.08, 0.08, 0.08, 0.08, 0.08, 0.08, 0.08, 0.08, 0.08, 0.08, 0.08, 0.08,
  0, 0, 0, 0, 0, 0, 0, 0, 0, 0, 0, 0 ;

 fates_hydr_kmax_node =
  -999, -999, -999, -999, -999, -999, -999, -999, -999, -999, -999, -999,
  3, 3, 3, 3, 3, 3, 3, 3, 3, 3, 3, 3,
  -999, -999, -999, -999, -999, -999, -999, -999, -999, -999, -999, -999,
  -999, -999, -999, -999, -999, -999, -999, -999, -999, -999, -999, -999 ;

 fates_hydr_p50_gs = -1.5, -1.5, -1.5, -1.5, -1.5, -1.5, -1.5, -1.5, -1.5, 
    -1.5, -1.5, -1.5 ;

 fates_hydr_p50_node =
  -2.25, -2.25, -2.25, -2.25, -2.25, -2.25, -2.25, -2.25, -2.25, -2.25, 
    -2.25, -2.25,
  -2.25, -2.25, -2.25, -2.25, -2.25, -2.25, -2.25, -2.25, -2.25, -2.25, 
    -2.25, -2.25,
  -2.25, -2.25, -2.25, -2.25, -2.25, -2.25, -2.25, -2.25, -2.25, -2.25, 
    -2.25, -2.25,
  -2.25, -2.25, -2.25, -2.25, -2.25, -2.25, -2.25, -2.25, -2.25, -2.25, 
    -2.25, -2.25 ;

 fates_hydr_p_taper = 0.333, 0.333, 0.333, 0.333, 0.333, 0.333, 0.333, 0.333, 
    0.333, 0.333, 0.333, 0.333 ;

 fates_hydr_pinot_node =
  -1.465984, -1.465984, -1.465984, -1.465984, -1.465984, -1.465984, 
    -1.465984, -1.465984, -1.465984, -1.465984, -1.465984, -1.465984,
  -1.22807, -1.22807, -1.22807, -1.22807, -1.22807, -1.22807, -1.22807, 
    -1.22807, -1.22807, -1.22807, -1.22807, -1.22807,
  -1.22807, -1.22807, -1.22807, -1.22807, -1.22807, -1.22807, -1.22807, 
    -1.22807, -1.22807, -1.22807, -1.22807, -1.22807,
  -1.043478, -1.043478, -1.043478, -1.043478, -1.043478, -1.043478, 
    -1.043478, -1.043478, -1.043478, -1.043478, -1.043478, -1.043478 ;

 fates_hydr_pitlp_node =
  -1.67, -1.67, -1.67, -1.67, -1.67, -1.67, -1.67, -1.67, -1.67, -1.67, 
    -1.67, -1.67,
  -1.4, -1.4, -1.4, -1.4, -1.4, -1.4, -1.4, -1.4, -1.4, -1.4, -1.4, -1.4,
  -1.4, -1.4, -1.4, -1.4, -1.4, -1.4, -1.4, -1.4, -1.4, -1.4, -1.4, -1.4,
  -1.2, -1.2, -1.2, -1.2, -1.2, -1.2, -1.2, -1.2, -1.2, -1.2, -1.2, -1.2 ;

 fates_hydr_resid_node =
  0.25, 0.25, 0.25, 0.25, 0.25, 0.25, 0.25, 0.25, 0.25, 0.25, 0.25, 0.25,
  0.325, 0.325, 0.325, 0.325, 0.325, 0.325, 0.325, 0.325, 0.325, 0.325, 
    0.325, 0.325,
  0.325, 0.325, 0.325, 0.325, 0.325, 0.325, 0.325, 0.325, 0.325, 0.325, 
    0.325, 0.325,
  0.15, 0.15, 0.15, 0.15, 0.15, 0.15, 0.15, 0.15, 0.15, 0.15, 0.15, 0.15 ;

 fates_hydr_rfrac_stem = 0.625, 0.625, 0.625, 0.625, 0.625, 0.625, 0.625, 
    0.625, 0.625, 0.625, 0.625, 0.625 ;

 fates_hydr_rs2 = 0.0001, 0.0001, 0.0001, 0.0001, 0.0001, 0.0001, 0.0001, 
    0.0001, 0.0001, 0.0001, 0.0001, 0.0001 ;

 fates_hydr_srl = 25, 25, 25, 25, 25, 25, 25, 25, 25, 25, 25, 25 ;

 fates_hydr_thetas_node =
  0.65, 0.65, 0.65, 0.65, 0.65, 0.65, 0.65, 0.65, 0.65, 0.65, 0.65, 0.65,
  0.65, 0.65, 0.65, 0.65, 0.65, 0.65, 0.65, 0.65, 0.65, 0.65, 0.65, 0.65,
  0.65, 0.65, 0.65, 0.65, 0.65, 0.65, 0.65, 0.65, 0.65, 0.65, 0.65, 0.65,
  0.75, 0.75, 0.75, 0.75, 0.75, 0.75, 0.75, 0.75, 0.75, 0.75, 0.75, 0.75 ;

 fates_leaf_BB_slope = 8, 8, 8, 8, 8, 8, 8, 8, 8, 8, 8, 8 ;

 fates_leaf_c3psn = 1, 1, 1, 1, 1, 1, 1, 1, 1, 1, 1, 0 ;

 fates_leaf_clumping_index = 0.85, 0.85, 0.8, 0.85, 0.85, 0.9, 0.85, 0.9, 
    0.9, 0.75, 0.75, 0.75 ;

 fates_leaf_diameter = 0.04, 0.04, 0.04, 0.04, 0.04, 0.04, 0.04, 0.04, 0.04, 
    0.04, 0.04, 0.04 ;

 fates_leaf_jmaxha = 43540, 43540, 43540, 43540, 43540, 43540, 43540, 43540, 
    43540, 43540, 43540, 43540 ;

 fates_leaf_jmaxhd = 152040, 152040, 152040, 152040, 152040, 152040, 152040, 
    152040, 152040, 152040, 152040, 152040 ;

 fates_leaf_jmaxse = 495, 495, 495, 495, 495, 495, 495, 495, 495, 495, 495, 
    495 ;

 fates_leaf_long =
  1.5, 4, 1, 1.5, 1, 1, 1.5, 1, 1, 1, 1, 1 ;

 fates_leaf_slamax = 0.0954, 0.0954, 0.0954, 0.0954, 0.0954, 0.0954, 0.012, 
    0.03, 0.03, 0.03, 0.03, 0.03 ;

 fates_leaf_slatop = 0.012, 0.01, 0.024, 0.012, 0.03, 0.03, 0.012, 0.03, 
    0.03, 0.03, 0.03, 0.03 ;

 fates_leaf_stor_priority = 0.8, 0.8, 0.8, 0.8, 0.8, 0.8, 0.8, 0.8, 0.8, 0.8, 
    0.8, 0.8 ;

 fates_leaf_tpuha = 53100, 53100, 53100, 53100, 53100, 53100, 53100, 53100, 
    53100, 53100, 53100, 53100 ;

 fates_leaf_tpuhd = 150650, 150650, 150650, 150650, 150650, 150650, 150650, 
    150650, 150650, 150650, 150650, 150650 ;

 fates_leaf_tpuse = 490, 490, 490, 490, 490, 490, 490, 490, 490, 490, 490, 490 ;

 fates_leaf_vcmax25top =
  50, 65, 39, 62, 41, 58, 62, 54, 54, 78, 78, 78 ;

 fates_leaf_vcmaxha = 65330, 65330, 65330, 65330, 65330, 65330, 65330, 65330, 
    65330, 65330, 65330, 65330 ;

 fates_leaf_vcmaxhd = 149250, 149250, 149250, 149250, 149250, 149250, 149250, 
    149250, 149250, 149250, 149250, 149250 ;

 fates_leaf_vcmaxse = 485, 485, 485, 485, 485, 485, 485, 485, 485, 485, 485, 
    485 ;

 fates_leaf_xl = 0.1, 0.01, 0.01, 0.1, 0.01, 0.25, 0.01, 0.25, 0.25, -0.3, 
    -0.3, -0.3 ;

 fates_lf_fcel = 0.5, 0.5, 0.5, 0.5, 0.5, 0.5, 0.5, 0.5, 0.5, 0.5, 0.5, 0.5 ;

 fates_lf_flab = 0.25, 0.25, 0.25, 0.25, 0.25, 0.25, 0.25, 0.25, 0.25, 0.25, 
    0.25, 0.25 ;

 fates_lf_flig = 0.25, 0.25, 0.25, 0.25, 0.25, 0.25, 0.25, 0.25, 0.25, 0.25, 
    0.25, 0.25 ;

 fates_maintresp_reduction_curvature = 0.01, 0.01, 0.01, 0.01, 0.01, 0.01, 
    0.01, 0.01, 0.01, 0.01, 0.01, 0.01 ;

 fates_maintresp_reduction_intercept = 1, 1, 1, 1, 1, 1, 1, 1, 1, 2, 1, 1 ;

 fates_mort_bmort = 0.014, 0.014, 0.014, 0.014, 0.014, 0.014, 0.014, 0.014, 
    0.014, 0.014, 0.014, 0.014 ;

 fates_mort_freezetol = 2.5, -55, -80, -30, 2.5, -30, -60, -10, -80, -80, 
    -20, 2.5 ;

 fates_mort_hf_flc_threshold = 0.5, 0.5, 0.5, 0.5, 0.5, 0.5, 0.5, 0.5, 0.5, 
    0.5, 0.5, 0.5 ;

 fates_mort_hf_sm_threshold = 1e-06, 1e-06, 1e-06, 1e-06, 1e-06, 1e-06, 
    1e-06, 1e-06, 1e-06, 1e-06, 1e-06, 1e-06 ;

 fates_mort_scalar_coldstress = 3, 3, 3, 3, 3, 3, 3, 3, 3, 3, 3, 3 ;

 fates_mort_scalar_cstarvation = 0.6, 0.6, 0.6, 0.6, 0.6, 0.6, 0.6, 0.6, 0.6, 
    0.6, 0.6, 0.6 ;

 fates_mort_scalar_hydrfailure = 0.6, 0.6, 0.6, 0.6, 0.6, 0.6, 0.6, 0.6, 0.6, 
    0.6, 0.6, 0.6 ;

 fates_phen_evergreen = 1, 1, 0, 1, 0, 0, 1, 0, 0, 0, 0, 0 ;

 fates_phen_season_decid = 0, 0, 1, 0, 0, 1, 0, 0, 1, 1, 0, 0 ;

 fates_phen_stress_decid = 0, 0, 0, 0, 1, 0, 0, 1, 0, 0, 1, 1 ;

 fates_phenflush_fraction = _, _, 0.5, _, 0.5, 0.5, _, 0.5, 0.5, 0.5, 0.5, 0.5 ;

 fates_prescribed_mortality_canopy = 0.0194, 0.0194, 0.0194, 0.0194, 0.0194, 
    0.0194, 0.0194, 0.0194, 0.0194, 0.0194, 0.0194, 0.0194 ;

 fates_prescribed_mortality_understory = 0.025, 0.025, 0.025, 0.025, 0.025, 
    0.025, 0.025, 0.025, 0.025, 0.025, 0.025, 0.025 ;

 fates_prescribed_npp_canopy = 0.4, 0.4, 0.4, 0.4, 0.4, 0.4, 0.4, 0.4, 0.4, 
    0.4, 0.4, 0.4 ;

 fates_prescribed_npp_understory = 0.03125, 0.03125, 0.03125, 0.03125, 
    0.03125, 0.03125, 0.03125, 0.03125, 0.03125, 0.03125, 0.03125, 0.03125 ;

 fates_prescribed_recruitment = 0.02, 0.02, 0.02, 0.02, 0.02, 0.02, 0.02, 
    0.02, 0.02, 0.02, 0.02, 0.02 ;

 fates_prt_alloc_priority =
  _, _, _, _, _, _, _, _, _, _, _, _,
  _, _, _, _, _, _, _, _, _, _, _, _,
  _, _, _, _, _, _, _, _, _, _, _, _,
  _, _, _, _, _, _, _, _, _, _, _, _,
  _, _, _, _, _, _, _, _, _, _, _, _,
  _, _, _, _, _, _, _, _, _, _, _, _ ;

 fates_prt_nitr_stoich_p1 =
  0.033, 0.029, 0.04, 0.033, 0.04, 0.04, 0.033, 0.04, 0.04, 0.04, 0.04, 0.04,
  0.024, 0.024, 0.024, 0.024, 0.024, 0.024, 0.024, 0.024, 0.024, 0.024, 
    0.024, 0.024,
  1e-08, 1e-08, 1e-08, 1e-08, 1e-08, 1e-08, 1e-08, 1e-08, 1e-08, 1e-08, 
    1e-08, 1e-08,
  1e-08, 1e-08, 1e-08, 1e-08, 1e-08, 1e-08, 1e-08, 1e-08, 1e-08, 1e-08, 
    1e-08, 1e-08,
  0, 0, 0, 0, 0, 0, 0, 0, 0, 0, 0, 0,
  0.0047, 0.0047, 0.0047, 0.0047, 0.0047, 0.0047, 0.0047, 0.0047, 0.0047, 
    0.0047, 0.0047, 0.0047 ;

 fates_prt_nitr_stoich_p2 =
  _, _, _, _, _, _, _, _, _, _, _, _,
  _, _, _, _, _, _, _, _, _, _, _, _,
  _, _, _, _, _, _, _, _, _, _, _, _,
  _, _, _, _, _, _, _, _, _, _, _, _,
  _, _, _, _, _, _, _, _, _, _, _, _,
  _, _, _, _, _, _, _, _, _, _, _, _ ;

 fates_prt_phos_stoich_p1 =
  _, _, _, _, _, _, _, _, _, _, _, _,
  _, _, _, _, _, _, _, _, _, _, _, _,
  _, _, _, _, _, _, _, _, _, _, _, _,
  _, _, _, _, _, _, _, _, _, _, _, _,
  _, _, _, _, _, _, _, _, _, _, _, _,
  _, _, _, _, _, _, _, _, _, _, _, _ ;

 fates_prt_phos_stoich_p2 =
  _, _, _, _, _, _, _, _, _, _, _, _,
  _, _, _, _, _, _, _, _, _, _, _, _,
  _, _, _, _, _, _, _, _, _, _, _, _,
  _, _, _, _, _, _, _, _, _, _, _, _,
  _, _, _, _, _, _, _, _, _, _, _, _,
  _, _, _, _, _, _, _, _, _, _, _, _ ;

 fates_recruit_hgt_min = 1.3, 1.3, 1.3, 1.3, 1.3, 1.3, 0.75, 0.75, 0.75, 
    0.125, 0.125, 0.125 ;

 fates_recruit_initd = 0.2, 0.2, 0.2, 0.2, 0.2, 0.2, 0.2, 0.2, 0.2, 0.2, 0.2, 
    0.2 ;

 fates_rholnir = 0.45, 0.35, 0.35, 0.45, 0.45, 0.45, 0.35, 0.45, 0.45, 0.35, 
    0.35, 0.35 ;

 fates_rholvis = 0.1, 0.07, 0.07, 0.1, 0.1, 0.1, 0.07, 0.1, 0.1, 0.1, 0.1, 0.1 ;

 fates_rhosnir = 0.39, 0.39, 0.39, 0.39, 0.39, 0.39, 0.39, 0.39, 0.39, 0.53, 
    0.53, 0.53 ;

 fates_rhosvis = 0.16, 0.16, 0.16, 0.16, 0.16, 0.16, 0.16, 0.16, 0.16, 0.31, 
    0.31, 0.31 ;

 fates_root_long = 1, 2, 1, 1.5, 1, 1, 1.5, 1, 1, 1, 1, 1 ;

 fates_roota_par = 7, 7, 7, 7, 6, 6, 7, 7, 7, 11, 11, 11 ;

 fates_rootb_par = 1, 2, 2, 1, 2, 2, 1.5, 1.5, 1.5, 2, 2, 2 ;

 fates_rootprof_beta =
  0.976, 0.976, 0.976, 0.976, 0.976, 0.976, 0.976, 0.976, 0.976, 0.976, 
    0.976, 0.976,
  _, _, _, _, _, _, _, _, _, _, _, _ ;

 fates_seed_alloc = 0.1, 0.1, 0.1, 0.1, 0.1, 0.1, 0.1, 0.1, 0.1, 0.1, 0.1, 0.1 ;

 fates_seed_alloc_mature = 0, 0, 0, 0, 0, 0, 0.9, 0.9, 0.9, 0.9, 0.9, 0.9 ;

 fates_seed_dbh_repro_threshold = 150, 90, 90, 90, 90, 90, 3, 3, 2, 1.47, 
    1.47, 1.47 ;

 fates_seed_decay_turnover = 0.51, 0.51, 0.51, 0.51, 0.51, 0.51, 0.51, 0.51, 
    0.51, 0.51, 0.51, 0.51 ;

 fates_seed_germination_timescale = 0.5, 0.5, 0.5, 0.5, 0.5, 0.5, 0.5, 0.5, 
    0.5, 0.5, 0.5, 0.5 ;

 fates_seed_suppl = 0, 0, 0, 0, 0, 0, 0, 0, 0, 0, 0, 0 ;

 fates_senleaf_long_fdrought = 1, 1, 1, 1, 1, 1, 1, 1, 1, 1, 1, 1 ;

 fates_smpsc = -255000, -255000, -255000, -255000, -255000, -255000, -255000, 
    -255000, -255000, -255000, -255000, -255000 ;

 fates_smpso = -66000, -66000, -66000, -66000, -66000, -66000, -66000, 
    -66000, -66000, -66000, -66000, -66000 ;

 fates_taulnir = 0.25, 0.1, 0.1, 0.25, 0.25, 0.25, 0.1, 0.25, 0.25, 0.34, 
    0.34, 0.34 ;

 fates_taulvis = 0.05, 0.05, 0.05, 0.05, 0.05, 0.05, 0.05, 0.05, 0.05, 0.05, 
    0.05, 0.05 ;

 fates_tausnir = 0.001, 0.001, 0.001, 0.001, 0.001, 0.001, 0.001, 0.001, 
    0.001, 0.25, 0.25, 0.25 ;

 fates_tausvis = 0.001, 0.001, 0.001, 0.001, 0.001, 0.001, 0.001, 0.001, 
    0.001, 0.12, 0.12, 0.12 ;

 fates_trim_inc = 0.03, 0.03, 0.03, 0.03, 0.03, 0.03, 0.03, 0.03, 0.03, 0.03, 
    0.03, 0.03 ;

 fates_trim_limit = 0.3, 0.3, 0.3, 0.3, 0.3, 0.3, 0.3, 0.3, 0.3, 0.3, 0.3, 0.3 ;

 fates_turnover_carb_retrans =
  0.025, 0.025, 0.025, 0.025, 0.025, 0.025, 0.025, 0.025, 0.025, 0.025, 
    0.025, 0.025,
  0, 0, 0, 0, 0, 0, 0, 0, 0, 0, 0, 0,
  0, 0, 0, 0, 0, 0, 0, 0, 0, 0, 0, 0,
  0, 0, 0, 0, 0, 0, 0, 0, 0, 0, 0, 0,
  0, 0, 0, 0, 0, 0, 0, 0, 0, 0, 0, 0,
  0, 0, 0, 0, 0, 0, 0, 0, 0, 0, 0, 0 ;

 fates_turnover_nitr_retrans =
  _, _, _, _, _, _, _, _, _, _, _, _,
  _, _, _, _, _, _, _, _, _, _, _, _,
  _, _, _, _, _, _, _, _, _, _, _, _,
  _, _, _, _, _, _, _, _, _, _, _, _,
  _, _, _, _, _, _, _, _, _, _, _, _,
  _, _, _, _, _, _, _, _, _, _, _, _ ;

 fates_turnover_phos_retrans =
  _, _, _, _, _, _, _, _, _, _, _, _,
  _, _, _, _, _, _, _, _, _, _, _, _,
  _, _, _, _, _, _, _, _, _, _, _, _,
  _, _, _, _, _, _, _, _, _, _, _, _,
  _, _, _, _, _, _, _, _, _, _, _, _,
  _, _, _, _, _, _, _, _, _, _, _, _ ;

 fates_turnover_retrans_mode = 1, 1, 1, 1, 1, 1, 1, 1, 1, 1, 1, 1 ;

 fates_wood_density = 0.7, 0.7, 0.7, 0.7, 0.7, 0.7, 0.7, 0.7, 0.7, 0.7, 0.7, 
    0.7 ;

 fates_woody = 1, 1, 1, 1, 1, 1, 1, 1, 1, 0, 0, 0 ;

 fates_z0mr = 0.055, 0.055, 0.055, 0.055, 0.055, 0.055, 0.055, 0.055, 0.055, 
    0.055, 0.055, 0.055 ;

<<<<<<< HEAD
 fates_fire_FBD = 4, 15.4, 16.8, 19.6, 999, 4 ;

 fates_fire_low_moisture_Coeff = 1.15, 1.12, 1.09, 0.98, 0.8, 1.15 ;

 fates_fire_low_moisture_Slope = 0.62, 0.62, 0.72, 0.85, 0.8, 0.62 ;

 fates_fire_mid_moisture = 0.8, 0.72, 0.51, 0.38, 1, 0.8 ;

 fates_fire_mid_moisture_Coeff = 3.2, 2.35, 1.47, 1.06, 0.8, 3.2 ;

 fates_fire_mid_moisture_Slope = 3.2, 2.35, 1.47, 1.06, 0.8, 3.2 ;

 fates_fire_min_moisture = 0.24, 0.18, 0.12, 0, 0, 0.24 ;

 fates_fire_SAV = 66, 13, 3.58, 0.98, 0.2, 66 ;

 fates_max_decomp = 1, 0.52, 0.383, 0.383, 0.19, 999 ;
=======
 fates_FBD = 15.4, 16.8, 19.6, 999, 4, 4 ;

 fates_low_moisture_Coeff = 1.12, 1.09, 0.98, 0.8, 1.15, 1.15;

 fates_low_moisture_Slope = 0.62, 0.72, 0.85, 0.8, 0.62, 0.62;

 fates_max_decomp = 0.52, 0.383, 0.383, 0.19, 1, 999 ;

 fates_mid_moisture = 0.72, 0.51, 0.38, 1, 0.8, 0.8 ;

 fates_mid_moisture_Coeff = 2.35, 1.47, 1.06, 0.8, 3.2, 3.2 ;

 fates_mid_moisture_Slope = 2.35, 1.47, 1.06, 0.8, 3.2, 3.2 ;

 fates_min_moisture = 0.18, 0.12, 0, 0, 0.24, 0.24 ;

 fates_SAV = 13, 3.58, 0.98, 0.2, 66, 66;
>>>>>>> 552e9de2

 fates_CWD_frac = 0.045, 0.075, 0.21, 0.67 ;

 fates_base_mr_20 = 2.52e-06 ;

 fates_bbopt_c3 = 10000 ;

 fates_bbopt_c4 = 40000 ;

 fates_canopy_closure_thresh = 0.8 ;

 fates_cohort_fusion_tol = 0.08 ;

 fates_comp_excln = 3 ;

 fates_cwd_fcel = 0.76 ;

 fates_cwd_flig = 0.24 ;

 fates_fire_drying_ratio = 13000 ;

 fates_fire_durat_slope = -11.06 ;

 fates_fire_fdi_a = 17.62 ;

 fates_fire_fdi_alpha = 0.00037 ;

 fates_fire_fdi_b = 243.12 ;

 fates_fire_fuel_energy = 18000 ;

 fates_fire_max_durat = 240 ;

 fates_fire_miner_damp = 0.41739 ;

 fates_fire_miner_total = 0.055 ;

 fates_fire_nignitions = 15 ;

 fates_fire_part_dens = 513 ;

 fates_hydr_kmax_rsurf1 = 20 ;

 fates_hydr_kmax_rsurf2 = 0.0001 ;

 fates_hydr_psi0 = 0 ;

 fates_hydr_psicap = -0.6 ;

 fates_init_litter = 0.05 ;

 fates_logging_coll_under_frac = 0.55983 ;

 fates_logging_collateral_frac = 0.05 ;

 fates_logging_dbhmax_infra = 35 ;

 fates_logging_dbhmin = 50 ;

 fates_logging_direct_frac = 0.15 ;

 fates_logging_event_code = -30 ;

 fates_logging_export_frac = 0.8 ;

 fates_logging_mechanical_frac = 0.05 ;

 fates_mort_disturb_frac = 1 ;

 fates_mort_understorey_death = 0.55983 ;

 fates_patch_fusion_tol = 0.05 ;

 fates_phen_a = -68 ;

 fates_phen_b = 638 ;

 fates_phen_c = -0.01 ;

 fates_phen_chiltemp = 5 ;

 fates_phen_coldtemp = 7.5 ;

 fates_phen_doff_time = 100 ;

 fates_phen_drought_threshold = 0.15 ;

 fates_phen_mindayson = 30 ;

 fates_phen_ncolddayslim = 5 ;

 fates_q10_froz = 1.5 ;

 fates_q10_mr = 1.5 ;

 fates_soil_salinity = 0.4 ;
}<|MERGE_RESOLUTION|>--- conflicted
+++ resolved
@@ -21,111 +21,6 @@
 	double fates_history_sizeclass_bin_edges(fates_history_size_bins) ;
 		fates_history_sizeclass_bin_edges:units = "cm" ;
 		fates_history_sizeclass_bin_edges:long_name = "Lower edges for DBH size class bins used in size-resolved cohort history output" ;
-<<<<<<< HEAD
-=======
-	float fates_history_ageclass_bin_edges(fates_history_age_bins) ;
-		fates_history_ageclass_bin_edges:units = "yr" ;
-		fates_history_ageclass_bin_edges:long_name = "Lower edges for age class bins used in age-resolved patch history output" ;
-	float fates_base_mr_20(fates_scalar) ;
-		fates_base_mr_20:units = "gC/gN/s" ;
-		fates_base_mr_20:long_name = "Base maintenance respiration rate for plant tissues, using Ryan 1991" ;
-	float fates_bbopt_c3(fates_scalar) ;
-		fates_bbopt_c3:units = "umol H2O/m**2/s" ;
-		fates_bbopt_c3:long_name = "Ball-Berry minimum unstressed leaf conductance for C3" ;
-	float fates_bbopt_c4(fates_scalar) ;
-		fates_bbopt_c4:units = "umol H2O/m**2/s" ;
-		fates_bbopt_c4:long_name = "Ball-Berry minimum unstressed leaf conductance for C4" ;
-	float fates_canopy_closure_thresh(fates_scalar) ;
-		fates_canopy_closure_thresh:units = "unitless" ;
-		fates_canopy_closure_thresh:long_name = "tree canopy coverage at which crown area allometry changes from savanna to forest value" ;
-	float fates_cohort_fusion_tol(fates_scalar) ;
-		fates_cohort_fusion_tol:units = "unitless" ;
-		fates_cohort_fusion_tol:long_name = "minimum fraction in difference in dbh between cohorts" ;
-	float fates_comp_excln(fates_scalar) ;
-		fates_comp_excln:units = "none" ;
-		fates_comp_excln:long_name = "weighting factor (exponent on dbh) for canopy layer exclusion and promotion" ;
-	float fates_cwd_fcel(fates_scalar) ;
-		fates_cwd_fcel:units = "unitless" ;
-		fates_cwd_fcel:long_name = "Cellulose fraction for CWD" ;
-	float fates_cwd_flig(fates_scalar) ;
-		fates_cwd_flig:units = "unitless" ;
-		fates_cwd_flig:long_name = "Lignin fraction of coarse woody debris" ;
-	float fates_fire_nignitions(fates_scalar) ;
-		fates_fire_nignitions:units = "/m2 (?)" ;
-		fates_fire_nignitions:long_name = "number of daily ignitions (nfires = nignitions*FDI*area_scaling)" ;
-	float fates_hydr_kmax_rsurf(fates_scalar) ;
-		fates_hydr_kmax_rsurf:units = "kg water/m2 root area/Mpa/s" ;
-		fates_hydr_kmax_rsurf:long_name = "maximum conducitivity for unit root surface for water uptake" ;
-	float fates_hydr_psi0(fates_scalar) ;
-		fates_hydr_psi0:units = "MPa" ;
-		fates_hydr_psi0:long_name = "sapwood water potential at saturation" ;
-	float fates_hydr_psicap(fates_scalar) ;
-		fates_hydr_psicap:units = "MPa" ;
-		fates_hydr_psicap:long_name = "sapwood water potential at which capillary reserves exhausted" ;
-	float fates_init_litter(fates_scalar) ;
-		fates_init_litter:units = "NA" ;
-		fates_init_litter:long_name = "Initialization value for litter pool in cold-start (NOT USED)" ;
-	float fates_logging_coll_under_frac(fates_scalar) ;
-		fates_logging_coll_under_frac:units = "fraction" ;
-		fates_logging_coll_under_frac:long_name = "Fraction of stems killed in the understory when logging generates disturbance" ;
-	float fates_logging_collateral_frac(fates_scalar) ;
-		fates_logging_collateral_frac:units = "fraction" ;
-		fates_logging_collateral_frac:long_name = "Fraction of large stems in upperstory that die from logging collateral damage" ;
-	float fates_logging_dbhmax_infra(fates_scalar) ;
-		fates_logging_dbhmax_infra:units = "cm" ;
-		fates_logging_dbhmax_infra:long_name = "Tree diameter, above which infrastructure from logging does not impact damage or mortality." ;
-	float fates_logging_dbhmin(fates_scalar) ;
-		fates_logging_dbhmin:units = "cm" ;
-		fates_logging_dbhmin:long_name = "Minimum dbh at which logging is applied" ;
-	float fates_logging_direct_frac(fates_scalar) ;
-		fates_logging_direct_frac:units = "fraction" ;
-		fates_logging_direct_frac:long_name = "Fraction of stems logged directly per event" ;
-	float fates_logging_event_code(fates_scalar) ;
-		fates_logging_event_code:units = "unitless" ;
-		fates_logging_event_code:long_name = "Integer code that options how logging events are structured" ;
-	float fates_logging_mechanical_frac(fates_scalar) ;
-		fates_logging_mechanical_frac:units = "fraction" ;
-		fates_logging_mechanical_frac:long_name = "Fraction of stems killed due infrastructure an other mechanical means" ;
-	float fates_mort_disturb_frac(fates_scalar) ;
-		fates_mort_disturb_frac:units = "fraction" ;
-		fates_mort_disturb_frac:long_name = "fraction of canopy mortality that results in disturbance (i.e. transfer of area from new to old patch)" ;
-	float fates_mort_understorey_death(fates_scalar) ;
-		fates_mort_understorey_death:units = "fraction" ;
-		fates_mort_understorey_death:long_name = "fraction of plants in understorey cohort impacted by overstorey tree-fall" ;
-	float fates_patch_fusion_tol(fates_scalar) ;
-		fates_patch_fusion_tol:units = "unitless" ;
-		fates_patch_fusion_tol:long_name = "minimum fraction in difference in profiles between patches" ;
-	float fates_phen_a(fates_scalar) ;
-		fates_phen_a:units = "none" ;
-		fates_phen_a:long_name = "GDD accumulation function, intercept parameter: gdd_thesh = a + b exp(c*ncd)" ;
-	float fates_phen_b(fates_scalar) ;
-		fates_phen_b:units = "none" ;
-		fates_phen_b:long_name = "GDD accumulation function, multiplier parameter: gdd_thesh = a + b exp(c*ncd)" ;
-	float fates_phen_c(fates_scalar) ;
-		fates_phen_c:units = "none" ;
-		fates_phen_c:long_name = "GDD accumulation function, exponent parameter: gdd_thesh = a + b exp(c*ncd)" ;
-	float fates_phen_chiltemp(fates_scalar) ;
-		fates_phen_chiltemp:units = "degrees C" ;
-		fates_phen_chiltemp:long_name = "chilling day counting threshold" ;
-	float fates_phen_coldtemp(fates_scalar) ;
-		fates_phen_coldtemp:units = "degrees C" ;
-		fates_phen_coldtemp:long_name = "temperature exceedance to flag a cold-day for temperature leaf drop" ;
-	float fates_phen_doff_time(fates_scalar) ;
-		fates_phen_doff_time:units = "days" ;
-		fates_phen_doff_time:long_name = "day threshold compared against days since leaves became off-allometry" ;
-	float fates_phen_drought_threshold(fates_scalar) ;
-		fates_phen_drought_threshold:units = "m3/m3" ;
-		fates_phen_drought_threshold:long_name = "liquid volume in soil layer, threashold for drought phenology" ;
-	float fates_phen_mindayson(fates_scalar) ;
-		fates_phen_mindayson:units = "days" ;
-		fates_phen_mindayson:long_name = "day threshold compared against days since leaves became on-allometry" ;
-	float fates_phen_ncolddayslim(fates_scalar) ;
-		fates_phen_ncolddayslim:units = "days" ;
-		fates_phen_ncolddayslim:long_name = "day threshold exceedance for temperature leaf-drop" ;
-	float fates_soil_salinity(fates_scalar) ;
-		fates_soil_salinity:units = "ppt" ;
-		fates_soil_salinity:long_name = "soil salinity used for model when not coupled to dynamic soil salinity" ;
->>>>>>> 552e9de2
 	char fates_pftname(fates_pft, fates_string_length) ;
 		fates_pftname:units = "unitless - string" ;
 		fates_pftname:long_name = "Description of plant type" ;
@@ -1173,43 +1068,23 @@
  fates_z0mr = 0.055, 0.055, 0.055, 0.055, 0.055, 0.055, 0.055, 0.055, 0.055, 
     0.055, 0.055, 0.055 ;
 
-<<<<<<< HEAD
- fates_fire_FBD = 4, 15.4, 16.8, 19.6, 999, 4 ;
-
- fates_fire_low_moisture_Coeff = 1.15, 1.12, 1.09, 0.98, 0.8, 1.15 ;
-
- fates_fire_low_moisture_Slope = 0.62, 0.62, 0.72, 0.85, 0.8, 0.62 ;
-
- fates_fire_mid_moisture = 0.8, 0.72, 0.51, 0.38, 1, 0.8 ;
-
- fates_fire_mid_moisture_Coeff = 3.2, 2.35, 1.47, 1.06, 0.8, 3.2 ;
-
- fates_fire_mid_moisture_Slope = 3.2, 2.35, 1.47, 1.06, 0.8, 3.2 ;
-
- fates_fire_min_moisture = 0.24, 0.18, 0.12, 0, 0, 0.24 ;
-
- fates_fire_SAV = 66, 13, 3.58, 0.98, 0.2, 66 ;
-
- fates_max_decomp = 1, 0.52, 0.383, 0.383, 0.19, 999 ;
-=======
- fates_FBD = 15.4, 16.8, 19.6, 999, 4, 4 ;
-
- fates_low_moisture_Coeff = 1.12, 1.09, 0.98, 0.8, 1.15, 1.15;
-
- fates_low_moisture_Slope = 0.62, 0.72, 0.85, 0.8, 0.62, 0.62;
+ fates_fire_FBD = 15.4, 16.8, 19.6, 999, 4, 4 ;
+
+ fates_fire_low_moisture_Coeff = 1.12, 1.09, 0.98, 0.8, 1.15, 1.15;
+
+ fates_fire_low_moisture_Slope = 0.62, 0.72, 0.85, 0.8, 0.62, 0.62;
 
  fates_max_decomp = 0.52, 0.383, 0.383, 0.19, 1, 999 ;
 
- fates_mid_moisture = 0.72, 0.51, 0.38, 1, 0.8, 0.8 ;
-
- fates_mid_moisture_Coeff = 2.35, 1.47, 1.06, 0.8, 3.2, 3.2 ;
-
- fates_mid_moisture_Slope = 2.35, 1.47, 1.06, 0.8, 3.2, 3.2 ;
-
- fates_min_moisture = 0.18, 0.12, 0, 0, 0.24, 0.24 ;
-
- fates_SAV = 13, 3.58, 0.98, 0.2, 66, 66;
->>>>>>> 552e9de2
+ fates_fire_mid_moisture = 0.72, 0.51, 0.38, 1, 0.8, 0.8 ;
+
+ fates_fire_mid_moisture_Coeff = 2.35, 1.47, 1.06, 0.8, 3.2, 3.2 ;
+
+ fates_fire_mid_moisture_Slope = 2.35, 1.47, 1.06, 0.8, 3.2, 3.2 ;
+
+ fates_fire_min_moisture = 0.18, 0.12, 0, 0, 0.24, 0.24 ;
+
+ fates_fire_SAV = 13, 3.58, 0.98, 0.2, 66, 66;
 
  fates_CWD_frac = 0.045, 0.075, 0.21, 0.67 ;
 
