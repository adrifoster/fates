netcdf fates_params_default.c210629_sorted {
dimensions:
	fates_NCWD = 4 ;
	fates_history_age_bins = 7 ;
	fates_history_height_bins = 6 ;
	fates_history_size_bins = 13 ;
	fates_history_coage_bins = 2 ;
	fates_hydr_organs = 4 ;
	fates_leafage_class = 1 ;
	fates_litterclass = 6 ;
	fates_pft = 12 ;
	fates_prt_organs = 4 ;
	fates_string_length = 60 ;
	fates_hlm_pftno = 14 ;
variables:
	double fates_history_ageclass_bin_edges(fates_history_age_bins) ;
		fates_history_ageclass_bin_edges:units = "yr" ;
		fates_history_ageclass_bin_edges:long_name = "Lower edges for age class bins used in age-resolved patch history output" ;
	double fates_history_coageclass_bin_edges(fates_history_coage_bins) ;
		fates_history_coageclass_bin_edges:units = "years" ;
		fates_history_coageclass_bin_edges:long_name = "Lower edges for cohort age class bins used in cohort age resolved history output" ;
	double fates_history_height_bin_edges(fates_history_height_bins) ;
		fates_history_height_bin_edges:units = "m" ;
		fates_history_height_bin_edges:long_name = "Lower edges for height bins used in height-resolved history output" ;
	double fates_history_sizeclass_bin_edges(fates_history_size_bins) ;
		fates_history_sizeclass_bin_edges:units = "cm" ;
		fates_history_sizeclass_bin_edges:long_name = "Lower edges for DBH size class bins used in size-resolved cohort history output" ;
	double fates_hydr_htftype_node(fates_hydr_organs) ;
		fates_hydr_htftype_node:units = "unitless" ;
		fates_hydr_htftype_node:long_name = "Switch that defines the hydraulic transfer functions for each organ." ;
		fates_hydr_htftype_node:possible_values = "1: Christofferson et al. 2016 (TFS); 2: Van Genuchten 1980" ;
	double fates_prt_organ_id(fates_prt_organs) ;
		fates_prt_organ_id:units = "index, unitless" ;
		fates_prt_organ_id:long_name = "This is the global index the organ in this file is associated with in PRTGenericMod.F90" ;
	char fates_pftname(fates_pft, fates_string_length) ;
		fates_pftname:units = "unitless - string" ;
		fates_pftname:long_name = "Description of plant type" ;
	char fates_hydr_organname_node(fates_hydr_organs, fates_string_length) ;
		fates_hydr_organname_node:units = "unitless - string" ;
		fates_hydr_organname_node:long_name = "Name of plant hydraulics organs (DONT CHANGE, order matches media list in FatesHydraulicsMemMod.F90)" ;
	char fates_litterclass_name(fates_litterclass, fates_string_length) ;
		fates_litterclass_name:units = "unitless - string" ;
		fates_litterclass_name:long_name = "Name of the litter classes, for variables associated with dimension fates_litterclass" ;
	char fates_prt_organ_name(fates_prt_organs, fates_string_length) ;
		fates_prt_organ_name:units = "unitless - string" ;
		fates_prt_organ_name:long_name = "Name of plant organs (order must match PRTGenericMod.F90)" ;
	double fates_alloc_storage_cushion(fates_pft) ;
		fates_alloc_storage_cushion:units = "fraction" ;
		fates_alloc_storage_cushion:long_name = "maximum size of storage C pool, relative to maximum size of leaf C pool" ;
	double fates_allom_agb1(fates_pft) ;
		fates_allom_agb1:units = "variable" ;
		fates_allom_agb1:long_name = "Parameter 1 for agb allometry" ;
	double fates_allom_agb2(fates_pft) ;
		fates_allom_agb2:units = "variable" ;
		fates_allom_agb2:long_name = "Parameter 2 for agb allometry" ;
	double fates_allom_agb3(fates_pft) ;
		fates_allom_agb3:units = "variable" ;
		fates_allom_agb3:long_name = "Parameter 3 for agb allometry" ;
	double fates_allom_agb4(fates_pft) ;
		fates_allom_agb4:units = "variable" ;
		fates_allom_agb4:long_name = "Parameter 4 for agb allometry" ;
	double fates_allom_agb_frac(fates_pft) ;
		fates_allom_agb_frac:units = "fraction" ;
		fates_allom_agb_frac:long_name = "Fraction of woody biomass that is above ground" ;
	double fates_allom_amode(fates_pft) ;
		fates_allom_amode:units = "index" ;
		fates_allom_amode:long_name = "AGB allometry function index." ;
		fates_allom_amode:possible_values = "1: Saldarriaga 1998; 2: 2 parameter power law; 3: Chave 2014" ;
	double fates_allom_blca_expnt_diff(fates_pft) ;
		fates_allom_blca_expnt_diff:units = "unitless" ;
		fates_allom_blca_expnt_diff:long_name = "difference between allometric DBH:bleaf and DBH:crown area exponents" ;
	double fates_allom_cmode(fates_pft) ;
		fates_allom_cmode:units = "index" ;
		fates_allom_cmode:long_name = "coarse root biomass allometry function index." ;
		fates_allom_cmode:possible_values = "1: Constant fraction on AGB" ;
	double fates_allom_d2bl1(fates_pft) ;
		fates_allom_d2bl1:units = "variable" ;
		fates_allom_d2bl1:long_name = "Parameter 1 for d2bl allometry" ;
	double fates_allom_d2bl2(fates_pft) ;
		fates_allom_d2bl2:units = "variable" ;
		fates_allom_d2bl2:long_name = "Parameter 2 for d2bl allometry" ;
	double fates_allom_d2bl3(fates_pft) ;
		fates_allom_d2bl3:units = "unitless" ;
		fates_allom_d2bl3:long_name = "Parameter 3 for d2bl allometry" ;
	double fates_allom_d2ca_coefficient_max(fates_pft) ;
		fates_allom_d2ca_coefficient_max:units = "m2 cm^(-1/beta)" ;
		fates_allom_d2ca_coefficient_max:long_name = "max (savanna) dbh to area multiplier factor where: area = n*d2ca_coeff*dbh^beta" ;
	double fates_allom_d2ca_coefficient_min(fates_pft) ;
		fates_allom_d2ca_coefficient_min:units = "m2 cm^(-1/beta)" ;
		fates_allom_d2ca_coefficient_min:long_name = "min (forest) dbh to area multiplier factor where: area = n*d2ca_coeff*dbh^beta" ;
	double fates_allom_d2h1(fates_pft) ;
		fates_allom_d2h1:units = "variable" ;
		fates_allom_d2h1:long_name = "Parameter 1 for d2h allometry (intercept, or c)" ;
	double fates_allom_d2h2(fates_pft) ;
		fates_allom_d2h2:units = "variable" ;
		fates_allom_d2h2:long_name = "Parameter 2 for d2h allometry (slope, or m)" ;
	double fates_allom_d2h3(fates_pft) ;
		fates_allom_d2h3:units = "variable" ;
		fates_allom_d2h3:long_name = "Parameter 3 for d2h allometry (optional)" ;
	double fates_allom_dbh_maxheight(fates_pft) ;
		fates_allom_dbh_maxheight:units = "cm" ;
		fates_allom_dbh_maxheight:long_name = "the diameter (if any) corresponding to maximum height, diameters may increase beyond this" ;
	double fates_allom_fmode(fates_pft) ;
		fates_allom_fmode:units = "index" ;
		fates_allom_fmode:long_name = "fine root biomass allometry function index." ;
		fates_allom_fmode:possible_values = "1: constant fraction of trimmed bleaf; 2: constant fraction of untrimmed bleaf." ;
	double fates_allom_frbstor_repro(fates_pft) ;
		fates_allom_frbstor_repro:units = "fraction" ;
		fates_allom_frbstor_repro:long_name = "fraction of bstore goes to reproduction after plant dies" ;
	double fates_allom_hmode(fates_pft) ;
		fates_allom_hmode:units = "index" ;
		fates_allom_hmode:long_name = "height allometry function index." ;
		fates_allom_hmode:possible_values = "1: OBrien 1995; 2: Poorter 2006; 3: 2 parameter power law; 4: Chave 2014; 5: Martinez-Cano 2019." ;
	double fates_allom_l2fr(fates_pft) ;
		fates_allom_l2fr:units = "gC/gC" ;
		fates_allom_l2fr:long_name = "Allocation parameter: fine root C per leaf C" ;
	double fates_allom_la_per_sa_int(fates_pft) ;
		fates_allom_la_per_sa_int:units = "m2/cm2" ;
		fates_allom_la_per_sa_int:long_name = "Leaf area per sapwood area, intercept" ;
	double fates_allom_la_per_sa_slp(fates_pft) ;
		fates_allom_la_per_sa_slp:units = "m2/cm2/m" ;
		fates_allom_la_per_sa_slp:long_name = "Leaf area per sapwood area rate of change with height, slope (optional)" ;
	double fates_allom_lmode(fates_pft) ;
		fates_allom_lmode:units = "index" ;
		fates_allom_lmode:long_name = "leaf biomass allometry function index." ;
		fates_allom_lmode:possible_values = "1: Saldarriaga 1998 (capped-dbh power law); 2: generic power law; 3: generic capped-dbh power law." ;
	double fates_allom_sai_scaler(fates_pft) ;
		fates_allom_sai_scaler:units = "m2/m2" ;
		fates_allom_sai_scaler:long_name = "allometric ratio of SAI per LAI" ;
	double fates_allom_smode(fates_pft) ;
		fates_allom_smode:units = "index" ;
		fates_allom_smode:long_name = "sapwood allometry function index." ;
		fates_allom_smode:possible_values = "1: sapwood area proportional to leaf area based on target leaf biomass" ;
	double fates_allom_stmode(fates_pft) ;
		fates_allom_stmode:units = "index" ;
		fates_allom_stmode:long_name = "storage allometry function index." ;
		fates_allom_stmode:possible_values = "1: target storage proportional to trimmed maximum leaf biomass." ;
	double fates_allom_zroot_k(fates_pft) ;
		fates_allom_zroot_k:units = "unitless" ;
		fates_allom_zroot_k:long_name = "scale coefficient of logistic rooting depth model (NOT USED)" ;
	double fates_allom_zroot_max_dbh(fates_pft) ;
		fates_allom_zroot_max_dbh:units = "cm" ;
		fates_allom_zroot_max_dbh:long_name = "dbh at which a plant reaches the maximum value for its maximum rooting depth (NOT USED)" ;
	double fates_allom_zroot_max_z(fates_pft) ;
		fates_allom_zroot_max_z:units = "m" ;
		fates_allom_zroot_max_z:long_name = "the maximum rooting depth defined at dbh = fates_allom_zroot_max_dbh (NOT USED). note: max_z=min_z=large, sets rooting depth to soil depth" ;
	double fates_allom_zroot_min_dbh(fates_pft) ;
		fates_allom_zroot_min_dbh:units = "cm" ;
		fates_allom_zroot_min_dbh:long_name = "dbh at which the maximum rooting depth for a recruit is defined (NOT USED)" ;
	double fates_allom_zroot_min_z(fates_pft) ;
		fates_allom_zroot_min_z:units = "m" ;
		fates_allom_zroot_min_z:long_name = "the maximum rooting depth defined at dbh = fates_allom_zroot_min_dbh (NOT USED) note: max_z=min_z=large, sets rooting depth to soil depth" ;
	double fates_branch_turnover(fates_pft) ;
		fates_branch_turnover:units = "yr" ;
		fates_branch_turnover:long_name = "turnover time of branches" ;
	double fates_c2b(fates_pft) ;
		fates_c2b:units = "ratio" ;
		fates_c2b:long_name = "Carbon to biomass multiplier of bulk structural tissues" ;
	double fates_dev_arbitrary_pft(fates_pft) ;
		fates_dev_arbitrary_pft:units = "unknown" ;
		fates_dev_arbitrary_pft:long_name = "Unassociated pft dimensioned free parameter that developers can use for testing arbitrary new hypotheses" ;
	double fates_displar(fates_pft) ;
		fates_displar:units = "unitless" ;
		fates_displar:long_name = "Ratio of displacement height to canopy top height" ;
	double fates_eca_alpha_ptase(fates_pft) ;
		fates_eca_alpha_ptase:units = "g/m3" ;
		fates_eca_alpha_ptase:long_name = "fraction of P from ptase activity sent directly to plant (ECA)" ;
	double fates_eca_decompmicc(fates_pft) ;
		fates_eca_decompmicc:units = "gC/m3" ;
		fates_eca_decompmicc:long_name = "mean soil microbial decomposer biomass (ECA)" ;
	double fates_eca_km_nh4(fates_pft) ;
		fates_eca_km_nh4:units = "gN/m3" ;
		fates_eca_km_nh4:long_name = "half-saturation constant for plant nh4 uptake (ECA)" ;
	double fates_eca_km_no3(fates_pft) ;
		fates_eca_km_no3:units = "gN/m3" ;
		fates_eca_km_no3:long_name = "half-saturation constant for plant no3 uptake (ECA)" ;
	double fates_eca_km_p(fates_pft) ;
		fates_eca_km_p:units = "gP/m3" ;
		fates_eca_km_p:long_name = "half-saturation constant for plant p uptake (ECA)" ;
	double fates_eca_km_ptase(fates_pft) ;
		fates_eca_km_ptase:units = "gP/m3" ;
		fates_eca_km_ptase:long_name = "half-saturation constant for biochemical P (ECA)" ;
	double fates_eca_lambda_ptase(fates_pft) ;
		fates_eca_lambda_ptase:units = "g/m3" ;
		fates_eca_lambda_ptase:long_name = "critical value for biochemical production (ECA)" ;
	double fates_eca_vmax_nh4(fates_pft) ;
		fates_eca_vmax_nh4:units = "gN/gC/s" ;
		fates_eca_vmax_nh4:long_name = "maximum production rate for plant nh4 uptake (ECA)" ;
	double fates_eca_vmax_no3(fates_pft) ;
		fates_eca_vmax_no3:units = "gN/gC/s" ;
		fates_eca_vmax_no3:long_name = "maximum production rate for plant no3 uptake (ECA)" ;
	double fates_eca_vmax_p(fates_pft) ;
		fates_eca_vmax_p:units = "gP/gC/s" ;
		fates_eca_vmax_p:long_name = "maximum production rate for plant p uptake (ECA)" ;
	double fates_eca_vmax_ptase(fates_pft) ;
		fates_eca_vmax_ptase:units = "gP/m2/s" ;
		fates_eca_vmax_ptase:long_name = "maximum production rate for biochemical P (per m2) (ECA)" ;
	double fates_fire_alpha_SH(fates_pft) ;
		fates_fire_alpha_SH:units = "m / (kw/m)**(2/3)" ;
		fates_fire_alpha_SH:long_name = "spitfire parameter, alpha scorch height, Equation 16 Thonicke et al 2010" ;
	double fates_fire_bark_scaler(fates_pft) ;
		fates_fire_bark_scaler:units = "fraction" ;
		fates_fire_bark_scaler:long_name = "the thickness of a cohorts bark as a fraction of its dbh" ;
	double fates_fire_crown_depth_frac(fates_pft) ;
		fates_fire_crown_depth_frac:units = "fraction" ;
		fates_fire_crown_depth_frac:long_name = "the depth of a cohorts crown as a fraction of its height" ;
	double fates_fire_crown_kill(fates_pft) ;
		fates_fire_crown_kill:units = "NA" ;
		fates_fire_crown_kill:long_name = "fire parameter, see equation 22 in Thonicke et al 2010" ;
	double fates_fnrt_prof_a(fates_pft) ;
		fates_fnrt_prof_a:units = "unitless" ;
		fates_fnrt_prof_a:long_name = "Fine root profile function, parameter a" ;
	double fates_fnrt_prof_b(fates_pft) ;
		fates_fnrt_prof_b:units = "unitless" ;
		fates_fnrt_prof_b:long_name = "Fine root profile function, parameter b" ;
	double fates_fnrt_prof_mode(fates_pft) ;
		fates_fnrt_prof_mode:units = "index" ;
		fates_fnrt_prof_mode:long_name = "Index to select fine root profile function: 1) Jackson Beta, 2) 1-param exponential 3) 2-param exponential" ;
	double fates_fr_fcel(fates_pft) ;
		fates_fr_fcel:units = "fraction" ;
		fates_fr_fcel:long_name = "Fine root litter cellulose fraction" ;
	double fates_fr_flab(fates_pft) ;
		fates_fr_flab:units = "fraction" ;
		fates_fr_flab:long_name = "Fine root litter labile fraction" ;
	double fates_fr_flig(fates_pft) ;
		fates_fr_flig:units = "fraction" ;
		fates_fr_flig:long_name = "Fine root litter lignin fraction" ;
	double fates_grperc(fates_pft) ;
		fates_grperc:units = "unitless" ;
		fates_grperc:long_name = "Growth respiration factor" ;
	double fates_hydr_avuln_gs(fates_pft) ;
		fates_hydr_avuln_gs:units = "unitless" ;
		fates_hydr_avuln_gs:long_name = "shape parameter for stomatal control of water vapor exiting leaf" ;
	double fates_hydr_avuln_node(fates_hydr_organs, fates_pft) ;
		fates_hydr_avuln_node:units = "unitless" ;
		fates_hydr_avuln_node:long_name = "xylem vulnerability curve shape parameter" ;
	double fates_hydr_epsil_node(fates_hydr_organs, fates_pft) ;
		fates_hydr_epsil_node:units = "MPa" ;
		fates_hydr_epsil_node:long_name = "bulk elastic modulus" ;
	double fates_hydr_fcap_node(fates_hydr_organs, fates_pft) ;
		fates_hydr_fcap_node:units = "unitless" ;
		fates_hydr_fcap_node:long_name = "fraction of non-residual water that is capillary in source" ;
	double fates_hydr_k_lwp(fates_pft) ;
		fates_hydr_k_lwp:units = "unitless" ;
		fates_hydr_k_lwp:long_name = "inner leaf humidity scaling coefficient" ;
		fates_hydr_k_lwp:possible_values = "0: turns off leaf humidity effects on conductance. 1-10 activates humidity effects" ;
	double fates_hydr_kmax_node(fates_hydr_organs, fates_pft) ;
		fates_hydr_kmax_node:units = "kg/MPa/m/s" ;
		fates_hydr_kmax_node:long_name = "maximum xylem conductivity per unit conducting xylem area" ;
	double fates_hydr_p50_gs(fates_pft) ;
		fates_hydr_p50_gs:units = "MPa" ;
		fates_hydr_p50_gs:long_name = "water potential at 50% loss of stomatal conductance" ;
	double fates_hydr_p50_node(fates_hydr_organs, fates_pft) ;
		fates_hydr_p50_node:units = "MPa" ;
		fates_hydr_p50_node:long_name = "xylem water potential at 50% loss of conductivity" ;
	double fates_hydr_p_taper(fates_pft) ;
		fates_hydr_p_taper:units = "unitless" ;
		fates_hydr_p_taper:long_name = "xylem taper exponent" ;
	double fates_hydr_pinot_node(fates_hydr_organs, fates_pft) ;
		fates_hydr_pinot_node:units = "MPa" ;
		fates_hydr_pinot_node:long_name = "osmotic potential at full turgor" ;
	double fates_hydr_pitlp_node(fates_hydr_organs, fates_pft) ;
		fates_hydr_pitlp_node:units = "MPa" ;
		fates_hydr_pitlp_node:long_name = "turgor loss point" ;
	double fates_hydr_resid_node(fates_hydr_organs, fates_pft) ;
		fates_hydr_resid_node:units = "cm3/cm3" ;
		fates_hydr_resid_node:long_name = "residual water conent" ;
	double fates_hydr_rfrac_stem(fates_pft) ;
		fates_hydr_rfrac_stem:units = "fraction" ;
		fates_hydr_rfrac_stem:long_name = "fraction of total tree resistance from troot to canopy" ;
	double fates_hydr_rs2(fates_pft) ;
		fates_hydr_rs2:units = "m" ;
		fates_hydr_rs2:long_name = "absorbing root radius" ;
	double fates_hydr_srl(fates_pft) ;
		fates_hydr_srl:units = "m g-1" ;
		fates_hydr_srl:long_name = "specific root length" ;
	double fates_hydr_thetas_node(fates_hydr_organs, fates_pft) ;
		fates_hydr_thetas_node:units = "cm3/cm3" ;
		fates_hydr_thetas_node:long_name = "saturated water content" ;
	double fates_hydr_vg_alpha_node(fates_hydr_organs, fates_pft) ;
		fates_hydr_vg_alpha_node:units = "MPa-1" ;
		fates_hydr_vg_alpha_node:long_name = "(used if hydr_htftype_node = 2), capillary length parameter in van Genuchten model" ;
	double fates_hydr_vg_m_node(fates_hydr_organs, fates_pft) ;
		fates_hydr_vg_m_node:units = "unitless" ;
		fates_hydr_vg_m_node:long_name = "(used if hydr_htftype_node = 2),m in van Genuchten 1980 model, 2nd pore size distribution parameter" ;
	double fates_hydr_vg_n_node(fates_hydr_organs, fates_pft) ;
		fates_hydr_vg_n_node:units = "unitless" ;
		fates_hydr_vg_n_node:long_name = "(used if hydr_htftype_node = 2),n in van Genuchten 1980 model, pore size distribution parameter" ;
	double fates_leaf_c3psn(fates_pft) ;
		fates_leaf_c3psn:units = "flag" ;
		fates_leaf_c3psn:long_name = "Photosynthetic pathway (1=c3, 0=c4)" ;
	double fates_leaf_clumping_index(fates_pft) ;
		fates_leaf_clumping_index:units = "fraction (0-1)" ;
		fates_leaf_clumping_index:long_name = "factor describing how much self-occlusion of leaf scattering elements decreases light interception" ;
	double fates_leaf_diameter(fates_pft) ;
		fates_leaf_diameter:units = "m" ;
		fates_leaf_diameter:long_name = "Characteristic leaf dimension" ;
	double fates_leaf_jmaxha(fates_pft) ;
		fates_leaf_jmaxha:units = "J/mol" ;
		fates_leaf_jmaxha:long_name = "activation energy for jmax" ;
	double fates_leaf_jmaxhd(fates_pft) ;
		fates_leaf_jmaxhd:units = "J/mol" ;
		fates_leaf_jmaxhd:long_name = "deactivation energy for jmax" ;
	double fates_leaf_jmaxse(fates_pft) ;
		fates_leaf_jmaxse:units = "J/mol/K" ;
		fates_leaf_jmaxse:long_name = "entropy term for jmax" ;
	double fates_leaf_long(fates_leafage_class, fates_pft) ;
		fates_leaf_long:units = "yr" ;
		fates_leaf_long:long_name = "Leaf longevity (ie turnover timescale)" ;
	double fates_leaf_slamax(fates_pft) ;
		fates_leaf_slamax:units = "m^2/gC" ;
		fates_leaf_slamax:long_name = "Maximum Specific Leaf Area (SLA), even if under a dense canopy" ;
	double fates_leaf_slatop(fates_pft) ;
		fates_leaf_slatop:units = "m^2/gC" ;
		fates_leaf_slatop:long_name = "Specific Leaf Area (SLA) at top of canopy, projected area basis" ;
	double fates_leaf_stomatal_intercept(fates_pft) ;
		fates_leaf_stomatal_intercept:units = "umol H2O/m**2/s" ;
		fates_leaf_stomatal_intercept:long_name = "Minimum unstressed stomatal conductance for Ball-Berry model and Medlyn model" ;
	double fates_leaf_stomatal_slope_ballberry(fates_pft) ;
		fates_leaf_stomatal_slope_ballberry:units = "unitless" ;
		fates_leaf_stomatal_slope_ballberry:long_name = "stomatal slope parameter, as per Ball-Berry" ;
	double fates_leaf_stomatal_slope_medlyn(fates_pft) ;
		fates_leaf_stomatal_slope_medlyn:units = "KPa**0.5" ;
		fates_leaf_stomatal_slope_medlyn:long_name = "stomatal slope parameter, as per Medlyn" ;
	double fates_leaf_stor_priority(fates_pft) ;
		fates_leaf_stor_priority:units = "unitless" ;
		fates_leaf_stor_priority:long_name = "factor governing priority of replacing storage with NPP" ;
	double fates_leaf_vcmax25top(fates_leafage_class, fates_pft) ;
		fates_leaf_vcmax25top:units = "umol CO2/m^2/s" ;
		fates_leaf_vcmax25top:long_name = "maximum carboxylation rate of Rub. at 25C, canopy top" ;
	double fates_leaf_vcmaxha(fates_pft) ;
		fates_leaf_vcmaxha:units = "J/mol" ;
		fates_leaf_vcmaxha:long_name = "activation energy for vcmax" ;
	double fates_leaf_vcmaxhd(fates_pft) ;
		fates_leaf_vcmaxhd:units = "J/mol" ;
		fates_leaf_vcmaxhd:long_name = "deactivation energy for vcmax" ;
	double fates_leaf_vcmaxse(fates_pft) ;
		fates_leaf_vcmaxse:units = "J/mol/K" ;
		fates_leaf_vcmaxse:long_name = "entropy term for vcmax" ;
	double fates_leaf_xl(fates_pft) ;
		fates_leaf_xl:units = "unitless" ;
		fates_leaf_xl:long_name = "Leaf/stem orientation index" ;
	double fates_lf_fcel(fates_pft) ;
		fates_lf_fcel:units = "fraction" ;
		fates_lf_fcel:long_name = "Leaf litter cellulose fraction" ;
	double fates_lf_flab(fates_pft) ;
		fates_lf_flab:units = "fraction" ;
		fates_lf_flab:long_name = "Leaf litter labile fraction" ;
	double fates_lf_flig(fates_pft) ;
		fates_lf_flig:units = "fraction" ;
		fates_lf_flig:long_name = "Leaf litter lignin fraction" ;
	double fates_maintresp_reduction_curvature(fates_pft) ;
		fates_maintresp_reduction_curvature:units = "unitless (0-1)" ;
		fates_maintresp_reduction_curvature:long_name = "curvature of MR reduction as f(carbon storage), 1=linear, 0=very curved" ;
	double fates_maintresp_reduction_intercept(fates_pft) ;
		fates_maintresp_reduction_intercept:units = "unitless (0-1)" ;
		fates_maintresp_reduction_intercept:long_name = "intercept of MR reduction as f(carbon storage), 0=no throttling, 1=max throttling" ;
	double fates_mort_bmort(fates_pft) ;
		fates_mort_bmort:units = "1/yr" ;
		fates_mort_bmort:long_name = "background mortality rate" ;
	double fates_mort_freezetol(fates_pft) ;
		fates_mort_freezetol:units = "degrees C" ;
		fates_mort_freezetol:long_name = "minimum temperature tolerance" ;
	double fates_mort_hf_flc_threshold(fates_pft) ;
		fates_mort_hf_flc_threshold:units = "fraction" ;
		fates_mort_hf_flc_threshold:long_name = "plant fractional loss of conductivity at which drought mortality begins for hydraulic model" ;
	double fates_mort_hf_sm_threshold(fates_pft) ;
		fates_mort_hf_sm_threshold:units = "unitless" ;
		fates_mort_hf_sm_threshold:long_name = "soil moisture (btran units) at which drought mortality begins for non-hydraulic model" ;
	double fates_mort_ip_age_senescence(fates_pft) ;
		fates_mort_ip_age_senescence:units = "years" ;
		fates_mort_ip_age_senescence:long_name = "Mortality cohort age senescence inflection point. If _ this mortality term is off. Setting this value turns on age dependent mortality. " ;
	double fates_mort_ip_size_senescence(fates_pft) ;
		fates_mort_ip_size_senescence:units = "dbh cm" ;
		fates_mort_ip_size_senescence:long_name = "Mortality dbh senescence inflection point. If _ this mortality term is off. Setting this value turns on size dependent mortality" ;
	double fates_mort_r_age_senescence(fates_pft) ;
		fates_mort_r_age_senescence:units = "mortality rate year^-1" ;
		fates_mort_r_age_senescence:long_name = "Mortality age senescence rate of change. Sensible range is around 0.03-0.06. Larger values givesteeper mortality curves." ;
	double fates_mort_r_size_senescence(fates_pft) ;
		fates_mort_r_size_senescence:units = "mortality rate dbh^-1" ;
		fates_mort_r_size_senescence:long_name = "Mortality dbh senescence rate of change. Sensible range is around 0.03-0.06. Larger values give steeper mortality curves." ;
	double fates_mort_scalar_coldstress(fates_pft) ;
		fates_mort_scalar_coldstress:units = "1/yr" ;
		fates_mort_scalar_coldstress:long_name = "maximum mortality rate from cold stress" ;
	double fates_mort_scalar_cstarvation(fates_pft) ;
		fates_mort_scalar_cstarvation:units = "1/yr" ;
		fates_mort_scalar_cstarvation:long_name = "maximum mortality rate from carbon starvation" ;
	double fates_mort_scalar_hydrfailure(fates_pft) ;
		fates_mort_scalar_hydrfailure:units = "1/yr" ;
		fates_mort_scalar_hydrfailure:long_name = "maximum mortality rate from hydraulic failure" ;
	double fates_nfix1(fates_pft) ;
		fates_nfix1:units = "NA" ;
		fates_nfix1:long_name = "place-holder for future n-fixation parameter (NOT IMPLEMENTED)" ;
	double fates_nfix2(fates_pft) ;
		fates_nfix2:units = "NA" ;
		fates_nfix2:long_name = "place-holder for future n-fixation parameter (NOT IMPLEMENTED)" ;
	double fates_nitr_store_ratio(fates_pft) ;
		fates_nitr_store_ratio:units = "(gN/gN)" ;
		fates_nitr_store_ratio:long_name = "ratio of storeable N, to functional N bound in cell structures of leaf,root,sap" ;
	double fates_phen_cold_size_threshold(fates_pft) ;
		fates_phen_cold_size_threshold:units = "cm" ;
		fates_phen_cold_size_threshold:long_name = "the dbh size above which will lead to phenology-related stem and leaf drop" ;
	double fates_phen_evergreen(fates_pft) ;
		fates_phen_evergreen:units = "logical flag" ;
		fates_phen_evergreen:long_name = "Binary flag for evergreen leaf habit" ;
	double fates_phen_season_decid(fates_pft) ;
		fates_phen_season_decid:units = "logical flag" ;
		fates_phen_season_decid:long_name = "Binary flag for seasonal-deciduous leaf habit" ;
	double fates_phen_stem_drop_fraction(fates_pft) ;
		fates_phen_stem_drop_fraction:units = "fraction" ;
		fates_phen_stem_drop_fraction:long_name = "fraction of stems to drop for non-woody species during drought/cold" ;
	double fates_phen_stress_decid(fates_pft) ;
		fates_phen_stress_decid:units = "logical flag" ;
		fates_phen_stress_decid:long_name = "Binary flag for stress-deciduous leaf habit" ;
	double fates_phenflush_fraction(fates_pft) ;
		fates_phenflush_fraction:units = "fraction" ;
		fates_phenflush_fraction:long_name = "Upon bud-burst, the maximum fraction of storage carbon used for flushing leaves" ;
	double fates_phos_store_ratio(fates_pft) ;
		fates_phos_store_ratio:units = "(gP/gP)" ;
		fates_phos_store_ratio:long_name = "ratio of storeable P, to functional P bound in cell structures of leaf,root,sap" ;
	double fates_prescribed_mortality_canopy(fates_pft) ;
		fates_prescribed_mortality_canopy:units = "1/yr" ;
		fates_prescribed_mortality_canopy:long_name = "mortality rate of canopy trees for prescribed physiology mode" ;
	double fates_prescribed_mortality_understory(fates_pft) ;
		fates_prescribed_mortality_understory:units = "1/yr" ;
		fates_prescribed_mortality_understory:long_name = "mortality rate of understory trees for prescribed physiology mode" ;
	double fates_prescribed_npp_canopy(fates_pft) ;
		fates_prescribed_npp_canopy:units = "kgC / m^2 / yr" ;
		fates_prescribed_npp_canopy:long_name = "NPP per unit crown area of canopy trees for prescribed physiology mode" ;
	double fates_prescribed_npp_understory(fates_pft) ;
		fates_prescribed_npp_understory:units = "kgC / m^2 / yr" ;
		fates_prescribed_npp_understory:long_name = "NPP per unit crown area of understory trees for prescribed physiology mode" ;
	double fates_prescribed_nuptake(fates_pft) ;
	    fates_prescribed_nuptake:units = "fraction" ;
		fates_prescribed_nuptake:long_name = "Prescribed N uptake flux. 0=fully coupled simulation >0=prescribed (experimental)" ;
	double fates_prescribed_puptake(fates_pft) ;
    	fates_prescribed_puptake:units = "fraction" ;
		fates_prescribed_puptake:long_name = "Prescribed P uptake flux. 0=fully coupled simulation, >0=prescribed (experimental)" ;
	double fates_prescribed_recruitment(fates_pft) ;
		fates_prescribed_recruitment:units = "n/yr" ;
		fates_prescribed_recruitment:long_name = "recruitment rate for prescribed physiology mode" ;
	double fates_prt_alloc_priority(fates_prt_organs, fates_pft) ;
		fates_prt_alloc_priority:units = "index (0-fates_prt_organs)" ;
		fates_prt_alloc_priority:long_name = "Priority order for allocation (C storage=2)" ;
	double fates_prt_nitr_stoich_p1(fates_prt_organs, fates_pft) ;
		fates_prt_nitr_stoich_p1:units = "(gN/gC)" ;
		fates_prt_nitr_stoich_p1:long_name = "nitrogen stoichiometry, parameter 1" ;
	double fates_prt_nitr_stoich_p2(fates_prt_organs, fates_pft) ;
		fates_prt_nitr_stoich_p2:units = "(gN/gC)" ;
		fates_prt_nitr_stoich_p2:long_name = "nitrogen stoichiometry, parameter 2" ;
	double fates_prt_phos_stoich_p1(fates_prt_organs, fates_pft) ;
		fates_prt_phos_stoich_p1:units = "(gP/gC)" ;
		fates_prt_phos_stoich_p1:long_name = "phosphorous stoichiometry, parameter 1" ;
	double fates_prt_phos_stoich_p2(fates_prt_organs, fates_pft) ;
		fates_prt_phos_stoich_p2:units = "(gP/gC)" ;
		fates_prt_phos_stoich_p2:long_name = "phosphorous stoichiometry, parameter 2" ;
	double fates_recruit_hgt_min(fates_pft) ;
		fates_recruit_hgt_min:units = "m" ;
		fates_recruit_hgt_min:long_name = "the minimum height (ie starting height) of a newly recruited plant" ;
	double fates_recruit_initd(fates_pft) ;
		fates_recruit_initd:units = "stems/m2" ;
		fates_recruit_initd:long_name = "initial seedling density for a cold-start near-bare-ground simulation" ;
	double fates_rholnir(fates_pft) ;
		fates_rholnir:units = "fraction" ;
		fates_rholnir:long_name = "Leaf reflectance: near-IR" ;
	double fates_rholvis(fates_pft) ;
		fates_rholvis:units = "fraction" ;
		fates_rholvis:long_name = "Leaf reflectance: visible" ;
	double fates_rhosnir(fates_pft) ;
		fates_rhosnir:units = "fraction" ;
		fates_rhosnir:long_name = "Stem reflectance: near-IR" ;
	double fates_rhosvis(fates_pft) ;
		fates_rhosvis:units = "fraction" ;
		fates_rhosvis:long_name = "Stem reflectance: visible" ;
	double fates_root_long(fates_pft) ;
		fates_root_long:units = "yr" ;
		fates_root_long:long_name = "root longevity (alternatively, turnover time)" ;
	double fates_seed_alloc(fates_pft) ;
		fates_seed_alloc:units = "fraction" ;
		fates_seed_alloc:long_name = "fraction of available carbon balance allocated to seeds" ;
	double fates_seed_alloc_mature(fates_pft) ;
		fates_seed_alloc_mature:units = "fraction" ;
		fates_seed_alloc_mature:long_name = "fraction of available carbon balance allocated to seeds in mature plants (adds to fates_seed_alloc)" ;
	double fates_seed_dbh_repro_threshold(fates_pft) ;
		fates_seed_dbh_repro_threshold:units = "cm" ;
		fates_seed_dbh_repro_threshold:long_name = "the diameter (if any) where the plant will start extra clonal allocation to the seed pool" ;
	double fates_seed_decay_rate(fates_pft) ;
		fates_seed_decay_rate:units = "yr-1" ;
		fates_seed_decay_rate:long_name = "fraction of seeds that decay per year" ;
	double fates_seed_germination_rate(fates_pft) ;
		fates_seed_germination_rate:units = "yr-1" ;
		fates_seed_germination_rate:long_name = "fraction of seeds that germinate per year" ;
	double fates_seed_suppl(fates_pft) ;
		fates_seed_suppl:units = "KgC/m2/yr" ;
		fates_seed_suppl:long_name = "Supplemental external seed rain source term (non-mass conserving)" ;
	double fates_senleaf_long_fdrought(fates_pft) ;
		fates_senleaf_long_fdrought:units = "unitless[0-1]" ;
		fates_senleaf_long_fdrought:long_name = "multiplication factor for leaf longevity of senescent leaves during drought" ;
	double fates_smpsc(fates_pft) ;
		fates_smpsc:units = "mm" ;
		fates_smpsc:long_name = "Soil water potential at full stomatal closure" ;
	double fates_smpso(fates_pft) ;
		fates_smpso:units = "mm" ;
		fates_smpso:long_name = "Soil water potential at full stomatal opening" ;
	double fates_taulnir(fates_pft) ;
		fates_taulnir:units = "fraction" ;
		fates_taulnir:long_name = "Leaf transmittance: near-IR" ;
	double fates_taulvis(fates_pft) ;
		fates_taulvis:units = "fraction" ;
		fates_taulvis:long_name = "Leaf transmittance: visible" ;
	double fates_tausnir(fates_pft) ;
		fates_tausnir:units = "fraction" ;
		fates_tausnir:long_name = "Stem transmittance: near-IR" ;
	double fates_tausvis(fates_pft) ;
		fates_tausvis:units = "fraction" ;
		fates_tausvis:long_name = "Stem transmittance: visible" ;
	double fates_trim_inc(fates_pft) ;
		fates_trim_inc:units = "m2/m2" ;
		fates_trim_inc:long_name = "Arbitrary incremental change in trimming function." ;
	double fates_trim_limit(fates_pft) ;
		fates_trim_limit:units = "m2/m2" ;
		fates_trim_limit:long_name = "Arbitrary limit to reductions in leaf area with stress" ;
	double fates_turnover_carb_retrans(fates_prt_organs, fates_pft) ;
		fates_turnover_carb_retrans:units = "-" ;
		fates_turnover_carb_retrans:long_name = "retranslocation fraction of carbon in turnover" ;
	double fates_turnover_nitr_retrans(fates_prt_organs, fates_pft) ;
		fates_turnover_nitr_retrans:units = "-" ;
		fates_turnover_nitr_retrans:long_name = "retranslocation fraction of nitrogen in turnover" ;
	double fates_turnover_phos_retrans(fates_prt_organs, fates_pft) ;
		fates_turnover_phos_retrans:units = "-" ;
		fates_turnover_phos_retrans:long_name = "retranslocation fraction of phosphorous in turnover, parameter 1" ;
	double fates_turnover_retrans_mode(fates_pft) ;
		fates_turnover_retrans_mode:units = "index" ;
		fates_turnover_retrans_mode:long_name = "retranslocation method for leaf/fineroot turnover." ;
		fates_turnover_retrans_mode:possible_values = "1: constant fraction." ;
	double fates_wood_density(fates_pft) ;
		fates_wood_density:units = "g/cm3" ;
		fates_wood_density:long_name = "mean density of woody tissue in plant" ;
	double fates_woody(fates_pft) ;
		fates_woody:units = "logical flag" ;
		fates_woody:long_name = "Binary woody lifeform flag" ;
	double fates_z0mr(fates_pft) ;
		fates_z0mr:units = "unitless" ;
		fates_z0mr:long_name = "Ratio of momentum roughness length to canopy top height" ;
        double fates_hlm_pft_map(fates_hlm_pftno, fates_pft) ;
                fates_hlm_pft_map:units = "area fraction" ;
                fates_hlm_pft_map:long_name = "In fixed biogeog mode, fraction of HLM area associated with each FATES PFT" ;
	double fates_fire_FBD(fates_litterclass) ;
		fates_fire_FBD:units = "kg Biomass/m3" ;
		fates_fire_FBD:long_name = "fuel bulk density" ;
	double fates_fire_low_moisture_Coeff(fates_litterclass) ;
		fates_fire_low_moisture_Coeff:units = "NA" ;
		fates_fire_low_moisture_Coeff:long_name = "spitfire parameter, equation B1 Thonicke et al 2010" ;
	double fates_fire_low_moisture_Slope(fates_litterclass) ;
		fates_fire_low_moisture_Slope:units = "NA" ;
		fates_fire_low_moisture_Slope:long_name = "spitfire parameter, equation B1 Thonicke et al 2010" ;
	double fates_fire_mid_moisture(fates_litterclass) ;
		fates_fire_mid_moisture:units = "NA" ;
		fates_fire_mid_moisture:long_name = "spitfire litter moisture threshold to be considered medium dry" ;
	double fates_fire_mid_moisture_Coeff(fates_litterclass) ;
		fates_fire_mid_moisture_Coeff:units = "NA" ;
		fates_fire_mid_moisture_Coeff:long_name = "spitfire parameter, equation B1 Thonicke et al 2010" ;
	double fates_fire_mid_moisture_Slope(fates_litterclass) ;
		fates_fire_mid_moisture_Slope:units = "NA" ;
		fates_fire_mid_moisture_Slope:long_name = "spitfire parameter, equation B1 Thonicke et al 2010" ;
	double fates_fire_min_moisture(fates_litterclass) ;
		fates_fire_min_moisture:units = "NA" ;
		fates_fire_min_moisture:long_name = "spitfire litter moisture threshold to be considered very dry" ;
	double fates_fire_SAV(fates_litterclass) ;
		fates_fire_SAV:units = "cm-1" ;
		fates_fire_SAV:long_name = "fuel surface area to volume ratio" ;
	double fates_max_decomp(fates_litterclass) ;
		fates_max_decomp:units = "yr-1" ;
		fates_max_decomp:long_name = "maximum rate of litter & CWD transfer from non-decomposing class into decomposing class" ;
	double fates_CWD_frac(fates_NCWD) ;
		fates_CWD_frac:units = "fraction" ;
		fates_CWD_frac:long_name = "fraction of woody (bdead+bsw) biomass destined for CWD pool" ;
	double fates_base_mr_20 ;
		fates_base_mr_20:units = "gC/gN/s" ;
		fates_base_mr_20:long_name = "Base maintenance respiration rate for plant tissues, using Ryan 1991" ;
	double fates_canopy_closure_thresh ;
		fates_canopy_closure_thresh:units = "unitless" ;
		fates_canopy_closure_thresh:long_name = "tree canopy coverage at which crown area allometry changes from savanna to forest value" ;
	double fates_cohort_age_fusion_tol ;
		fates_cohort_age_fusion_tol:units = "unitless" ;
		fates_cohort_age_fusion_tol:long_name = "minimum fraction in differece in cohort age between cohorts." ;
	double fates_cohort_size_fusion_tol ;
		fates_cohort_size_fusion_tol:units = "unitless" ;
		fates_cohort_size_fusion_tol:long_name = "minimum fraction in difference in dbh between cohorts" ;
	double fates_comp_excln ;
		fates_comp_excln:units = "none" ;
		fates_comp_excln:long_name = "IF POSITIVE: weighting factor (exponent on dbh) for canopy layer exclusion and promotion, IF NEGATIVE: switch to use deterministic height sorting" ;
	double fates_cwd_fcel ;
		fates_cwd_fcel:units = "unitless" ;
		fates_cwd_fcel:long_name = "Cellulose fraction for CWD" ;
	double fates_cwd_flig ;
		fates_cwd_flig:units = "unitless" ;
		fates_cwd_flig:long_name = "Lignin fraction of coarse woody debris" ;
	double fates_dev_arbitrary ;
		fates_dev_arbitrary:units = "unknown" ;
		fates_dev_arbitrary:long_name = "Unassociated free parameter that developers can use for testing arbitrary new hypotheses" ;
	double fates_eca_plant_escalar ;
		fates_eca_plant_escalar:units = "" ;
		fates_eca_plant_escalar:long_name = "scaling factor for plant fine root biomass to calculate nutrient carrier enzyme abundance (ECA)" ;
	double fates_fire_active_crown_fire ;
		fates_fire_active_crown_fire:units = "0 or 1" ;
		fates_fire_active_crown_fire:long_name = "flag, 1=active crown fire 0=no active crown fire" ;
	double fates_fire_cg_strikes ;
		fates_fire_cg_strikes:units = "fraction (0-1)" ;
		fates_fire_cg_strikes:long_name = "fraction of cloud to ground lightning strikes" ;
	double fates_fire_drying_ratio ;
		fates_fire_drying_ratio:units = "NA" ;
		fates_fire_drying_ratio:long_name = "spitfire parameter, fire drying ratio for fuel moisture, alpha_FMC EQ 6 Thonicke et al 2010" ;
	double fates_fire_durat_slope ;
		fates_fire_durat_slope:units = "NA" ;
		fates_fire_durat_slope:long_name = "spitfire parameter, fire max duration slope, Equation 14 Thonicke et al 2010" ;
	double fates_fire_fdi_a ;
		fates_fire_fdi_a:units = "NA" ;
		fates_fire_fdi_a:long_name = "spitfire parameter, fire danger index,  EQ 5 Thonicke et al 2010" ;
	double fates_fire_fdi_alpha ;
		fates_fire_fdi_alpha:units = "NA" ;
		fates_fire_fdi_alpha:long_name = "spitfire parameter, EQ 7 Venevsky et al. GCB 2002,(modified EQ 8 Thonicke et al. 2010) " ;
	double fates_fire_fdi_b ;
		fates_fire_fdi_b:units = "NA" ;
		fates_fire_fdi_b:long_name = "spitfire parameter, fire danger index, EQ 5 Thonicke et al 2010 " ;
	double fates_fire_fuel_energy ;
		fates_fire_fuel_energy:units = "kJ/kg" ;
		fates_fire_fuel_energy:long_name = "spitfire parameter, heat content of fuel" ;
	double fates_fire_max_durat ;
		fates_fire_max_durat:units = "minutes" ;
		fates_fire_max_durat:long_name = "spitfire parameter, fire maximum duration, Equation 14 Thonicke et al 2010" ;
	double fates_fire_miner_damp ;
		fates_fire_miner_damp:units = "NA" ;
		fates_fire_miner_damp:long_name = "spitfire parameter, mineral-dampening coefficient EQ A1 Thonicke et al 2010 " ;
	double fates_fire_miner_total ;
		fates_fire_miner_total:units = "fraction" ;
		fates_fire_miner_total:long_name = "spitfire parameter, total mineral content, Table A1 Thonicke et al 2010" ;
	double fates_fire_nignitions ;
		fates_fire_nignitions:units = "ignitions per year per km2" ;
		fates_fire_nignitions:long_name = "number of annual ignitions per square km" ;
	double fates_fire_part_dens ;
		fates_fire_part_dens:units = "kg/m2" ;
		fates_fire_part_dens:long_name = "spitfire parameter, oven dry particle density, Table A1 Thonicke et al 2010" ;
	double fates_fire_threshold ;
		fates_fire_threshold:units = "kW/m" ;
		fates_fire_threshold:long_name = "spitfire parameter, fire intensity threshold for tracking fires that spread" ;
	double fates_hydr_kmax_rsurf1 ;
		fates_hydr_kmax_rsurf1:units = "kg water/m2 root area/Mpa/s" ;
		fates_hydr_kmax_rsurf1:long_name = "maximum conducitivity for unit root surface (into root)" ;
	double fates_hydr_kmax_rsurf2 ;
		fates_hydr_kmax_rsurf2:units = "kg water/m2 root area/Mpa/s" ;
		fates_hydr_kmax_rsurf2:long_name = "maximum conducitivity for unit root surface (out of root)" ;
	double fates_hydr_psi0 ;
		fates_hydr_psi0:units = "MPa" ;
		fates_hydr_psi0:long_name = "sapwood water potential at saturation" ;
	double fates_hydr_psicap ;
		fates_hydr_psicap:units = "MPa" ;
		fates_hydr_psicap:long_name = "sapwood water potential at which capillary reserves exhausted" ;
	double fates_init_litter ;
		fates_init_litter:units = "NA" ;
		fates_init_litter:long_name = "Initialization value for litter pool in cold-start (NOT USED)" ;
	double fates_leaf_stomatal_model ;
		fates_leaf_stomatal_model:units = "unitless" ;
		fates_leaf_stomatal_model:long_name = "switch for choosing between Ball-Berry (1) stomatal conductance model and Medlyn (2) model" ;
	double fates_logging_coll_under_frac ;
		fates_logging_coll_under_frac:units = "fraction" ;
		fates_logging_coll_under_frac:long_name = "Fraction of stems killed in the understory when logging generates disturbance" ;
	double fates_logging_collateral_frac ;
		fates_logging_collateral_frac:units = "fraction" ;
		fates_logging_collateral_frac:long_name = "Fraction of large stems in upperstory that die from logging collateral damage" ;
	double fates_logging_dbhmax ;
		fates_logging_dbhmax:units = "cm" ;
		fates_logging_dbhmax:long_name = "Maximum dbh below which logging is applied (unset values flag this to be unused)" ;
	double fates_logging_dbhmax_infra ;
		fates_logging_dbhmax_infra:units = "cm" ;
		fates_logging_dbhmax_infra:long_name = "Tree diameter, above which infrastructure from logging does not impact damage or mortality." ;
	double fates_logging_dbhmin ;
		fates_logging_dbhmin:units = "cm" ;
		fates_logging_dbhmin:long_name = "Minimum dbh at which logging is applied" ;
	double fates_logging_direct_frac ;
		fates_logging_direct_frac:units = "fraction" ;
		fates_logging_direct_frac:long_name = "Fraction of stems logged directly per event" ;
	double fates_logging_event_code ;
		fates_logging_event_code:units = "unitless" ;
		fates_logging_event_code:long_name = "Integer code that options how logging events are structured" ;
	double fates_logging_export_frac ;
		fates_logging_export_frac:units = "fraction" ;
		fates_logging_export_frac:long_name = "fraction of trunk product being shipped offsite, the leftovers will be left onsite as large CWD" ;
	double fates_logging_mechanical_frac ;
		fates_logging_mechanical_frac:units = "fraction" ;
		fates_logging_mechanical_frac:long_name = "Fraction of stems killed due infrastructure an other mechanical means" ;
	double fates_maintresp_model ;
		fates_maintresp_model:units = "unitless" ;
		fates_maintresp_model:long_name = "switch for choosing between maintenance respiration models. 1=Ryan (1991) (NOT USED)" ;
	double fates_mort_disturb_frac ;
		fates_mort_disturb_frac:units = "fraction" ;
		fates_mort_disturb_frac:long_name = "fraction of canopy mortality that results in disturbance (i.e. transfer of area from new to old patch)" ;
	double fates_mort_understorey_death ;
		fates_mort_understorey_death:units = "fraction" ;
		fates_mort_understorey_death:long_name = "fraction of plants in understorey cohort impacted by overstorey tree-fall" ;
	double fates_patch_fusion_tol ;
		fates_patch_fusion_tol:units = "unitless" ;
		fates_patch_fusion_tol:long_name = "minimum fraction in difference in profiles between patches" ;
	double fates_phen_a ;
		fates_phen_a:units = "none" ;
		fates_phen_a:long_name = "GDD accumulation function, intercept parameter: gdd_thesh = a + b exp(c*ncd)" ;
	double fates_phen_b ;
		fates_phen_b:units = "none" ;
		fates_phen_b:long_name = "GDD accumulation function, multiplier parameter: gdd_thesh = a + b exp(c*ncd)" ;
	double fates_phen_c ;
		fates_phen_c:units = "none" ;
		fates_phen_c:long_name = "GDD accumulation function, exponent parameter: gdd_thesh = a + b exp(c*ncd)" ;
	double fates_phen_chiltemp ;
		fates_phen_chiltemp:units = "degrees C" ;
		fates_phen_chiltemp:long_name = "chilling day counting threshold for vegetation" ;
	double fates_phen_coldtemp ;
		fates_phen_coldtemp:units = "degrees C" ;
		fates_phen_coldtemp:long_name = "vegetation temperature exceedance that flags a cold-day for leaf-drop" ;
	double fates_phen_doff_time ;
		fates_phen_doff_time:units = "days" ;
		fates_phen_doff_time:long_name = "day threshold compared against days since leaves became off-allometry" ;
	double fates_phen_drought_threshold ;
		fates_phen_drought_threshold:units = "m3/m3" ;
		fates_phen_drought_threshold:long_name = "liquid volume in soil layer, threashold for drought phenology" ;
	double fates_phen_mindayson ;
		fates_phen_mindayson:units = "days" ;
		fates_phen_mindayson:long_name = "day threshold compared against days since leaves became on-allometry" ;
	double fates_phen_ncolddayslim ;
		fates_phen_ncolddayslim:units = "days" ;
		fates_phen_ncolddayslim:long_name = "day threshold exceedance for temperature leaf-drop" ;
	double fates_photo_temp_acclim_timescale ;
		fates_photo_temp_acclim_timescale:units = "days" ;
		fates_photo_temp_acclim_timescale:long_name = "Length of the window for the exponential moving average (ema) of vegetation temperature used in photosynthesis temperature acclimation (NOT USED)" ;
	double fates_photo_tempsens_model ;
		fates_photo_tempsens_model:units = "unitless" ;
		fates_photo_tempsens_model:long_name = "switch for choosing the model that defines the temperature sensitivity of photosynthetic parameters (vcmax, jmax). 1=non-acclimating (NOT USED)" ;
	double fates_q10_froz ;
		fates_q10_froz:units = "unitless" ;
		fates_q10_froz:long_name = "Q10 for frozen-soil respiration rates" ;
	double fates_q10_mr ;
		fates_q10_mr:units = "unitless" ;
		fates_q10_mr:long_name = "Q10 for maintenance respiration" ;
	double fates_soil_salinity ;
		fates_soil_salinity:units = "ppt" ;
		fates_soil_salinity:long_name = "soil salinity used for model when not coupled to dynamic soil salinity" ;
<<<<<<< HEAD
	double fates_vai_top_bin_width ;
		fates_vai_top_bin_width:units = "unitless" ;
		fates_vai_top_bin_width:long_name = "width in VAI units of uppermost leaf+stem layer scattering element in each canopy layer" ;
	double fates_vai_width_increase_factor ;
		fates_vai_width_increase_factor:units = "unitless" ;
		fates_vai_width_increase_factor:long_name = "factor by which each leaf+stem scattering element increases in VAI width (1 = uniform spacing)" ;
=======
	double fates_theta_cj_c3 ;
		fates_theta_cj_c3:units = "unitless" ;
		fates_theta_cj_c3:long_name = "Empirical curvature parameter for ac, aj photosynthesis co-limitation in c3 plants" ;
	double fates_theta_cj_c4 ;
		fates_theta_cj_c4:units = "unitless" ;
		fates_theta_cj_c4:long_name = "Empirical curvature parameter for ac, aj photosynthesis co-limitation in c4 plants" ;
	double fates_vai_top_bin_width ;
		fates_vai_top_bin_width:units = "m2/m2" ;
		fates_vai_top_bin_width:long_name = "width in VAI units of uppermost leaf+stem layer scattering element in each canopy layer (NOT USED)" ;
	double fates_vai_width_increase_factor ;
		fates_vai_width_increase_factor:units = "unitless" ;
		fates_vai_width_increase_factor:long_name = "factor by which each leaf+stem scattering element increases in VAI width (1 = uniform spacing) (NOT USED)" ;
>>>>>>> f32d831f

// global attributes:
		:history = "This parameter file is maintained in version control\nSee https://github.com/NGEET/fates/blob/master/parameter_files/fates_params_default.cdl \nFor changes, use git blame \n" ;
data:

 fates_history_ageclass_bin_edges = 0, 1, 2, 5, 10, 20, 50 ;

 fates_history_coageclass_bin_edges = 0, 5 ;

 fates_history_height_bin_edges = 0, 0.1, 0.3, 1, 3, 10 ;

 fates_history_sizeclass_bin_edges = 0, 5, 10, 15, 20, 30, 40, 50, 60, 70,
    80, 90, 100 ;

 fates_hydr_htftype_node = 1, 1, 1, 1 ;

 fates_prt_organ_id = 1, 2, 3, 6 ;

 fates_pftname =
  "broadleaf_evergreen_tropical_tree          ",
  "needleleaf_evergreen_extratrop_tree        ",
  "needleleaf_colddecid_extratrop_tree       ",
  "broadleaf_evergreen_extratrop_tree         ",
  "broadleaf_hydrodecid_tropical_tree         ",
  "broadleaf_colddecid_extratrop_tree        ",
  "broadleaf_evergreen_extratrop_shrub        ",
  "broadleaf_hydrodecid_extratrop_shrub       ",
  "broadleaf_colddecid_extratrop_shrub       ",
  "arctic_c3_grass                            ",
  "cool_c3_grass                              ",
  "c4_grass                                   " ;

 fates_hydr_organname_node =
  "leaf                                             ",
  "stem                                             ",
  "transporting root                                ",
  "absorbing root                                   " ;

 fates_litterclass_name =
  "twig                                             ",
  "small branch                                     ",
  "large branch                                     ",
  "trunk                                            ",
  "dead leaves                                      ",
  "live grass                                       " ;

 fates_prt_organ_name =
  "leaf                                             ",
  "fine root                                        ",
  "sapwood                                          ",
  "structure                                        " ;

 fates_alloc_storage_cushion = 1.2, 1.2, 1.2, 1.2, 1.2, 1.2, 1.2, 1.2, 1.2,
    1.2, 1.2, 1.2 ;

 fates_allom_agb1 = 0.06896, 0.06896, 0.06896, 0.06896, 0.06896, 0.06896,
    0.06896, 0.06896, 0.06896, 0.01, 0.01, 0.01 ;

 fates_allom_agb2 = 0.572, 0.572, 0.572, 0.572, 0.572, 0.572, 0.572, 0.572,
    0.572, 0.572, 0.572, 0.572 ;

 fates_allom_agb3 = 1.94, 1.94, 1.94, 1.94, 1.94, 1.94, 1.94, 1.94, 1.94,
    1.94, 1.94, 1.94 ;

 fates_allom_agb4 = 0.931, 0.931, 0.931, 0.931, 0.931, 0.931, 0.931, 0.931,
    0.931, 0.931, 0.931, 0.931 ;

 fates_allom_agb_frac = 0.6, 0.6, 0.6, 0.6, 0.6, 0.6, 0.6, 0.6, 0.6, 0.6,
    0.6, 0.6 ;

 fates_allom_amode = 1, 1, 1, 1, 1, 1, 1, 1, 1, 1, 1, 1 ;

 fates_allom_blca_expnt_diff = 0, 0, 0, 0, 0, 0, 0, 0, 0, 0, 0, 0 ;

 fates_allom_cmode = 1, 1, 1, 1, 1, 1, 1, 1, 1, 1, 1, 1 ;

 fates_allom_d2bl1 = 0.07, 0.07, 0.07, 0.07, 0.07, 0.07, 0.07, 0.07, 0.07,
    0.07, 0.07, 0.07 ;

 fates_allom_d2bl2 = 1.3, 1.3, 1.3, 1.3, 1.3, 1.3, 1.3, 1.3, 1.3, 1.3, 1.3,
    1.3 ;

 fates_allom_d2bl3 = 0.55, 0.55, 0.55, 0.55, 0.55, 0.55, 0.55, 0.55, 0.55,
    0.55, 0.55, 0.55 ;

 fates_allom_d2ca_coefficient_max = 0.6568464, 0.6568464, 0.6568464,
    0.6568464, 0.6568464, 0.6568464, 0.6568464, 0.6568464, 0.6568464,
    0.6568464, 0.6568464, 0.6568464 ;

 fates_allom_d2ca_coefficient_min = 0.3381119, 0.3381119, 0.3381119,
    0.3381119, 0.3381119, 0.3381119, 0.3381119, 0.3381119, 0.3381119,
    0.3381119, 0.3381119, 0.3381119 ;

 fates_allom_d2h1 = 0.64, 0.64, 0.64, 0.64, 0.64, 0.64, 0.64, 0.64, 0.64,
    0.64, 0.64, 0.64 ;

 fates_allom_d2h2 = 0.37, 0.37, 0.37, 0.37, 0.37, 0.37, 0.37, 0.37, 0.37,
    0.37, 0.37, 0.37 ;

 fates_allom_d2h3 = -999.9, -999.9, -999.9, -999.9, -999.9, -999.9, -999.9,
    -999.9, -999.9, -999.9, -999.9, -999.9 ;

 fates_allom_dbh_maxheight = 90, 90, 90, 90, 90, 90, 3, 3, 2, 0.35, 0.35, 0.35 ;

 fates_allom_fmode = 1, 1, 1, 1, 1, 1, 1, 1, 1, 1, 1, 1 ;

 fates_allom_frbstor_repro = 0, 0, 0, 0, 0, 0, 0, 0, 0, 0, 0, 0 ;

 fates_allom_hmode = 1, 1, 1, 1, 1, 1, 1, 1, 1, 1, 1, 1 ;

 fates_allom_l2fr = 1, 1, 1, 1, 1, 1, 1, 1, 1, 1, 1, 1 ;

 fates_allom_la_per_sa_int = 0.8, 0.8, 0.8, 0.8, 0.8, 0.8, 0.8, 0.8, 0.8,
    0.8, 0.8, 0.8 ;

 fates_allom_la_per_sa_slp = 0, 0, 0, 0, 0, 0, 0, 0, 0, 0, 0, 0 ;

 fates_allom_lmode = 1, 1, 1, 1, 1, 1, 1, 1, 1, 1, 1, 1 ;

 fates_allom_sai_scaler = 0.1, 0.1, 0.1, 0.1, 0.1, 0.1, 0.1, 0.1, 0.1, 0.1,
    0.1, 0.1 ;

 fates_allom_smode = 1, 1, 1, 1, 1, 1, 1, 1, 1, 1, 1, 1 ;

 fates_allom_stmode = 1, 1, 1, 1, 1, 1, 1, 1, 1, 1, 1, 1 ;

 fates_allom_zroot_k = 10, 10, 10, 10, 10, 10, 10, 10, 10, 10, 10, 10 ;

 fates_allom_zroot_max_dbh = 100, 100, 100, 100, 100, 100, 2, 2, 2, 2, 2, 2 ;

 fates_allom_zroot_max_z = 100, 100, 100, 100, 100, 100, 100, 100, 100, 100,
    100, 100 ;

 fates_allom_zroot_min_dbh = 1, 1, 1, 2.5, 2.5, 2.5, 0.1, 0.1, 0.1, 0.1, 0.1,
    0.1 ;

 fates_allom_zroot_min_z = 100, 100, 100, 100, 100, 100, 100, 100, 100, 100,
    100, 100 ;

 fates_branch_turnover = 150, 150, 150, 150, 150, 150, 150, 150, 150, 0, 0, 0 ;

 fates_c2b = 2, 2, 2, 2, 2, 2, 2, 2, 2, 2, 2, 2 ;

 fates_dev_arbitrary_pft = _, _, _, _, _, _, _, _, _, _, _, _ ;

 fates_displar = 0.67, 0.67, 0.67, 0.67, 0.67, 0.67, 0.67, 0.67, 0.67, 0.67,
    0.67, 0.67 ;

 fates_eca_alpha_ptase = 0.5, 0.5, 0.5, 0.5, 0.5, 0.5, 0.5, 0.5, 0.5, 0.5,
    0.5, 0.5 ;

 fates_eca_decompmicc = 280, 280, 280, 280, 280, 280, 280, 280, 280, 280,
    280, 280 ;

 fates_eca_km_nh4 = 0.14, 0.14, 0.14, 0.14, 0.14, 0.14, 0.14, 0.14, 0.14,
    0.14, 0.14, 0.14 ;

 fates_eca_km_no3 = 0.27, 0.27, 0.27, 0.27, 0.27, 0.27, 0.27, 0.27, 0.27,
    0.27, 0.27, 0.27 ;

 fates_eca_km_p = 0.1, 0.1, 0.1, 0.1, 0.1, 0.1, 0.1, 0.1, 0.1, 0.1, 0.1, 0.1 ;

 fates_eca_km_ptase = 1, 1, 1, 1, 1, 1, 1, 1, 1, 1, 1, 1 ;

 fates_eca_lambda_ptase = 1, 1, 1, 1, 1, 1, 1, 1, 1, 1, 1, 1 ;

 fates_eca_vmax_nh4 = 1.5e-07, 1.5e-07, 1.5e-07, 1.5e-07, 1.5e-07, 1.5e-07,
    1.5e-07, 1.5e-07, 1.5e-07, 1.5e-07, 1.5e-07, 1.5e-07 ;

 fates_eca_vmax_no3 = 1.5e-08, 1.5e-08, 1.5e-08, 1.5e-08, 1.5e-08, 1.5e-08,
    1.5e-08, 1.5e-08, 1.5e-08, 1.5e-08, 1.5e-08, 1.5e-08 ;

 fates_eca_vmax_p = 1.5e-09, 1.5e-09, 1.5e-09, 1.5e-09, 1.5e-09, 1.5e-09,
    1.5e-09, 1.5e-09, 1.5e-09, 1.5e-09, 1.5e-09, 1.5e-09 ;

 fates_eca_vmax_ptase = 5e-09, 5e-09, 5e-09, 5e-09, 5e-09, 5e-09, 5e-09,
    5e-09, 5e-09, 5e-09, 5e-09, 5e-09 ;

 fates_fire_alpha_SH = 0.2, 0.2, 0.2, 0.2, 0.2, 0.2, 0.2, 0.2, 0.2, 0.2, 0.2,
    0.2 ;

 fates_fire_bark_scaler = 0.07, 0.07, 0.07, 0.07, 0.07, 0.07, 0.07, 0.07,
    0.07, 0.07, 0.07, 0.07 ;

 fates_fire_crown_depth_frac = 0.5, 0.5, 0.5, 0.5, 0.5, 0.5, 0.95, 0.95,
    0.95, 1, 1, 1 ;

 fates_fire_crown_kill = 0.775, 0.775, 0.775, 0.775, 0.775, 0.775, 0.775,
    0.775, 0.775, 0.775, 0.775, 0.775 ;

 fates_fnrt_prof_a = 7, 7, 7, 7, 6, 6, 7, 7, 7, 11, 11, 11 ;

 fates_fnrt_prof_b = 1, 2, 2, 1, 2, 2, 1.5, 1.5, 1.5, 2, 2, 2 ;

 fates_fnrt_prof_mode = 3, 3, 3, 3, 3, 3, 3, 3, 3, 3, 3, 3 ;

 fates_fr_fcel = 0.5, 0.5, 0.5, 0.5, 0.5, 0.5, 0.5, 0.5, 0.5, 0.5, 0.5, 0.5 ;

 fates_fr_flab = 0.25, 0.25, 0.25, 0.25, 0.25, 0.25, 0.25, 0.25, 0.25, 0.25,
    0.25, 0.25 ;

 fates_fr_flig = 0.25, 0.25, 0.25, 0.25, 0.25, 0.25, 0.25, 0.25, 0.25, 0.25,
    0.25, 0.25 ;

 fates_grperc = 0.11, 0.11, 0.11, 0.11, 0.11, 0.11, 0.11, 0.11, 0.11, 0.11,
    0.11, 0.11 ;

 fates_hydr_avuln_gs = 2.5, 2.5, 2.5, 2.5, 2.5, 2.5, 2.5, 2.5, 2.5, 2.5, 2.5,
    2.5 ;

 fates_hydr_avuln_node =
  2, 2, 2, 2, 2, 2, 2, 2, 2, 2, 2, 2,
  2, 2, 2, 2, 2, 2, 2, 2, 2, 2, 2, 2,
  2, 2, 2, 2, 2, 2, 2, 2, 2, 2, 2, 2,
  2, 2, 2, 2, 2, 2, 2, 2, 2, 2, 2, 2 ;

 fates_hydr_epsil_node =
  12, 12, 12, 12, 12, 12, 12, 12, 12, 12, 12, 12,
  10, 10, 10, 10, 10, 10, 10, 10, 10, 10, 10, 10,
  10, 10, 10, 10, 10, 10, 10, 10, 10, 10, 10, 10,
  8, 8, 8, 8, 8, 8, 8, 8, 8, 8, 8, 8 ;

 fates_hydr_fcap_node =
  0, 0, 0, 0, 0, 0, 0, 0, 0, 0, 0, 0,
  0.08, 0.08, 0.08, 0.08, 0.08, 0.08, 0.08, 0.08, 0.08, 0.08, 0.08, 0.08,
  0.08, 0.08, 0.08, 0.08, 0.08, 0.08, 0.08, 0.08, 0.08, 0.08, 0.08, 0.08,
  0, 0, 0, 0, 0, 0, 0, 0, 0, 0, 0, 0 ;

 fates_hydr_k_lwp = 0, 0, 0, 0, 0, 0, 0, 0, 0, 0, 0, 0 ;

 fates_hydr_kmax_node =
  -999, -999, -999, -999, -999, -999, -999, -999, -999, -999, -999, -999,
  3, 3, 3, 3, 3, 3, 3, 3, 3, 3, 3, 3,
  -999, -999, -999, -999, -999, -999, -999, -999, -999, -999, -999, -999,
  -999, -999, -999, -999, -999, -999, -999, -999, -999, -999, -999, -999 ;

 fates_hydr_p50_gs = -1.5, -1.5, -1.5, -1.5, -1.5, -1.5, -1.5, -1.5, -1.5,
    -1.5, -1.5, -1.5 ;

 fates_hydr_p50_node =
  -2.25, -2.25, -2.25, -2.25, -2.25, -2.25, -2.25, -2.25, -2.25, -2.25,
    -2.25, -2.25,
  -2.25, -2.25, -2.25, -2.25, -2.25, -2.25, -2.25, -2.25, -2.25, -2.25,
    -2.25, -2.25,
  -2.25, -2.25, -2.25, -2.25, -2.25, -2.25, -2.25, -2.25, -2.25, -2.25,
    -2.25, -2.25,
  -2.25, -2.25, -2.25, -2.25, -2.25, -2.25, -2.25, -2.25, -2.25, -2.25,
    -2.25, -2.25 ;

 fates_hydr_p_taper = 0.333, 0.333, 0.333, 0.333, 0.333, 0.333, 0.333, 0.333,
    0.333, 0.333, 0.333, 0.333 ;

 fates_hydr_pinot_node =
  -1.465984, -1.465984, -1.465984, -1.465984, -1.465984, -1.465984,
    -1.465984, -1.465984, -1.465984, -1.465984, -1.465984, -1.465984,
  -1.22807, -1.22807, -1.22807, -1.22807, -1.22807, -1.22807, -1.22807,
    -1.22807, -1.22807, -1.22807, -1.22807, -1.22807,
  -1.22807, -1.22807, -1.22807, -1.22807, -1.22807, -1.22807, -1.22807,
    -1.22807, -1.22807, -1.22807, -1.22807, -1.22807,
  -1.043478, -1.043478, -1.043478, -1.043478, -1.043478, -1.043478,
    -1.043478, -1.043478, -1.043478, -1.043478, -1.043478, -1.043478 ;

 fates_hydr_pitlp_node =
  -1.67, -1.67, -1.67, -1.67, -1.67, -1.67, -1.67, -1.67, -1.67, -1.67,
    -1.67, -1.67,
  -1.4, -1.4, -1.4, -1.4, -1.4, -1.4, -1.4, -1.4, -1.4, -1.4, -1.4, -1.4,
  -1.4, -1.4, -1.4, -1.4, -1.4, -1.4, -1.4, -1.4, -1.4, -1.4, -1.4, -1.4,
  -1.2, -1.2, -1.2, -1.2, -1.2, -1.2, -1.2, -1.2, -1.2, -1.2, -1.2, -1.2 ;

 fates_hydr_resid_node =
  0.16, 0.16, 0.16, 0.16, 0.16, 0.16, 0.16, 0.16, 0.16, 0.16, 0.16, 0.16,
  0.21, 0.21, 0.21, 0.21, 0.21, 0.21, 0.21, 0.21, 0.21, 0.21, 0.21, 0.21,
  0.21, 0.21, 0.21, 0.21, 0.21, 0.21, 0.21, 0.21, 0.21, 0.21, 0.21, 0.21,
  0.11, 0.11, 0.11, 0.11, 0.11, 0.11, 0.11, 0.11, 0.11, 0.11, 0.11, 0.11 ;

 fates_hydr_rfrac_stem = 0.625, 0.625, 0.625, 0.625, 0.625, 0.625, 0.625,
    0.625, 0.625, 0.625, 0.625, 0.625 ;

 fates_hydr_rs2 = 0.0001, 0.0001, 0.0001, 0.0001, 0.0001, 0.0001, 0.0001,
    0.0001, 0.0001, 0.0001, 0.0001, 0.0001 ;

 fates_hydr_srl = 25, 25, 25, 25, 25, 25, 25, 25, 25, 25, 25, 25 ;

 fates_hydr_thetas_node =
  0.65, 0.65, 0.65, 0.65, 0.65, 0.65, 0.65, 0.65, 0.65, 0.65, 0.65, 0.65,
  0.65, 0.65, 0.65, 0.65, 0.65, 0.65, 0.65, 0.65, 0.65, 0.65, 0.65, 0.65,
  0.65, 0.65, 0.65, 0.65, 0.65, 0.65, 0.65, 0.65, 0.65, 0.65, 0.65, 0.65,
  0.75, 0.75, 0.75, 0.75, 0.75, 0.75, 0.75, 0.75, 0.75, 0.75, 0.75, 0.75 ;

 fates_hydr_vg_alpha_node =
  0.0005, 0.0005, 0.0005, 0.0005, 0.0005, 0.005, 0.005, 0.005, 0.005, 0.005,
    0.005, 0.005,
  0.0005, 0.0005, 0.0005, 0.0005, 0.0005, 0.005, 0.005, 0.005, 0.005, 0.005,
    0.005, 0.005,
  0.0005, 0.0005, 0.0005, 0.0005, 0.0005, 0.005, 0.005, 0.005, 0.005, 0.005,
    0.005, 0.005,
  0.0005, 0.0005, 0.0005, 0.0005, 0.0005, 0.005, 0.005, 0.005, 0.005, 0.005,
    0.005, 0.005 ;

 fates_hydr_vg_m_node =
  0.5, 0.5, 0.5, 0.5, 0.5, 0.5, 0.5, 0.5, 0.5, 0.5, 0.5, 0.5,
  0.5, 0.5, 0.5, 0.5, 0.5, 0.5, 0.5, 0.5, 0.5, 0.5, 0.5, 0.5,
  0.5, 0.5, 0.5, 0.5, 0.5, 0.5, 0.5, 0.5, 0.5, 0.5, 0.5, 0.5,
  0.5, 0.5, 0.5, 0.5, 0.5, 0.5, 0.5, 0.5, 0.5, 0.5, 0.5, 0.5 ;

 fates_hydr_vg_n_node =
  2, 2, 2, 2, 2, 2, 2, 2, 2, 2, 2, 2,
  2, 2, 2, 2, 2, 2, 2, 2, 2, 2, 2, 2,
  2, 2, 2, 2, 2, 2, 2, 2, 2, 2, 2, 2,
  2, 2, 2, 2, 2, 2, 2, 2, 2, 2, 2, 2 ;

 fates_leaf_c3psn = 1, 1, 1, 1, 1, 1, 1, 1, 1, 1, 1, 0 ;

 fates_leaf_clumping_index = 0.85, 0.85, 0.8, 0.85, 0.85, 0.9, 0.85, 0.9,
    0.9, 0.75, 0.75, 0.75 ;

 fates_leaf_diameter = 0.04, 0.04, 0.04, 0.04, 0.04, 0.04, 0.04, 0.04, 0.04,
    0.04, 0.04, 0.04 ;

 fates_leaf_jmaxha = 43540, 43540, 43540, 43540, 43540, 43540, 43540, 43540,
    43540, 43540, 43540, 43540 ;

 fates_leaf_jmaxhd = 152040, 152040, 152040, 152040, 152040, 152040, 152040,
    152040, 152040, 152040, 152040, 152040 ;

 fates_leaf_jmaxse = 495, 495, 495, 495, 495, 495, 495, 495, 495, 495, 495,
    495 ;

 fates_leaf_long =
  1.5, 4, 1, 1.5, 1, 1, 1.5, 1, 1, 1, 1, 1 ;

 fates_leaf_slamax = 0.0954, 0.0954, 0.0954, 0.0954, 0.0954, 0.0954, 0.012,
    0.03, 0.03, 0.03, 0.03, 0.03 ;

 fates_leaf_slatop = 0.012, 0.01, 0.024, 0.012, 0.03, 0.03, 0.012, 0.03,
    0.03, 0.03, 0.03, 0.03 ;

 fates_leaf_stomatal_intercept = 10000, 10000, 10000, 10000, 10000, 10000,
    10000, 10000, 10000, 10000, 10000, 40000 ;

 fates_leaf_stomatal_slope_ballberry = 8, 8, 8, 8, 8, 8, 8, 8, 8, 8, 8, 8 ;

 fates_leaf_stomatal_slope_medlyn = 4.1, 2.3, 2.3, 4.1, 4.4, 4.4, 4.7, 4.7,
    4.7, 2.2, 5.3, 1.6 ;

 fates_leaf_stor_priority = 0.8, 0.8, 0.8, 0.8, 0.8, 0.8, 0.8, 0.8, 0.8, 0.8,
    0.8, 0.8 ;

 fates_leaf_vcmax25top =
  50, 65, 39, 62, 41, 58, 62, 54, 54, 78, 78, 78 ;

 fates_leaf_vcmaxha = 65330, 65330, 65330, 65330, 65330, 65330, 65330, 65330,
    65330, 65330, 65330, 65330 ;

 fates_leaf_vcmaxhd = 149250, 149250, 149250, 149250, 149250, 149250, 149250,
    149250, 149250, 149250, 149250, 149250 ;

 fates_leaf_vcmaxse = 485, 485, 485, 485, 485, 485, 485, 485, 485, 485, 485,
    485 ;

 fates_leaf_xl = 0.1, 0.01, 0.01, 0.1, 0.01, 0.25, 0.01, 0.25, 0.25, -0.3,
    -0.3, -0.3 ;

 fates_lf_fcel = 0.5, 0.5, 0.5, 0.5, 0.5, 0.5, 0.5, 0.5, 0.5, 0.5, 0.5, 0.5 ;

 fates_lf_flab = 0.25, 0.25, 0.25, 0.25, 0.25, 0.25, 0.25, 0.25, 0.25, 0.25,
    0.25, 0.25 ;

 fates_lf_flig = 0.25, 0.25, 0.25, 0.25, 0.25, 0.25, 0.25, 0.25, 0.25, 0.25,
    0.25, 0.25 ;

 fates_maintresp_reduction_curvature = 0.01, 0.01, 0.01, 0.01, 0.01, 0.01,
    0.01, 0.01, 0.01, 0.01, 0.01, 0.01 ;

 fates_maintresp_reduction_intercept = 1, 1, 1, 1, 1, 1, 1, 1, 1, 1, 1, 1 ;

 fates_mort_bmort = 0.014, 0.014, 0.014, 0.014, 0.014, 0.014, 0.014, 0.014,
    0.014, 0.014, 0.014, 0.014 ;

 fates_mort_freezetol = 2.5, -55, -80, -30, 2.5, -30, -60, -10, -80, -80,
    -20, 2.5 ;

 fates_mort_hf_flc_threshold = 0.5, 0.5, 0.5, 0.5, 0.5, 0.5, 0.5, 0.5, 0.5,
    0.5, 0.5, 0.5 ;

 fates_mort_hf_sm_threshold = 1e-06, 1e-06, 1e-06, 1e-06, 1e-06, 1e-06,
    1e-06, 1e-06, 1e-06, 1e-06, 1e-06, 1e-06 ;

 fates_mort_ip_age_senescence = _, _, _, _, _, _, _, _, _, _, _, _ ;

 fates_mort_ip_size_senescence = _, _, _, _, _, _, _, _, _, _, _, _ ;

 fates_mort_r_age_senescence = _, _, _, _, _, _, _, _, _, _, _, _ ;

 fates_mort_r_size_senescence = _, _, _, _, _, _, _, _, _, _, _, _ ;

 fates_mort_scalar_coldstress = 3, 3, 3, 3, 3, 3, 3, 3, 3, 3, 3, 3 ;

 fates_mort_scalar_cstarvation = 0.6, 0.6, 0.6, 0.6, 0.6, 0.6, 0.6, 0.6, 0.6,
    0.6, 0.6, 0.6 ;

 fates_mort_scalar_hydrfailure = 0.6, 0.6, 0.6, 0.6, 0.6, 0.6, 0.6, 0.6, 0.6,
    0.6, 0.6, 0.6 ;

 fates_nfix1 = _, _, _, _, _, _, _, _, _, _, _, _ ;

 fates_nfix2 = _, _, _, _, _, _, _, _, _, _, _, _ ;

 fates_nitr_store_ratio = 1.5, 1.5, 1.5, 1.5, 1.5, 1.5, 1.5, 1.5, 1.5, 1.5,
    1.5, 1.5 ;

 fates_phen_cold_size_threshold = 0, 0, 0, 0, 0, 0, 0, 0, 0, 0, 0, 0 ;

 fates_phen_evergreen = 1, 1, 0, 1, 0, 0, 1, 0, 0, 0, 0, 0 ;

 fates_phen_season_decid = 0, 0, 1, 0, 0, 1, 0, 0, 1, 1, 0, 0 ;

 fates_phen_stem_drop_fraction = 0, 0, 0, 0, 0, 0, 0, 0, 0, 0, 0, 0 ;

 fates_phen_stress_decid = 0, 0, 0, 0, 1, 0, 0, 1, 0, 0, 1, 1 ;

 fates_phenflush_fraction = _, _, 0.5, _, 0.5, 0.5, _, 0.5, 0.5, 0.5, 0.5, 0.5 ;

 fates_phos_store_ratio = 1.5, 1.5, 1.5, 1.5, 1.5, 1.5, 1.5, 1.5, 1.5, 1.5,
    1.5, 1.5 ;

 fates_prescribed_mortality_canopy = 0.0194, 0.0194, 0.0194, 0.0194, 0.0194,
    0.0194, 0.0194, 0.0194, 0.0194, 0.0194, 0.0194, 0.0194 ;

 fates_prescribed_mortality_understory = 0.025, 0.025, 0.025, 0.025, 0.025,
    0.025, 0.025, 0.025, 0.025, 0.025, 0.025, 0.025 ;

 fates_prescribed_npp_canopy = 0.4, 0.4, 0.4, 0.4, 0.4, 0.4, 0.4, 0.4, 0.4,
    0.4, 0.4, 0.4 ;

 fates_prescribed_npp_understory = 0.03125, 0.03125, 0.03125, 0.03125,
    0.03125, 0.03125, 0.03125, 0.03125, 0.03125, 0.03125, 0.03125, 0.03125 ;

 fates_prescribed_nuptake = 1, 1, 1, 1, 1, 1, 1, 1, 1, 1, 1, 1 ;

 fates_prescribed_puptake = 1, 1, 1, 1, 1, 1, 1, 1, 1, 1, 1, 1 ;

 fates_prescribed_recruitment = 0.02, 0.02, 0.02, 0.02, 0.02, 0.02, 0.02,
    0.02, 0.02, 0.02, 0.02, 0.02 ;

 fates_prt_alloc_priority =
  1, 1, 1, 1, 1, 1, 1, 1, 1, 1, 1, 1,
  2, 2, 2, 2, 2, 2, 2, 2, 2, 2, 2, 2,
  3, 3, 3, 3, 3, 3, 3, 3, 3, 3, 3, 3,
  4, 4, 4, 4, 4, 4, 4, 4, 4, 4, 4, 4 ;

 fates_prt_nitr_stoich_p1 =
  0.033, 0.029, 0.04, 0.033, 0.04, 0.04, 0.033, 0.04, 0.04, 0.04, 0.04, 0.04,
  0.024, 0.024, 0.024, 0.024, 0.024, 0.024, 0.024, 0.024, 0.024, 0.024,
    0.024, 0.024,
  1e-08, 1e-08, 1e-08, 1e-08, 1e-08, 1e-08, 1e-08, 1e-08, 1e-08, 1e-08,
    1e-08, 1e-08,
  0.0047, 0.0047, 0.0047, 0.0047, 0.0047, 0.0047, 0.0047, 0.0047, 0.0047,
    0.0047, 0.0047, 0.0047 ;

 fates_prt_nitr_stoich_p2 =
  0.033, 0.029, 0.04, 0.033, 0.04, 0.04, 0.033, 0.04, 0.04, 0.04, 0.04, 0.04,
  0.024, 0.024, 0.024, 0.024, 0.024, 0.024, 0.024, 0.024, 0.024, 0.024,
    0.024, 0.024,
  1e-08, 1e-08, 1e-08, 1e-08, 1e-08, 1e-08, 1e-08, 1e-08, 1e-08, 1e-08,
    1e-08, 1e-08,
  0.0047, 0.0047, 0.0047, 0.0047, 0.0047, 0.0047, 0.0047, 0.0047, 0.0047,
    0.0047, 0.0047, 0.0047 ;

 fates_prt_phos_stoich_p1 =
  0.0033, 0.0029, 0.004, 0.0033, 0.004, 0.004, 0.0033, 0.004, 0.004, 0.004,
    0.004, 0.004,
  0.0024, 0.0024, 0.0024, 0.0024, 0.0024, 0.0024, 0.0024, 0.0024, 0.0024,
    0.0024, 0.0024, 0.0024,
  1e-09, 1e-09, 1e-09, 1e-09, 1e-09, 1e-09, 1e-09, 1e-09, 1e-09, 1e-09,
    1e-09, 1e-09,
  0.00047, 0.00047, 0.00047, 0.00047, 0.00047, 0.00047, 0.00047, 0.00047,
    0.00047, 0.00047, 0.00047, 0.00047 ;

 fates_prt_phos_stoich_p2 =
  0.0033, 0.0029, 0.004, 0.0033, 0.004, 0.004, 0.0033, 0.004, 0.004, 0.004,
    0.004, 0.004,
  0.0024, 0.0024, 0.0024, 0.0024, 0.0024, 0.0024, 0.0024, 0.0024, 0.0024,
    0.0024, 0.0024, 0.0024,
  1e-09, 1e-09, 1e-09, 1e-09, 1e-09, 1e-09, 1e-09, 1e-09, 1e-09, 1e-09,
    1e-09, 1e-09,
  0.00047, 0.00047, 0.00047, 0.00047, 0.00047, 0.00047, 0.00047, 0.00047,
    0.00047, 0.00047, 0.00047, 0.00047 ;

 fates_recruit_hgt_min = 1.3, 1.3, 1.3, 1.3, 1.3, 1.3, 0.75, 0.75, 0.75,
    0.125, 0.125, 0.125 ;

 fates_recruit_initd = 0.2, 0.2, 0.2, 0.2, 0.2, 0.2, 0.2, 0.2, 0.2, 0.2, 0.2,
    0.2 ;

 fates_rholnir = 0.45, 0.35, 0.35, 0.45, 0.45, 0.45, 0.35, 0.45, 0.45, 0.35,
    0.35, 0.35 ;

 fates_rholvis = 0.1, 0.07, 0.07, 0.1, 0.1, 0.1, 0.07, 0.1, 0.1, 0.1, 0.1, 0.1 ;

 fates_rhosnir = 0.39, 0.39, 0.39, 0.39, 0.39, 0.39, 0.39, 0.39, 0.39, 0.53,
    0.53, 0.53 ;

 fates_rhosvis = 0.16, 0.16, 0.16, 0.16, 0.16, 0.16, 0.16, 0.16, 0.16, 0.31,
    0.31, 0.31 ;

 fates_root_long = 1, 2, 1, 1.5, 1, 1, 1.5, 1, 1, 1, 1, 1 ;

 fates_seed_alloc = 0.1, 0.1, 0.1, 0.1, 0.1, 0.1, 0.1, 0.1, 0.1, 0.1, 0.1, 0.1 ;

 fates_seed_alloc_mature = 0, 0, 0, 0, 0, 0, 0.9, 0.9, 0.9, 0.9, 0.9, 0.9 ;

 fates_seed_dbh_repro_threshold = 150, 90, 90, 90, 90, 90, 3, 3, 2, 1.47,
    1.47, 1.47 ;

 fates_seed_decay_rate = 0.51, 0.51, 0.51, 0.51, 0.51, 0.51, 0.51, 0.51,
    0.51, 0.51, 0.51, 0.51 ;

 fates_seed_germination_rate = 0.5, 0.5, 0.5, 0.5, 0.5, 0.5, 0.5, 0.5, 0.5,
    0.5, 0.5, 0.5 ;

 fates_seed_suppl = 0, 0, 0, 0, 0, 0, 0, 0, 0, 0, 0, 0 ;

 fates_senleaf_long_fdrought = 1, 1, 1, 1, 1, 1, 1, 1, 1, 1, 1, 1 ;

 fates_smpsc = -255000, -255000, -255000, -255000, -255000, -255000, -255000,
    -255000, -255000, -255000, -255000, -255000 ;

 fates_smpso = -66000, -66000, -66000, -66000, -66000, -66000, -66000,
    -66000, -66000, -66000, -66000, -66000 ;

 fates_taulnir = 0.25, 0.1, 0.1, 0.25, 0.25, 0.25, 0.1, 0.25, 0.25, 0.34,
    0.34, 0.34 ;

 fates_taulvis = 0.05, 0.05, 0.05, 0.05, 0.05, 0.05, 0.05, 0.05, 0.05, 0.05,
    0.05, 0.05 ;

 fates_tausnir = 0.001, 0.001, 0.001, 0.001, 0.001, 0.001, 0.001, 0.001,
    0.001, 0.25, 0.25, 0.25 ;

 fates_tausvis = 0.001, 0.001, 0.001, 0.001, 0.001, 0.001, 0.001, 0.001,
    0.001, 0.12, 0.12, 0.12 ;

 fates_trim_inc = 0.03, 0.03, 0.03, 0.03, 0.03, 0.03, 0.03, 0.03, 0.03, 0.03,
    0.03, 0.03 ;

 fates_trim_limit = 0.3, 0.3, 0.3, 0.3, 0.3, 0.3, 0.3, 0.3, 0.3, 0.3, 0.3, 0.3 ;

 fates_turnover_carb_retrans =
  0, 0, 0, 0, 0, 0, 0, 0, 0, 0, 0, 0,
  0, 0, 0, 0, 0, 0, 0, 0, 0, 0, 0, 0,
  0, 0, 0, 0, 0, 0, 0, 0, 0, 0, 0, 0,
  0, 0, 0, 0, 0, 0, 0, 0, 0, 0, 0, 0 ;

 fates_turnover_nitr_retrans =
  0.25, 0.25, 0.25, 0.25, 0.25, 0.25, 0.25, 0.25, 0.25, 0.25, 0.25, 0.25,
  0.25, 0.25, 0.25, 0.25, 0.25, 0.25, 0.25, 0.25, 0.25, 0.25, 0.25, 0.25,
  0, 0, 0, 0, 0, 0, 0, 0, 0, 0, 0, 0,
  0, 0, 0, 0, 0, 0, 0, 0, 0, 0, 0, 0 ;

 fates_turnover_phos_retrans =
  0.25, 0.25, 0.25, 0.25, 0.25, 0.25, 0.25, 0.25, 0.25, 0.25, 0.25, 0.25,
  0.25, 0.25, 0.25, 0.25, 0.25, 0.25, 0.25, 0.25, 0.25, 0.25, 0.25, 0.25,
  0, 0, 0, 0, 0, 0, 0, 0, 0, 0, 0, 0,
  0, 0, 0, 0, 0, 0, 0, 0, 0, 0, 0, 0 ;

 fates_turnover_retrans_mode = 1, 1, 1, 1, 1, 1, 1, 1, 1, 1, 1, 1 ;

 fates_wood_density = 0.7, 0.7, 0.7, 0.7, 0.7, 0.7, 0.7, 0.7, 0.7, 0.7, 0.7,
    0.7 ;

 fates_woody = 1, 1, 1, 1, 1, 1, 1, 1, 1, 0, 0, 0 ;

 fates_z0mr = 0.055, 0.055, 0.055, 0.055, 0.055, 0.055, 0.055, 0.055, 0.055,
    0.055, 0.055, 0.055 ;

 fates_hlm_pft_map =
 0, 1, 0, 0, 0, 0, 0, 0, 0, 0, 0, 0,
 0, 1, 0, 0, 0, 0, 0, 0, 0, 0, 0, 0,
 0, 0, 1, 0, 0, 0, 0, 0, 0, 0, 0, 0,
 1, 0, 0, 0, 0, 0, 0, 0, 0, 0, 0, 0,
 0, 0, 0, 1, 0, 0, 0, 0, 0, 0, 0, 0,
 0, 0, 0, 0, 1, 0, 0, 0, 0, 0, 0, 0,
 0, 0, 0, 0, 0, 1, 0, 0, 0, 0, 0, 0,
 0, 0, 0, 0, 0, 1, 0, 0, 0, 0, 0, 0,
 0, 0, 0, 0, 0, 0, 1, 0, 0, 0, 0, 0,
 0, 0, 0, 0, 0, 0, 0, 0, 1, 0, 0, 0,
 0, 0, 0, 0, 0, 0, 0, 0, 1, 0, 0, 0,
 0, 0, 0, 0, 0, 0, 0, 0, 0, 1, 0, 0,
 0, 0, 0, 0, 0, 0, 0, 0, 0, 0, 1, 0,
 0, 0, 0, 0, 0, 0, 0, 0, 0, 0, 0, 1 ;

 fates_fire_FBD = 15.4, 16.8, 19.6, 999, 4, 4 ;

 fates_fire_low_moisture_Coeff = 1.12, 1.09, 0.98, 0.8, 1.15, 1.15 ;

 fates_fire_low_moisture_Slope = 0.62, 0.72, 0.85, 0.8, 0.62, 0.62 ;

 fates_fire_mid_moisture = 0.72, 0.51, 0.38, 1, 0.8, 0.8 ;

 fates_fire_mid_moisture_Coeff = 2.35, 1.47, 1.06, 0.8, 3.2, 3.2 ;

 fates_fire_mid_moisture_Slope = 2.35, 1.47, 1.06, 0.8, 3.2, 3.2 ;

 fates_fire_min_moisture = 0.18, 0.12, 0, 0, 0.24, 0.24 ;

 fates_fire_SAV = 13, 3.58, 0.98, 0.2, 66, 66 ;

 fates_max_decomp = 0.52, 0.383, 0.383, 0.19, 1, 999 ;

 fates_CWD_frac = 0.045, 0.075, 0.21, 0.67 ;

 fates_base_mr_20 = 2.52e-06 ;

 fates_canopy_closure_thresh = 0.8 ;

 fates_cohort_age_fusion_tol = 0.08 ;

 fates_cohort_size_fusion_tol = 0.08 ;

 fates_comp_excln = 3 ;

 fates_cwd_fcel = 0.76 ;

 fates_cwd_flig = 0.24 ;

 fates_dev_arbitrary = _ ;

 fates_eca_plant_escalar = 1.25e-05 ;

 fates_fire_active_crown_fire = 0 ;

 fates_fire_cg_strikes = 0.2 ;

 fates_fire_drying_ratio = 66000 ;

 fates_fire_durat_slope = -11.06 ;

 fates_fire_fdi_a = 17.62 ;

 fates_fire_fdi_alpha = 0.00037 ;

 fates_fire_fdi_b = 243.12 ;

 fates_fire_fuel_energy = 18000 ;

 fates_fire_max_durat = 240 ;

 fates_fire_miner_damp = 0.41739 ;

 fates_fire_miner_total = 0.055 ;

 fates_fire_nignitions = 15 ;

 fates_fire_part_dens = 513 ;

 fates_fire_threshold = 50 ;

 fates_hydr_kmax_rsurf1 = 20 ;

 fates_hydr_kmax_rsurf2 = 0.0001 ;

 fates_hydr_psi0 = 0 ;

 fates_hydr_psicap = -0.6 ;

 fates_init_litter = 0.05 ;

 fates_leaf_stomatal_model = 1 ;

 fates_logging_coll_under_frac = 0.55983 ;

 fates_logging_collateral_frac = 0.05 ;

 fates_logging_dbhmax = _ ;

 fates_logging_dbhmax_infra = 35 ;

 fates_logging_dbhmin = 50 ;

 fates_logging_direct_frac = 0.15 ;

 fates_logging_event_code = -30 ;

 fates_logging_export_frac = 0.8 ;

 fates_logging_mechanical_frac = 0.05 ;

 fates_maintresp_model = 1 ;

 fates_mort_disturb_frac = 1 ;

 fates_mort_understorey_death = 0.55983 ;

 fates_patch_fusion_tol = 0.05 ;

 fates_phen_a = -68 ;

 fates_phen_b = 638 ;

 fates_phen_c = -0.01 ;

 fates_phen_chiltemp = 5 ;

 fates_phen_coldtemp = 7.5 ;

 fates_phen_doff_time = 100 ;

 fates_phen_drought_threshold = 0.15 ;

 fates_phen_mindayson = 90 ;

 fates_phen_ncolddayslim = 5 ;

 fates_photo_temp_acclim_timescale = 30 ;

 fates_photo_tempsens_model = 1 ;

 fates_q10_froz = 1.5 ;

 fates_q10_mr = 1.5 ;

 fates_soil_salinity = 0.4 ;

<<<<<<< HEAD
 fates_vai_top_bin_width = 1.0 ;

 fates_vai_width_increase_factor = 1.0 ;
=======
 fates_theta_cj_c3 = 0.999 ;

 fates_theta_cj_c4 = 0.999 ;

 fates_vai_top_bin_width = 1 ;

 fates_vai_width_increase_factor = 1 ;
>>>>>>> f32d831f
}<|MERGE_RESOLUTION|>--- conflicted
+++ resolved
@@ -743,14 +743,6 @@
 	double fates_soil_salinity ;
 		fates_soil_salinity:units = "ppt" ;
 		fates_soil_salinity:long_name = "soil salinity used for model when not coupled to dynamic soil salinity" ;
-<<<<<<< HEAD
-	double fates_vai_top_bin_width ;
-		fates_vai_top_bin_width:units = "unitless" ;
-		fates_vai_top_bin_width:long_name = "width in VAI units of uppermost leaf+stem layer scattering element in each canopy layer" ;
-	double fates_vai_width_increase_factor ;
-		fates_vai_width_increase_factor:units = "unitless" ;
-		fates_vai_width_increase_factor:long_name = "factor by which each leaf+stem scattering element increases in VAI width (1 = uniform spacing)" ;
-=======
 	double fates_theta_cj_c3 ;
 		fates_theta_cj_c3:units = "unitless" ;
 		fates_theta_cj_c3:long_name = "Empirical curvature parameter for ac, aj photosynthesis co-limitation in c3 plants" ;
@@ -763,7 +755,6 @@
 	double fates_vai_width_increase_factor ;
 		fates_vai_width_increase_factor:units = "unitless" ;
 		fates_vai_width_increase_factor:long_name = "factor by which each leaf+stem scattering element increases in VAI width (1 = uniform spacing) (NOT USED)" ;
->>>>>>> f32d831f
 
 // global attributes:
 		:history = "This parameter file is maintained in version control\nSee https://github.com/NGEET/fates/blob/master/parameter_files/fates_params_default.cdl \nFor changes, use git blame \n" ;
@@ -1488,11 +1479,6 @@
 
  fates_soil_salinity = 0.4 ;
 
-<<<<<<< HEAD
- fates_vai_top_bin_width = 1.0 ;
-
- fates_vai_width_increase_factor = 1.0 ;
-=======
  fates_theta_cj_c3 = 0.999 ;
 
  fates_theta_cj_c4 = 0.999 ;
@@ -1500,5 +1486,4 @@
  fates_vai_top_bin_width = 1 ;
 
  fates_vai_width_increase_factor = 1 ;
->>>>>>> f32d831f
 }