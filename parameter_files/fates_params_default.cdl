netcdf fates_params_lqy_new {
dimensions:
	fates_NCWD = 4 ;
	fates_pft = 12 ;
	fates_litterclass = 6 ;
	fates_history_age_bins = 7 ;
	fates_history_coage_bins = 2 ;
	fates_history_height_bins = 6 ;
	fates_history_size_bins = 13 ;
<<<<<<< HEAD
=======
	fates_history_coage_bins = 2 ;
>>>>>>> 50e3c74f
	fates_hydr_organs = 4 ;
	fates_leafage_class = 1 ;
	fates_string_length = 60 ;
	fates_prt_organs = 6 ;
	fates_variants = 2 ;
variables:
	double fates_CWD_frac(fates_NCWD) ;
		fates_CWD_frac:units = "fraction" ;
		fates_CWD_frac:long_name = "fraction of woody (bdead+bsw) biomass destined for CWD pool" ;
	double fates_alloc_storage_cushion(fates_pft) ;
		fates_alloc_storage_cushion:units = "fraction" ;
		fates_alloc_storage_cushion:long_name = "maximum size of storage C pool, relative to maximum size of leaf C pool" ;
	double fates_allom_agb1(fates_pft) ;
		fates_allom_agb1:units = "variable" ;
		fates_allom_agb1:long_name = "Parameter 1 for agb allometry" ;
	double fates_allom_agb2(fates_pft) ;
		fates_allom_agb2:units = "variable" ;
		fates_allom_agb2:long_name = "Parameter 2 for agb allometry" ;
	double fates_allom_agb3(fates_pft) ;
		fates_allom_agb3:units = "variable" ;
		fates_allom_agb3:long_name = "Parameter 3 for agb allometry" ;
	double fates_allom_agb4(fates_pft) ;
		fates_allom_agb4:units = "variable" ;
		fates_allom_agb4:long_name = "Parameter 4 for agb allometry" ;
	double fates_allom_agb_frac(fates_pft) ;
		fates_allom_agb_frac:units = "fraction" ;
		fates_allom_agb_frac:long_name = "Fraction of woody biomass that is above ground" ;
	double fates_allom_amode(fates_pft) ;
		fates_allom_amode:units = "index" ;
		fates_allom_amode:long_name = "AGB allometry function index." ;
		fates_allom_amode:possible_values = "1: Saldarriaga 1998; 2: 2 parameter power law; 3: Chave 2014" ;
	double fates_allom_blca_expnt_diff(fates_pft) ;
		fates_allom_blca_expnt_diff:units = "unitless" ;
		fates_allom_blca_expnt_diff:long_name = "difference between allometric DBH:bleaf and DBH:crown area exponents" ;
	double fates_allom_cmode(fates_pft) ;
		fates_allom_cmode:units = "index" ;
		fates_allom_cmode:long_name = "coarse root biomass allometry function index." ;
		fates_allom_cmode:possible_values = "1: Constant fraction on AGB" ;
	double fates_allom_d2bl1(fates_pft) ;
		fates_allom_d2bl1:units = "variable" ;
		fates_allom_d2bl1:long_name = "Parameter 1 for d2bl allometry" ;
	double fates_allom_d2bl2(fates_pft) ;
		fates_allom_d2bl2:units = "variable" ;
		fates_allom_d2bl2:long_name = "Parameter 2 for d2bl allometry" ;
	double fates_allom_d2bl3(fates_pft) ;
		fates_allom_d2bl3:units = "unitless" ;
		fates_allom_d2bl3:long_name = "Parameter 3 for d2bl allometry" ;
	double fates_allom_d2ca_coefficient_max(fates_pft) ;
		fates_allom_d2ca_coefficient_max:units = "m2 cm^(-1/beta)" ;
		fates_allom_d2ca_coefficient_max:long_name = "max (savanna) dbh to area multiplier factor where: area = n*d2ca_coeff*dbh^beta" ;
	double fates_allom_d2ca_coefficient_min(fates_pft) ;
		fates_allom_d2ca_coefficient_min:units = "m2 cm^(-1/beta)" ;
		fates_allom_d2ca_coefficient_min:long_name = "min (forest) dbh to area multiplier factor where: area = n*d2ca_coeff*dbh^beta" ;
	double fates_allom_d2h1(fates_pft) ;
		fates_allom_d2h1:units = "variable" ;
		fates_allom_d2h1:long_name = "Parameter 1 for d2h allometry (intercept, or c)" ;
	double fates_allom_d2h2(fates_pft) ;
		fates_allom_d2h2:units = "variable" ;
		fates_allom_d2h2:long_name = "Parameter 2 for d2h allometry (slope, or m)" ;
	double fates_allom_d2h3(fates_pft) ;
		fates_allom_d2h3:units = "variable" ;
		fates_allom_d2h3:long_name = "Parameter 3 for d2h allometry (optional)" ;
	double fates_allom_dbh_maxheight(fates_pft) ;
		fates_allom_dbh_maxheight:units = "cm" ;
		fates_allom_dbh_maxheight:long_name = "the diameter (if any) corresponding to maximum height, diameters may increase beyond this" ;
	double fates_allom_fmode(fates_pft) ;
		fates_allom_fmode:units = "index" ;
		fates_allom_fmode:long_name = "fine root biomass allometry function index." ;
		fates_allom_fmode:possible_values = "1: constant fraction of trimmed bleaf; 2: constant fraction of untrimmed bleaf." ;
	double fates_allom_frbstor_repro(fates_pft) ;
		fates_allom_frbstor_repro:units = "fraction" ;
		fates_allom_frbstor_repro:long_name = "fraction of bstore goes to reproduction after plant dies" ;
	double fates_allom_hmode(fates_pft) ;
		fates_allom_hmode:units = "index" ;
		fates_allom_hmode:long_name = "height allometry function index." ;
		fates_allom_hmode:possible_values = "1: O\'Brien 1995; 2: Poorter 2006; 3: 2 parameter power law; 4: Chave 2014; 5: Martinez-Cano 2019." ;
	double fates_allom_l2fr(fates_pft) ;
		fates_allom_l2fr:units = "gC/gC" ;
		fates_allom_l2fr:long_name = "Allocation parameter: fine root C per leaf C" ;
	double fates_allom_la_per_sa_int(fates_pft) ;
		fates_allom_la_per_sa_int:units = "m2/cm2" ;
		fates_allom_la_per_sa_int:long_name = "Leaf area per sapwood area, intercept" ;
	double fates_allom_la_per_sa_slp(fates_pft) ;
		fates_allom_la_per_sa_slp:units = "m2/cm2/m" ;
		fates_allom_la_per_sa_slp:long_name = "Leaf area per sapwood area rate of change with height, slope (optional)" ;
	double fates_allom_lmode(fates_pft) ;
		fates_allom_lmode:units = "index" ;
		fates_allom_lmode:long_name = "leaf biomass allometry function index." ;
		fates_allom_lmode:possible_values = "1: Saldarriaga 1998 (capped-dbh power law); 2: generic power law; 3: generic capped-dbh power law." ;
	double fates_allom_sai_scaler(fates_pft) ;
		fates_allom_sai_scaler:units = "m2/m2" ;
		fates_allom_sai_scaler:long_name = "allometric ratio of SAI per LAI" ;
	double fates_allom_smode(fates_pft) ;
		fates_allom_smode:units = "index" ;
		fates_allom_smode:long_name = "sapwood allometry function index." ;
		fates_allom_smode:possible_values = "1: sapwood area proportional to leaf area based on target leaf biomass" ;
	double fates_allom_stmode(fates_pft) ;
		fates_allom_stmode:units = "index" ;
		fates_allom_stmode:long_name = "storage allometry function index." ;
		fates_allom_stmode:possible_values = "1: target storage proportional to trimmed maximum leaf biomass." ;
	double fates_base_mr_20 ;
		fates_base_mr_20:units = "gC/gN/s" ;
		fates_base_mr_20:long_name = "Base maintenance respiration rate for plant tissues, using Ryan 1991" ;
	double fates_branch_turnover(fates_pft) ;
		fates_branch_turnover:units = "yr" ;
		fates_branch_turnover:long_name = "turnover time of branches" ;
	double fates_c2b(fates_pft) ;
		fates_c2b:units = "ratio" ;
		fates_c2b:long_name = "Carbon to biomass multiplier of bulk structural tissues" ;
	double fates_canopy_closure_thresh ;
		fates_canopy_closure_thresh:units = "unitless" ;
		fates_canopy_closure_thresh:long_name = "tree canopy coverage at which crown area allometry changes from savanna to forest value" ;
	double fates_cohort_age_fusion_tol ;
		fates_cohort_age_fusion_tol:units = "unitless" ;
		fates_cohort_age_fusion_tol:long_name = "minimum fraction in differece in cohort age between cohorts." ;
	double fates_cohort_size_fusion_tol ;
		fates_cohort_size_fusion_tol:units = "unitless" ;
		fates_cohort_size_fusion_tol:long_name = "minimum fraction in difference in dbh between cohorts" ;
	double fates_comp_excln ;
		fates_comp_excln:units = "none" ;
		fates_comp_excln:long_name = "IF POSITIVE: weighting factor (exponent on dbh) for canopy layer exclusion and promotion, IF NEGATIVE: switch to use deterministic height sorting" ;
	double fates_cwd_fcel ;
		fates_cwd_fcel:units = "unitless" ;
		fates_cwd_fcel:long_name = "Cellulose fraction for CWD" ;
	double fates_cwd_flig ;
		fates_cwd_flig:units = "unitless" ;
		fates_cwd_flig:long_name = "Lignin fraction of coarse woody debris" ;
	double fates_displar(fates_pft) ;
		fates_displar:units = "unitless" ;
		fates_displar:long_name = "Ratio of displacement height to canopy top height" ;
	double fates_eca_alpha_ptase(fates_pft) ;
		fates_eca_alpha_ptase:units = "g/m3" ;
		fates_eca_alpha_ptase:long_name = "fraction of P from ptase activity sent directly to plant (ECA)" ;
	double fates_eca_decompmicc(fates_pft) ;
		fates_eca_decompmicc:units = "gC/m3" ;
		fates_eca_decompmicc:long_name = "mean soil microbial decomposer biomass (ECA)" ;
	double fates_eca_km_nh4(fates_pft) ;
		fates_eca_km_nh4:units = "gN/m3" ;
		fates_eca_km_nh4:long_name = "half-saturation constant for plant nh4 uptake (ECA)" ;
	double fates_eca_km_no3(fates_pft) ;
		fates_eca_km_no3:units = "gN/m3" ;
		fates_eca_km_no3:long_name = "half-saturation constant for plant no3 uptake (ECA)" ;
	double fates_eca_km_p(fates_pft) ;
		fates_eca_km_p:units = "gP/m3" ;
		fates_eca_km_p:long_name = "half-saturation constant for plant p uptake (ECA)" ;
	double fates_eca_km_ptase(fates_pft) ;
		fates_eca_km_ptase:units = "gP/m3" ;
		fates_eca_km_ptase:long_name = "half-saturation constant for biochemical P (ECA)" ;
	double fates_eca_lambda_ptase(fates_pft) ;
		fates_eca_lambda_ptase:units = "g/m3" ;
		fates_eca_lambda_ptase:long_name = "critical value for biochemical production (ECA)" ;
	double fates_eca_vmax_nh4(fates_pft) ;
		fates_eca_vmax_nh4:units = "gN/gC/s" ;
		fates_eca_vmax_nh4:long_name = "maximum production rate for plant nh4 uptake (ECA)" ;
	double fates_eca_vmax_no3(fates_pft) ;
		fates_eca_vmax_no3:units = "gN/gC/s" ;
		fates_eca_vmax_no3:long_name = "maximum production rate for plant no3 uptake (ECA)" ;
	double fates_eca_vmax_p(fates_pft) ;
		fates_eca_vmax_p:units = "gP/gC/s" ;
		fates_eca_vmax_p:long_name = "maximum production rate for plant p uptake (ECA)" ;
	double fates_eca_vmax_ptase(fates_pft) ;
		fates_eca_vmax_ptase:units = "gP/m2/s" ;
		fates_eca_vmax_ptase:long_name = "maximum production rate for biochemical P (per m2) (ECA)" ;
	double fates_fire_FBD(fates_litterclass) ;
		fates_fire_FBD:units = "NA" ;
		fates_fire_FBD:long_name = "spitfire parameter related to fuel bulk density, see SFMain.F90" ;
	double fates_fire_SAV(fates_litterclass) ;
		fates_fire_SAV:units = "NA" ;
		fates_fire_SAV:long_name = "spitfire parameter related to surface area to volume ratio, see SFMain.F90" ;
	double fates_fire_active_crown_fire ;
		fates_fire_active_crown_fire:units = "0 or 1" ;
		fates_fire_active_crown_fire:long_name = "flag, 1=active crown fire 0=no active crown fire" ;
	double fates_fire_alpha_SH(fates_pft) ;
		fates_fire_alpha_SH:units = "NA" ;
		fates_fire_alpha_SH:long_name = "spitfire parameter, alpha scorch height, Equation 16 Thonicke et al 2010" ;
	double fates_fire_bark_scaler(fates_pft) ;
		fates_fire_bark_scaler:units = "fraction" ;
		fates_fire_bark_scaler:long_name = "the thickness of a cohorts bark as a fraction of its dbh" ;
	double fates_fire_cg_strikes ;
		fates_fire_cg_strikes:units = "fraction (0-1)" ;
		fates_fire_cg_strikes:long_name = "fraction of cloud to ground lightning strikes" ;
	double fates_fire_crown_depth_frac(fates_pft) ;
		fates_fire_crown_depth_frac:units = "fraction" ;
		fates_fire_crown_depth_frac:long_name = "the depth of a cohorts crown as a fraction of its height" ;
	double fates_fire_crown_kill(fates_pft) ;
		fates_fire_crown_kill:units = "NA" ;
		fates_fire_crown_kill:long_name = "fire parameter, see equation 22 in Thonicke et al 2010" ;
	double fates_fire_drying_ratio ;
		fates_fire_drying_ratio:units = "NA" ;
		fates_fire_drying_ratio:long_name = "spitfire parameter, fire drying ratio for fuel moisture, alpha_FMC EQ 6 Thonicke et al 2010" ;
	double fates_fire_durat_slope ;
		fates_fire_durat_slope:units = "NA" ;
		fates_fire_durat_slope:long_name = "spitfire parameter, fire max duration slope, Equation 14 Thonicke et al 2010" ;
	double fates_fire_fdi_a ;
		fates_fire_fdi_a:units = "NA" ;
		fates_fire_fdi_a:long_name = "spitfire parameter, fire danger index,  EQ 5 Thonicke et al 2010" ;
	double fates_fire_fdi_alpha ;
		fates_fire_fdi_alpha:units = "NA" ;
		fates_fire_fdi_alpha:long_name = "spitfire parameter, EQ 7 Venevsky et al. GCB 2002,(modified EQ 8 Thonicke et al. 2010) " ;
	double fates_fire_fdi_b ;
		fates_fire_fdi_b:units = "NA" ;
		fates_fire_fdi_b:long_name = "spitfire parameter, fire danger index, EQ 5 Thonicke et al 2010 " ;
	double fates_fire_fuel_energy ;
		fates_fire_fuel_energy:units = "kJ/kg" ;
		fates_fire_fuel_energy:long_name = "spitfire parameter, heat content of fuel" ;
	double fates_fire_low_moisture_Coeff(fates_litterclass) ;
		fates_fire_low_moisture_Coeff:units = "NA" ;
		fates_fire_low_moisture_Coeff:long_name = "spitfire parameter, equation B1 Thonicke et al 2010" ;
	double fates_fire_low_moisture_Slope(fates_litterclass) ;
		fates_fire_low_moisture_Slope:units = "NA" ;
		fates_fire_low_moisture_Slope:long_name = "spitfire parameter, equation B1 Thonicke et al 2010" ;
	double fates_fire_max_durat ;
		fates_fire_max_durat:units = "minutes" ;
		fates_fire_max_durat:long_name = "spitfire parameter, fire maximum duration, Equation 14 Thonicke et al 2010" ;
	double fates_fire_mid_moisture(fates_litterclass) ;
		fates_fire_mid_moisture:units = "NA" ;
		fates_fire_mid_moisture:long_name = "spitfire litter moisture threshold to be considered medium dry" ;
	double fates_fire_mid_moisture_Coeff(fates_litterclass) ;
		fates_fire_mid_moisture_Coeff:units = "NA" ;
		fates_fire_mid_moisture_Coeff:long_name = "spitfire parameter, equation B1 Thonicke et al 2010" ;
	double fates_fire_mid_moisture_Slope(fates_litterclass) ;
		fates_fire_mid_moisture_Slope:units = "NA" ;
		fates_fire_mid_moisture_Slope:long_name = "spitfire parameter, equation B1 Thonicke et al 2010" ;
	double fates_fire_min_moisture(fates_litterclass) ;
		fates_fire_min_moisture:units = "NA" ;
		fates_fire_min_moisture:long_name = "spitfire litter moisture threshold to be considered very dry" ;
	double fates_fire_miner_damp ;
		fates_fire_miner_damp:units = "NA" ;
		fates_fire_miner_damp:long_name = "spitfire parameter, mineral-dampening coefficient EQ A1 Thonicke et al 2010 " ;
	double fates_fire_miner_total ;
		fates_fire_miner_total:units = "fraction" ;
		fates_fire_miner_total:long_name = "spitfire parameter, total mineral content, Table A1 Thonicke et al 2010" ;
	double fates_fire_nignitions ;
		fates_fire_nignitions:units = "ignitions per year per km2" ;
		fates_fire_nignitions:long_name = "number of annual ignitions per square km" ;
	double fates_fire_part_dens ;
		fates_fire_part_dens:units = "kg/m2" ;
		fates_fire_part_dens:long_name = "spitfire parameter, oven dry particle density, Table A1 Thonicke et al 2010" ;
	double fates_fr_fcel(fates_pft) ;
		fates_fr_fcel:units = "fraction" ;
		fates_fr_fcel:long_name = "Fine root litter cellulose fraction" ;
	double fates_fr_flab(fates_pft) ;
		fates_fr_flab:units = "fraction" ;
		fates_fr_flab:long_name = "Fine root litter labile fraction" ;
	double fates_fr_flig(fates_pft) ;
		fates_fr_flig:units = "fraction" ;
		fates_fr_flig:long_name = "Fine root litter lignin fraction" ;
	double fates_grperc(fates_pft) ;
		fates_grperc:units = "unitless" ;
		fates_grperc:long_name = "Growth respiration factor" ;
	double fates_history_ageclass_bin_edges(fates_history_age_bins) ;
		fates_history_ageclass_bin_edges:units = "yr" ;
		fates_history_ageclass_bin_edges:long_name = "Lower edges for age class bins used in age-resolved patch history output" ;
	double fates_history_coageclass_bin_edges(fates_history_coage_bins) ;
		fates_history_coageclass_bin_edges:units = "years" ;
		fates_history_coageclass_bin_edges:long_name = "Lower edges for cohort age class bins used in cohort age resolved history output" ;
	double fates_history_height_bin_edges(fates_history_height_bins) ;
		fates_history_height_bin_edges:units = "m" ;
		fates_history_height_bin_edges:long_name = "Lower edges for height bins used in height-resolved history output" ;
	double fates_history_sizeclass_bin_edges(fates_history_size_bins) ;
		fates_history_sizeclass_bin_edges:units = "cm" ;
		fates_history_sizeclass_bin_edges:long_name = "Lower edges for DBH size class bins used in size-resolved cohort history output" ;
	double fates_hydr_avuln_gs(fates_pft) ;
		fates_hydr_avuln_gs:units = "unitless" ;
		fates_hydr_avuln_gs:long_name = "shape parameter for stomatal control of water vapor exiting leaf" ;
	double fates_hydr_avuln_node(fates_hydr_organs, fates_pft) ;
		fates_hydr_avuln_node:units = "unitless" ;
		fates_hydr_avuln_node:long_name = "xylem vulnerability curve shape parameter" ;
	double fates_hydr_epsil_node(fates_hydr_organs, fates_pft) ;
		fates_hydr_epsil_node:units = "MPa" ;
		fates_hydr_epsil_node:long_name = "bulk elastic modulus" ;
	double fates_hydr_fcap_node(fates_hydr_organs, fates_pft) ;
		fates_hydr_fcap_node:units = "unitless" ;
		fates_hydr_fcap_node:long_name = "fraction of non-residual water that is capillary in source" ;
	double fates_hydr_kmax_node(fates_hydr_organs, fates_pft) ;
		fates_hydr_kmax_node:units = "kg/MPa/m/s" ;
		fates_hydr_kmax_node:long_name = "maximum xylem conductivity per unit conducting xylem area" ;
	double fates_hydr_kmax_rsurf1 ;
		fates_hydr_kmax_rsurf1:units = "kg water/m2 root area/Mpa/s" ;
		fates_hydr_kmax_rsurf1:long_name = "maximum conducitivity for unit root surface (into root)" ;
	double fates_hydr_kmax_rsurf2 ;
		fates_hydr_kmax_rsurf2:units = "kg water/m2 root area/Mpa/s" ;
		fates_hydr_kmax_rsurf2:long_name = "maximum conducitivity for unit root surface (out of root)" ;
	double fates_hydr_p50_gs(fates_pft) ;
		fates_hydr_p50_gs:units = "MPa" ;
		fates_hydr_p50_gs:long_name = "water potential at 50% loss of stomatal conductance" ;
	double fates_hydr_p50_node(fates_hydr_organs, fates_pft) ;
		fates_hydr_p50_node:units = "MPa" ;
		fates_hydr_p50_node:long_name = "xylem water potential at 50% loss of conductivity" ;
	double fates_hydr_p_taper(fates_pft) ;
		fates_hydr_p_taper:units = "unitless" ;
		fates_hydr_p_taper:long_name = "xylem taper exponent" ;
	double fates_hydr_pinot_node(fates_hydr_organs, fates_pft) ;
		fates_hydr_pinot_node:units = "MPa" ;
		fates_hydr_pinot_node:long_name = "osmotic potential at full turgor" ;
	double fates_hydr_pitlp_node(fates_hydr_organs, fates_pft) ;
		fates_hydr_pitlp_node:units = "MPa" ;
		fates_hydr_pitlp_node:long_name = "turgor loss point" ;
	double fates_hydr_psi0 ;
		fates_hydr_psi0:units = "MPa" ;
		fates_hydr_psi0:long_name = "sapwood water potential at saturation" ;
	double fates_hydr_psicap ;
		fates_hydr_psicap:units = "MPa" ;
		fates_hydr_psicap:long_name = "sapwood water potential at which capillary reserves exhausted" ;
	double fates_hydr_resid_node(fates_hydr_organs, fates_pft) ;
		fates_hydr_resid_node:units = "cm3/cm3" ;
		fates_hydr_resid_node:long_name = "residual water conent" ;
	double fates_hydr_rfrac_stem(fates_pft) ;
		fates_hydr_rfrac_stem:units = "fraction" ;
		fates_hydr_rfrac_stem:long_name = "fraction of total tree resistance from troot to canopy" ;
	double fates_hydr_rs2(fates_pft) ;
		fates_hydr_rs2:units = "m" ;
		fates_hydr_rs2:long_name = "absorbing root radius" ;
	double fates_hydr_srl(fates_pft) ;
		fates_hydr_srl:units = "m g-1" ;
		fates_hydr_srl:long_name = "specific root length" ;
	double fates_hydr_thetas_node(fates_hydr_organs, fates_pft) ;
		fates_hydr_thetas_node:units = "cm3/cm3" ;
		fates_hydr_thetas_node:long_name = "saturated water content" ;
	double fates_init_litter ;
		fates_init_litter:units = "NA" ;
		fates_init_litter:long_name = "Initialization value for litter pool in cold-start (NOT USED)" ;
	double fates_leaf_stomatal_slope_ballberry(fates_pft) ;
		fates_leaf_stomatal_slope_ballberry:units = "unitless" ;
		fates_leaf_stomatal_slope_ballberry:long_name = "stomatal slope parameter, as per Ball-Berry" ;
	double fates_leaf_c3psn(fates_pft) ;
		fates_leaf_c3psn:units = "flag" ;
		fates_leaf_c3psn:long_name = "Photosynthetic pathway (1=c3, 0=c4)" ;
	double fates_leaf_clumping_index(fates_pft) ;
		fates_leaf_clumping_index:units = "fraction (0-1)" ;
		fates_leaf_clumping_index:long_name = "factor describing how much self-occlusion of leaf scattering elements decreases light interception" ;
	double fates_leaf_diameter(fates_pft) ;
		fates_leaf_diameter:units = "m" ;
		fates_leaf_diameter:long_name = "Characteristic leaf dimension" ;
	double fates_leaf_jmaxha(fates_pft) ;
		fates_leaf_jmaxha:units = "J/mol" ;
		fates_leaf_jmaxha:long_name = "activation energy for jmax" ;
	double fates_leaf_jmaxhd(fates_pft) ;
		fates_leaf_jmaxhd:units = "J/mol" ;
		fates_leaf_jmaxhd:long_name = "deactivation energy for jmax" ;
	double fates_leaf_jmaxse(fates_pft) ;
		fates_leaf_jmaxse:units = "J/mol/K" ;
		fates_leaf_jmaxse:long_name = "entropy term for jmax" ;
	double fates_leaf_long(fates_leafage_class, fates_pft) ;
		fates_leaf_long:units = "yr" ;
		fates_leaf_long:long_name = "Leaf longevity (ie turnover timescale)" ;
	double fates_leaf_slamax(fates_pft) ;
		fates_leaf_slamax:units = "m^2/gC" ;
		fates_leaf_slamax:long_name = "Maximum Specific Leaf Area (SLA), even if under a dense canopy" ;
	double fates_leaf_slatop(fates_pft) ;
		fates_leaf_slatop:units = "m^2/gC" ;
		fates_leaf_slatop:long_name = "Specific Leaf Area (SLA) at top of canopy, projected area basis" ;
	double fates_leaf_stor_priority(fates_pft) ;
		fates_leaf_stor_priority:units = "unitless" ;
		fates_leaf_stor_priority:long_name = "factor governing priority of replacing storage with NPP" ;
	double fates_leaf_tpuha(fates_pft) ;
		fates_leaf_tpuha:units = "J/mol" ;
		fates_leaf_tpuha:long_name = "activation energy for tpu" ;
	double fates_leaf_tpuhd(fates_pft) ;
		fates_leaf_tpuhd:units = "J/mol" ;
		fates_leaf_tpuhd:long_name = "deactivation energy for tpu" ;
	double fates_leaf_tpuse(fates_pft) ;
		fates_leaf_tpuse:units = "J/mol/K" ;
		fates_leaf_tpuse:long_name = "entropy term for tpu" ;
	double fates_leaf_vcmax25top(fates_leafage_class, fates_pft) ;
		fates_leaf_vcmax25top:units = "umol CO2/m^2/s" ;
		fates_leaf_vcmax25top:long_name = "maximum carboxylation rate of Rub. at 25C, canopy top" ;
	double fates_leaf_vcmaxha(fates_pft) ;
		fates_leaf_vcmaxha:units = "J/mol" ;
		fates_leaf_vcmaxha:long_name = "activation energy for vcmax" ;
	double fates_leaf_vcmaxhd(fates_pft) ;
		fates_leaf_vcmaxhd:units = "J/mol" ;
		fates_leaf_vcmaxhd:long_name = "deactivation energy for vcmax" ;
	double fates_leaf_vcmaxse(fates_pft) ;
		fates_leaf_vcmaxse:units = "J/mol/K" ;
		fates_leaf_vcmaxse:long_name = "entropy term for vcmax" ;
	double fates_leaf_xl(fates_pft) ;
		fates_leaf_xl:units = "unitless" ;
		fates_leaf_xl:long_name = "Leaf/stem orientation index" ;
	double fates_lf_fcel(fates_pft) ;
		fates_lf_fcel:units = "fraction" ;
		fates_lf_fcel:long_name = "Leaf litter cellulose fraction" ;
	double fates_lf_flab(fates_pft) ;
		fates_lf_flab:units = "fraction" ;
		fates_lf_flab:long_name = "Leaf litter labile fraction" ;
	double fates_lf_flig(fates_pft) ;
		fates_lf_flig:units = "fraction" ;
		fates_lf_flig:long_name = "Leaf litter lignin fraction" ;
	double fates_logging_coll_under_frac ;
		fates_logging_coll_under_frac:units = "fraction" ;
		fates_logging_coll_under_frac:long_name = "Fraction of stems killed in the understory when logging generates disturbance" ;
	double fates_logging_collateral_frac ;
		fates_logging_collateral_frac:units = "fraction" ;
		fates_logging_collateral_frac:long_name = "Fraction of large stems in upperstory that die from logging collateral damage" ;
	double fates_logging_dbhmax_infra ;
		fates_logging_dbhmax_infra:units = "cm" ;
		fates_logging_dbhmax_infra:long_name = "Tree diameter, above which infrastructure from logging does not impact damage or mortality." ;
	double fates_logging_dbhmin ;
		fates_logging_dbhmin:units = "cm" ;
		fates_logging_dbhmin:long_name = "Minimum dbh at which logging is applied" ;
	double fates_logging_direct_frac ;
		fates_logging_direct_frac:units = "fraction" ;
		fates_logging_direct_frac:long_name = "Fraction of stems logged directly per event" ;
	double fates_logging_event_code ;
		fates_logging_event_code:units = "unitless" ;
		fates_logging_event_code:long_name = "Integer code that options how logging events are structured" ;
	double fates_logging_export_frac ;
		fates_logging_export_frac:units = "fraction" ;
		fates_logging_export_frac:long_name = "fraction of trunk product being shipped offsite, the leftovers will be left onsite as large CWD" ;
	double fates_logging_mechanical_frac ;
		fates_logging_mechanical_frac:units = "fraction" ;
		fates_logging_mechanical_frac:long_name = "Fraction of stems killed due infrastructure an other mechanical means" ;
	double fates_maintresp_reduction_curvature(fates_pft) ;
		fates_maintresp_reduction_curvature:units = "unitless (0-1)" ;
		fates_maintresp_reduction_curvature:long_name = "curvature of MR reduction as f(carbon storage), 1=linear, 0=very curved" ;
	double fates_maintresp_reduction_intercept(fates_pft) ;
		fates_maintresp_reduction_intercept:units = "unitless (0-1)" ;
		fates_maintresp_reduction_intercept:long_name = "intercept of MR reduction as f(carbon storage), 0=no throttling, 1=max throttling" ;
	double fates_max_decomp(fates_litterclass) ;
		fates_max_decomp:units = "yr-1" ;
		fates_max_decomp:long_name = "maximum rate of litter & CWD transfer from non-decomposing class into decomposing class" ;
	double fates_mort_bmort(fates_pft) ;
		fates_mort_bmort:units = "1/yr" ;
		fates_mort_bmort:long_name = "background mortality rate" ;
	double fates_mort_disturb_frac ;
		fates_mort_disturb_frac:units = "fraction" ;
		fates_mort_disturb_frac:long_name = "fraction of canopy mortality that results in disturbance (i.e. transfer of area from new to old patch)" ;
	double fates_mort_freezetol(fates_pft) ;
		fates_mort_freezetol:units = "NA" ;
		fates_mort_freezetol:long_name = "minimum temperature tolerance (NOT USED)" ;
	double fates_mort_hf_flc_threshold(fates_pft) ;
		fates_mort_hf_flc_threshold:units = "fraction" ;
		fates_mort_hf_flc_threshold:long_name = "plant fractional loss of conductivity at which drought mortality begins for hydraulic model" ;
	double fates_mort_hf_sm_threshold(fates_pft) ;
		fates_mort_hf_sm_threshold:units = "unitless" ;
		fates_mort_hf_sm_threshold:long_name = "soil moisture (btran units) at which drought mortality begins for non-hydraulic model" ;
	double fates_mort_ip_age_senescence(fates_pft) ;
		fates_mort_ip_age_senescence:units = "years" ;
		fates_mort_ip_age_senescence:long_name = "Mortality cohort age senescence inflection point. If _ this mortality term is off. Setting this value turns on age dependent mortality. " ;
	double fates_mort_ip_size_senescence(fates_pft) ;
		fates_mort_ip_size_senescence:units = "dbh cm" ;
		fates_mort_ip_size_senescence:long_name = "Mortality dbh senescence inflection point. If _ this mortality term is off. Setting this value turns on size dependent mortality" ;
	double fates_mort_r_age_senescence(fates_pft) ;
		fates_mort_r_age_senescence:units = "mortality rate year^-1" ;
		fates_mort_r_age_senescence:long_name = "Mortality age senescence rate of change. Sensible range is around 0.03-0.06. Larger values givesteeper mortality curves." ;
	double fates_mort_r_size_senescence(fates_pft) ;
		fates_mort_r_size_senescence:units = "mortality rate dbh^-1" ;
<<<<<<< HEAD
		fates_mort_r_size_senescence:long_name = "Mortality dbh senescence rate of change. Sensible range is around 0.03-0.06. Larger values give steeper mortality curves." ;
=======
		fates_mort_r_size_senescence:long_name = "Mortality dbh senescence rate of change. Sensible range is around 0.03-0.06. Larger values give steeper mortality curves."  ;
>>>>>>> 50e3c74f
	double fates_mort_scalar_coldstress(fates_pft) ;
		fates_mort_scalar_coldstress:units = "1/yr" ;
		fates_mort_scalar_coldstress:long_name = "maximum mortality rate from cold stress" ;
	double fates_mort_scalar_cstarvation(fates_pft) ;
		fates_mort_scalar_cstarvation:units = "1/yr" ;
		fates_mort_scalar_cstarvation:long_name = "maximum mortality rate from carbon starvation" ;
	double fates_mort_scalar_hydrfailure(fates_pft) ;
		fates_mort_scalar_hydrfailure:units = "1/yr" ;
		fates_mort_scalar_hydrfailure:long_name = "maximum mortality rate from hydraulic failure" ;
	double fates_mort_understorey_death ;
		fates_mort_understorey_death:units = "fraction" ;
		fates_mort_understorey_death:long_name = "fraction of plants in understorey cohort impacted by overstorey tree-fall" ;
	double fates_nfix1(fates_pft) ;
		fates_nfix1:units = "NA" ;
		fates_nfix1:long_name = "place-holder for future n-fixation parameter (NOT IMPLEMENTED)" ;
	double fates_nfix2(fates_pft) ;
		fates_nfix2:units = "NA" ;
		fates_nfix2:long_name = "place-holder for future n-fixation parameter (NOT IMPLEMENTED)" ;
	double fates_patch_fusion_tol ;
		fates_patch_fusion_tol:units = "unitless" ;
		fates_patch_fusion_tol:long_name = "minimum fraction in difference in profiles between patches" ;
	char fates_pftname(fates_pft, fates_string_length) ;
		fates_pftname:units = "unitless - string" ;
		fates_pftname:long_name = "Description of plant type" ;
	double fates_phen_a ;
		fates_phen_a:units = "none" ;
		fates_phen_a:long_name = "GDD accumulation function, intercept parameter: gdd_thesh = a + b exp(c*ncd)" ;
	double fates_phen_b ;
		fates_phen_b:units = "none" ;
		fates_phen_b:long_name = "GDD accumulation function, multiplier parameter: gdd_thesh = a + b exp(c*ncd)" ;
	double fates_phen_c ;
		fates_phen_c:units = "none" ;
		fates_phen_c:long_name = "GDD accumulation function, exponent parameter: gdd_thesh = a + b exp(c*ncd)" ;
	double fates_phen_chiltemp ;
		fates_phen_chiltemp:units = "degrees C" ;
		fates_phen_chiltemp:long_name = "chilling day counting threshold" ;
	double fates_phen_cold_size_threshold(fates_pft) ;
		fates_phen_cold_size_threshold:units = "cm" ;
		fates_phen_cold_size_threshold:long_name = "the dbh size above which will lead to phenology-related stem and leaf drop" ;
	double fates_phen_coldtemp ;
		fates_phen_coldtemp:units = "degrees C" ;
		fates_phen_coldtemp:long_name = "temperature exceedance to flag a cold-day for temperature leaf drop" ;
	double fates_phen_doff_time ;
		fates_phen_doff_time:units = "days" ;
		fates_phen_doff_time:long_name = "day threshold compared against days since leaves became off-allometry" ;
	double fates_phen_drought_threshold ;
		fates_phen_drought_threshold:units = "m3/m3" ;
		fates_phen_drought_threshold:long_name = "liquid volume in soil layer, threashold for drought phenology" ;
	double fates_phen_evergreen(fates_pft) ;
		fates_phen_evergreen:units = "logical flag" ;
		fates_phen_evergreen:long_name = "Binary flag for evergreen leaf habit" ;
	double fates_phen_mindayson ;
		fates_phen_mindayson:units = "days" ;
		fates_phen_mindayson:long_name = "day threshold compared against days since leaves became on-allometry" ;
	double fates_phen_ncolddayslim ;
		fates_phen_ncolddayslim:units = "days" ;
		fates_phen_ncolddayslim:long_name = "day threshold exceedance for temperature leaf-drop" ;
	double fates_phen_season_decid(fates_pft) ;
		fates_phen_season_decid:units = "logical flag" ;
		fates_phen_season_decid:long_name = "Binary flag for seasonal-deciduous leaf habit" ;
	double fates_phen_stem_drop_fraction(fates_pft) ;
		fates_phen_stem_drop_fraction:units = "fraction" ;
		fates_phen_stem_drop_fraction:long_name = "fraction of stems to drop for non-woody species during drought/cold" ;
	double fates_phen_stress_decid(fates_pft) ;
		fates_phen_stress_decid:units = "logical flag" ;
		fates_phen_stress_decid:long_name = "Binary flag for stress-deciduous leaf habit" ;
	double fates_phenflush_fraction(fates_pft) ;
		fates_phenflush_fraction:units = "fraction" ;
		fates_phenflush_fraction:long_name = "Upon bud-burst, the maximum fraction of storage carbon used for flushing leaves" ;
	double fates_prescribed_mortality_canopy(fates_pft) ;
		fates_prescribed_mortality_canopy:units = "1/yr" ;
		fates_prescribed_mortality_canopy:long_name = "mortality rate of canopy trees for prescribed physiology mode" ;
	double fates_prescribed_mortality_understory(fates_pft) ;
		fates_prescribed_mortality_understory:units = "1/yr" ;
		fates_prescribed_mortality_understory:long_name = "mortality rate of understory trees for prescribed physiology mode" ;
	double fates_prescribed_npp_canopy(fates_pft) ;
		fates_prescribed_npp_canopy:units = "kgC / m^2 / yr" ;
		fates_prescribed_npp_canopy:long_name = "NPP per unit crown area of canopy trees for prescribed physiology mode" ;
	double fates_prescribed_npp_understory(fates_pft) ;
		fates_prescribed_npp_understory:units = "kgC / m^2 / yr" ;
		fates_prescribed_npp_understory:long_name = "NPP per unit crown area of understory trees for prescribed physiology mode" ;
	double fates_prescribed_nuptake(fates_pft) ;
		fates_prescribed_nuptake:units = "kgN/m^2/yr" ;
		fates_prescribed_nuptake:long_name = "Nitrogen uptake flux per unit crown area (negative implies fraction of NPP)" ;
	double fates_prescribed_puptake(fates_pft) ;
		fates_prescribed_puptake:units = "kgP/m^2/yr" ;
		fates_prescribed_puptake:long_name = "Phosphorus uptake flux per unit crown area (negative implies fraction of NPP)" ;
	double fates_prescribed_recruitment(fates_pft) ;
		fates_prescribed_recruitment:units = "n/yr" ;
		fates_prescribed_recruitment:long_name = "recruitment rate for prescribed physiology mode" ;
	double fates_prt_alloc_priority(fates_prt_organs, fates_pft) ;
		fates_prt_alloc_priority:units = "index (0-fates_prt_organs)" ;
		fates_prt_alloc_priority:long_name = "Priority order for allocation" ;
	double fates_prt_nitr_stoich_p1(fates_prt_organs, fates_pft) ;
		fates_prt_nitr_stoich_p1:units = "(gN/gC)" ;
		fates_prt_nitr_stoich_p1:long_name = "nitrogen stoichiometry, parameter 1" ;
	double fates_prt_nitr_stoich_p2(fates_prt_organs, fates_pft) ;
		fates_prt_nitr_stoich_p2:units = "(gN/gC)" ;
		fates_prt_nitr_stoich_p2:long_name = "nitrogen stoichiometry, parameter 2" ;
	char fates_prt_organ_name(fates_prt_organs, fates_string_length) ;
		fates_prt_organ_name:units = "unitless - string" ;
		fates_prt_organ_name:long_name = "Plant organ name (order must match PRTGenericMod.F90)" ;
	double fates_prt_phos_stoich_p1(fates_prt_organs, fates_pft) ;
		fates_prt_phos_stoich_p1:units = "(gP/gC)" ;
		fates_prt_phos_stoich_p1:long_name = "phosphorous stoichiometry, parameter 1" ;
	double fates_prt_phos_stoich_p2(fates_prt_organs, fates_pft) ;
		fates_prt_phos_stoich_p2:units = "(gP/gC)" ;
		fates_prt_phos_stoich_p2:long_name = "phosphorous stoichiometry, parameter 2" ;
	double fates_q10_froz ;
		fates_q10_froz:units = "unitless" ;
		fates_q10_froz:long_name = "Q10 for frozen-soil respiration rates" ;
	double fates_q10_mr ;
		fates_q10_mr:units = "unitless" ;
		fates_q10_mr:long_name = "Q10 for maintenance respiration" ;
	double fates_recruit_hgt_min(fates_pft) ;
		fates_recruit_hgt_min:units = "m" ;
		fates_recruit_hgt_min:long_name = "the minimum height (ie starting height) of a newly recruited plant" ;
	double fates_recruit_initd(fates_pft) ;
		fates_recruit_initd:units = "stems/m2" ;
		fates_recruit_initd:long_name = "initial seedling density for a cold-start near-bare-ground simulation" ;
	double fates_rholnir(fates_pft) ;
		fates_rholnir:units = "fraction" ;
		fates_rholnir:long_name = "Leaf reflectance: near-IR" ;
	double fates_rholvis(fates_pft) ;
		fates_rholvis:units = "fraction" ;
		fates_rholvis:long_name = "Leaf reflectance: visible" ;
	double fates_rhosnir(fates_pft) ;
		fates_rhosnir:units = "fraction" ;
		fates_rhosnir:long_name = "Stem reflectance: near-IR" ;
	double fates_rhosvis(fates_pft) ;
		fates_rhosvis:units = "fraction" ;
		fates_rhosvis:long_name = "Stem reflectance: visible" ;
	double fates_root_long(fates_pft) ;
		fates_root_long:units = "yr" ;
		fates_root_long:long_name = "root longevity (alternatively, turnover time)" ;
	double fates_roota_par(fates_pft) ;
		fates_roota_par:units = "1/m" ;
		fates_roota_par:long_name = "CLM rooting distribution parameter" ;
	double fates_rootb_par(fates_pft) ;
		fates_rootb_par:units = "1/m" ;
		fates_rootb_par:long_name = "CLM rooting distribution parameter" ;
	double fates_rootprof_beta(fates_variants, fates_pft) ;
		fates_rootprof_beta:units = "unitless" ;
		fates_rootprof_beta:long_name = "Rooting beta parameter, for C and N vertical discretization (NOT USED BY DEFAULT)" ;
	double fates_seed_alloc(fates_pft) ;
		fates_seed_alloc:units = "fraction" ;
		fates_seed_alloc:long_name = "fraction of available carbon balance allocated to seeds" ;
	double fates_seed_alloc_mature(fates_pft) ;
		fates_seed_alloc_mature:units = "fraction" ;
		fates_seed_alloc_mature:long_name = "fraction of available carbon balance allocated to seeds in mature plants (adds to fates_seed_alloc)" ;
	double fates_seed_dbh_repro_threshold(fates_pft) ;
		fates_seed_dbh_repro_threshold:units = "cm" ;
		fates_seed_dbh_repro_threshold:long_name = "the diameter (if any) where the plant will start extra clonal allocation to the seed pool" ;
	double fates_seed_decay_rate(fates_pft) ;
		fates_seed_decay_rate:units = "yr-1" ;
		fates_seed_decay_rate:long_name = "fraction of seeds that decay per year" ;
	double fates_seed_germination_rate(fates_pft) ;
		fates_seed_germination_rate:units = "yr-1" ;
		fates_seed_germination_rate:long_name = "fraction of seeds that germinate per year" ;
	double fates_seed_suppl(fates_pft) ;
		fates_seed_suppl:units = "KgC/m2/yr" ;
		fates_seed_suppl:long_name = "Supplemental external seed rain source term (non-mass conserving)" ;
	double fates_senleaf_long_fdrought(fates_pft) ;
		fates_senleaf_long_fdrought:units = "unitless[0-1]" ;
		fates_senleaf_long_fdrought:long_name = "multiplication factor for leaf longevity of senescent leaves during drought" ;
	double fates_smpsc(fates_pft) ;
		fates_smpsc:units = "mm" ;
		fates_smpsc:long_name = "Soil water potential at full stomatal closure" ;
	double fates_smpso(fates_pft) ;
		fates_smpso:units = "mm" ;
		fates_smpso:long_name = "Soil water potential at full stomatal opening" ;
	double fates_soil_salinity ;
		fates_soil_salinity:units = "ppt" ;
		fates_soil_salinity:long_name = "soil salinity used for model when not coupled to dynamic soil salinity" ;
	double fates_taulnir(fates_pft) ;
		fates_taulnir:units = "fraction" ;
		fates_taulnir:long_name = "Leaf transmittance: near-IR" ;
	double fates_taulvis(fates_pft) ;
		fates_taulvis:units = "fraction" ;
		fates_taulvis:long_name = "Leaf transmittance: visible" ;
	double fates_tausnir(fates_pft) ;
		fates_tausnir:units = "fraction" ;
		fates_tausnir:long_name = "Stem transmittance: near-IR" ;
	double fates_tausvis(fates_pft) ;
		fates_tausvis:units = "fraction" ;
		fates_tausvis:long_name = "Stem transmittance: visible" ;
	double fates_trim_inc(fates_pft) ;
		fates_trim_inc:units = "m2/m2" ;
		fates_trim_inc:long_name = "Arbitrary incremental change in trimming function." ;
	double fates_trim_limit(fates_pft) ;
		fates_trim_limit:units = "m2/m2" ;
		fates_trim_limit:long_name = "Arbitrary limit to reductions in leaf area with stress" ;
	double fates_turnover_carb_retrans(fates_prt_organs, fates_pft) ;
		fates_turnover_carb_retrans:units = "-" ;
		fates_turnover_carb_retrans:long_name = "retranslocation fraction of carbon in turnover" ;
	double fates_turnover_nitr_retrans(fates_prt_organs, fates_pft) ;
		fates_turnover_nitr_retrans:units = "-" ;
		fates_turnover_nitr_retrans:long_name = "retranslocation fraction of nitrogen in turnover" ;
	double fates_turnover_phos_retrans(fates_prt_organs, fates_pft) ;
		fates_turnover_phos_retrans:units = "-" ;
		fates_turnover_phos_retrans:long_name = "retranslocation fraction of phosphorous in turnover, parameter 1" ;
	double fates_turnover_retrans_mode(fates_pft) ;
		fates_turnover_retrans_mode:units = "index" ;
		fates_turnover_retrans_mode:long_name = "retranslocation method for leaf/fineroot turnover." ;
		fates_turnover_retrans_mode:possible_values = "1: constant fraction." ;
	double fates_wood_density(fates_pft) ;
		fates_wood_density:units = "g/cm3" ;
		fates_wood_density:long_name = "mean density of woody tissue in plant" ;
	double fates_woody(fates_pft) ;
		fates_woody:units = "logical flag" ;
		fates_woody:long_name = "Binary woody lifeform flag" ;
	double fates_z0mr(fates_pft) ;
		fates_z0mr:units = "unitless" ;
		fates_z0mr:long_name = "Ratio of momentum roughness length to canopy top height" ;
<<<<<<< HEAD
	float fates_leaf_stomatal_slope_medlyn(fates_pft) ;
		fates_leaf_stomatal_slope_medlyn:units = "KPa**0.5" ;
		fates_leaf_stomatal_slope_medlyn:_FillValue = 1.e+30f ;
	float fates_leaf_stomatal_intercept(fates_pft) ;
		fates_leaf_stomatal_intercept:units = "umol H2O/m**2/s" ;
		fates_leaf_stomatal_intercept:_FillValue = 1.e+30f ;
	int stomatal_model ;
		stomatal_model:units = " " ;
=======
	double fates_fire_FBD(fates_litterclass) ;
		fates_fire_FBD:units = "NA" ;
		fates_fire_FBD:long_name = "spitfire parameter related to fuel bulk density, see SFMain.F90" ;
	double fates_fire_low_moisture_Coeff(fates_litterclass) ;
		fates_fire_low_moisture_Coeff:units = "NA" ;
		fates_fire_low_moisture_Coeff:long_name = "spitfire parameter, equation B1 Thonicke et al 2010" ;
	double fates_fire_low_moisture_Slope(fates_litterclass) ;
		fates_fire_low_moisture_Slope:units = "NA" ;
		fates_fire_low_moisture_Slope:long_name = "spitfire parameter, equation B1 Thonicke et al 2010" ;
	double fates_fire_mid_moisture(fates_litterclass) ;
		fates_fire_mid_moisture:units = "NA" ;
		fates_fire_mid_moisture:long_name = "spitfire litter moisture threshold to be considered medium dry" ;
	double fates_fire_mid_moisture_Coeff(fates_litterclass) ;
		fates_fire_mid_moisture_Coeff:units = "NA" ;
		fates_fire_mid_moisture_Coeff:long_name = "spitfire parameter, equation B1 Thonicke et al 2010" ;
	double fates_fire_mid_moisture_Slope(fates_litterclass) ;
		fates_fire_mid_moisture_Slope:units = "NA" ;
		fates_fire_mid_moisture_Slope:long_name = "spitfire parameter, equation B1 Thonicke et al 2010" ;
	double fates_fire_min_moisture(fates_litterclass) ;
		fates_fire_min_moisture:units = "NA" ;
		fates_fire_min_moisture:long_name = "spitfire litter moisture threshold to be considered very dry" ;
	double fates_fire_SAV(fates_litterclass) ;
		fates_fire_SAV:units = "NA" ;
		fates_fire_SAV:long_name = "spitfire parameter related to surface area to volume ratio, see SFMain.F90" ;
	double fates_max_decomp(fates_litterclass) ;
		fates_max_decomp:units = "yr-1" ;
		fates_max_decomp:long_name = "maximum rate of litter & CWD transfer from non-decomposing class into decomposing class" ;
	double fates_CWD_frac(fates_NCWD) ;
		fates_CWD_frac:units = "fraction" ;
		fates_CWD_frac:long_name = "fraction of woody (bdead+bsw) biomass destined for CWD pool" ;
	double fates_base_mr_20 ;
		fates_base_mr_20:units = "gC/gN/s" ;
		fates_base_mr_20:long_name = "Base maintenance respiration rate for plant tissues, using Ryan 1991" ;
	double fates_bbopt_c3 ;
		fates_bbopt_c3:units = "umol H2O/m**2/s" ;
		fates_bbopt_c3:long_name = "Ball-Berry minimum unstressed leaf conductance for C3" ;
	double fates_bbopt_c4 ;
		fates_bbopt_c4:units = "umol H2O/m**2/s" ;
		fates_bbopt_c4:long_name = "Ball-Berry minimum unstressed leaf conductance for C4" ;
	double fates_canopy_closure_thresh ;
		fates_canopy_closure_thresh:units = "unitless" ;
		fates_canopy_closure_thresh:long_name = "tree canopy coverage at which crown area allometry changes from savanna to forest value" ;
	double fates_cohort_age_fusion_tol ;
		fates_cohort_age_fusion_tol:units = "unitless" ;
		fates_cohort_age_fusion_tol:long_name = "minimum fraction in differece in cohort age between cohorts." ;
	double fates_cohort_size_fusion_tol ;
		fates_cohort_size_fusion_tol:units = "unitless" ;
		fates_cohort_size_fusion_tol:long_name = "minimum fraction in difference in dbh between cohorts" ;
	double fates_comp_excln ;
		fates_comp_excln:units = "none" ;
		fates_comp_excln:long_name = "IF POSITIVE: weighting factor (exponent on dbh) for canopy layer exclusion and promotion, IF NEGATIVE: switch to use deterministic height sorting" ;
	double fates_cwd_fcel ;
		fates_cwd_fcel:units = "unitless" ;
		fates_cwd_fcel:long_name = "Cellulose fraction for CWD" ;
	double fates_cwd_flig ;
		fates_cwd_flig:units = "unitless" ;
		fates_cwd_flig:long_name = "Lignin fraction of coarse woody debris" ;
	double fates_fire_active_crown_fire ;
		fates_fire_active_crown_fire:units = "0 or 1" ;
		fates_fire_active_crown_fire:long_name = "flag, 1=active crown fire 0=no active crown fire" ;
	double fates_fire_cg_strikes ;
		fates_fire_cg_strikes:units = "fraction (0-1)" ;
		fates_fire_cg_strikes:long_name = "fraction of cloud to ground lightning strikes" ;
	double fates_fire_drying_ratio ;
		fates_fire_drying_ratio:units = "NA" ;
		fates_fire_drying_ratio:long_name = "spitfire parameter, fire drying ratio for fuel moisture, alpha_FMC EQ 6 Thonicke et al 2010" ;
	double fates_fire_durat_slope ;
		fates_fire_durat_slope:units = "NA" ;
		fates_fire_durat_slope:long_name = "spitfire parameter, fire max duration slope, Equation 14 Thonicke et al 2010" ;
	double fates_fire_fdi_a ;
		fates_fire_fdi_a:units = "NA" ;
		fates_fire_fdi_a:long_name = "spitfire parameter, fire danger index,  EQ 5 Thonicke et al 2010" ;
	double fates_fire_fdi_alpha ;
		fates_fire_fdi_alpha:units = "NA" ;
		fates_fire_fdi_alpha:long_name = "spitfire parameter, EQ 7 Venevsky et al. GCB 2002,(modified EQ 8 Thonicke et al. 2010) " ;
	double fates_fire_fdi_b ;
		fates_fire_fdi_b:units = "NA" ;
		fates_fire_fdi_b:long_name = "spitfire parameter, fire danger index, EQ 5 Thonicke et al 2010 " ;
	double fates_fire_fuel_energy ;
		fates_fire_fuel_energy:units = "kJ/kg" ;
		fates_fire_fuel_energy:long_name = "spitfire parameter, heat content of fuel" ;
	double fates_fire_max_durat ;
		fates_fire_max_durat:units = "minutes" ;
		fates_fire_max_durat:long_name = "spitfire parameter, fire maximum duration, Equation 14 Thonicke et al 2010" ;
	double fates_fire_miner_damp ;
		fates_fire_miner_damp:units = "NA" ;
		fates_fire_miner_damp:long_name = "spitfire parameter, mineral-dampening coefficient EQ A1 Thonicke et al 2010 " ;
	double fates_fire_miner_total ;
		fates_fire_miner_total:units = "fraction" ;
		fates_fire_miner_total:long_name = "spitfire parameter, total mineral content, Table A1 Thonicke et al 2010" ;
	double fates_fire_nignitions ;
		fates_fire_nignitions:units = "ignitions per year per km2" ;
		fates_fire_nignitions:long_name = "number of annual ignitions per square km" ;
	double fates_fire_part_dens ;
		fates_fire_part_dens:units = "kg/m2" ;
		fates_fire_part_dens:long_name = "spitfire parameter, oven dry particle density, Table A1 Thonicke et al 2010" ;
	double fates_hydr_kmax_rsurf1 ;
		fates_hydr_kmax_rsurf1:units = "kg water/m2 root area/Mpa/s" ;
		fates_hydr_kmax_rsurf1:long_name = "maximum conducitivity for unit root surface (into root)" ;
	double fates_hydr_kmax_rsurf2 ;
		fates_hydr_kmax_rsurf2:units = "kg water/m2 root area/Mpa/s" ;
		fates_hydr_kmax_rsurf2:long_name = "maximum conducitivity for unit root surface (out of root)" ;
	double fates_hydr_psi0 ;
		fates_hydr_psi0:units = "MPa" ;
		fates_hydr_psi0:long_name = "sapwood water potential at saturation" ;
	double fates_hydr_psicap ;
		fates_hydr_psicap:units = "MPa" ;
		fates_hydr_psicap:long_name = "sapwood water potential at which capillary reserves exhausted" ;
	double fates_init_litter ;
		fates_init_litter:units = "NA" ;
		fates_init_litter:long_name = "Initialization value for litter pool in cold-start (NOT USED)" ;
	double fates_logging_coll_under_frac ;
		fates_logging_coll_under_frac:units = "fraction" ;
		fates_logging_coll_under_frac:long_name = "Fraction of stems killed in the understory when logging generates disturbance" ;
	double fates_logging_collateral_frac ;
		fates_logging_collateral_frac:units = "fraction" ;
		fates_logging_collateral_frac:long_name = "Fraction of large stems in upperstory that die from logging collateral damage" ;
	double fates_logging_dbhmax_infra ;
		fates_logging_dbhmax_infra:units = "cm" ;
		fates_logging_dbhmax_infra:long_name = "Tree diameter, above which infrastructure from logging does not impact damage or mortality." ;
	double fates_logging_dbhmin ;
		fates_logging_dbhmin:units = "cm" ;
		fates_logging_dbhmin:long_name = "Minimum dbh at which logging is applied" ;
	double fates_logging_direct_frac ;
		fates_logging_direct_frac:units = "fraction" ;
		fates_logging_direct_frac:long_name = "Fraction of stems logged directly per event" ;
	double fates_logging_event_code ;
		fates_logging_event_code:units = "unitless" ;
		fates_logging_event_code:long_name = "Integer code that options how logging events are structured" ;
	double fates_logging_export_frac ;
		fates_logging_export_frac:units = "fraction" ;
		fates_logging_export_frac:long_name = "fraction of trunk product being shipped offsite, the leftovers will be left onsite as large CWD" ;
	double fates_logging_mechanical_frac ;
		fates_logging_mechanical_frac:units = "fraction" ;
		fates_logging_mechanical_frac:long_name = "Fraction of stems killed due infrastructure an other mechanical means" ;
	double fates_mort_disturb_frac ;
		fates_mort_disturb_frac:units = "fraction" ;
		fates_mort_disturb_frac:long_name = "fraction of canopy mortality that results in disturbance (i.e. transfer of area from new to old patch)" ;
	double fates_mort_understorey_death ;
		fates_mort_understorey_death:units = "fraction" ;
		fates_mort_understorey_death:long_name = "fraction of plants in understorey cohort impacted by overstorey tree-fall" ;
	double fates_patch_fusion_tol ;
		fates_patch_fusion_tol:units = "unitless" ;
		fates_patch_fusion_tol:long_name = "minimum fraction in difference in profiles between patches" ;
	double fates_phen_a ;
		fates_phen_a:units = "none" ;
		fates_phen_a:long_name = "GDD accumulation function, intercept parameter: gdd_thesh = a + b exp(c*ncd)" ;
	double fates_phen_b ;
		fates_phen_b:units = "none" ;
		fates_phen_b:long_name = "GDD accumulation function, multiplier parameter: gdd_thesh = a + b exp(c*ncd)" ;
	double fates_phen_c ;
		fates_phen_c:units = "none" ;
		fates_phen_c:long_name = "GDD accumulation function, exponent parameter: gdd_thesh = a + b exp(c*ncd)" ;
	double fates_phen_chiltemp ;
		fates_phen_chiltemp:units = "degrees C" ;
		fates_phen_chiltemp:long_name = "chilling day counting threshold for vegetation" ;
	double fates_phen_coldtemp ;
		fates_phen_coldtemp:units = "degrees C" ;
		fates_phen_coldtemp:long_name = "vegetation temperature exceedance that flags a cold-day for leaf-drop" ;
	double fates_phen_doff_time ;
		fates_phen_doff_time:units = "days" ;
		fates_phen_doff_time:long_name = "day threshold compared against days since leaves became off-allometry" ;
	double fates_phen_drought_threshold ;
		fates_phen_drought_threshold:units = "m3/m3" ;
		fates_phen_drought_threshold:long_name = "liquid volume in soil layer, threashold for drought phenology" ;
	double fates_phen_mindayson ;
		fates_phen_mindayson:units = "days" ;
		fates_phen_mindayson:long_name = "day threshold compared against days since leaves became on-allometry" ;
	double fates_phen_ncolddayslim ;
		fates_phen_ncolddayslim:units = "days" ;
		fates_phen_ncolddayslim:long_name = "day threshold exceedance for temperature leaf-drop" ;
	double fates_q10_froz ;
		fates_q10_froz:units = "unitless" ;
		fates_q10_froz:long_name = "Q10 for frozen-soil respiration rates" ;
	double fates_q10_mr ;
		fates_q10_mr:units = "unitless" ;
		fates_q10_mr:long_name = "Q10 for maintenance respiration" ;
	double fates_soil_salinity ;
		fates_soil_salinity:units = "ppt" ;
		fates_soil_salinity:long_name = "soil salinity used for model when not coupled to dynamic soil salinity" ;
>>>>>>> 50e3c74f

// global attributes:
		:history = "Tue Apr 28 18:40:36 2020: ncks -O -x -v fates_bbopt_c3,fates_bbopt_c4 fates_params_lqy.nc fates_params_lqy_new.nc\n",
			"This parameter file is maintained in version control\n",
			"See https://github.com/NGEET/fates/blob/master/parameter_files/fates_params_default.cdl \n",
			"For changes, use git blame \n",
			"" ;
		:NCO = "20200428" ;
data:

<<<<<<< HEAD
 fates_CWD_frac = 0.045, 0.075, 0.21, 0.67 ;
=======
 fates_history_ageclass_bin_edges = 0, 1, 2, 5, 10, 20, 50 ;

 fates_history_coageclass_bin_edges = 0, 5 ;

 fates_history_height_bin_edges = 0, 0.1, 0.3, 1, 3, 10 ;

 fates_history_sizeclass_bin_edges = 0, 5, 10, 15, 20, 30, 40, 50, 60, 70, 
    80, 90, 100 ;


 fates_pftname =
  "broadleaf_evergreen_tropical_tree          ",
  "needleleaf_evergreen_extratrop_tree        ",
  "needleleaf_colddecid_extratrop_tree       ",
  "broadleaf_evergreen_extratrop_tree         ",
  "broadleaf_hydrodecid_tropical_tree         ",
  "broadleaf_colddecid_extratrop_tree        ",
  "broadleaf_evergreen_extratrop_shrub        ",
  "broadleaf_hydrodecid_extratrop_shrub       ",
  "broadleaf_colddecid_extratrop_shrub       ",
  "arctic_c3_grass                            ",
  "cool_c3_grass                              ",
  "c4_grass                                   " ;

 fates_prt_organ_name =
  "leaf                                             ",
  "fine root                                        ",
  "sapwood                                          ",
  "storage                                          ",
  "reproduction                                     ",
  "structure                                        " ;
>>>>>>> 50e3c74f

 fates_alloc_storage_cushion = 1.2, 1.2, 1.2, 1.2, 1.2, 1.2, 1.2, 1.2, 1.2, 
    1.2, 1.2, 1.2 ;

 fates_allom_agb1 = 0.06896, 0.06896, 0.06896, 0.06896, 0.06896, 0.06896, 
    0.06896, 0.06896, 0.06896, 0.01, 0.01, 0.01 ;

 fates_allom_agb2 = 0.572, 0.572, 0.572, 0.572, 0.572, 0.572, 0.572, 0.572, 
    0.572, 0.572, 0.572, 0.572 ;

 fates_allom_agb3 = 1.94, 1.94, 1.94, 1.94, 1.94, 1.94, 1.94, 1.94, 1.94, 
    1.94, 1.94, 1.94 ;

 fates_allom_agb4 = 0.931, 0.931, 0.931, 0.931, 0.931, 0.931, 0.931, 0.931, 
    0.931, 0.931, 0.931, 0.931 ;

 fates_allom_agb_frac = 0.6, 0.6, 0.6, 0.6, 0.6, 0.6, 0.6, 0.6, 0.6, 0.6, 
    0.6, 0.6 ;

 fates_allom_amode = 1, 1, 1, 1, 1, 1, 1, 1, 1, 1, 1, 1 ;

 fates_allom_blca_expnt_diff = 0, 0, 0, 0, 0, 0, 0, 0, 0, 0, 0, 0 ;

 fates_allom_cmode = 1, 1, 1, 1, 1, 1, 1, 1, 1, 1, 1, 1 ;

 fates_allom_d2bl1 = 0.07, 0.07, 0.07, 0.07, 0.07, 0.07, 0.07, 0.07, 0.07, 
    0.07, 0.07, 0.07 ;

 fates_allom_d2bl2 = 1.3, 1.3, 1.3, 1.3, 1.3, 1.3, 1.3, 1.3, 1.3, 1.3, 1.3, 
    1.3 ;

 fates_allom_d2bl3 = 0.55, 0.55, 0.55, 0.55, 0.55, 0.55, 0.55, 0.55, 0.55, 
    0.55, 0.55, 0.55 ;

 fates_allom_d2ca_coefficient_max = 0.6568464, 0.6568464, 0.6568464, 
    0.6568464, 0.6568464, 0.6568464, 0.6568464, 0.6568464, 0.6568464, 
    0.6568464, 0.6568464, 0.6568464 ;

 fates_allom_d2ca_coefficient_min = 0.3381119, 0.3381119, 0.3381119, 
    0.3381119, 0.3381119, 0.3381119, 0.3381119, 0.3381119, 0.3381119, 
    0.3381119, 0.3381119, 0.3381119 ;

 fates_allom_d2h1 = 0.64, 0.64, 0.64, 0.64, 0.64, 0.64, 0.64, 0.64, 0.64, 
    0.64, 0.64, 0.64 ;

 fates_allom_d2h2 = 0.37, 0.37, 0.37, 0.37, 0.37, 0.37, 0.37, 0.37, 0.37, 
    0.37, 0.37, 0.37 ;

 fates_allom_d2h3 = -999.9, -999.9, -999.9, -999.9, -999.9, -999.9, -999.9, 
    -999.9, -999.9, -999.9, -999.9, -999.9 ;

 fates_allom_dbh_maxheight = 90, 90, 90, 90, 90, 90, 3, 3, 2, 0.35, 0.35, 0.35 ;

 fates_allom_fmode = 1, 1, 1, 1, 1, 1, 1, 1, 1, 1, 1, 1 ;

 fates_allom_frbstor_repro = 0, 0, 0, 0, 0, 0, 0, 0, 0, 0, 0, 0 ;

 fates_allom_hmode = 1, 1, 1, 1, 1, 1, 1, 1, 1, 1, 1, 1 ;

 fates_allom_l2fr = 1, 1, 1, 1, 1, 1, 1, 1, 1, 1, 1, 1 ;

 fates_allom_la_per_sa_int = 0.8, 0.8, 0.8, 0.8, 0.8, 0.8, 0.8, 0.8, 0.8, 
    0.8, 0.8, 0.8 ;

 fates_allom_la_per_sa_slp = 0, 0, 0, 0, 0, 0, 0, 0, 0, 0, 0, 0 ;

 fates_allom_lmode = 1, 1, 1, 1, 1, 1, 1, 1, 1, 1, 1, 1 ;

 fates_allom_sai_scaler = 0.1, 0.1, 0.1, 0.1, 0.1, 0.1, 0.1, 0.1, 0.1, 0.1, 
    0.1, 0.1 ;

 fates_allom_smode = 1, 1, 1, 1, 1, 1, 1, 1, 1, 1, 1, 1 ;

 fates_allom_stmode = 1, 1, 1, 1, 1, 1, 1, 1, 1, 1, 1, 1 ;

 fates_base_mr_20 = 2.52e-06 ;

 fates_branch_turnover = 150, 150, 150, 150, 150, 150, 150, 150, 150, 0, 0, 0 ;

 fates_c2b = 2, 2, 2, 2, 2, 2, 2, 2, 2, 2, 2, 2 ;

 fates_canopy_closure_thresh = 0.8 ;

 fates_cohort_age_fusion_tol = 0.08 ;

 fates_cohort_size_fusion_tol = 0.08 ;

 fates_comp_excln = 3 ;

 fates_cwd_fcel = 0.76 ;

 fates_cwd_flig = 0.24 ;

 fates_displar = 0.67, 0.67, 0.67, 0.67, 0.67, 0.67, 0.67, 0.67, 0.67, 0.67, 
    0.67, 0.67 ;

 fates_eca_alpha_ptase = _, _, _, _, _, _, _, _, _, _, _, _ ;

 fates_eca_decompmicc = _, _, _, _, _, _, _, _, _, _, _, _ ;

 fates_eca_km_nh4 = _, _, _, _, _, _, _, _, _, _, _, _ ;

 fates_eca_km_no3 = _, _, _, _, _, _, _, _, _, _, _, _ ;

 fates_eca_km_p = _, _, _, _, _, _, _, _, _, _, _, _ ;

 fates_eca_km_ptase = _, _, _, _, _, _, _, _, _, _, _, _ ;

 fates_eca_lambda_ptase = _, _, _, _, _, _, _, _, _, _, _, _ ;

 fates_eca_vmax_nh4 = _, _, _, _, _, _, _, _, _, _, _, _ ;

 fates_eca_vmax_no3 = _, _, _, _, _, _, _, _, _, _, _, _ ;

 fates_eca_vmax_p = _, _, _, _, _, _, _, _, _, _, _, _ ;

 fates_eca_vmax_ptase = _, _, _, _, _, _, _, _, _, _, _, _ ;

 fates_fire_FBD = 15.4, 16.8, 19.6, 999, 4, 4 ;

 fates_fire_SAV = 13, 3.58, 0.98, 0.2, 66, 66 ;

 fates_fire_active_crown_fire = 0 ;

 fates_fire_alpha_SH = 0.2, 0.2, 0.2, 0.2, 0.2, 0.2, 0.2, 0.2, 0.2, 0.2, 0.2, 
    0.2 ;

 fates_fire_bark_scaler = 0.07, 0.07, 0.07, 0.07, 0.07, 0.07, 0.07, 0.07, 
    0.07, 0.07, 0.07, 0.07 ;

 fates_fire_cg_strikes = 0.2 ;

 fates_fire_crown_depth_frac = 0.5, 0.5, 0.5, 0.5, 0.5, 0.5, 0.95, 0.95, 
    0.95, 1, 1, 1 ;

 fates_fire_crown_kill = 0.775, 0.775, 0.775, 0.775, 0.775, 0.775, 0.775, 
    0.775, 0.775, 0.775, 0.775, 0.775 ;

 fates_fire_drying_ratio = 66000 ;

 fates_fire_durat_slope = -11.06 ;

 fates_fire_fdi_a = 17.62 ;

 fates_fire_fdi_alpha = 0.00037 ;

 fates_fire_fdi_b = 243.12 ;

 fates_fire_fuel_energy = 18000 ;

 fates_fire_low_moisture_Coeff = 1.12, 1.09, 0.98, 0.8, 1.15, 1.15 ;

 fates_fire_low_moisture_Slope = 0.62, 0.72, 0.85, 0.8, 0.62, 0.62 ;

 fates_fire_max_durat = 240 ;

 fates_fire_mid_moisture = 0.72, 0.51, 0.38, 1, 0.8, 0.8 ;

 fates_fire_mid_moisture_Coeff = 2.35, 1.47, 1.06, 0.8, 3.2, 3.2 ;

 fates_fire_mid_moisture_Slope = 2.35, 1.47, 1.06, 0.8, 3.2, 3.2 ;

 fates_fire_min_moisture = 0.18, 0.12, 0, 0, 0.24, 0.24 ;

 fates_fire_miner_damp = 0.41739 ;

 fates_fire_miner_total = 0.055 ;

 fates_fire_nignitions = 15 ;

 fates_fire_part_dens = 513 ;

 fates_fr_fcel = 0.5, 0.5, 0.5, 0.5, 0.5, 0.5, 0.5, 0.5, 0.5, 0.5, 0.5, 0.5 ;

 fates_fr_flab = 0.25, 0.25, 0.25, 0.25, 0.25, 0.25, 0.25, 0.25, 0.25, 0.25, 
    0.25, 0.25 ;

 fates_fr_flig = 0.25, 0.25, 0.25, 0.25, 0.25, 0.25, 0.25, 0.25, 0.25, 0.25, 
    0.25, 0.25 ;

 fates_grperc = 0.11, 0.11, 0.11, 0.11, 0.11, 0.11, 0.11, 0.11, 0.11, 0.11, 
    0.11, 0.11 ;

 fates_history_ageclass_bin_edges = 0, 1, 2, 5, 10, 20, 50 ;

 fates_history_coageclass_bin_edges = 0, 5 ;

 fates_history_height_bin_edges = 0, 0.1, 0.3, 1, 3, 10 ;

 fates_history_sizeclass_bin_edges = 0, 5, 10, 15, 20, 30, 40, 50, 60, 70, 
    80, 90, 100 ;

 fates_hydr_avuln_gs = 2.5, 2.5, 2.5, 2.5, 2.5, 2.5, 2.5, 2.5, 2.5, 2.5, 2.5, 
    2.5 ;

 fates_hydr_avuln_node =
  2, 2, 2, 2, 2, 2, 2, 2, 2, 2, 2, 2,
  2, 2, 2, 2, 2, 2, 2, 2, 2, 2, 2, 2,
  2, 2, 2, 2, 2, 2, 2, 2, 2, 2, 2, 2,
  2, 2, 2, 2, 2, 2, 2, 2, 2, 2, 2, 2 ;

 fates_hydr_epsil_node =
  12, 12, 12, 12, 12, 12, 12, 12, 12, 12, 12, 12,
  10, 10, 10, 10, 10, 10, 10, 10, 10, 10, 10, 10,
  10, 10, 10, 10, 10, 10, 10, 10, 10, 10, 10, 10,
  8, 8, 8, 8, 8, 8, 8, 8, 8, 8, 8, 8 ;

 fates_hydr_fcap_node =
  0, 0, 0, 0, 0, 0, 0, 0, 0, 0, 0, 0,
  0.08, 0.08, 0.08, 0.08, 0.08, 0.08, 0.08, 0.08, 0.08, 0.08, 0.08, 0.08,
  0.08, 0.08, 0.08, 0.08, 0.08, 0.08, 0.08, 0.08, 0.08, 0.08, 0.08, 0.08,
  0, 0, 0, 0, 0, 0, 0, 0, 0, 0, 0, 0 ;

 fates_hydr_kmax_node =
  -999, -999, -999, -999, -999, -999, -999, -999, -999, -999, -999, -999,
  3, 3, 3, 3, 3, 3, 3, 3, 3, 3, 3, 3,
  -999, -999, -999, -999, -999, -999, -999, -999, -999, -999, -999, -999,
  -999, -999, -999, -999, -999, -999, -999, -999, -999, -999, -999, -999 ;

 fates_hydr_kmax_rsurf1 = 20 ;

 fates_hydr_kmax_rsurf2 = 0.0001 ;

 fates_hydr_p50_gs = -1.5, -1.5, -1.5, -1.5, -1.5, -1.5, -1.5, -1.5, -1.5, 
    -1.5, -1.5, -1.5 ;

 fates_hydr_p50_node =
  -2.25, -2.25, -2.25, -2.25, -2.25, -2.25, -2.25, -2.25, -2.25, -2.25, 
    -2.25, -2.25,
  -2.25, -2.25, -2.25, -2.25, -2.25, -2.25, -2.25, -2.25, -2.25, -2.25, 
    -2.25, -2.25,
  -2.25, -2.25, -2.25, -2.25, -2.25, -2.25, -2.25, -2.25, -2.25, -2.25, 
    -2.25, -2.25,
  -2.25, -2.25, -2.25, -2.25, -2.25, -2.25, -2.25, -2.25, -2.25, -2.25, 
    -2.25, -2.25 ;

 fates_hydr_p_taper = 0.333, 0.333, 0.333, 0.333, 0.333, 0.333, 0.333, 0.333, 
    0.333, 0.333, 0.333, 0.333 ;

 fates_hydr_pinot_node =
  -1.465984, -1.465984, -1.465984, -1.465984, -1.465984, -1.465984, 
    -1.465984, -1.465984, -1.465984, -1.465984, -1.465984, -1.465984,
  -1.22807, -1.22807, -1.22807, -1.22807, -1.22807, -1.22807, -1.22807, 
    -1.22807, -1.22807, -1.22807, -1.22807, -1.22807,
  -1.22807, -1.22807, -1.22807, -1.22807, -1.22807, -1.22807, -1.22807, 
    -1.22807, -1.22807, -1.22807, -1.22807, -1.22807,
  -1.043478, -1.043478, -1.043478, -1.043478, -1.043478, -1.043478, 
    -1.043478, -1.043478, -1.043478, -1.043478, -1.043478, -1.043478 ;

 fates_hydr_pitlp_node =
  -1.67, -1.67, -1.67, -1.67, -1.67, -1.67, -1.67, -1.67, -1.67, -1.67, 
    -1.67, -1.67,
  -1.4, -1.4, -1.4, -1.4, -1.4, -1.4, -1.4, -1.4, -1.4, -1.4, -1.4, -1.4,
  -1.4, -1.4, -1.4, -1.4, -1.4, -1.4, -1.4, -1.4, -1.4, -1.4, -1.4, -1.4,
  -1.2, -1.2, -1.2, -1.2, -1.2, -1.2, -1.2, -1.2, -1.2, -1.2, -1.2, -1.2 ;

 fates_hydr_psi0 = 0 ;

 fates_hydr_psicap = -0.6 ;

 fates_hydr_resid_node =
  0.16, 0.16, 0.16, 0.16, 0.16, 0.16, 0.16, 0.16, 0.16, 0.16, 0.16, 0.16,
<<<<<<< HEAD
  0.21, 0.21, 0.21, 0.21, 0.21, 0.21, 0.21, 0.21, 0.21, 0.21, 0.21, 0.21,
  0.21, 0.21, 0.21, 0.21, 0.21, 0.21, 0.21, 0.21, 0.21, 0.21, 0.21, 0.21,
=======
  0.21, 0.21, 0.21, 0.21, 0.21, 0.21, 0.21, 0.21, 0.21, 0.21, 
    0.21, 0.21,
  0.21, 0.21, 0.21, 0.21, 0.21, 0.21, 0.21, 0.21, 0.21, 0.21, 
    0.21, 0.21,
>>>>>>> 50e3c74f
  0.11, 0.11, 0.11, 0.11, 0.11, 0.11, 0.11, 0.11, 0.11, 0.11, 0.11, 0.11 ;

 fates_hydr_rfrac_stem = 0.625, 0.625, 0.625, 0.625, 0.625, 0.625, 0.625, 
    0.625, 0.625, 0.625, 0.625, 0.625 ;

 fates_hydr_rs2 = 0.0001, 0.0001, 0.0001, 0.0001, 0.0001, 0.0001, 0.0001, 
    0.0001, 0.0001, 0.0001, 0.0001, 0.0001 ;

 fates_hydr_srl = 25, 25, 25, 25, 25, 25, 25, 25, 25, 25, 25, 25 ;

 fates_hydr_thetas_node =
  0.65, 0.65, 0.65, 0.65, 0.65, 0.65, 0.65, 0.65, 0.65, 0.65, 0.65, 0.65,
  0.65, 0.65, 0.65, 0.65, 0.65, 0.65, 0.65, 0.65, 0.65, 0.65, 0.65, 0.65,
  0.65, 0.65, 0.65, 0.65, 0.65, 0.65, 0.65, 0.65, 0.65, 0.65, 0.65, 0.65,
  0.75, 0.75, 0.75, 0.75, 0.75, 0.75, 0.75, 0.75, 0.75, 0.75, 0.75, 0.75 ;

 fates_init_litter = 0.05 ;

 fates_leaf_stomatal_slope_ballberry = 8, 8, 8, 8, 8, 8, 8, 8, 8, 8, 8, 8 ;

 fates_leaf_c3psn = 1, 1, 1, 1, 1, 1, 1, 1, 1, 1, 1, 0 ;

 fates_leaf_clumping_index = 0.85, 0.85, 0.8, 0.85, 0.85, 0.9, 0.85, 0.9, 
    0.9, 0.75, 0.75, 0.75 ;

 fates_leaf_diameter = 0.04, 0.04, 0.04, 0.04, 0.04, 0.04, 0.04, 0.04, 0.04, 
    0.04, 0.04, 0.04 ;

 fates_leaf_jmaxha = 43540, 43540, 43540, 43540, 43540, 43540, 43540, 43540, 
    43540, 43540, 43540, 43540 ;

 fates_leaf_jmaxhd = 152040, 152040, 152040, 152040, 152040, 152040, 152040, 
    152040, 152040, 152040, 152040, 152040 ;

 fates_leaf_jmaxse = 495, 495, 495, 495, 495, 495, 495, 495, 495, 495, 495, 
    495 ;

 fates_leaf_long =
  1.5, 4, 1, 1.5, 1, 1, 1.5, 1, 1, 1, 1, 1 ;

 fates_leaf_slamax = 0.0954, 0.0954, 0.0954, 0.0954, 0.0954, 0.0954, 0.012, 
    0.03, 0.03, 0.03, 0.03, 0.03 ;

 fates_leaf_slatop = 0.012, 0.01, 0.024, 0.012, 0.03, 0.03, 0.012, 0.03, 
    0.03, 0.03, 0.03, 0.03 ;

 fates_leaf_stor_priority = 0.8, 0.8, 0.8, 0.8, 0.8, 0.8, 0.8, 0.8, 0.8, 0.8, 
    0.8, 0.8 ;

 fates_leaf_tpuha = 53100, 53100, 53100, 53100, 53100, 53100, 53100, 53100, 
    53100, 53100, 53100, 53100 ;

 fates_leaf_tpuhd = 150650, 150650, 150650, 150650, 150650, 150650, 150650, 
    150650, 150650, 150650, 150650, 150650 ;

 fates_leaf_tpuse = 490, 490, 490, 490, 490, 490, 490, 490, 490, 490, 490, 490 ;

 fates_leaf_vcmax25top =
  50, 65, 39, 62, 41, 58, 62, 54, 54, 78, 78, 78 ;

 fates_leaf_vcmaxha = 65330, 65330, 65330, 65330, 65330, 65330, 65330, 65330, 
    65330, 65330, 65330, 65330 ;

 fates_leaf_vcmaxhd = 149250, 149250, 149250, 149250, 149250, 149250, 149250, 
    149250, 149250, 149250, 149250, 149250 ;

 fates_leaf_vcmaxse = 485, 485, 485, 485, 485, 485, 485, 485, 485, 485, 485, 
    485 ;

 fates_leaf_xl = 0.1, 0.01, 0.01, 0.1, 0.01, 0.25, 0.01, 0.25, 0.25, -0.3, 
    -0.3, -0.3 ;

 fates_lf_fcel = 0.5, 0.5, 0.5, 0.5, 0.5, 0.5, 0.5, 0.5, 0.5, 0.5, 0.5, 0.5 ;

 fates_lf_flab = 0.25, 0.25, 0.25, 0.25, 0.25, 0.25, 0.25, 0.25, 0.25, 0.25, 
    0.25, 0.25 ;

 fates_lf_flig = 0.25, 0.25, 0.25, 0.25, 0.25, 0.25, 0.25, 0.25, 0.25, 0.25, 
    0.25, 0.25 ;

 fates_logging_coll_under_frac = 0.55983 ;

 fates_logging_collateral_frac = 0.05 ;

 fates_logging_dbhmax_infra = 35 ;

 fates_logging_dbhmin = 50 ;

 fates_logging_direct_frac = 0.15 ;

 fates_logging_event_code = -30 ;

 fates_logging_export_frac = 0.8 ;

 fates_logging_mechanical_frac = 0.05 ;

 fates_maintresp_reduction_curvature = 0.01, 0.01, 0.01, 0.01, 0.01, 0.01, 
    0.01, 0.01, 0.01, 0.01, 0.01, 0.01 ;

 fates_maintresp_reduction_intercept = 1, 1, 1, 1, 1, 1, 1, 1, 1, 2, 1, 1 ;

 fates_max_decomp = 0.52, 0.383, 0.383, 0.19, 1, 999 ;

 fates_mort_bmort = 0.014, 0.014, 0.014, 0.014, 0.014, 0.014, 0.014, 0.014, 
    0.014, 0.014, 0.014, 0.014 ;

 fates_mort_disturb_frac = 1 ;

 fates_mort_freezetol = 2.5, -55, -80, -30, 2.5, -30, -60, -10, -80, -80, 
    -20, 2.5 ;

 fates_mort_hf_flc_threshold = 0.5, 0.5, 0.5, 0.5, 0.5, 0.5, 0.5, 0.5, 0.5, 
    0.5, 0.5, 0.5 ;

 fates_mort_hf_sm_threshold = 1e-06, 1e-06, 1e-06, 1e-06, 1e-06, 1e-06, 
    1e-06, 1e-06, 1e-06, 1e-06, 1e-06, 1e-06 ;

 fates_mort_ip_age_senescence = _, _, _, _, _, _, _, _, _, _, _, _ ;

 fates_mort_ip_size_senescence = _, _, _, _, _, _, _, _, _, _, _, _ ;

 fates_mort_r_age_senescence = _, _, _, _, _, _, _, _, _, _, _, _ ;

 fates_mort_r_size_senescence = _, _, _, _, _, _, _, _, _, _, _, _ ;

 fates_mort_scalar_coldstress = 3, 3, 3, 3, 3, 3, 3, 3, 3, 3, 3, 3 ;

 fates_mort_scalar_cstarvation = 0.6, 0.6, 0.6, 0.6, 0.6, 0.6, 0.6, 0.6, 0.6, 
    0.6, 0.6, 0.6 ;

 fates_mort_scalar_hydrfailure = 0.6, 0.6, 0.6, 0.6, 0.6, 0.6, 0.6, 0.6, 0.6, 
    0.6, 0.6, 0.6 ;

 fates_mort_understorey_death = 0.55983 ;

 fates_nfix1 = _, _, _, _, _, _, _, _, _, _, _, _ ;

 fates_nfix2 = _, _, _, _, _, _, _, _, _, _, _, _ ;

 fates_patch_fusion_tol = 0.05 ;

 fates_pftname =
  "broadleaf_evergreen_tropical_tree          ",
  "needleleaf_evergreen_extratrop_tree        ",
  "needleleaf_colddecid_extratrop_tree       ",
  "broadleaf_evergreen_extratrop_tree         ",
  "broadleaf_hydrodecid_tropical_tree         ",
  "broadleaf_colddecid_extratrop_tree        ",
  "broadleaf_evergreen_extratrop_shrub        ",
  "broadleaf_hydrodecid_extratrop_shrub       ",
  "broadleaf_colddecid_extratrop_shrub       ",
  "arctic_c3_grass                            ",
  "cool_c3_grass                              ",
  "c4_grass                                   " ;

 fates_phen_a = -68 ;

 fates_phen_b = 638 ;

 fates_phen_c = -0.01 ;

 fates_phen_chiltemp = 5 ;

 fates_phen_cold_size_threshold = 0, 0, 0, 0, 0, 0, 0, 0, 0, 0, 0, 0 ;

 fates_phen_coldtemp = 7.5 ;

 fates_phen_doff_time = 100 ;

 fates_phen_drought_threshold = 0.15 ;

 fates_phen_evergreen = 1, 1, 0, 1, 0, 0, 1, 0, 0, 0, 0, 0 ;

 fates_phen_mindayson = 90 ;

 fates_phen_ncolddayslim = 5 ;

 fates_phen_season_decid = 0, 0, 1, 0, 0, 1, 0, 0, 1, 1, 0, 0 ;

 fates_phen_stem_drop_fraction = 0, 0, 0, 0, 0, 0, 0, 0, 0, 0, 0, 0 ;

 fates_phen_stress_decid = 0, 0, 0, 0, 1, 0, 0, 1, 0, 0, 1, 1 ;

 fates_phenflush_fraction = _, _, 0.5, _, 0.5, 0.5, _, 0.5, 0.5, 0.5, 0.5, 0.5 ;

 fates_prescribed_mortality_canopy = 0.0194, 0.0194, 0.0194, 0.0194, 0.0194, 
    0.0194, 0.0194, 0.0194, 0.0194, 0.0194, 0.0194, 0.0194 ;

 fates_prescribed_mortality_understory = 0.025, 0.025, 0.025, 0.025, 0.025, 
    0.025, 0.025, 0.025, 0.025, 0.025, 0.025, 0.025 ;

 fates_prescribed_npp_canopy = 0.4, 0.4, 0.4, 0.4, 0.4, 0.4, 0.4, 0.4, 0.4, 
    0.4, 0.4, 0.4 ;

 fates_prescribed_npp_understory = 0.03125, 0.03125, 0.03125, 0.03125, 
    0.03125, 0.03125, 0.03125, 0.03125, 0.03125, 0.03125, 0.03125, 0.03125 ;

 fates_prescribed_nuptake = _, _, _, _, _, _, _, _, _, _, _, _ ;

 fates_prescribed_puptake = _, _, _, _, _, _, _, _, _, _, _, _ ;

 fates_prescribed_recruitment = 0.02, 0.02, 0.02, 0.02, 0.02, 0.02, 0.02, 
    0.02, 0.02, 0.02, 0.02, 0.02 ;

 fates_prt_alloc_priority =
  _, _, _, _, _, _, _, _, _, _, _, _,
  _, _, _, _, _, _, _, _, _, _, _, _,
  _, _, _, _, _, _, _, _, _, _, _, _,
  _, _, _, _, _, _, _, _, _, _, _, _,
  _, _, _, _, _, _, _, _, _, _, _, _,
  _, _, _, _, _, _, _, _, _, _, _, _ ;

 fates_prt_nitr_stoich_p1 =
  0.033, 0.029, 0.04, 0.033, 0.04, 0.04, 0.033, 0.04, 0.04, 0.04, 0.04, 0.04,
  0.024, 0.024, 0.024, 0.024, 0.024, 0.024, 0.024, 0.024, 0.024, 0.024, 
    0.024, 0.024,
  1e-08, 1e-08, 1e-08, 1e-08, 1e-08, 1e-08, 1e-08, 1e-08, 1e-08, 1e-08, 
    1e-08, 1e-08,
  1e-08, 1e-08, 1e-08, 1e-08, 1e-08, 1e-08, 1e-08, 1e-08, 1e-08, 1e-08, 
    1e-08, 1e-08,
  0, 0, 0, 0, 0, 0, 0, 0, 0, 0, 0, 0,
  0.0047, 0.0047, 0.0047, 0.0047, 0.0047, 0.0047, 0.0047, 0.0047, 0.0047, 
    0.0047, 0.0047, 0.0047 ;

 fates_prt_nitr_stoich_p2 =
  _, _, _, _, _, _, _, _, _, _, _, _,
  _, _, _, _, _, _, _, _, _, _, _, _,
  _, _, _, _, _, _, _, _, _, _, _, _,
  _, _, _, _, _, _, _, _, _, _, _, _,
  _, _, _, _, _, _, _, _, _, _, _, _,
  _, _, _, _, _, _, _, _, _, _, _, _ ;

 fates_prt_organ_name =
  "leaf                                             ",
  "fine root                                        ",
  "sapwood                                          ",
  "storage                                          ",
  "reproduction                                     ",
  "structure                                        " ;

 fates_prt_phos_stoich_p1 =
  0.0033, 0.0029, 0.004, 0.0033, 0.004, 0.004, 0.0033, 0.004, 0.004, 0.004, 
    0.004, 0.004,
  0.0024, 0.0024, 0.0024, 0.0024, 0.0024, 0.0024, 0.0024, 0.0024, 0.0024, 
    0.0024, 0.0024, 0.0024,
  1e-09, 1e-09, 1e-09, 1e-09, 1e-09, 1e-09, 1e-09, 1e-09, 1e-09, 1e-09, 
    1e-09, 1e-09,
  1e-09, 1e-09, 1e-09, 1e-09, 1e-09, 1e-09, 1e-09, 1e-09, 1e-09, 1e-09, 
    1e-09, 1e-09,
  0, 0, 0, 0, 0, 0, 0, 0, 0, 0, 0, 0,
  0.00047, 0.00047, 0.00047, 0.00047, 0.00047, 0.00047, 0.00047, 0.00047, 
    0.00047, 0.00047, 0.00047, 0.00047 ;

 fates_prt_phos_stoich_p2 =
  _, _, _, _, _, _, _, _, _, _, _, _,
  _, _, _, _, _, _, _, _, _, _, _, _,
  _, _, _, _, _, _, _, _, _, _, _, _,
  _, _, _, _, _, _, _, _, _, _, _, _,
  _, _, _, _, _, _, _, _, _, _, _, _,
  _, _, _, _, _, _, _, _, _, _, _, _ ;

 fates_q10_froz = 1.5 ;

 fates_q10_mr = 1.5 ;

 fates_recruit_hgt_min = 1.3, 1.3, 1.3, 1.3, 1.3, 1.3, 0.75, 0.75, 0.75, 
    0.125, 0.125, 0.125 ;

 fates_recruit_initd = 0.2, 0.2, 0.2, 0.2, 0.2, 0.2, 0.2, 0.2, 0.2, 0.2, 0.2, 
    0.2 ;

 fates_rholnir = 0.45, 0.35, 0.35, 0.45, 0.45, 0.45, 0.35, 0.45, 0.45, 0.35, 
    0.35, 0.35 ;

 fates_rholvis = 0.1, 0.07, 0.07, 0.1, 0.1, 0.1, 0.07, 0.1, 0.1, 0.1, 0.1, 0.1 ;

 fates_rhosnir = 0.39, 0.39, 0.39, 0.39, 0.39, 0.39, 0.39, 0.39, 0.39, 0.53, 
    0.53, 0.53 ;

 fates_rhosvis = 0.16, 0.16, 0.16, 0.16, 0.16, 0.16, 0.16, 0.16, 0.16, 0.31, 
    0.31, 0.31 ;

 fates_root_long = 1, 2, 1, 1.5, 1, 1, 1.5, 1, 1, 1, 1, 1 ;

 fates_roota_par = 7, 7, 7, 7, 6, 6, 7, 7, 7, 11, 11, 11 ;

 fates_rootb_par = 1, 2, 2, 1, 2, 2, 1.5, 1.5, 1.5, 2, 2, 2 ;

 fates_rootprof_beta =
  0.976, 0.976, 0.976, 0.976, 0.976, 0.976, 0.976, 0.976, 0.976, 0.976, 
    0.976, 0.976,
  _, _, _, _, _, _, _, _, _, _, _, _ ;

 fates_seed_alloc = 0.1, 0.1, 0.1, 0.1, 0.1, 0.1, 0.1, 0.1, 0.1, 0.1, 0.1, 0.1 ;

 fates_seed_alloc_mature = 0, 0, 0, 0, 0, 0, 0.9, 0.9, 0.9, 0.9, 0.9, 0.9 ;

 fates_seed_dbh_repro_threshold = 150, 90, 90, 90, 90, 90, 3, 3, 2, 1.47, 
    1.47, 1.47 ;

 fates_seed_decay_rate = 0.51, 0.51, 0.51, 0.51, 0.51, 0.51, 0.51, 0.51, 
    0.51, 0.51, 0.51, 0.51 ;

 fates_seed_germination_rate = 0.5, 0.5, 0.5, 0.5, 0.5, 0.5, 0.5, 0.5, 0.5, 
    0.5, 0.5, 0.5 ;

 fates_seed_suppl = 0, 0, 0, 0, 0, 0, 0, 0, 0, 0, 0, 0 ;


 fates_senleaf_long_fdrought = 1, 1, 1, 1, 1, 1, 1, 1, 1, 1, 1, 1 ;

 fates_smpsc = -255000, -255000, -255000, -255000, -255000, -255000, -255000, 
    -255000, -255000, -255000, -255000, -255000 ;

 fates_smpso = -66000, -66000, -66000, -66000, -66000, -66000, -66000, 
    -66000, -66000, -66000, -66000, -66000 ;

 fates_soil_salinity = 0.4 ;

 fates_taulnir = 0.25, 0.1, 0.1, 0.25, 0.25, 0.25, 0.1, 0.25, 0.25, 0.34, 
    0.34, 0.34 ;

 fates_taulvis = 0.05, 0.05, 0.05, 0.05, 0.05, 0.05, 0.05, 0.05, 0.05, 0.05, 
    0.05, 0.05 ;

 fates_tausnir = 0.001, 0.001, 0.001, 0.001, 0.001, 0.001, 0.001, 0.001, 
    0.001, 0.25, 0.25, 0.25 ;

 fates_tausvis = 0.001, 0.001, 0.001, 0.001, 0.001, 0.001, 0.001, 0.001, 
    0.001, 0.12, 0.12, 0.12 ;

 fates_trim_inc = 0.03, 0.03, 0.03, 0.03, 0.03, 0.03, 0.03, 0.03, 0.03, 0.03, 
    0.03, 0.03 ;

 fates_trim_limit = 0.3, 0.3, 0.3, 0.3, 0.3, 0.3, 0.3, 0.3, 0.3, 0.3, 0.3, 0.3 ;

 fates_turnover_carb_retrans =
  0.025, 0.025, 0.025, 0.025, 0.025, 0.025, 0.025, 0.025, 0.025, 0.025, 
    0.025, 0.025,
  0, 0, 0, 0, 0, 0, 0, 0, 0, 0, 0, 0,
  0, 0, 0, 0, 0, 0, 0, 0, 0, 0, 0, 0,
  0, 0, 0, 0, 0, 0, 0, 0, 0, 0, 0, 0,
  0, 0, 0, 0, 0, 0, 0, 0, 0, 0, 0, 0,
  0, 0, 0, 0, 0, 0, 0, 0, 0, 0, 0, 0 ;

 fates_turnover_nitr_retrans =
  _, _, _, _, _, _, _, _, _, _, _, _,
  _, _, _, _, _, _, _, _, _, _, _, _,
  _, _, _, _, _, _, _, _, _, _, _, _,
  _, _, _, _, _, _, _, _, _, _, _, _,
  _, _, _, _, _, _, _, _, _, _, _, _,
  _, _, _, _, _, _, _, _, _, _, _, _ ;

 fates_turnover_phos_retrans =
  _, _, _, _, _, _, _, _, _, _, _, _,
  _, _, _, _, _, _, _, _, _, _, _, _,
  _, _, _, _, _, _, _, _, _, _, _, _,
  _, _, _, _, _, _, _, _, _, _, _, _,
  _, _, _, _, _, _, _, _, _, _, _, _,
  _, _, _, _, _, _, _, _, _, _, _, _ ;

 fates_turnover_retrans_mode = 1, 1, 1, 1, 1, 1, 1, 1, 1, 1, 1, 1 ;

 fates_wood_density = 0.7, 0.7, 0.7, 0.7, 0.7, 0.7, 0.7, 0.7, 0.7, 0.7, 0.7, 
    0.7 ;

 fates_woody = 1, 1, 1, 1, 1, 1, 1, 1, 1, 0, 0, 0 ;

 fates_z0mr = 0.055, 0.055, 0.055, 0.055, 0.055, 0.055, 0.055, 0.055, 0.055, 
    0.055, 0.055, 0.055 ;

 fates_leaf_stomatal_slope_medlyn = 4.1, 2.3, 2.3, 4.1, 4.4, 4.4, 4.7, 4.7, 
    4.7, 2.2, 5.3, 1.6 ;

 fates_leaf_stomatal_intercept = 1000, 1000, 1000, 1000, 1000, 1000, 1000, 
    1000, 1000, 1000, 1000, 1000 ;

<<<<<<< HEAD
 stomatal_model = 2 ;
=======
 fates_fire_min_moisture = 0.18, 0.12, 0, 0, 0.24, 0.24 ;

 fates_fire_SAV = 13, 3.58, 0.98, 0.2, 66, 66 ;

 fates_max_decomp = 0.52, 0.383, 0.383, 0.19, 1, 999 ;

 fates_CWD_frac = 0.045, 0.075, 0.21, 0.67 ;

 fates_base_mr_20 = 2.52e-06 ;

 fates_bbopt_c3 = 10000 ;

 fates_bbopt_c4 = 40000 ;

 fates_canopy_closure_thresh = 0.8 ;

 fates_cohort_age_fusion_tol = 0.08 ;

 fates_cohort_size_fusion_tol = 0.08 ;

 fates_comp_excln = 3 ;

 fates_cwd_fcel = 0.76 ;

 fates_cwd_flig = 0.24 ;

 fates_fire_active_crown_fire = 0 ;

 fates_fire_cg_strikes = 0.2 ;

 fates_fire_drying_ratio = 66000 ;

 fates_fire_durat_slope = -11.06 ;

 fates_fire_fdi_a = 17.62 ;

 fates_fire_fdi_alpha = 0.00037 ;

 fates_fire_fdi_b = 243.12 ;

 fates_fire_fuel_energy = 18000 ;

 fates_fire_max_durat = 240 ;

 fates_fire_miner_damp = 0.41739 ;

 fates_fire_miner_total = 0.055 ;

 fates_fire_nignitions = 15 ;

 fates_fire_part_dens = 513 ;

 fates_hydr_kmax_rsurf1 = 20 ;

 fates_hydr_kmax_rsurf2 = 0.0001 ;

 fates_hydr_psi0 = 0 ;

 fates_hydr_psicap = -0.6 ;

 fates_init_litter = 0.05 ;

 fates_logging_coll_under_frac = 0.55983 ;

 fates_logging_collateral_frac = 0.05 ;

 fates_logging_dbhmax_infra = 35 ;

 fates_logging_dbhmin = 50 ;

 fates_logging_direct_frac = 0.15 ;

 fates_logging_event_code = -30 ;

 fates_logging_export_frac = 0.8 ;

 fates_logging_mechanical_frac = 0.05 ;

 fates_mort_disturb_frac = 1 ;

 fates_mort_understorey_death = 0.55983 ;

 fates_patch_fusion_tol = 0.05 ;

 fates_phen_a = -68 ;

 fates_phen_b = 638 ;

 fates_phen_c = -0.01 ;

 fates_phen_chiltemp = 5 ;

 fates_phen_coldtemp = 7.5 ;

 fates_phen_doff_time = 100 ;

 fates_phen_drought_threshold = 0.15 ;

 fates_phen_mindayson = 90 ;

 fates_phen_ncolddayslim = 5 ;

 fates_q10_froz = 1.5 ;

 fates_q10_mr = 1.5 ;

 fates_soil_salinity = 0.4 ;
>>>>>>> 50e3c74f
}<|MERGE_RESOLUTION|>--- conflicted
+++ resolved
@@ -1,25 +1,36 @@
-netcdf fates_params_lqy_new {
+netcdf fates_params_default {
 dimensions:
 	fates_NCWD = 4 ;
-	fates_pft = 12 ;
-	fates_litterclass = 6 ;
 	fates_history_age_bins = 7 ;
-	fates_history_coage_bins = 2 ;
 	fates_history_height_bins = 6 ;
 	fates_history_size_bins = 13 ;
-<<<<<<< HEAD
-=======
 	fates_history_coage_bins = 2 ;
->>>>>>> 50e3c74f
 	fates_hydr_organs = 4 ;
 	fates_leafage_class = 1 ;
+	fates_litterclass = 6 ;
+	fates_pft = 12 ;
+	fates_prt_organs = 6 ;
 	fates_string_length = 60 ;
-	fates_prt_organs = 6 ;
 	fates_variants = 2 ;
 variables:
-	double fates_CWD_frac(fates_NCWD) ;
-		fates_CWD_frac:units = "fraction" ;
-		fates_CWD_frac:long_name = "fraction of woody (bdead+bsw) biomass destined for CWD pool" ;
+	double fates_history_ageclass_bin_edges(fates_history_age_bins) ;
+		fates_history_ageclass_bin_edges:units = "yr" ;
+		fates_history_ageclass_bin_edges:long_name = "Lower edges for age class bins used in age-resolved patch history output" ;
+	double fates_history_coageclass_bin_edges(fates_history_coage_bins) ;
+		fates_history_coageclass_bin_edges:units = "years" ;
+		fates_history_coageclass_bin_edges:long_name = "Lower edges for cohort age class bins used in cohort age resolved history output" ;
+	double fates_history_height_bin_edges(fates_history_height_bins) ;
+		fates_history_height_bin_edges:units = "m" ;
+		fates_history_height_bin_edges:long_name = "Lower edges for height bins used in height-resolved history output" ;
+	double fates_history_sizeclass_bin_edges(fates_history_size_bins) ;
+		fates_history_sizeclass_bin_edges:units = "cm" ;
+		fates_history_sizeclass_bin_edges:long_name = "Lower edges for DBH size class bins used in size-resolved cohort history output" ;
+	char fates_pftname(fates_pft, fates_string_length) ;
+		fates_pftname:units = "unitless - string" ;
+		fates_pftname:long_name = "Description of plant type" ;
+	char fates_prt_organ_name(fates_prt_organs, fates_string_length) ;
+		fates_prt_organ_name:units = "unitless - string" ;
+		fates_prt_organ_name:long_name = "Plant organ name (order must match PRTGenericMod.F90)" ;
 	double fates_alloc_storage_cushion(fates_pft) ;
 		fates_alloc_storage_cushion:units = "fraction" ;
 		fates_alloc_storage_cushion:long_name = "maximum size of storage C pool, relative to maximum size of leaf C pool" ;
@@ -86,7 +97,7 @@
 	double fates_allom_hmode(fates_pft) ;
 		fates_allom_hmode:units = "index" ;
 		fates_allom_hmode:long_name = "height allometry function index." ;
-		fates_allom_hmode:possible_values = "1: O\'Brien 1995; 2: Poorter 2006; 3: 2 parameter power law; 4: Chave 2014; 5: Martinez-Cano 2019." ;
+		fates_allom_hmode:possible_values = "1: O'Brien 1995; 2: Poorter 2006; 3: 2 parameter power law; 4: Chave 2014; 5: Martinez-Cano 2019." ;
 	double fates_allom_l2fr(fates_pft) ;
 		fates_allom_l2fr:units = "gC/gC" ;
 		fates_allom_l2fr:long_name = "Allocation parameter: fine root C per leaf C" ;
@@ -111,33 +122,12 @@
 		fates_allom_stmode:units = "index" ;
 		fates_allom_stmode:long_name = "storage allometry function index." ;
 		fates_allom_stmode:possible_values = "1: target storage proportional to trimmed maximum leaf biomass." ;
-	double fates_base_mr_20 ;
-		fates_base_mr_20:units = "gC/gN/s" ;
-		fates_base_mr_20:long_name = "Base maintenance respiration rate for plant tissues, using Ryan 1991" ;
 	double fates_branch_turnover(fates_pft) ;
 		fates_branch_turnover:units = "yr" ;
 		fates_branch_turnover:long_name = "turnover time of branches" ;
 	double fates_c2b(fates_pft) ;
 		fates_c2b:units = "ratio" ;
 		fates_c2b:long_name = "Carbon to biomass multiplier of bulk structural tissues" ;
-	double fates_canopy_closure_thresh ;
-		fates_canopy_closure_thresh:units = "unitless" ;
-		fates_canopy_closure_thresh:long_name = "tree canopy coverage at which crown area allometry changes from savanna to forest value" ;
-	double fates_cohort_age_fusion_tol ;
-		fates_cohort_age_fusion_tol:units = "unitless" ;
-		fates_cohort_age_fusion_tol:long_name = "minimum fraction in differece in cohort age between cohorts." ;
-	double fates_cohort_size_fusion_tol ;
-		fates_cohort_size_fusion_tol:units = "unitless" ;
-		fates_cohort_size_fusion_tol:long_name = "minimum fraction in difference in dbh between cohorts" ;
-	double fates_comp_excln ;
-		fates_comp_excln:units = "none" ;
-		fates_comp_excln:long_name = "IF POSITIVE: weighting factor (exponent on dbh) for canopy layer exclusion and promotion, IF NEGATIVE: switch to use deterministic height sorting" ;
-	double fates_cwd_fcel ;
-		fates_cwd_fcel:units = "unitless" ;
-		fates_cwd_fcel:long_name = "Cellulose fraction for CWD" ;
-	double fates_cwd_flig ;
-		fates_cwd_flig:units = "unitless" ;
-		fates_cwd_flig:long_name = "Lignin fraction of coarse woody debris" ;
 	double fates_displar(fates_pft) ;
 		fates_displar:units = "unitless" ;
 		fates_displar:long_name = "Ratio of displacement height to canopy top height" ;
@@ -174,81 +164,18 @@
 	double fates_eca_vmax_ptase(fates_pft) ;
 		fates_eca_vmax_ptase:units = "gP/m2/s" ;
 		fates_eca_vmax_ptase:long_name = "maximum production rate for biochemical P (per m2) (ECA)" ;
-	double fates_fire_FBD(fates_litterclass) ;
-		fates_fire_FBD:units = "NA" ;
-		fates_fire_FBD:long_name = "spitfire parameter related to fuel bulk density, see SFMain.F90" ;
-	double fates_fire_SAV(fates_litterclass) ;
-		fates_fire_SAV:units = "NA" ;
-		fates_fire_SAV:long_name = "spitfire parameter related to surface area to volume ratio, see SFMain.F90" ;
-	double fates_fire_active_crown_fire ;
-		fates_fire_active_crown_fire:units = "0 or 1" ;
-		fates_fire_active_crown_fire:long_name = "flag, 1=active crown fire 0=no active crown fire" ;
 	double fates_fire_alpha_SH(fates_pft) ;
 		fates_fire_alpha_SH:units = "NA" ;
 		fates_fire_alpha_SH:long_name = "spitfire parameter, alpha scorch height, Equation 16 Thonicke et al 2010" ;
 	double fates_fire_bark_scaler(fates_pft) ;
 		fates_fire_bark_scaler:units = "fraction" ;
 		fates_fire_bark_scaler:long_name = "the thickness of a cohorts bark as a fraction of its dbh" ;
-	double fates_fire_cg_strikes ;
-		fates_fire_cg_strikes:units = "fraction (0-1)" ;
-		fates_fire_cg_strikes:long_name = "fraction of cloud to ground lightning strikes" ;
 	double fates_fire_crown_depth_frac(fates_pft) ;
 		fates_fire_crown_depth_frac:units = "fraction" ;
 		fates_fire_crown_depth_frac:long_name = "the depth of a cohorts crown as a fraction of its height" ;
 	double fates_fire_crown_kill(fates_pft) ;
 		fates_fire_crown_kill:units = "NA" ;
 		fates_fire_crown_kill:long_name = "fire parameter, see equation 22 in Thonicke et al 2010" ;
-	double fates_fire_drying_ratio ;
-		fates_fire_drying_ratio:units = "NA" ;
-		fates_fire_drying_ratio:long_name = "spitfire parameter, fire drying ratio for fuel moisture, alpha_FMC EQ 6 Thonicke et al 2010" ;
-	double fates_fire_durat_slope ;
-		fates_fire_durat_slope:units = "NA" ;
-		fates_fire_durat_slope:long_name = "spitfire parameter, fire max duration slope, Equation 14 Thonicke et al 2010" ;
-	double fates_fire_fdi_a ;
-		fates_fire_fdi_a:units = "NA" ;
-		fates_fire_fdi_a:long_name = "spitfire parameter, fire danger index,  EQ 5 Thonicke et al 2010" ;
-	double fates_fire_fdi_alpha ;
-		fates_fire_fdi_alpha:units = "NA" ;
-		fates_fire_fdi_alpha:long_name = "spitfire parameter, EQ 7 Venevsky et al. GCB 2002,(modified EQ 8 Thonicke et al. 2010) " ;
-	double fates_fire_fdi_b ;
-		fates_fire_fdi_b:units = "NA" ;
-		fates_fire_fdi_b:long_name = "spitfire parameter, fire danger index, EQ 5 Thonicke et al 2010 " ;
-	double fates_fire_fuel_energy ;
-		fates_fire_fuel_energy:units = "kJ/kg" ;
-		fates_fire_fuel_energy:long_name = "spitfire parameter, heat content of fuel" ;
-	double fates_fire_low_moisture_Coeff(fates_litterclass) ;
-		fates_fire_low_moisture_Coeff:units = "NA" ;
-		fates_fire_low_moisture_Coeff:long_name = "spitfire parameter, equation B1 Thonicke et al 2010" ;
-	double fates_fire_low_moisture_Slope(fates_litterclass) ;
-		fates_fire_low_moisture_Slope:units = "NA" ;
-		fates_fire_low_moisture_Slope:long_name = "spitfire parameter, equation B1 Thonicke et al 2010" ;
-	double fates_fire_max_durat ;
-		fates_fire_max_durat:units = "minutes" ;
-		fates_fire_max_durat:long_name = "spitfire parameter, fire maximum duration, Equation 14 Thonicke et al 2010" ;
-	double fates_fire_mid_moisture(fates_litterclass) ;
-		fates_fire_mid_moisture:units = "NA" ;
-		fates_fire_mid_moisture:long_name = "spitfire litter moisture threshold to be considered medium dry" ;
-	double fates_fire_mid_moisture_Coeff(fates_litterclass) ;
-		fates_fire_mid_moisture_Coeff:units = "NA" ;
-		fates_fire_mid_moisture_Coeff:long_name = "spitfire parameter, equation B1 Thonicke et al 2010" ;
-	double fates_fire_mid_moisture_Slope(fates_litterclass) ;
-		fates_fire_mid_moisture_Slope:units = "NA" ;
-		fates_fire_mid_moisture_Slope:long_name = "spitfire parameter, equation B1 Thonicke et al 2010" ;
-	double fates_fire_min_moisture(fates_litterclass) ;
-		fates_fire_min_moisture:units = "NA" ;
-		fates_fire_min_moisture:long_name = "spitfire litter moisture threshold to be considered very dry" ;
-	double fates_fire_miner_damp ;
-		fates_fire_miner_damp:units = "NA" ;
-		fates_fire_miner_damp:long_name = "spitfire parameter, mineral-dampening coefficient EQ A1 Thonicke et al 2010 " ;
-	double fates_fire_miner_total ;
-		fates_fire_miner_total:units = "fraction" ;
-		fates_fire_miner_total:long_name = "spitfire parameter, total mineral content, Table A1 Thonicke et al 2010" ;
-	double fates_fire_nignitions ;
-		fates_fire_nignitions:units = "ignitions per year per km2" ;
-		fates_fire_nignitions:long_name = "number of annual ignitions per square km" ;
-	double fates_fire_part_dens ;
-		fates_fire_part_dens:units = "kg/m2" ;
-		fates_fire_part_dens:long_name = "spitfire parameter, oven dry particle density, Table A1 Thonicke et al 2010" ;
 	double fates_fr_fcel(fates_pft) ;
 		fates_fr_fcel:units = "fraction" ;
 		fates_fr_fcel:long_name = "Fine root litter cellulose fraction" ;
@@ -261,18 +188,6 @@
 	double fates_grperc(fates_pft) ;
 		fates_grperc:units = "unitless" ;
 		fates_grperc:long_name = "Growth respiration factor" ;
-	double fates_history_ageclass_bin_edges(fates_history_age_bins) ;
-		fates_history_ageclass_bin_edges:units = "yr" ;
-		fates_history_ageclass_bin_edges:long_name = "Lower edges for age class bins used in age-resolved patch history output" ;
-	double fates_history_coageclass_bin_edges(fates_history_coage_bins) ;
-		fates_history_coageclass_bin_edges:units = "years" ;
-		fates_history_coageclass_bin_edges:long_name = "Lower edges for cohort age class bins used in cohort age resolved history output" ;
-	double fates_history_height_bin_edges(fates_history_height_bins) ;
-		fates_history_height_bin_edges:units = "m" ;
-		fates_history_height_bin_edges:long_name = "Lower edges for height bins used in height-resolved history output" ;
-	double fates_history_sizeclass_bin_edges(fates_history_size_bins) ;
-		fates_history_sizeclass_bin_edges:units = "cm" ;
-		fates_history_sizeclass_bin_edges:long_name = "Lower edges for DBH size class bins used in size-resolved cohort history output" ;
 	double fates_hydr_avuln_gs(fates_pft) ;
 		fates_hydr_avuln_gs:units = "unitless" ;
 		fates_hydr_avuln_gs:long_name = "shape parameter for stomatal control of water vapor exiting leaf" ;
@@ -288,12 +203,6 @@
 	double fates_hydr_kmax_node(fates_hydr_organs, fates_pft) ;
 		fates_hydr_kmax_node:units = "kg/MPa/m/s" ;
 		fates_hydr_kmax_node:long_name = "maximum xylem conductivity per unit conducting xylem area" ;
-	double fates_hydr_kmax_rsurf1 ;
-		fates_hydr_kmax_rsurf1:units = "kg water/m2 root area/Mpa/s" ;
-		fates_hydr_kmax_rsurf1:long_name = "maximum conducitivity for unit root surface (into root)" ;
-	double fates_hydr_kmax_rsurf2 ;
-		fates_hydr_kmax_rsurf2:units = "kg water/m2 root area/Mpa/s" ;
-		fates_hydr_kmax_rsurf2:long_name = "maximum conducitivity for unit root surface (out of root)" ;
 	double fates_hydr_p50_gs(fates_pft) ;
 		fates_hydr_p50_gs:units = "MPa" ;
 		fates_hydr_p50_gs:long_name = "water potential at 50% loss of stomatal conductance" ;
@@ -309,12 +218,6 @@
 	double fates_hydr_pitlp_node(fates_hydr_organs, fates_pft) ;
 		fates_hydr_pitlp_node:units = "MPa" ;
 		fates_hydr_pitlp_node:long_name = "turgor loss point" ;
-	double fates_hydr_psi0 ;
-		fates_hydr_psi0:units = "MPa" ;
-		fates_hydr_psi0:long_name = "sapwood water potential at saturation" ;
-	double fates_hydr_psicap ;
-		fates_hydr_psicap:units = "MPa" ;
-		fates_hydr_psicap:long_name = "sapwood water potential at which capillary reserves exhausted" ;
 	double fates_hydr_resid_node(fates_hydr_organs, fates_pft) ;
 		fates_hydr_resid_node:units = "cm3/cm3" ;
 		fates_hydr_resid_node:long_name = "residual water conent" ;
@@ -330,12 +233,9 @@
 	double fates_hydr_thetas_node(fates_hydr_organs, fates_pft) ;
 		fates_hydr_thetas_node:units = "cm3/cm3" ;
 		fates_hydr_thetas_node:long_name = "saturated water content" ;
-	double fates_init_litter ;
-		fates_init_litter:units = "NA" ;
-		fates_init_litter:long_name = "Initialization value for litter pool in cold-start (NOT USED)" ;
-	double fates_leaf_stomatal_slope_ballberry(fates_pft) ;
-		fates_leaf_stomatal_slope_ballberry:units = "unitless" ;
-		fates_leaf_stomatal_slope_ballberry:long_name = "stomatal slope parameter, as per Ball-Berry" ;
+	double fates_leaf_BB_slope(fates_pft) ;
+		fates_leaf_BB_slope:units = "unitless" ;
+		fates_leaf_BB_slope:long_name = "stomatal slope parameter, as per Ball-Berry" ;
 	double fates_leaf_c3psn(fates_pft) ;
 		fates_leaf_c3psn:units = "flag" ;
 		fates_leaf_c3psn:long_name = "Photosynthetic pathway (1=c3, 0=c4)" ;
@@ -399,45 +299,15 @@
 	double fates_lf_flig(fates_pft) ;
 		fates_lf_flig:units = "fraction" ;
 		fates_lf_flig:long_name = "Leaf litter lignin fraction" ;
-	double fates_logging_coll_under_frac ;
-		fates_logging_coll_under_frac:units = "fraction" ;
-		fates_logging_coll_under_frac:long_name = "Fraction of stems killed in the understory when logging generates disturbance" ;
-	double fates_logging_collateral_frac ;
-		fates_logging_collateral_frac:units = "fraction" ;
-		fates_logging_collateral_frac:long_name = "Fraction of large stems in upperstory that die from logging collateral damage" ;
-	double fates_logging_dbhmax_infra ;
-		fates_logging_dbhmax_infra:units = "cm" ;
-		fates_logging_dbhmax_infra:long_name = "Tree diameter, above which infrastructure from logging does not impact damage or mortality." ;
-	double fates_logging_dbhmin ;
-		fates_logging_dbhmin:units = "cm" ;
-		fates_logging_dbhmin:long_name = "Minimum dbh at which logging is applied" ;
-	double fates_logging_direct_frac ;
-		fates_logging_direct_frac:units = "fraction" ;
-		fates_logging_direct_frac:long_name = "Fraction of stems logged directly per event" ;
-	double fates_logging_event_code ;
-		fates_logging_event_code:units = "unitless" ;
-		fates_logging_event_code:long_name = "Integer code that options how logging events are structured" ;
-	double fates_logging_export_frac ;
-		fates_logging_export_frac:units = "fraction" ;
-		fates_logging_export_frac:long_name = "fraction of trunk product being shipped offsite, the leftovers will be left onsite as large CWD" ;
-	double fates_logging_mechanical_frac ;
-		fates_logging_mechanical_frac:units = "fraction" ;
-		fates_logging_mechanical_frac:long_name = "Fraction of stems killed due infrastructure an other mechanical means" ;
 	double fates_maintresp_reduction_curvature(fates_pft) ;
 		fates_maintresp_reduction_curvature:units = "unitless (0-1)" ;
 		fates_maintresp_reduction_curvature:long_name = "curvature of MR reduction as f(carbon storage), 1=linear, 0=very curved" ;
 	double fates_maintresp_reduction_intercept(fates_pft) ;
 		fates_maintresp_reduction_intercept:units = "unitless (0-1)" ;
 		fates_maintresp_reduction_intercept:long_name = "intercept of MR reduction as f(carbon storage), 0=no throttling, 1=max throttling" ;
-	double fates_max_decomp(fates_litterclass) ;
-		fates_max_decomp:units = "yr-1" ;
-		fates_max_decomp:long_name = "maximum rate of litter & CWD transfer from non-decomposing class into decomposing class" ;
 	double fates_mort_bmort(fates_pft) ;
 		fates_mort_bmort:units = "1/yr" ;
 		fates_mort_bmort:long_name = "background mortality rate" ;
-	double fates_mort_disturb_frac ;
-		fates_mort_disturb_frac:units = "fraction" ;
-		fates_mort_disturb_frac:long_name = "fraction of canopy mortality that results in disturbance (i.e. transfer of area from new to old patch)" ;
 	double fates_mort_freezetol(fates_pft) ;
 		fates_mort_freezetol:units = "NA" ;
 		fates_mort_freezetol:long_name = "minimum temperature tolerance (NOT USED)" ;
@@ -458,11 +328,7 @@
 		fates_mort_r_age_senescence:long_name = "Mortality age senescence rate of change. Sensible range is around 0.03-0.06. Larger values givesteeper mortality curves." ;
 	double fates_mort_r_size_senescence(fates_pft) ;
 		fates_mort_r_size_senescence:units = "mortality rate dbh^-1" ;
-<<<<<<< HEAD
-		fates_mort_r_size_senescence:long_name = "Mortality dbh senescence rate of change. Sensible range is around 0.03-0.06. Larger values give steeper mortality curves." ;
-=======
 		fates_mort_r_size_senescence:long_name = "Mortality dbh senescence rate of change. Sensible range is around 0.03-0.06. Larger values give steeper mortality curves."  ;
->>>>>>> 50e3c74f
 	double fates_mort_scalar_coldstress(fates_pft) ;
 		fates_mort_scalar_coldstress:units = "1/yr" ;
 		fates_mort_scalar_coldstress:long_name = "maximum mortality rate from cold stress" ;
@@ -472,54 +338,18 @@
 	double fates_mort_scalar_hydrfailure(fates_pft) ;
 		fates_mort_scalar_hydrfailure:units = "1/yr" ;
 		fates_mort_scalar_hydrfailure:long_name = "maximum mortality rate from hydraulic failure" ;
-	double fates_mort_understorey_death ;
-		fates_mort_understorey_death:units = "fraction" ;
-		fates_mort_understorey_death:long_name = "fraction of plants in understorey cohort impacted by overstorey tree-fall" ;
 	double fates_nfix1(fates_pft) ;
 		fates_nfix1:units = "NA" ;
 		fates_nfix1:long_name = "place-holder for future n-fixation parameter (NOT IMPLEMENTED)" ;
 	double fates_nfix2(fates_pft) ;
 		fates_nfix2:units = "NA" ;
 		fates_nfix2:long_name = "place-holder for future n-fixation parameter (NOT IMPLEMENTED)" ;
-	double fates_patch_fusion_tol ;
-		fates_patch_fusion_tol:units = "unitless" ;
-		fates_patch_fusion_tol:long_name = "minimum fraction in difference in profiles between patches" ;
-	char fates_pftname(fates_pft, fates_string_length) ;
-		fates_pftname:units = "unitless - string" ;
-		fates_pftname:long_name = "Description of plant type" ;
-	double fates_phen_a ;
-		fates_phen_a:units = "none" ;
-		fates_phen_a:long_name = "GDD accumulation function, intercept parameter: gdd_thesh = a + b exp(c*ncd)" ;
-	double fates_phen_b ;
-		fates_phen_b:units = "none" ;
-		fates_phen_b:long_name = "GDD accumulation function, multiplier parameter: gdd_thesh = a + b exp(c*ncd)" ;
-	double fates_phen_c ;
-		fates_phen_c:units = "none" ;
-		fates_phen_c:long_name = "GDD accumulation function, exponent parameter: gdd_thesh = a + b exp(c*ncd)" ;
-	double fates_phen_chiltemp ;
-		fates_phen_chiltemp:units = "degrees C" ;
-		fates_phen_chiltemp:long_name = "chilling day counting threshold" ;
 	double fates_phen_cold_size_threshold(fates_pft) ;
 		fates_phen_cold_size_threshold:units = "cm" ;
 		fates_phen_cold_size_threshold:long_name = "the dbh size above which will lead to phenology-related stem and leaf drop" ;
-	double fates_phen_coldtemp ;
-		fates_phen_coldtemp:units = "degrees C" ;
-		fates_phen_coldtemp:long_name = "temperature exceedance to flag a cold-day for temperature leaf drop" ;
-	double fates_phen_doff_time ;
-		fates_phen_doff_time:units = "days" ;
-		fates_phen_doff_time:long_name = "day threshold compared against days since leaves became off-allometry" ;
-	double fates_phen_drought_threshold ;
-		fates_phen_drought_threshold:units = "m3/m3" ;
-		fates_phen_drought_threshold:long_name = "liquid volume in soil layer, threashold for drought phenology" ;
 	double fates_phen_evergreen(fates_pft) ;
 		fates_phen_evergreen:units = "logical flag" ;
 		fates_phen_evergreen:long_name = "Binary flag for evergreen leaf habit" ;
-	double fates_phen_mindayson ;
-		fates_phen_mindayson:units = "days" ;
-		fates_phen_mindayson:long_name = "day threshold compared against days since leaves became on-allometry" ;
-	double fates_phen_ncolddayslim ;
-		fates_phen_ncolddayslim:units = "days" ;
-		fates_phen_ncolddayslim:long_name = "day threshold exceedance for temperature leaf-drop" ;
 	double fates_phen_season_decid(fates_pft) ;
 		fates_phen_season_decid:units = "logical flag" ;
 		fates_phen_season_decid:long_name = "Binary flag for seasonal-deciduous leaf habit" ;
@@ -562,21 +392,12 @@
 	double fates_prt_nitr_stoich_p2(fates_prt_organs, fates_pft) ;
 		fates_prt_nitr_stoich_p2:units = "(gN/gC)" ;
 		fates_prt_nitr_stoich_p2:long_name = "nitrogen stoichiometry, parameter 2" ;
-	char fates_prt_organ_name(fates_prt_organs, fates_string_length) ;
-		fates_prt_organ_name:units = "unitless - string" ;
-		fates_prt_organ_name:long_name = "Plant organ name (order must match PRTGenericMod.F90)" ;
 	double fates_prt_phos_stoich_p1(fates_prt_organs, fates_pft) ;
 		fates_prt_phos_stoich_p1:units = "(gP/gC)" ;
 		fates_prt_phos_stoich_p1:long_name = "phosphorous stoichiometry, parameter 1" ;
 	double fates_prt_phos_stoich_p2(fates_prt_organs, fates_pft) ;
 		fates_prt_phos_stoich_p2:units = "(gP/gC)" ;
 		fates_prt_phos_stoich_p2:long_name = "phosphorous stoichiometry, parameter 2" ;
-	double fates_q10_froz ;
-		fates_q10_froz:units = "unitless" ;
-		fates_q10_froz:long_name = "Q10 for frozen-soil respiration rates" ;
-	double fates_q10_mr ;
-		fates_q10_mr:units = "unitless" ;
-		fates_q10_mr:long_name = "Q10 for maintenance respiration" ;
 	double fates_recruit_hgt_min(fates_pft) ;
 		fates_recruit_hgt_min:units = "m" ;
 		fates_recruit_hgt_min:long_name = "the minimum height (ie starting height) of a newly recruited plant" ;
@@ -634,9 +455,6 @@
 	double fates_smpso(fates_pft) ;
 		fates_smpso:units = "mm" ;
 		fates_smpso:long_name = "Soil water potential at full stomatal opening" ;
-	double fates_soil_salinity ;
-		fates_soil_salinity:units = "ppt" ;
-		fates_soil_salinity:long_name = "soil salinity used for model when not coupled to dynamic soil salinity" ;
 	double fates_taulnir(fates_pft) ;
 		fates_taulnir:units = "fraction" ;
 		fates_taulnir:long_name = "Leaf transmittance: near-IR" ;
@@ -677,16 +495,6 @@
 	double fates_z0mr(fates_pft) ;
 		fates_z0mr:units = "unitless" ;
 		fates_z0mr:long_name = "Ratio of momentum roughness length to canopy top height" ;
-<<<<<<< HEAD
-	float fates_leaf_stomatal_slope_medlyn(fates_pft) ;
-		fates_leaf_stomatal_slope_medlyn:units = "KPa**0.5" ;
-		fates_leaf_stomatal_slope_medlyn:_FillValue = 1.e+30f ;
-	float fates_leaf_stomatal_intercept(fates_pft) ;
-		fates_leaf_stomatal_intercept:units = "umol H2O/m**2/s" ;
-		fates_leaf_stomatal_intercept:_FillValue = 1.e+30f ;
-	int stomatal_model ;
-		stomatal_model:units = " " ;
-=======
 	double fates_fire_FBD(fates_litterclass) ;
 		fates_fire_FBD:units = "NA" ;
 		fates_fire_FBD:long_name = "spitfire parameter related to fuel bulk density, see SFMain.F90" ;
@@ -842,10 +650,10 @@
 		fates_phen_c:long_name = "GDD accumulation function, exponent parameter: gdd_thesh = a + b exp(c*ncd)" ;
 	double fates_phen_chiltemp ;
 		fates_phen_chiltemp:units = "degrees C" ;
-		fates_phen_chiltemp:long_name = "chilling day counting threshold for vegetation" ;
+		fates_phen_chiltemp:long_name = "chilling day counting threshold" ;
 	double fates_phen_coldtemp ;
 		fates_phen_coldtemp:units = "degrees C" ;
-		fates_phen_coldtemp:long_name = "vegetation temperature exceedance that flags a cold-day for leaf-drop" ;
+		fates_phen_coldtemp:long_name = "temperature exceedance to flag a cold-day for temperature leaf drop" ;
 	double fates_phen_doff_time ;
 		fates_phen_doff_time:units = "days" ;
 		fates_phen_doff_time:long_name = "day threshold compared against days since leaves became off-allometry" ;
@@ -867,20 +675,14 @@
 	double fates_soil_salinity ;
 		fates_soil_salinity:units = "ppt" ;
 		fates_soil_salinity:long_name = "soil salinity used for model when not coupled to dynamic soil salinity" ;
->>>>>>> 50e3c74f
 
 // global attributes:
-		:history = "Tue Apr 28 18:40:36 2020: ncks -O -x -v fates_bbopt_c3,fates_bbopt_c4 fates_params_lqy.nc fates_params_lqy_new.nc\n",
-			"This parameter file is maintained in version control\n",
+		:history = "This parameter file is maintained in version control\n",
 			"See https://github.com/NGEET/fates/blob/master/parameter_files/fates_params_default.cdl \n",
 			"For changes, use git blame \n",
 			"" ;
-		:NCO = "20200428" ;
 data:
 
-<<<<<<< HEAD
- fates_CWD_frac = 0.045, 0.075, 0.21, 0.67 ;
-=======
  fates_history_ageclass_bin_edges = 0, 1, 2, 5, 10, 20, 50 ;
 
  fates_history_coageclass_bin_edges = 0, 5 ;
@@ -912,7 +714,6 @@
   "storage                                          ",
   "reproduction                                     ",
   "structure                                        " ;
->>>>>>> 50e3c74f
 
  fates_alloc_storage_cushion = 1.2, 1.2, 1.2, 1.2, 1.2, 1.2, 1.2, 1.2, 1.2, 
     1.2, 1.2, 1.2 ;
@@ -988,23 +789,9 @@
 
  fates_allom_stmode = 1, 1, 1, 1, 1, 1, 1, 1, 1, 1, 1, 1 ;
 
- fates_base_mr_20 = 2.52e-06 ;
-
  fates_branch_turnover = 150, 150, 150, 150, 150, 150, 150, 150, 150, 0, 0, 0 ;
 
  fates_c2b = 2, 2, 2, 2, 2, 2, 2, 2, 2, 2, 2, 2 ;
-
- fates_canopy_closure_thresh = 0.8 ;
-
- fates_cohort_age_fusion_tol = 0.08 ;
-
- fates_cohort_size_fusion_tol = 0.08 ;
-
- fates_comp_excln = 3 ;
-
- fates_cwd_fcel = 0.76 ;
-
- fates_cwd_flig = 0.24 ;
 
  fates_displar = 0.67, 0.67, 0.67, 0.67, 0.67, 0.67, 0.67, 0.67, 0.67, 0.67, 
     0.67, 0.67 ;
@@ -1031,60 +818,18 @@
 
  fates_eca_vmax_ptase = _, _, _, _, _, _, _, _, _, _, _, _ ;
 
- fates_fire_FBD = 15.4, 16.8, 19.6, 999, 4, 4 ;
-
- fates_fire_SAV = 13, 3.58, 0.98, 0.2, 66, 66 ;
-
- fates_fire_active_crown_fire = 0 ;
-
  fates_fire_alpha_SH = 0.2, 0.2, 0.2, 0.2, 0.2, 0.2, 0.2, 0.2, 0.2, 0.2, 0.2, 
     0.2 ;
 
  fates_fire_bark_scaler = 0.07, 0.07, 0.07, 0.07, 0.07, 0.07, 0.07, 0.07, 
     0.07, 0.07, 0.07, 0.07 ;
 
- fates_fire_cg_strikes = 0.2 ;
-
  fates_fire_crown_depth_frac = 0.5, 0.5, 0.5, 0.5, 0.5, 0.5, 0.95, 0.95, 
     0.95, 1, 1, 1 ;
 
  fates_fire_crown_kill = 0.775, 0.775, 0.775, 0.775, 0.775, 0.775, 0.775, 
     0.775, 0.775, 0.775, 0.775, 0.775 ;
 
- fates_fire_drying_ratio = 66000 ;
-
- fates_fire_durat_slope = -11.06 ;
-
- fates_fire_fdi_a = 17.62 ;
-
- fates_fire_fdi_alpha = 0.00037 ;
-
- fates_fire_fdi_b = 243.12 ;
-
- fates_fire_fuel_energy = 18000 ;
-
- fates_fire_low_moisture_Coeff = 1.12, 1.09, 0.98, 0.8, 1.15, 1.15 ;
-
- fates_fire_low_moisture_Slope = 0.62, 0.72, 0.85, 0.8, 0.62, 0.62 ;
-
- fates_fire_max_durat = 240 ;
-
- fates_fire_mid_moisture = 0.72, 0.51, 0.38, 1, 0.8, 0.8 ;
-
- fates_fire_mid_moisture_Coeff = 2.35, 1.47, 1.06, 0.8, 3.2, 3.2 ;
-
- fates_fire_mid_moisture_Slope = 2.35, 1.47, 1.06, 0.8, 3.2, 3.2 ;
-
- fates_fire_min_moisture = 0.18, 0.12, 0, 0, 0.24, 0.24 ;
-
- fates_fire_miner_damp = 0.41739 ;
-
- fates_fire_miner_total = 0.055 ;
-
- fates_fire_nignitions = 15 ;
-
- fates_fire_part_dens = 513 ;
-
  fates_fr_fcel = 0.5, 0.5, 0.5, 0.5, 0.5, 0.5, 0.5, 0.5, 0.5, 0.5, 0.5, 0.5 ;
 
  fates_fr_flab = 0.25, 0.25, 0.25, 0.25, 0.25, 0.25, 0.25, 0.25, 0.25, 0.25, 
@@ -1095,15 +840,6 @@
 
  fates_grperc = 0.11, 0.11, 0.11, 0.11, 0.11, 0.11, 0.11, 0.11, 0.11, 0.11, 
     0.11, 0.11 ;
-
- fates_history_ageclass_bin_edges = 0, 1, 2, 5, 10, 20, 50 ;
-
- fates_history_coageclass_bin_edges = 0, 5 ;
-
- fates_history_height_bin_edges = 0, 0.1, 0.3, 1, 3, 10 ;
-
- fates_history_sizeclass_bin_edges = 0, 5, 10, 15, 20, 30, 40, 50, 60, 70, 
-    80, 90, 100 ;
 
  fates_hydr_avuln_gs = 2.5, 2.5, 2.5, 2.5, 2.5, 2.5, 2.5, 2.5, 2.5, 2.5, 2.5, 
     2.5 ;
@@ -1131,10 +867,6 @@
   3, 3, 3, 3, 3, 3, 3, 3, 3, 3, 3, 3,
   -999, -999, -999, -999, -999, -999, -999, -999, -999, -999, -999, -999,
   -999, -999, -999, -999, -999, -999, -999, -999, -999, -999, -999, -999 ;
-
- fates_hydr_kmax_rsurf1 = 20 ;
-
- fates_hydr_kmax_rsurf2 = 0.0001 ;
 
  fates_hydr_p50_gs = -1.5, -1.5, -1.5, -1.5, -1.5, -1.5, -1.5, -1.5, -1.5, 
     -1.5, -1.5, -1.5 ;
@@ -1169,21 +901,12 @@
   -1.4, -1.4, -1.4, -1.4, -1.4, -1.4, -1.4, -1.4, -1.4, -1.4, -1.4, -1.4,
   -1.2, -1.2, -1.2, -1.2, -1.2, -1.2, -1.2, -1.2, -1.2, -1.2, -1.2, -1.2 ;
 
- fates_hydr_psi0 = 0 ;
-
- fates_hydr_psicap = -0.6 ;
-
  fates_hydr_resid_node =
   0.16, 0.16, 0.16, 0.16, 0.16, 0.16, 0.16, 0.16, 0.16, 0.16, 0.16, 0.16,
-<<<<<<< HEAD
-  0.21, 0.21, 0.21, 0.21, 0.21, 0.21, 0.21, 0.21, 0.21, 0.21, 0.21, 0.21,
-  0.21, 0.21, 0.21, 0.21, 0.21, 0.21, 0.21, 0.21, 0.21, 0.21, 0.21, 0.21,
-=======
   0.21, 0.21, 0.21, 0.21, 0.21, 0.21, 0.21, 0.21, 0.21, 0.21, 
     0.21, 0.21,
   0.21, 0.21, 0.21, 0.21, 0.21, 0.21, 0.21, 0.21, 0.21, 0.21, 
     0.21, 0.21,
->>>>>>> 50e3c74f
   0.11, 0.11, 0.11, 0.11, 0.11, 0.11, 0.11, 0.11, 0.11, 0.11, 0.11, 0.11 ;
 
  fates_hydr_rfrac_stem = 0.625, 0.625, 0.625, 0.625, 0.625, 0.625, 0.625, 
@@ -1200,9 +923,7 @@
   0.65, 0.65, 0.65, 0.65, 0.65, 0.65, 0.65, 0.65, 0.65, 0.65, 0.65, 0.65,
   0.75, 0.75, 0.75, 0.75, 0.75, 0.75, 0.75, 0.75, 0.75, 0.75, 0.75, 0.75 ;
 
- fates_init_litter = 0.05 ;
-
- fates_leaf_stomatal_slope_ballberry = 8, 8, 8, 8, 8, 8, 8, 8, 8, 8, 8, 8 ;
+ fates_leaf_BB_slope = 8, 8, 8, 8, 8, 8, 8, 8, 8, 8, 8, 8 ;
 
  fates_leaf_c3psn = 1, 1, 1, 1, 1, 1, 1, 1, 1, 1, 1, 0 ;
 
@@ -1264,34 +985,14 @@
  fates_lf_flig = 0.25, 0.25, 0.25, 0.25, 0.25, 0.25, 0.25, 0.25, 0.25, 0.25, 
     0.25, 0.25 ;
 
- fates_logging_coll_under_frac = 0.55983 ;
-
- fates_logging_collateral_frac = 0.05 ;
-
- fates_logging_dbhmax_infra = 35 ;
-
- fates_logging_dbhmin = 50 ;
-
- fates_logging_direct_frac = 0.15 ;
-
- fates_logging_event_code = -30 ;
-
- fates_logging_export_frac = 0.8 ;
-
- fates_logging_mechanical_frac = 0.05 ;
-
  fates_maintresp_reduction_curvature = 0.01, 0.01, 0.01, 0.01, 0.01, 0.01, 
     0.01, 0.01, 0.01, 0.01, 0.01, 0.01 ;
 
  fates_maintresp_reduction_intercept = 1, 1, 1, 1, 1, 1, 1, 1, 1, 2, 1, 1 ;
 
- fates_max_decomp = 0.52, 0.383, 0.383, 0.19, 1, 999 ;
-
  fates_mort_bmort = 0.014, 0.014, 0.014, 0.014, 0.014, 0.014, 0.014, 0.014, 
     0.014, 0.014, 0.014, 0.014 ;
 
- fates_mort_disturb_frac = 1 ;
-
  fates_mort_freezetol = 2.5, -55, -80, -30, 2.5, -30, -60, -10, -80, -80, 
     -20, 2.5 ;
 
@@ -1317,49 +1018,13 @@
  fates_mort_scalar_hydrfailure = 0.6, 0.6, 0.6, 0.6, 0.6, 0.6, 0.6, 0.6, 0.6, 
     0.6, 0.6, 0.6 ;
 
- fates_mort_understorey_death = 0.55983 ;
-
  fates_nfix1 = _, _, _, _, _, _, _, _, _, _, _, _ ;
 
  fates_nfix2 = _, _, _, _, _, _, _, _, _, _, _, _ ;
 
- fates_patch_fusion_tol = 0.05 ;
-
- fates_pftname =
-  "broadleaf_evergreen_tropical_tree          ",
-  "needleleaf_evergreen_extratrop_tree        ",
-  "needleleaf_colddecid_extratrop_tree       ",
-  "broadleaf_evergreen_extratrop_tree         ",
-  "broadleaf_hydrodecid_tropical_tree         ",
-  "broadleaf_colddecid_extratrop_tree        ",
-  "broadleaf_evergreen_extratrop_shrub        ",
-  "broadleaf_hydrodecid_extratrop_shrub       ",
-  "broadleaf_colddecid_extratrop_shrub       ",
-  "arctic_c3_grass                            ",
-  "cool_c3_grass                              ",
-  "c4_grass                                   " ;
-
- fates_phen_a = -68 ;
-
- fates_phen_b = 638 ;
-
- fates_phen_c = -0.01 ;
-
- fates_phen_chiltemp = 5 ;
-
  fates_phen_cold_size_threshold = 0, 0, 0, 0, 0, 0, 0, 0, 0, 0, 0, 0 ;
 
- fates_phen_coldtemp = 7.5 ;
-
- fates_phen_doff_time = 100 ;
-
- fates_phen_drought_threshold = 0.15 ;
-
  fates_phen_evergreen = 1, 1, 0, 1, 0, 0, 1, 0, 0, 0, 0, 0 ;
-
- fates_phen_mindayson = 90 ;
-
- fates_phen_ncolddayslim = 5 ;
 
  fates_phen_season_decid = 0, 0, 1, 0, 0, 1, 0, 0, 1, 1, 0, 0 ;
 
@@ -1415,14 +1080,6 @@
   _, _, _, _, _, _, _, _, _, _, _, _,
   _, _, _, _, _, _, _, _, _, _, _, _,
   _, _, _, _, _, _, _, _, _, _, _, _ ;
-
- fates_prt_organ_name =
-  "leaf                                             ",
-  "fine root                                        ",
-  "sapwood                                          ",
-  "storage                                          ",
-  "reproduction                                     ",
-  "structure                                        " ;
 
  fates_prt_phos_stoich_p1 =
   0.0033, 0.0029, 0.004, 0.0033, 0.004, 0.004, 0.0033, 0.004, 0.004, 0.004, 
@@ -1445,10 +1102,6 @@
   _, _, _, _, _, _, _, _, _, _, _, _,
   _, _, _, _, _, _, _, _, _, _, _, _ ;
 
- fates_q10_froz = 1.5 ;
-
- fates_q10_mr = 1.5 ;
-
  fates_recruit_hgt_min = 1.3, 1.3, 1.3, 1.3, 1.3, 1.3, 0.75, 0.75, 0.75, 
     0.125, 0.125, 0.125 ;
 
@@ -1500,8 +1153,6 @@
 
  fates_smpso = -66000, -66000, -66000, -66000, -66000, -66000, -66000, 
     -66000, -66000, -66000, -66000, -66000 ;
-
- fates_soil_salinity = 0.4 ;
 
  fates_taulnir = 0.25, 0.1, 0.1, 0.25, 0.25, 0.25, 0.1, 0.25, 0.25, 0.34, 
     0.34, 0.34 ;
@@ -1555,15 +1206,18 @@
  fates_z0mr = 0.055, 0.055, 0.055, 0.055, 0.055, 0.055, 0.055, 0.055, 0.055, 
     0.055, 0.055, 0.055 ;
 
- fates_leaf_stomatal_slope_medlyn = 4.1, 2.3, 2.3, 4.1, 4.4, 4.4, 4.7, 4.7, 
-    4.7, 2.2, 5.3, 1.6 ;
-
- fates_leaf_stomatal_intercept = 1000, 1000, 1000, 1000, 1000, 1000, 1000, 
-    1000, 1000, 1000, 1000, 1000 ;
-
-<<<<<<< HEAD
- stomatal_model = 2 ;
-=======
+ fates_fire_FBD = 15.4, 16.8, 19.6, 999, 4, 4 ;
+
+ fates_fire_low_moisture_Coeff = 1.12, 1.09, 0.98, 0.8, 1.15, 1.15 ;
+
+ fates_fire_low_moisture_Slope = 0.62, 0.72, 0.85, 0.8, 0.62, 0.62 ;
+
+ fates_fire_mid_moisture = 0.72, 0.51, 0.38, 1, 0.8, 0.8 ;
+
+ fates_fire_mid_moisture_Coeff = 2.35, 1.47, 1.06, 0.8, 3.2, 3.2 ;
+
+ fates_fire_mid_moisture_Slope = 2.35, 1.47, 1.06, 0.8, 3.2, 3.2 ;
+
  fates_fire_min_moisture = 0.18, 0.12, 0, 0, 0.24, 0.24 ;
 
  fates_fire_SAV = 13, 3.58, 0.98, 0.2, 66, 66 ;
@@ -1671,5 +1325,4 @@
  fates_q10_mr = 1.5 ;
 
  fates_soil_salinity = 0.4 ;
->>>>>>> 50e3c74f
 }