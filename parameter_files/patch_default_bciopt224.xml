--- conflicted
+++ resolved
@@ -2,13 +2,16 @@
 <all>
   <notes>This parameter dataset was created by Ryan Knox rgknox@lbl.gov. Please contact if using in published work. The calibration uses the following datasets: [1] Ely et al. 2019. Leaf mass area, Panama. NGEE-Tropics data collection.http://dx.doi.org/10.15486/ngt/1411973 and [2] Condit et al. 2019. Complete data from the Barro Colorado 50-ha plot. https://doi.org/10.15146/5xcp-0d46. [3] Koven et al. 2019. Benchmarking and parameter sensitivity of physiological and vegetation dynamics using the functionally assembled terrestrial ecosystem simulator. Biogeosciences. The ECA nutrient aquisition parmeters are unconstrained, the file output naming convention vmn6phi is shorthand for vmax for nitrogen uptake is order e-6 and for phosphorus is excessively high.  These parameters were calibrated with the special fates modification in main/EDTypesMod.F90: nclmax = 3</notes>
   <base_file>fates_params_default.cdl</base_file>
-<<<<<<< HEAD
   <new_file>fates_params_opt224_040822_api25.cdl</new_file>
-  <pft_list>1</pft_list>
+  <pft_trim_list>1</pft_trim_list>
   <parameters>
+    
+    <!-- if specifying a multi-dimensional parameter, use the PFTs as the outer dimension in the ordering below -->
+    <!-- in this case there is only 1 pft, so the point is moot -->
+    
+    <pft_group ids="1">
 	 <fates_cnp_prescribed_nuptake> 0 </fates_cnp_prescribed_nuptake>
 	 <fates_cnp_prescribed_puptake> 0 </fates_cnp_prescribed_puptake>
-	 <fates_alloc_organ_priority> 1,1,3,4 </fates_alloc_organ_priority>
 	 <fates_stoich_nitr> 0.03347526,0.024,1e-08,0.0047 </fates_stoich_nitr>
 	 <fates_stoich_phos> 0.002675,0.0005,0.00015,0.00015 </fates_stoich_phos>
 	 <fates_cnp_turnover_nitr_retrans> 0.45,0.25,0,0 </fates_cnp_turnover_nitr_retrans>
@@ -36,7 +39,7 @@
 	 <fates_cnp_store_ovrflw_frac> 1 </fates_cnp_store_ovrflw_frac>
 	 <fates_allom_lmode> 3 </fates_allom_lmode>
 	 <fates_cnp_vmax_nh4> 5e-09 </fates_cnp_vmax_nh4>
-	 <fates_cnp_eca_vmax_no3> 5e-09 </fates_cnp_eca_vmax_no3>
+	 <fates_cnp_vmax_no3> 5e-09 </fates_cnp_vmax_no3>
 	 <fates_cnp_vmax_p> 5e-10 </fates_cnp_vmax_p>
 	 <fates_cnp_eca_vmax_ptase> 3e-08 </fates_cnp_eca_vmax_ptase>
 	 <fates_leaf_slamax> 0.03991654 </fates_leaf_slamax>
@@ -48,60 +51,6 @@
 	 <fates_recruit_seed_alloc> 0.04680188 </fates_recruit_seed_alloc>
 	 <fates_recruit_seed_supplement> 0.001 </fates_recruit_seed_supplement>
 	 <fates_wood_density> 0.8374751 </fates_wood_density>
-	 <fates_comp_excln> -1 </fates_comp_excln>
-	 <fates_mort_disturb_frac> 0.5 </fates_mort_disturb_frac>
-	 <fates_mort_understorey_death> 1 </fates_mort_understorey_death>
-=======
-  <new_file>fates_params_bciopt224_v1_api24.cdl</new_file>
-  <pft_trim_list>1</pft_trim_list>
-  <parameters>
-
-    <!-- if specifying a multi-dimensional parameter, use the PFTs as the outer dimension in the ordering below -->
-    <!-- in this case there is only 1 pft, so the point is moot -->
-    
-    <pft_group ids="1">
-      <fates_cnp_prescribed_nuptake> 0 </fates_cnp_prescribed_nuptake>
-      <fates_cnp_prescribed_puptake> 0 </fates_cnp_prescribed_puptake>
-      <fates_stoich_nitr> 0.03347526,0.024,1e-08,0.0047 </fates_stoich_nitr>
-      <fates_stoich_phos> 0.002675,0.0005,0.00015,0.00015 </fates_stoich_phos>
-      <fates_cnp_turnover_nitr_retrans> 0.45,0.25,0,0 </fates_cnp_turnover_nitr_retrans>
-      <fates_cnp_turnover_phos_retrans> 0.65,0.25,0,0 </fates_cnp_turnover_phos_retrans>
-      <fates_turnover_leaf> 0.8012471 </fates_turnover_leaf>
-      <fates_leaf_vcmax25top> 30.94711 </fates_leaf_vcmax25top>
-      <fates_allom_agb1> 0.0673 </fates_allom_agb1>
-      <fates_allom_agb2> 0.976 </fates_allom_agb2>
-      <fates_allom_agb3> -9 </fates_allom_agb3>
-      <fates_allom_agb4> -9 </fates_allom_agb4>
-      <fates_allom_amode> 3 </fates_allom_amode>
-      <fates_allom_d2bl1> 0.1266844 </fates_allom_d2bl1>
-      <fates_allom_d2bl2> 1.281329 </fates_allom_d2bl2>
-      <fates_allom_d2bl3> -9 </fates_allom_d2bl3>
-      <fates_allom_d2ca_coefficient_max> 0.768654 </fates_allom_d2ca_coefficient_max>
-      <fates_allom_d2ca_coefficient_min> 0.768654 </fates_allom_d2ca_coefficient_min>
-      <fates_allom_d2h1> 57.6 </fates_allom_d2h1>
-      <fates_allom_d2h2> 0.74 </fates_allom_d2h2>
-      <fates_allom_d2h3> 21.6 </fates_allom_d2h3>
-      <fates_allom_dbh_maxheight> 200 </fates_allom_dbh_maxheight>
-      <fates_allom_fmode> 2 </fates_allom_fmode>
-      <fates_allom_hmode> 5 </fates_allom_hmode>
-      <fates_allom_l2fr> 0.4863088 </fates_allom_l2fr>
-      <fates_cnp_nfix1> 0.0 </fates_cnp_nfix1>
-      <fates_cnp_store_ovrflw_frac> 1 </fates_cnp_store_ovrflw_frac>
-      <fates_allom_lmode> 3 </fates_allom_lmode>
-      <fates_cnp_rd_vmax_n> 5e-09 </fates_cnp_rd_vmax_n>
-      <fates_cnp_eca_vmax_nh4> 5e-09 </fates_cnp_eca_vmax_nh4>
-      <fates_cnp_eca_vmax_no3> 5e-09 </fates_cnp_eca_vmax_no3>
-      <fates_cnp_vmax_p> 5e-10 </fates_cnp_vmax_p>
-      <fates_cnp_eca_vmax_ptase> 3e-08 </fates_cnp_eca_vmax_ptase>
-      <fates_leaf_slamax> 0.03991654 </fates_leaf_slamax>
-      <fates_leaf_slatop> 0.01995827 </fates_leaf_slatop>
-      <fates_mort_bmort> 0.01303514 </fates_mort_bmort>
-      <fates_mort_scalar_cstarvation> 0.02955703 </fates_mort_scalar_cstarvation>
-      <fates_cnp_nitr_store_ratio> 3 </fates_cnp_nitr_store_ratio>
-      <fates_cnp_phos_store_ratio> 3 </fates_cnp_phos_store_ratio>
-      <fates_recruit_seed_alloc> 0.04680188 </fates_recruit_seed_alloc>
-      <fates_recruit_seed_supplement> 0.001 </fates_recruit_seed_supplement>
-      <fates_wood_density> 0.8374751 </fates_wood_density>
     </pft_group>
     <non_pft_group>
       <fates_alloc_organ_priority> 1,1,3,4 </fates_alloc_organ_priority>
@@ -109,6 +58,5 @@
       <fates_mort_disturb_frac> 0.5 </fates_mort_disturb_frac>
       <fates_mort_understorey_death> 1 </fates_mort_understorey_death>
     </non_pft_group>
->>>>>>> 8ef6a1e9
   </parameters>
 </all>