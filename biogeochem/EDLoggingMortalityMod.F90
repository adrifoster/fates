--- conflicted
+++ resolved
@@ -436,9 +436,6 @@
 
    ! ============================================================================
 
-<<<<<<< HEAD
-   subroutine logging_litter_fluxes(currentSite, currentPatch, newPatch, patch_site_areadis, bc_in)
-=======
    subroutine get_harvestable_carbon (csite, site_area, hlm_harvest_catnames, harvestable_forest_c, available_forest_c)
 
      !USES:
@@ -685,9 +682,7 @@
 
    ! ============================================================================
 
-
-   subroutine logging_litter_fluxes(currentSite, currentPatch, newPatch, patch_site_areadis)
->>>>>>> d5bd3048
+   subroutine logging_litter_fluxes(currentSite, currentPatch, newPatch, patch_site_areadis, bc_in)
 
       ! -------------------------------------------------------------------------------------------
       !
