--- conflicted
+++ resolved
@@ -64,11 +64,7 @@
    use FatesAllometryMod , only : set_root_fraction
    use FatesConstantsMod , only : primaryforest, secondaryforest, secondary_age_threshold
    use FatesConstantsMod , only : fates_tiny
-<<<<<<< HEAD
-   use FatesConstantsMod , only : months_per_year, days_per_sec, years_per_day
-=======
    use FatesConstantsMod , only : months_per_year, days_per_sec, years_per_day, g_per_kg
->>>>>>> 2021c435
    use FatesConstantsMod , only : hlm_harvest_area_fraction
    use FatesConstantsMod , only : hlm_harvest_carbon
    use FatesConstantsMod, only : fates_check_param_set
@@ -104,11 +100,8 @@
    public :: logging_time
    public :: IsItLoggingTime
    public :: get_harvest_rate_area
-<<<<<<< HEAD
    public :: get_harvestable_carbon
    public :: get_harvest_rate_carbon
-=======
->>>>>>> 2021c435
    public :: UpdateHarvestC
 
 contains
@@ -276,22 +269,16 @@
             call get_harvest_rate_area (patch_anthro_disturbance_label, hlm_harvest_catnames, &
                  hlm_harvest_rates, frac_site_primary, secondary_age, harvest_rate)
 
-<<<<<<< HEAD
             ! For area-based harvest, harvest_tag shall always be 0.
             harvest_tag = 0
             cur_harvest_tag = 0
 
             if (fates_global_verbose()) then
                write(fates_log(), *) 'Successfully Read Harvest Rate from HLM.', hlm_harvest_rates(:), harvest_rate
-=======
-            if (fates_global_verbose()) then
-               write(fates_log(), *) 'Successfully Read Harvest Rate from HLM.'
->>>>>>> 2021c435
             end if
 
          else if (hlm_use_lu_harvest == itrue .and. hlm_harvest_units == hlm_harvest_carbon) then
             ! 2=use carbon from hlm
-<<<<<<< HEAD
             ! shall call another subroutine, which transfers biomass/carbon into fraction
 
             call get_harvest_rate_carbon (patch_anthro_disturbance_label, hlm_harvest_catnames, &
@@ -299,57 +286,27 @@
                   harvest_rate, harvest_tag, cur_harvest_tag)
 
             if (fates_global_verbose()) then
-               write(fates_log(), *) 'Successfully Read Harvest Rate from HLM.', hlm_harvest_rates(:), harvest_rate, &
+               write(fates_log(), *) 'Successfully Read Harvest Rate from HLM.', hlm_harvest_rates(:), harvest_rate &
                harvestable_forest_c, available_forest_c
             end if
-            !write(fates_log(),*) 'HLM harvest carbon data not implemented yet. Exiting.'
-            !call endrun(msg=errMsg(sourcefile, __LINE__))
-         end if
+            
+            write(fates_log(),*) 'HLM harvest carbon data not implemented yet. Exiting.'
+            call endrun(msg=errMsg(sourcefile, __LINE__))
+            
+         endif
 
          ! transfer of area to secondary land is based on overall area affected, not just logged crown area
          ! l_degrad accounts for the affected area between logged crowns
-         if(int(prt_params%woody(pft_i)) == 1) then ! only set logging rates for trees
+         if(prt_params%woody(pft_i) == itrue)then ! only set logging rates for trees
             if (cur_harvest_tag == 0) then
                ! direct logging rates, based on dbh min and max criteria
                if (dbh >= logging_dbhmin .and. .not. &
-                    ((logging_dbhmax < fates_check_param_set) .and. (dbh >= logging_dbhmax )) ) then
+                  ((logging_dbhmax < fates_check_param_set) .and. (dbh >= logging_dbhmax )) ) then
                   ! the logic of the above line is a bit unintuitive but allows turning off the dbhmax comparison entirely.
                   ! since there is an .and. .not. after the first conditional, the dbh:dbhmax comparison needs to be 
                   ! the opposite of what would otherwise be expected...
                   lmort_direct = harvest_rate * logging_direct_frac
-               else
-                  lmort_direct = 0.0_r8
-               end if
-=======
-            ! Shijie: Shall call another function, which transfer biomass/carbon into fraction?
-            ! Is it the correct place to call the function?
-            ! Inputs: patch_area, patch_biomass, what else?
-
-            ! call get_harvest_rate_carbon (patch_anthro_disturbance_label, hlm_harvest_catnames, &
-            !       hlm_harvest_rates, frac_site_primary, secondary_age, harvest_rate)
-
-            ! if (fates_global_verbose()) then
-            !    write(fates_log(), *) 'Successfully Read Harvest Rate from HLM.', hlm_harvest_rates(:), harvest_rate 
-            ! end if
-            
-            write(fates_log(),*) 'HLM harvest carbon data not implemented yet. Exiting.'
-            call endrun(msg=errMsg(sourcefile, __LINE__))
-            
-         endif
-
-         ! transfer of area to secondary land is based on overall area affected, not just logged crown area
-         ! l_degrad accounts for the affected area between logged crowns
-         if(prt_params%woody(pft_i) == itrue)then ! only set logging rates for trees
-            
-            ! direct logging rates, based on dbh min and max criteria
-            if (dbh >= logging_dbhmin .and. .not. &
-                 ((logging_dbhmax < fates_check_param_set) .and. (dbh >= logging_dbhmax )) ) then
-               ! the logic of the above line is a bit unintuitive but allows turning off the dbhmax comparison entirely.
-               ! since there is an .and. .not. after the first conditional, the dbh:dbhmax comparison needs to be 
-               ! the opposite of what would otherwise be expected...
-               lmort_direct = harvest_rate * logging_direct_frac
-
->>>>>>> 2021c435
+
             else
                 lmort_direct = 0.0_r8
             end if
@@ -1127,11 +1084,7 @@
 
   ! =====================================================================================
 
-<<<<<<< HEAD
-   subroutine UpdateHarvestC(currentSite,bc_in,bc_out)
-=======
    subroutine UpdateHarvestC(currentSite,bc_out)
->>>>>>> 2021c435
 
       ! ----------------------------------------------------------------------------------
       ! Added by Shijie Shu.
@@ -1142,21 +1095,11 @@
       use EDTypesMod             , only : AREA_INV
       use PRTGenericMod          , only : element_pos
       use PRTGenericMod          , only : carbon12_element
-<<<<<<< HEAD
-      use EDParamsMod            , only : pprodharv10_forest_mean
-
-      use FatesInterfaceTypesMod , only : bc_in_type, bc_out_type
-  
-      ! Arguments
-      type(ed_site_type), intent(inout), target :: currentSite     ! site structure
-      type(bc_in_type), intent(in)              :: bc_in
-=======
       use FatesInterfaceTypesMod , only : bc_out_type
       use EDParamsMod            , only : pprodharv10_forest_mean
   
       ! Arguments
       type(ed_site_type), intent(inout), target :: currentSite     ! site structure
->>>>>>> 2021c435
       type(bc_out_type), intent(inout)          :: bc_out
   
       integer :: icode
@@ -1164,59 +1107,18 @@
   
 
       ! Flush the older value before update
-<<<<<<< HEAD
-      if(logging_time) then
-         bc_out%hrv_deadstemc_to_prod10c = 0._r8
-         bc_out%hrv_deadstemc_to_prod100c = 0._r8
-      end if
-  
-      ! First test tropic forest (PFT=1)
-      ! Calculate the unit transfer factor (from kgC m-2 day-1 to gC m-2 s-1)
-      ! for icode == 2, icode < 0, and icode > 10000 is one time harvest, thus
-      ! shall distribute into everyday
-      icode = int(logging_event_code)
-      if(icode .eq. 1) then
-         ! Logging is turned off
-         unit_trans_factor = 1._r8
-      else if(icode .eq. 3) then
-         ! Logging event every day - this may not work due to the mortality exclusivity
-         unit_trans_factor = 1000._r8 * days_per_sec
-      else if(icode .eq. 4) then
-         ! Logging event once a month
-         ! Shijie: Shall think about a better if expreession?
-         if ((hlm_current_month == 1) .or. (hlm_current_month == 3) .or. &
-             (hlm_current_month == 5) .or. (hlm_current_month == 7) .or. &
-             (hlm_current_month == 8) .or. (hlm_current_month == 10) .or. &
-             (hlm_current_month == 12)) then
-            unit_trans_factor = 1000._r8 * days_per_sec / 31._r8
-        else if((hlm_current_month == 4) .or. (hlm_current_month == 6) .or. &
-            (hlm_current_month == 9) .or. (hlm_current_month == 11)) then
-            unit_trans_factor = 1000._r8 * days_per_sec / 30._r8
-        else
-            unit_trans_factor = 1000._r8 * days_per_sec / 28._r8
-        end if
-      else
-         ! Logging event one time every year
-         unit_trans_factor = 1000._r8 * days_per_sec * years_per_day
-      end if
-=======
       bc_out%hrv_deadstemc_to_prod10c = 0._r8
       bc_out%hrv_deadstemc_to_prod100c = 0._r8
   
       ! Calculate the unit transfer factor (from kgC m-2 day-1 to gC m-2 s-1)
       unit_trans_factor = g_per_kg * days_per_sec
->>>>>>> 2021c435
 
       bc_out%hrv_deadstemc_to_prod10c = bc_out%hrv_deadstemc_to_prod10c + &
           currentSite%mass_balance(element_pos(carbon12_element))%wood_product * &
           AREA_INV * pprodharv10_forest_mean * unit_trans_factor
       bc_out%hrv_deadstemc_to_prod100c = bc_out%hrv_deadstemc_to_prod100c + &
           currentSite%mass_balance(element_pos(carbon12_element))%wood_product * &
-<<<<<<< HEAD
-          AREA_INV * (1 - pprodharv10_forest_mean) * unit_trans_factor  
-=======
           AREA_INV * (1._r8 - pprodharv10_forest_mean) * unit_trans_factor  
->>>>>>> 2021c435
   
       return
    end subroutine UpdateHarvestC
