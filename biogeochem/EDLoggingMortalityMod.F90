module EDLoggingMortalityMod

   ! ====================================================================================
   !  Purpose: 1. create logging mortalities: 
   !           (a) direct logging mortality (cohort level)
   !           (b) collateral mortality (cohort level)
   !           (c) infrastructure mortality (cohort level)
   !           2. move the logged trunk fluxes from live into product pool 
   !           3. move logging-associated mortality fluxes from live to CWD
   !           4. keep carbon balance (in ed_total_balance_check)
   !
   !  Yi Xu & M.Huang
   !  Date: 09/2017
   ! ====================================================================================

   use FatesConstantsMod , only : r8 => fates_r8
   use EDTypesMod        , only : ed_cohort_type
   use EDTypesMod        , only : ed_patch_type
   use EDTypesMod        , only : site_massbal_type
   use EDTypesMod        , only : site_fluxdiags_type
   use FatesLitterMod    , only : ncwd
   use FatesLitterMod    , only : ndcmpy
   use FatesLitterMod    , only : litter_type
   use EDTypesMod        , only : ed_site_type
   use EDTypesMod        , only : ed_resources_management_type
   use EDTypesMod        , only : dtype_ilog
   use EDTypesMod        , only : dtype_ifall
   use EDTypesMod        , only : dtype_ifire
   use EDPftvarcon       , only : EDPftvarcon_inst
   use EDPftvarcon       , only : GetDecompyFrac
   use PRTParametersMod  , only : prt_params
   use PRTGenericMod     , only : num_elements
   use PRTGenericMod     , only : element_list
   use EDParamsMod       , only : logging_export_frac
   use EDParamsMod       , only : logging_event_code
   use EDParamsMod       , only : logging_dbhmin
   use EDParamsMod       , only : logging_dbhmax
   use EDParamsMod       , only : logging_collateral_frac 
   use EDParamsMod       , only : logging_direct_frac
   use EDParamsMod       , only : logging_mechanical_frac 
   use EDParamsMod       , only : logging_coll_under_frac 
   use EDParamsMod       , only : logging_dbhmax_infra
   use FatesInterfaceTypesMod , only : hlm_current_year
   use FatesInterfaceTypesMod , only : hlm_current_month
   use FatesInterfaceTypesMod , only : hlm_current_day
   use FatesInterfaceTypesMod , only : hlm_model_day
   use FatesInterfaceTypesMod , only : hlm_day_of_year 
   use FatesInterfaceTypesMod , only : hlm_days_per_year
   use FatesInterfaceTypesMod , only : hlm_use_lu_harvest
   use FatesInterfaceTypesMod , only : hlm_num_lu_harvest_cats
   use FatesInterfaceTypesMod , only : hlm_use_logging 
   use FatesInterfaceTypesMod , only : hlm_use_planthydro
   use FatesConstantsMod , only : itrue,ifalse
   use FatesGlobals      , only : endrun => fates_endrun 
   use FatesGlobals      , only : fates_log
   use FatesGlobals      , only : fates_global_verbose
   use shr_log_mod       , only : errMsg => shr_log_errMsg
   use FatesPlantHydraulicsMod, only : AccumulateMortalityWaterStorage
   use PRTGenericMod     , only : all_carbon_elements,carbon12_element
   use PRTGenericMod     , only : sapw_organ, struct_organ, leaf_organ
   use PRTGenericMod     , only : fnrt_organ, store_organ, repro_organ
   use FatesAllometryMod , only : set_root_fraction
   use FatesConstantsMod , only : primaryforest, secondaryforest, secondary_age_threshold
   use FatesConstantsMod , only : fates_tiny
   use FatesConstantsMod , only : months_per_year, days_per_sec, years_per_day, g_per_kg
   use FatesConstantsMod , only : hlm_harvest_area_fraction
   use FatesConstantsMod , only : hlm_harvest_carbon
   use FatesConstantsMod, only : fates_check_param_set

   implicit none
   private

   logical, protected :: logging_time   ! If true, logging should be 
                                        ! performed during the current time-step


   ! harvest litter localization specifies how much of the litter from a falling
   ! tree lands within the newly generated patch, and how much lands outside of 
   ! the new patch, and thus in the original patch.  By setting this to zero,
   ! it is assumed that there is no preference, and thus the mass is distributed
   ! equally.  If this is set to 1, then all of the mass lands in the new
   ! patch, and is thus "completely local".


   real(r8), parameter :: harvest_litter_localization = 0.0_r8

   ! ! transfer factor from kg biomass (dry matter) to kg carbon
   ! ! now we applied a simple fraction of 50% based on the IPCC
   ! ! guideline
   ! real(r8), parameter :: carbon_per_kg_biomass = 0.5_r8

   character(len=*), parameter, private :: sourcefile = &
         __FILE__
   
   public :: LoggingMortality_frac
   public :: logging_litter_fluxes
   public :: logging_time
   public :: IsItLoggingTime
   public :: get_harvest_rate_area
   public :: UpdateHarvestC

contains

   subroutine IsItLoggingTime(is_master,currentSite)

      ! -------------------------------------------------------------------------------
      ! This subroutine determines if the current dynamics step should enact
      ! the logging module.
      ! This is done by comparing the current model time to the logging event
      ! ids.  If there is a match, it is logging time.
      ! -------------------------------------------------------------------------------
     
      integer, intent(in) :: is_master
      type(ed_site_type), intent(inout), target :: currentSite     ! site structure

      integer :: icode   ! Integer equivalent of the event code (parameter file only allows reals)
      integer :: log_date  ! Day of month for logging exctracted from event code
      integer :: log_month ! Month of year for logging extraced from event code
      integer :: log_year  ! Year for logging extracted from event code
      character(len=64) :: fmt = '(a,i2.2,a,i2.2,a,i4.4)'

      logging_time = .false.
      icode = int(logging_event_code)

      ! this is true for either hlm harvest or fates logging
      if(hlm_use_logging.eq.ifalse) return

      ! all of these are valid for hlm harvest
      ! so adjust annual harvest inputs accordingly in LoggingMortality_frac
      ! note that the specific event will allow only one hlm harvest, regardless of input
      ! code 3, every day, may not work properly because of the exclusive mortality selection
      ! even less fequent low harvest rates may be excluded - may need to give harvest priority

      if(icode .eq. 1) then
         ! Logging is turned off - not sure why we need another switch
         logging_time = .false.

      else if(icode .eq. 2) then
         ! Logging event on the first step
         if( hlm_model_day.eq.1 ) then
            logging_time = .true.
         end if

      else if(icode .eq. 3) then
         ! Logging event every day
         logging_time = .true.

      else if(icode .eq. 4) then
         ! logging event once a month
         if(hlm_current_day.eq.1  ) then
            logging_time = .true.
         end if

      else if(icode < 0 .and. icode > -366) then
         ! Logging event every year on specific day of year
         if(hlm_day_of_year .eq. abs(icode)  ) then
            logging_time = .true.
         end if

      else if(icode > 10000 ) then
         ! Specific Event: YYYYMMDD
         log_date  = icode - int(100* floor(real(icode)/100))
         log_year  = floor(real(icode)/10000)
         log_month = floor(real(icode)/100) - log_year*100

         if( hlm_current_day.eq.log_date    .and. &
               hlm_current_month.eq.log_month .and. &
               hlm_current_year.eq.log_year ) then
            logging_time = .true.
         end if
      else 
         ! Bad logging event flag
         write(fates_log(),*) 'An invalid logging code was specified in fates_params'
         write(fates_log(),*) 'Check EDLoggingMortalityMod.F90:IsItLoggingTime()'
         write(fates_log(),*) 'for a breakdown of the valid codes and change'
         write(fates_log(),*) 'fates_logging_event_code in the file accordingly.'
         write(fates_log(),*) 'exiting'
         call endrun(msg=errMsg(sourcefile, __LINE__))
      end if

      ! Initialize some site level diagnostics that are calculated for each event
      currentSite%resources_management%delta_litter_stock  = 0.0_r8
      currentSite%resources_management%delta_biomass_stock = 0.0_r8
      currentSite%resources_management%delta_individual    = 0.0_r8

      if(logging_time .and. (is_master.eq.itrue) ) then
         write(fates_log(),fmt) 'Logging Event Enacted on date: ', &
               hlm_current_month,'-',hlm_current_day,'-',hlm_current_year
      end if
      return
   end subroutine IsItLoggingTime

   ! ======================================================================================

   subroutine LoggingMortality_frac( pft_i, dbh, canopy_layer, lmort_direct, &
                                     lmort_collateral,lmort_infra, l_degrad, &
                                     hlm_harvest_rates, hlm_harvest_catnames, &
                                     hlm_harvest_units, &
                                     patch_anthro_disturbance_label, secondary_age, &
                                     frac_site_primary)

      ! Arguments
      integer,  intent(in)  :: pft_i            ! pft index 
      real(r8), intent(in)  :: dbh              ! diameter at breast height (cm)
      integer,  intent(in)  :: canopy_layer     ! canopy layer of this cohort
      real(r8), intent(in) :: hlm_harvest_rates(:) ! annual harvest rate per hlm category
      character(len=64), intent(in) :: hlm_harvest_catnames(:) ! names of hlm harvest categories
      integer, intent(in) :: hlm_harvest_units     ! unit type of hlm harvest rates: [area vs. mass]
      integer, intent(in) :: patch_anthro_disturbance_label    ! patch level anthro_disturbance_label
      real(r8), intent(in) :: secondary_age     ! patch level age_since_anthro_disturbance
      real(r8), intent(out) :: lmort_direct     ! direct (harvestable) mortality fraction
      real(r8), intent(out) :: lmort_collateral ! collateral damage mortality fraction
      real(r8), intent(out) :: lmort_infra      ! infrastructure mortality fraction
      real(r8), intent(out) :: l_degrad         ! fraction of trees that are not killed
                                                ! but suffer from forest degradation (i.e. they
                                                ! are moved to newly-anthro-disturbed secondary
                                                ! forest patch)
      real(r8), intent(in) :: frac_site_primary

      ! Local variables
      real(r8) :: harvest_rate ! the final harvest rate to apply to this cohort today

      ! todo: probably lower the dbhmin default value to 30 cm
      ! todo: change the default logging_event_code to 1 september (-244)
      ! todo: change the default logging_direct_frac to 1.0 for cmip inputs
      ! todo: check outputs against the LUH2 carbon data
      ! todo: eventually set up distinct harvest practices, each with a set of input paramaeters
      ! todo: implement harvested carbon inputs
      
      if (logging_time) then 

         ! Pass logging rates to cohort level 
         
         if (hlm_use_lu_harvest == ifalse) then
            ! 0=use fates logging parameters directly when logging_time == .true.
            ! this means harvest the whole cohort area
            harvest_rate = 1._r8
            
         else if (hlm_use_lu_harvest == itrue .and. hlm_harvest_units == hlm_harvest_area_fraction) then
            ! We are harvesting based on areal fraction, not carbon/biomass terms. 
            ! 1=use area fraction from hlm
            ! combine forest and non-forest fracs and then apply:
            ! primary and secondary area fractions to the logging rates, which are fates parameters
            
            ! Definitions of the underlying harvest land category variables
            ! these are hardcoded to match the LUH input data via landuse.timseries file (see dynHarvestMod)
            ! these are fractions of vegetated area harvested, split into five land category variables
            ! HARVEST_VH1 = harvest from primary forest
            ! HARVEST_VH2 = harvest from primary non-forest
            ! HARVEST_SH1 = harvest from secondary mature forest
            ! HARVEST_SH2 = harvest from secondary young forest
            ! HARVEST_SH3 = harvest from secondary non-forest (assume this is young for biomass)

            ! Get the area-based harvest rates based on info passed to FATES from the boundary condition
            call get_harvest_rate_area (patch_anthro_disturbance_label, hlm_harvest_catnames, &
                 hlm_harvest_rates, frac_site_primary, secondary_age, harvest_rate)

            if (fates_global_verbose()) then
               write(fates_log(), *) 'Successfully Read Harvest Rate from HLM.'
            end if

         else if (hlm_use_lu_harvest == itrue .and. hlm_harvest_units == hlm_harvest_carbon) then
            ! 2=use carbon from hlm
            ! Shijie: Shall call another function, which transfer biomass/carbon into fraction?
            ! Is it the correct place to call the function?
            ! Inputs: patch_area, patch_biomass, what else?

            ! call get_harvest_rate_carbon (patch_anthro_disturbance_label, hlm_harvest_catnames, &
            !       hlm_harvest_rates, frac_site_primary, secondary_age, harvest_rate)

            ! if (fates_global_verbose()) then
            !    write(fates_log(), *) 'Successfully Read Harvest Rate from HLM.', hlm_harvest_rates(:), harvest_rate 
            ! end if
            !write(fates_log(),*) 'HLM harvest carbon data not implemented yet. Exiting.'
            !call endrun(msg=errMsg(sourcefile, __LINE__))
         endif

         ! transfer of area to secondary land is based on overall area affected, not just logged crown area
         ! l_degrad accounts for the affected area between logged crowns
         if(int(prt_params%woody(pft_i)) == 1)then ! only set logging rates for trees
            
            ! direct logging rates, based on dbh min and max criteria
            if (dbh >= logging_dbhmin .and. .not. &
                 ((logging_dbhmax < fates_check_param_set) .and. (dbh >= logging_dbhmax )) ) then
               ! the logic of the above line is a bit unintuitive but allows turning off the dbhmax comparison entirely.
               ! since there is an .and. .not. after the first conditional, the dbh:dbhmax comparison needs to be 
               ! the opposite of what would otherwise be expected...
               lmort_direct = harvest_rate * logging_direct_frac

            else
               lmort_direct = 0.0_r8
            end if

            ! infrastructure (roads, skid trails, etc) mortality rates
            if (dbh >= logging_dbhmax_infra) then
               lmort_infra      = 0.0_r8
            else
               lmort_infra      = harvest_rate * logging_mechanical_frac
            end if

            ! Collateral damage to smaller plants below the direct logging size threshold
            ! will be applied via "understory_death" via the disturbance algorithm
            if (canopy_layer .eq. 1) then
               lmort_collateral = harvest_rate * logging_collateral_frac
            else
               lmort_collateral = 0._r8
            endif

         else  ! non-woody plants still killed by infrastructure
            lmort_direct    = 0.0_r8
            lmort_collateral = 0.0_r8
            lmort_infra      = harvest_rate * logging_mechanical_frac
         end if

         ! the area occupied by all plants in the canopy that aren't killed is still disturbed at the harvest rate
         if (canopy_layer .eq. 1) then
            l_degrad = harvest_rate - (lmort_direct + lmort_infra + lmort_collateral) ! fraction passed to 'degraded' forest.
         else
            l_degrad = 0._r8
         endif
         
      else 
         lmort_direct    = 0.0_r8
         lmort_collateral = 0.0_r8
         lmort_infra      = 0.0_r8
         l_degrad         = 0.0_r8
      end if

   end subroutine LoggingMortality_frac

   ! ============================================================================

   subroutine get_harvest_rate_area (patch_anthro_disturbance_label, hlm_harvest_catnames, hlm_harvest_rates, &
                 frac_site_primary, secondary_age, harvest_rate)


     ! -------------------------------------------------------------------------------------------
     !
     !  DESCRIPTION:
     !  get the area-based harvest rates based on info passed to FATES from the bioundary conditions in.
     !  assumes logging_time == true

      ! Arguments
      real(r8), intent(in) :: hlm_harvest_rates(:) ! annual harvest rate per hlm category
      character(len=64), intent(in) :: hlm_harvest_catnames(:) ! names of hlm harvest categories
      integer, intent(in) :: patch_anthro_disturbance_label    ! patch level anthro_disturbance_label
      real(r8), intent(in) :: secondary_age     ! patch level age_since_anthro_disturbance
      real(r8), intent(in) :: frac_site_primary
      real(r8), intent(out) :: harvest_rate

      ! Local Variables
      integer :: h_index   ! for looping over harvest categories
      integer :: icode   ! Integer equivalent of the event code (parameter file only allows reals)

     !  Loop around harvest categories to determine the annual hlm harvest rate for the current cohort based on patch history info
     harvest_rate = 0._r8
     do h_index = 1,hlm_num_lu_harvest_cats
        if (patch_anthro_disturbance_label .eq. primaryforest) then
           if(hlm_harvest_catnames(h_index) .eq. "HARVEST_VH1" .or. &
                hlm_harvest_catnames(h_index) .eq. "HARVEST_VH2") then
              harvest_rate = harvest_rate + hlm_harvest_rates(h_index)
           endif
        else if (patch_anthro_disturbance_label .eq. secondaryforest .and. &
             secondary_age >= secondary_age_threshold) then
           if(hlm_harvest_catnames(h_index) .eq. "HARVEST_SH1") then
              harvest_rate = harvest_rate + hlm_harvest_rates(h_index)
           endif
        else if (patch_anthro_disturbance_label .eq. secondaryforest .and. &
             secondary_age < secondary_age_threshold) then
           if(hlm_harvest_catnames(h_index) .eq. "HARVEST_SH2" .or. &
                hlm_harvest_catnames(h_index) .eq. "HARVEST_SH3") then
              harvest_rate = harvest_rate + hlm_harvest_rates(h_index)
           endif
        endif
     end do

     !  Normalize by site-level primary or secondary forest fraction
     !  since harvest_rate is specified as a fraction of the gridcell
     !  also need to put a cap so as not to harvest more primary or secondary area than there is in a gridcell
     if (patch_anthro_disturbance_label .eq. primaryforest) then
        if (frac_site_primary .gt. fates_tiny) then
           harvest_rate = min((harvest_rate / frac_site_primary),frac_site_primary)
        else
           harvest_rate = 0._r8
        endif
     else
        if ((1._r8-frac_site_primary) .gt. fates_tiny) then
           harvest_rate = min((harvest_rate / (1._r8-frac_site_primary)),&
                (1._r8-frac_site_primary))
        else
           harvest_rate = 0._r8
        endif
     endif

     ! calculate today's harvest rate
     ! whether to harvest today has already been determined by IsItLoggingTime
     ! for icode == 2, icode < 0, and icode > 10000 apply the annual rate one time (no calc)
     ! Bad logging event flag is caught in IsItLoggingTime, so don't check it here
     icode = int(logging_event_code)
     if(icode .eq. 1) then
        ! Logging is turned off - not sure why we need another switch
        harvest_rate = 0._r8
     else if(icode .eq. 3) then
        ! Logging event every day - this may not work due to the mortality exclusivity
        harvest_rate = harvest_rate / hlm_days_per_year
     else if(icode .eq. 4) then
        ! logging event once a month
        if(hlm_current_day.eq.1  ) then
           harvest_rate = harvest_rate / months_per_year
        end if
     end if

   end subroutine get_harvest_rate_area

   ! ============================================================================

   subroutine logging_litter_fluxes(currentSite, currentPatch, newPatch, patch_site_areadis)

      ! -------------------------------------------------------------------------------------------
      !
      !  DESCRIPTION:
      !  Carbon going from ongoing mortality into CWD pools. 
      !  This module includes only those fluxes associated with a disturbance generated by logging.
      !  Purpose: 
      !	  1) move logging-associated carbon to CWD and litter pool
      !   2) move the logging trunk from live into product pool 
      !   3) generate fluxes used in carbon balance checking
      !  E.g,:
      !  Remove trunk of logged trees from litter/CWD
      !  Add other parts of logged trees and all parts of collaterally and mechanically 
      !  damaged trees into CWD/litter  
      !
      !  This routine is only called if logging disturbance is the dominant disturbance.
      !
      !
      !  Note: The litter losses due to disturbance in the logging case is almost
      !        exactly like the natural tree-fall case.  The big differences are that
      !        the mortality rates governing the fluxes, follow a different rule set.
      !        We also compute an export flux (product) that does not go to litter.  
      !
      !  Trunk Product Flux: Only usable wood is exported from a site, substracted by a 
      !        transportation loss fraction. This is the above-ground portion of the bole,
      !        and only boles associated with direct-logging, not inftrastructure or
      !        collateral damage mortality.
      !        
      ! -------------------------------------------------------------------------------------------


      !USES:
      use SFParamsMod,  only : SF_val_cwd_frac
      use EDtypesMod,   only : area
      use EDtypesMod,   only : ed_site_type
      use EDtypesMod,   only : ed_patch_type
      use EDtypesMod,   only : ed_cohort_type
      use FatesAllometryMod , only : carea_allom


      ! !ARGUMENTS:
      type(ed_site_type)  , intent(inout), target  :: currentSite 
      type(ed_patch_type) , intent(inout), target  :: currentPatch
      type(ed_patch_type) , intent(inout), target  :: newPatch
      real(r8)            , intent(in)             :: patch_site_areadis

      !LOCAL VARIABLES:
      type(ed_cohort_type), pointer      :: currentCohort
      type(site_massbal_type), pointer   :: site_mass
      type(site_fluxdiags_type), pointer :: flux_diags
      type(litter_type),pointer          :: new_litt
      type(litter_type),pointer          :: cur_litt

      real(r8) :: direct_dead         ! Mortality count through direct logging
      real(r8) :: indirect_dead       ! Mortality count through: impacts, infrastructure and collateral damage
      real(r8) :: trunk_product_site  ! flux of carbon in trunk products exported off site      [ kgC/site ] 
                                      ! (note we are accumulating over the patch, but scale is site level)
      real(r8) :: delta_litter_stock  ! flux of carbon in total litter flux                     [ kgC/site ]
      real(r8) :: delta_biomass_stock ! total flux of carbon through mortality (litter+product) [ kgC/site ]
      real(r8) :: delta_individual    ! change in plant number through mortality [ plants/site ]
      real(r8) :: leaf_litter         ! Leafy biomass transferred through mortality [kgC/site]
      real(r8) :: root_litter         ! Rooty + storage biomass transferred through mort [kgC/site]
      real(r8) :: ag_wood             ! above ground wood mass [kg]
      real(r8) :: bg_wood             ! below ground wood mass [kg]
      real(r8) :: remainder_area      ! current patch's remaining area after donation [m2]
      real(r8) :: leaf_m              ! leaf element mass [kg]
      real(r8) :: fnrt_m              ! fineroot element mass [kg]
      real(r8) :: sapw_m              ! sapwood element mass [kg]
      real(r8) :: store_m             ! storage element mass [kg]
      real(r8) :: struct_m            ! structure element mass [kg]
      real(r8) :: repro_m             ! reproductive mass [kg]
      real(r8) :: retain_frac         ! fraction of litter retained in the donor patch
      real(r8) :: donate_frac         ! fraction of litter sent to newly formed patch
      real(r8) :: dcmpy_frac          ! fraction going into each decomposability pool
      integer  :: dcmpy               ! index for decomposability pools
      integer  :: element_id          ! parteh global element index
      integer  :: pft                 ! pft index
      integer  :: c                   ! cwd index
      integer  :: nlevsoil            ! number of soil layers
      integer  :: ilyr                ! soil layer loop index
      integer  :: el                  ! elemend loop index
      

      nlevsoil = currentSite%nlevsoil

      ! If/when sending litter fluxes to the old patch, we divide the total 
      ! mass sent to that patch, by the area it will have remaining
      ! after it donates area.
      ! i.e. subtract the area it is donating.
      
      remainder_area = currentPatch%area - patch_site_areadis


      ! Calculate the fraction of litter to be retained versus donated
      ! vis-a-vis the new and donor patch
      
      retain_frac = (1.0_r8-harvest_litter_localization) * &
            remainder_area/(newPatch%area+remainder_area)
      donate_frac = 1.0_r8-retain_frac

      do el = 1,num_elements
         
         element_id = element_list(el)
         site_mass => currentSite%mass_balance(el)
         flux_diags=> currentSite%flux_diags(el)
         cur_litt  => currentPatch%litter(el)   ! Litter pool of "current" patch
         new_litt  => newPatch%litter(el)       ! Litter pool of "new" patch
         

         ! Zero some site level accumulator diagnsotics
         trunk_product_site  = 0.0_r8
         delta_litter_stock  = 0.0_r8
         delta_biomass_stock = 0.0_r8
         delta_individual    = 0.0_r8

         ! -----------------------------------------------------------------------------
         ! Part 1: Send parts of dying plants to the litter pool.
         ! -----------------------------------------------------------------------------
         
         currentCohort => currentPatch%shortest
         do while(associated(currentCohort))       
            pft = currentCohort%pft

            sapw_m   = currentCohort%prt%GetState(sapw_organ, element_id)
            struct_m = currentCohort%prt%GetState(struct_organ, element_id)
            leaf_m   = currentCohort%prt%GetState(leaf_organ, element_id)
            fnrt_m   = currentCohort%prt%GetState(fnrt_organ, element_id)
            store_m  = currentCohort%prt%GetState(store_organ, element_id)
            repro_m  = currentCohort%prt%GetState(repro_organ, element_id)
         
            if(currentCohort%canopy_layer == 1)then
               direct_dead   = currentCohort%n * currentCohort%lmort_direct
               indirect_dead = currentCohort%n * &
                     (currentCohort%lmort_collateral + currentCohort%lmort_infra)
               
            else

               ! This routine is only called during disturbance.  The litter
               ! fluxes from non-disturbance generating mortality are 
               ! handled in EDPhysiology.  Disturbance generating mortality
               ! are those cohorts in the top canopy layer, or those
               ! plants that were impacted. Thus, no direct dead can occur
               ! here, and indirect are impacts.

               if(int(prt_params%woody(pft)) == itrue) then
                  direct_dead   = 0.0_r8
                  indirect_dead = logging_coll_under_frac * &
                       (1._r8-currentPatch%fract_ldist_not_harvested) * currentCohort%n * &
                       (patch_site_areadis/currentPatch%area)   !kgC/site/day
               else
                  ! If the cohort of interest is grass, it will not experience
                  ! any mortality associated with the logging disturbance
                  direct_dead   = 0.0_r8
                  indirect_dead = 0.0_r8
               end if
            end if
            
            if( (element_id .eq. carbon12_element) .and. &
               hlm_use_planthydro == itrue ) then
               call AccumulateMortalityWaterStorage(currentSite, &
                     currentCohort,(direct_dead+indirect_dead))
            end if

            ! ----------------------------------------------------------------------------------------
            ! Handle woody litter flux for non-bole components of biomass
            ! This litter is distributed between the current and new patches, &
            ! not to any other patches. This is really the eventually area of the current patch &
            ! (currentPatch%area-patch_site_areadis) +patch_site_areadis...
            ! For the new patch, only some fraction of its land area (patch_areadis/np%area) is 
            ! derived from the current patch, so we need to multiply by patch_areadis/np%area
            ! ----------------------------------------------------------------------------------------

            call set_root_fraction(currentSite%rootfrac_scr, pft, currentSite%zi_soil)
         
            ag_wood = (direct_dead+indirect_dead) * (struct_m + sapw_m ) * &
                  prt_params%allom_agb_frac(currentCohort%pft)
            bg_wood = (direct_dead+indirect_dead) * (struct_m + sapw_m ) * &
                  (1._r8 - prt_params%allom_agb_frac(currentCohort%pft))
         
            do c = 1,ncwd-1
               
               new_litt%ag_cwd(c)     = new_litt%ag_cwd(c) + &
                     ag_wood * SF_val_CWD_frac(c) * donate_frac/newPatch%area
               cur_litt%ag_cwd(c)     = cur_litt%ag_cwd(c) + &
                     ag_wood * SF_val_CWD_frac(c) * retain_frac/remainder_area

               do ilyr = 1,nlevsoil
                  
                  new_litt%bg_cwd(c,ilyr) = new_litt%bg_cwd(c,ilyr) + &
                        bg_wood * currentSite%rootfrac_scr(ilyr) * &
                        SF_val_CWD_frac(c) * donate_frac/newPatch%area
                  
                  cur_litt%bg_cwd(c,ilyr) = cur_litt%bg_cwd(c,ilyr) + &
                        bg_wood * currentSite%rootfrac_scr(ilyr) * &
                        SF_val_CWD_frac(c) * retain_frac/remainder_area
               end do

               
               ! Diagnostics on fluxes into the AG and BG CWD pools
               flux_diags%cwd_ag_input(c) = flux_diags%cwd_ag_input(c) + & 
                    SF_val_CWD_frac(c) * ag_wood
               
               flux_diags%cwd_bg_input(c) = flux_diags%cwd_bg_input(c) + & 
                    SF_val_CWD_frac(c) * bg_wood
            
               ! Diagnostic specific to resource management code
               if( element_id .eq. carbon12_element) then
                   delta_litter_stock  = delta_litter_stock  + &
                         (ag_wood + bg_wood) * SF_val_CWD_frac(c)
               end if

            enddo
            
            ! ----------------------------------------------------------------------------------------
            ! Handle litter flux for the trunk wood of infrastucture and collateral damage mort
            ! ----------------------------------------------------------------------------------------
            
            ag_wood = indirect_dead * (struct_m + sapw_m ) * &
                  prt_params%allom_agb_frac(currentCohort%pft)
            bg_wood = indirect_dead * (struct_m + sapw_m ) * &
                  (1._r8 - prt_params%allom_agb_frac(currentCohort%pft))

            new_litt%ag_cwd(ncwd) = new_litt%ag_cwd(ncwd) + ag_wood * &
                  SF_val_CWD_frac(ncwd) * donate_frac/newPatch%area

            cur_litt%ag_cwd(ncwd) = cur_litt%ag_cwd(ncwd) + ag_wood * &
                  SF_val_CWD_frac(ncwd) * retain_frac/remainder_area
            
            do ilyr = 1,nlevsoil
               
               new_litt%bg_cwd(ncwd,ilyr) = new_litt%bg_cwd(ncwd,ilyr) + &
                     bg_wood * currentSite%rootfrac_scr(ilyr) * &
                     SF_val_CWD_frac(ncwd) * donate_frac/newPatch%area
               
               cur_litt%bg_cwd(ncwd,ilyr) = cur_litt%bg_cwd(ncwd,ilyr) + &
                     bg_wood * currentSite%rootfrac_scr(ilyr) * &
                     SF_val_CWD_frac(ncwd) * retain_frac/remainder_area

            end do

            flux_diags%cwd_ag_input(ncwd) = flux_diags%cwd_ag_input(ncwd) + & 
                 SF_val_CWD_frac(ncwd) * ag_wood
            
            flux_diags%cwd_bg_input(ncwd) = flux_diags%cwd_bg_input(ncwd) + & 
                 SF_val_CWD_frac(ncwd) * bg_wood

            if( element_id .eq. carbon12_element) then
                delta_litter_stock  = delta_litter_stock + &
                      (ag_wood+bg_wood) * SF_val_CWD_frac(ncwd)
            end if

            ! ---------------------------------------------------------------------------------------
            ! Handle below-ground trunk flux for directly logged trees (c = ncwd)
            ! ----------------------------------------------------------------------------------------
            
            bg_wood = direct_dead * (struct_m + sapw_m ) * SF_val_CWD_frac(ncwd) * &
                  (1._r8 - prt_params%allom_agb_frac(currentCohort%pft))

            do ilyr = 1,nlevsoil
                new_litt%bg_cwd(ncwd,ilyr) = new_litt%bg_cwd(ncwd,ilyr) + &
                      bg_wood * currentSite%rootfrac_scr(ilyr) * &
                      donate_frac/newPatch%area
                
                cur_litt%bg_cwd(ncwd,ilyr) = cur_litt%bg_cwd(ncwd,ilyr) + &
                      bg_wood * currentSite%rootfrac_scr(ilyr) * &
                      retain_frac/remainder_area
            end do
            
            flux_diags%cwd_bg_input(ncwd) = flux_diags%cwd_bg_input(ncwd) + &
                  bg_wood
            
            ! ----------------------------------------------------------------------------------------
            ! Handle harvest (export, flux-out) flux for the above ground boles 
            ! In this case a fraction (export_frac) of the boles from direct logging are 
            ! exported off-site, while the remainder (1-export_frac) is added to the litter pools.
            ! 
            ! Losses to the system as a whole, for C-balancing (kGC/site/day)
            ! Site level product, (kgC/site, accumulated over simulation)
            ! ----------------------------------------------------------------------------------------

            ag_wood = direct_dead * (struct_m + sapw_m ) * &
                  prt_params%allom_agb_frac(currentCohort%pft) * &
                  SF_val_CWD_frac(ncwd)

            trunk_product_site = trunk_product_site + &
                  ag_wood * logging_export_frac

            ! This is for checking the total mass balance [kg/site/day]
            site_mass%wood_product = site_mass%wood_product + &
                  ag_wood * logging_export_frac

            new_litt%ag_cwd(ncwd) = new_litt%ag_cwd(ncwd) + ag_wood * &
                  (1._r8-logging_export_frac)*donate_frac/newPatch%area
            
            cur_litt%ag_cwd(ncwd) = cur_litt%ag_cwd(ncwd) + ag_wood * &
                  (1._r8-logging_export_frac)*retain_frac/remainder_area

            ! ---------------------------------------------------------------------------
            ! Handle fluxes of leaf, root and storage carbon into litter pools. 
            !  (none of these are exported)
            ! ---------------------------------------------------------------------------
            
            leaf_litter = (direct_dead+indirect_dead)*(leaf_m + repro_m)
            root_litter = (direct_dead+indirect_dead)*(fnrt_m + store_m)


            do dcmpy=1,ndcmpy

               dcmpy_frac = GetDecompyFrac(pft,leaf_organ,dcmpy)

               new_litt%leaf_fines(dcmpy) = new_litt%leaf_fines(dcmpy) + &
                    leaf_litter * donate_frac/newPatch%area * dcmpy_frac
               
               cur_litt%leaf_fines(dcmpy) = cur_litt%leaf_fines(dcmpy) + &
                    leaf_litter * retain_frac/remainder_area * dcmpy_frac

               dcmpy_frac = GetDecompyFrac(pft,fnrt_organ,dcmpy)
               do ilyr = 1,nlevsoil
                  new_litt%root_fines(dcmpy,ilyr) = new_litt%root_fines(dcmpy,ilyr) + &
                       root_litter * currentSite%rootfrac_scr(ilyr) * dcmpy_frac * &
                       donate_frac/newPatch%area
                  
                  cur_litt%root_fines(dcmpy,ilyr) = cur_litt%root_fines(dcmpy,ilyr) + &
                       root_litter * currentSite%rootfrac_scr(ilyr) * dcmpy_frac * &
                       retain_frac/remainder_area
               end do
            end do
               
            ! track as diagnostic fluxes
            flux_diags%leaf_litter_input(pft) = flux_diags%leaf_litter_input(pft) + & 
                 leaf_litter
            
            flux_diags%root_litter_input(pft) = flux_diags%root_litter_input(pft) + & 
                 root_litter
            
            ! Logging specific diagnostics
            ! ----------------------------------------------------------------------------------------
            
            ! Note that litter stock also has terms above in the CWD loop
            if( element_id .eq. carbon12_element) then
                delta_litter_stock  = delta_litter_stock  + &
                      leaf_litter         + &
                      root_litter
                
                delta_biomass_stock = delta_biomass_stock + &
                      leaf_litter         + &
                      root_litter         + &
                      (direct_dead+indirect_dead) * (struct_m + sapw_m)
                
                delta_individual    = delta_individual    + &
                      direct_dead         + &
                      indirect_dead
            end if

            currentCohort => currentCohort%taller
         end do

         ! Update the amount of carbon exported from the site through logging
         ! operations.  Currently we assume only above-ground portion
         ! of the tree bole that experienced "direct" logging is exported
         ! This portion is known as "trunk_product_site
         
         if(element_id .eq. carbon12_element) then
            currentSite%resources_management%trunk_product_site  = &
                  currentSite%resources_management%trunk_product_site + &
                  trunk_product_site
            
            currentSite%resources_management%delta_litter_stock  = &
                  currentSite%resources_management%delta_litter_stock + &
                  delta_litter_stock
            
            currentSite%resources_management%delta_biomass_stock = &
                  currentSite%resources_management%delta_biomass_stock + &
                  delta_biomass_stock
            
            currentSite%resources_management%delta_individual    = &
                  currentSite%resources_management%delta_individual + &
                  delta_individual

         end if

      end do

      ! Not sure why this is called here, but I suppose it can't hurt
      ! (rgk 06-2019)

      currentCohort => newPatch%shortest
      do while(associated(currentCohort))
         call carea_allom(currentCohort%dbh,currentCohort%n,currentSite%spread, &
               currentCohort%pft,currentCohort%c_area)
         currentCohort => currentCohort%taller
      enddo
      
      return
   end subroutine logging_litter_fluxes

  ! =====================================================================================

   subroutine UpdateHarvestC(currentSite,bc_out)

      ! ----------------------------------------------------------------------------------
      ! Added by Shijie Shu.
      ! This subroutine is called when logging is completed and need to update 
      ! Harvested C flux in HLM.
      ! ----------------------------------------------------------------------------------
      use EDtypesMod             , only : ed_site_type
      use EDTypesMod             , only : AREA_INV
      use PRTGenericMod          , only : element_pos
      use PRTGenericMod          , only : carbon12_element
      use FatesInterfaceTypesMod , only : bc_out_type
      use EDParamsMod            , only : pprodharv10_forest_mean
  
      ! Arguments
      type(ed_site_type), intent(inout), target :: currentSite     ! site structure
      type(bc_out_type), intent(inout)          :: bc_out
  
      integer :: icode
      real(r8) :: unit_trans_factor
  

      ! Flush the older value before update
      bc_out%hrv_deadstemc_to_prod10c = 0._r8
      bc_out%hrv_deadstemc_to_prod100c = 0._r8
  
      ! Calculate the unit transfer factor (from kgC m-2 day-1 to gC m-2 s-1)
<<<<<<< HEAD
      unit_trans_factor = 1000._r8 * days_per_sec
=======
      ! for icode == 2, icode < 0, and icode > 10000 is one time harvest, thus
      ! shall distribute into everyday
      icode = int(logging_event_code)
      if(icode .eq. 1) then
         ! Logging is turned off
         unit_trans_factor = 1._r8
      else if(icode .eq. 3) then
         ! Logging event every day - this may not work due to the mortality exclusivity
         unit_trans_factor = 1000._r8 * days_per_sec
      else if(icode .eq. 4) then
         ! Logging event once a month
         ! Shijie: Shall think about a better if expreession?
         if ((hlm_current_month == 1) .or. (hlm_current_month == 3) .or. &
             (hlm_current_month == 5) .or. (hlm_current_month == 7) .or. &
             (hlm_current_month == 8) .or. (hlm_current_month == 10) .or. &
             (hlm_current_month == 12)) then
            unit_trans_factor = 1000._r8 * days_per_sec / 31._r8
        else if((hlm_current_month == 4) .or. (hlm_current_month == 6) .or. &
            (hlm_current_month == 9) .or. (hlm_current_month == 11)) then
            unit_trans_factor = g_per_kg * days_per_sec / 30._r8
        else
            unit_trans_factor = 1000._r8 * days_per_sec / 28._r8
        end if
      else
         ! Logging event one time every year
         unit_trans_factor = 1000._r8 * days_per_sec * years_per_day
      end if
>>>>>>> c07fbdb7

      bc_out%hrv_deadstemc_to_prod10c = bc_out%hrv_deadstemc_to_prod10c + &
          currentSite%mass_balance(element_pos(carbon12_element))%wood_product * &
          AREA_INV * pprodharv10_forest_mean * unit_trans_factor
      bc_out%hrv_deadstemc_to_prod100c = bc_out%hrv_deadstemc_to_prod100c + &
          currentSite%mass_balance(element_pos(carbon12_element))%wood_product * &
          AREA_INV * (1 - pprodharv10_forest_mean) * unit_trans_factor  
  
      return
   end subroutine UpdateHarvestC

end module EDLoggingMortalityMod<|MERGE_RESOLUTION|>--- conflicted
+++ resolved
@@ -840,37 +840,7 @@
       bc_out%hrv_deadstemc_to_prod100c = 0._r8
   
       ! Calculate the unit transfer factor (from kgC m-2 day-1 to gC m-2 s-1)
-<<<<<<< HEAD
       unit_trans_factor = 1000._r8 * days_per_sec
-=======
-      ! for icode == 2, icode < 0, and icode > 10000 is one time harvest, thus
-      ! shall distribute into everyday
-      icode = int(logging_event_code)
-      if(icode .eq. 1) then
-         ! Logging is turned off
-         unit_trans_factor = 1._r8
-      else if(icode .eq. 3) then
-         ! Logging event every day - this may not work due to the mortality exclusivity
-         unit_trans_factor = 1000._r8 * days_per_sec
-      else if(icode .eq. 4) then
-         ! Logging event once a month
-         ! Shijie: Shall think about a better if expreession?
-         if ((hlm_current_month == 1) .or. (hlm_current_month == 3) .or. &
-             (hlm_current_month == 5) .or. (hlm_current_month == 7) .or. &
-             (hlm_current_month == 8) .or. (hlm_current_month == 10) .or. &
-             (hlm_current_month == 12)) then
-            unit_trans_factor = 1000._r8 * days_per_sec / 31._r8
-        else if((hlm_current_month == 4) .or. (hlm_current_month == 6) .or. &
-            (hlm_current_month == 9) .or. (hlm_current_month == 11)) then
-            unit_trans_factor = g_per_kg * days_per_sec / 30._r8
-        else
-            unit_trans_factor = 1000._r8 * days_per_sec / 28._r8
-        end if
-      else
-         ! Logging event one time every year
-         unit_trans_factor = 1000._r8 * days_per_sec * years_per_day
-      end if
->>>>>>> c07fbdb7
 
       bc_out%hrv_deadstemc_to_prod10c = bc_out%hrv_deadstemc_to_prod10c + &
           currentSite%mass_balance(element_pos(carbon12_element))%wood_product * &
