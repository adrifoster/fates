--- conflicted
+++ resolved
@@ -738,37 +738,6 @@
       type(litter_type),pointer          :: new_litt
       type(litter_type),pointer          :: cur_litt
 
-<<<<<<< HEAD
-      real(r8) :: direct_dead         ! Mortality count through direct logging
-      real(r8) :: indirect_dead       ! Mortality count through: impacts, infrastructure and collateral damage
-      real(r8) :: trunk_product_site  ! flux of carbon in trunk products exported off site      [ kgC/site ] 
-                                      ! (note we are accumulating over the patch, but scale is site level)
-      real(r8) :: delta_litter_stock  ! flux of carbon in total litter flux                     [ kgC/site ]
-      real(r8) :: delta_biomass_stock ! total flux of carbon through mortality (litter+product) [ kgC/site ]
-      real(r8) :: delta_individual    ! change in plant number through mortality [ plants/site ]
-      real(r8) :: leaf_litter         ! Leafy biomass transferred through mortality [kgC/site]
-      real(r8) :: root_litter         ! Rooty + storage biomass transferred through mort [kgC/site]
-      real(r8) :: ag_wood             ! above ground wood mass [kg]
-      real(r8) :: bg_wood             ! below ground wood mass [kg]
-      real(r8) :: remainder_area      ! current patch's remaining area after donation [m2]
-      real(r8) :: leaf_m              ! leaf element mass [kg]
-      real(r8) :: fnrt_m              ! fineroot element mass [kg]
-      real(r8) :: sapw_m              ! sapwood element mass [kg]
-      real(r8) :: store_m             ! storage element mass [kg]
-      real(r8) :: struct_m            ! structure element mass [kg]
-      real(r8) :: repro_m             ! reproductive mass [kg]
-      real(r8) :: retain_frac         ! fraction of litter retained in the donor patch
-      real(r8) :: donate_frac         ! fraction of litter sent to newly formed patch
-      real(r8) :: dcmpy_frac          ! fraction going into each decomposability pool
-      integer  :: dcmpy               ! index for decomposability pools
-      integer  :: element_id          ! parteh global element index
-      integer  :: pft                 ! pft index
-      integer  :: c                   ! cwd index
-      integer  :: nlevsoil            ! number of soil layers
-      integer  :: ilyr                ! soil layer loop index
-      integer  :: el                  ! elemend loop index
-      real(r8) :: SF_val_CWD_frac_adj(4) !Updated wood partitioning to CWD based on dbh
-=======
       real(r8) :: direct_dead            ! Mortality count through direct logging
       real(r8) :: indirect_dead          ! Mortality count through: impacts, infrastructure and collateral damage
       real(r8) :: trunk_product_site     ! flux of carbon in trunk products exported off site      [ kgC/site ] 
@@ -798,8 +767,7 @@
       integer  :: nlevsoil               ! number of soil layers
       integer  :: ilyr                   ! soil layer loop index
       integer  :: el                     ! elemend loop index
-      
->>>>>>> 7f448b09
+      real(r8) :: SF_val_CWD_frac_adj(4) !Updated wood partitioning to CWD based on dbh
 
       nlevsoil = currentSite%nlevsoil
 
@@ -910,33 +878,19 @@
 	    do c = 1,ncwd-1
                
                new_litt%ag_cwd(c)     = new_litt%ag_cwd(c) + &
-<<<<<<< HEAD
-                     ag_wood * SF_val_CWD_frac_adj(c) * donate_frac/newPatch%area
+                     ag_wood * SF_val_CWD_frac_adj(c) * donate_m2
                cur_litt%ag_cwd(c)     = cur_litt%ag_cwd(c) + &
-                     ag_wood * SF_val_CWD_frac_adj(c) * retain_frac/remainder_area
-=======
-                     ag_wood * SF_val_CWD_frac(c) * donate_m2
-               cur_litt%ag_cwd(c)     = cur_litt%ag_cwd(c) + &
-                     ag_wood * SF_val_CWD_frac(c) * retain_m2
->>>>>>> 7f448b09
+                     ag_wood * SF_val_CWD_frac_adj(c) * retain_m2
 
                do ilyr = 1,nlevsoil
                   
                   new_litt%bg_cwd(c,ilyr) = new_litt%bg_cwd(c,ilyr) + &
                         bg_wood * currentSite%rootfrac_scr(ilyr) * &
-<<<<<<< HEAD
-                        SF_val_CWD_frac_adj(c) * donate_frac/newPatch%area
+                        SF_val_CWD_frac_adj(c) * donate_m2
                   
                   cur_litt%bg_cwd(c,ilyr) = cur_litt%bg_cwd(c,ilyr) + &
                         bg_wood * currentSite%rootfrac_scr(ilyr) * &
-                        SF_val_CWD_frac_adj(c) * retain_frac/remainder_area
-=======
-                        SF_val_CWD_frac(c) * donate_m2
-                  
-                  cur_litt%bg_cwd(c,ilyr) = cur_litt%bg_cwd(c,ilyr) + &
-                        bg_wood * currentSite%rootfrac_scr(ilyr) * &
-                        SF_val_CWD_frac(c) * retain_m2
->>>>>>> 7f448b09
+                        SF_val_CWD_frac_adj(c) * retain_m2
                end do
 
                
@@ -965,35 +919,20 @@
                   (1._r8 - prt_params%allom_agb_frac(currentCohort%pft))
 
             new_litt%ag_cwd(ncwd) = new_litt%ag_cwd(ncwd) + ag_wood * &
-<<<<<<< HEAD
-                  SF_val_CWD_frac_adj(ncwd) * donate_frac/newPatch%area
+                  SF_val_CWD_frac_adj(ncwd) * donate_m2
 
             cur_litt%ag_cwd(ncwd) = cur_litt%ag_cwd(ncwd) + ag_wood * &
-                  SF_val_CWD_frac_adj(ncwd) * retain_frac/remainder_area
-=======
-                  SF_val_CWD_frac(ncwd) * donate_m2
-
-            cur_litt%ag_cwd(ncwd) = cur_litt%ag_cwd(ncwd) + ag_wood * &
-                  SF_val_CWD_frac(ncwd) * retain_m2
->>>>>>> 7f448b09
+                  SF_val_CWD_frac_adj(ncwd) * retain_m2
             
             do ilyr = 1,nlevsoil
                
                new_litt%bg_cwd(ncwd,ilyr) = new_litt%bg_cwd(ncwd,ilyr) + &
                      bg_wood * currentSite%rootfrac_scr(ilyr) * &
-<<<<<<< HEAD
-                     SF_val_CWD_frac_adj(ncwd) * donate_frac/newPatch%area
+                     SF_val_CWD_frac_adj(ncwd) * donate_m2
                
                cur_litt%bg_cwd(ncwd,ilyr) = cur_litt%bg_cwd(ncwd,ilyr) + &
                      bg_wood * currentSite%rootfrac_scr(ilyr) * &
-                     SF_val_CWD_frac_adj(ncwd) * retain_frac/remainder_area
-=======
-                     SF_val_CWD_frac(ncwd) * donate_m2
-               
-               cur_litt%bg_cwd(ncwd,ilyr) = cur_litt%bg_cwd(ncwd,ilyr) + &
-                     bg_wood * currentSite%rootfrac_scr(ilyr) * &
-                     SF_val_CWD_frac(ncwd) * retain_m2
->>>>>>> 7f448b09
+                     SF_val_CWD_frac_adj(ncwd) * retain_m2
 
             end do
 
