module EDLoggingMortalityMod

   ! ====================================================================================
   !  Purpose: 1. create logging mortalities: 
   !           (a) direct logging mortality (cohort level)
   !           (b) collateral mortality (cohort level)
   !           (c) infrastructure mortality (cohort level)
   !           2. move the logged trunk fluxes from live into product pool 
   !           3. move logging-associated mortality fluxes from live to CWD
   !           4. keep carbon balance (in ed_total_balance_check)
   !
   !  Yi Xu & M.Huang
   !  Date: 09/2017
   ! ====================================================================================

   use FatesConstantsMod , only : r8 => fates_r8
   use FatesConstantsMod , only : rsnbl_math_prec
   use EDTypesMod        , only : ed_cohort_type
   use EDTypesMod        , only : ed_patch_type
   use EDTypesMod        , only : site_massbal_type
   use EDTypesMod        , only : site_fluxdiags_type
   use FatesLitterMod    , only : ncwd
   use FatesLitterMod    , only : ndcmpy
   use FatesLitterMod    , only : litter_type
   use EDTypesMod        , only : ed_site_type
   use EDTypesMod        , only : ed_resources_management_type
   use EDTypesMod        , only : dtype_ilog
   use EDTypesMod        , only : dtype_ifall
   use EDTypesMod        , only : dtype_ifire
   use EDPftvarcon       , only : EDPftvarcon_inst
   use EDPftvarcon       , only : GetDecompyFrac
   use PRTParametersMod  , only : prt_params
   use PRTGenericMod     , only : num_elements
   use PRTGenericMod     , only : element_list
   use EDParamsMod       , only : logging_export_frac
   use EDParamsMod       , only : logging_event_code
   use EDParamsMod       , only : logging_dbhmin
   use EDParamsMod       , only : logging_dbhmax
   use EDParamsMod       , only : logging_collateral_frac 
   use EDParamsMod       , only : logging_direct_frac
   use EDParamsMod       , only : logging_mechanical_frac 
   use EDParamsMod       , only : logging_coll_under_frac 
   use EDParamsMod       , only : logging_dbhmax_infra
   use FatesInterfaceTypesMod , only : bc_in_type
   use FatesInterfaceTypesMod , only : hlm_current_year
   use FatesInterfaceTypesMod , only : hlm_current_month
   use FatesInterfaceTypesMod , only : hlm_current_day
   use FatesInterfaceTypesMod , only : hlm_model_day
   use FatesInterfaceTypesMod , only : hlm_day_of_year 
   use FatesInterfaceTypesMod , only : hlm_days_per_year
   use FatesInterfaceTypesMod , only : hlm_use_lu_harvest
   use FatesInterfaceTypesMod , only : hlm_num_lu_harvest_cats
   use FatesInterfaceTypesMod , only : hlm_use_logging 
   use FatesInterfaceTypesMod , only : hlm_use_planthydro
   use FatesConstantsMod , only : itrue,ifalse
   use FatesGlobals      , only : endrun => fates_endrun 
   use FatesGlobals      , only : fates_log
   use FatesGlobals      , only : fates_global_verbose
   use shr_log_mod       , only : errMsg => shr_log_errMsg
   use FatesPlantHydraulicsMod, only : AccumulateMortalityWaterStorage
   use PRTGenericMod     , only : all_carbon_elements,carbon12_element
   use PRTGenericMod     , only : sapw_organ, struct_organ, leaf_organ
   use PRTGenericMod     , only : fnrt_organ, store_organ, repro_organ
   use FatesAllometryMod , only : set_root_fraction
   use FatesConstantsMod , only : primaryforest, secondaryforest, secondary_age_threshold
   use FatesConstantsMod , only : fates_tiny
   use FatesConstantsMod , only : months_per_year, days_per_sec, years_per_day, g_per_kg
   use FatesConstantsMod , only : hlm_harvest_area_fraction
   use FatesConstantsMod , only : hlm_harvest_carbon
   use FatesConstantsMod, only : fates_check_param_set

   implicit none
   private

   logical, protected :: logging_time   ! If true, logging should be 
                                        ! performed during the current time-step

   logical, parameter :: debug = .false.
   
   ! harvest litter localization specifies how much of the litter from a falling
   ! tree lands within the newly generated patch, and how much lands outside of 
   ! the new patch, and thus in the original patch.  By setting this to zero,
   ! it is assumed that there is no preference, and thus the mass is distributed
   ! equally.  If this is set to 1, then all of the mass lands in the new
   ! patch, and is thus "completely local".


   real(r8), parameter :: harvest_litter_localization = 0.0_r8

   character(len=*), parameter, private :: sourcefile = &
         __FILE__
   
   public :: LoggingMortality_frac
   public :: logging_litter_fluxes
   public :: logging_time
   public :: IsItLoggingTime
   public :: get_harvest_rate_area
   public :: get_harvestable_carbon
   public :: get_harvest_rate_carbon
   public :: UpdateHarvestC

contains

   subroutine IsItLoggingTime(is_master,currentSite)

      ! -------------------------------------------------------------------------------
      ! This subroutine determines if the current dynamics step should enact
      ! the logging module.
      ! This is done by comparing the current model time to the logging event
      ! ids.  If there is a match, it is logging time.
      ! -------------------------------------------------------------------------------
     
      integer, intent(in) :: is_master
      type(ed_site_type), intent(inout), target :: currentSite     ! site structure

      integer :: icode   ! Integer equivalent of the event code (parameter file only allows reals)
      integer :: log_date  ! Day of month for logging exctracted from event code
      integer :: log_month ! Month of year for logging extraced from event code
      integer :: log_year  ! Year for logging extracted from event code
      character(len=64) :: fmt = '(a,i2.2,a,i2.2,a,i4.4)'

      logging_time = .false.
      icode = int(logging_event_code)

      ! this is true for either hlm harvest or fates logging
      if(hlm_use_logging.eq.ifalse) return

      ! all of these are valid for hlm harvest
      ! so adjust annual harvest inputs accordingly in LoggingMortality_frac
      ! note that the specific event will allow only one hlm harvest, regardless of input
      ! code 3, every day, may not work properly because of the exclusive mortality selection
      ! even less fequent low harvest rates may be excluded - may need to give harvest priority

      if(icode .eq. 1) then
         ! Logging is turned off - not sure why we need another switch
         logging_time = .false.

      else if(icode .eq. 2) then
         ! Logging event on the first step
         if( hlm_model_day.eq.1 ) then
            logging_time = .true.
         end if

      else if(icode .eq. 3) then
         ! Logging event every day
         logging_time = .true.

      else if(icode .eq. 4) then
         ! logging event once a month
         if(hlm_current_day.eq.1  ) then
            logging_time = .true.
         end if

      else if(icode < 0 .and. icode > -366) then
         ! Logging event every year on specific day of year
         if(hlm_day_of_year .eq. abs(icode)  ) then
            logging_time = .true.
         end if

      else if(icode > 10000 ) then
         ! Specific Event: YYYYMMDD
         log_date  = icode - int(100* floor(real(icode)/100))
         log_year  = floor(real(icode)/10000)
         log_month = floor(real(icode)/100) - log_year*100

         if( hlm_current_day.eq.log_date    .and. &
               hlm_current_month.eq.log_month .and. &
               hlm_current_year.eq.log_year ) then
            logging_time = .true.
         end if
      else 
         ! Bad logging event flag
         write(fates_log(),*) 'An invalid logging code was specified in fates_params'
         write(fates_log(),*) 'Check EDLoggingMortalityMod.F90:IsItLoggingTime()'
         write(fates_log(),*) 'for a breakdown of the valid codes and change'
         write(fates_log(),*) 'fates_logging_event_code in the file accordingly.'
         write(fates_log(),*) 'exiting'
         call endrun(msg=errMsg(sourcefile, __LINE__))
      end if

      ! Initialize some site level diagnostics that are calculated for each event
      currentSite%resources_management%delta_litter_stock  = 0.0_r8
      currentSite%resources_management%delta_biomass_stock = 0.0_r8
      currentSite%resources_management%delta_individual    = 0.0_r8

      if(logging_time .and. (is_master.eq.itrue) ) then
         write(fates_log(),fmt) 'Logging Event Enacted on date: ', &
               hlm_current_month,'-',hlm_current_day,'-',hlm_current_year
      end if
      return
   end subroutine IsItLoggingTime

   ! ======================================================================================

   subroutine LoggingMortality_frac( pft_i, dbh, canopy_layer, lmort_direct, &
                                     lmort_collateral,lmort_infra, l_degrad, &
                                     hlm_harvest_rates, hlm_harvest_catnames, &
                                     hlm_harvest_units, &
                                     patch_anthro_disturbance_label, secondary_age, &
                                     frac_site_primary, harvestable_forest_c, &
                                     harvest_tag)
<<<<<<< HEAD
=======

>>>>>>> fec6597f

      ! Arguments
      integer,  intent(in)  :: pft_i            ! pft index 
      real(r8), intent(in)  :: dbh              ! diameter at breast height (cm)
      integer,  intent(in)  :: canopy_layer     ! canopy layer of this cohort
      real(r8), intent(in) :: hlm_harvest_rates(:) ! annual harvest rate per hlm category
      character(len=64), intent(in) :: hlm_harvest_catnames(:) ! names of hlm harvest categories
      integer, intent(in) :: hlm_harvest_units     ! unit type of hlm harvest rates: [area vs. mass]
      integer, intent(in) :: patch_anthro_disturbance_label    ! patch level anthro_disturbance_label
      real(r8), intent(in) :: secondary_age     ! patch level age_since_anthro_disturbance
      real(r8), intent(in) :: harvestable_forest_c(:)  ! total harvestable forest carbon 
                                                       ! of all hlm harvest categories
      real(r8), intent(in) :: frac_site_primary
      real(r8), intent(out) :: lmort_direct     ! direct (harvestable) mortality fraction
      real(r8), intent(out) :: lmort_collateral ! collateral damage mortality fraction
      real(r8), intent(out) :: lmort_infra      ! infrastructure mortality fraction
      real(r8), intent(out) :: l_degrad         ! fraction of trees that are not killed
                                                ! but suffer from forest degradation (i.e. they
                                                ! are moved to newly-anthro-disturbed secondary
                                                ! forest patch)
<<<<<<< HEAD
      integer, intent(out) :: harvest_tag(:)    ! tag to record the harvest status, 0 - successful; 
                                                ! 1 - can be successful if ignoring the criteria;
                                                ! 2 - unsuccessful since not enough carbon 

      ! Local variables
      integer :: cur_harvest_tag ! the harvest tag of the cohort today
      real(r8) :: harvest_rate   ! the final harvest rate to apply to this cohort today
=======
      integer, intent(out) :: harvest_tag(:)    ! tag to record the harvest status 
                                                ! for the calculation of harvest debt in C-based
                                                ! harvest mode
                                                ! 0 - successful; 
                                                ! 1 - unsuccessful since not enough carbon 
                                                ! 2 - not applicable

      ! Local variables
      integer :: cur_harvest_tag ! the harvest tag of the cohort today
      real(r8) :: harvest_rate ! the final harvest rate to apply to this cohort today
>>>>>>> fec6597f

      ! todo: probably lower the dbhmin default value to 30 cm
      ! todo: change the default logging_event_code to 1 september (-244)
      ! todo: change the default logging_direct_frac to 1.0 for cmip inputs
      ! todo: check outputs against the LUH2 carbon data
      ! todo: eventually set up distinct harvest practices, each with a set of input paramaeters
      ! todo: implement harvested carbon inputs
      
      if (logging_time) then 

         ! Pass logging rates to cohort level 
         
         if (hlm_use_lu_harvest == ifalse) then
            ! 0=use fates logging parameters directly when logging_time == .true.
            ! this means harvest the whole cohort area
            harvest_rate = 1._r8
            
         else if (hlm_use_lu_harvest == itrue .and. hlm_harvest_units == hlm_harvest_area_fraction) then
            ! We are harvesting based on areal fraction, not carbon/biomass terms. 
            ! 1=use area fraction from hlm
            ! combine forest and non-forest fracs and then apply:
            ! primary and secondary area fractions to the logging rates, which are fates parameters
            
            ! Definitions of the underlying harvest land category variables
            ! these are hardcoded to match the LUH input data via landuse.timseries file (see dynHarvestMod)
            ! these are fractions of vegetated area harvested, split into five land category variables
            ! HARVEST_VH1 = harvest from primary forest
            ! HARVEST_VH2 = harvest from primary non-forest
            ! HARVEST_SH1 = harvest from secondary mature forest
            ! HARVEST_SH2 = harvest from secondary young forest
            ! HARVEST_SH3 = harvest from secondary non-forest (assume this is young for biomass)

            ! Get the area-based harvest rates based on info passed to FATES from the boundary condition
            call get_harvest_rate_area (patch_anthro_disturbance_label, hlm_harvest_catnames, &
                 hlm_harvest_rates, frac_site_primary, secondary_age, harvest_rate)

<<<<<<< HEAD
            ! For area-based harvest, harvest_tag shall always be 0.
            harvest_tag = 0
            cur_harvest_tag = 0
=======
            ! For area-based harvest, harvest_tag shall always be 2 (not applicable).
            harvest_tag = 2
            cur_harvest_tag = 2
>>>>>>> fec6597f

            if (fates_global_verbose()) then
               write(fates_log(), *) 'Successfully Read Harvest Rate from HLM.', hlm_harvest_rates(:), harvest_rate
            end if

         else if (hlm_use_lu_harvest == itrue .and. hlm_harvest_units == hlm_harvest_carbon) then
            ! 2=use carbon from hlm
            ! shall call another subroutine, which transfers biomass/carbon into fraction

            call get_harvest_rate_carbon (patch_anthro_disturbance_label, hlm_harvest_catnames, &
                  hlm_harvest_rates, secondary_age, harvestable_forest_c, &
                  harvest_rate, harvest_tag, cur_harvest_tag)

            if (fates_global_verbose()) then
               write(fates_log(), *) 'Successfully Read Harvest Rate from HLM.', hlm_harvest_rates(:), harvest_rate, harvestable_forest_c
            end if
            
         endif

         ! transfer of area to secondary land is based on overall area affected, not just logged crown area
         ! l_degrad accounts for the affected area between logged crowns
         if(prt_params%woody(pft_i) == itrue)then ! only set logging rates for trees
            if (cur_harvest_tag == 0) then
               ! direct logging rates, based on dbh min and max criteria
               if (dbh >= logging_dbhmin .and. .not. &
                  ((logging_dbhmax < fates_check_param_set) .and. (dbh >= logging_dbhmax )) ) then
                  ! the logic of the above line is a bit unintuitive but allows turning off the dbhmax comparison entirely.
                  ! since there is an .and. .not. after the first conditional, the dbh:dbhmax comparison needs to be 
                  ! the opposite of what would otherwise be expected...
                  lmort_direct = harvest_rate * logging_direct_frac
               else
                  lmort_direct = 0.0_r8
               end if
            else
                lmort_direct = 0.0_r8
            end if

            ! infrastructure (roads, skid trails, etc) mortality rates
            if (dbh >= logging_dbhmax_infra) then
               lmort_infra      = 0.0_r8
            else
               lmort_infra      = harvest_rate * logging_mechanical_frac
            end if

            ! Collateral damage to smaller plants below the direct logging size threshold
            ! will be applied via "understory_death" via the disturbance algorithm
            if (canopy_layer .eq. 1) then
               lmort_collateral = harvest_rate * logging_collateral_frac
            else
               lmort_collateral = 0._r8
            endif

         else  ! non-woody plants still killed by infrastructure
            lmort_direct    = 0.0_r8
            lmort_collateral = 0.0_r8
            lmort_infra      = harvest_rate * logging_mechanical_frac
         end if

         ! the area occupied by all plants in the canopy that aren't killed is still disturbed at the harvest rate
         if (canopy_layer .eq. 1) then
            l_degrad = harvest_rate - (lmort_direct + lmort_infra + lmort_collateral) ! fraction passed to 'degraded' forest.
         else
            l_degrad = 0._r8
         endif
         
      else 
         lmort_direct    = 0.0_r8
         lmort_collateral = 0.0_r8
         lmort_infra      = 0.0_r8
         l_degrad         = 0.0_r8
      end if

   end subroutine LoggingMortality_frac

   ! ============================================================================

   subroutine get_harvest_rate_area (patch_anthro_disturbance_label, hlm_harvest_catnames, hlm_harvest_rates, &
                 frac_site_primary, secondary_age, harvest_rate)


     ! -------------------------------------------------------------------------------------------
     !
     !  DESCRIPTION:
     !  get the area-based harvest rates based on info passed to FATES from the bioundary conditions in.
     !  assumes logging_time == true

      ! Arguments
      real(r8), intent(in) :: hlm_harvest_rates(:) ! annual harvest rate per hlm category
      character(len=64), intent(in) :: hlm_harvest_catnames(:) ! names of hlm harvest categories
      integer, intent(in) :: patch_anthro_disturbance_label    ! patch level anthro_disturbance_label
      real(r8), intent(in) :: secondary_age     ! patch level age_since_anthro_disturbance
      real(r8), intent(in) :: frac_site_primary
      real(r8), intent(out) :: harvest_rate

      ! Local Variables
      integer :: h_index   ! for looping over harvest categories
      integer :: icode   ! Integer equivalent of the event code (parameter file only allows reals)

     ! Loop around harvest categories to determine the annual hlm harvest rate for the current cohort based on patch history info
     ! We do account forest only since non-forest harvest has geographical mismatch to LUH2 dataset
     harvest_rate = 0._r8
     do h_index = 1,hlm_num_lu_harvest_cats
        if (patch_anthro_disturbance_label .eq. primaryforest) then
           if(hlm_harvest_catnames(h_index) .eq. "HARVEST_VH1"  .or. &
                hlm_harvest_catnames(h_index) .eq. "HARVEST_VH2") then
              harvest_rate = harvest_rate + hlm_harvest_rates(h_index)
           endif
        else if (patch_anthro_disturbance_label .eq. secondaryforest .and. &
             secondary_age >= secondary_age_threshold) then
           if(hlm_harvest_catnames(h_index) .eq. "HARVEST_SH1") then
              harvest_rate = harvest_rate + hlm_harvest_rates(h_index)
           endif
        else if (patch_anthro_disturbance_label .eq. secondaryforest .and. &
             secondary_age < secondary_age_threshold) then
           if(hlm_harvest_catnames(h_index) .eq. "HARVEST_SH2" .or. &
                hlm_harvest_catnames(h_index) .eq. "HARVEST_SH3") then
              harvest_rate = harvest_rate + hlm_harvest_rates(h_index)
           endif
        endif
     end do

     !  Normalize by site-level primary or secondary forest fraction
     !  since harvest_rate is specified as a fraction of the gridcell
     !  also need to put a cap so as not to harvest more primary or secondary area than there is in a gridcell
     if (patch_anthro_disturbance_label .eq. primaryforest) then
        if (frac_site_primary .gt. fates_tiny) then
           harvest_rate = min((harvest_rate / frac_site_primary),frac_site_primary)
        else
           harvest_rate = 0._r8
        endif
     else
        if ((1._r8-frac_site_primary) .gt. fates_tiny) then
           harvest_rate = min((harvest_rate / (1._r8-frac_site_primary)),&
                (1._r8-frac_site_primary))
        else
           harvest_rate = 0._r8
        endif
     endif

     ! calculate today's harvest rate
     ! whether to harvest today has already been determined by IsItLoggingTime
     ! for icode == 2, icode < 0, and icode > 10000 apply the annual rate one time (no calc)
     ! Bad logging event flag is caught in IsItLoggingTime, so don't check it here
     icode = int(logging_event_code)
     if(icode .eq. 1) then
        ! Logging is turned off - not sure why we need another switch
        harvest_rate = 0._r8
     else if(icode .eq. 3) then
        ! Logging event every day - this may not work due to the mortality exclusivity
        harvest_rate = harvest_rate / hlm_days_per_year
     else if(icode .eq. 4) then
        ! logging event once a month
        if(hlm_current_day.eq.1  ) then
           harvest_rate = harvest_rate / months_per_year
        end if
     end if

   end subroutine get_harvest_rate_area

   ! ============================================================================

   subroutine get_harvestable_carbon (csite, site_area, hlm_harvest_catnames, harvestable_forest_c )

     !USES:
     use SFParamsMod,  only : SF_val_cwd_frac
     use EDTypesMod,   only : AREA_INV


     ! -------------------------------------------------------------------------------------------
     !
     !  DESCRIPTION:
     !  get the total carbon availale for harvest for three different harvest categories:
     !  primary forest, secondary mature forest and secondary young forest
     !  under two different scenarios:
     !  harvestable carbon: aggregate all cohorts matching the dbhmin harvest criteria
     !
     !  this subroutine shall be called outside the patch loop
     !  output will be used to estimate the area-based harvest rate (get_harvest_rate_carbon)
     !  for each cohort.

     ! Arguments
     type(ed_site_type), intent(in), target :: csite
     real(r8), intent(in) :: site_area    ! temporary variable
     character(len=64), intent(in) :: hlm_harvest_catnames(:) ! names of hlm harvest categories

     real(r8), intent(out) :: harvestable_forest_c(hlm_num_lu_harvest_cats)

     ! Local Variables
     type(ed_patch_type), pointer  :: currentPatch
     type(ed_cohort_type), pointer :: currentCohort
<<<<<<< HEAD
     real(r8) :: harvestable_patch_c     ! temporary variable, kgC site-1
     real(r8) :: harvestable_cohort_c    ! temporary variable, kgC site-1
=======
     real(r8) :: harvestable_patch_c     ! patch level total carbon available for harvest, kgC site-1
     real(r8) :: harvestable_cohort_c    ! cohort level total carbon available for harvest, kgC site-1
>>>>>>> fec6597f
     real(r8) :: sapw_m      ! Biomass of sap wood
     real(r8) :: struct_m    ! Biomass of structural organs
     integer :: pft         ! Index of plant functional type
     integer :: h_index     ! for looping over harvest categories

     ! Initialization
     harvestable_forest_c = 0._r8

     ! loop over patches
     currentPatch => csite%oldest_patch
     do while (associated(currentPatch))
        harvestable_patch_c = 0._r8
        currentCohort => currentPatch%tallest

        do while (associated(currentCohort))
           pft = currentCohort%pft

           ! only account for cohorts matching the following conditions
           if(int(prt_params%woody(pft)) == 1)then ! only set logging rates for trees
              sapw_m   = currentCohort%prt%GetState(sapw_organ, all_carbon_elements)
              struct_m = currentCohort%prt%GetState(struct_organ, all_carbon_elements)
              ! logging_direct_frac shall be 1 for LUH2 driven simulation and global simulation
              ! in site level study logging_direct_frac shall be surveyed
              ! unit:  [kgC ] = [kgC/plant] * [plant/ha] * [ha/ 10k m2] * [ m2 area ]
              harvestable_cohort_c = logging_direct_frac * ( sapw_m + struct_m ) * &
                     prt_params%allom_agb_frac(currentCohort%pft) * &
                     SF_val_CWD_frac(ncwd) * logging_export_frac * &
                     currentCohort%n * AREA_INV * site_area

              ! No harvest for trees without canopy 
              if (currentCohort%canopy_layer>=1) then
                 ! logging amount are based on dbh min and max criteria
                 if (currentCohort%dbh >= logging_dbhmin .and. .not. &
                       ((logging_dbhmax < fates_check_param_set) .and. (currentCohort%dbh >= logging_dbhmax )) ) then
                    ! Harvestable C: aggregate cohorts fit the criteria
                    harvestable_patch_c = harvestable_patch_c + harvestable_cohort_c
                 end if
              end if
           end if
           currentCohort => currentCohort%shorter
        end do

        ! judge which category the current patch belong to
        ! since we have not separated forest vs. non-forest
        ! all carbon belongs to the forest categories
        do h_index = 1,hlm_num_lu_harvest_cats
           if (currentPatch%anthro_disturbance_label .eq. primaryforest) then
              ! Primary
              if(hlm_harvest_catnames(h_index) .eq. "HARVEST_VH1") then
                 harvestable_forest_c(h_index) = harvestable_forest_c(h_index) + harvestable_patch_c
              end if
           else if (currentPatch%anthro_disturbance_label .eq. secondaryforest .and. &
                currentPatch%age_since_anthro_disturbance >= secondary_age_threshold) then
              ! Secondary mature
              if(hlm_harvest_catnames(h_index) .eq. "HARVEST_SH1") then
                 harvestable_forest_c(h_index) = harvestable_forest_c(h_index) + harvestable_patch_c
              end if
           else if (currentPatch%anthro_disturbance_label .eq. secondaryforest .and. &
                currentPatch%age_since_anthro_disturbance < secondary_age_threshold) then
              ! Secondary young
              if(hlm_harvest_catnames(h_index) .eq. "HARVEST_SH2") then
                 harvestable_forest_c(h_index) = harvestable_forest_c(h_index) + harvestable_patch_c
              end if
           end if
        end do
        currentPatch => currentPatch%younger
     end do

   end subroutine get_harvestable_carbon

   ! ============================================================================

   subroutine get_harvest_rate_carbon (patch_anthro_disturbance_label, hlm_harvest_catnames, &
                 hlm_harvest_rates, secondary_age, harvestable_forest_c, &
                 harvest_rate, harvest_tag, cur_harvest_tag)

     ! -------------------------------------------------------------------------------------------
     !
     !  DESCRIPTION:
     !  get the carbon-based harvest rates based on info passed to FATES from the boundary conditions in.
     !  assumes logging_time == true

      ! Arguments
      real(r8), intent(in) :: hlm_harvest_rates(:) ! annual harvest rate per hlm category
      character(len=64), intent(in) :: hlm_harvest_catnames(:) ! names of hlm harvest categories
      integer, intent(in) :: patch_anthro_disturbance_label    ! patch level anthro_disturbance_label
      real(r8), intent(in) :: secondary_age     ! patch level age_since_anthro_disturbance
      real(r8), intent(in) :: harvestable_forest_c(:)  ! site level forest c matching criteria available for harvest, kgC site-1
      real(r8), intent(out) :: harvest_rate      ! area fraction
      integer,  intent(inout) :: harvest_tag(:)  ! 0. normal harvest; 1. current site does not have enough C but
                                                 ! can perform harvest by ignoring criteria; 2. current site does
                                                 ! not have enough carbon
                                                 ! This harvest tag shall be a patch level variable but since all
                                                 ! logging functions happen within cohort loop we can only put the 
                                                 ! calculation here. Can think about optimizing the logging calculation
                                                 ! in the future.
      integer,  intent(out), optional :: cur_harvest_tag  ! harvest tag of the current cohort

      ! Local Variables
      integer :: h_index   ! for looping over harvest categories
      integer :: icode   ! Integer equivalent of the event code (parameter file only allows reals)
      real(r8) :: harvest_rate_c    ! Temporary variable, kgC site-1
      real(r8) :: harvest_rate_supply  ! Temporary variable, kgC site-1

<<<<<<< HEAD
     ! Loop around harvest categories to determine the hlm harvest rate demand and actual harvest rate for the 
     ! current cohort based on patch history info
     harvest_rate = 0._r8
     harvest_rate_c = 0._r8
     harvest_rate_supply = 0._r8
     harvest_tag(:) = 1

=======
     ! This subroutine follows the same logic of get_harvest_rate_area
     ! Loop over harvest categories to determine the hlm harvest rate demand and actual harvest rate for the 
     ! current cohort based on patch history info

     ! Initialize local variables
     harvest_rate = 0._r8
     harvest_rate_c = 0._r8
     harvest_rate_supply = 0._r8
     harvest_tag(:) = 2

     ! Since we have five harvest categories from forcing data but in FATES non-forest harvest
     ! is merged with forest harvest, we only have three logging type in FATES (primary, secondary
     ! mature and secondary young).
     ! Get the harvest rate from HLM
>>>>>>> fec6597f
     do h_index = 1,hlm_num_lu_harvest_cats
        if (patch_anthro_disturbance_label .eq. primaryforest) then
           if(hlm_harvest_catnames(h_index) .eq. "HARVEST_VH1"  .or. &
                hlm_harvest_catnames(h_index) .eq. "HARVEST_VH2") then
              harvest_rate_c = harvest_rate_c + hlm_harvest_rates(h_index)
<<<<<<< HEAD
              ! Determine the total supply of available C for harvest
              if(harvestable_forest_c(h_index) >= harvest_rate_c) then
                 harvest_rate_supply = harvest_rate_supply + harvestable_forest_c(h_index)
                 harvest_tag(h_index) = 0
              else
                 harvest_tag(h_index) = 1
              end if
=======
>>>>>>> fec6597f
           endif
        else if (patch_anthro_disturbance_label .eq. secondaryforest .and. &
             secondary_age >= secondary_age_threshold) then
           if(hlm_harvest_catnames(h_index) .eq. "HARVEST_SH1") then
              harvest_rate_c = harvest_rate_c + hlm_harvest_rates(h_index)
<<<<<<< HEAD
=======
           endif
        else if (patch_anthro_disturbance_label .eq. secondaryforest .and. &
             secondary_age < secondary_age_threshold) then
           if(hlm_harvest_catnames(h_index) .eq. "HARVEST_SH2" .or. &
                hlm_harvest_catnames(h_index) .eq. "HARVEST_SH3") then
              harvest_rate_c = harvest_rate_c + hlm_harvest_rates(h_index)
           endif
        endif
     end do

     ! Determine harvest status (succesful or not)
     ! Here only three categories are used
     do h_index = 1,hlm_num_lu_harvest_cats
        if (patch_anthro_disturbance_label .eq. primaryforest) then
           if(hlm_harvest_catnames(h_index) .eq. "HARVEST_VH1" ) then
>>>>>>> fec6597f
              if(harvestable_forest_c(h_index) >= harvest_rate_c) then
                 harvest_rate_supply = harvest_rate_supply + harvestable_forest_c(h_index)
                 harvest_tag(h_index) = 0
              else
                 harvest_tag(h_index) = 1
              end if
<<<<<<< HEAD
           endif
        else if (patch_anthro_disturbance_label .eq. secondaryforest .and. &
             secondary_age < secondary_age_threshold) then
           if(hlm_harvest_catnames(h_index) .eq. "HARVEST_SH2" .or. &
                hlm_harvest_catnames(h_index) .eq. "HARVEST_SH3") then
              harvest_rate_c = harvest_rate_c + hlm_harvest_rates(h_index)
=======
           end if
        else if (patch_anthro_disturbance_label .eq. secondaryforest .and. &
              secondary_age >= secondary_age_threshold) then
           if(hlm_harvest_catnames(h_index) .eq. "HARVEST_SH1" ) then
>>>>>>> fec6597f
              if(harvestable_forest_c(h_index) >= harvest_rate_c) then
                 harvest_rate_supply = harvest_rate_supply + harvestable_forest_c(h_index)
                 harvest_tag(h_index) = 0
              else
                 harvest_tag(h_index) = 1
              end if
<<<<<<< HEAD
           endif
        endif
=======
           end if
        else if (patch_anthro_disturbance_label .eq. secondaryforest .and. &
              secondary_age < secondary_age_threshold) then
           if(hlm_harvest_catnames(h_index) .eq. "HARVEST_SH2" ) then
               if(harvestable_forest_c(h_index) >= harvest_rate_c) then
                  harvest_rate_supply = harvest_rate_supply + harvestable_forest_c(h_index)
                  harvest_tag(h_index) = 0
               else
                  harvest_tag(h_index) = 1
               end if
           end if
        end if
>>>>>>> fec6597f
     end do

     ! If any harvest category available, assign to cur_harvest_tag and trigger logging event
     if(present(cur_harvest_tag))then
       cur_harvest_tag = minval(harvest_tag)
     end if

     ! Transfer carbon-based harvest rate to area-based harvest rate
     if (harvest_rate_supply > rsnbl_math_prec .and. harvest_rate_supply > harvest_rate_c) then
        harvest_rate = harvest_rate_c / harvest_rate_supply
     else
<<<<<<< HEAD
        harvest_rate = 0._r8
     end if

=======
        ! Force to harvest the whole cohort
        harvest_rate = 1._r8
     end if

     ! Prevent the generation of tiny secondary patches
     if(harvest_rate < 1e-8) harvest_rate = 0._r8

>>>>>>> fec6597f
     ! For carbon-based harvest rate, normalizing by site-level primary or secondary forest fraction
     ! is not needed

     ! calculate today's harvest rate
     ! whether to harvest today has already been determined by IsItLoggingTime
     ! for icode == 2, icode < 0, and icode > 10000 apply the annual rate one time (no calc)
     ! Bad logging event flag is caught in IsItLoggingTime, so don't check it here
     icode = int(logging_event_code)
     if(icode .eq. 1) then
        ! Logging is turned off - not sure why we need another switch
        harvest_rate = 0._r8
     else if(icode .eq. 3) then
        ! Logging event every day - this may not work due to the mortality exclusivity
        harvest_rate = harvest_rate / hlm_days_per_year
     else if(icode .eq. 4) then
        ! logging event once a month
        if(hlm_current_day.eq.1  ) then
           harvest_rate = harvest_rate / months_per_year
        end if
     end if

   end subroutine get_harvest_rate_carbon

   ! ============================================================================

   subroutine logging_litter_fluxes(currentSite, currentPatch, newPatch, patch_site_areadis, bc_in)

      ! -------------------------------------------------------------------------------------------
      !
      !  DESCRIPTION:
      !  Carbon going from ongoing mortality into CWD pools. 
      !  This module includes only those fluxes associated with a disturbance generated by logging.
      !  Purpose: 
      !	  1) move logging-associated carbon to CWD and litter pool
      !   2) move the logging trunk from live into product pool 
      !   3) generate fluxes used in carbon balance checking
      !  E.g,:
      !  Remove trunk of logged trees from litter/CWD
      !  Add other parts of logged trees and all parts of collaterally and mechanically 
      !  damaged trees into CWD/litter  
      !
      !  This routine is only called if logging disturbance is the dominant disturbance.
      !
      !
      !  Note: The litter losses due to disturbance in the logging case is almost
      !        exactly like the natural tree-fall case.  The big differences are that
      !        the mortality rates governing the fluxes, follow a different rule set.
      !        We also compute an export flux (product) that does not go to litter.  
      !
      !  Trunk Product Flux: Only usable wood is exported from a site, substracted by a 
      !        transportation loss fraction. This is the above-ground portion of the bole,
      !        and only boles associated with direct-logging, not inftrastructure or
      !        collateral damage mortality.
      !        
      ! -------------------------------------------------------------------------------------------


      !USES:
      use SFParamsMod,  only : SF_val_cwd_frac
      use EDtypesMod,   only : area
      use EDtypesMod,   only : ed_site_type
      use EDtypesMod,   only : ed_patch_type
      use EDtypesMod,   only : ed_cohort_type
      use FatesAllometryMod , only : carea_allom


      ! !ARGUMENTS:
      type(ed_site_type)  , intent(inout), target  :: currentSite 
      type(ed_patch_type) , intent(inout), target  :: currentPatch
      type(ed_patch_type) , intent(inout), target  :: newPatch
      real(r8)            , intent(in)             :: patch_site_areadis
      type(bc_in_type)    , intent(in)             :: bc_in


      !LOCAL VARIABLES:
      type(ed_cohort_type), pointer      :: currentCohort
      type(site_massbal_type), pointer   :: site_mass
      type(site_fluxdiags_type), pointer :: flux_diags
      type(litter_type),pointer          :: new_litt
      type(litter_type),pointer          :: cur_litt

      real(r8) :: direct_dead         ! Mortality count through direct logging
      real(r8) :: indirect_dead       ! Mortality count through: impacts, infrastructure and collateral damage
      real(r8) :: trunk_product_site  ! flux of carbon in trunk products exported off site      [ kgC/site ] 
                                      ! (note we are accumulating over the patch, but scale is site level)
      real(r8) :: delta_litter_stock  ! flux of carbon in total litter flux                     [ kgC/site ]
      real(r8) :: delta_biomass_stock ! total flux of carbon through mortality (litter+product) [ kgC/site ]
      real(r8) :: delta_individual    ! change in plant number through mortality [ plants/site ]
      real(r8) :: leaf_litter         ! Leafy biomass transferred through mortality [kgC/site]
      real(r8) :: root_litter         ! Rooty + storage biomass transferred through mort [kgC/site]
      real(r8) :: ag_wood             ! above ground wood mass [kg]
      real(r8) :: bg_wood             ! below ground wood mass [kg]
      real(r8) :: remainder_area      ! current patch's remaining area after donation [m2]
      real(r8) :: leaf_m              ! leaf element mass [kg]
      real(r8) :: fnrt_m              ! fineroot element mass [kg]
      real(r8) :: sapw_m              ! sapwood element mass [kg]
      real(r8) :: store_m             ! storage element mass [kg]
      real(r8) :: struct_m            ! structure element mass [kg]
      real(r8) :: repro_m             ! reproductive mass [kg]
      real(r8) :: retain_frac         ! fraction of litter retained in the donor patch
      real(r8) :: donate_frac         ! fraction of litter sent to newly formed patch
      real(r8) :: dcmpy_frac          ! fraction going into each decomposability pool
      integer  :: dcmpy               ! index for decomposability pools
      integer  :: element_id          ! parteh global element index
      integer  :: pft                 ! pft index
      integer  :: c                   ! cwd index
      integer  :: nlevsoil            ! number of soil layers
      integer  :: ilyr                ! soil layer loop index
      integer  :: el                  ! elemend loop index
      

      nlevsoil = currentSite%nlevsoil

      ! If/when sending litter fluxes to the old patch, we divide the total 
      ! mass sent to that patch, by the area it will have remaining
      ! after it donates area.
      ! i.e. subtract the area it is donating.
      
      remainder_area = currentPatch%area - patch_site_areadis


      ! Calculate the fraction of litter to be retained versus donated
      ! vis-a-vis the new and donor patch
      
      retain_frac = (1.0_r8-harvest_litter_localization) * &
            remainder_area/(newPatch%area+remainder_area)
      donate_frac = 1.0_r8-retain_frac

      do el = 1,num_elements
         
         element_id = element_list(el)
         site_mass => currentSite%mass_balance(el)
         flux_diags=> currentSite%flux_diags(el)
         cur_litt  => currentPatch%litter(el)   ! Litter pool of "current" patch
         new_litt  => newPatch%litter(el)       ! Litter pool of "new" patch
         

         ! Zero some site level accumulator diagnsotics
         trunk_product_site  = 0.0_r8
         delta_litter_stock  = 0.0_r8
         delta_biomass_stock = 0.0_r8
         delta_individual    = 0.0_r8

         ! -----------------------------------------------------------------------------
         ! Part 1: Send parts of dying plants to the litter pool.
         ! -----------------------------------------------------------------------------
         
         currentCohort => currentPatch%shortest
         do while(associated(currentCohort))       
            pft = currentCohort%pft

            sapw_m   = currentCohort%prt%GetState(sapw_organ, element_id)
            struct_m = currentCohort%prt%GetState(struct_organ, element_id)
            leaf_m   = currentCohort%prt%GetState(leaf_organ, element_id)
            fnrt_m   = currentCohort%prt%GetState(fnrt_organ, element_id)
            store_m  = currentCohort%prt%GetState(store_organ, element_id)
            repro_m  = currentCohort%prt%GetState(repro_organ, element_id)
         
            if(currentCohort%canopy_layer == 1)then
               direct_dead   = currentCohort%n * currentCohort%lmort_direct
               indirect_dead = currentCohort%n * &
                     (currentCohort%lmort_collateral + currentCohort%lmort_infra)
               
            else

               ! This routine is only called during disturbance.  The litter
               ! fluxes from non-disturbance generating mortality are 
               ! handled in EDPhysiology.  Disturbance generating mortality
               ! are those cohorts in the top canopy layer, or those
               ! plants that were impacted. Thus, no direct dead can occur
               ! here, and indirect are impacts.

               if(prt_params%woody(pft) == itrue) then
                  direct_dead   = 0.0_r8
                  indirect_dead = logging_coll_under_frac * &
                       (1._r8-currentPatch%fract_ldist_not_harvested) * currentCohort%n * &
                       (patch_site_areadis/currentPatch%area)   !kgC/site/day
               else
                  ! If the cohort of interest is grass, it will not experience
                  ! any mortality associated with the logging disturbance
                  direct_dead   = 0.0_r8
                  indirect_dead = 0.0_r8
               end if
            end if
            
            if( (element_id .eq. carbon12_element) .and. &
               hlm_use_planthydro == itrue ) then
               call AccumulateMortalityWaterStorage(currentSite, &
                     currentCohort,(direct_dead+indirect_dead))
            end if

            ! ----------------------------------------------------------------------------------------
            ! Handle woody litter flux for non-bole components of biomass
            ! This litter is distributed between the current and new patches, &
            ! not to any other patches. This is really the eventually area of the current patch &
            ! (currentPatch%area-patch_site_areadis) +patch_site_areadis...
            ! For the new patch, only some fraction of its land area (patch_areadis/np%area) is 
            ! derived from the current patch, so we need to multiply by patch_areadis/np%area
            ! ----------------------------------------------------------------------------------------

            call set_root_fraction(currentSite%rootfrac_scr, pft, &
                 currentSite%zi_soil, &
                 bc_in%max_rooting_depth_index_col)
         
            ag_wood = (direct_dead+indirect_dead) * (struct_m + sapw_m ) * &
                  prt_params%allom_agb_frac(currentCohort%pft)
            bg_wood = (direct_dead+indirect_dead) * (struct_m + sapw_m ) * &
                  (1._r8 - prt_params%allom_agb_frac(currentCohort%pft))
         
            do c = 1,ncwd-1
               
               new_litt%ag_cwd(c)     = new_litt%ag_cwd(c) + &
                     ag_wood * SF_val_CWD_frac(c) * donate_frac/newPatch%area
               cur_litt%ag_cwd(c)     = cur_litt%ag_cwd(c) + &
                     ag_wood * SF_val_CWD_frac(c) * retain_frac/remainder_area

               do ilyr = 1,nlevsoil
                  
                  new_litt%bg_cwd(c,ilyr) = new_litt%bg_cwd(c,ilyr) + &
                        bg_wood * currentSite%rootfrac_scr(ilyr) * &
                        SF_val_CWD_frac(c) * donate_frac/newPatch%area
                  
                  cur_litt%bg_cwd(c,ilyr) = cur_litt%bg_cwd(c,ilyr) + &
                        bg_wood * currentSite%rootfrac_scr(ilyr) * &
                        SF_val_CWD_frac(c) * retain_frac/remainder_area
               end do

               
               ! Diagnostics on fluxes into the AG and BG CWD pools
               flux_diags%cwd_ag_input(c) = flux_diags%cwd_ag_input(c) + & 
                    SF_val_CWD_frac(c) * ag_wood
               
               flux_diags%cwd_bg_input(c) = flux_diags%cwd_bg_input(c) + & 
                    SF_val_CWD_frac(c) * bg_wood
            
               ! Diagnostic specific to resource management code
               if( element_id .eq. carbon12_element) then
                   delta_litter_stock  = delta_litter_stock  + &
                         (ag_wood + bg_wood) * SF_val_CWD_frac(c)
               end if

            enddo
            
            ! ----------------------------------------------------------------------------------------
            ! Handle litter flux for the trunk wood of infrastucture and collateral damage mort
            ! ----------------------------------------------------------------------------------------
            
            ag_wood = indirect_dead * (struct_m + sapw_m ) * &
                  prt_params%allom_agb_frac(currentCohort%pft)
            bg_wood = indirect_dead * (struct_m + sapw_m ) * &
                  (1._r8 - prt_params%allom_agb_frac(currentCohort%pft))

            new_litt%ag_cwd(ncwd) = new_litt%ag_cwd(ncwd) + ag_wood * &
                  SF_val_CWD_frac(ncwd) * donate_frac/newPatch%area

            cur_litt%ag_cwd(ncwd) = cur_litt%ag_cwd(ncwd) + ag_wood * &
                  SF_val_CWD_frac(ncwd) * retain_frac/remainder_area
            
            do ilyr = 1,nlevsoil
               
               new_litt%bg_cwd(ncwd,ilyr) = new_litt%bg_cwd(ncwd,ilyr) + &
                     bg_wood * currentSite%rootfrac_scr(ilyr) * &
                     SF_val_CWD_frac(ncwd) * donate_frac/newPatch%area
               
               cur_litt%bg_cwd(ncwd,ilyr) = cur_litt%bg_cwd(ncwd,ilyr) + &
                     bg_wood * currentSite%rootfrac_scr(ilyr) * &
                     SF_val_CWD_frac(ncwd) * retain_frac/remainder_area

            end do

            flux_diags%cwd_ag_input(ncwd) = flux_diags%cwd_ag_input(ncwd) + & 
                 SF_val_CWD_frac(ncwd) * ag_wood
            
            flux_diags%cwd_bg_input(ncwd) = flux_diags%cwd_bg_input(ncwd) + & 
                 SF_val_CWD_frac(ncwd) * bg_wood

            if( element_id .eq. carbon12_element) then
                delta_litter_stock  = delta_litter_stock + &
                      (ag_wood+bg_wood) * SF_val_CWD_frac(ncwd)
            end if

            ! ---------------------------------------------------------------------------------------
            ! Handle below-ground trunk flux for directly logged trees (c = ncwd)
            ! ----------------------------------------------------------------------------------------
            
            bg_wood = direct_dead * (struct_m + sapw_m ) * SF_val_CWD_frac(ncwd) * &
                  (1._r8 - prt_params%allom_agb_frac(currentCohort%pft))

            do ilyr = 1,nlevsoil
                new_litt%bg_cwd(ncwd,ilyr) = new_litt%bg_cwd(ncwd,ilyr) + &
                      bg_wood * currentSite%rootfrac_scr(ilyr) * &
                      donate_frac/newPatch%area
                
                cur_litt%bg_cwd(ncwd,ilyr) = cur_litt%bg_cwd(ncwd,ilyr) + &
                      bg_wood * currentSite%rootfrac_scr(ilyr) * &
                      retain_frac/remainder_area
            end do
            
            flux_diags%cwd_bg_input(ncwd) = flux_diags%cwd_bg_input(ncwd) + &
                  bg_wood
            
            ! ----------------------------------------------------------------------------------------
            ! Handle harvest (export, flux-out) flux for the above ground boles 
            ! In this case a fraction (export_frac) of the boles from direct logging are 
            ! exported off-site, while the remainder (1-export_frac) is added to the litter pools.
            ! 
            ! Losses to the system as a whole, for C-balancing (kGC/site/day)
            ! Site level product, (kgC/site, accumulated over simulation)
            ! ----------------------------------------------------------------------------------------

            ag_wood = direct_dead * (struct_m + sapw_m ) * &
                  prt_params%allom_agb_frac(currentCohort%pft) * &
                  SF_val_CWD_frac(ncwd)

            trunk_product_site = trunk_product_site + &
                  ag_wood * logging_export_frac

            ! This is for checking the total mass balance [kg/site/day]
            site_mass%wood_product = site_mass%wood_product + &
                  ag_wood * logging_export_frac

            new_litt%ag_cwd(ncwd) = new_litt%ag_cwd(ncwd) + ag_wood * &
                  (1._r8-logging_export_frac)*donate_frac/newPatch%area
            
            cur_litt%ag_cwd(ncwd) = cur_litt%ag_cwd(ncwd) + ag_wood * &
                  (1._r8-logging_export_frac)*retain_frac/remainder_area

            ! ---------------------------------------------------------------------------
            ! Handle fluxes of leaf, root and storage carbon into litter pools. 
            !  (none of these are exported)
            ! ---------------------------------------------------------------------------
            
            leaf_litter = (direct_dead+indirect_dead)*(leaf_m + repro_m)
            root_litter = (direct_dead+indirect_dead)*(fnrt_m + store_m)


            do dcmpy=1,ndcmpy

               dcmpy_frac = GetDecompyFrac(pft,leaf_organ,dcmpy)

               new_litt%leaf_fines(dcmpy) = new_litt%leaf_fines(dcmpy) + &
                    leaf_litter * donate_frac/newPatch%area * dcmpy_frac
               
               cur_litt%leaf_fines(dcmpy) = cur_litt%leaf_fines(dcmpy) + &
                    leaf_litter * retain_frac/remainder_area * dcmpy_frac

               dcmpy_frac = GetDecompyFrac(pft,fnrt_organ,dcmpy)
               do ilyr = 1,nlevsoil
                  new_litt%root_fines(dcmpy,ilyr) = new_litt%root_fines(dcmpy,ilyr) + &
                       root_litter * currentSite%rootfrac_scr(ilyr) * dcmpy_frac * &
                       donate_frac/newPatch%area
                  
                  cur_litt%root_fines(dcmpy,ilyr) = cur_litt%root_fines(dcmpy,ilyr) + &
                       root_litter * currentSite%rootfrac_scr(ilyr) * dcmpy_frac * &
                       retain_frac/remainder_area
               end do
            end do
               
            ! track as diagnostic fluxes
            flux_diags%leaf_litter_input(pft) = flux_diags%leaf_litter_input(pft) + & 
                 leaf_litter
            
            flux_diags%root_litter_input(pft) = flux_diags%root_litter_input(pft) + & 
                 root_litter
            
            ! Logging specific diagnostics
            ! ----------------------------------------------------------------------------------------
            
            ! Note that litter stock also has terms above in the CWD loop
            if( element_id .eq. carbon12_element) then
                delta_litter_stock  = delta_litter_stock  + &
                      leaf_litter         + &
                      root_litter
                
                delta_biomass_stock = delta_biomass_stock + &
                      leaf_litter         + &
                      root_litter         + &
                      (direct_dead+indirect_dead) * (struct_m + sapw_m)
                
                delta_individual    = delta_individual    + &
                      direct_dead         + &
                      indirect_dead
            end if

            currentCohort => currentCohort%taller
         end do

         ! Update the amount of carbon exported from the site through logging
         ! operations.  Currently we assume only above-ground portion
         ! of the tree bole that experienced "direct" logging is exported
         ! This portion is known as "trunk_product_site
         
         if(element_id .eq. carbon12_element) then
            currentSite%resources_management%trunk_product_site  = &
                  currentSite%resources_management%trunk_product_site + &
                  trunk_product_site
            
            currentSite%resources_management%delta_litter_stock  = &
                  currentSite%resources_management%delta_litter_stock + &
                  delta_litter_stock
            
            currentSite%resources_management%delta_biomass_stock = &
                  currentSite%resources_management%delta_biomass_stock + &
                  delta_biomass_stock
            
            currentSite%resources_management%delta_individual    = &
                  currentSite%resources_management%delta_individual + &
                  delta_individual

         end if

      end do

      ! Not sure why this is called here, but I suppose it can't hurt
      ! (rgk 06-2019)

      currentCohort => newPatch%shortest
      do while(associated(currentCohort))
         call carea_allom(currentCohort%dbh,currentCohort%n,currentSite%spread, &
               currentCohort%pft,currentCohort%c_area)
         currentCohort => currentCohort%taller
      enddo
      
      return
   end subroutine logging_litter_fluxes

  ! =====================================================================================

   subroutine UpdateHarvestC(currentSite,bc_out)

      ! ----------------------------------------------------------------------------------
      ! Added by Shijie Shu.
      ! This subroutine is called when logging is completed and need to update 
      ! Harvested C flux in HLM.
      ! ----------------------------------------------------------------------------------
      use EDtypesMod             , only : ed_site_type
      use EDTypesMod             , only : AREA_INV
      use PRTGenericMod          , only : element_pos
      use PRTGenericMod          , only : carbon12_element
      use FatesInterfaceTypesMod , only : bc_out_type
      use EDParamsMod            , only : pprodharv10_forest_mean
  
      ! Arguments
      type(ed_site_type), intent(inout), target :: currentSite     ! site structure
      type(bc_out_type), intent(inout)          :: bc_out
  
      integer :: icode
      real(r8) :: unit_trans_factor
  

      ! Flush the older value before update
      bc_out%hrv_deadstemc_to_prod10c = 0._r8
      bc_out%hrv_deadstemc_to_prod100c = 0._r8
  
      ! Calculate the unit transfer factor (from kgC m-2 day-1 to gC m-2 s-1)
      unit_trans_factor = g_per_kg * days_per_sec

      bc_out%hrv_deadstemc_to_prod10c = bc_out%hrv_deadstemc_to_prod10c + &
          currentSite%mass_balance(element_pos(carbon12_element))%wood_product * &
          AREA_INV * pprodharv10_forest_mean * unit_trans_factor
      bc_out%hrv_deadstemc_to_prod100c = bc_out%hrv_deadstemc_to_prod100c + &
          currentSite%mass_balance(element_pos(carbon12_element))%wood_product * &
          AREA_INV * (1._r8 - pprodharv10_forest_mean) * unit_trans_factor  
  
      return
   end subroutine UpdateHarvestC

end module EDLoggingMortalityMod<|MERGE_RESOLUTION|>--- conflicted
+++ resolved
@@ -199,10 +199,6 @@
                                      patch_anthro_disturbance_label, secondary_age, &
                                      frac_site_primary, harvestable_forest_c, &
                                      harvest_tag)
-<<<<<<< HEAD
-=======
-
->>>>>>> fec6597f
 
       ! Arguments
       integer,  intent(in)  :: pft_i            ! pft index 
@@ -223,15 +219,6 @@
                                                 ! but suffer from forest degradation (i.e. they
                                                 ! are moved to newly-anthro-disturbed secondary
                                                 ! forest patch)
-<<<<<<< HEAD
-      integer, intent(out) :: harvest_tag(:)    ! tag to record the harvest status, 0 - successful; 
-                                                ! 1 - can be successful if ignoring the criteria;
-                                                ! 2 - unsuccessful since not enough carbon 
-
-      ! Local variables
-      integer :: cur_harvest_tag ! the harvest tag of the cohort today
-      real(r8) :: harvest_rate   ! the final harvest rate to apply to this cohort today
-=======
       integer, intent(out) :: harvest_tag(:)    ! tag to record the harvest status 
                                                 ! for the calculation of harvest debt in C-based
                                                 ! harvest mode
@@ -242,7 +229,6 @@
       ! Local variables
       integer :: cur_harvest_tag ! the harvest tag of the cohort today
       real(r8) :: harvest_rate ! the final harvest rate to apply to this cohort today
->>>>>>> fec6597f
 
       ! todo: probably lower the dbhmin default value to 30 cm
       ! todo: change the default logging_event_code to 1 september (-244)
@@ -279,15 +265,9 @@
             call get_harvest_rate_area (patch_anthro_disturbance_label, hlm_harvest_catnames, &
                  hlm_harvest_rates, frac_site_primary, secondary_age, harvest_rate)
 
-<<<<<<< HEAD
-            ! For area-based harvest, harvest_tag shall always be 0.
-            harvest_tag = 0
-            cur_harvest_tag = 0
-=======
             ! For area-based harvest, harvest_tag shall always be 2 (not applicable).
             harvest_tag = 2
             cur_harvest_tag = 2
->>>>>>> fec6597f
 
             if (fates_global_verbose()) then
                write(fates_log(), *) 'Successfully Read Harvest Rate from HLM.', hlm_harvest_rates(:), harvest_rate
@@ -478,13 +458,8 @@
      ! Local Variables
      type(ed_patch_type), pointer  :: currentPatch
      type(ed_cohort_type), pointer :: currentCohort
-<<<<<<< HEAD
-     real(r8) :: harvestable_patch_c     ! temporary variable, kgC site-1
-     real(r8) :: harvestable_cohort_c    ! temporary variable, kgC site-1
-=======
      real(r8) :: harvestable_patch_c     ! patch level total carbon available for harvest, kgC site-1
      real(r8) :: harvestable_cohort_c    ! cohort level total carbon available for harvest, kgC site-1
->>>>>>> fec6597f
      real(r8) :: sapw_m      ! Biomass of sap wood
      real(r8) :: struct_m    ! Biomass of structural organs
      integer :: pft         ! Index of plant functional type
@@ -589,15 +564,6 @@
       real(r8) :: harvest_rate_c    ! Temporary variable, kgC site-1
       real(r8) :: harvest_rate_supply  ! Temporary variable, kgC site-1
 
-<<<<<<< HEAD
-     ! Loop around harvest categories to determine the hlm harvest rate demand and actual harvest rate for the 
-     ! current cohort based on patch history info
-     harvest_rate = 0._r8
-     harvest_rate_c = 0._r8
-     harvest_rate_supply = 0._r8
-     harvest_tag(:) = 1
-
-=======
      ! This subroutine follows the same logic of get_harvest_rate_area
      ! Loop over harvest categories to determine the hlm harvest rate demand and actual harvest rate for the 
      ! current cohort based on patch history info
@@ -612,29 +578,16 @@
      ! is merged with forest harvest, we only have three logging type in FATES (primary, secondary
      ! mature and secondary young).
      ! Get the harvest rate from HLM
->>>>>>> fec6597f
      do h_index = 1,hlm_num_lu_harvest_cats
         if (patch_anthro_disturbance_label .eq. primaryforest) then
            if(hlm_harvest_catnames(h_index) .eq. "HARVEST_VH1"  .or. &
                 hlm_harvest_catnames(h_index) .eq. "HARVEST_VH2") then
               harvest_rate_c = harvest_rate_c + hlm_harvest_rates(h_index)
-<<<<<<< HEAD
-              ! Determine the total supply of available C for harvest
-              if(harvestable_forest_c(h_index) >= harvest_rate_c) then
-                 harvest_rate_supply = harvest_rate_supply + harvestable_forest_c(h_index)
-                 harvest_tag(h_index) = 0
-              else
-                 harvest_tag(h_index) = 1
-              end if
-=======
->>>>>>> fec6597f
            endif
         else if (patch_anthro_disturbance_label .eq. secondaryforest .and. &
              secondary_age >= secondary_age_threshold) then
            if(hlm_harvest_catnames(h_index) .eq. "HARVEST_SH1") then
               harvest_rate_c = harvest_rate_c + hlm_harvest_rates(h_index)
-<<<<<<< HEAD
-=======
            endif
         else if (patch_anthro_disturbance_label .eq. secondaryforest .and. &
              secondary_age < secondary_age_threshold) then
@@ -650,36 +603,22 @@
      do h_index = 1,hlm_num_lu_harvest_cats
         if (patch_anthro_disturbance_label .eq. primaryforest) then
            if(hlm_harvest_catnames(h_index) .eq. "HARVEST_VH1" ) then
->>>>>>> fec6597f
               if(harvestable_forest_c(h_index) >= harvest_rate_c) then
                  harvest_rate_supply = harvest_rate_supply + harvestable_forest_c(h_index)
                  harvest_tag(h_index) = 0
               else
                  harvest_tag(h_index) = 1
               end if
-<<<<<<< HEAD
-           endif
-        else if (patch_anthro_disturbance_label .eq. secondaryforest .and. &
-             secondary_age < secondary_age_threshold) then
-           if(hlm_harvest_catnames(h_index) .eq. "HARVEST_SH2" .or. &
-                hlm_harvest_catnames(h_index) .eq. "HARVEST_SH3") then
-              harvest_rate_c = harvest_rate_c + hlm_harvest_rates(h_index)
-=======
            end if
         else if (patch_anthro_disturbance_label .eq. secondaryforest .and. &
               secondary_age >= secondary_age_threshold) then
            if(hlm_harvest_catnames(h_index) .eq. "HARVEST_SH1" ) then
->>>>>>> fec6597f
               if(harvestable_forest_c(h_index) >= harvest_rate_c) then
                  harvest_rate_supply = harvest_rate_supply + harvestable_forest_c(h_index)
                  harvest_tag(h_index) = 0
               else
                  harvest_tag(h_index) = 1
               end if
-<<<<<<< HEAD
-           endif
-        endif
-=======
            end if
         else if (patch_anthro_disturbance_label .eq. secondaryforest .and. &
               secondary_age < secondary_age_threshold) then
@@ -692,7 +631,6 @@
                end if
            end if
         end if
->>>>>>> fec6597f
      end do
 
      ! If any harvest category available, assign to cur_harvest_tag and trigger logging event
@@ -704,11 +642,6 @@
      if (harvest_rate_supply > rsnbl_math_prec .and. harvest_rate_supply > harvest_rate_c) then
         harvest_rate = harvest_rate_c / harvest_rate_supply
      else
-<<<<<<< HEAD
-        harvest_rate = 0._r8
-     end if
-
-=======
         ! Force to harvest the whole cohort
         harvest_rate = 1._r8
      end if
@@ -716,7 +649,6 @@
      ! Prevent the generation of tiny secondary patches
      if(harvest_rate < 1e-8) harvest_rate = 0._r8
 
->>>>>>> fec6597f
      ! For carbon-based harvest rate, normalizing by site-level primary or secondary forest fraction
      ! is not needed
 
