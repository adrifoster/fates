<<<<<<< HEAD
module EDLoggingMortalityMod

   ! ====================================================================================
   !  Purpose: 1. create logging mortalities: 
   !           (a) direct logging mortality (cohort level)
   !           (b) collateral mortality (cohort level)
   !           (c) infrastructure mortality (cohort level)
   !           2. move the logged trunk fluxes from live into product pool 
   !           3. move logging-associated mortality fluxes from live to CWD
   !           4. keep carbon balance (in ed_total_balance_check)
   !
   !  Yi Xu & M.Huang
   !  Date: 09/2017
   !  Last updated: 10/2017
   ! ====================================================================================

   use FatesConstantsMod , only : r8 => fates_r8
   use EDTypesMod        , only : ed_cohort_type
   use EDTypesMod        , only : ed_patch_type
   use EDTypesMod        , only : site_massbal_type
   use EDTypesMod        , only : site_fluxdiags_type
   use FatesLitterMod    , only : ncwd
   use FatesLitterMod    , only : litter_type
   use EDTypesMod        , only : ed_site_type
   use EDTypesMod        , only : ed_resources_management_type
   use EDTypesMod        , only : dtype_ilog
   use EDTypesMod        , only : dtype_ifall
   use EDTypesMod        , only : dtype_ifire
   use EDPftvarcon       , only : EDPftvarcon_inst
   use EDTypesMod        , only : num_elements
   use EDTypesMod        , only : element_list
   use EDParamsMod       , only : logging_event_code
   use EDParamsMod       , only : logging_dbhmin
   use EDParamsMod       , only : logging_collateral_frac 
   use EDParamsMod       , only : logging_direct_frac
   use EDParamsMod       , only : logging_mechanical_frac 
   use EDParamsMod       , only : logging_coll_under_frac 
   use EDParamsMod       , only : logging_dbhmax_infra
   use FatesInterfaceMod , only : hlm_current_year
   use FatesInterfaceMod , only : hlm_current_month
   use FatesInterfaceMod , only : hlm_current_day
   use FatesInterfaceMod , only : hlm_model_day
   use FatesInterfaceMod , only : hlm_day_of_year 
   use FatesInterfaceMod , only : hlm_days_per_year
   use FatesInterfaceMod , only : hlm_use_logging 
   use FatesInterfaceMod , only : hlm_use_planthydro
   use FatesConstantsMod , only : itrue,ifalse
   use FatesGlobals      , only : endrun => fates_endrun 
   use FatesGlobals      , only : fates_log
   use shr_log_mod       , only : errMsg => shr_log_errMsg
   use FatesPlantHydraulicsMod, only : AccumulateMortalityWaterStorage
   use PRTGenericMod     , only : all_carbon_elements,carbon12_element
   use PRTGenericMod     , only : sapw_organ, struct_organ, leaf_organ
   use PRTGenericMod     , only : fnrt_organ, store_organ, repro_organ


   implicit none
   private

   logical, protected :: logging_time   ! If true, logging should be 
                                        ! performed during the current time-step


   real(r8), parameter :: harvest_litter_localization = 0.75_r8

   character(len=*), parameter, private :: sourcefile = &
         __FILE__
   
   public :: LoggingMortality_frac
   public :: logging_litter_fluxes
   public :: logging_time
   public :: IsItLoggingTime

contains

   subroutine IsItLoggingTime(is_master,currentSite)

      ! -------------------------------------------------------------------------------
      ! This subroutine determines if the current dynamics step should enact
      ! the logging module.
      ! This is done by comparing the current model time to the logging event
      ! ids.  If there is a match, it is logging time.
      ! -------------------------------------------------------------------------------
     
      integer, intent(in) :: is_master
      type(ed_site_type), intent(inout), target :: currentSite     ! site structure

      integer :: icode   ! Integer equivalent of the event code (parameter file only allows reals)
      integer :: log_date  ! Day of month for logging exctracted from event code
      integer :: log_month ! Month of year for logging extraced from event code
      integer :: log_year  ! Year for logging extracted from event code
      character(len=64) :: fmt = '(a,i2.2,a,i2.2,a,i4.4)'

      logging_time = .false.
      icode = int(logging_event_code)

      if(hlm_use_logging.eq.ifalse) return

      if(icode .eq. 1) then
         ! Logging is turned off
         logging_time = .false.

      else if(icode .eq. 2) then
         ! Logging event on the first step
         if( hlm_model_day.eq.1 ) then
            logging_time = .true.
         end if

      else if(icode .eq. 3) then
         ! Logging event every day
         logging_time = .true.

      else if(icode .eq. 4) then
         ! logging event once a month
         if(hlm_current_day.eq.1  ) then
            logging_time = .true.
         end if

      else if(icode < 0 .and. icode > -366) then
         ! Logging event every year on specific day of year
         if(hlm_day_of_year .eq. icode  ) then
            logging_time = .true.
         end if

      else if(icode > 10000 ) then
         ! Specific Event: YYYYMMDD
         log_date  = icode - int(100* floor(real(icode)/100))
         log_year  = floor(real(icode)/10000)
         log_month = floor(real(icode)/100) - log_year*100

         if( hlm_current_day.eq.log_date    .and. &
               hlm_current_month.eq.log_month .and. &
               hlm_current_year.eq.log_year ) then
            logging_time = .true.
         end if
      else 
         ! Bad logging event flag
         write(fates_log(),*) 'An invalid logging code was specified in fates_params'
         write(fates_log(),*) 'Check EDLoggingMortalityMod.F90:IsItLoggingTime()'
         write(fates_log(),*) 'for a breakdown of the valid codes and change'
         write(fates_log(),*) 'fates_logging_event_code in the file accordingly.'
         write(fates_log(),*) 'exiting'
         call endrun(msg=errMsg(sourcefile, __LINE__))
      end if

      ! Initialize some site level diagnostics that are calculated for each event
      currentSite%resources_management%delta_litter_stock  = 0.0_r8
      currentSite%resources_management%delta_biomass_stock = 0.0_r8
      currentSite%resources_management%delta_individual    = 0.0_r8

      if(logging_time .and. (is_master.eq.itrue) ) then
         write(fates_log(),fmt) 'Logging Event Enacted on date: ', &
               hlm_current_month,'-',hlm_current_day,'-',hlm_current_year
      end if
      return
   end subroutine IsItLoggingTime

   ! ======================================================================================

   subroutine LoggingMortality_frac( pft_i, dbh, lmort_direct,lmort_collateral,lmort_infra )

      ! Arguments
      integer,  intent(in)  :: pft_i            ! pft index 
      real(r8), intent(in)  :: dbh              ! diameter at breast height (cm)
      real(r8), intent(out) :: lmort_direct     ! direct (harvestable) mortality fraction
      real(r8), intent(out) :: lmort_collateral ! collateral damage mortality fraction
      real(r8), intent(out) :: lmort_infra      ! infrastructure mortality fraction

      ! Parameters
      real(r8), parameter   :: adjustment = 1.0 ! adjustment for mortality rates
 
      if (logging_time) then 
         if(EDPftvarcon_inst%woody(pft_i) == 1)then ! only set logging rates for trees

            ! Pass logging rates to cohort level 

            if (dbh >= logging_dbhmin ) then
               lmort_direct = logging_direct_frac * adjustment
               lmort_collateral = logging_collateral_frac * adjustment
            else
               lmort_direct = 0.0_r8 
               lmort_collateral = 0.0_r8
            end if
           
            if (dbh >= logging_dbhmax_infra) then
               lmort_infra      = 0.0_r8
            else
               lmort_infra      = logging_mechanical_frac * adjustment
            end if
            !damage rates for size class < & > threshold_size need to be specified seperately

            ! Collateral damage to smaller plants below the direct logging size threshold
            ! will be applied via "understory_death" via the disturbance algorithm

         else
            lmort_direct    = 0.0_r8
            lmort_collateral = 0.0_r8
            lmort_infra      = 0.0_r8
         end if
      else 
         lmort_direct    = 0.0_r8
         lmort_collateral = 0.0_r8
         lmort_infra      = 0.0_r8
      end if

   end subroutine LoggingMortality_frac

   ! ============================================================================

   subroutine logging_litter_fluxes(currentSite, currentPatch, newPatch, patch_site_areadis)

      ! -------------------------------------------------------------------------------------------
      !
      !  DESCRIPTION:
      !  Carbon going from ongoing mortality into CWD pools. 
      !  This module includes only those fluxes associated with a disturbance generated by logging.
      !  Purpose: 
      !	  1) move logging-associated carbon to CWD and litter pool
      !   2) move the logging trunk from live into product pool 
      !   3) generate fluxes used in carbon balance checking
      !  E.g,:
      !  Remove trunk of logged trees from litter/CWD
      !  Add other parts of logged trees and all parts of collaterally and mechanically 
      !  damaged trees into CWD/litter  
      !
      !  This routine is only called if logging disturbance is the dominant disturbance.
      !
      !
      !  Note: The litter losses due to disturbance in the logging case is almost
      !        exactly like the natural tree-fall case.  The big differences are that
      !        the mortality rates governing the fluxes, follow a different rule set.
      !        We also compute an export flux (product) that does not go to litter.  
      !
      !  Trunk Product Flux: Only usable wood is exported from a site.  This is the above-ground
      !                      portion of the bole, and only boles associated with direct-logging,
      !                      not inftrastructure or collateral damage mortality.
      !        
      ! -------------------------------------------------------------------------------------------


      !USES:
      use SFParamsMod,  only : SF_val_cwd_frac
      use EDtypesMod,   only : area
      use EDtypesMod,   only : ed_site_type
      use EDtypesMod,   only : ed_patch_type
      use EDtypesMod,   only : ed_cohort_type
      use FatesAllometryMod , only : carea_allom


      ! !ARGUMENTS:
      type(ed_site_type)  , intent(inout), target  :: currentSite 
      type(ed_patch_type) , intent(inout), target  :: currentPatch
      type(ed_patch_type) , intent(inout), target  :: newPatch
      real(r8)            , intent(in)             :: patch_site_areadis

      !LOCAL VARIABLES:
      type(ed_cohort_type), pointer      :: currentCohort
      type(site_massbal_type), pointer   :: site_mass
      type(site_fluxdiags_type), pointer :: flux_diags
      type(litter_type),pointer          :: new_litt
      type(litter_type),pointer          :: cur_litt

      real(r8) :: direct_dead         ! Mortality count through direct logging
      real(r8) :: indirect_dead       ! Mortality count through: impacts, infrastructure and collateral damage
      real(r8) :: trunk_product_site  ! flux of carbon in trunk products exported off site      [ kgC/site ] 
                                      ! (note we are accumulating over the patch, but scale is site level)
      real(r8) :: delta_litter_stock  ! flux of carbon in total litter flux                     [ kgC/site ]
      real(r8) :: delta_biomass_stock ! total flux of carbon through mortality (litter+product) [ kgC/site ]
      real(r8) :: delta_individual    ! change in plant number through mortality [ plants/site ]
      real(r8) :: leaf_litter         ! Leafy biomass transferred through mortality [kgC/site]
      real(r8) :: root_litter         ! Rooty + storage biomass transferred through mort [kgC/site]
      real(r8) :: ag_wood             ! above ground wood mass [kg]
      real(r8) :: bg_wood             ! below ground wood mass [kg]
      real(r8) :: remainder_area      ! current patch's remaining area after donation [m2]
      real(r8) :: leaf_m              ! leaf element mass [kg]
      real(r8) :: fnrt_m              ! fineroot element mass [kg]
      real(r8) :: sapw_m              ! sapwood element mass [kg]
      real(r8) :: store_m             ! storage element mass [kg]
      real(r8) :: struct_m            ! structure element mass [kg]
      real(r8) :: repro_m             ! reproductive mass [kg]
      real(r8) :: retain_frac         ! fraction of litter retained in the donor patch
      real(r8) :: donate_frac         ! fraction of litter sent to newly formed patch
      integer  :: element_id          ! parteh global element index
      integer  :: pft                 ! pft index
      integer  :: c                   ! cwd index
      integer  :: nlevsoil            ! number of soil layers
      integer  :: ilyr                ! soil layer loop index
      integer  :: el                  ! elemend loop index


      nlevsoil = size(currentPatch%litter(1)%bg_cwd(:,:),dim=2)

      ! If/when sending litter fluxes to the old patch, we divide the total 
      ! mass sent to that patch, by the area it will have remaining
      ! after it donates area.
      ! i.e. subtract the area it is donating.
      
      remainder_area = currentPatch%area - patch_site_areadis


      ! Calculate the fraction of litter to be retained versus donated
      ! vis-a-vis the new and donor patch
      
      retain_frac = (1.0_r8-harvest_litter_localization) * &
            remainder_area/(newPatch%area+remainder_area)
      donate_frac = 1.0_r8-retain_frac

      do el = 1,num_elements
         
         element_id = element_list(el)
         site_mass => currentSite%mass_balance(el)
         flux_diags=> currentSite%flux_diags(el)
         cur_litt  => currentPatch%litter(el)   ! Litter pool of "current" patch
         new_litt  => newPatch%litter(el)       ! Litter pool of "new" patch
         

         ! Zero some site level accumulator diagnsotics
         trunk_product_site  = 0.0_r8
         delta_litter_stock  = 0.0_r8
         delta_biomass_stock = 0.0_r8
         delta_individual    = 0.0_r8

         ! -----------------------------------------------------------------------------
         ! Part 1: Send parts of dying plants to the litter pool.
         ! -----------------------------------------------------------------------------
         
         currentCohort => currentPatch%shortest
         do while(associated(currentCohort))       
            pft = currentCohort%pft

            sapw_m   = currentCohort%prt%GetState(sapw_organ, element_id)
            struct_m = currentCohort%prt%GetState(struct_organ, element_id)
            leaf_m   = currentCohort%prt%GetState(leaf_organ, element_id)
            fnrt_m   = currentCohort%prt%GetState(fnrt_organ, element_id)
            store_m  = currentCohort%prt%GetState(store_organ, element_id)
            repro_m  = currentCohort%prt%GetState(repro_organ, element_id)
         
            if(currentCohort%canopy_layer == 1)then         
               direct_dead   = currentCohort%n * currentCohort%lmort_direct
               indirect_dead = currentCohort%n * &
                     (currentCohort%lmort_collateral + currentCohort%lmort_infra)
               
            else
               if(EDPftvarcon_inst%woody(currentCohort%pft) == 1)then
                  direct_dead   = 0.0_r8
                  indirect_dead = logging_coll_under_frac * currentCohort%n * &
                        (patch_site_areadis/currentPatch%area) 
               else
                  ! If the cohort of interest is grass, it will not experience
                  ! any mortality associated with the logging disturbance
                  direct_dead   = 0.0_r8
                  indirect_dead = 0.0_r8
               end if
            end if
            
            if( (element_id .eq. carbon12_element) .and. &
               hlm_use_planthydro == itrue ) then
               call AccumulateMortalityWaterStorage(currentSite, &
                     currentCohort,(direct_dead+indirect_dead))
            end if

            ! ----------------------------------------------------------------------------------------
            ! Handle woody litter flux for non-bole components of biomass
            ! This litter is distributed between the current and new patches, &
            ! not to any other patches. This is really the eventually area of the current patch &
            ! (currentPatch%area-patch_site_areadis) +patch_site_areadis...
            ! For the new patch, only some fraction of its land area (patch_areadis/np%area) is 
            ! derived from the current patch, so we need to multiply by patch_areadis/np%area
            ! ----------------------------------------------------------------------------------------
         
            ag_wood = (direct_dead+indirect_dead) * (struct_m + sapw_m ) * &
                  EDPftvarcon_inst%allom_agb_frac(currentCohort%pft)
            bg_wood = (direct_dead+indirect_dead) * (struct_m + sapw_m ) * &
                  (1._r8 - EDPftvarcon_inst%allom_agb_frac(currentCohort%pft))
         
            do c = 1,ncwd-1
               
               new_litt%ag_cwd(c)     = new_litt%ag_cwd(c) + &
                     ag_wood * SF_val_CWD_frac(c) * donate_frac/newPatch%area
               cur_litt%ag_cwd(c)     = cur_litt%ag_cwd(c) + &
                     ag_wood * SF_val_CWD_frac(c) * retain_frac/remainder_area

               do ilyr = 1,nlevsoil
                  
                  new_litt%bg_cwd(c,ilyr) = new_litt%bg_cwd(c,ilyr) + &
                        bg_wood * currentCohort%root_fr(ilyr) * &
                        SF_val_CWD_frac(c) * donate_frac/newPatch%area
                  
                  cur_litt%bg_cwd(c,ilyr) = cur_litt%bg_cwd(c,ilyr) + &
                        bg_wood * currentCohort%root_fr(ilyr) * &
                        SF_val_CWD_frac(c) * retain_frac/remainder_area
               end do

               
               ! Diagnostics on fluxes into the AG and BG CWD pools
               flux_diags%cwd_ag_input(c) = flux_diags%cwd_ag_input(c) + & 
                    SF_val_CWD_frac(c) * ag_wood
               
               flux_diags%cwd_bg_input(c) = flux_diags%cwd_bg_input(c) + & 
                    SF_val_CWD_frac(c) * bg_wood
            
               ! Diagnostic specific to resource management code
               delta_litter_stock  = delta_litter_stock  + (ag_wood + bg_wood) * SF_val_CWD_frac(c)
                  
            enddo
            
            

            ! ----------------------------------------------------------------------------------------
            ! Handle litter flux for the BOLES of infrastucture and collateral damage mort
            ! In this case the boles from direct logging are exported off-site and are not added 
            ! to the litter pools.  That is why we handle this outside the loop above. Only the 
            ! collateral damange and infrastructure logging is applied to bole litter
            ! ----------------------------------------------------------------------------------------
            
            ag_wood = indirect_dead * (struct_m + sapw_m ) * &
                  EDPftvarcon_inst%allom_agb_frac(currentCohort%pft)
            bg_wood = indirect_dead * (struct_m + sapw_m ) * &
                  (1._r8 - EDPftvarcon_inst%allom_agb_frac(currentCohort%pft))

            new_litt%ag_cwd(ncwd) = new_litt%ag_cwd(ncwd) + ag_wood * &
                  SF_val_CWD_frac(ncwd) * donate_frac/newPatch%area

            cur_litt%ag_cwd(ncwd) = cur_litt%ag_cwd(ncwd) + ag_wood * &
                  SF_val_CWD_frac(ncwd) * retain_frac/remainder_area
            
            do ilyr = 1,nlevsoil
               
               new_litt%bg_cwd(ncwd,ilyr) = new_litt%bg_cwd(c,ilyr) + &
                     bg_wood * currentCohort%root_fr(ilyr) * &
                     SF_val_CWD_frac(ncwd) * donate_frac/newPatch%area
               
               cur_litt%bg_cwd(ncwd,ilyr) = cur_litt%bg_cwd(c,ilyr) + &
                     bg_wood * currentCohort%root_fr(ilyr) * &
                     SF_val_CWD_frac(ncwd) * retain_frac/remainder_area

            end do

            flux_diags%cwd_ag_input(ncwd) = flux_diags%cwd_ag_input(ncwd) + & 
                 SF_val_CWD_frac(ncwd) * ag_wood
            
            flux_diags%cwd_bg_input(ncwd) = flux_diags%cwd_bg_input(ncwd) + & 
                 SF_val_CWD_frac(ncwd) * bg_wood

            delta_litter_stock  = delta_litter_stock + (ag_wood+bg_wood) * SF_val_CWD_frac(ncwd)
            
            ! ---------------------------------------------------------------------------------------
            ! Handle below-ground trunk flux for directly logged trees (c = ncwd)
            ! ----------------------------------------------------------------------------------------
            
            bg_wood = direct_dead * (struct_m + sapw_m ) * SF_val_CWD_frac(ncwd) * &
                  (1._r8 - EDPftvarcon_inst%allom_agb_frac(currentCohort%pft))

            do ilyr = 1,nlevsoil
               new_litt%bg_cwd(ncwd,ilyr) = new_litt%bg_cwd(c,ilyr) + &
                     bg_wood * currentCohort%root_fr(ilyr) * &
                     donate_frac/newPatch%area
               
               cur_litt%bg_cwd(ncwd,ilyr) = cur_litt%bg_cwd(c,ilyr) + &
                     bg_wood * currentCohort%root_fr(ilyr) * &
                     retain_frac/remainder_area
            end do
            
            flux_diags%cwd_bg_input(ncwd) = flux_diags%cwd_bg_input(ncwd) + &
                 bg_wood
            
            ! ----------------------------------------------------------------------------------------
            ! Handle harvest (export, flux-out) flux for the above ground boles 
            ! In this case the boles from direct logging are exported off-site and are not added 
            ! to the litter pools.  That is why we handle this outside the loop above. Only the 
            ! collateral damange and infrastructure logging is applied to litter
            ! 
            ! Losses to the system as a whole, for C-balancing (kGC/site/day)
            ! Site level product, (kgC/site, accumulated over simulation)
            ! ----------------------------------------------------------------------------------------

            ag_wood = direct_dead * (struct_m + sapw_m ) * &
                  EDPftvarcon_inst%allom_agb_frac(currentCohort%pft) * &
                  SF_val_CWD_frac(ncwd)

            trunk_product_site = trunk_product_site + ag_wood

            ! This is for checking the total mass balance [kg/site/day]
            site_mass%wood_product = site_mass%wood_product + ag_wood
            
            ! ---------------------------------------------------------------------------
            ! Handle fluxes of leaf, root and storage carbon into litter pools. 
            !  (none of these are exported)
            ! ---------------------------------------------------------------------------
            
            leaf_litter = (direct_dead+indirect_dead)*(leaf_m + repro_m)
            root_litter = (direct_dead+indirect_dead)*(fnrt_m + store_m)

            new_litt%leaf_fines(pft) = new_litt%leaf_fines(pft) + &
                  leaf_litter * donate_frac/newPatch%area
            
            cur_litt%leaf_fines(pft) = cur_litt%leaf_fines(pft) + &
                  leaf_litter * retain_frac/remainder_area

            do ilyr = 1,nlevsoil
               new_litt%root_fines(pft,ilyr) = new_litt%root_fines(pft,ilyr) + &
                     root_litter * currentCohort%root_fr(ilyr) * &
                     donate_frac/newPatch%area
               
               cur_litt%root_fines(pft,ilyr) = cur_litt%root_fines(pft,ilyr) + &
                     root_litter * currentCohort%root_fr(ilyr) * &
                     retain_frac/remainder_area
            end do
         
            ! track as diagnostic fluxes
            flux_diags%leaf_litter_input(pft) = flux_diags%leaf_litter_input(pft) + & 
                 leaf_litter
            
            flux_diags%root_litter_input(pft) = flux_diags%root_litter_input(pft) + & 
                 root_litter
            
            ! Logging specific diagnostics
            ! ----------------------------------------------------------------------------------------
            
            ! Note that litter stock also has terms above in the CWD loop
            
            delta_litter_stock  = delta_litter_stock  + &
                  leaf_litter         + &
                  root_litter
            
            delta_biomass_stock = delta_biomass_stock + &
                  leaf_litter         + &
                  root_litter         + &
                  (direct_dead+indirect_dead) * (struct_m + sapw_m)
               
            delta_individual    = delta_individual    + &
                  direct_dead         + &
                  indirect_dead

            currentCohort => currentCohort%taller
         end do

         ! Update the amount of carbon exported from the site through logging
         ! operations.  Currently we assume only above-ground portion
         ! of the tree bole that experienced "direct" logging is exported
         ! This portion is known as "trunk_product_site
         
         if(element_id .eq. carbon12_element) then
            currentSite%resources_management%trunk_product_site  = &
                  currentSite%resources_management%trunk_product_site + &
                  trunk_product_site
            
            currentSite%resources_management%delta_litter_stock  = &
                  currentSite%resources_management%delta_litter_stock + &
                  delta_litter_stock
            
            currentSite%resources_management%delta_biomass_stock = &
                  currentSite%resources_management%delta_biomass_stock + &
                  delta_biomass_stock
            
            currentSite%resources_management%delta_individual    = &
                  currentSite%resources_management%delta_individual + &
                  delta_individual

         end if

      end do

      currentCohort => newPatch%shortest
      do while(associated(currentCohort))
         call carea_allom(currentCohort%dbh,currentCohort%n,currentSite%spread,currentCohort%pft,currentCohort%c_area)
         currentCohort => currentCohort%taller
      enddo
      
   end subroutine logging_litter_fluxes

end module EDLoggingMortalityMod
=======

module EDLoggingMortalityMod

   ! ====================================================================================
   !  Purpose: 1. create logging mortalities: 
   !           (a) direct logging mortality (cohort level)
   !           (b) collateral mortality (cohort level)
   !           (c) infrastructure mortality (cohort level)
   !           2. move the logged trunk fluxes from live into product pool 
   !           3. move logging-associated mortality fluxes from live to CWD
   !           4. keep carbon balance (in ed_total_balance_check)
   !
   !  Yi Xu & M.Huang
   !  Date: 09/2017
   !  Last updated: 10/2017
   ! ====================================================================================

   use FatesConstantsMod , only : r8 => fates_r8
   use EDTypesMod        , only : ed_cohort_type
   use EDTypesMod        , only : ed_patch_type
   use EDTypesMod        , only : ncwd
   use EDTypesMod        , only : ed_site_type
   use EDTypesMod        , only : ed_resources_management_type
   use EDTypesMod        , only : dtype_ilog
   use EDTypesMod        , only : dtype_ifall
   use EDTypesMod        , only : dtype_ifire
   use EDPftvarcon       , only : EDPftvarcon_inst
   use EDParamsMod       , only : logging_event_code
   use EDParamsMod       , only : logging_dbhmin
   use EDParamsMod       , only : logging_collateral_frac 
   use EDParamsMod       , only : logging_direct_frac
   use EDParamsMod       , only : logging_mechanical_frac 
   use EDParamsMod       , only : logging_coll_under_frac 
   use EDParamsMod       , only : logging_dbhmax_infra
   use FatesInterfaceMod , only : hlm_current_year
   use FatesInterfaceMod , only : hlm_current_month
   use FatesInterfaceMod , only : hlm_current_day
   use FatesInterfaceMod , only : hlm_model_day
   use FatesInterfaceMod , only : hlm_day_of_year 
   use FatesInterfaceMod , only : hlm_days_per_year
   use FatesInterfaceMod , only : hlm_use_logging 
   use FatesInterfaceMod , only : hlm_use_planthydro
   use FatesConstantsMod , only : itrue,ifalse
   use FatesGlobals      , only : endrun => fates_endrun 
   use FatesGlobals      , only : fates_log
   use shr_log_mod       , only : errMsg => shr_log_errMsg
   use FatesPlantHydraulicsMod, only : AccumulateMortalityWaterStorage

   use PRTGenericMod     , only : all_carbon_elements
   use PRTGenericMod     , only : sapw_organ, struct_organ, leaf_organ
   use PRTGenericMod     , only : fnrt_organ, store_organ, repro_organ


   implicit none
   private

   logical, protected :: logging_time   ! If true, logging should be 
                                        ! performed during the current time-step

   character(len=*), parameter, private :: sourcefile = &
         __FILE__
   
   public :: LoggingMortality_frac
   public :: logging_litter_fluxes
   public :: logging_time
   public :: IsItLoggingTime

contains

   subroutine IsItLoggingTime(is_master,currentSite)

      ! -------------------------------------------------------------------------------
      ! This subroutine determines if the current dynamics step should enact
      ! the logging module.
      ! This is done by comparing the current model time to the logging event
      ! ids.  If there is a match, it is logging time.
      ! -------------------------------------------------------------------------------
     
      integer, intent(in) :: is_master
      type(ed_site_type), intent(inout), target :: currentSite     ! site structure

      integer :: icode   ! Integer equivalent of the event code (parameter file only allows reals)
      integer :: log_date  ! Day of month for logging exctracted from event code
      integer :: log_month ! Month of year for logging extraced from event code
      integer :: log_year  ! Year for logging extracted from event code
      character(len=64) :: fmt = '(a,i2.2,a,i2.2,a,i4.4)'

      logging_time = .false.
      icode = int(logging_event_code)

      if(hlm_use_logging.eq.ifalse) return

      if(icode .eq. 1) then
         ! Logging is turned off
         logging_time = .false.

      else if(icode .eq. 2) then
         ! Logging event on the first step
         if( hlm_model_day.eq.1 ) then
            logging_time = .true.
         end if

      else if(icode .eq. 3) then
         ! Logging event every day
         logging_time = .true.

      else if(icode .eq. 4) then
         ! logging event once a month
         if(hlm_current_day.eq.1  ) then
            logging_time = .true.
         end if

      else if(icode < 0 .and. icode > -366) then
         ! Logging event every year on specific day of year
         if(hlm_day_of_year .eq. abs(icode)  ) then
            logging_time = .true.
         end if

      else if(icode > 10000 ) then
         ! Specific Event: YYYYMMDD
         log_date  = icode - int(100* floor(real(icode)/100))
         log_year  = floor(real(icode)/10000)
         log_month = floor(real(icode)/100) - log_year*100

         if( hlm_current_day.eq.log_date    .and. &
               hlm_current_month.eq.log_month .and. &
               hlm_current_year.eq.log_year ) then
            logging_time = .true.
         end if
      else 
         ! Bad logging event flag
         write(fates_log(),*) 'An invalid logging code was specified in fates_params'
         write(fates_log(),*) 'Check EDLoggingMortalityMod.F90:IsItLoggingTime()'
         write(fates_log(),*) 'for a breakdown of the valid codes and change'
         write(fates_log(),*) 'fates_logging_event_code in the file accordingly.'
         write(fates_log(),*) 'exiting'
         call endrun(msg=errMsg(sourcefile, __LINE__))
      end if

      ! Initialize some site level diagnostics that are calculated for each event
      currentSite%resources_management%delta_litter_stock  = 0.0_r8
      currentSite%resources_management%delta_biomass_stock = 0.0_r8
      currentSite%resources_management%delta_individual    = 0.0_r8

      if(logging_time .and. (is_master.eq.itrue) ) then
         write(fates_log(),fmt) 'Logging Event Enacted on date: ', &
               hlm_current_month,'-',hlm_current_day,'-',hlm_current_year
      end if
      return
   end subroutine IsItLoggingTime

   ! ======================================================================================

   subroutine LoggingMortality_frac( pft_i, dbh, canopy_layer, lmort_direct, &
        lmort_collateral, lmort_infra, l_degrad )

      ! Arguments
      integer,  intent(in)  :: pft_i            ! pft index 
      real(r8), intent(in)  :: dbh              ! diameter at breast height (cm)
      integer,  intent(in)  :: canopy_layer     ! canopy layer of this cohort
      real(r8), intent(out) :: lmort_direct     ! direct (harvestable) mortality fraction
      real(r8), intent(out) :: lmort_collateral ! collateral damage mortality fraction
      real(r8), intent(out) :: lmort_infra      ! infrastructure mortality fraction
      real(r8), intent(out) :: l_degrad         ! fraction of trees that are not killed
                                                ! but suffer from forest degradation (i.e. they
                                                ! are moved to newly-anthro-disturbed secondary
                                                ! forest patch)

      ! Parameters
      real(r8), parameter   :: adjustment = 1.0 ! adjustment for mortality rates
 
      if (logging_time) then 
         if(EDPftvarcon_inst%woody(pft_i) == 1)then ! only set logging rates for trees

            ! Pass logging rates to cohort level 

            if (dbh >= logging_dbhmin ) then
               lmort_direct = logging_direct_frac * adjustment
               l_degrad = 0._r8
            else
               lmort_direct = 0.0_r8 
               l_degrad = logging_direct_frac * adjustment
            end if
           
            if (dbh >= logging_dbhmax_infra) then
               lmort_infra      = 0.0_r8
               l_degrad         = l_degrad + logging_mechanical_frac * adjustment
            else
               lmort_infra      = logging_mechanical_frac * adjustment
            end if
            !damage rates for size class < & > threshold_size need to be specified seperately

            ! Collateral damage to smaller plants below the canopy layer
            ! will be applied via "understory_death" via the disturbance algorithm
            if (canopy_layer .eq. 1) then
               lmort_collateral = logging_collateral_frac * adjustment
            endif

         else
            lmort_direct    = 0.0_r8
            lmort_collateral = 0.0_r8
            lmort_infra      = 0.0_r8
            l_degrad         = 0.0_r8
         end if
      else 
         lmort_direct    = 0.0_r8
         lmort_collateral = 0.0_r8
         lmort_infra      = 0.0_r8
         l_degrad         = 0.0_r8
      end if

   end subroutine LoggingMortality_frac

   ! ============================================================================

   subroutine logging_litter_fluxes(currentSite, currentPatch, newPatch, patch_site_areadis)

      ! -------------------------------------------------------------------------------------------
      !
      !  DESCRIPTION:
      !  Carbon going from ongoing mortality into CWD pools. 
      !  This module includes only those fluxes associated with a disturbance generated by logging.
      !  Purpose: 
      !	  1) move logging-associated carbon to CWD and litter pool
      !   2) move the logging trunk from live into product pool 
      !   3) generate fluxes used in carbon balance checking
      !  E.g,:
      !  Remove trunk of logged trees from litter/CWD
      !  Add other parts of logged trees and all parts of collaterally and mechanically 
      !  damaged trees into CWD/litter  
      !
      !  This routine is only called if logging disturbance is the dominant disturbance.
      !
      !
      !  Note: The litter losses due to disturbance in the logging case is almost
      !        exactly like the natural tree-fall case.  The big differences are that
      !        the mortality rates governing the fluxes, follow a different rule set.
      !        We also compute an export flux (product) that does not go to litter.  
      !
      !  Trunk Product Flux: Only usable wood is exported from a site.  This is the above-ground
      !                      portion of the bole, and only boles associated with direct-logging,
      !                      not inftrastructure or collateral damage mortality.
      !        
      ! -------------------------------------------------------------------------------------------


      !USES:
      use SFParamsMod,  only : SF_val_cwd_frac
      use EDtypesMod,   only : area
      use EDtypesMod,   only : ed_site_type
      use EDtypesMod,   only : ed_patch_type
      use EDtypesMod,   only : ed_cohort_type
      use FatesAllometryMod , only : carea_allom


      ! !ARGUMENTS:
      type(ed_site_type)  , intent(inout), target  :: currentSite 
      type(ed_patch_type) , intent(inout), target  :: currentPatch
      type(ed_patch_type) , intent(inout), target  :: newPatch
      real(r8)            , intent(in)             :: patch_site_areadis

      !LOCAL VARIABLES:
      type(ed_cohort_type), pointer :: currentCohort
      real(r8) :: litter_area         ! area over which to distribute this litter (m2/site). 
      real(r8) :: np_mult             ! Fraction of the new patch which came from the current patch
      real(r8) :: direct_dead         ! Mortality count through direct logging
      real(r8) :: indirect_dead       ! Mortality count through: impacts, infrastructure and collateral damage
      real(r8) :: trunk_product_site  ! flux of carbon in trunk products exported off site      [ kgC/site ] 
                                      ! (note we are accumulating over the patch, but scale is site level)
      real(r8) :: delta_litter_stock  ! flux of carbon in total litter flux                     [ kgC/site ]
      real(r8) :: delta_biomass_stock ! total flux of carbon through mortality (litter+product) [ kgC/site ]
      real(r8) :: delta_individual    ! change in plant number through mortality [ plants/site ]
      real(r8) :: cwd_litter_density  ! Component woody biomass transferred through mortality [kgC/m2]
                                      ! (works with canopy_mortality_woody_litter, breaks into CWD partition
                                      !  and converts units to /m2)
      real(r8) :: woody_litter        ! Woody biomass transferred through mortality [kgC/site]
      real(r8) :: leaf_litter         ! Leafy biomass transferred through mortality [kgC/site]
      real(r8) :: root_litter         ! Rooty + storage biomass transferred through mort [kgC/site]
      real(r8) :: agb_frac            ! local copy of the above ground biomass fraction [fraction]
      real(r8) :: leaf_c              ! leaf carbon [kg]
      real(r8) :: fnrt_c              ! fineroot carbon [kg]
      real(r8) :: sapw_c              ! sapwood carbon [kg]
      real(r8) :: store_c             ! storage carbon [kg]
      real(r8) :: struct_c            ! structure carbon [kg]
      integer  :: p                   ! pft index
      integer  :: c                   ! cwd index


      ! Zero some site level accumulator diagnsotics
      trunk_product_site  = 0.0_r8
      delta_litter_stock  = 0.0_r8
      delta_biomass_stock = 0.0_r8
      delta_individual    = 0.0_r8
      

      currentCohort => currentPatch%shortest
      do while(associated(currentCohort))       
         p = currentCohort%pft

         sapw_c   = currentCohort%prt%GetState(sapw_organ, all_carbon_elements)
         struct_c = currentCohort%prt%GetState(struct_organ, all_carbon_elements)
         leaf_c   = currentCohort%prt%GetState(leaf_organ, all_carbon_elements)
         fnrt_c   = currentCohort%prt%GetState(fnrt_organ, all_carbon_elements)
         store_c  = currentCohort%prt%GetState(store_organ, all_carbon_elements)
         
         if(currentCohort%canopy_layer == 1)then         
            direct_dead   = currentCohort%n * currentCohort%lmort_direct
            indirect_dead = currentCohort%n * &
                  (currentCohort%lmort_collateral + currentCohort%lmort_infra)

         else
            if(EDPftvarcon_inst%woody(currentCohort%pft) == 1)then
               direct_dead   = 0.0_r8
               indirect_dead = logging_coll_under_frac * currentCohort%n * &
                     (patch_site_areadis/currentPatch%area)  !kgC/site/day
            else
               ! If the cohort of interest is grass, it will not experience
               ! any mortality associated with the logging disturbance
               direct_dead   = 0.0_r8
               indirect_dead = 0.0_r8
            end if
         end if

         agb_frac    = EDPftvarcon_inst%allom_agb_frac(currentCohort%pft)
         litter_area = currentPatch%area 
         np_mult     = patch_site_areadis/newPatch%area
         
         
         if( hlm_use_planthydro == itrue ) then
            call AccumulateMortalityWaterStorage(currentSite,currentCohort,(direct_dead+indirect_dead))
         end if
         

         ! ----------------------------------------------------------------------------------------
         ! Handle woody litter flux for non-bole components of biomass
         ! This litter is distributed between the current and new patches, &
         ! not to any other patches. This is really the eventually area of the current patch &
         ! (currentPatch%area-patch_site_areadis) +patch_site_areadis...
         ! For the new patch, only some fraction of its land area (patch_areadis/np%area) is 
         ! derived from the current patch, so we need to multiply by patch_areadis/np%area
         ! ----------------------------------------------------------------------------------------
         
         do c = 1,ncwd-1
            woody_litter = (direct_dead+indirect_dead) * &
                  (struct_c + sapw_c ) 
            cwd_litter_density = SF_val_CWD_frac(c) * woody_litter / litter_area
            
            newPatch%cwd_ag(c)     = newPatch%cwd_ag(c)     + agb_frac * cwd_litter_density * np_mult
            currentPatch%cwd_ag(c) = currentPatch%cwd_ag(c) + agb_frac * cwd_litter_density
            newPatch%cwd_bg(c)     = newPatch%cwd_bg(c)     + (1._r8-agb_frac) * cwd_litter_density * np_mult
            currentPatch%cwd_bg(c) = currentPatch%cwd_bg(c) + (1._r8-agb_frac) * cwd_litter_density 
            
            ! Diagnostics on fluxes into the AG and BG CWD pools
            currentSite%CWD_AG_diagnostic_input_carbonflux(c) =       &
                  currentSite%CWD_AG_diagnostic_input_carbonflux(c) + &
                  SF_val_CWD_frac(c) * woody_litter * hlm_days_per_year * agb_frac/ AREA 

            currentSite%CWD_BG_diagnostic_input_carbonflux(c) =       &
                  currentSite%CWD_BG_diagnostic_input_carbonflux(c) + &
                  SF_val_CWD_frac(c) * woody_litter * hlm_days_per_year * (1.0_r8 - agb_frac) / AREA

            ! Diagnostic specific to resource management code
            delta_litter_stock  = delta_litter_stock  + woody_litter * SF_val_CWD_frac(c)

         enddo
         
         ! ----------------------------------------------------------------------------------------
         ! Handle litter flux for the boles of infrastucture and collateral damage mort
         ! In this case the boles from direct logging are exported off-site and are not added 
         ! to the litter pools.  That is why we handle this outside the loop above. Only the 
         ! collateral damange and infrastructure logging is applied to bole litter
         ! ----------------------------------------------------------------------------------------

         woody_litter =  indirect_dead * (struct_c + sapw_c)
         
         cwd_litter_density = SF_val_CWD_frac(ncwd) * woody_litter / litter_area
         
         newPatch%cwd_ag(ncwd)     = newPatch%cwd_ag(ncwd)     + agb_frac * cwd_litter_density * np_mult
         currentPatch%cwd_ag(ncwd) = currentPatch%cwd_ag(ncwd) + agb_frac * cwd_litter_density

         newPatch%cwd_bg(ncwd)     = newPatch%cwd_bg(ncwd)     + (1._r8-agb_frac) * cwd_litter_density * np_mult 
         currentPatch%cwd_bg(ncwd) = currentPatch%cwd_bg(ncwd) + (1._r8-agb_frac) * cwd_litter_density 
         
         currentSite%CWD_AG_diagnostic_input_carbonflux(ncwd) =       &
               currentSite%CWD_AG_diagnostic_input_carbonflux(ncwd) + &
               SF_val_CWD_frac(ncwd) * woody_litter * hlm_days_per_year * agb_frac/ AREA 

         currentSite%CWD_BG_diagnostic_input_carbonflux(ncwd) =       &
               currentSite%CWD_BG_diagnostic_input_carbonflux(ncwd) + &
               SF_val_CWD_frac(ncwd) * woody_litter * hlm_days_per_year * (1.0_r8 - agb_frac) / AREA

         delta_litter_stock  = delta_litter_stock  + woody_litter * SF_val_CWD_frac(ncwd)

         ! ----------------------------------------------------------------------------------------
         ! Handle litter flux for the belowground portion of directly logged boles
         ! ----------------------------------------------------------------------------------------

         woody_litter =  direct_dead * (struct_c + sapw_c)
         cwd_litter_density = SF_val_CWD_frac(ncwd) * woody_litter / litter_area
         
         newPatch%cwd_bg(ncwd)     = newPatch%cwd_bg(ncwd)     + &
               (1._r8-agb_frac) * cwd_litter_density * np_mult 

         currentPatch%cwd_bg(ncwd) = currentPatch%cwd_bg(ncwd) + &
               (1._r8-agb_frac) * cwd_litter_density 
         
         currentSite%CWD_BG_diagnostic_input_carbonflux(ncwd) =       &
               currentSite%CWD_BG_diagnostic_input_carbonflux(ncwd) + &
               SF_val_CWD_frac(ncwd) * woody_litter * hlm_days_per_year * (1.0_r8 - agb_frac) / AREA
         
         
         ! ----------------------------------------------------------------------------------------
         ! Handle harvest (export, flux-out) flux for the above ground boles 
         ! In this case the boles from direct logging are exported off-site and are not added 
         ! to the litter pools.  That is why we handle this outside the loop above. Only the 
         ! collateral damange and infrastructure logging is applied to litter
         ! 
         ! Losses to the system as a whole, for C-balancing (kGC/site/day)
         ! Site level product, (kgC/site, accumulated over simulation)
         ! ----------------------------------------------------------------------------------------
         
         trunk_product_site = trunk_product_site + &
               SF_val_CWD_frac(ncwd) * agb_frac * direct_dead * (struct_c + sapw_c)


         ! ----------------------------------------------------------------------------------------
         ! Handle fluxes of leaf, root and storage carbon into litter pools. 
         !  (none of these are exported)
         ! ----------------------------------------------------------------------------------------

         leaf_litter = (direct_dead+indirect_dead) * leaf_c
         root_litter = (direct_dead+indirect_dead) * (fnrt_c + store_c)

         newPatch%leaf_litter(p) = newPatch%leaf_litter(p) + leaf_litter / litter_area * np_mult
         newPatch%root_litter(p) = newPatch%root_litter(p) + root_litter / litter_area * np_mult 
         
         currentPatch%leaf_litter(p) = currentPatch%leaf_litter(p) + leaf_litter / litter_area
         currentPatch%root_litter(p) = currentPatch%root_litter(p) + root_litter / litter_area
         
         ! track as diagnostic fluxes
         currentSite%leaf_litter_diagnostic_input_carbonflux(p) =       &
               currentSite%leaf_litter_diagnostic_input_carbonflux(p) + &
               leaf_litter * hlm_days_per_year / AREA
         
         currentSite%root_litter_diagnostic_input_carbonflux(p) =       &
               currentSite%root_litter_diagnostic_input_carbonflux(p) + &
               root_litter * hlm_days_per_year / AREA


         ! Logging specific diagnostics
         ! ----------------------------------------------------------------------------------------

         ! Note that litter stock also has terms above in the CWD loop
         delta_litter_stock  = delta_litter_stock  + &
                               leaf_litter         + &
                               root_litter

         delta_biomass_stock = delta_biomass_stock + &
                               leaf_litter         + &
                               root_litter         + &
                               (direct_dead+indirect_dead) * (struct_c + sapw_c)

         delta_individual    = delta_individual    + &
                               direct_dead         + &
                               indirect_dead

         currentCohort => currentCohort%taller
      end do

      ! Update the amount of carbon exported from the site through logging
      ! operations.  Currently we assume only above-ground portion
      ! of the tree bole that experienced "direct" logging is exported
      ! This portion is known as "trunk_product_site


      currentSite%flux_out = currentSite%flux_out + trunk_product_site

      currentSite%resources_management%trunk_product_site  = &
           currentSite%resources_management%trunk_product_site + &
           trunk_product_site

      currentSite%resources_management%delta_litter_stock  = &
           currentSite%resources_management%delta_litter_stock + &
           delta_litter_stock

      currentSite%resources_management%delta_biomass_stock = &
           currentSite%resources_management%delta_biomass_stock + &
           delta_biomass_stock

      currentSite%resources_management%delta_individual    = &
           currentSite%resources_management%delta_individual + &
           delta_individual

      currentCohort => newPatch%shortest
      do while(associated(currentCohort))
         call carea_allom(currentCohort%dbh,currentCohort%n,currentSite%spread,currentCohort%pft,currentCohort%c_area)
         currentCohort => currentCohort%taller
      enddo

   end subroutine logging_litter_fluxes

end module EDLoggingMortalityMod
>>>>>>> 5dd0d0e5
<|MERGE_RESOLUTION|>--- conflicted
+++ resolved
@@ -1,4 +1,3 @@
-<<<<<<< HEAD
 module EDLoggingMortalityMod
 
    ! ====================================================================================
@@ -119,7 +118,7 @@
 
       else if(icode < 0 .and. icode > -366) then
          ! Logging event every year on specific day of year
-         if(hlm_day_of_year .eq. icode  ) then
+         if(hlm_day_of_year .eq. abs(icode)  ) then
             logging_time = .true.
          end if
 
@@ -570,508 +569,4 @@
       
    end subroutine logging_litter_fluxes
 
-end module EDLoggingMortalityMod
-=======
-
-module EDLoggingMortalityMod
-
-   ! ====================================================================================
-   !  Purpose: 1. create logging mortalities: 
-   !           (a) direct logging mortality (cohort level)
-   !           (b) collateral mortality (cohort level)
-   !           (c) infrastructure mortality (cohort level)
-   !           2. move the logged trunk fluxes from live into product pool 
-   !           3. move logging-associated mortality fluxes from live to CWD
-   !           4. keep carbon balance (in ed_total_balance_check)
-   !
-   !  Yi Xu & M.Huang
-   !  Date: 09/2017
-   !  Last updated: 10/2017
-   ! ====================================================================================
-
-   use FatesConstantsMod , only : r8 => fates_r8
-   use EDTypesMod        , only : ed_cohort_type
-   use EDTypesMod        , only : ed_patch_type
-   use EDTypesMod        , only : ncwd
-   use EDTypesMod        , only : ed_site_type
-   use EDTypesMod        , only : ed_resources_management_type
-   use EDTypesMod        , only : dtype_ilog
-   use EDTypesMod        , only : dtype_ifall
-   use EDTypesMod        , only : dtype_ifire
-   use EDPftvarcon       , only : EDPftvarcon_inst
-   use EDParamsMod       , only : logging_event_code
-   use EDParamsMod       , only : logging_dbhmin
-   use EDParamsMod       , only : logging_collateral_frac 
-   use EDParamsMod       , only : logging_direct_frac
-   use EDParamsMod       , only : logging_mechanical_frac 
-   use EDParamsMod       , only : logging_coll_under_frac 
-   use EDParamsMod       , only : logging_dbhmax_infra
-   use FatesInterfaceMod , only : hlm_current_year
-   use FatesInterfaceMod , only : hlm_current_month
-   use FatesInterfaceMod , only : hlm_current_day
-   use FatesInterfaceMod , only : hlm_model_day
-   use FatesInterfaceMod , only : hlm_day_of_year 
-   use FatesInterfaceMod , only : hlm_days_per_year
-   use FatesInterfaceMod , only : hlm_use_logging 
-   use FatesInterfaceMod , only : hlm_use_planthydro
-   use FatesConstantsMod , only : itrue,ifalse
-   use FatesGlobals      , only : endrun => fates_endrun 
-   use FatesGlobals      , only : fates_log
-   use shr_log_mod       , only : errMsg => shr_log_errMsg
-   use FatesPlantHydraulicsMod, only : AccumulateMortalityWaterStorage
-
-   use PRTGenericMod     , only : all_carbon_elements
-   use PRTGenericMod     , only : sapw_organ, struct_organ, leaf_organ
-   use PRTGenericMod     , only : fnrt_organ, store_organ, repro_organ
-
-
-   implicit none
-   private
-
-   logical, protected :: logging_time   ! If true, logging should be 
-                                        ! performed during the current time-step
-
-   character(len=*), parameter, private :: sourcefile = &
-         __FILE__
-   
-   public :: LoggingMortality_frac
-   public :: logging_litter_fluxes
-   public :: logging_time
-   public :: IsItLoggingTime
-
-contains
-
-   subroutine IsItLoggingTime(is_master,currentSite)
-
-      ! -------------------------------------------------------------------------------
-      ! This subroutine determines if the current dynamics step should enact
-      ! the logging module.
-      ! This is done by comparing the current model time to the logging event
-      ! ids.  If there is a match, it is logging time.
-      ! -------------------------------------------------------------------------------
-     
-      integer, intent(in) :: is_master
-      type(ed_site_type), intent(inout), target :: currentSite     ! site structure
-
-      integer :: icode   ! Integer equivalent of the event code (parameter file only allows reals)
-      integer :: log_date  ! Day of month for logging exctracted from event code
-      integer :: log_month ! Month of year for logging extraced from event code
-      integer :: log_year  ! Year for logging extracted from event code
-      character(len=64) :: fmt = '(a,i2.2,a,i2.2,a,i4.4)'
-
-      logging_time = .false.
-      icode = int(logging_event_code)
-
-      if(hlm_use_logging.eq.ifalse) return
-
-      if(icode .eq. 1) then
-         ! Logging is turned off
-         logging_time = .false.
-
-      else if(icode .eq. 2) then
-         ! Logging event on the first step
-         if( hlm_model_day.eq.1 ) then
-            logging_time = .true.
-         end if
-
-      else if(icode .eq. 3) then
-         ! Logging event every day
-         logging_time = .true.
-
-      else if(icode .eq. 4) then
-         ! logging event once a month
-         if(hlm_current_day.eq.1  ) then
-            logging_time = .true.
-         end if
-
-      else if(icode < 0 .and. icode > -366) then
-         ! Logging event every year on specific day of year
-         if(hlm_day_of_year .eq. abs(icode)  ) then
-            logging_time = .true.
-         end if
-
-      else if(icode > 10000 ) then
-         ! Specific Event: YYYYMMDD
-         log_date  = icode - int(100* floor(real(icode)/100))
-         log_year  = floor(real(icode)/10000)
-         log_month = floor(real(icode)/100) - log_year*100
-
-         if( hlm_current_day.eq.log_date    .and. &
-               hlm_current_month.eq.log_month .and. &
-               hlm_current_year.eq.log_year ) then
-            logging_time = .true.
-         end if
-      else 
-         ! Bad logging event flag
-         write(fates_log(),*) 'An invalid logging code was specified in fates_params'
-         write(fates_log(),*) 'Check EDLoggingMortalityMod.F90:IsItLoggingTime()'
-         write(fates_log(),*) 'for a breakdown of the valid codes and change'
-         write(fates_log(),*) 'fates_logging_event_code in the file accordingly.'
-         write(fates_log(),*) 'exiting'
-         call endrun(msg=errMsg(sourcefile, __LINE__))
-      end if
-
-      ! Initialize some site level diagnostics that are calculated for each event
-      currentSite%resources_management%delta_litter_stock  = 0.0_r8
-      currentSite%resources_management%delta_biomass_stock = 0.0_r8
-      currentSite%resources_management%delta_individual    = 0.0_r8
-
-      if(logging_time .and. (is_master.eq.itrue) ) then
-         write(fates_log(),fmt) 'Logging Event Enacted on date: ', &
-               hlm_current_month,'-',hlm_current_day,'-',hlm_current_year
-      end if
-      return
-   end subroutine IsItLoggingTime
-
-   ! ======================================================================================
-
-   subroutine LoggingMortality_frac( pft_i, dbh, canopy_layer, lmort_direct, &
-        lmort_collateral, lmort_infra, l_degrad )
-
-      ! Arguments
-      integer,  intent(in)  :: pft_i            ! pft index 
-      real(r8), intent(in)  :: dbh              ! diameter at breast height (cm)
-      integer,  intent(in)  :: canopy_layer     ! canopy layer of this cohort
-      real(r8), intent(out) :: lmort_direct     ! direct (harvestable) mortality fraction
-      real(r8), intent(out) :: lmort_collateral ! collateral damage mortality fraction
-      real(r8), intent(out) :: lmort_infra      ! infrastructure mortality fraction
-      real(r8), intent(out) :: l_degrad         ! fraction of trees that are not killed
-                                                ! but suffer from forest degradation (i.e. they
-                                                ! are moved to newly-anthro-disturbed secondary
-                                                ! forest patch)
-
-      ! Parameters
-      real(r8), parameter   :: adjustment = 1.0 ! adjustment for mortality rates
- 
-      if (logging_time) then 
-         if(EDPftvarcon_inst%woody(pft_i) == 1)then ! only set logging rates for trees
-
-            ! Pass logging rates to cohort level 
-
-            if (dbh >= logging_dbhmin ) then
-               lmort_direct = logging_direct_frac * adjustment
-               l_degrad = 0._r8
-            else
-               lmort_direct = 0.0_r8 
-               l_degrad = logging_direct_frac * adjustment
-            end if
-           
-            if (dbh >= logging_dbhmax_infra) then
-               lmort_infra      = 0.0_r8
-               l_degrad         = l_degrad + logging_mechanical_frac * adjustment
-            else
-               lmort_infra      = logging_mechanical_frac * adjustment
-            end if
-            !damage rates for size class < & > threshold_size need to be specified seperately
-
-            ! Collateral damage to smaller plants below the canopy layer
-            ! will be applied via "understory_death" via the disturbance algorithm
-            if (canopy_layer .eq. 1) then
-               lmort_collateral = logging_collateral_frac * adjustment
-            endif
-
-         else
-            lmort_direct    = 0.0_r8
-            lmort_collateral = 0.0_r8
-            lmort_infra      = 0.0_r8
-            l_degrad         = 0.0_r8
-         end if
-      else 
-         lmort_direct    = 0.0_r8
-         lmort_collateral = 0.0_r8
-         lmort_infra      = 0.0_r8
-         l_degrad         = 0.0_r8
-      end if
-
-   end subroutine LoggingMortality_frac
-
-   ! ============================================================================
-
-   subroutine logging_litter_fluxes(currentSite, currentPatch, newPatch, patch_site_areadis)
-
-      ! -------------------------------------------------------------------------------------------
-      !
-      !  DESCRIPTION:
-      !  Carbon going from ongoing mortality into CWD pools. 
-      !  This module includes only those fluxes associated with a disturbance generated by logging.
-      !  Purpose: 
-      !	  1) move logging-associated carbon to CWD and litter pool
-      !   2) move the logging trunk from live into product pool 
-      !   3) generate fluxes used in carbon balance checking
-      !  E.g,:
-      !  Remove trunk of logged trees from litter/CWD
-      !  Add other parts of logged trees and all parts of collaterally and mechanically 
-      !  damaged trees into CWD/litter  
-      !
-      !  This routine is only called if logging disturbance is the dominant disturbance.
-      !
-      !
-      !  Note: The litter losses due to disturbance in the logging case is almost
-      !        exactly like the natural tree-fall case.  The big differences are that
-      !        the mortality rates governing the fluxes, follow a different rule set.
-      !        We also compute an export flux (product) that does not go to litter.  
-      !
-      !  Trunk Product Flux: Only usable wood is exported from a site.  This is the above-ground
-      !                      portion of the bole, and only boles associated with direct-logging,
-      !                      not inftrastructure or collateral damage mortality.
-      !        
-      ! -------------------------------------------------------------------------------------------
-
-
-      !USES:
-      use SFParamsMod,  only : SF_val_cwd_frac
-      use EDtypesMod,   only : area
-      use EDtypesMod,   only : ed_site_type
-      use EDtypesMod,   only : ed_patch_type
-      use EDtypesMod,   only : ed_cohort_type
-      use FatesAllometryMod , only : carea_allom
-
-
-      ! !ARGUMENTS:
-      type(ed_site_type)  , intent(inout), target  :: currentSite 
-      type(ed_patch_type) , intent(inout), target  :: currentPatch
-      type(ed_patch_type) , intent(inout), target  :: newPatch
-      real(r8)            , intent(in)             :: patch_site_areadis
-
-      !LOCAL VARIABLES:
-      type(ed_cohort_type), pointer :: currentCohort
-      real(r8) :: litter_area         ! area over which to distribute this litter (m2/site). 
-      real(r8) :: np_mult             ! Fraction of the new patch which came from the current patch
-      real(r8) :: direct_dead         ! Mortality count through direct logging
-      real(r8) :: indirect_dead       ! Mortality count through: impacts, infrastructure and collateral damage
-      real(r8) :: trunk_product_site  ! flux of carbon in trunk products exported off site      [ kgC/site ] 
-                                      ! (note we are accumulating over the patch, but scale is site level)
-      real(r8) :: delta_litter_stock  ! flux of carbon in total litter flux                     [ kgC/site ]
-      real(r8) :: delta_biomass_stock ! total flux of carbon through mortality (litter+product) [ kgC/site ]
-      real(r8) :: delta_individual    ! change in plant number through mortality [ plants/site ]
-      real(r8) :: cwd_litter_density  ! Component woody biomass transferred through mortality [kgC/m2]
-                                      ! (works with canopy_mortality_woody_litter, breaks into CWD partition
-                                      !  and converts units to /m2)
-      real(r8) :: woody_litter        ! Woody biomass transferred through mortality [kgC/site]
-      real(r8) :: leaf_litter         ! Leafy biomass transferred through mortality [kgC/site]
-      real(r8) :: root_litter         ! Rooty + storage biomass transferred through mort [kgC/site]
-      real(r8) :: agb_frac            ! local copy of the above ground biomass fraction [fraction]
-      real(r8) :: leaf_c              ! leaf carbon [kg]
-      real(r8) :: fnrt_c              ! fineroot carbon [kg]
-      real(r8) :: sapw_c              ! sapwood carbon [kg]
-      real(r8) :: store_c             ! storage carbon [kg]
-      real(r8) :: struct_c            ! structure carbon [kg]
-      integer  :: p                   ! pft index
-      integer  :: c                   ! cwd index
-
-
-      ! Zero some site level accumulator diagnsotics
-      trunk_product_site  = 0.0_r8
-      delta_litter_stock  = 0.0_r8
-      delta_biomass_stock = 0.0_r8
-      delta_individual    = 0.0_r8
-      
-
-      currentCohort => currentPatch%shortest
-      do while(associated(currentCohort))       
-         p = currentCohort%pft
-
-         sapw_c   = currentCohort%prt%GetState(sapw_organ, all_carbon_elements)
-         struct_c = currentCohort%prt%GetState(struct_organ, all_carbon_elements)
-         leaf_c   = currentCohort%prt%GetState(leaf_organ, all_carbon_elements)
-         fnrt_c   = currentCohort%prt%GetState(fnrt_organ, all_carbon_elements)
-         store_c  = currentCohort%prt%GetState(store_organ, all_carbon_elements)
-         
-         if(currentCohort%canopy_layer == 1)then         
-            direct_dead   = currentCohort%n * currentCohort%lmort_direct
-            indirect_dead = currentCohort%n * &
-                  (currentCohort%lmort_collateral + currentCohort%lmort_infra)
-
-         else
-            if(EDPftvarcon_inst%woody(currentCohort%pft) == 1)then
-               direct_dead   = 0.0_r8
-               indirect_dead = logging_coll_under_frac * currentCohort%n * &
-                     (patch_site_areadis/currentPatch%area)  !kgC/site/day
-            else
-               ! If the cohort of interest is grass, it will not experience
-               ! any mortality associated with the logging disturbance
-               direct_dead   = 0.0_r8
-               indirect_dead = 0.0_r8
-            end if
-         end if
-
-         agb_frac    = EDPftvarcon_inst%allom_agb_frac(currentCohort%pft)
-         litter_area = currentPatch%area 
-         np_mult     = patch_site_areadis/newPatch%area
-         
-         
-         if( hlm_use_planthydro == itrue ) then
-            call AccumulateMortalityWaterStorage(currentSite,currentCohort,(direct_dead+indirect_dead))
-         end if
-         
-
-         ! ----------------------------------------------------------------------------------------
-         ! Handle woody litter flux for non-bole components of biomass
-         ! This litter is distributed between the current and new patches, &
-         ! not to any other patches. This is really the eventually area of the current patch &
-         ! (currentPatch%area-patch_site_areadis) +patch_site_areadis...
-         ! For the new patch, only some fraction of its land area (patch_areadis/np%area) is 
-         ! derived from the current patch, so we need to multiply by patch_areadis/np%area
-         ! ----------------------------------------------------------------------------------------
-         
-         do c = 1,ncwd-1
-            woody_litter = (direct_dead+indirect_dead) * &
-                  (struct_c + sapw_c ) 
-            cwd_litter_density = SF_val_CWD_frac(c) * woody_litter / litter_area
-            
-            newPatch%cwd_ag(c)     = newPatch%cwd_ag(c)     + agb_frac * cwd_litter_density * np_mult
-            currentPatch%cwd_ag(c) = currentPatch%cwd_ag(c) + agb_frac * cwd_litter_density
-            newPatch%cwd_bg(c)     = newPatch%cwd_bg(c)     + (1._r8-agb_frac) * cwd_litter_density * np_mult
-            currentPatch%cwd_bg(c) = currentPatch%cwd_bg(c) + (1._r8-agb_frac) * cwd_litter_density 
-            
-            ! Diagnostics on fluxes into the AG and BG CWD pools
-            currentSite%CWD_AG_diagnostic_input_carbonflux(c) =       &
-                  currentSite%CWD_AG_diagnostic_input_carbonflux(c) + &
-                  SF_val_CWD_frac(c) * woody_litter * hlm_days_per_year * agb_frac/ AREA 
-
-            currentSite%CWD_BG_diagnostic_input_carbonflux(c) =       &
-                  currentSite%CWD_BG_diagnostic_input_carbonflux(c) + &
-                  SF_val_CWD_frac(c) * woody_litter * hlm_days_per_year * (1.0_r8 - agb_frac) / AREA
-
-            ! Diagnostic specific to resource management code
-            delta_litter_stock  = delta_litter_stock  + woody_litter * SF_val_CWD_frac(c)
-
-         enddo
-         
-         ! ----------------------------------------------------------------------------------------
-         ! Handle litter flux for the boles of infrastucture and collateral damage mort
-         ! In this case the boles from direct logging are exported off-site and are not added 
-         ! to the litter pools.  That is why we handle this outside the loop above. Only the 
-         ! collateral damange and infrastructure logging is applied to bole litter
-         ! ----------------------------------------------------------------------------------------
-
-         woody_litter =  indirect_dead * (struct_c + sapw_c)
-         
-         cwd_litter_density = SF_val_CWD_frac(ncwd) * woody_litter / litter_area
-         
-         newPatch%cwd_ag(ncwd)     = newPatch%cwd_ag(ncwd)     + agb_frac * cwd_litter_density * np_mult
-         currentPatch%cwd_ag(ncwd) = currentPatch%cwd_ag(ncwd) + agb_frac * cwd_litter_density
-
-         newPatch%cwd_bg(ncwd)     = newPatch%cwd_bg(ncwd)     + (1._r8-agb_frac) * cwd_litter_density * np_mult 
-         currentPatch%cwd_bg(ncwd) = currentPatch%cwd_bg(ncwd) + (1._r8-agb_frac) * cwd_litter_density 
-         
-         currentSite%CWD_AG_diagnostic_input_carbonflux(ncwd) =       &
-               currentSite%CWD_AG_diagnostic_input_carbonflux(ncwd) + &
-               SF_val_CWD_frac(ncwd) * woody_litter * hlm_days_per_year * agb_frac/ AREA 
-
-         currentSite%CWD_BG_diagnostic_input_carbonflux(ncwd) =       &
-               currentSite%CWD_BG_diagnostic_input_carbonflux(ncwd) + &
-               SF_val_CWD_frac(ncwd) * woody_litter * hlm_days_per_year * (1.0_r8 - agb_frac) / AREA
-
-         delta_litter_stock  = delta_litter_stock  + woody_litter * SF_val_CWD_frac(ncwd)
-
-         ! ----------------------------------------------------------------------------------------
-         ! Handle litter flux for the belowground portion of directly logged boles
-         ! ----------------------------------------------------------------------------------------
-
-         woody_litter =  direct_dead * (struct_c + sapw_c)
-         cwd_litter_density = SF_val_CWD_frac(ncwd) * woody_litter / litter_area
-         
-         newPatch%cwd_bg(ncwd)     = newPatch%cwd_bg(ncwd)     + &
-               (1._r8-agb_frac) * cwd_litter_density * np_mult 
-
-         currentPatch%cwd_bg(ncwd) = currentPatch%cwd_bg(ncwd) + &
-               (1._r8-agb_frac) * cwd_litter_density 
-         
-         currentSite%CWD_BG_diagnostic_input_carbonflux(ncwd) =       &
-               currentSite%CWD_BG_diagnostic_input_carbonflux(ncwd) + &
-               SF_val_CWD_frac(ncwd) * woody_litter * hlm_days_per_year * (1.0_r8 - agb_frac) / AREA
-         
-         
-         ! ----------------------------------------------------------------------------------------
-         ! Handle harvest (export, flux-out) flux for the above ground boles 
-         ! In this case the boles from direct logging are exported off-site and are not added 
-         ! to the litter pools.  That is why we handle this outside the loop above. Only the 
-         ! collateral damange and infrastructure logging is applied to litter
-         ! 
-         ! Losses to the system as a whole, for C-balancing (kGC/site/day)
-         ! Site level product, (kgC/site, accumulated over simulation)
-         ! ----------------------------------------------------------------------------------------
-         
-         trunk_product_site = trunk_product_site + &
-               SF_val_CWD_frac(ncwd) * agb_frac * direct_dead * (struct_c + sapw_c)
-
-
-         ! ----------------------------------------------------------------------------------------
-         ! Handle fluxes of leaf, root and storage carbon into litter pools. 
-         !  (none of these are exported)
-         ! ----------------------------------------------------------------------------------------
-
-         leaf_litter = (direct_dead+indirect_dead) * leaf_c
-         root_litter = (direct_dead+indirect_dead) * (fnrt_c + store_c)
-
-         newPatch%leaf_litter(p) = newPatch%leaf_litter(p) + leaf_litter / litter_area * np_mult
-         newPatch%root_litter(p) = newPatch%root_litter(p) + root_litter / litter_area * np_mult 
-         
-         currentPatch%leaf_litter(p) = currentPatch%leaf_litter(p) + leaf_litter / litter_area
-         currentPatch%root_litter(p) = currentPatch%root_litter(p) + root_litter / litter_area
-         
-         ! track as diagnostic fluxes
-         currentSite%leaf_litter_diagnostic_input_carbonflux(p) =       &
-               currentSite%leaf_litter_diagnostic_input_carbonflux(p) + &
-               leaf_litter * hlm_days_per_year / AREA
-         
-         currentSite%root_litter_diagnostic_input_carbonflux(p) =       &
-               currentSite%root_litter_diagnostic_input_carbonflux(p) + &
-               root_litter * hlm_days_per_year / AREA
-
-
-         ! Logging specific diagnostics
-         ! ----------------------------------------------------------------------------------------
-
-         ! Note that litter stock also has terms above in the CWD loop
-         delta_litter_stock  = delta_litter_stock  + &
-                               leaf_litter         + &
-                               root_litter
-
-         delta_biomass_stock = delta_biomass_stock + &
-                               leaf_litter         + &
-                               root_litter         + &
-                               (direct_dead+indirect_dead) * (struct_c + sapw_c)
-
-         delta_individual    = delta_individual    + &
-                               direct_dead         + &
-                               indirect_dead
-
-         currentCohort => currentCohort%taller
-      end do
-
-      ! Update the amount of carbon exported from the site through logging
-      ! operations.  Currently we assume only above-ground portion
-      ! of the tree bole that experienced "direct" logging is exported
-      ! This portion is known as "trunk_product_site
-
-
-      currentSite%flux_out = currentSite%flux_out + trunk_product_site
-
-      currentSite%resources_management%trunk_product_site  = &
-           currentSite%resources_management%trunk_product_site + &
-           trunk_product_site
-
-      currentSite%resources_management%delta_litter_stock  = &
-           currentSite%resources_management%delta_litter_stock + &
-           delta_litter_stock
-
-      currentSite%resources_management%delta_biomass_stock = &
-           currentSite%resources_management%delta_biomass_stock + &
-           delta_biomass_stock
-
-      currentSite%resources_management%delta_individual    = &
-           currentSite%resources_management%delta_individual + &
-           delta_individual
-
-      currentCohort => newPatch%shortest
-      do while(associated(currentCohort))
-         call carea_allom(currentCohort%dbh,currentCohort%n,currentSite%spread,currentCohort%pft,currentCohort%c_area)
-         currentCohort => currentCohort%taller
-      enddo
-
-   end subroutine logging_litter_fluxes
-
-end module EDLoggingMortalityMod
->>>>>>> 5dd0d0e5
+end module EDLoggingMortalityMod