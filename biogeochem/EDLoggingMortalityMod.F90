--- conflicted
+++ resolved
@@ -221,9 +221,7 @@
       ! todo: implement harvested carbon inputs
       
       if (logging_time) then 
-<<<<<<< HEAD
-         if( int(prt_params%woody(pft_i)) == itrue )then ! only set logging rates for trees
-=======
+
          ! Pass logging rates to cohort level 
          
          if (hlm_use_lu_harvest == ifalse) then
@@ -259,13 +257,12 @@
 
          ! transfer of area to secondary land is based on overall area affected, not just logged crown area
          ! l_degrad accounts for the affected area between logged crowns
-         if(EDPftvarcon_inst%woody(pft_i) == 1)then ! only set logging rates for trees
+         if(int(prt_params%woody(pft_i)) == 1)then ! only set logging rates for trees
             
             ! direct logging rates, based on dbh min and max criteria
             if (dbh >= logging_dbhmin .and. .not. &
                  ((logging_dbhmax < fates_check_param_set) .and. (dbh < logging_dbhmax )) ) then
                lmort_direct = harvest_rate * logging_direct_frac
->>>>>>> 30072be9
 
             else
                lmort_direct = 0.0_r8
