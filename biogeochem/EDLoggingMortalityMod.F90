--- conflicted
+++ resolved
@@ -38,27 +38,16 @@
    use EDParamsMod       , only : logging_mechanical_frac 
    use EDParamsMod       , only : logging_coll_under_frac 
    use EDParamsMod       , only : logging_dbhmax_infra
-<<<<<<< HEAD
-   use FatesInterfaceMod , only : hlm_current_year
-   use FatesInterfaceMod , only : hlm_current_month
-   use FatesInterfaceMod , only : hlm_current_day
-   use FatesInterfaceMod , only : hlm_model_day
-   use FatesInterfaceMod , only : hlm_day_of_year 
-   use FatesInterfaceMod , only : hlm_days_per_year
-   use FatesInterfaceMod , only : hlm_use_lu_harvest
-   use FatesInterfaceMod , only : hlm_num_lu_harvest_cats
-   use FatesInterfaceMod , only : hlm_use_logging 
-   use FatesInterfaceMod , only : hlm_use_planthydro
-=======
    use FatesInterfaceTypesMod , only : hlm_current_year
    use FatesInterfaceTypesMod , only : hlm_current_month
    use FatesInterfaceTypesMod , only : hlm_current_day
    use FatesInterfaceTypesMod , only : hlm_model_day
    use FatesInterfaceTypesMod , only : hlm_day_of_year 
    use FatesInterfaceTypesMod , only : hlm_days_per_year
+   use FatesInterfaceTypesMod , only : hlm_use_lu_harvest
+   use FatesInterfaceTypesMod , only : hlm_num_lu_harvest_cats
    use FatesInterfaceTypesMod , only : hlm_use_logging 
    use FatesInterfaceTypesMod , only : hlm_use_planthydro
->>>>>>> 8abef143
    use FatesConstantsMod , only : itrue,ifalse
    use FatesGlobals      , only : endrun => fates_endrun 
    use FatesGlobals      , only : fates_log
