module EDLoggingMortalityMod

   ! ====================================================================================
   !  Purpose: 1. create logging mortalities: 
   !           (a) direct logging mortality (cohort level)
   !           (b) collateral mortality (cohort level)
   !           (c) infrastructure mortality (cohort level)
   !           2. move the logged trunk fluxes from live into product pool 
   !           3. move logging-associated mortality fluxes from live to CWD
   !           4. keep carbon balance (in ed_total_balance_check)
   !
   !  Yi Xu & M.Huang
   !  Date: 09/2017
   ! ====================================================================================

   use FatesConstantsMod , only : r8 => fates_r8
   use FatesConstantsMod , only : rsnbl_math_prec
   use FatesCohortMod    , only : fates_cohort_type
   use FatesPatchMod     , only : fates_patch_type
   use EDTypesMod        , only : site_massbal_type
   use EDTypesMod        , only : site_fluxdiags_type
   use EDTypesMod        , only : elem_diag_type
   use FatesLitterMod    , only : ncwd
   use FatesLitterMod    , only : ndcmpy
   use FatesLitterMod    , only : litter_type
   use FatesLitterMod    , only : adjust_SF_CWD_frac
   use EDTypesMod        , only : ed_site_type
   use EDTypesMod        , only : ed_resources_management_type
   use FatesConstantsMod , only : dtype_ilog
   use FatesConstantsMod , only : dtype_ifall
   use FatesConstantsMod , only : dtype_ifire
<<<<<<< HEAD
   use EDTypesMod        , only : area_inv
=======
   use FatesConstantsMod , only : n_landuse_cats
>>>>>>> 825579d0
   use EDPftvarcon       , only : EDPftvarcon_inst
   use EDPftvarcon       , only : GetDecompyFrac
   use PRTParametersMod  , only : prt_params
   use PRTGenericMod     , only : num_elements
   use PRTGenericMod     , only : element_list
   use EDParamsMod       , only : logging_export_frac
   use EDParamsMod       , only : logging_event_code
   use EDParamsMod       , only : logging_dbhmin
   use EDParamsMod       , only : logging_dbhmax
   use EDParamsMod       , only : logging_collateral_frac 
   use EDParamsMod       , only : logging_direct_frac
   use EDParamsMod       , only : logging_mechanical_frac 
   use EDParamsMod       , only : logging_coll_under_frac 
   use EDParamsMod       , only : logging_dbhmax_infra
   use FatesInterfaceTypesMod , only : bc_in_type
   use FatesInterfaceTypesMod , only : hlm_current_year
   use FatesInterfaceTypesMod , only : hlm_current_month
   use FatesInterfaceTypesMod , only : hlm_current_day
   use FatesInterfaceTypesMod , only : hlm_model_day
   use FatesInterfaceTypesMod , only : hlm_day_of_year 
   use FatesInterfaceTypesMod , only : hlm_days_per_year
   use FatesInterfaceTypesMod , only : hlm_use_lu_harvest
   use FatesInterfaceTypesMod , only : hlm_num_lu_harvest_cats
   use FatesInterfaceTypesMod , only : hlm_use_logging 
   use FatesInterfaceTypesMod , only : hlm_use_planthydro
   use FatesInterfaceTypesMod , only : hlm_use_luh
   use FatesConstantsMod , only : itrue,ifalse
   use FatesGlobals      , only : endrun => fates_endrun 
   use FatesGlobals      , only : fates_log
   use FatesGlobals      , only : fates_global_verbose
   use shr_log_mod       , only : errMsg => shr_log_errMsg
   use FatesPlantHydraulicsMod, only : AccumulateMortalityWaterStorage
   use PRTGenericMod     , only : carbon12_element
   use PRTGenericMod     , only : sapw_organ, struct_organ, leaf_organ
   use PRTGenericMod     , only : fnrt_organ, store_organ, repro_organ
   use FatesAllometryMod , only : set_root_fraction
   use FatesConstantsMod , only : primaryland, secondaryland, secondary_age_threshold
   use FatesConstantsMod , only : fates_tiny
   use FatesConstantsMod , only : months_per_year, days_per_sec, years_per_day, g_per_kg
   use FatesConstantsMod , only : hlm_harvest_area_fraction
   use FatesConstantsMod , only : hlm_harvest_carbon
   use FatesConstantsMod, only : fates_check_param_set
   use FatesInterfaceTypesMod , only : numpft
   use FatesLandUseChangeMod, only : GetInitLanduseHarvestRate
   use FatesLandUseChangeMod, only : GetLUHStatedata
     
   implicit none
   private

   logical, protected :: logging_time   ! If true, logging should be 
                                        ! performed during the current time-step

   logical, parameter :: debug = .false.
   
   ! harvest litter localization specifies how much of the litter from a falling
   ! tree lands within the newly generated patch, and how much lands outside of 
   ! the new patch, and thus in the original patch.  By setting this to zero,
   ! it is assumed that there is no preference, and thus the mass is distributed
   ! equally.  If this is set to 1, then all of the mass lands in the new
   ! patch, and is thus "completely local".


   real(r8), parameter :: harvest_litter_localization = 0.0_r8

   character(len=*), parameter, private :: sourcefile = &
         __FILE__
   
   public :: LoggingMortality_frac
   public :: logging_litter_fluxes
   public :: logging_time
   public :: IsItLoggingTime
   public :: get_harvest_rate_area
   public :: get_harvestable_carbon
   public :: get_harvest_rate_carbon
   public :: get_harvest_debt
   public :: UpdateHarvestC

contains

   subroutine IsItLoggingTime(is_master,currentSite)

      ! -------------------------------------------------------------------------------
      ! This subroutine determines if the current dynamics step should enact
      ! the logging module.
      ! This is done by comparing the current model time to the logging event
      ! ids.  If there is a match, it is logging time.
      ! -------------------------------------------------------------------------------
     
      integer, intent(in) :: is_master
      type(ed_site_type), intent(inout), target :: currentSite     ! site structure

      integer :: icode   ! Integer equivalent of the event code (parameter file only allows reals)
      integer :: log_date  ! Day of month for logging exctracted from event code
      integer :: log_month ! Month of year for logging extraced from event code
      integer :: log_year  ! Year for logging extracted from event code
      character(len=64) :: fmt = '(a,i2.2,a,i2.2,a,i4.4)'

      logging_time = .false.
      icode = int(logging_event_code)

      ! this is true for either hlm harvest or fates logging
      if(hlm_use_logging.eq.ifalse) return

      ! all of these are valid for hlm harvest
      ! so adjust annual harvest inputs accordingly in LoggingMortality_frac
      ! note that the specific event will allow only one hlm harvest, regardless of input
      ! code 3, every day, may not work properly because of the exclusive mortality selection
      ! even less fequent low harvest rates may be excluded - may need to give harvest priority

      if(icode .eq. 1) then
         ! Logging is turned off - not sure why we need another switch
         logging_time = .false.

      else if(icode .eq. 2) then
         ! Logging event on the first step
         if( hlm_model_day.eq.1 ) then
            logging_time = .true.
         end if

      else if(icode .eq. 3) then
         ! Logging event every day
         logging_time = .true.

      else if(icode .eq. 4) then
         ! logging event once a month
         if(hlm_current_day.eq.1  ) then
            logging_time = .true.
         end if

      else if(icode < 0 .and. icode > -366) then
         ! Logging event every year on specific day of year
         if(hlm_day_of_year .eq. abs(icode)  ) then
            logging_time = .true.
         end if

      else if(icode > 10000 ) then
         ! Specific Event: YYYYMMDD
         log_date  = icode - int(100* floor(real(icode)/100))
         log_year  = floor(real(icode)/10000)
         log_month = floor(real(icode)/100) - log_year*100

         if( hlm_current_day.eq.log_date    .and. &
               hlm_current_month.eq.log_month .and. &
               hlm_current_year.eq.log_year ) then
            logging_time = .true.
         end if
      else 
         ! Bad logging event flag
         write(fates_log(),*) 'An invalid logging code was specified in fates_params'
         write(fates_log(),*) 'Check EDLoggingMortalityMod.F90:IsItLoggingTime()'
         write(fates_log(),*) 'for a breakdown of the valid codes and change'
         write(fates_log(),*) 'fates_logging_event_code in the file accordingly.'
         write(fates_log(),*) 'exiting'
         call endrun(msg=errMsg(sourcefile, __LINE__))
      end if

      ! Initialize some site level diagnostics that are calculated for each event
      currentSite%resources_management%delta_litter_stock  = 0.0_r8
      currentSite%resources_management%delta_biomass_stock = 0.0_r8
      currentSite%resources_management%delta_individual    = 0.0_r8

      if(logging_time .and. (is_master.eq.itrue) ) then
         write(fates_log(),fmt) 'Logging Event Enacted on date: ', &
               hlm_current_month,'-',hlm_current_day,'-',hlm_current_year
      end if
      return
   end subroutine IsItLoggingTime


   ! ======================================================================================

   subroutine LoggingMortality_frac( currentSite, bc_in, pft_i, dbh, canopy_layer, lmort_direct, &
                                     lmort_collateral,lmort_infra, l_degrad, &
                                     hlm_harvest_rates, hlm_harvest_catnames, &
                                     hlm_harvest_units, &
                                     patch_land_use_label, secondary_age, &
                                     frac_site_primary, frac_site_secondary, harvestable_forest_c, &
                                     harvest_tag)

     ! Arguments
      type(ed_site_type), intent(inout), target :: currentSite     ! site structure
      type(bc_in_type), intent(in) :: bc_in
      integer,  intent(in)  :: pft_i            ! pft index 
      real(r8), intent(in)  :: dbh              ! diameter at breast height (cm)
      integer,  intent(in)  :: canopy_layer     ! canopy layer of this cohort
      real(r8), intent(in) :: hlm_harvest_rates(:) ! annual harvest rate per hlm category
      character(len=64), intent(in) :: hlm_harvest_catnames(:) ! names of hlm harvest categories
      integer, intent(in) :: hlm_harvest_units     ! unit type of hlm harvest rates: [area vs. mass]
      integer, intent(in) :: patch_land_use_label    ! patch level land_use_label
      real(r8), intent(in) :: secondary_age     ! patch level age_since_anthro_disturbance
      real(r8), intent(in) :: harvestable_forest_c(:)  ! total harvestable forest carbon 
                                                       ! of all hlm harvest categories
      real(r8), intent(in) :: frac_site_primary
      real(r8), intent(in) :: frac_site_secondary
      real(r8), intent(out) :: lmort_direct     ! direct (harvestable) mortality fraction
      real(r8), intent(out) :: lmort_collateral ! collateral damage mortality fraction
      real(r8), intent(out) :: lmort_infra      ! infrastructure mortality fraction
      real(r8), intent(out) :: l_degrad         ! fraction of trees that are not killed
                                                ! but suffer from forest degradation (i.e. they
                                                ! are moved to newly-anthro-disturbed secondary
                                                ! forest patch)
      integer, intent(out) :: harvest_tag(:)    ! tag to record the harvest status 
                                                ! for the calculation of harvest debt in C-based
                                                ! harvest mode
                                                ! 0 - successful; 
                                                ! 1 - unsuccessful since not enough carbon 
                                                ! 2 - not applicable

      ! Local variables
      integer :: cur_harvest_tag ! the harvest tag of the cohort today
      real(r8) :: harvest_rate ! the final harvest rate to apply to this cohort today
      real(r8) :: state_vector(n_landuse_cats)
      logical  :: site_secondaryland_first_exceeding_min
      real(r8) :: secondary_young_fraction  ! what fraction of secondary land is young secondary land

      ! todo: probably lower the dbhmin default value to 30 cm
      ! todo: change the default logging_event_code to 1 september (-244)
      ! todo: change the default logging_direct_frac to 1.0 for cmip inputs
      ! todo: check outputs against the LUH2 carbon data
      ! todo: eventually set up distinct harvest practices, each with a set of input paramaeters
      ! todo: implement harvested carbon inputs

      ! The transition_landuse_from_off_to_on is for handling the special case of the first timestep after leaving potential
      ! vegetation mode. In this case, all prior historical land-use, including harvest, needs to be applied on that first day.
      ! So logging rates on that day are what is required to deforest exactly the amount of primary lands that will give the
      ! amount of secondary lands dictated by the land use state vector for that year, rather than whatever the continuous
      ! logging rate for that year is supposed to be according to the land use transition matrix.
      if (.not. currentSite%transition_landuse_from_off_to_on) then

         ! Check if the secondaryland exceeds the minimum if in landuse mode
         site_secondaryland_first_exceeding_min = .false.
         if (hlm_use_luh .eq. itrue) then
            call GetLUHStatedata(bc_in, state_vector)
            site_secondaryland_first_exceeding_min =  (state_vector(secondaryland) .gt. currentSite%min_allowed_landuse_fraction) &
                 .and. (.not. currentSite%landuse_vector_gt_min(secondaryland))
         end if

         ! if the total intended area of secondary lands are less than what we can consider without having too-small patches,
         ! or if that was the case until just now, then there is special logic
         if (site_secondaryland_first_exceeding_min) then
            if ( patch_land_use_label .eq. primaryland) then
               harvest_rate = state_vector(secondaryland) / state_vector(primaryland)
               write(fates_log(), *) 'applying state_vector(secondaryland) to plants.', pft_i
            else
               harvest_rate = 0._r8
            endif

            ! For area-based harvest, harvest_tag shall always be 2 (not applicable).
            harvest_tag = 2
            cur_harvest_tag = 2
         elseif (logging_time) then 

            ! Pass logging rates to cohort level 

            if (hlm_use_lu_harvest == ifalse) then
               ! 0=use fates logging parameters directly when logging_time == .true.
               ! this means harvest the whole cohort area
               harvest_rate = 1._r8

            else if (hlm_use_lu_harvest == itrue .and. hlm_harvest_units == hlm_harvest_area_fraction) then
               ! We are harvesting based on areal fraction, not carbon/biomass terms. 
               ! 1=use area fraction from hlm
               ! combine forest and non-forest fracs and then apply:
               ! primary and secondary area fractions to the logging rates, which are fates parameters

               ! Definitions of the underlying harvest land category variables
               ! these are hardcoded to match the LUH input data via landuse.timseries file (see dynHarvestMod)
               ! these are fractions of vegetated area harvested, split into five land category variables
               ! HARVEST_VH1 = harvest from primary forest
               ! HARVEST_VH2 = harvest from primary non-forest
               ! HARVEST_SH1 = harvest from secondary mature forest
               ! HARVEST_SH2 = harvest from secondary young forest
               ! HARVEST_SH3 = harvest from secondary non-forest (assume this is young for biomass)

               secondary_young_fraction = currentSite%get_secondary_young_fraction()

               ! Get the area-based harvest rates based on info passed to FATES from the boundary condition
               call get_harvest_rate_area (patch_land_use_label, hlm_harvest_catnames, &
                    hlm_harvest_rates, frac_site_primary, frac_site_secondary, secondary_young_fraction, secondary_age, harvest_rate)

               ! For area-based harvest, harvest_tag shall always be 2 (not applicable).
               harvest_tag = 2
               cur_harvest_tag = 2

               if (fates_global_verbose()) then
                  write(fates_log(), *) 'Successfully Read Harvest Rate from HLM.', hlm_harvest_rates(:), harvest_rate
               end if

            else if (hlm_use_lu_harvest == itrue .and. hlm_harvest_units == hlm_harvest_carbon) then
               ! 2=use carbon from hlm
               ! shall call another subroutine, which transfers biomass/carbon into fraction

               call get_harvest_rate_carbon (patch_land_use_label, hlm_harvest_catnames, &
                    hlm_harvest_rates, secondary_age, harvestable_forest_c, &
                    harvest_rate, harvest_tag, cur_harvest_tag)

               if (fates_global_verbose()) then
                  write(fates_log(), *) 'Successfully Read Harvest Rate from HLM.', hlm_harvest_rates(:), harvest_rate, harvestable_forest_c
               end if

            endif

         else
            harvest_rate = 0._r8
            ! For area-based harvest, harvest_tag shall always be 2 (not applicable).
            harvest_tag = 2
            cur_harvest_tag = 2
         endif

         ! transfer of area to secondary land is based on overall area affected, not just logged crown area
         ! l_degrad accounts for the affected area between logged crowns
         if(prt_params%woody(pft_i) == itrue)then ! only set logging rates for trees
            if (cur_harvest_tag == 0) then
               ! direct logging rates, based on dbh min and max criteria
               if (dbh >= logging_dbhmin .and. .not. &
                    ((logging_dbhmax < fates_check_param_set) .and. (dbh >= logging_dbhmax )) ) then
                  ! the logic of the above line is a bit unintuitive but allows turning off the dbhmax comparison entirely.
                  ! since there is an .and. .not. after the first conditional, the dbh:dbhmax comparison needs to be 
                  ! the opposite of what would otherwise be expected...
                  lmort_direct = harvest_rate * logging_direct_frac
               else
                  lmort_direct = 0.0_r8
               end if
            else
               lmort_direct = 0.0_r8
            end if

            ! infrastructure (roads, skid trails, etc) mortality rates
            if (dbh >= logging_dbhmax_infra) then
               lmort_infra      = 0.0_r8
            else
               lmort_infra      = harvest_rate * logging_mechanical_frac
            end if

            ! Collateral damage to smaller plants below the direct logging size threshold
            ! will be applied via "understory_death" via the disturbance algorithm
            if (canopy_layer .eq. 1) then
               lmort_collateral = harvest_rate * logging_collateral_frac
            else
               lmort_collateral = 0._r8
            endif

         else  ! non-woody plants still killed by infrastructure
            lmort_direct    = 0.0_r8
            lmort_collateral = 0.0_r8
            lmort_infra      = harvest_rate * logging_mechanical_frac
         end if

         ! the area occupied by all plants in the canopy that aren't killed is still disturbed at the harvest rate
         if (canopy_layer .eq. 1) then
            l_degrad = harvest_rate - (lmort_direct + lmort_infra + lmort_collateral) ! fraction passed to 'degraded' forest.
         else
            l_degrad = 0._r8
         endif

      else
         call GetInitLanduseHarvestRate(bc_in, currentSite%min_allowed_landuse_fraction, &
              harvest_rate, currentSite%landuse_vector_gt_min)
         lmort_direct     = 0.0_r8
         lmort_collateral = 0.0_r8
         lmort_infra      = 0.0_r8
         l_degrad         = 0.0_r8
         if(prt_params%woody(pft_i) == itrue)then
            lmort_direct     = harvest_rate
         else if (canopy_layer .eq. 1) then
            l_degrad         = harvest_rate
         endif
      endif

   end subroutine LoggingMortality_frac


   ! ============================================================================

   subroutine get_harvest_rate_area (patch_land_use_label, hlm_harvest_catnames, hlm_harvest_rates, &
                 frac_site_primary, frac_site_secondary, secondary_young_fraction, secondary_age, harvest_rate)


     ! -------------------------------------------------------------------------------------------
     !
     !  DESCRIPTION:
     !  get the area-based harvest rates based on info passed to FATES from the boundary conditions in.
     !  assumes logging_time == true

      ! Arguments
      real(r8), intent(in) :: hlm_harvest_rates(:) ! annual harvest rate per hlm category
      character(len=64), intent(in) :: hlm_harvest_catnames(:) ! names of hlm harvest categories
      integer, intent(in) :: patch_land_use_label    ! patch level land_use_label
      real(r8), intent(in) :: secondary_age     ! patch level age_since_anthro_disturbance
      real(r8), intent(in) :: frac_site_primary
      real(r8), intent(in) :: frac_site_secondary
      real(r8), intent(in) :: secondary_young_fraction  ! what fraction of secondary land is young secondary land
      real(r8), intent(out) :: harvest_rate

      ! Local Variables
      integer :: h_index   ! for looping over harvest categories
      integer :: icode   ! Integer equivalent of the event code (parameter file only allows reals)

     ! Loop around harvest categories to determine the annual hlm harvest rate for the current cohort based on patch history info
     ! We do account forest only since non-forest harvest has geographical mismatch to LUH2 dataset
     harvest_rate = 0._r8
     do h_index = 1,hlm_num_lu_harvest_cats
        if (patch_land_use_label .eq. primaryland) then
           if(hlm_harvest_catnames(h_index) .eq. "HARVEST_VH1"  .or. &
                hlm_harvest_catnames(h_index) .eq. "HARVEST_VH2") then
              harvest_rate = harvest_rate + hlm_harvest_rates(h_index)
           endif
        else if (patch_land_use_label .eq. secondaryland .and. &
             secondary_age >= secondary_age_threshold) then
           if(hlm_harvest_catnames(h_index) .eq. "HARVEST_SH1") then
              harvest_rate = harvest_rate + hlm_harvest_rates(h_index)
           endif
        else if (patch_land_use_label .eq. secondaryland .and. &
             secondary_age < secondary_age_threshold) then
           if(hlm_harvest_catnames(h_index) .eq. "HARVEST_SH2" .or. &
                hlm_harvest_catnames(h_index) .eq. "HARVEST_SH3") then
              harvest_rate = harvest_rate + hlm_harvest_rates(h_index)
           endif
        endif
     end do

     !  Normalize by site-level primary or secondary forest fraction
     !  since harvest_rate is specified as a fraction of the gridcell
     !  also need to put a cap so as not to harvest more primary or secondary area than there is in a gridcell
     !  For secondary, also need to normalize by the young/old fraction.
     if (patch_land_use_label .eq. primaryland) then
        if (frac_site_primary .gt. fates_tiny) then
           harvest_rate = min((harvest_rate / frac_site_primary),1._r8)
        else
           harvest_rate = 0._r8
        endif
     else if (patch_land_use_label .eq. secondaryland) then
        ! the .gt. -0.5 in the next line is because frac_site_secondary returns -1 if no secondary area.
        if (frac_site_secondary .gt. fates_tiny .and. frac_site_secondary .gt. -0.5_r8) then
           if (secondary_age .lt. secondary_age_threshold) then
              harvest_rate = min((harvest_rate / (frac_site_secondary * secondary_young_fraction)), 1._r8)
           else
              harvest_rate = min((harvest_rate / (frac_site_secondary * (1._r8 - secondary_young_fraction))), 1._r8)
           endif
        else
           harvest_rate = 0._r8
        endif
     else
        harvest_rate = 0._r8
     endif

     ! calculate today's harvest rate
     ! whether to harvest today has already been determined by IsItLoggingTime
     ! for icode == 2, icode < 0, and icode > 10000 apply the annual rate one time (no calc)
     ! Bad logging event flag is caught in IsItLoggingTime, so don't check it here
     icode = int(logging_event_code)
     if(icode .eq. 1) then
        ! Logging is turned off - not sure why we need another switch
        harvest_rate = 0._r8
     else if(icode .eq. 3) then
        ! Logging event every day - this may not work due to the mortality exclusivity
        harvest_rate = harvest_rate / hlm_days_per_year
     else if(icode .eq. 4) then
        ! logging event once a month
        if(hlm_current_day.eq.1) then
           harvest_rate = harvest_rate / months_per_year
        end if
     end if

   end subroutine get_harvest_rate_area


   ! ============================================================================

   subroutine get_harvestable_carbon (csite, site_area, hlm_harvest_catnames, harvestable_forest_c )

     !USES:
     use SFParamsMod,  only : SF_val_cwd_frac
     use EDTypesMod,   only : AREA_INV


     ! -------------------------------------------------------------------------------------------
     !
     !  DESCRIPTION:
     !  get the total carbon availale for harvest for three different harvest categories:
     !  primary forest, secondary mature forest and secondary young forest
     !  under two different scenarios:
     !  harvestable carbon: aggregate all cohorts matching the dbhmin harvest criteria
     !
     !  this subroutine shall be called outside the patch loop
     !  output will be used to estimate the area-based harvest rate (get_harvest_rate_carbon)
     !  for each cohort.

     ! Arguments
     type(ed_site_type), intent(in), target :: csite
     real(r8), intent(in) :: site_area    ! temporary variable
     character(len=64), intent(in) :: hlm_harvest_catnames(:) ! names of hlm harvest categories

     real(r8), intent(out) :: harvestable_forest_c(hlm_num_lu_harvest_cats)

     ! Local Variables
     type(fates_patch_type), pointer  :: currentPatch
     type(fates_cohort_type), pointer :: currentCohort
     real(r8) :: harvestable_patch_c     ! patch level total carbon available for harvest, kgC site-1
     real(r8) :: harvestable_cohort_c    ! cohort level total carbon available for harvest, kgC site-1
     real(r8) :: sapw_m      ! Biomass of sap wood
     real(r8) :: struct_m    ! Biomass of structural organs
     integer :: pft         ! Index of plant functional type
     integer :: h_index     ! for looping over harvest categories

     ! Initialization
     harvestable_forest_c = 0._r8

     ! loop over patches
     currentPatch => csite%oldest_patch
     do while (associated(currentPatch))
        harvestable_patch_c = 0._r8
        currentCohort => currentPatch%tallest

        do while (associated(currentCohort))
           pft = currentCohort%pft

           ! only account for cohorts matching the following conditions
           if(int(prt_params%woody(pft)) == 1)then ! only set logging rates for trees
              sapw_m   = currentCohort%prt%GetState(sapw_organ, carbon12_element)
              struct_m = currentCohort%prt%GetState(struct_organ, carbon12_element)
              ! logging_direct_frac shall be 1 for LUH2 driven simulation and global simulation
              ! in site level study logging_direct_frac shall be surveyed
              ! unit:  [kgC ] = [kgC/plant] * [plant/ha] * [ha/ 10k m2] * [ m2 area ]
              harvestable_cohort_c = logging_direct_frac * ( sapw_m + struct_m ) * &
                     prt_params%allom_agb_frac(currentCohort%pft) * &
                     SF_val_CWD_frac(ncwd) * logging_export_frac * &
                     currentCohort%n * AREA_INV * site_area

              ! No harvest for trees without canopy 
              if (currentCohort%canopy_layer>=1) then
                 ! logging amount are based on dbh min and max criteria
                 if (currentCohort%dbh >= logging_dbhmin .and. .not. &
                       ((logging_dbhmax < fates_check_param_set) .and. (currentCohort%dbh >= logging_dbhmax )) ) then
                    ! Harvestable C: aggregate cohorts fit the criteria
                    harvestable_patch_c = harvestable_patch_c + harvestable_cohort_c
                 end if
              end if
           end if
           currentCohort => currentCohort%shorter
        end do

        ! judge which category the current patch belong to
        ! since we have not separated forest vs. non-forest
        ! all carbon belongs to the forest categories
        do h_index = 1,hlm_num_lu_harvest_cats
           if (currentPatch%land_use_label .eq. primaryland) then
              ! Primary
              if(hlm_harvest_catnames(h_index) .eq. "HARVEST_VH1") then
                 harvestable_forest_c(h_index) = harvestable_forest_c(h_index) + harvestable_patch_c
              end if
           else if (currentPatch%land_use_label .eq. secondaryland .and. &
                currentPatch%age_since_anthro_disturbance >= secondary_age_threshold) then
              ! Secondary mature
              if(hlm_harvest_catnames(h_index) .eq. "HARVEST_SH1") then
                 harvestable_forest_c(h_index) = harvestable_forest_c(h_index) + harvestable_patch_c
              end if
           else if (currentPatch%land_use_label .eq. secondaryland .and. &
                currentPatch%age_since_anthro_disturbance < secondary_age_threshold) then
              ! Secondary young
              if(hlm_harvest_catnames(h_index) .eq. "HARVEST_SH2") then
                 harvestable_forest_c(h_index) = harvestable_forest_c(h_index) + harvestable_patch_c
              end if
           end if
        end do
        currentPatch => currentPatch%younger
     end do

   end subroutine get_harvestable_carbon

   ! ============================================================================

   subroutine get_harvest_rate_carbon (patch_land_use_label, hlm_harvest_catnames, &
                 hlm_harvest_rates, secondary_age, harvestable_forest_c, &
                 harvest_rate, harvest_tag, cur_harvest_tag)

     ! -------------------------------------------------------------------------------------------
     !
     !  DESCRIPTION:
     !  get the carbon-based harvest rates based on info passed to FATES from the boundary conditions in.
     !  assumes logging_time == true

      ! Arguments
      real(r8), intent(in) :: hlm_harvest_rates(:) ! annual harvest rate per hlm category
      character(len=64), intent(in) :: hlm_harvest_catnames(:) ! names of hlm harvest categories
      integer, intent(in) :: patch_land_use_label    ! patch level land_use_label
      real(r8), intent(in) :: secondary_age     ! patch level age_since_anthro_disturbance
      real(r8), intent(in) :: harvestable_forest_c(:)  ! site level forest c matching criteria available for harvest, kgC site-1
      real(r8), intent(out) :: harvest_rate      ! area fraction
      integer,  intent(inout) :: harvest_tag(:)  ! 0. normal harvest; 1. current site does not have enough C but
                                                 ! can perform harvest by ignoring criteria; 2. current site does
                                                 ! not have enough carbon
                                                 ! This harvest tag shall be a patch level variable but since all
                                                 ! logging functions happen within cohort loop we can only put the 
                                                 ! calculation here. Can think about optimizing the logging calculation
                                                 ! in the future.
      integer,  intent(out), optional :: cur_harvest_tag  ! harvest tag of the current cohort

      ! Local Variables
      integer :: h_index   ! for looping over harvest categories
      integer :: icode   ! Integer equivalent of the event code (parameter file only allows reals)
      real(r8) :: harvest_rate_c    ! Temporary variable, kgC site-1
      real(r8) :: harvest_rate_supply  ! Temporary variable, kgC site-1

     ! This subroutine follows the same logic of get_harvest_rate_area
     ! Loop over harvest categories to determine the hlm harvest rate demand and actual harvest rate for the 
     ! current cohort based on patch history info

     ! Initialize local variables
     harvest_rate = 0._r8
     harvest_rate_c = 0._r8
     harvest_rate_supply = 0._r8
     harvest_tag(:) = 2

     ! Since we have five harvest categories from forcing data but in FATES non-forest harvest
     ! is merged with forest harvest, we only have three logging type in FATES (primary, secondary
     ! mature and secondary young).
     ! Get the harvest rate from HLM
     do h_index = 1,hlm_num_lu_harvest_cats
        if (patch_land_use_label .eq. primaryland) then
           if(hlm_harvest_catnames(h_index) .eq. "HARVEST_VH1"  .or. &
                hlm_harvest_catnames(h_index) .eq. "HARVEST_VH2") then
              harvest_rate_c = harvest_rate_c + hlm_harvest_rates(h_index)
           endif
        else if (patch_land_use_label .eq. secondaryland .and. &
             secondary_age >= secondary_age_threshold) then
           if(hlm_harvest_catnames(h_index) .eq. "HARVEST_SH1") then
              harvest_rate_c = harvest_rate_c + hlm_harvest_rates(h_index)
           endif
        else if (patch_land_use_label .eq. secondaryland .and. &
             secondary_age < secondary_age_threshold) then
           if(hlm_harvest_catnames(h_index) .eq. "HARVEST_SH2" .or. &
                hlm_harvest_catnames(h_index) .eq. "HARVEST_SH3") then
              harvest_rate_c = harvest_rate_c + hlm_harvest_rates(h_index)
           endif
        endif
     end do

     ! Determine harvest status (succesful or not)
     ! Here only three categories are used
     do h_index = 1,hlm_num_lu_harvest_cats
        if (patch_land_use_label .eq. primaryland) then
           if(hlm_harvest_catnames(h_index) .eq. "HARVEST_VH1" ) then
              if(harvestable_forest_c(h_index) >= harvest_rate_c) then
                 harvest_rate_supply = harvest_rate_supply + harvestable_forest_c(h_index)
                 harvest_tag(h_index) = 0
              else
                 harvest_tag(h_index) = 1
              end if
           end if
        else if (patch_land_use_label .eq. secondaryland .and. &
              secondary_age >= secondary_age_threshold) then
           if(hlm_harvest_catnames(h_index) .eq. "HARVEST_SH1" ) then
              if(harvestable_forest_c(h_index) >= harvest_rate_c) then
                 harvest_rate_supply = harvest_rate_supply + harvestable_forest_c(h_index)
                 harvest_tag(h_index) = 0
              else
                 harvest_tag(h_index) = 1
              end if
           end if
        else if (patch_land_use_label .eq. secondaryland .and. &
              secondary_age < secondary_age_threshold) then
           if(hlm_harvest_catnames(h_index) .eq. "HARVEST_SH2" ) then
               if(harvestable_forest_c(h_index) >= harvest_rate_c) then
                  harvest_rate_supply = harvest_rate_supply + harvestable_forest_c(h_index)
                  harvest_tag(h_index) = 0
               else
                  harvest_tag(h_index) = 1
               end if
           end if
        end if
     end do

     ! If any harvest category available, assign to cur_harvest_tag and trigger logging event
     if(present(cur_harvest_tag))then
       cur_harvest_tag = minval(harvest_tag)
     end if

     ! Transfer carbon-based harvest rate to area-based harvest rate
     if (harvest_rate_supply > rsnbl_math_prec .and. harvest_rate_supply > harvest_rate_c) then
        harvest_rate = harvest_rate_c / harvest_rate_supply
     else
        ! If we force harvest rate to 1 when we don't have enough C, we will produce
        ! primary patch with no area, which cannot be terminated under nocomp mode.
        ! So we still keep the harvest rate to 0 for now.
        harvest_rate = 0._r8
     end if

     ! Prevent the generation of tiny secondary patches
     if(harvest_rate < 1e-8) harvest_rate = 0._r8

     ! For carbon-based harvest rate, normalizing by site-level primary or secondary forest fraction
     ! is not needed

     ! calculate today's harvest rate
     ! whether to harvest today has already been determined by IsItLoggingTime
     ! for icode == 2, icode < 0, and icode > 10000 apply the annual rate one time (no calc)
     ! Bad logging event flag is caught in IsItLoggingTime, so don't check it here
     icode = int(logging_event_code)
     if(icode .eq. 1) then
        ! Logging is turned off - not sure why we need another switch
        harvest_rate = 0._r8
     else if(icode .eq. 3) then
        ! Logging event every day - this may not work due to the mortality exclusivity
        harvest_rate = harvest_rate / hlm_days_per_year
     else if(icode .eq. 4) then
        ! logging event once a month
        if(hlm_current_day.eq.1  ) then
           harvest_rate = harvest_rate / months_per_year
        end if
     end if

   end subroutine get_harvest_rate_carbon

   ! ============================================================================

   subroutine logging_litter_fluxes(currentSite, currentPatch, newPatch, patch_site_areadis, bc_in)

      ! -------------------------------------------------------------------------------------------
      !
      !  DESCRIPTION:
      !  Carbon going from ongoing mortality into CWD pools. 
      !  This module includes only those fluxes associated with a disturbance generated by logging.
      !  Purpose: 
      !	  1) move logging-associated carbon to CWD and litter pool
      !   2) move the logging trunk from live into product pool 
      !   3) generate fluxes used in carbon balance checking
      !  E.g,:
      !  Remove trunk of logged trees from litter/CWD
      !  Add other parts of logged trees and all parts of collaterally and mechanically 
      !  damaged trees into CWD/litter  
      !
      !  This routine is only called if logging disturbance is the dominant disturbance.
      !
      !
      !  Note: The litter losses due to disturbance in the logging case is almost
      !        exactly like the natural tree-fall case.  The big differences are that
      !        the mortality rates governing the fluxes, follow a different rule set.
      !        We also compute an export flux (product) that does not go to litter.  
      !
      !  Trunk Product Flux: Only usable wood is exported from a site, substracted by a 
      !        transportation loss fraction. This is the above-ground portion of the bole,
      !        and only boles associated with direct-logging, not inftrastructure or
      !        collateral damage mortality.
      !        
      ! -------------------------------------------------------------------------------------------


      !USES:
      use SFParamsMod,       only : SF_val_cwd_frac
      use EDtypesMod,        only : area
      use EDtypesMod,        only : ed_site_type
      use FatesCohortMod,    only : fates_cohort_type
      use FatesConstantsMod, only : rsnbl_math_prec
      use FatesAllometryMod, only : carea_allom


      ! !ARGUMENTS:
      type(ed_site_type)  , intent(inout), target  :: currentSite 
      type(fates_patch_type) , intent(inout), target  :: currentPatch
      type(fates_patch_type) , intent(inout), target  :: newPatch
      real(r8)            , intent(in)             :: patch_site_areadis
      type(bc_in_type)    , intent(in)             :: bc_in


      !LOCAL VARIABLES:
      type(fates_cohort_type), pointer   :: currentCohort
      type(site_massbal_type), pointer   :: site_mass
      type(elem_diag_type), pointer      :: elflux_diags
      type(litter_type),pointer          :: new_litt
      type(litter_type),pointer          :: cur_litt

      real(r8) :: direct_dead            ! Mortality count through direct logging
      real(r8) :: indirect_dead          ! Mortality count through: impacts, infrastructure and collateral damage
      real(r8) :: trunk_product_site     ! flux of carbon in trunk products exported off site      [ kgC/site ] 
                                         ! (note we are accumulating over the patch, but scale is site level)
      real(r8) :: delta_litter_stock     ! flux of carbon in total litter flux                     [ kgC/site ]
      real(r8) :: delta_biomass_stock    ! total flux of carbon through mortality (litter+product) [ kgC/site ]
      real(r8) :: delta_individual       ! change in plant number through mortality [ plants/site ]
      real(r8) :: leaf_litter            ! Leafy biomass transferred through mortality [kgC/site]
      real(r8) :: root_litter            ! Rooty + storage biomass transferred through mort [kgC/site]
      real(r8) :: ag_wood                ! above ground wood mass [kg]
      real(r8) :: bg_wood                ! below ground wood mass [kg]
      real(r8) :: remainder_area         ! current patch's remaining area after donation [m2]
      real(r8) :: leaf_m                 ! leaf element mass [kg]
      real(r8) :: fnrt_m                 ! fineroot element mass [kg]
      real(r8) :: sapw_m                 ! sapwood element mass [kg]
      real(r8) :: store_m                ! storage element mass [kg]
      real(r8) :: struct_m               ! structure element mass [kg]
      real(r8) :: repro_m                ! reproductive mass [kg]
      real(r8) :: retain_frac            ! fraction of litter retained in the donor patch
      real(r8) :: retain_m2              ! area normalization for litter mass destined to old patch [m-2]
      real(r8) :: donate_m2              ! area normalization for litter mass destined to new patch [m-2]
      real(r8) :: dcmpy_frac             ! fraction going into each decomposability pool
      integer  :: dcmpy                  ! index for decomposability pools
      integer  :: element_id             ! parteh global element index
      integer  :: pft                    ! pft index
      integer  :: c                      ! cwd index
      integer  :: nlevsoil               ! number of soil layers
      integer  :: ilyr                   ! soil layer loop index
      integer  :: el                     ! elemend loop index
      real(r8) :: SF_val_CWD_frac_adj(4) !Updated wood partitioning to CWD based on dbh

      nlevsoil = currentSite%nlevsoil

      ! If/when sending litter fluxes to the old patch, we divide the total 
      ! mass sent to that patch, by the area it will have remaining
      ! after it donates area.
      ! i.e. subtract the area it is donating.
      remainder_area = currentPatch%area - patch_site_areadis

      ! Calculate the fraction of litter to be retained versus donated
      ! vis-a-vis the new and donor patch
      retain_frac = (1.0_r8-harvest_litter_localization) * &
            remainder_area/(newPatch%area+remainder_area)

      if(remainder_area > rsnbl_math_prec) then
         retain_m2 = retain_frac/remainder_area
         donate_m2 = (1.0_r8-retain_frac)/newPatch%area
      else
         retain_m2 = 0._r8
         donate_m2 = 1._r8/newPatch%area
      end if
  
  
      do el = 1,num_elements

         element_id = element_list(el)
         site_mass => currentSite%mass_balance(el)
         elflux_diags=> currentSite%flux_diags%elem(el)
         cur_litt  => currentPatch%litter(el)   ! Litter pool of "current" patch
         new_litt  => newPatch%litter(el)        ! Litter pool of "new" patch
         
         ! Zero some site level accumulator diagnsotics
         trunk_product_site  = 0.0_r8
         delta_litter_stock  = 0.0_r8
         delta_biomass_stock = 0.0_r8
         delta_individual    = 0.0_r8


         ! -----------------------------------------------------------------------------
         ! Part 1: Send parts of dying plants to the litter pool.
         ! -----------------------------------------------------------------------------
         
         currentCohort => currentPatch%shortest
         do while(associated(currentCohort))       
            pft = currentCohort%pft

            sapw_m   = currentCohort%prt%GetState(sapw_organ, element_id)
            struct_m = currentCohort%prt%GetState(struct_organ, element_id)
            leaf_m   = currentCohort%prt%GetState(leaf_organ, element_id)
            fnrt_m   = currentCohort%prt%GetState(fnrt_organ, element_id)
            store_m  = currentCohort%prt%GetState(store_organ, element_id)
            repro_m  = currentCohort%prt%GetState(repro_organ, element_id)
         
            if(currentCohort%canopy_layer == 1)then
               direct_dead   = currentCohort%n * currentCohort%lmort_direct
               indirect_dead = currentCohort%n * &
                     (currentCohort%lmort_collateral + currentCohort%lmort_infra)
               
            else

               ! This routine is only called during disturbance.  The litter
               ! fluxes from non-disturbance generating mortality are 
               ! handled in EDPhysiology.  Disturbance generating mortality
               ! are those cohorts in the top canopy layer, or those
               ! plants that were impacted. Thus, no direct dead can occur
               ! here, and indirect are impacts.

               if(prt_params%woody(pft) == itrue) then
                  direct_dead   = 0.0_r8
                  indirect_dead = logging_coll_under_frac * &
                       (1._r8-currentPatch%fract_ldist_not_harvested) * currentCohort%n * &
                       (patch_site_areadis/currentPatch%area)   !kgC/site/day
               else
                  ! If the cohort of interest is grass, it will not experience
                  ! any mortality associated with the logging disturbance
                  direct_dead   = 0.0_r8
                  indirect_dead = 0.0_r8
               end if
            end if
            
            if( (element_id .eq. carbon12_element) .and. &
               hlm_use_planthydro == itrue ) then
               call AccumulateMortalityWaterStorage(currentSite, &
                     currentCohort,(direct_dead+indirect_dead))
            end if

            ! ----------------------------------------------------------------------------------------
            ! Handle woody litter flux for non-bole components of biomass
            ! This litter is distributed between the current and new patches, &
            ! not to any other patches. This is really the eventually area of the current patch &
            ! (currentPatch%area-patch_site_areadis) +patch_site_areadis...
            ! For the new patch, only some fraction of its land area (patch_areadis/np%area) is 
            ! derived from the current patch, so we need to multiply by patch_areadis/np%area
            ! ----------------------------------------------------------------------------------------

            call set_root_fraction(currentSite%rootfrac_scr, pft, &
                 currentSite%zi_soil, &
                 bc_in%max_rooting_depth_index_col)
         
            ag_wood = (direct_dead+indirect_dead) * (struct_m + sapw_m ) * &
                  prt_params%allom_agb_frac(currentCohort%pft)
            bg_wood = (direct_dead+indirect_dead) * (struct_m + sapw_m ) * &
                  (1._r8 - prt_params%allom_agb_frac(currentCohort%pft))
	
	    !adjust how wood is partitioned between the cwd classes based on cohort dbh
            call adjust_SF_CWD_frac(currentCohort%dbh,ncwd,SF_val_CWD_frac,SF_val_CWD_frac_adj) 
            
	    do c = 1,ncwd-1
               
               new_litt%ag_cwd(c)     = new_litt%ag_cwd(c) + &
                     ag_wood * SF_val_CWD_frac_adj(c) * donate_m2
               cur_litt%ag_cwd(c)     = cur_litt%ag_cwd(c) + &
                     ag_wood * SF_val_CWD_frac_adj(c) * retain_m2

               do ilyr = 1,nlevsoil
                  
                  new_litt%bg_cwd(c,ilyr) = new_litt%bg_cwd(c,ilyr) + &
                        bg_wood * currentSite%rootfrac_scr(ilyr) * &
                        SF_val_CWD_frac_adj(c) * donate_m2
                  
                  cur_litt%bg_cwd(c,ilyr) = cur_litt%bg_cwd(c,ilyr) + &
                        bg_wood * currentSite%rootfrac_scr(ilyr) * &
                        SF_val_CWD_frac_adj(c) * retain_m2
               end do

               
               ! Diagnostics on fluxes into the AG and BG CWD pools
               elflux_diags%cwd_ag_input(c) = elflux_diags%cwd_ag_input(c) + & 
                    SF_val_CWD_frac_adj(c) * ag_wood
               
               elflux_diags%cwd_bg_input(c) = elflux_diags%cwd_bg_input(c) + & 
                    SF_val_CWD_frac_adj(c) * bg_wood
            
               ! Diagnostic specific to resource management code
               if( element_id .eq. carbon12_element) then
                   delta_litter_stock  = delta_litter_stock  + &
                         (ag_wood + bg_wood) * SF_val_CWD_frac_adj(c)
               end if

            enddo
            
            ! ----------------------------------------------------------------------------------------
            ! Handle litter flux for the trunk wood of infrastucture and collateral damage mort
            ! ----------------------------------------------------------------------------------------
            
            ag_wood = indirect_dead * (struct_m + sapw_m ) * &
                  prt_params%allom_agb_frac(currentCohort%pft)
            bg_wood = indirect_dead * (struct_m + sapw_m ) * &
                  (1._r8 - prt_params%allom_agb_frac(currentCohort%pft))

            new_litt%ag_cwd(ncwd) = new_litt%ag_cwd(ncwd) + ag_wood * &
                  SF_val_CWD_frac_adj(ncwd) * donate_m2

            cur_litt%ag_cwd(ncwd) = cur_litt%ag_cwd(ncwd) + ag_wood * &
                  SF_val_CWD_frac_adj(ncwd) * retain_m2
            
            do ilyr = 1,nlevsoil
               
               new_litt%bg_cwd(ncwd,ilyr) = new_litt%bg_cwd(ncwd,ilyr) + &
                     bg_wood * currentSite%rootfrac_scr(ilyr) * &
                     SF_val_CWD_frac_adj(ncwd) * donate_m2
               
               cur_litt%bg_cwd(ncwd,ilyr) = cur_litt%bg_cwd(ncwd,ilyr) + &
                     bg_wood * currentSite%rootfrac_scr(ilyr) * &
                     SF_val_CWD_frac_adj(ncwd) * retain_m2

            end do

            elflux_diags%cwd_ag_input(ncwd) = elflux_diags%cwd_ag_input(ncwd) + & 
                 SF_val_CWD_frac_adj(ncwd) * ag_wood
            
            elflux_diags%cwd_bg_input(ncwd) = elflux_diags%cwd_bg_input(ncwd) + & 
                 SF_val_CWD_frac_adj(ncwd) * bg_wood

            if( element_id .eq. carbon12_element) then
                delta_litter_stock  = delta_litter_stock + &
                      (ag_wood+bg_wood) * SF_val_CWD_frac_adj(ncwd)
            end if

            ! ---------------------------------------------------------------------------------------
            ! Handle below-ground trunk flux for directly logged trees (c = ncwd)
            ! ----------------------------------------------------------------------------------------
            
            bg_wood = direct_dead * (struct_m + sapw_m ) * SF_val_CWD_frac_adj(ncwd) * &
                  (1._r8 - prt_params%allom_agb_frac(currentCohort%pft))

            do ilyr = 1,nlevsoil
                new_litt%bg_cwd(ncwd,ilyr) = new_litt%bg_cwd(ncwd,ilyr) + &
                      bg_wood * currentSite%rootfrac_scr(ilyr) * &
                      donate_m2
                
                cur_litt%bg_cwd(ncwd,ilyr) = cur_litt%bg_cwd(ncwd,ilyr) + &
                      bg_wood * currentSite%rootfrac_scr(ilyr) * &
                      retain_m2
            end do
            
            elflux_diags%cwd_bg_input(ncwd) = elflux_diags%cwd_bg_input(ncwd) + &
                  bg_wood
            
            ! ----------------------------------------------------------------------------------------
            ! Handle harvest (export, flux-out) flux for the above ground boles 
            ! In this case a fraction (export_frac) of the boles from direct logging are 
            ! exported off-site, while the remainder (1-export_frac) is added to the litter pools.
            ! 
            ! Losses to the system as a whole, for C-balancing (kGC/site/day)
            ! Site level product, (kgC/site, accumulated over simulation)
            ! ----------------------------------------------------------------------------------------

            ag_wood = direct_dead * (struct_m + sapw_m ) * &
                  prt_params%allom_agb_frac(currentCohort%pft) * &
                  SF_val_CWD_frac_adj(ncwd)

            trunk_product_site = trunk_product_site + &
                  ag_wood * logging_export_frac

            ! This is for checking the total mass balance [kg/site/day]
            site_mass%wood_product_harvest(pft) = site_mass%wood_product_harvest(pft) + &
                  ag_wood * logging_export_frac

            new_litt%ag_cwd(ncwd) = new_litt%ag_cwd(ncwd) + ag_wood * &
                  (1._r8-logging_export_frac)*donate_m2
            
            cur_litt%ag_cwd(ncwd) = cur_litt%ag_cwd(ncwd) + ag_wood * &
                  (1._r8-logging_export_frac)*retain_m2

            ! ---------------------------------------------------------------------------
            ! Handle fluxes of leaf, root and storage carbon into litter pools. 
            !  (none of these are exported)
            ! ---------------------------------------------------------------------------
            
            leaf_litter = (direct_dead+indirect_dead)*(leaf_m + repro_m)
            root_litter = (direct_dead+indirect_dead)*(fnrt_m + store_m)


            do dcmpy=1,ndcmpy

               dcmpy_frac = GetDecompyFrac(pft,leaf_organ,dcmpy)

               new_litt%leaf_fines(dcmpy) = new_litt%leaf_fines(dcmpy) + &
                    leaf_litter * donate_m2 * dcmpy_frac
               
               cur_litt%leaf_fines(dcmpy) = cur_litt%leaf_fines(dcmpy) + &
                    leaf_litter * retain_m2 * dcmpy_frac

               dcmpy_frac = GetDecompyFrac(pft,fnrt_organ,dcmpy)
               do ilyr = 1,nlevsoil
                  new_litt%root_fines(dcmpy,ilyr) = new_litt%root_fines(dcmpy,ilyr) + &
                       root_litter * currentSite%rootfrac_scr(ilyr) * dcmpy_frac * &
                       donate_m2
                  
                  cur_litt%root_fines(dcmpy,ilyr) = cur_litt%root_fines(dcmpy,ilyr) + &
                       root_litter * currentSite%rootfrac_scr(ilyr) * dcmpy_frac * &
                       retain_m2
               end do
            end do
               
            ! track as diagnostic fluxes
            elflux_diags%surf_fine_litter_input(pft) = elflux_diags%surf_fine_litter_input(pft) + & 
                 leaf_litter
            
            elflux_diags%root_litter_input(pft) = elflux_diags%root_litter_input(pft) + & 
                 root_litter
            
            ! Logging specific diagnostics
            ! ----------------------------------------------------------------------------------------
            
            ! Note that litter stock also has terms above in the CWD loop
            if( element_id .eq. carbon12_element) then
                delta_litter_stock  = delta_litter_stock  + &
                      leaf_litter         + &
                      root_litter
                
                delta_biomass_stock = delta_biomass_stock + &
                      leaf_litter         + &
                      root_litter         + &
                      (direct_dead+indirect_dead) * (struct_m + sapw_m)
                
                delta_individual    = delta_individual    + &
                      direct_dead         + &
                      indirect_dead
            end if

            currentCohort => currentCohort%taller
         end do

         ! Amount of trunk mass exported off site [kg/m2]
         elflux_diags%exported_harvest = elflux_diags%exported_harvest + &
              trunk_product_site * area_inv

         ! Update the amount of carbon exported from the site through logging
         ! operations.  Currently we assume only above-ground portion
         ! of the tree bole that experienced "direct" logging is exported
         ! This portion is known as "trunk_product_site
         
         if(element_id .eq. carbon12_element) then
            currentSite%resources_management%trunk_product_site  = &
                  currentSite%resources_management%trunk_product_site + &
                  trunk_product_site
            
            currentSite%resources_management%delta_litter_stock  = &
                  currentSite%resources_management%delta_litter_stock + &
                  delta_litter_stock
            
            currentSite%resources_management%delta_biomass_stock = &
                  currentSite%resources_management%delta_biomass_stock + &
                  delta_biomass_stock
            
            currentSite%resources_management%delta_individual    = &
                  currentSite%resources_management%delta_individual + &
                  delta_individual

         end if

      end do

      ! Not sure why this is called here, but I suppose it can't hurt
      ! (rgk 06-2019)

      currentCohort => newPatch%shortest
      do while(associated(currentCohort))
         call carea_allom(currentCohort%dbh,currentCohort%n,currentSite%spread, &
               currentCohort%pft,currentCohort%crowndamage,currentCohort%c_area)
         currentCohort => currentCohort%taller
      enddo
      
      return
   end subroutine logging_litter_fluxes


  ! =====================================================================================

   subroutine UpdateHarvestC(currentSite,bc_out)

      ! ----------------------------------------------------------------------------------
      ! Added by Shijie Shu.
      ! This subroutine is called when logging is completed and need to update 
      ! Harvested C flux in HLM.
      ! ----------------------------------------------------------------------------------
      use EDtypesMod             , only : ed_site_type
      use EDTypesMod             , only : AREA_INV
      use PRTGenericMod          , only : element_pos
      use PRTGenericMod          , only : carbon12_element
      use FatesInterfaceTypesMod , only : bc_out_type
  
      ! Arguments
      type(ed_site_type), intent(inout), target :: currentSite     ! site structure
      type(bc_out_type), intent(inout)          :: bc_out
  
      integer :: icode
      integer :: i_pft
      real(r8) :: unit_trans_factor
  

      ! Flush the older value before update
      bc_out%hrv_deadstemc_to_prod10c = 0._r8
      bc_out%hrv_deadstemc_to_prod100c = 0._r8
  
      ! Calculate the unit transfer factor (from kgC m-2 day-1 to gC m-2 s-1)
      unit_trans_factor = g_per_kg * days_per_sec

      ! harvest-associated wood product pools
      do i_pft = 1,numpft
         bc_out%hrv_deadstemc_to_prod10c = bc_out%hrv_deadstemc_to_prod10c + &
              currentSite%mass_balance(element_pos(carbon12_element))%wood_product_harvest(i_pft) * &
              AREA_INV * EDPftvarcon_inst%harvest_pprod10(i_pft) * unit_trans_factor
         bc_out%hrv_deadstemc_to_prod100c = bc_out%hrv_deadstemc_to_prod100c + &
              currentSite%mass_balance(element_pos(carbon12_element))%wood_product_harvest(i_pft) * &
              AREA_INV * (1._r8 - EDPftvarcon_inst%harvest_pprod10(i_pft)) * unit_trans_factor
      end do

      ! land-use-change-associated wood product pools
      do i_pft = 1,numpft
         bc_out%hrv_deadstemc_to_prod10c = bc_out%hrv_deadstemc_to_prod10c + &
              currentSite%mass_balance(element_pos(carbon12_element))%wood_product_landusechange(i_pft) * &
              AREA_INV * EDPftvarcon_inst%landusechange_pprod10(i_pft) * unit_trans_factor
         bc_out%hrv_deadstemc_to_prod100c = bc_out%hrv_deadstemc_to_prod100c + &
              currentSite%mass_balance(element_pos(carbon12_element))%wood_product_landusechange(i_pft) * &
              AREA_INV * (1._r8 - EDPftvarcon_inst%landusechange_pprod10(i_pft)) * unit_trans_factor
      end do

      return

   end subroutine UpdateHarvestC

   subroutine get_harvest_debt(site_in, bc_in, harvest_tag)

      !
      ! !DESCRIPTION:
      !
      ! Calculate if we have harvest debt for primary and secondary land
      ! Harvest debt is the accumulated total carbon 
      ! deficiency once the carbon amount available for harvest 
      ! is smaller than the harvest rate of forcing data.
      ! Harvest debt is calculated on site level
      ! TODO: we can define harvest debt as a fraction of the 
      ! harvest rate in the future
      ! Note: Non-forest harvest is accounted for under forest
      ! harvest, thus the harvest tag for non-forest is not applicable (= 2)
      !
      ! !ARGUMENTS:
      type(ed_site_type) , intent(inout), target :: site_in
      type(bc_in_type),    intent(in)         :: bc_in
      integer  :: harvest_tag(hlm_num_lu_harvest_cats)

      ! !LOCAL VARIABLES:
      integer  :: h_index
      real(r8) :: harvest_debt_pri
      real(r8) :: harvest_debt_sec_mature
      real(r8) :: harvest_debt_sec_young

      if(logging_time) then

         ! Initialize the local variables
         harvest_debt_pri = 0._r8
         harvest_debt_sec_mature = 0._r8
         harvest_debt_sec_young = 0._r8
 
         ! First we need to get harvest rate for all three categories
         do h_index = 1, hlm_num_lu_harvest_cats
            ! Primary forest harvest rate
            if(bc_in%hlm_harvest_catnames(h_index) .eq. "HARVEST_VH1" .or. &
                bc_in%hlm_harvest_catnames(h_index) .eq. "HARVEST_VH2" ) then
                  harvest_debt_pri = harvest_debt_pri + bc_in%hlm_harvest_rates(h_index)
            else if(bc_in%hlm_harvest_catnames(h_index) .eq. "HARVEST_SH1") then
                harvest_debt_sec_mature = harvest_debt_sec_mature + bc_in%hlm_harvest_rates(h_index)
            else if(bc_in%hlm_harvest_catnames(h_index) .eq. "HARVEST_SH2" .or. &
                     bc_in%hlm_harvest_catnames(h_index) .eq. "HARVEST_SH3") then
                harvest_debt_sec_young = harvest_debt_sec_young + bc_in%hlm_harvest_rates(h_index)
            end if
         end do
         ! Next we get the harvest debt through the harvest tag 
         do h_index = 1, hlm_num_lu_harvest_cats
            if (harvest_tag(h_index) .eq. 1) then
               if(bc_in%hlm_harvest_catnames(h_index) .eq. "HARVEST_VH1") then
                  site_in%resources_management%harvest_debt = site_in%resources_management%harvest_debt + &
                      harvest_debt_pri
               else if(bc_in%hlm_harvest_catnames(h_index) .eq. "HARVEST_SH1") then
                  site_in%resources_management%harvest_debt = site_in%resources_management%harvest_debt + &
                      harvest_debt_sec_mature
                  site_in%resources_management%harvest_debt_sec = site_in%resources_management%harvest_debt_sec + &
                      harvest_debt_sec_mature
               else if(bc_in%hlm_harvest_catnames(h_index) .eq. "HARVEST_SH2") then
                  site_in%resources_management%harvest_debt = site_in%resources_management%harvest_debt + &
                      harvest_debt_sec_young
                  site_in%resources_management%harvest_debt_sec = site_in%resources_management%harvest_debt_sec + &
                      harvest_debt_sec_young
               end if
            end if
         end do
      end if

   end subroutine get_harvest_debt

end module EDLoggingMortalityMod<|MERGE_RESOLUTION|>--- conflicted
+++ resolved
@@ -29,11 +29,8 @@
    use FatesConstantsMod , only : dtype_ilog
    use FatesConstantsMod , only : dtype_ifall
    use FatesConstantsMod , only : dtype_ifire
-<<<<<<< HEAD
    use EDTypesMod        , only : area_inv
-=======
    use FatesConstantsMod , only : n_landuse_cats
->>>>>>> 825579d0
    use EDPftvarcon       , only : EDPftvarcon_inst
    use EDPftvarcon       , only : GetDecompyFrac
    use PRTParametersMod  , only : prt_params
@@ -507,8 +504,6 @@
 
      !USES:
      use SFParamsMod,  only : SF_val_cwd_frac
-     use EDTypesMod,   only : AREA_INV
-
 
      ! -------------------------------------------------------------------------------------------
      !
@@ -561,7 +556,7 @@
               harvestable_cohort_c = logging_direct_frac * ( sapw_m + struct_m ) * &
                      prt_params%allom_agb_frac(currentCohort%pft) * &
                      SF_val_CWD_frac(ncwd) * logging_export_frac * &
-                     currentCohort%n * AREA_INV * site_area
+                     currentCohort%n * area_inv * site_area
 
               ! No harvest for trees without canopy 
               if (currentCohort%canopy_layer>=1) then
@@ -1175,7 +1170,6 @@
       ! Harvested C flux in HLM.
       ! ----------------------------------------------------------------------------------
       use EDtypesMod             , only : ed_site_type
-      use EDTypesMod             , only : AREA_INV
       use PRTGenericMod          , only : element_pos
       use PRTGenericMod          , only : carbon12_element
       use FatesInterfaceTypesMod , only : bc_out_type
@@ -1200,20 +1194,20 @@
       do i_pft = 1,numpft
          bc_out%hrv_deadstemc_to_prod10c = bc_out%hrv_deadstemc_to_prod10c + &
               currentSite%mass_balance(element_pos(carbon12_element))%wood_product_harvest(i_pft) * &
-              AREA_INV * EDPftvarcon_inst%harvest_pprod10(i_pft) * unit_trans_factor
+              area_inv * EDPftvarcon_inst%harvest_pprod10(i_pft) * unit_trans_factor
          bc_out%hrv_deadstemc_to_prod100c = bc_out%hrv_deadstemc_to_prod100c + &
               currentSite%mass_balance(element_pos(carbon12_element))%wood_product_harvest(i_pft) * &
-              AREA_INV * (1._r8 - EDPftvarcon_inst%harvest_pprod10(i_pft)) * unit_trans_factor
+              area_inv * (1._r8 - EDPftvarcon_inst%harvest_pprod10(i_pft)) * unit_trans_factor
       end do
 
       ! land-use-change-associated wood product pools
       do i_pft = 1,numpft
          bc_out%hrv_deadstemc_to_prod10c = bc_out%hrv_deadstemc_to_prod10c + &
               currentSite%mass_balance(element_pos(carbon12_element))%wood_product_landusechange(i_pft) * &
-              AREA_INV * EDPftvarcon_inst%landusechange_pprod10(i_pft) * unit_trans_factor
+              area_inv * EDPftvarcon_inst%landusechange_pprod10(i_pft) * unit_trans_factor
          bc_out%hrv_deadstemc_to_prod100c = bc_out%hrv_deadstemc_to_prod100c + &
               currentSite%mass_balance(element_pos(carbon12_element))%wood_product_landusechange(i_pft) * &
-              AREA_INV * (1._r8 - EDPftvarcon_inst%landusechange_pprod10(i_pft)) * unit_trans_factor
+              area_inv * (1._r8 - EDPftvarcon_inst%landusechange_pprod10(i_pft)) * unit_trans_factor
       end do
 
       return
