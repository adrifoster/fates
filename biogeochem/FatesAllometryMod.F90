--- conflicted
+++ resolved
@@ -160,14 +160,9 @@
    
    ! ============================================================================
    
-<<<<<<< HEAD
-  subroutine CheckIntegratedAllometries(dbh,ipft,canopy_trim, &
-       elongf_leaf, elongf_fnrt, elongf_stem, &
+  subroutine CheckIntegratedAllometries(dbh,ipft,crowndamage, &
+       canopy_trim, elongf_leaf, elongf_fnrt, elongf_stem,  &
        bl,bfr,bsap,bstore,bdead, &
-=======
-  subroutine CheckIntegratedAllometries(dbh,ipft,crowndamage, &
-    canopy_trim, bl,bfr,bsap,bstore,bdead, &
->>>>>>> 474fa84c
        grow_leaf, grow_fr, grow_sap, grow_store, grow_dead, &
        max_err, l_pass)
 
@@ -215,12 +210,8 @@
      l_pass = .true.  ! Default assumption is that step passed
 
      if (grow_leaf) then
-<<<<<<< HEAD
-        call bleaf(dbh,ipft,canopy_trim,bl_diag)
+        call bleaf(dbh,ipft,crowndamage, canopy_trim,bl_diag)
         bl_diag = bl_diag * elongf_leaf
-=======
-        call bleaf(dbh,ipft,crowndamage, canopy_trim,bl_diag)
->>>>>>> 474fa84c
         if( abs(bl_diag-bl) > max_err ) then
            if(verbose_logging) then
               write(fates_log(),*) 'disparity in integrated/diagnosed leaf carbon'
@@ -249,12 +240,8 @@
      end if
 
      if (grow_sap) then
-<<<<<<< HEAD
-        call bsap_allom(dbh,ipft,canopy_trim,asap_diag,bsap_diag)
+        call bsap_allom(dbh,ipft,crowndamage, canopy_trim,asap_diag,bsap_diag)
         bsap_diag = bsap_diag * elongf_stem
-=======
-        call bsap_allom(dbh,ipft,crowndamage, canopy_trim,asap_diag,bsap_diag)
->>>>>>> 474fa84c
         if( abs(bsap_diag-bsap) > max_err ) then
            if(verbose_logging) then
               write(fates_log(),*) 'disparity in integrated/diagnosed sapwood carbon'
@@ -1044,11 +1031,11 @@
     ! based on functions that may or may not have prognostic properties. 
     ! -------------------------------------------------------------------------
     
-    real(r8),intent(in)    :: d              ! plant diameter [cm]
-    integer(i4),intent(in) :: ipft           ! PFT index
-    real(r8),intent(in)    :: canopy_trim    ! trimming function
-    real(r8),intent(out)   :: bfr            ! fine root biomass [kgC]
-    real(r8),intent(out),optional :: dbfrdd  ! change leaf bio per diameter [kgC/cm]
+    real(r8),intent(in)    :: d             ! plant diameter [cm]
+    integer(i4),intent(in) :: ipft          ! PFT index
+    real(r8),intent(in)    :: canopy_trim   ! trimming function
+    real(r8),intent(out)   :: bfr           ! fine root biomass [kgC]
+    real(r8),intent(out),optional :: dbfrdd ! change leaf bio per diameter [kgC/cm]
     
     real(r8) :: blmax      ! maximum leaf biomss per allometry
     real(r8) :: dblmaxdd
@@ -1060,18 +1047,20 @@
     case(1) ! "constant proportionality with TRIMMED target bleaf"
        
        call blmax_allom(d,ipft,blmax,dblmaxdd)
-       call bfrmax_const(d,blmax,dblmaxdd,ipft,bfrmax,dbfrmaxdd)
-       bfr    = bfrmax * canopy_trim
+
+       bfr = blmax*canopy_trim
+       
        if(present(dbfrdd))then
-          dbfrdd = dbfrmaxdd * canopy_trim
+          dbfrdd = dblmaxdd * canopy_trim
+          
        end if
     case(2) ! "constant proportionality with UNTRIMMED target bleaf"
        
        call blmax_allom(d,ipft,blmax,dblmaxdd)
-       call bfrmax_const(d,blmax,dblmaxdd,ipft,bfrmax,dbfrmaxdd)
-       bfr    = bfrmax
+
+       bfr = blmax
        if(present(dbfrdd))then
-          dbfrdd = dbfrmaxdd
+          dbfrdd = dblmaxdd
        end if
 
     case DEFAULT 
