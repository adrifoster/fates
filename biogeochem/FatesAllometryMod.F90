--- conflicted
+++ resolved
@@ -2457,10 +2457,6 @@
      end if
 
      call h_allom(d,ipft,h)
-<<<<<<< HEAD
-=======
-
->>>>>>> 2021c435
      if(counter>20)then
         write(fates_log(),*) 'dbh counter: ',counter,' is woody: ',&
              (prt_params%woody(ipft) == itrue)
