--- conflicted
+++ resolved
@@ -509,11 +509,7 @@
     real(r8),intent(out)          :: bsap      ! plant leaf biomass [kgC]
     real(r8),intent(out),optional :: dbsapdd   ! change leaf bio per d [kgC/cm]
 
-<<<<<<< HEAD
-    real(r8) :: h
-=======
     real(r8) :: h         ! Plant height [m]
->>>>>>> 62dabb83
     real(r8) :: dhdd
     real(r8) :: bl
     real(r8) :: dbldd
@@ -539,7 +535,6 @@
     case(1,2) !"constant","dlinear") 
 
        call h_allom(d,ipft,h,dhdd)
-<<<<<<< HEAD
        call bleaf(d,ipft,canopy_trim,bl,dbldd)
        call bsap_dlinear(d,h,dhdd,bl,dbldd,ipft,bsap,dbsapdd)
 
@@ -555,13 +550,6 @@
           if ( bsap  >= bsap_cap ) then
              dbsapdd = max_frac*(dbagwdd+dbbgwdd)
           end if
-=======
-       if(test_b4b)then
-          call bleaf(d,h,ipft,canopy_trim,blmax,dblmaxdd)
-       else
-          call blmax_allom(d,h,ipft,blmax,dblmaxdd)
->>>>>>> 62dabb83
-       end if
 
     case(9) ! deprecated (9)
 
