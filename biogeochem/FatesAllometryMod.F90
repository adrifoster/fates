!===============================================================================
!
! FatesAllometryMod.F90
!
! A library of functions that calculate plant allometry and their
! derivatives.  Most relationships are related to diameter [cm].  All
! derivatives with respect to change in diameter have same units.
! In some cases multiple areguments will be provided, yet
! those arguments in those cases are trivially determined from diameter.
!
! Each function presented in this library is written to also return the
! derivative with respect to diameter, if the argument is provided.
!
! The name convention of the functions follows the form d...  Which
! indicates "diameter to ...".  Allometries for the following variables are
! calculated:
! h:      height [m]
! bagw:   biomass above ground woody tissues [kgC]
!         this is an all encompassing definition of "woody", which 
!         is intended to include all non-leaf woody or fibrous
!         tissues, including sap and structural materials
! blmax:  biomass in leaves when leaves are "on allometry"
!         this also is the "pre-trimmed" value, which is the maximum
!         or potential leaf mass a tree may have [kgC]
! bbgw:   biomass below ground woody tissues [kgC] 
!         similar to AGBW, this essentially encompasses
!         all non-fineroot belowground tissues
! bfrmax: biomass in fine roots when "on allometry" [kgC]
! bsap: biomass in sapwood (above and below) [kgC]
! bdead: biomass (above and below) in the structural pool [kgC]
!
!
! The following function switches are rused
!
! allom_hmode, integer, height allometry function type
! allom_lmode, integer, maximum leaf allometry function type
! allom_rmode, integer, maximum root allometry function type
! allom_amode, integer, AGB allometry function type
! allom_cmode, integer, coarse root allometry function type
! allom_smode, integer, sapwood allometry function type
! allom_stmode, integer, storage allometry function type
!
! The following parameters (traits) are used
!
! wood_density, mean stem wood specific gravity (heart,sap,bark)
! allom_latosa_int, leaf area to sap area ratio, intercept [m2/cm2]
! allom_latosa_slp, leaf area to sap area ratio, slope on diameter [m2/cm2/cm]
! c2b, real, carbon to biomass multiplier (~2.0)
! allom_l2fr, fine root biomass per leaf biomass ratio [kgC/kgC]
! allom_agb_frac, the fraction of stem above ground [-]
! allom_d2h1, parameter 1 for d2h allometry (intercept)
! allom_d2h2, parameter 2 for d2h allometry (slope)
! allom_d2h3, parameter 3 for d2h allometry (optional)
! allom_d2bl1, parameter 1 for d2bl allometry (intercept)
! allom_d2bl2, parameter 2 for d2bl allometry (slope)
! allom_d2bl3, parameter 3 for d2bl allometry (optional)
! allom_agb1
! allom_agb2
! allom_agb3
! allom_dbh_maxheight, dbh at maximum height [cm]
! h_min, the height associated with newly recruited plant [m]
!
! Note - i4 types are expressed explicitly to accomodate unit testing calls
!        to this module
!
! Explanation of pools and their control volumes
!
! ------------------------------------------------------------------------------
!
! total biomass = bleaf + bfineroot + agbw + bgbw  
!                  ... or ...
! total biomass = bleaf + bfineroot + bdead + bsap
!                  ... and ...
! bdead         = agbw + bgbw - bsap
!
! ------------------------------------------------------------------------------
!
! Initial Implementation: Ryan Knox July 2017
!
!===============================================================================

module FatesAllometryMod

  ! If this is a unit-test, these globals will be provided by a wrapper

  use EDPFTvarcon      , only : EDPftvarcon_inst
  use FatesConstantsMod, only : r8 => fates_r8
  use FatesConstantsMod, only : i4 => fates_int
  use FatesConstantsMod, only : g_per_kg 
  use FatesConstantsMod, only : cm2_per_m2
  use FatesConstantsMod, only : kg_per_Megag
  use shr_log_mod      , only : errMsg => shr_log_errMsg
  use FatesGlobals     , only : fates_log
  use FatesGlobals     , only : endrun => fates_endrun
  use EDTypesMod       , only : nlevleaf, dinc_ed

  implicit none

  private
  public :: h2d_allom     ! Generic height to diameter wrapper
  public :: h_allom       ! Generic diameter to height wrapper
  public :: bagw_allom    ! Generic AGWB (above grnd. woody bio) wrapper
  public :: blmax_allom   ! Generic maximum leaf biomass wrapper
  public :: bleaf         ! Generic actual leaf biomass wrapper
<<<<<<< HEAD
  public :: storage_fraction_of_target ! storage as fraction of leaf biomass
=======
  public :: tree_lai      ! Calculate tree-level LAI from actual leaf biomass
  public :: tree_sai      ! Calculate tree-level SAI from target leaf biomass
>>>>>>> 9ae322a8
  public :: bsap_allom    ! Generic sapwood wrapper
  public :: bbgw_allom    ! Generic coarse root wrapper
  public :: bfineroot     ! Generic actual fine root biomass wrapper
  public :: bdead_allom   ! Generic bdead wrapper
  public :: carea_allom   ! Generic crown area wrapper
  public :: bstore_allom  ! Generic maximum storage carbon wrapper
  public :: StructureResetOfDH ! Method to set DBH to sync with structure biomass
  public :: CheckIntegratedAllometries

  logical         , parameter :: verbose_logging = .false.
  character(len=*), parameter :: sourcefile = __FILE__

  ! If testing b4b with older versions, do not remove sapwood
  ! Our old methods with saldarriaga did not remove sapwood from the
  ! bdead pool.  But newer allometries are providing total agb
  ! which includes sapwood. Although a small quantity, it needs to be removed
  ! from the agb pool.
  ! Additionally, our calculation of sapwood biomass may be missing some unit conversions

contains

  ! ============================================================================
  ! Parameter Checks
  ! ============================================================================

  ! Checks to make sure parameters are not within expected ranges for each
  ! functions

  ! Check to make sure Martinez-Cano height cap is not on, or explicitly allowed
   

  ! ===========================================================================
  ! Helper Routines
  ! ===========================================================================

   
   ! ============================================================================
   
  subroutine CheckIntegratedAllometries(dbh,ipft,canopy_trim, &
       bl,bfr,bsap,bstore,bdead, &
       grow_leaf, grow_fr, grow_sap, grow_store, grow_dead, &
       max_err, l_pass)

     ! This routine checks the error on the carbon allocation
     ! integration step.  The integrated quantities should
     ! be a close match on the diagnosed quantities.
     ! We don't have to worry about small accumulating biases,
     ! or small errors because the scheme automatically pushes
     ! all carbon pools towards the allometric value corresponding
     ! to the diameter on each step, prior to performing an integration.

     real(r8),intent(in) :: dbh    ! diameter of plant [cm]
     integer,intent(in)  :: ipft   ! plant functional type index
     real(r8),intent(in) :: canopy_trim ! trimming function
     real(r8),intent(in) :: bl     ! integrated leaf biomass [kgC]
     real(r8),intent(in) :: bfr    ! integrated fine root biomass [kgC]
     real(r8),intent(in) :: bsap   ! integrated sapwood biomass [kgC]
     real(r8),intent(in) :: bstore ! integrated storage biomass [kgC]
     real(r8),intent(in) :: bdead  ! integrated structural biomass [kgc]
     logical,intent(in)  :: grow_leaf ! on-off switch for leaf growth
     logical,intent(in)  :: grow_fr   ! on-off switch for root growth
     logical,intent(in)  :: grow_sap  ! on-off switch for sapwood
     logical,intent(in)  :: grow_store! on-off switch for storage
     logical,intent(in)  :: grow_dead ! on-off switch for structure
     real(r8),intent(in) :: max_err   ! maximum allowable error

     logical,intent(out) :: l_pass   ! Error flag (pass=true,no-pass=false)
     
     real(r8) :: height            ! diagnosed height [m]
     real(r8) :: bl_diag           ! diagnosed leaf biomass [kgC]
     real(r8) :: bfr_diag          ! diagnosed fine-root biomass [kgC]
     real(r8) :: bsap_diag         ! diagnosed sapwood biomass [kgC]
     real(r8) :: bdead_diag        ! diagnosed structural biomass [kgC]
     real(r8) :: bstore_diag       ! diagnosed storage biomass [kgC]
     real(r8) :: bagw_diag         ! diagnosed agbw [kgC]
     real(r8) :: bbgw_diag         ! diagnosed below ground wood [kgC]



     l_pass = .true.  ! Default assumption is that step passed

     if (grow_leaf) then
        call bleaf(dbh,ipft,canopy_trim,bl_diag)
        if( abs(bl_diag-bl) > max_err ) then
           if(verbose_logging) then
              write(fates_log(),*) 'disparity in integrated/diagnosed leaf carbon'
              write(fates_log(),*) 'resulting from the on-allometry growth integration step'
              write(fates_log(),*) 'bl (integrated): ',bl
              write(fates_log(),*) 'bl (diagnosed): ',bl_diag
              write(fates_log(),*) 'relative error: ',abs(bl_diag-bl)/bl_diag
           end if
           l_pass = .false.
        end if
     end if
        
     if (grow_fr) then
        call bfineroot(dbh,ipft,canopy_trim,bfr_diag)
        if( abs(bfr_diag-bfr) > max_err ) then
           if(verbose_logging) then
              write(fates_log(),*) 'disparity in integrated/diagnosed fineroot carbon'
              write(fates_log(),*) 'resulting from the on-allometry growth integration step'
              write(fates_log(),*) 'bfr (integrated): ',bfr
              write(fates_log(),*) 'bfr (diagnosed): ',bfr_diag
              write(fates_log(),*) 'relative error: ',abs(bfr_diag-bfr)/bfr_diag
           end if
           l_pass = .false.
        end if
     end if

     if (grow_sap) then
        call bsap_allom(dbh,ipft,canopy_trim,bsap_diag)
        if( abs(bsap_diag-bsap) > max_err ) then
           if(verbose_logging) then
              write(fates_log(),*) 'disparity in integrated/diagnosed sapwood carbon'
              write(fates_log(),*) 'resulting from the on-allometry growth integration step'
              write(fates_log(),*) 'bsap (integrated): ',bsap
              write(fates_log(),*) 'bsap (diagnosed): ',bsap_diag
              write(fates_log(),*) 'relative error: ',abs(bsap_diag-bsap)/bsap_diag
           end if
           l_pass = .false.
        end if
     end if
        
     if (grow_store) then
        call bstore_allom(dbh,ipft,canopy_trim,bstore_diag)
        if( abs(bstore_diag-bstore) > max_err ) then
           if(verbose_logging) then
              write(fates_log(),*) 'disparity in integrated/diagnosed storage carbon'
              write(fates_log(),*) 'resulting from the on-allometry growth integration step'
              write(fates_log(),*) 'bsap (integrated): ',bstore
              write(fates_log(),*) 'bsap (diagnosed): ',bstore_diag
              write(fates_log(),*) 'relative error: ',abs(bstore_diag-bstore)/bstore_diag
           end if
           l_pass = .false.
        end if
     end if

     if (grow_dead) then
        call bsap_allom(dbh,ipft,canopy_trim,bsap_diag)
        call bagw_allom(dbh,ipft,bagw_diag)
        call bbgw_allom(dbh,ipft,bbgw_diag)
        call bdead_allom( bagw_diag, bbgw_diag, bsap_diag, ipft, bdead_diag )        
        if( abs(bdead_diag-bdead) > max_err ) then
           if(verbose_logging) then
              write(fates_log(),*) 'disparity in integrated/diagnosed structural carbon'
              write(fates_log(),*) 'resulting from the on-allometry growth integration step'
              write(fates_log(),*) 'bdead (integrated): ',bdead
              write(fates_log(),*) 'bdead (diagnosed): ',bdead_diag
              write(fates_log(),*) 'relative error: ',abs(bdead_diag-bdead)/bdead_diag
           end if
           l_pass = .false.
        end if
     end if
        
     return
   end subroutine CheckIntegratedAllometries



  ! ============================================================================
  ! Generic height to diameter interface
  ! ============================================================================

  subroutine h2d_allom(h,ipft,d,dddh)

    real(r8),intent(in)           :: h     ! height of plant [m]
    integer(i4),intent(in)        :: ipft  ! PFT index
    real(r8),intent(out)          :: d     ! plant diameter [cm]
    real(r8),intent(out),optional :: dddh  ! change in diameter per height [cm/m]

    associate(  p1          => EDPftvarcon_inst%allom_d2h1(ipft), &
                p2          => EDPftvarcon_inst%allom_d2h2(ipft), &
                p3          => EDPftvarcon_inst%allom_d2h3(ipft), &
                allom_hmode => EDPftvarcon_inst%allom_hmode(ipft))

      select case(int(allom_hmode))
      case (1) ! Obrien et al. 199X BCI
         call h2d_obrien(h,p1,p2,d,dddh)
      case (2)  ! poorter 2006
         call h2d_poorter2006(h,p1,p2,p3,d,dddh)
      case (3) ! 2 parameter power function
         call h2d_2pwr(h,p1,p2,d,dddh)
      case (4) ! chave 2014
         call h2d_chave2014(h,p1,p2,p3,d,dddh)
      case (5) ! Martinez-Cano
         call h2d_martcano(h,p1,p2,p3,d,dddh)
      case DEFAULT
         write(fates_log(),*) 'An undefined h2d allometry was specified: ',allom_hmode
         write(fates_log(),*) 'Aborting'
         call endrun(msg=errMsg(sourcefile, __LINE__))
      end select
      
    end associate
    return
  end subroutine h2d_allom

  ! ============================================================================
  ! Generic height interface
  ! ============================================================================

  subroutine h_allom(d,ipft,h,dhdd)

    ! Arguments
    real(r8),intent(in)     :: d     ! plant diameter [cm]
    integer(i4),intent(in)  :: ipft  ! PFT index
    real(r8),intent(out)    :: h     ! plant height [m]
    real(r8),intent(out),optional :: dhdd  ! change in height per diameter [m/cm]
    
    associate( dbh_maxh => EDPftvarcon_inst%allom_dbh_maxheight(ipft), &
               p1       => EDPftvarcon_inst%allom_d2h1(ipft), &
               p2       => EDPftvarcon_inst%allom_d2h2(ipft), &
               p3       => EDPftvarcon_inst%allom_d2h3(ipft), &
               allom_hmode => EDPftvarcon_inst%allom_hmode(ipft))
      
      select case(int(allom_hmode))
      case (1)   ! "obrien"
         call d2h_obrien(d,p1,p2,dbh_maxh,h,dhdd)
      case (2)   ! "poorter06"
         call d2h_poorter2006(d,p1,p2,p3,dbh_maxh,h,dhdd)
      case (3)   ! "2parameter power function h=a*d^b "
         call d2h_2pwr(d,p1,p2,dbh_maxh,h,dhdd)
      case (4)   ! "chave14")
         call d2h_chave2014(d,p1,p2,p3,dbh_maxh,h,dhdd)
      case (5)   ! Martinez-Cano
         call d2h_martcano(d,p1,p2,p3,dbh_maxh,h,dhdd)
      case DEFAULT
         write(fates_log(),*) 'An undefined height allometry was specified: ',allom_hmode
         write(fates_log(),*) 'Aborting'
         call endrun(msg=errMsg(sourcefile, __LINE__))
      end select
      
    end associate
    return
  end subroutine h_allom

  ! ============================================================================
  ! Generic AGB interface
  ! ============================================================================
  
  subroutine bagw_allom(d,ipft,bagw,dbagwdd)


    real(r8),intent(in)    :: d       ! plant diameter [cm]
    integer(i4),intent(in) :: ipft    ! PFT index
    real(r8),intent(out)   :: bagw    ! biomass above ground woody tissues
    real(r8),intent(out),optional :: dbagwdd  ! change in agbw per diameter [kgC/cm]

    real(r8)               :: h       ! height
    real(r8)               :: dhdd    ! change in height wrt d

    associate( p1           => EDPftvarcon_inst%allom_agb1(ipft), &
               p2           => EDPftvarcon_inst%allom_agb2(ipft), &
               p3           => EDPftvarcon_inst%allom_agb3(ipft), &
               p4           => EDPftvarcon_inst%allom_agb4(ipft), &
               wood_density => EDPftvarcon_inst%wood_density(ipft), &
               c2b          => EDPftvarcon_inst%c2b(ipft), &
               agb_frac     => EDPftvarcon_inst%allom_agb_frac(ipft), &
               allom_amode  => EDPftvarcon_inst%allom_amode(ipft))
      
      select case(int(allom_amode))
      case (1) !"salda")
         call h_allom(d,ipft,h,dhdd)
         call dh2bagw_salda(d,h,dhdd,p1,p2,p3,p4,wood_density,c2b,agb_frac,bagw,dbagwdd) 
      case (2) !"2par_pwr")
         ! Switch for woodland dbh->drc
         call d2bagw_2pwr(d,p1,p2,c2b,bagw,dbagwdd)
      case (3) !"chave14") 
         call h_allom(d,ipft,h,dhdd)
         call dh2bagw_chave2014(d,h,dhdd,p1,p2,wood_density,c2b,bagw,dbagwdd)
      case DEFAULT
         write(fates_log(),*) 'An undefined AGB allometry was specified: ',allom_amode
         write(fates_log(),*) 'Aborting'
         call endrun(msg=errMsg(sourcefile, __LINE__))
      end select
      
    end associate
    return
  end subroutine bagw_allom

  ! ============================================================================
  ! Generic diameter to maximum leaf biomass interface
  ! ============================================================================
  
  subroutine blmax_allom(d,ipft,blmax,dblmaxdd)

    real(r8),intent(in)    :: d         ! plant diameter [cm]
    integer(i4),intent(in) :: ipft      ! PFT index
    real(r8),intent(out)   :: blmax     ! plant leaf biomass [kg]
    real(r8),intent(out),optional :: dblmaxdd  ! change leaf bio per diameter [kgC/cm]

    associate( dbh_maxh    => EDPftvarcon_inst%allom_dbh_maxheight(ipft), &
               rho         => EDPftvarcon_inst%wood_density(ipft), &
               c2b         => EDPftvarcon_inst%c2b(ipft),          &
               allom_lmode => EDPftvarcon_inst%allom_lmode(ipft),  &
               p1          => EDPftvarcon_inst%allom_d2bl1(ipft),  &
               p2          => EDPftvarcon_inst%allom_d2bl2(ipft),  &
               p3          => EDPftvarcon_inst%allom_d2bl3(ipft))
      
      select case(int(allom_lmode))
      case(1) !"salda")
         call d2blmax_salda(d,p1,p2,p3,rho,dbh_maxh,c2b,blmax,dblmaxdd)
      case(2) !"2par_pwr")
         call d2blmax_2pwr(d,p1,p2,c2b,blmax,dblmaxdd)
      case(3) ! dh2blmax_2pwr
         call dh2blmax_2pwr(d,p1,p2,dbh_maxh,c2b,blmax,dblmaxdd)
      case DEFAULT
         write(fates_log(),*) 'An undefined leaf allometry was specified: ', &
              allom_lmode
         write(fates_log(),*) 'Aborting'
         call endrun(msg=errMsg(sourcefile, __LINE__))
      end select
    end associate
    return
  end subroutine blmax_allom

  ! ============================================================================
  ! Generic crown area allometry wrapper
  ! ============================================================================
  
  subroutine carea_allom(d,nplant,site_spread,ipft,c_area)
     
     real(r8),intent(in)    :: d           ! plant diameter [cm]
     real(r8),intent(in)    :: site_spread ! site level spread factor (crowdedness)
     real(r8),intent(in)    :: nplant      ! number of plants [1/ha]
     integer(i4),intent(in) :: ipft        ! PFT index
     real(r8),intent(out)   :: c_area       ! crown area per plant (m2)

     real(r8)               :: d_eff     ! Effective diameter (cm)
     
     associate( dbh_maxh    => EDPftvarcon_inst%allom_dbh_maxheight(ipft), &
                allom_lmode => EDPftvarcon_inst%allom_lmode(ipft),  &
                d2bl_p2     => EDPftvarcon_inst%allom_d2bl2(ipft),  &
                d2bl_ediff  => EDPftvarcon_inst%allom_blca_expnt_diff(ipft), &
                d2ca_min    => EDPftvarcon_inst%allom_d2ca_coefficient_min(ipft), &
                d2ca_max    => EDPftvarcon_inst%allom_d2ca_coefficient_max(ipft))
       
       select case(int(allom_lmode))
       case(1,3) ! "salda" and "height capped generic two power"
          d_eff = min(d,dbh_maxh)
          call carea_2pwr(d_eff,site_spread,d2bl_p2,d2bl_ediff,d2ca_min,d2ca_max,c_area)
       case(2)   ! "2par_pwr")
          call carea_2pwr(d,site_spread,d2bl_p2,d2bl_ediff,d2ca_min,d2ca_max,c_area)
       case DEFAULT
         write(fates_log(),*) 'An undefined leaf allometry was specified: ', &
               allom_lmode
         write(fates_log(),*) 'Aborting'
         call endrun(msg=errMsg(sourcefile, __LINE__))
      end select

      c_area = c_area * nplant


    end associate
    return
 end subroutine carea_allom



  ! =====================================================================================
        
  subroutine bleaf(d,ipft,canopy_trim,bl,dbldd)
    
    ! -------------------------------------------------------------------------
    ! This subroutine calculates the actual target bleaf
    ! based on trimming. Because trimming
    ! is not allometry and rather an emergent property,
    ! this routine is not name-spaced with allom_
    ! -------------------------------------------------------------------------
    
    real(r8),intent(in)    :: d             ! plant diameter [cm]
    integer(i4),intent(in) :: ipft          ! PFT index
    real(r8),intent(in)    :: canopy_trim   ! trimming function
    real(r8),intent(out)   :: bl            ! plant leaf biomass [kg]
    real(r8),intent(out),optional :: dbldd  ! change leaf bio per diameter [kgC/cm]
    
    real(r8) :: blmax
    real(r8) :: dblmaxdd
    
    call blmax_allom(d,ipft,blmax,dblmaxdd)
    
    ! -------------------------------------------------------------------------
    ! Adjust for canopies that have become so deep that their bottom layer is 
    ! not producing any carbon... 
    ! nb this will change the allometry and the effects of this remain untested
    ! RF. April 2014  
    ! -------------------------------------------------------------------------
    
    bl = blmax * canopy_trim
    
    if(present(dbldd))then
       dbldd = dblmaxdd * canopy_trim
    end if
    
    return
  end subroutine bleaf
  
<<<<<<< HEAD


  ! =====================================================================================

  subroutine storage_fraction_of_target(b_leaf, bstore, frac)

    !--------------------------------------------------------------------------------
    ! returns the storage pool as a fraction of its target (only if it is below its target)
    ! used in both the carbon starvation mortlaity scheme as wella s the optional respiration throttling logic
    !--------------------------------------------------------------------------------

    real(r8),intent(in)    :: b_leaf
    real(r8),intent(in)    :: bstore
    real(r8),intent(out)   :: frac

    if( b_leaf > 0._r8 .and. bstore <= b_leaf )then
       frac = bstore/ b_leaf
    else
       frac = 1._r8
    endif

  end subroutine storage_fraction_of_target

=======
  ! =====================================================================================
  
  real(r8) function tree_lai( bl, status_coh, pft, c_area, n )

    ! ============================================================================
    !  LAI of individual trees is a function of the total leaf area and the total canopy area.   
    ! ============================================================================

    real(r8), intent(in) :: bl            ! plant leaf biomass [kg]     
    integer, intent(in)  :: status_coh    ! growth status of plant  (2 = leaves on , 1 = leaves off)
    integer, intent(in)  :: pft
    real(r8), intent(in) :: c_area        ! areal extent of canopy (m2)
    real(r8), intent(in) :: n             ! number of individuals in cohort per 'area' (10000m2 default)

    real(r8) :: leafc_per_unitarea ! KgC of leaf per m2 area of ground.
    real(r8) :: slat               ! the sla of the top leaf layer. m2/kgC

    if( bl  <  0._r8 .or. pft  ==  0 ) then
       write(fates_log(),*) 'problem in treelai',bl,pft
    endif

    slat = g_per_kg * EDPftvarcon_inst%slatop(pft) ! m2/g to m2/kg
    leafc_per_unitarea = bl/(c_area/n) !KgC/m2
    if(leafc_per_unitarea > 0.0_r8)then
       tree_lai = leafc_per_unitarea * slat  !kg/m2 * m2/kg = unitless LAI 
    else
       tree_lai = 0.0_r8
    endif


    ! here, if the LAI exceeeds the maximum size of the possible array, then we have no way of accomodating it
    ! at the moments nlevleaf default is 40, which is very large, so exceeding this would clearly illustrate a 
    ! huge error 
    if(tree_lai > nlevleaf*dinc_ed)then
       write(fates_log(),*) 'too much lai' , tree_lai , pft , nlevleaf * dinc_ed
       write(fates_log(),*) 'Aborting'
       call endrun(msg=errMsg(sourcefile, __LINE__))
    endif

    return

  end function tree_lai

  ! ============================================================================

  real(r8) function tree_sai( dbh, pft, canopy_trim, c_area, n )

    ! ============================================================================
    !  SAI of individual trees is a function of the target leaf biomass
    ! ============================================================================

    real(r8),intent(in)  :: dbh
    integer, intent(in)  :: pft
    real(r8),intent(in)  :: canopy_trim
    real(r8), intent(in) :: c_area        ! areal extent of canopy (m2)
    real(r8), intent(in) :: n             ! number of individuals in cohort per 'area' (10000m2 default)

    real(r8) :: leafc_per_unitarea ! KgC of target leaf per m2 area of ground.
    real(r8) :: sai_scaler     
    real(r8) :: b_leaf

    sai_scaler = g_per_kg * EDPftvarcon_inst%allom_sai_scaler(pft)  ! m2/g to m2/kg

    call bleaf(dbh,pft,canopy_trim,b_leaf)

    leafc_per_unitarea = b_leaf/(c_area/n) !KgC/m2

    tree_sai = leafc_per_unitarea * sai_scaler !kg/m2 * m2/kg = unitless SAI 

    ! here, if the LAI exceeeds the maximum size of the possible array, then we have no way of accomodating it
    ! at the moments nlevleaf default is 40, which is very large, so exceeding this would clearly illustrate a 
    ! huge error 
    if(tree_sai > nlevleaf*dinc_ed)then
       write(fates_log(),*) 'too much sai' , tree_sai , pft , nlevleaf * dinc_ed
       write(fates_log(),*) 'Aborting'
       call endrun(msg=errMsg(sourcefile, __LINE__))
    endif

    return

  end function tree_sai
>>>>>>> 9ae322a8
  
  ! ============================================================================
  ! Generic sapwood biomass interface
  ! ============================================================================

  subroutine bsap_allom(d,ipft,canopy_trim,bsap,dbsapdd)
    
    real(r8),intent(in)           :: d         ! plant diameter [cm]
    integer(i4),intent(in)        :: ipft      ! PFT index
    real(r8),intent(in)           :: canopy_trim
    real(r8),intent(out)          :: bsap      ! plant leaf biomass [kgC]
    real(r8),intent(out),optional :: dbsapdd   ! change leaf bio per d [kgC/cm]

    real(r8) :: h         ! Plant height [m]
    real(r8) :: dhdd
    real(r8) :: bl
    real(r8) :: dbldd
    real(r8) :: bbgw
    real(r8) :: dbbgwdd
    real(r8) :: bagw
    real(r8) :: dbagwdd
    real(r8) :: bsap_cap  ! cap sapwood so that it is no larger
                          ! than some specified proportion of woody biomass
                          ! should not trip, and only in small plants

    ! Constrain sapwood so that its above ground portion be no larger than 
    ! X% of total woody/fibrous (ie non leaf/fineroot) tissues
    real(r8),parameter :: max_frac = 0.95_r8 

    select case(int(EDPftvarcon_inst%allom_smode(ipft)))
       ! ---------------------------------------------------------------------
       ! Currently both sapwood area proportionality methods use the same
       ! machinery.  The only differences are related to the parameter
       ! checking at the beginning.  For constant proportionality, the slope
       ! of the la:sa to diameter line is zero.
       ! ---------------------------------------------------------------------
    case(1,2) !"constant","dlinear") 

       call h_allom(d,ipft,h,dhdd)
       call bleaf(d,ipft,canopy_trim,bl,dbldd)
       call bsap_dlinear(d,h,dhdd,bl,dbldd,ipft,bsap,dbsapdd)

       ! Perform a capping/check on total woody biomass
       call bagw_allom(d,ipft,bagw,dbagwdd)
       call bbgw_allom(d,ipft,bbgw,dbbgwdd)
       
       ! Force sapwood to be less than a maximum fraction of total biomass
       ! (this comes into play typically in very small plants)
       bsap_cap = max_frac*(bagw+bbgw)
       bsap     = min( bsap_cap,bsap)

       if(present(dbsapdd))then
          if ( bsap  >= bsap_cap ) then
             dbsapdd = max_frac*(dbagwdd+dbbgwdd)
          end if
       end if

    case(9) ! deprecated (9)

       call h_allom(d,ipft,h,dhdd)
       call bleaf(d,ipft,canopy_trim,bl,dbldd)
       call bsap_deprecated(d,h,dhdd,bl,dbldd,ipft,bsap,dbsapdd)

    case DEFAULT
       write(fates_log(),*) 'An undefined sapwood allometry was specified: ', &
            EDPftvarcon_inst%allom_smode(ipft)
       write(fates_log(),*) 'Aborting'
       call endrun(msg=errMsg(sourcefile, __LINE__))
    end select
    return
  end subroutine bsap_allom
  
  ! ============================================================================
  ! Generic below ground woody biomass (structure and live/conducting tissues)
  ! (this pool, (like agb and leaves) is assumed to contain all belowground
  ! non-fineroot biomass.
  ! ============================================================================

  subroutine bbgw_allom(d,ipft,bbgw,dbbgwdd)

    real(r8),intent(in)           :: d          ! plant diameter [cm]
    integer(i4),intent(in)        :: ipft       ! PFT index
    real(r8),intent(out)          :: bbgw       ! below ground woody biomass [kgC]
    real(r8),intent(out),optional :: dbbgwdd    ! change bbgw  per diam [kgC/cm]
    
    real(r8)    :: bagw       ! above ground biomass [kgC]
    real(r8)    :: dbagwdd    ! change in agb per diameter [kgC/cm]
    
    select case(int(EDPftvarcon_inst%allom_cmode(ipft)))
    case(1) !"constant")
       call bagw_allom(d,ipft,bagw,dbagwdd)
       call bbgw_const(d,bagw,dbagwdd,ipft,bbgw,dbbgwdd)
    case DEFAULT
       write(fates_log(),*) 'An undefined coarse root allometry was specified: ', &
             EDPftvarcon_inst%allom_cmode(ipft)
       write(fates_log(),*) 'Aborting'
       call endrun(msg=errMsg(sourcefile, __LINE__))
    end select
    return
  end subroutine bbgw_allom
 
  ! ============================================================================
  ! Fine root biomass allometry wrapper
  ! ============================================================================
  
  subroutine bfineroot(d,ipft,canopy_trim,bfr,dbfrdd)
    
    ! -------------------------------------------------------------------------
    ! This subroutine calculates the actual target fineroot biomass
    ! based on functions that may or may not have prognostic properties. 
    ! -------------------------------------------------------------------------
    
    real(r8),intent(in)    :: d              ! plant diameter [cm]
    integer(i4),intent(in) :: ipft           ! PFT index
    real(r8),intent(in)    :: canopy_trim    ! trimming function
    real(r8),intent(out)   :: bfr            ! fine root biomass [kgC]
    real(r8),intent(out),optional :: dbfrdd  ! change leaf bio per diameter [kgC/cm]
    
    real(r8) :: blmax      ! maximum leaf biomss per allometry
    real(r8) :: dblmaxdd
    real(r8) :: bfrmax
    real(r8) :: dbfrmaxdd
    real(r8) :: slascaler
    
    select case(int(EDPftvarcon_inst%allom_fmode(ipft)))
    case(1) ! "constant proportionality with TRIMMED target bleaf"
       
       call blmax_allom(d,ipft,blmax,dblmaxdd)
       call bfrmax_const(d,blmax,dblmaxdd,ipft,bfrmax,dbfrmaxdd)
       bfr    = bfrmax * canopy_trim
       if(present(dbfrdd))then
          dbfrdd = dbfrmaxdd * canopy_trim
       end if
    case(2) ! "constant proportionality with UNTRIMMED target bleaf"
       
       call blmax_allom(d,ipft,blmax,dblmaxdd)
       call bfrmax_const(d,blmax,dblmaxdd,ipft,bfrmax,dbfrmaxdd)
       bfr    = bfrmax
       if(present(dbfrdd))then
          dbfrdd = dbfrmaxdd
       end if

    case DEFAULT 
       write(fates_log(),*) 'An undefined fine root allometry was specified: ', &
            EDPftvarcon_inst%allom_fmode(ipft)
       write(fates_log(),*) 'Aborting'
       call endrun(msg=errMsg(sourcefile, __LINE__))
    end select
    
    return
  end subroutine bfineroot


  ! ============================================================================
  ! Storage biomass interface
  ! ============================================================================
  
  subroutine bstore_allom(d,ipft,canopy_trim,bstore,dbstoredd)

     real(r8),intent(in)           :: d            ! plant diameter [cm]
     integer(i4),intent(in)        :: ipft         ! PFT index
     real(r8),intent(in)           :: canopy_trim  ! Crown trimming function [0-1]
     real(r8),intent(out)          :: bstore       ! allometric target storage [kgC]
     real(r8),intent(out),optional :: dbstoredd    ! change storage per cm [kgC/cm]
     
     real(r8) :: bl          ! Allometric target leaf biomass
     real(r8) :: dbldd       ! Allometric target change in leaf biomass per cm
    
     
     ! TODO: allom_stmode needs to be added to the parameter file
     
     associate( allom_stmode => EDPftvarcon_inst%allom_stmode(ipft), &
                cushion      => EDPftvarcon_inst%cushion(ipft) )

       select case(int(allom_stmode))
       case(1) ! Storage is constant proportionality of trimmed maximum leaf
          ! biomass (ie cushion * bleaf)
          
          call bleaf(d,ipft,canopy_trim,bl,dbldd)
          call bstore_blcushion(d,bl,dbldd,cushion,ipft,bstore,dbstoredd)
          
       case DEFAULT 
          write(fates_log(),*) 'An undefined fine storage allometry was specified: ', &
                allom_stmode
          write(fates_log(),*) 'Aborting'
          call endrun(msg=errMsg(sourcefile, __LINE__))
       end select
       
     end associate
     return
  end subroutine bstore_allom
  


  ! ============================================================================
  ! Dead biomass interface
  ! ============================================================================
  
  subroutine bdead_allom(bagw,bbgw,bsap,ipft,bdead,dbagwdd,dbbgwdd,dbsapdd,dbdeaddd)

     real(r8),intent(in)  :: bagw      ! biomass above ground wood (agb) [kgC]
     real(r8),intent(in)  :: bbgw       ! biomass below ground (bgb) [kgC]
     real(r8),intent(in)  :: bsap      ! sapwood biomass [kgC]
     integer(i4),intent(in) :: ipft    ! PFT index
     real(r8),intent(out) :: bdead     ! dead biomass (heartw/struct) [kgC]
     
     real(r8),intent(in),optional  :: dbagwdd    ! change in agb per d [kgC/cm]
     real(r8),intent(in),optional  :: dbbgwdd    ! change in bbgw per d [kgC/cm]
     real(r8),intent(in),optional  :: dbsapdd   ! change in bsap per d [kgC/cm]
     real(r8),intent(out),optional :: dbdeaddd  ! change in bdead per d [kgC/cm]
     
     ! bdead is diagnosed as the mass balance from all other pools
     ! and therefore, no options are necessary
     !
     ! Assumption: We assume that the leaf biomass component of AGB is negligable
     ! and do not assume it is part of the AGB measurement, nor are fineroots part of the
     ! bbgw. Therefore, it is not removed from AGB and BBGW in the calculation of dead mass.

    
    associate( agb_fraction => EDPftvarcon_inst%allom_agb_frac(ipft))

      select case(int(EDPftvarcon_inst%allom_amode(ipft)))
      case(1) ! Saldariagga mass allometry originally calculated bdead directly.
              ! we assume proportionality between bdead and bagw
       
         bdead = bagw/agb_fraction 
         if(present(dbagwdd) .and. present(dbdeaddd))then
            dbdeaddd = dbagwdd/agb_fraction
         end if
         
      case(2,3)
         
         bdead = bagw + bbgw - bsap
         if(present(dbagwdd) .and. present(dbbgwdd) .and. &
            present(dbdeaddd) .and. present(dbsapdd) )then
            dbdeaddd = dbagwdd+dbbgwdd-dbsapdd
         end if
         
      case DEFAULT
         
         write(fates_log(),*) 'An undefined AGB allometry was specified: ',&
                              EDPftvarcon_inst%allom_amode(ipft)
         write(fates_log(),*) 'Aborting'
         call endrun(msg=errMsg(sourcefile, __LINE__))
       
      end select
    end associate
    return
  end subroutine bdead_allom

  ! ============================================================================
  ! Specific bfrmax relationships
  ! ============================================================================
  
  subroutine bfrmax_const(d,blmax,dblmaxdd,ipft,bfrmax,dbfrmaxdd)

    
    real(r8),intent(in)    :: d         ! plant diameter [cm]
    real(r8),intent(in)    :: blmax     ! max leaf biomass [kgC]
    real(r8),intent(in)    :: dblmaxdd  ! change in blmax per diam [kgC/cm]
    integer(i4),intent(in) :: ipft      ! PFT index
    real(r8),intent(out)   :: bfrmax    ! max fine-root root biomass [kgC]
    real(r8),intent(out),optional :: dbfrmaxdd ! change frmax bio per diam [kgC/cm]
    
    associate( l2fr => EDPftvarcon_inst%allom_l2fr(ipft) )
      
      bfrmax = blmax*l2fr
      
      ! dbfr/dd = dbfrmax/dblmax * dblmax/dd
      if(present(dbfrmaxdd))then
         dbfrmaxdd = dblmaxdd*l2fr
      end if
      
    end associate
    return
  end subroutine bfrmax_const

  ! ============================================================================
  ! Specific bbgw relationships
  ! ============================================================================
  
  subroutine bbgw_const(d,bagw,dbagwdd,ipft,bbgw,dbbgwdd)

    real(r8),intent(in)    :: d         ! plant diameter [cm]
    real(r8),intent(in)    :: bagw       ! above ground biomass [kg]
    real(r8),intent(in)    :: dbagwdd    ! change in agb per diameter [kg/cm]
    integer(i4),intent(in) :: ipft      ! PFT index
    real(r8),intent(out)   :: bbgw       ! coarse root biomass [kg]
    real(r8),intent(out),optional :: dbbgwdd    ! change croot bio per diam [kg/cm]

    associate( agb_fraction => EDPftvarcon_inst%allom_agb_frac(ipft) )
      
      bbgw = (1.0_r8/agb_fraction-1.0_r8)*bagw 
      
      ! Derivative
      ! dbbgw/dd = dbbgw/dbagw * dbagw/dd
      if(present(dbbgwdd))then
         dbbgwdd = (1.0_r8/agb_fraction-1.0_r8)*dbagwdd
      end if
      
    end associate
    return
 end subroutine bbgw_const

 ! ============================================================================
 ! Specific d2bsap relationships
 ! ============================================================================
  
 subroutine bsap_deprecated(d,h,dhdd,bleaf,dbleafdd,ipft,bsap,dbsapdd)
    

    
    ! -------------------------------------------------------------------------
    ! -------------------------------------------------------------------------
    
    real(r8),intent(in)    :: d         ! plant diameter [cm]
    real(r8),intent(in)    :: h         ! plant height [m]
    real(r8),intent(in)    :: dhdd      ! change in height per diameter [m/cm]
    real(r8),intent(in)    :: bleaf     ! plant leaf biomass [kgC]
    real(r8),intent(in)    :: dbleafdd  ! change in blmax per diam [kgC/cm]
    integer(i4),intent(in) :: ipft      ! PFT index
    real(r8),intent(out)   :: bsap      ! plant leaf biomass [kgC]
    real(r8),intent(out),optional :: dbsapdd   ! change leaf bio per diameter [kgC/cm]
    
    real(r8)               :: latosa    ! applied leaf area to sap area 
                                        ! may or may not contain diameter correction
    real(r8)               :: hbl2bsap  ! sapwood biomass per lineal height and kg of leaf
    
    
    associate ( latosa_int => EDPftvarcon_inst%allom_latosa_int(ipft), &
                latosa_slp => EDPftvarcon_inst%allom_latosa_slp(ipft), &
                sla        => EDPftvarcon_inst%slatop(ipft), &
                wood_density => EDPftvarcon_inst%wood_density(ipft), &
                c2b          => EDPftvarcon_inst%c2b(ipft), & 
                agb_fraction => EDPftvarcon_inst%allom_agb_frac(ipft) )

      ! notes:
      ! latosa_int units of [/m]
      ! (1/latosa)* slatop*    gtokg    *   cm2tom2     / c2b   * mg2kg  * dens
      ! density (g/cm3 == Mg/m3 b/c  1e6 = 100^3)
      ! [cm2/m2] * [m2/gC]*[1000gC/1kgC]*[1m2/10000cm2] /[kg/kgC]*[kg/Mg]*[Mg/m3] = [/m]
      !          0.012 * 1000 * (1/10000) / 2 * 1000 * 0.7

      bsap = bleaf * latosa_int * h
      
      if(present(dbsapdd))then
         dbsapdd = latosa_int*(h*dbleafdd + bleaf*dhdd)
      end if

    end associate
    return
  end subroutine bsap_deprecated

  ! ========================================================================

  subroutine bsap_dlinear(d,h,dhdd,bleaf,dbleafdd,ipft,bsap,dbsapdd)
    
    ! -------------------------------------------------------------------------
    ! Calculate sapwood biomass based on leaf area to sapwood area
    ! proportionality.  In this function, the leaftosapwood area is a function
    ! of plant size, see Calvo-Alvarado and Bradley Christoferson
    ! In this case: parameter latosa (from constant proportionality)
    !   is the intercept of the diameter function.
    ! 
    ! Important note: this is above and below-ground sapwood
    !
    ! -------------------------------------------------------------------------
    
    real(r8),intent(in)    :: d         ! plant diameter [cm]
    real(r8),intent(in)    :: h         ! plant height [m]
    real(r8),intent(in)    :: dhdd      ! change in height per diameter [m/cm]
    real(r8),intent(in)    :: bleaf     ! plant leaf biomass [kgC]
    real(r8),intent(in)    :: dbleafdd  ! change in blmax per diam [kgC/cm]
    integer(i4),intent(in) :: ipft      ! PFT index
    real(r8),intent(out)   :: bsap      ! plant leaf biomass [kgC]
    real(r8),intent(out),optional :: dbsapdd   ! change leaf bio per diameter [kgC/cm]
    
    real(r8)               :: latosa    ! applied leaf area to sap area 
                                        ! may or may not contain diameter correction
    real(r8)               :: hbl2bsap  ! sapwood biomass per lineal height and kg of leaf
    
    
    associate ( latosa_int => EDPftvarcon_inst%allom_latosa_int(ipft), &
                latosa_slp => EDPftvarcon_inst%allom_latosa_slp(ipft), &
                sla        => EDPftvarcon_inst%slatop(ipft), &
                wood_density => EDPftvarcon_inst%wood_density(ipft), &
                c2b          => EDPftvarcon_inst%c2b(ipft), & 
                agb_fraction => EDPftvarcon_inst%allom_agb_frac(ipft) )

      ! ------------------------------------------------------------------------
      ! Calculate sapwood biomass per linear height and kgC of leaf [m-1]
      ! Units: 
      ! latosa * slatop*    gtokg    *   cm2tom2     / c2b     * mg2kg  * dens
      ! [cm2/m2]*[m2/gC]*[1000gC/1kgC]*[1m2/10000cm2] /[kg/kgC]*[kg/Mg]*[Mg/m3]
      !        ->[cm2/gC]
      !                  ->[cm2/kgC]
      !                                ->[m2/kgC]
      !                                             ->[m2/kg]
      !                                                       ->[m2/Mg]
      !                                                                  ->[/m]
      ! ------------------------------------------------------------------------

      latosa   = latosa_int + d*latosa_slp
      hbl2bsap = latosa*sla*g_per_kg*wood_density*kg_per_Megag/(c2b*cm2_per_m2 )
      
      bsap =  hbl2bsap * (h/agb_fraction) * bleaf

      ! Derivative
      ! dbldmaxdd is deriv of blmax wrt dbh (use directives to check oop)
      ! dhdd is deriv of height wrt dbh (use directives to check oop)
      if(present(dbsapdd))then
         dbsapdd = hbl2bsap*(h*dbleafdd + bleaf*dhdd)/agb_fraction
      end if
      
    end associate
    return
  end subroutine bsap_dlinear

  ! ============================================================================
  ! Specific storage relationships
  ! ============================================================================
  
  subroutine bstore_blcushion(d,bl,dbldd,cushion,ipft,bstore,dbstoredd)
     
     ! This discracefully simple subroutine calculates allometric target
     ! storage biomass based on a constant-specified ratio (cushion)
     ! of storage to target allometricc leaf biomass

     real(r8),intent(in)    :: d                  ! plant diameter [cm]
     real(r8),intent(in)    :: bl                 ! plant leaf biomass [kgC]
     real(r8),intent(in)    :: dbldd              ! change in blmax per diam [kgC/cm]
     real(r8),intent(in)    :: cushion            ! simple constant ration bstore/bleaf
     integer(i4),intent(in) :: ipft               ! PFT index
     real(r8),intent(out)   :: bstore             ! plant leaf biomass [kgC]
     real(r8),intent(out),optional :: dbstoredd   ! change leaf bio per diameter [kgC/cm]
     
     
     bstore = bl * cushion
     
     if(present(dbstoredd)) then
        dbstoredd = dbldd * cushion
     end if

     return
  end subroutine bstore_blcushion


  ! ============================================================================
  ! Specific d2blmax relationships
  ! ============================================================================
  
  subroutine d2blmax_salda(d,p1,p2,p3,rho,dbh_maxh,c2b,blmax,dblmaxdd)

    
    real(r8),intent(in)    :: d         ! plant diameter [cm]
    real(r8),intent(in)    :: p1
    real(r8),intent(in)    :: p2
    real(r8),intent(in)    :: p3
    real(r8),intent(in)    :: rho       ! plant's wood specific gravity
    real(r8),intent(in)    :: dbh_maxh  ! dbh at which max height occurs
    real(r8),intent(in)    :: c2b       ! c to biomass multiplier (~2.0)
    
    real(r8),intent(out)   :: blmax     ! plant leaf biomass [kg]
    real(r8),intent(out),optional   :: dblmaxdd  ! change leaf bio per diam [kgC/cm]
    
    if( d<dbh_maxh) then
       blmax = p1 * d**p2 * rho**p3
    else
       blmax = p1 * dbh_maxh**p2 * rho**p3
    end if
    
    if(present(dblmaxdd))then
       if( d<dbh_maxh) then
          dblmaxdd = p1*p2 * d**(p2-1.0_r8) * rho**p3
       else
          dblmaxdd = 0.0
       end if
    end if
    
    return
  end subroutine d2blmax_salda
  
  ! ===========================================================================
  
  subroutine d2blmax_2pwr(d,p1,p2,c2b,blmax,dblmaxdd)
    
    ! ======================================================================
    ! This is a power function for leaf biomass from plant diameter.
    !
    ! log(bl) = a2 + b2*log(h)
    ! bl = exp(a2) * h**b2
    ! ======================================================================
    
    
    real(r8),intent(in)  :: d         ! plant diameter [cm]
    real(r8),intent(in)  :: p1        ! parameter 1
    real(r8),intent(in)  :: p2        ! parameter 2
    real(r8),intent(in)  :: c2b       ! carbon to biomass multiplier
    
    real(r8),intent(out) :: blmax     ! plant leaf biomass [kgC]
    real(r8),intent(out),optional :: dblmaxdd  ! change leaf bio per diameter [kgC/cm]
    
    blmax    = p1*d**p2 / c2b
    
    if(present(dblmaxdd))then
       dblmaxdd = p1*p2 *d**(p2-1.0_r8) / c2b
    end if
    
    return
  end subroutine d2blmax_2pwr

  ! ===========================================================================
  
  subroutine dh2blmax_2pwr(d,p1,p2,dbh_maxh,c2b,blmax,dblmaxdd)
    
    ! -------------------------------------------------------------------------
    ! This formulation is very similar to d2blmax_2pwr
    ! The difference is that for very large trees that have reached peak
    ! height, we cap leaf biomass.
    ! --------------------------------------------------------------------------
    
    real(r8),intent(in)  :: d         ! plant diameter [cm]
    real(r8),intent(in)  :: p1        ! parameter 1
    real(r8),intent(in)  :: p2        ! parameter 2
    real(r8),intent(in)  :: c2b       ! carbon 2 biomass multiplier
    real(r8),intent(in)  :: dbh_maxh  ! dbh at maximum height
    
    real(r8),intent(out) :: blmax     ! plant leaf biomass [kgC]
    real(r8),intent(out),optional :: dblmaxdd  ! change leaf bio per diameter [kgC/cm]
    
    blmax    = p1*min(d,dbh_maxh)**p2/c2b
    
    ! If this plant has reached its height cap, then it is not
    ! adding leaf mass.  In this case, dhdd = 0
    if(present(dblmaxdd))then
       if(d>=dbh_maxh)then
          dblmaxdd = 0.0_r8
       else
          dblmaxdd = p1*p2*d**(p2-1.0_r8) / c2b
       end if
    end if
    
    return
  end subroutine dh2blmax_2pwr
  
  ! =========================================================================
  ! Diameter to height (D2H) functions
  ! =========================================================================
  
  subroutine d2h_chave2014(d,p1,p2,p3,dbh_maxh,h,dhdd)
    
    ! "d2h_chave2014"
    ! "d to height via Chave et al. 2014"
    
    ! This function calculates tree height based on tree diameter and the
    ! environmental stress factor "E", as per Chave et al. 2015 GCB
    ! As opposed to previous allometric models in ED, in this formulation
    ! we do not impose a hard cap on tree height.  But, maximum_height
    ! is an important parameter, but instead of imposing a hard limit, in
    ! the new methodology, it will be used to trigger a change in carbon
    ! balance accounting.  Such that a tree that hits its maximum height will
    ! begin to route available NPP into seed and defense respiration.
    !
    ! The stress function is based on the geographic location of the site.  If
    ! a user decides to use Chave2015 allometry, the E factor will be read in
    ! from a global gridded dataset and assigned for each ED patch (note it
    ! will be the same for each ED patch, but this distinction will help in
    ! porting ED into different models (patches are pure ED).  It
    ! assumes that the site is within the pan-tropics, and is a linear function
    ! of climatic water deficit, temperature seasonality and precipitation
    ! seasonality.  See equation 6b of Chave et al.
    ! The relevant equation for height in this function is 6a of the same
    ! manuscript, and is intended to pair with diameter to relate with
    ! structural biomass as per equation 7 (in which H is implicit).
    !
    ! Chave et al. Improved allometric models to estimate the abovegroud
    ! biomass of tropical trees.  Global Change Biology. V20, p3177-3190. 2015.
    !
    ! =========================================================================
    
    real(r8),intent(in)  :: d        ! plant diameter [cm]
    real(r8),intent(in)  :: p1       ! parameter a 
    real(r8),intent(in)  :: p2       ! parameter b
    real(r8),intent(in)  :: p3       ! parameter c
    real(r8),intent(in)  :: dbh_maxh ! dbh at maximum height [cm]
    
    real(r8),intent(out) :: h     ! plant height [m]
    real(r8),intent(out),optional :: dhdd  ! change in height per diameter [m/cm]
    real(r8) :: p1e
    
    p1e = p1   ! -eclim (assumed that p1 already has eclim removed)
    if(d>=dbh_maxh) then
       h    = exp( p1e + p2*log(dbh_maxh) + p3*log(dbh_maxh)**2.0 )
    else
       h    = exp( p1e + p2*log(d) + p3*log(d)**2.0 )
    end if
    
    if(present(dhdd))then
       if(d>=dbh_maxh ) then
          dhdd = 0.0_r8
       else
          dhdd = exp(p1e) * ( 2.0_r8*p3*d**(p2-1.0_r8+p3*log(d))*log(d) + &
               p2*d**(p2-1.0_r8+p3*log(d)) )
       end if
    end if
    return
  end subroutine d2h_chave2014

  ! ===========================================================================
  
  subroutine d2h_poorter2006(d,p1,p2,p3,dbh_maxh,h,dhdd)
    
    ! "d2h_poorter2006"
    ! "d to height via Poorter et al. 2006, these routines use natively
    !  asymtotic functions"
    !
    ! Poorter et al calculated height diameter allometries over a variety of
    ! species in Bolivia, including those that could be classified in guilds
    ! that were Partial-shade-tolerants, long-lived pioneers, shade-tolerants
    ! and short-lived pioneers.  There results between height and diameter
    ! found that small stature trees had less of a tendency to asymotote in
    ! height and showed more linear relationships, and the largest stature
    ! trees tended to show non-linear relationships that asymtote.
    !
    ! h = h_max*(1-exp(-a*d**b))
    !
    ! Poorter L, L Bongers and F Bongers.  Architecture of 54 moist-forest tree
    ! species: traits, trade-offs, and functional groups.  Ecology 87(5), 2006.
    !
    ! =========================================================================

    real(r8),intent(in)  :: d     ! plant diameter [cm] 
    real(r8),intent(in)     :: p1       ! parameter a = h_max
    real(r8),intent(in)     :: p2       ! parameter b
    real(r8),intent(in)     :: p3       ! parameter c
    real(r8),intent(in)     :: dbh_maxh ! dbh at maximum height
    real(r8),intent(out) :: h     ! plant height [m]
    real(r8),intent(out),optional :: dhdd  ! change in height per diameter [m/cm]
    
    h = p1*(1.0_r8 - exp(p2*min(d,dbh_maxh)**p3))
    
    !h = h_max - h_max (exp(a*d**b))
    !f(x) = -h_max*exp(g(x))
    !g(x) = a*d**b
    !d/dx f(g(x) = f'(g(x))*g'(x) = -a1*exp(a2*d**a3) * a3*a2*d**(a3-1)

    if(present(dhdd))then
       if( d>=dbh_maxh ) then
          dhdd = 0.0_r8
       else
          dhdd = -p1*exp(p2*d**p3) * p3*p2*d**(p3-1.0_r8)
       end if
    end if

    return
  end subroutine d2h_poorter2006

  ! ===========================================================================
  
  subroutine d2h_2pwr(d,p1,p2,dbh_maxh,h,dhdd)
    
    ! =========================================================================
    ! "d2h_2pwr"
    ! "d to height via 2 parameter power function"
    ! where height h is related to diameter by a linear relationship on the log
    ! transform where log(a) is the intercept and b is the slope parameter.
    !
    ! log(h) = log(a) + b*log(d)
    ! h      = exp(log(a)) * exp(log(d))**b
    ! h      = a*d**b
    !
    ! This functional form is used often in temperate allometries
    ! Therefore, no base reference is cited.  Although, the reader is pointed
    ! towards Dietze et al. 2008, King 1991, Ducey 2012 and many others for
    ! reasonable parameters.  Note that this subroutine is intended only for
    ! trees well below their maximum height, ie initialization.
    !
    ! =========================================================================
    ! From King et al. 1990 at BCI for saplings
    ! log(d) = a + b*log(h)
    ! d = exp(a) * h**b
    ! h = (1/exp(a)) * d**(1/b)
    ! h = p1*d**p2  where p1 = 1/exp(a) = 1.07293  p2 = 1/b = 1.4925
    ! d = (h/p1)**(1/p2)
    ! For T. tuberculata (canopy tree) a = -0.0704, b = 0.67
    ! =========================================================================
    
    ! args
    ! =========================================================================
    ! d: diameter at breast height
    ! p1: the intercept parameter 
    !                       (however exponential of the fitted log trans)
    ! p2: the slope parameter
    ! return:
    ! h: total tree height [m]
    ! =========================================================================

    real(r8),intent(in)     :: d        ! plant diameter [cm]
    real(r8),intent(in)     :: p1       ! parameter a
    real(r8),intent(in)     :: p2       ! parameter b
    real(r8),intent(in)     :: dbh_maxh ! dbh where max height occurs [cm]
    real(r8),intent(out)    :: h        ! plant height [m]
    real(r8),intent(out),optional    :: dhdd     ! change in height per diameter [m/cm]
    
    h    = p1*min(d,dbh_maxh)**p2
    
    if(present(dhdd))then
       if( d>=dbh_maxh ) then
          dhdd = 0.0_r8
       else
          dhdd = (p2*p1)*d**(p2-1.0_r8)
       end if
    end if
    
    return
  end subroutine d2h_2pwr
  
  ! ============================================================================
  
  subroutine d2h_obrien(d,p1,p2,dbh_maxh,h,dhdd)
    
    real(r8),intent(in)    :: d        ! plant diameter [cm]
    real(r8),intent(in)    :: p1       ! parameter a
    real(r8),intent(in)    :: p2       ! parameter b
    real(r8),intent(in)    :: dbh_maxh ! dbh where max height occurs [cm]
    real(r8),intent(out)   :: h        ! plant height [m]
    real(r8),intent(out),optional   :: dhdd     ! change in height per diameter [m/cm]
    
    !p1 = 0.64
    !p2 = 0.37
    h    = 10.0_r8**(log10(min(d,dbh_maxh))*p1+p2)
    
    if(present(dhdd))then
       if(d>=dbh_maxh ) then
          dhdd = 0.0_r8
       else
          dhdd = p1*10.0_r8**p2*d**(p1-1.0_r8)
       end if
    end if
    
    
    return
  end subroutine d2h_obrien
  
  ! ===========================================================================
  
  subroutine d2h_martcano(d,p1,p2,p3,dbh_maxh,h,dhdd)
    
    ! =========================================================================
    ! "d2h_martcano"
    ! "d to height via 3 parameter Michaelis-Menten following work at BCI
    ! by Martinez-Cano et al. 2016
    ! 
    ! h = (a*d**b)/(c+d**b)
    !
    ! h' = [(a*d**b)'(c+d**b) - (c+d**b)'(a*d**b)]/(c+d**b)**2
    ! dhdd = h' = [(ba*d**(b-1))(c+d**b) - (b*d**(b-1))(a*d**b)]/(c+d**b)**2
    !
    ! args
    ! =========================================================================
    ! d: diameter at breast height
    ! h: total tree height [m]
    ! =========================================================================
    
    real(r8),intent(in)  :: d     ! plant diameter [cm]   
    real(r8),intent(in)  :: p1       ! parameter a
    real(r8),intent(in)  :: p2       ! parameter b 
    real(r8),intent(in)  :: p3       ! parameter c
    real(r8),intent(in)  :: dbh_maxh ! diameter at maximum height
    real(r8),intent(out) :: h     ! plant height [m]
    real(r8),intent(out),optional :: dhdd  ! change in height per diameter [m/cm]
    
    h = (p1*min(d,dbh_maxh)**p2)/(p3+min(d,dbh_maxh)**p2)
    
    if(present(dhdd))then
       if(d>=dbh_maxh ) then
          dhdd = 0.0
       else
          dhdd = ((p2*p1*d**(p2-1._r8))*(p3+d**p2) - &
               (p2*d**(p2-1._r8))*(p1*d**p2)        )/ &
               (p3+d**p2)**2._r8
       end if
    end if
    
    return
  end subroutine d2h_martcano
  
  
  ! =========================================================================
  ! Diameter to (2) above-ground biomass
  ! =========================================================================
  
  subroutine dh2bagw_chave2014(d,h,dhdd,p1,p2,wood_density,c2b,bagw,dbagwdd)
    
    ! =========================================================================
    ! This function calculates tree structural biomass from tree diameter,
    ! height and wood density.
    !
    ! Chave et al. Improved allometric models to estimate the abovegroud
    ! biomass of tropical trees.  Global Change Biology. V20, p3177-3190. 2015.
    !
    ! Input arguments:
    ! d: Diameter at breast height [cm]
    ! rho:  wood specific gravity (dry wood mass per green volume)
    ! height: total tree height [m]
    ! a1: structural biomass allometry parameter 1 (intercept)
    ! a2: structural biomass allometry parameter 2 (slope)
    ! Output:
    ! bagw:   Total above ground biomass [kgC]
    !
    ! =========================================================================
    
    
    real(r8),intent(in)  :: d       ! plant diameter [cm]
    real(r8),intent(in)  :: h       ! plant height [m]
    real(r8),intent(in)  :: dhdd    ! change in height wrt diameter
    real(r8),intent(in)  :: p1  ! allometry parameter 1
    real(r8),intent(in)  :: p2  ! allometry parameter 2
    real(r8),intent(in)  :: wood_density
    real(r8),intent(in)  :: c2b
    real(r8),intent(out) :: bagw     ! plant height [m]
    real(r8),intent(out),optional :: dbagwdd  ! change in agb per diameter [kgC/cm]
    
    real(r8) :: dbagwdd1,dbagwdd2,dbagwdd3
    
    bagw   = (p1 * (wood_density*d**2.0_r8*h)**p2)/c2b
    
    
    if(present(dbagwdd))then
       ! Need the the derivative of height to diameter to
       ! solve the derivative of agb with height
       dbagwdd1  = (p1*wood_density**p2)/c2b
       dbagwdd2  = p2*d**(2.0_r8*p2)*h**(p2-1.0_r8)*dhdd
       dbagwdd3  = h**p2*2.0_r8*p2*d**(2.0_r8*p2-1.0_r8)
       dbagwdd   = dbagwdd1*(dbagwdd2 + dbagwdd3)
    end if
    
    return
  end subroutine dh2bagw_chave2014
  
  subroutine d2bagw_2pwr(d,p1,p2,c2b,bagw,dbagwdd)
    
    ! =========================================================================
    ! This function calculates tree above ground biomass according to 2
    ! parameter power functions. (slope and intercepts of a log-log
    ! diameter-agb fit:
    !
    ! These relationships are typical for temperate/boreal plants in North
    ! America.  Parameters are available from Chojnacky 2014 and Jenkins 2003
    !
    ! Note that we are using an effective diameter here, as Chojnacky 2014
    ! and Jenkins use diameter at the base of the plant for "woodland" species
    ! The diameters should be converted prior to this routine if drc.
    !
    ! Input arguments:
    ! diam: effective diameter (d or drc) in cm
    ! FOR SPECIES THAT EXPECT DCM, THIS NEEDS TO BE PRE-CALCULATED!!!!
    ! Output:
    ! agb:   Total above ground biomass [kgC]
    !
    ! =========================================================================
    ! Aceraceae, Betulaceae, Fagaceae and Salicaceae comprised nearly
    ! three-fourths of the hardwood species (Table 3)
    !
    ! Fabaceae and Juglandaceae had specific gravities .0.60 and were
    ! combined, as were Hippocastanaceae and Tilaceae with specific gravities
    ! near 0.30. The remaining 9 families, which included mostly species with
    ! specific gravity 0.45–0.55, were initially grouped to construct a general
    ! hardwood taxon for those families having few published biomass equa-
    ! tions however, 3 warranted separation, leaving 6 families for the general
    ! taxon.
    ! bagw = exp(b0 + b1*ln(diameter))/c2b
    ! =========================================================================

    
    real(r8),intent(in)  :: d       ! plant diameter [cm]
    real(r8),intent(in)  :: p1  ! allometry parameter 1
    real(r8),intent(in)  :: p2  ! allometry parameter 2
    real(r8),intent(in)  :: c2b     ! carbon to biomass multiplier ~2
    real(r8),intent(out) :: bagw     ! plant height [m]
    real(r8),intent(out),optional :: dbagwdd  ! change in agb per diameter [kgC/cm]
    
    bagw    = (p1 * d**p2)/c2b
    if(present(dbagwdd))then
       dbagwdd = (p2*p1*d**(p2-1.0_r8))/c2b
    end if
    
    return
  end subroutine d2bagw_2pwr
  
  
  subroutine dh2bagw_salda(d,h,dhdd,p1,p2,p3,p4, &
       wood_density,c2b,allom_agb_frac,bagw,dbagwdd)
    
    ! --------------------------------------------------------------------
    ! Calculate stem biomass from height(m) dbh(cm) and wood density(g/cm3)
    ! default params using allometry of J.G. Saldarriaga et al 1988 - Rio Negro
    ! Journal of Ecology vol 76 p938-958  
    ! Saldarriaga 1988 provided calculations on total dead biomass
    ! So here, we calculate total dead, and then remove the below-ground
    ! fraction
    ! --------------------------------------------------------------------
    
    real(r8),intent(in) :: d             ! plant diameter [cm]
    real(r8),intent(in) :: h             ! plant height [m]
    real(r8),intent(in) :: dhdd       ! change in height wrt diameter
    real(r8),intent(in) :: p1         !    = 0.06896_r8
    real(r8),intent(in) :: p2         !    = 0.572_r8
    real(r8),intent(in) :: p3         !    = 1.94_r8
    real(r8),intent(in) :: p4         !    = 0.931_r8
    real(r8),intent(in) :: c2b            ! carbon 2 biomass ratio
    real(r8),intent(in) :: wood_density   
    real(r8),intent(in) :: allom_agb_frac
    real(r8),intent(out) :: bagw     ! plant biomass [kgC/indiv]
    real(r8),intent(out),optional :: dbagwdd  ! change in agb per diameter [kgC/cm]
    
    real(r8) :: term1,term2,term3
    
    
    bagw = allom_agb_frac*p1*(h**p2)*(d**p3)*(wood_density**p4)

    ! Add sapwood calculation to this?
    
    ! bagw     = a1 * h**a2 * d**a3 * r**a4
    ! dbagw/dd = a1*r**a4 * d/dd (h**a2 * d**a3)
    ! dbagw/dd = a1*r**a4 * [ d**a3 *d/dd(h**a2) + h**a2*d/dd(d**a3) ]
    ! dbagw/dd = a1*r**a4 * [ d**a3 * a2*h**(a2-1)dh/dd + h**a2*a3*d**(a3-1)]
    
    ! From code
    !   dbagw/dd =  a3 * a1 *(h**a2)*(d**(a3-1))* (r**a4) + a2*a1*(h**(a2-1))*(d**a3)*(r**a4)*dhdd 
    !   dbagw/dd =  a1*r**a4 * [ d**a3 * a2* h**(a2-1)*dhdd +  a3 * (h**a2)*(d**(a3-1)) ]
    
    
    if(present(dbagwdd)) then

       term1 = allom_agb_frac*p1*(wood_density**p4)
       term2 = (h**p2)*p3*d**(p3-1.0_r8)
       term3  = p2*h**(p2-1.0_r8)*(d**p3)*dhdd
       dbagwdd = term1*(term2+term3)
       
    end if

    return
  end subroutine dh2bagw_salda
  
  ! ============================================================================
  ! height to diameter conversions
  ! Note that these conversions will only back-calculate the actual diameter
  ! for plants that have not started to experience height capping or an
  ! asymptote.  In these cases they may be called effective diameter.
  ! ============================================================================

  subroutine h2d_chave2014(h,p1,p2,p3,de,ddedh)

    
    real(r8),intent(in)  :: h       ! plant height [m]
    real(r8),intent(in)  :: p1
    real(r8),intent(in)  :: p2
    real(r8),intent(in)  :: p3
    
    real(r8),intent(out) :: de      ! effective plant diameter [cm]
    real(r8),intent(out),optional :: ddedh   ! effective change in d per height [cm/m]
    
    real(r8) :: p1e, eroot, dbh1,dhpdd
    
    p1e   = p1 !-eclim  (assumed that p1 already has eclim removed)
    eroot = (-p2 + sqrt(p2**2.0_r8 + 4.0_r8*log(h*exp(-p1e))*p3)) & 
         /(2.0_r8*p3)
    
    de = exp(eroot)
    
    if(present(ddedh))then
       ! Invert the derivative at d without asymtote
       dhpdd = exp(p1e)*( p3*2.0_r8*de**(p2-1.0_r8)*log(de)* &
            exp(p3*log(de)**2) + p2*de**(p2-1.0_r8)* &
            exp(p3*log(de)**2.0_r8) )
       
       ddedh = 1.0_r8/dhpdd
    end if
    
    !    term1 = exp(-p2/(2*p3))
    !    term2 = exp(p2**2/(4*p3**2))
    !    term3 = exp(-p1e/p3)
    !    term4 = h**(1/p3-1.0_r8)/(p3)
    !    d   = term1*term2*term3*term4
    return
  end subroutine h2d_chave2014
  
  ! ============================================================================
  
  subroutine h2d_poorter2006(h,p1,p2,p3,d,dddh)
    
    ! -------------------------------------------------------------------------
    ! Note that the height to diameter conversion in poorter is only necessary
    ! when initializing saplings.  In other methods, height to diameter is
    ! useful when defining the dbh at which point to asymptote, as maximum
    ! height is the user set parameter.  This function should not need to set a
    ! dbh_max parameter for instance, but it may end up doing so anyway, even
    ! if it is not used, do to poor filtering.  The poorter et al. d2h and h2d
    ! functions are already asymptotic, and the parameter governing maximum
    ! height is the p1 parameter.  Note as dbh gets very large, the
    ! exponential goes to zero, and the maximum height approaches p1.
    ! However, the asymptote has a much different shape than the logistic, so
    ! therefore in the Poorter et al functions, we do not set p1 == h_max.
    ! That being said, if an h_max that is greater than p1 is passed to this
    ! function, it will return a complex number. During parameter
    ! initialization, a check will be placed that forces:
    ! h_max = p1*0.98
    ! -------------------------------------------------------------------------
    
    real(r8),intent(in)  :: h      ! plant height [m]
    real(r8),intent(in)  :: p1
    real(r8),intent(in)  :: p2
    real(r8),intent(in)  :: p3
    
    real(r8),intent(out) :: d      ! plant diameter [cm]
    real(r8),intent(out),optional :: dddh   ! change in d per height [cm/m]
    
    ! -------------------------------------------------------------------------
    ! h = a1*(1 - exp(a2*d**a3))
    ! h = a1 - a1*exp(a2*d**a3)
    ! a1-h = a1*exp(a2*d**a3)
    ! (a1-h)/a1 = exp(a2*d**a3)
    ! log(1-h/a1) = a2*d**a3
    ! [log(1-h/a1)/a2]**(1/a3) = d
    !
    ! derivative dd/dh
    ! dd/dh = [log((a1-h)/a1)/a2]**(1/a3)'
    !       = (1/a3)*[log((a1-h)/a1)/a2]**(1/a3-1)* [(log(a1-h)-log(a1))/a2]'
    !       = (1/a3)*[log((a1-h)/a1)/a2]**(1/a3-1) * (1/(a2*(h-a1))
    ! dd/dh = -((log(1-h/a1)/a2)**(1/a3-1))/(a2*a3*(a1-h))
    ! -------------------------------------------------------------------------
    
    d = (log(1.0_r8-h/p1)/p2)**(1.0_r8/p3)
    
    if(present(dddh))then
       dddh = -((log(1-h/p1)/p2)**(1.0_r8/p3-1.0_r8))/ &
            (p2*p3*(p1-h))
    end if
    
    return
  end subroutine h2d_poorter2006
  
  ! ============================================================================
  
  subroutine h2d_2pwr(h,p1,p2,d,dddh)
    
    
    real(r8),intent(in)  :: h      ! plant height [m]
    real(r8),intent(in)  :: p1     ! parameter 1
    real(r8),intent(in)  :: p2     ! parameter 2
    
    real(r8),intent(out) :: d      ! plant diameter [cm]
    real(r8),intent(out),optional :: dddh   ! change in d per height [cm/m]
    
    !h = a1*d**a2
    d = (h/p1)**(1.0_r8/p2)
    
    !    d = (1/a1)**(1/a2)*h**(1/a2)
    if(present(dddh)) then
       dddh = (1.0_r8/p2)*(1.0_r8/p1)**(1.0_r8/p2) &
            *h**(1.0_r8/p2-1.0_r8)
    end if
    
    return
  end subroutine h2d_2pwr
  
  ! ============================================================================
  
  subroutine h2d_obrien(h,p1,p2,d,dddh)
    
    real(r8),intent(in)  :: h      ! plant height [m]
    real(r8),intent(in)  :: p1
    real(r8),intent(in)  :: p2
    
    real(r8),intent(out)   :: d      ! plant diameter [cm]
    real(r8),intent(out),optional   :: dddh   ! change in d per height [cm/m]
    
    d      = 10.0_r8**((log10(h)-p2)/p1)
    
    if(present(dddh))then
       dddh = 1.0_r8/(p1*10.0_r8**p2*d**(p1-1.0_r8))
    end if
    
    return
  end subroutine h2d_obrien
  
  ! ============================================================================
  
  subroutine h2d_martcano(h,p1,p2,p3,d,dddh)
    
    ! =========================================================================
    ! "d2h_martcano"
    ! "d to height via 3 parameter Michaelis-Menten following work at BCI
    ! by Martinez-Cano et al. 2016
    ! 
    ! h = (a*d**b)/(c+d**b)
    !
    ! d = [(h*c)/(a-h)]**(1/b)
    ! d = [(h*c)**(1/b)] / [(a-h)**(1/b)]
    ! d' = {[(h*c)**(1/b)]' [(a-h)**(1/b)] -  [(a-h)**(1/b)]'[(h*c)**(1/b)]} /
    !       [(a-h)**(1/b)]**2
    ! dddh = d' = {[(1/b)(h*c)**(1/b-1)] [(a-h)**(1/b)] -  
    !              [(1/b)(a-h)**(1/b-1)] [(h*c)**(1/b)]} /
    !             [(a-h)**(1/b)]**2
    ! 
    ! =========================================================================
    
    real(r8),intent(in)  :: h     ! plant height [m]
    real(r8),intent(in)  :: p1
    real(r8),intent(in)  :: p2
    real(r8),intent(in)  :: p3
    
    real(r8),intent(out)   :: d     ! plant diameter [cm]
    real(r8),intent(out),optional :: dddh  ! change in diameter per height [cm/m]
    
    d = ((h*p3)/(p1-h))**(1._r8/p2)
    
    if(present(dddh))then
       dddh =  (((1._r8/p2)*(h*p3)**(1._r8/p2-1._r8))*((p1-h)**(1._r8/p2)) - & 
            ((1._r8/p2)*(p1-h)**(1._r8/p2-1._r8))* ((h*p3)**(1._r8/p2)) ) / &
            ((p1-h)**(1._r8/p2))**2._r8
    end if
    return
  end subroutine h2d_martcano

  ! =============================================================================
  ! Specific diameter to crown area allometries
  ! =============================================================================

  
  subroutine carea_2pwr(d,spread,d2bl_p2,d2bl_ediff,d2ca_min,d2ca_max,c_area)

     ! ============================================================================
     ! Calculate area of ground covered by entire cohort. (m2)
     ! Function of DBH (cm) canopy spread (m/cm) and number of individuals. 
     ! ============================================================================

     real(r8),intent(in) :: d           ! diameter [cm]
     real(r8),intent(in) :: spread      ! site level relative spread score [0-1]
     real(r8),intent(in) :: d2bl_p2     ! parameter 2 in the diameter->bleaf allometry (exponent)
     real(r8),intent(in) :: d2bl_ediff  ! area difference factor in the diameter-bleaf allometry (exponent)
     real(r8),intent(in) :: d2ca_min    ! minimum diameter to crown area scaling factor
     real(r8),intent(in) :: d2ca_max    ! maximum diameter to crown area scaling factor
     real(r8),intent(out) :: c_area     ! crown area for one plant [m2]
     
     real(r8)            :: crown_area_to_dbh_exponent
     real(r8)            :: spreadterm  ! Effective 2bh to crown area scaling factor
     
     ! default is to use the same exponent as the dbh to bleaf exponent so that per-plant 
     ! canopy depth remains invariant during growth, but allowed to vary via the 
     ! allom_blca_expnt_diff term (which has default value of zero)
     crown_area_to_dbh_exponent = d2bl_p2 + d2bl_ediff
     
     ! ----------------------------------------------------------------------------------
     ! The function c_area is called during the process of canopy position demotion
     ! and promotion. As such, some cohorts are temporarily elevated to canopy positions
     ! that are outside the number of alloted canopy spaces.  Ie, a two story canopy
     ! may have a third-story plant, if only for a moment.  However, these plants
     ! still need to generate a crown area to complete the promotion, demotion process.
     ! So we allow layer index exceedence here and force it down to max.
     ! (rgk/cdk 05/2017)
     ! ----------------------------------------------------------------------------------
     
     ! apply site-level spread elasticity to the cohort crown allometry term
    
     spreadterm = spread * d2ca_max + (1._r8 - spread) * d2ca_min
     
     c_area = spreadterm * d ** crown_area_to_dbh_exponent
     
  end subroutine carea_2pwr
  
  ! =========================================================================

  subroutine StructureResetOfDH( bdead, ipft, canopy_trim, d, h )

     ! =========================================================================
     ! This subroutine estimates the diameter based on the structural biomass
     ! using the allometric functions. Since allometry is specified with diameter
     ! as the independant variable, we must do this through a search algorithm.
     ! Here, we keep searching until the difference between actual structure and
     ! the predicted structure based on the searched diameter is within a tolerance.
     ! T
     ! ============================================================================

     use FatesConstantsMod     , only : calloc_abs_error
     ! Arguments

     real(r8),intent(in)           :: bdead ! actual bdead [kgC]
     integer(i4),intent(in)        :: ipft  ! PFT index
     real(r8),intent(in)           :: canopy_trim
     real(r8),intent(inout)        :: d     ! plant diameter [cm]
     real(r8),intent(out)          :: h     ! plant height
     
     ! Locals
     real(r8)  :: bt_sap,dbt_sap_dd  ! target sap wood at current d
     real(r8)  :: bt_agw,dbt_agw_dd  ! target AG wood at current d
     real(r8)  :: bt_bgw,dbt_bgw_dd  ! target BG wood at current d
     real(r8)  :: bt_dead,dbt_dead_dd ! target struct wood at current d
     real(r8)  :: dd                  ! diameter increment for each step
     real(r8)  :: d_try               ! trial diameter
     real(r8)  :: bt_dead_try         ! trial structure biomasss
     real(r8)  :: dbt_dead_dd_try     ! trial structural derivative
     real(r8)  :: step_frac           ! step fraction
     integer   :: counter 
     real(r8), parameter :: step_frac0  = 0.9_r8
     integer, parameter  :: max_counter = 200

     call bsap_allom(d,ipft,canopy_trim,bt_sap,dbt_sap_dd)
     call bagw_allom(d,ipft,bt_agw,dbt_agw_dd)
     call bbgw_allom(d,ipft,bt_bgw,dbt_bgw_dd)
     call bdead_allom(bt_agw,bt_bgw, bt_sap, ipft, bt_dead, dbt_agw_dd, &
                      dbt_bgw_dd, dbt_sap_dd, dbt_dead_dd)

     ! This calculates a diameter increment based on the difference
     ! in structural mass and the target mass, and sets it to a fraction
     ! of the diameter increment
     counter = 0
     step_frac = step_frac0
     do while( (bdead-bt_dead) > calloc_abs_error )

        ! vulnerable to div0
        dd    = step_frac*(bdead-bt_dead)/dbt_dead_dd
        d_try = d + dd
        
        call bsap_allom(d_try,ipft,canopy_trim,bt_sap,dbt_sap_dd)
        call bagw_allom(d_try,ipft,bt_agw,dbt_agw_dd)
        call bbgw_allom(d_try,ipft,bt_bgw,dbt_bgw_dd)
        call bdead_allom(bt_agw,bt_bgw, bt_sap, ipft, bt_dead_try, dbt_agw_dd, &
              dbt_bgw_dd, dbt_sap_dd, dbt_dead_dd_try)

        ! Prevent overshooting
        if(bt_dead_try > (bdead+calloc_abs_error)) then
           step_frac = step_frac*0.5_r8
        else
           step_frac = step_frac0
           d         = d_try
           bt_dead   = bt_dead_try
           dbt_dead_dd = dbt_dead_dd_try
        end if
        counter = counter + 1
        if (counter>max_counter) then
           write(fates_log(),*) 'Having trouble converging on dbh reset'
           call endrun(msg=errMsg(sourcefile, __LINE__))
        end if
     end do

     call h_allom(d,ipft,h)
     if(counter>10)then
        write(fates_log(),*) 'dbh counter: ',counter
     end if

     ! At this point, the diameter, height and their target structural biomass
     ! should be pretty close to and greater than actual

     return
  end subroutine StructureResetOfDH

  ! =========================================================================
  
  subroutine cspline(x1,x2,y1,y2,dydx1,dydx2,x,y,dydx)
    
    ! ============================================================================
    ! This subroutine performs a cubic spline interpolation between known
    ! endpoints.  The endpoints have known coordinats and slopes
    !
    ! This routine may come in handy if we ever want to start using allometries
    ! that are different for juvenile and adult plants, and then connect
    ! the curves smoothly
    !
    ! ============================================================================
    
    ! Arguments
    
    real(r8),intent(in) :: x1     ! Lower endpoint independent
    real(r8),intent(in) :: x2     ! Upper endpoint independent
    real(r8),intent(in) :: y1     ! Lower endpoint dependent
    real(r8),intent(in) :: y2     ! Upper endpoint dependent
    real(r8),intent(in) :: dydx1  ! Lower endpoint slope
    real(r8),intent(in) :: dydx2  ! Upper endpoint slope
    real(r8),intent(in) :: x      ! Independent
    real(r8),intent(out) :: y     ! Dependent
    real(r8),intent(out) :: dydx  ! Slope
    
    ! Temps
    real(r8) :: t
    real(r8) :: a
    real(r8) :: b
    
    t = (x-x1)/(x2-x1)
    a = dydx1*(x2-x1) - (y2-y1)
    b = -dydx2*(x2-x1) + (y2-y1)
    
    y    = (1.0_r8-t)*y1 + t*y2 + t*(1.0_r8-t)*(a*(1.0_r8-t) + b*t)
    dydx = (y2-y1)/(x2-x1) + (1.0_r8-2.0_r8*t)*(a*(1.0_r8-t)+b*t)/(x2-x1) + t*(1.0_r8-t)*(b-a)/(x2-x1)
    return
  end subroutine cspline
  
end module FatesAllometryMod<|MERGE_RESOLUTION|>--- conflicted
+++ resolved
@@ -102,12 +102,9 @@
   public :: bagw_allom    ! Generic AGWB (above grnd. woody bio) wrapper
   public :: blmax_allom   ! Generic maximum leaf biomass wrapper
   public :: bleaf         ! Generic actual leaf biomass wrapper
-<<<<<<< HEAD
   public :: storage_fraction_of_target ! storage as fraction of leaf biomass
-=======
   public :: tree_lai      ! Calculate tree-level LAI from actual leaf biomass
   public :: tree_sai      ! Calculate tree-level SAI from target leaf biomass
->>>>>>> 9ae322a8
   public :: bsap_allom    ! Generic sapwood wrapper
   public :: bbgw_allom    ! Generic coarse root wrapper
   public :: bfineroot     ! Generic actual fine root biomass wrapper
@@ -462,9 +459,7 @@
 
     end associate
     return
- end subroutine carea_allom
-
-
+  end subroutine carea_allom
 
   ! =====================================================================================
         
@@ -504,9 +499,6 @@
     return
   end subroutine bleaf
   
-<<<<<<< HEAD
-
-
   ! =====================================================================================
 
   subroutine storage_fraction_of_target(b_leaf, bstore, frac)
@@ -528,7 +520,6 @@
 
   end subroutine storage_fraction_of_target
 
-=======
   ! =====================================================================================
   
   real(r8) function tree_lai( bl, status_coh, pft, c_area, n )
@@ -610,7 +601,6 @@
     return
 
   end function tree_sai
->>>>>>> 9ae322a8
   
   ! ============================================================================
   ! Generic sapwood biomass interface
