--- conflicted
+++ resolved
@@ -1991,16 +1991,9 @@
 
     !
     ! !ARGUMENTS
-<<<<<<< HEAD
     real(r8),intent(inout) :: root_fraction(:) ! Normalized profile
     integer, intent(in)    :: ft               ! functional typpe
     real(r8),intent(in)    :: zi(:)            ! Center of depth [m]
-=======
-    real(r8),intent(inout) :: root_fraction(:)
-    integer, intent(in)    :: ft
-    integer,intent(in)     :: lowerb
-    real(r8),intent(in)    :: zi(lowerb:)
->>>>>>> 5dd0d0e5
     integer,intent(in)     :: icontext
 
     ! Parameters
