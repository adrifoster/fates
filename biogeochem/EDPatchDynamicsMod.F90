module EDPatchDynamicsMod

  ! ============================================================================
  ! Controls formation, creation, fusing and termination of patch level processes. 
  ! ============================================================================
  use FatesGlobals         , only : fates_log
  use FatesGlobals         , only : FatesWarn,N2S,A2S
  use FatesInterfaceTypesMod    , only : hlm_freq_day
  use EDPftvarcon          , only : EDPftvarcon_inst
  use EDPftvarcon          , only : GetDecompyFrac
  use PRTParametersMod      , only : prt_params
  use EDCohortDynamicsMod  , only : fuse_cohorts, sort_cohorts, insert_cohort
  use EDCohortDynamicsMod  , only : DeallocateCohort
  use EDTypesMod           , only : area_site => area
  use ChecksBalancesMod    , only : PatchMassStock
  use FatesLitterMod       , only : ncwd
  use FatesLitterMod       , only : ndcmpy
  use FatesLitterMod       , only : litter_type
  use EDTypesMod           , only : homogenize_seed_pfts
  use EDTypesMod           , only : n_dbh_bins, area, patchfusion_dbhbin_loweredges
  use EDtypesMod           , only : force_patchfuse_min_biomass
  use EDTypesMod           , only : ed_site_type, ed_patch_type, ed_cohort_type
  use EDTypesMod           , only : site_massbal_type
  use EDTypesMod           , only : site_fluxdiags_type
  use EDTypesMod           , only : min_patch_area
  use EDTypesMod           , only : min_patch_area_forced
  use EDTypesMod           , only : nclmax
  use EDTypesMod           , only : maxpft
  use EDTypesMod           , only : dtype_ifall
  use EDTypesMod           , only : dtype_ilog
  use EDTypesMod           , only : dtype_ifire
  use EDTypesMod           , only : dtype_ilandusechange
  use EDTypesMod           , only : ican_upper
  use PRTGenericMod        , only : num_elements
  use PRTGenericMod        , only : element_list
  use EDTypesMod           , only : lg_sf
  use EDTypesMod           , only : dl_sf
  use EDTypesMod           , only : dump_patch
  use EDTypesMod           , only : N_DIST_TYPES
  use EDTypesMod           , only : AREA_INV
  use FatesConstantsMod    , only : rsnbl_math_prec
  use FatesConstantsMod    , only : fates_tiny
  use FatesConstantsMod    , only : nocomp_bareground
  use FatesInterfaceTypesMod    , only : hlm_use_planthydro
  use FatesInterfaceTypesMod    , only : hlm_numSWb
  use FatesInterfaceTypesMod    , only : bc_in_type
  use FatesInterfaceTypesMod    , only : numpft
  use FatesInterfaceTypesMod    , only : hlm_stepsize
  use FatesInterfaceTypesMod    , only : hlm_use_sp
  use FatesInterfaceTypesMod    , only : hlm_use_nocomp
  use FatesInterfaceTypesMod    , only : hlm_use_fixed_biogeog
  use FatesInterfaceTypesMod    , only : hlm_num_lu_harvest_cats
  use FatesInterfaceTypesMod    , only : hlm_num_luh2_states
  use FatesInterfaceTypesMod    , only : hlm_num_luh2_transitions
  use FatesGlobals         , only : endrun => fates_endrun
  use FatesConstantsMod    , only : r8 => fates_r8
  use FatesConstantsMod    , only : itrue, ifalse
  use FatesConstantsMod    , only : t_water_freeze_k_1atm
  use FatesPlantHydraulicsMod, only : InitHydrCohort
  use FatesPlantHydraulicsMod, only : AccumulateMortalityWaterStorage
  use FatesPlantHydraulicsMod, only : DeallocateHydrCohort
  use EDLoggingMortalityMod, only : logging_litter_fluxes 
  use EDLoggingMortalityMod, only : logging_time
  use EDLoggingMortalityMod, only : get_harvest_rate_area
  use EDLoggingMortalityMod, only : get_harvest_rate_carbon
  use EDLoggingMortalityMod, only : get_harvestable_carbon
  use EDLoggingMortalityMod, only : get_harvest_debt
  use EDParamsMod          , only : fates_mortality_disturbance_fraction
  use FatesAllometryMod    , only : carea_allom
  use FatesAllometryMod    , only : set_root_fraction
  use FatesConstantsMod    , only : g_per_kg
  use FatesConstantsMod    , only : ha_per_m2
  use FatesConstantsMod    , only : days_per_sec
  use FatesConstantsMod    , only : years_per_day
  use FatesConstantsMod    , only : nearzero
  use FatesConstantsMod    , only : primarylands, secondarylands, pasture_rangelands, crops
  use FatesConstantsMod    , only : n_landuse_cats
  use FatesLandUseChangeMod, only : get_landuse_transition_rates
  use FatesConstantsMod    , only : fates_unset_r8
  use FatesConstantsMod    , only : fates_unset_int
  use FatesConstantsMod    , only : hlm_harvest_carbon
  use EDCohortDynamicsMod  , only : InitPRTObject
  use EDCohortDynamicsMod  , only : InitPRTBoundaryConditions
  use ChecksBalancesMod,      only : SiteMassStock
  use PRTGenericMod,          only : carbon12_element
  use PRTGenericMod,          only : leaf_organ
  use PRTGenericMod,          only : fnrt_organ
  use PRTGenericMod,          only : sapw_organ
  use PRTGenericMod,          only : store_organ
  use PRTGenericMod,          only : repro_organ
  use PRTGenericMod,          only : struct_organ
  use PRTLossFluxesMod,       only : PRTBurnLosses
  use FatesInterfaceTypesMod,      only : hlm_parteh_mode
  use PRTGenericMod,          only : prt_carbon_allom_hyp   
  use PRTGenericMod,          only : prt_cnp_flex_allom_hyp
  use SFParamsMod,            only : SF_VAL_CWD_FRAC
  use EDParamsMod,            only : logging_event_code
  use EDParamsMod,            only : logging_export_frac
  use EDParamsMod,            only : maxpatch_primary
  use EDParamsMod,            only : maxpatch_secondary
  use EDParamsMod,            only : maxpatch_total
  use FatesRunningMeanMod,    only : ema_24hr, fixed_24hr, ema_lpa, ema_longterm
  
  ! CIME globals
  use shr_infnan_mod       , only : nan => shr_infnan_nan, assignment(=)
  use shr_log_mod          , only : errMsg => shr_log_errMsg
  
  !
  implicit none
  private
  !
  public :: create_patch
  public :: spawn_patches
  public :: zero_patch
  public :: fuse_patches
  public :: terminate_patches
  public :: patch_pft_size_profile
  public :: disturbance_rates
  public :: check_patch_area
  public :: set_patchno
  private:: fuse_2_patches
  public :: get_frac_site_primary

  character(len=*), parameter, private :: sourcefile = &
        __FILE__

  logical, parameter :: debug = .false.

  ! When creating new patches from other patches, we need to send some of the
  ! litter from the old patch to the new patch.  Likewise, when plants die
  ! from the disturbance, we need to send some amount from the old patch to
  ! the new patch.  If the plant matter falls straight down, then that
  ! would make a case for all of the litter going to the new patch. 
  ! This would be localization=1
  ! But if we think some of the plant matter drifts, or a tall tree lands
  ! outside of its gap, or are afraid of newly formed patches having 
  ! too much burnable material, then we drop the localization from 1 down
  ! a notch.
  ! Note that in all cases, a localization of 0, suggests that litter
  ! is dispensed randomly in space among the area of the new and old
  ! patch combined. A localization of 1 suggests that
  ! all litter is sent to the new patch.

  real(r8), parameter :: existing_litt_localization = 1.0_r8
  real(r8), parameter :: treefall_localization = 0.0_r8
  real(r8), parameter :: burn_localization = 0.0_r8

  integer :: istat           ! return status code
  character(len=255) :: smsg ! Message string for deallocation errors
  character(len=512) :: msg  ! Message string for warnings and logging
  
  ! 10/30/09: Created by Rosie Fisher
  ! ============================================================================

contains

  ! ============================================================================
  subroutine disturbance_rates( site_in, bc_in)
    !
    ! !DESCRIPTION:
    ! Calculates the fire and mortality related disturbance rates for each patch,
    ! and then determines which is the larger at the patch scale (for now, there an only
    ! be one disturbance type for each timestep.  
    ! all disturbance rates here are per daily timestep. 
    
    ! 2016-2017
    ! Modify to add logging disturbance

    ! !USES:
    use EDMortalityFunctionsMod , only : mortality_rates
    use EDMortalityFunctionsMod , only : ExemptTreefallDist
    ! loging flux
    use EDLoggingMortalityMod , only : LoggingMortality_frac

  
    ! !ARGUMENTS:
    type(ed_site_type) , intent(inout) :: site_in
    type(bc_in_type) , intent(in) :: bc_in
    !
    ! !LOCAL VARIABLES:
    type (ed_patch_type) , pointer :: currentPatch
    type (ed_cohort_type), pointer :: currentCohort

    real(r8) :: cmort
    real(r8) :: bmort
    real(r8) :: hmort
    real(r8) :: frmort
    real(r8) :: smort
    real(r8) :: asmort
    real(r8) :: dgmort
    
    real(r8) :: lmort_direct
    real(r8) :: lmort_collateral
    real(r8) :: lmort_infra
    real(r8) :: l_degrad         ! fraction of trees that are not killed but suffer from forest 
                                 ! degradation (i.e. they are moved to newly-anthro-disturbed 
                                 ! secondary forest patch)
    real(r8) :: dist_rate_ldist_notharvested
    integer  :: threshold_sizeclass
    integer  :: i_dist
    integer  :: h_index
    real(r8) :: frac_site_primary
    real(r8) :: harvest_rate
    real(r8) :: tempsum
    real(r8) :: harvestable_forest_c(hlm_num_lu_harvest_cats)
    integer  :: harvest_tag(hlm_num_lu_harvest_cats)
    real(r8) :: landuse_transition_matrix(n_landuse_cats, n_landuse_cats)  ! [m2/m2/year]

    !----------------------------------------------------------------------------------------------
    ! Calculate Mortality Rates (these were previously calculated during growth derivatives)
    ! And the same rates in understory plants have already been applied to %dndt
    !----------------------------------------------------------------------------------------------
    
    ! first calculate the fractino of the site that is primary land
    call get_frac_site_primary(site_in, frac_site_primary)

    ! get available biomass for harvest for all patches
    call get_harvestable_carbon(site_in, bc_in%site_area, bc_in%hlm_harvest_catnames, harvestable_forest_c)
 
    currentPatch => site_in%oldest_patch
    do while (associated(currentPatch))   

       currentCohort => currentPatch%shortest
       do while(associated(currentCohort))        
          ! Mortality for trees in the understorey.
          currentCohort%patchptr => currentPatch

          call mortality_rates(currentCohort,bc_in,cmort,hmort,bmort,frmort,smort,asmort,dgmort)
          currentCohort%dmort  = cmort+hmort+bmort+frmort+smort+asmort+dgmort
          call carea_allom(currentCohort%dbh,currentCohort%n,site_in%spread,currentCohort%pft, &
               currentCohort%crowndamage,currentCohort%c_area)

          ! Initialize diagnostic mortality rates
          currentCohort%cmort = cmort
          currentCohort%bmort = bmort
          currentCohort%hmort = hmort
          currentCohort%frmort = frmort
          currentCohort%smort = smort
          currentCohort%asmort = asmort
          currentCohort%dgmort = dgmort
          
          call LoggingMortality_frac(currentCohort%pft, currentCohort%dbh, currentCohort%canopy_layer, &
                lmort_direct,lmort_collateral,lmort_infra,l_degrad,&
                bc_in%hlm_harvest_rates, &
                bc_in%hlm_harvest_catnames, &
                bc_in%hlm_harvest_units, &
                currentPatch%anthro_disturbance_label, &
                currentPatch%age_since_anthro_disturbance, &
                frac_site_primary, &
                harvestable_forest_c, &
                harvest_tag)
         
          currentCohort%lmort_direct     = lmort_direct
          currentCohort%lmort_collateral = lmort_collateral
          currentCohort%lmort_infra      = lmort_infra
          currentCohort%l_degrad         = l_degrad

          currentCohort => currentCohort%taller
       end do

       currentPatch => currentPatch%younger
    end do

    call get_harvest_debt(site_in, bc_in, harvest_tag)

    call get_landuse_transition_rates(bc_in, landuse_transition_matrix)

    ! ---------------------------------------------------------------------------------------------
    ! Calculate Disturbance Rates based on the mortality rates just calculated
    ! ---------------------------------------------------------------------------------------------

    ! zero the diagnostic disturbance rate fields
    site_in%potential_disturbance_rates(1:N_DIST_TYPES) = 0._r8

    ! Recalculate total canopy area prior to resolving the disturbance
    currentPatch => site_in%oldest_patch
    do while (associated(currentPatch))
       currentPatch%total_canopy_area = 0._r8
       currentCohort => currentPatch%shortest
       do while(associated(currentCohort))   
          if(currentCohort%canopy_layer==1)then
             currentPatch%total_canopy_area = currentPatch%total_canopy_area + currentCohort%c_area
          end if
          currentCohort => currentCohort%taller
       end do
       currentPatch => currentPatch%younger
    end do

    currentPatch => site_in%oldest_patch
    do while (associated(currentPatch))   
       
       currentPatch%disturbance_rates(dtype_ifall) = 0.0_r8
       currentPatch%disturbance_rates(dtype_ilog)  = 0.0_r8
       currentPatch%disturbance_rates(dtype_ifire) = 0.0_r8

       dist_rate_ldist_notharvested = 0.0_r8
       
       currentPatch%landuse_transition_rates(1:n_landuse_cats) = &
            landuse_transition_matrix(currentPatch%anthro_disturbance_label,1:n_landuse_cats)

       currentCohort => currentPatch%shortest
       do while(associated(currentCohort))   

          if(currentCohort%canopy_layer == 1)then

             ! Treefall Disturbance Rate.  Only count this for trees, not grasses
             if ( .not. ExemptTreefallDist(currentCohort) ) then
                currentPatch%disturbance_rates(dtype_ifall) = currentPatch%disturbance_rates(dtype_ifall) + &
                     fates_mortality_disturbance_fraction * &
                     min(1.0_r8,currentCohort%dmort)*hlm_freq_day*currentCohort%c_area/currentPatch%area
             end if

             ! Logging Disturbance Rate
             currentPatch%disturbance_rates(dtype_ilog) = currentPatch%disturbance_rates(dtype_ilog) + &
                   min(1.0_r8, currentCohort%lmort_direct +                          & 
                               currentCohort%lmort_collateral +                      &
                               currentCohort%lmort_infra +                           &
                               currentCohort%l_degrad ) *                            &
                               currentCohort%c_area/currentPatch%area

             if(currentPatch%disturbance_rates(dtype_ilog)>1.0) then
                 write(fates_log(),*) 'See luc mortalities:', currentCohort%lmort_direct, &
                     currentCohort%lmort_collateral, currentCohort%lmort_infra, currentCohort%l_degrad
             end if
             
             ! Non-harvested part of the logging disturbance rate
             dist_rate_ldist_notharvested = dist_rate_ldist_notharvested + currentCohort%l_degrad * &
                  currentCohort%c_area/currentPatch%area
             
          endif
          currentCohort => currentCohort%taller
       enddo !currentCohort

       ! for non-closed-canopy areas subject to logging, add an additional increment of area disturbed
       ! equivalent to the fraction logged to account for transfer of interstitial ground area to new secondary lands
       if ( logging_time .and. &
            (currentPatch%area - currentPatch%total_canopy_area) .gt. fates_tiny ) then
          ! The canopy is NOT closed. 

          if(bc_in%hlm_harvest_units == hlm_harvest_carbon) then
             call get_harvest_rate_carbon (currentPatch%anthro_disturbance_label, bc_in%hlm_harvest_catnames, &
                   bc_in%hlm_harvest_rates, currentPatch%age_since_anthro_disturbance, harvestable_forest_c, &
                   harvest_rate, harvest_tag)
          else
             call get_harvest_rate_area (currentPatch%anthro_disturbance_label, bc_in%hlm_harvest_catnames, &
                  bc_in%hlm_harvest_rates, frac_site_primary, currentPatch%age_since_anthro_disturbance, harvest_rate)
          end if

          currentPatch%disturbance_rates(dtype_ilog) = currentPatch%disturbance_rates(dtype_ilog) + &
               (currentPatch%area - currentPatch%total_canopy_area) * harvest_rate / currentPatch%area

          ! Non-harvested part of the logging disturbance rate
          dist_rate_ldist_notharvested = dist_rate_ldist_notharvested + &
               (currentPatch%area - currentPatch%total_canopy_area) * harvest_rate / currentPatch%area
       endif

       ! For nocomp mode, we need to prevent producing too small patches, which may produce small patches
       if ((hlm_use_nocomp .eq. itrue) .and. &
           (currentPatch%disturbance_rates(dtype_ilog)*currentPatch%area .lt. min_patch_area_forced)) then
          currentPatch%disturbance_rates(dtype_ilog) = 0._r8
       end if

       ! fraction of the logging disturbance rate that is non-harvested
       if (currentPatch%disturbance_rates(dtype_ilog) .gt. nearzero) then
          currentPatch%fract_ldist_not_harvested = dist_rate_ldist_notharvested / &
               currentPatch%disturbance_rates(dtype_ilog)
       endif

       ! Fire Disturbance Rate
       currentPatch%disturbance_rates(dtype_ifire) = currentPatch%frac_burnt

       ! calculate a disgnostic sum of disturbance rates for different classes of disturbance across all patches in this site. 
       do i_dist = 1,N_DIST_TYPES
          site_in%potential_disturbance_rates(i_dist) = site_in%potential_disturbance_rates(i_dist) + &
               currentPatch%disturbance_rates(i_dist) * currentPatch%area * AREA_INV
       end do

       ! Fires can't burn the whole patch, as this causes /0 errors. 
       if (currentPatch%disturbance_rates(dtype_ifire) > 0.98_r8)then
          msg = 'very high fire areas'//trim(A2S(currentPatch%disturbance_rates(:)))//trim(N2S(currentPatch%frac_burnt))
          call FatesWarn(msg,index=2)
       endif

       ! if the sum of all disturbance rates is such that they will exceed total patch area on this day, then reduce them all proportionally.
       if ( (sum(currentPatch%disturbance_rates(:)) + sum(currentPatch%landuse_transition_rates(1:n_landuse_cats))) .gt. 1.0_r8 ) then
          tempsum = sum(currentPatch%disturbance_rates(:)) + sum(currentPatch%landuse_transition_rates(1:n_landuse_cats))
          do i_dist = 1,N_DIST_TYPES
             currentPatch%disturbance_rates(i_dist) = currentPatch%disturbance_rates(i_dist) / tempsum
          end do
          do i_dist = 1,n_landuse_cats
             currentPatch%landuse_transition_rates(i_dist) = currentPatch%landuse_transition_rates(i_dist) / tempsum
          end do
       endif

       currentPatch => currentPatch%younger

    enddo !patch loop 

  end subroutine disturbance_rates

    ! ============================================================================

  subroutine spawn_patches( currentSite, bc_in)
    !
    ! !DESCRIPTION:
    ! In this subroutine, the following happens
    ! 1) the total area disturbed is calculated
    ! 2) a new patch is created
    ! 3) properties are averaged
    ! 4) litter fluxes from fire and mortality are added 
    ! 5) For mortality, plants in existing patch canopy are killed. 
    ! 6) For mortality, Plants in new and existing understorey are killed
    ! 7) For fire, burned plants are killed, and unburned plants are added to new patch. 
    ! 8) New cohorts are added to new patch and sorted. 
    ! 9) New patch is added into linked list
    ! 10) Area checked, and patchno recalculated. 
    !
    ! !USES:

    use EDParamsMod         , only : ED_val_understorey_death, logging_coll_under_frac
    use EDCohortDynamicsMod , only : zero_cohort, copy_cohort, terminate_cohorts
    use FatesConstantsMod   , only : rsnbl_math_prec

    !
    ! !ARGUMENTS:
    type (ed_site_type), intent(inout) :: currentSite
    type (bc_in_type), intent(in)      :: bc_in
    !
    ! !LOCAL VARIABLES:
    type (ed_patch_type) , pointer :: new_patch
    type (ed_patch_type) , pointer :: new_patch_primary
    type (ed_patch_type) , pointer :: new_patch_secondary
    type (ed_patch_type) , pointer :: currentPatch
    type (ed_cohort_type), pointer :: currentCohort
    type (ed_cohort_type), pointer :: nc
    type (ed_cohort_type), pointer :: storesmallcohort
    type (ed_cohort_type), pointer :: storebigcohort
    real(r8) :: site_areadis_primary         ! total area disturbed (to primary forest) in m2 per site per day
    real(r8) :: site_areadis_secondary       ! total area disturbed (to secondary forest) in m2 per site per day    
    real(r8) :: patch_site_areadis           ! total area disturbed in m2 per patch per day
    real(r8) :: age                          ! notional age of this patch in years
    integer  :: el                           ! element loop index
    integer  :: tnull                        ! is there a tallest cohort?
    integer  :: snull                        ! is there a shortest cohort?
    integer  :: levcan                       ! canopy level
    real(r8) :: leaf_c                       ! leaf carbon [kg]
    real(r8) :: fnrt_c                       ! fineroot carbon [kg]
    real(r8) :: sapw_c                       ! sapwood carbon [kg]
    real(r8) :: store_c                      ! storage carbon [kg]
    real(r8) :: struct_c                     ! structure carbon [kg]
    real(r8) :: total_c                      ! total carbon of plant [kg]
    real(r8) :: leaf_burn_frac               ! fraction of leaves burned in fire
    ! for both woody and grass species
    real(r8) :: leaf_m                       ! leaf mass during partial burn calculations
    logical  :: found_youngest_primary       ! logical for finding the first primary forest patch
    integer  :: min_nocomp_pft, max_nocomp_pft, i_nocomp_pft
    integer  :: i_disturbance_type, i_dist2  ! iterators for looping over disturbance types
    real(r8) :: disturbance_rate             ! rate of disturbance being resolved [fraction of patch area / day]
    real(r8) :: oldarea                      ! old patch area prior to disturbance
    logical  :: clearing_matrix(n_landuse_cats,n_landuse_cats)  ! do we clear vegetation when transferring from one LU type to another?

    !---------------------------------------------------------------------

    storesmallcohort => null() ! storage of the smallest cohort for insertion routine
    storebigcohort   => null() ! storage of the largest cohort for insertion routine 

    if (hlm_use_nocomp .eq. itrue) then
       min_nocomp_pft = 0
       max_nocomp_pft = numpft
    else
       min_nocomp_pft = fates_unset_int
       max_nocomp_pft = fates_unset_int
    endif

    ! zero the diagnostic disturbance rate fields
    currentSite%disturbance_rates_primary_to_primary(1:N_DIST_TYPES) = 0._r8
    currentSite%disturbance_rates_primary_to_secondary(1:N_DIST_TYPES) = 0._r8
    currentSite%disturbance_rates_secondary_to_secondary(1:N_DIST_TYPES) = 0._r8

    ! get rules for vegetation clearing during land use change
    call get_landusechange_rules(clearing_matrix)

    ! in the nocomp cases, since every patch has a PFT identity, it can only receive patch area from patches
    ! that have the same identity. In order to allow this, we have this very high level loop over nocomp PFTs
    ! and only do the disturbance for any patches that have that nocomp PFT identity.
    ! If nocomp is not enabled, then this is not much of a loop, it only passes through once.
    nocomp_pft_loop: do i_nocomp_pft = min_nocomp_pft,max_nocomp_pft

       disturbance_type_loop: do i_disturbance_type = 1,N_DIST_TYPES

          if ( i_disturbance_type .eq. dtype_ilandusechange) then
             n_luctype = n_landuse_cats
          else
             n_luctype = 1
          endif

          landusechange_type_loop: do i_landusechange_type = 1, n_luctype

             landuse_type_loop: do i_donorpatch_landuse_type = 1, n_landuse_cats
s
                ! calculate area of disturbed land, in this timestep, by summing contributions from each existing patch.
                currentPatch => currentSite%youngest_patch

                site_areadis = 0.0_r8

                ! figure out what land use label the receiver patch for disturbance from patches with
                ! this disturbance label and disturbance of this type will have
                if ( i_disturbance_type .eq. dtype_ilog) then
                   receiver_patch_lu_label = secondarylands
                else
                   receiver_patch_lu_label = i_donorpatch_landuse_type
                endif

                patchloop: do while(associated(currentPatch))

                   cp_nocomp_matches_1_if: if ( hlm_use_nocomp .eq. ifalse .or. &
                        currentPatch%nocomp_pft_label .eq. i_nocomp_pft ) then

                      patchlabel_matches_lutype_if: if (currentPatch%anthro_disturbance_label .eq. i_donorpatch_landuse_type) then

                         if ( i_disturbance_type .ne. dtype_ilandusechange) then
                            disturbance_rate = currentPatch%disturbance_rates(i_disturbance_type)
                         else
                            disturbance_rate = currentPatch%landuse_transition_rates(i_landusechange_type)
                         endif

                         if(disturbance_rate > (1.0_r8 + rsnbl_math_prec)) then
                            write(fates_log(),*) 'patch disturbance rate > 1 ?',disturbance_rate
                            call dump_patch(currentPatch)
                            call endrun(msg=errMsg(sourcefile, __LINE__))
                         end if

                         ! Only create new patches that have non-negligible amount of land
                         if((currentPatch%area*disturbance_rate) > nearzero ) then

                            site_areadis = site_areadis + currentPatch%area * disturbance_rate

                            ! track disturbance rates to output to history
                            currentSite%disturbance_rates(i_disturbance_type) = &
                                 currentSite%disturbance_rates(i_disturbance_type) + &
                                 currentPatch%area * disturbance_rate * AREA_INV


                         end if

                      end if patchlabel_matches_lutype_if
                   end if cp_nocomp_matches_1_if
                   currentPatch => currentPatch%older
                enddo patchloop ! end loop over patches. sum area disturbed for all patches.

                ! It is possible that no disturbance area was generated
                if ( site_areadis > nearzero) then

                   age = 0.0_r8

                   ! create an empty patch, to absorb newly disturbed area
                   allocate(new_patch)

                   call create_patch(currentSite, new_patch, age, &
                        site_areadis, receiver_patch_lu_label, i_nocomp_pft)

                   ! Initialize the litter pools to zero, these
                   ! pools will be populated by looping over the existing patches
                   ! and transfering in mass
                   do el=1,num_elements
                      call new_patch%litter(el)%InitConditions(init_leaf_fines=0._r8, &
                           init_root_fines=0._r8, &
                           init_ag_cwd=0._r8, &
                           init_bg_cwd=0._r8, &
                           init_seed=0._r8,   &
                           init_seed_germ=0._r8)
                   end do
                   new_patch%tallest  => null()
                   new_patch%shortest => null()

                endif

                ! loop round all the patches that contribute surviving indivduals and litter
                ! pools to the new patch.  We only loop the pre-existing patches, so
                ! quit the loop if the current patch is either null, or matches the
                ! two new pointers.

                currentPatch => currentSite%oldest_patch
                patchloop: do while(associated(currentPatch))

                   cp_nocomp_matches_2_if: if ( hlm_use_nocomp .eq. ifalse .or. &
                        currentPatch%nocomp_pft_label .eq. i_nocomp_pft ) then

                      patchlabel_matches_lutype_if: if (currentPatch%anthro_disturbance_label .eq. i_donorpatch_landuse_type) then


                         ! This is the amount of patch area that is disturbed, and donated by the donor
                         if ( i_disturbance_type .ne. dtype_ilandusechange) then
                            disturbance_rate = currentPatch%disturbance_rates(i_disturbance_type)
                         else
                            disturbance_rate = currentPatch%landuse_transition_rates(i_landusechange_type)
                         endif

                         patch_site_areadis = currentPatch%area * disturbance_rate


                         areadis_gt_zero_if: if ( patch_site_areadis > nearzero ) then

                            if(.not.associated(new_patch))then
                               write(fates_log(),*) 'Patch spawning has attempted to point to'
                               write(fates_log(),*) 'an un-allocated patch'
                               call endrun(msg=errMsg(sourcefile, __LINE__))
                            end if

                            ! for the case where the donating patch is not primary, if
                            ! the current disturbance from this patch is non-anthropogenic,
                            ! we need to average in the time-since-anthropogenic-disturbance
                            ! from the donor patch into that of the receiver patch
                            if ( currentPatch%anthro_disturbance_label .gt. primarylands .and. &
                                 (i_disturbance_type .lt. dtype_ilog) ) then

                               new_patch%age_since_anthro_disturbance = new_patch%age_since_anthro_disturbance + &
                                    currentPatch%age_since_anthro_disturbance * (patch_site_areadis / site_areadis)
                            endif

                            ! Transfer the litter existing already in the donor patch to the new patch
                            ! This call will only transfer non-burned litter to new patch
                            ! and burned litter to atmosphere. Thus it is important to zero burnt_frac_litter when
                            ! fire is not the current disturbance regime.

                            if(i_disturbance_type .ne. dtype_ifire) then
                               currentPatch%burnt_frac_litter(:) = 0._r8
                            end if

                            call TransLitterNewPatch( currentSite, currentPatch, new_patch, patch_site_areadis)

                            ! Transfer in litter fluxes from plants in various contexts of death and destruction

                            ! CDK what do we do here for land use transitions?

                            select case(disturbance_type)
                            case (dtype_ilog)
                               call logging_litter_fluxes(currentSite, currentPatch, &
                                    new_patch, patch_site_areadis,bc_in)
                            case (dtype_ifire)
                               call fire_litter_fluxes(currentSite, currentPatch, &
                                    new_patch, patch_site_areadis,bc_in)
                            case (dtype_ifall)
                               call mortality_litter_fluxes(currentSite, currentPatch, &
                                    new_patch, patch_site_areadis,bc_in)
                            case (dtype_ilandusechange)
                               call landusechange_litter_fluxes(currentSite, currentPatch, &
                                    new_patch, patch_site_areadis,bc_in, &
                                    clearing_matrix(i_donorpatch_landuse_type,receiver_patch_lu_label))
                            endif

<<<<<<< HEAD
=======
                      ! Copy any means or timers from the original patch to the new patch
                      ! These values will inherit all info from the original patch
                      ! --------------------------------------------------------------------------
                      call new_patch%tveg24%CopyFromDonor(currentPatch%tveg24)
                      call new_patch%tveg_lpa%CopyFromDonor(currentPatch%tveg_lpa)
                      call new_patch%tveg_longterm%CopyFromDonor(currentPatch%tveg_longterm)


                      ! --------------------------------------------------------------------------
                      ! The newly formed patch from disturbance (new_patch), has now been given
                      ! some litter from dead plants and pre-existing litter from the donor patches.
                      !
                      ! Next, we loop through the cohorts in the donor patch, copy them with
                      ! area modified number density into the new-patch, and apply survivorship.
                      ! -------------------------------------------------------------------------

                      currentCohort => currentPatch%shortest
                      do while(associated(currentCohort))

                         allocate(nc)
                         if(hlm_use_planthydro.eq.itrue) call InitHydrCohort(CurrentSite,nc)

                         ! Initialize the PARTEH object and point to the
                         ! correct boundary condition fields
                         nc%prt => null()
                         call InitPRTObject(nc%prt)
                         call InitPRTBoundaryConditions(nc)

                         !  (Keeping as an example)
                         ! Allocate running mean functions
                         !allocate(nc%tveg_lpa)
                         !call nc%tveg_lpa%InitRMean(ema_lpa,init_value=new_patch%tveg_lpa%GetMean())

                         call zero_cohort(nc)

                         ! nc is the new cohort that goes in the disturbed patch (new_patch)... currentCohort
                         ! is the curent cohort that stays in the donor patch (currentPatch)
                         call copy_cohort(currentCohort, nc)

                         !this is the case as the new patch probably doesn't have a closed canopy, and
                         ! even if it does, that will be sorted out in canopy_structure.
                         nc%canopy_layer = 1
                         nc%canopy_layer_yesterday = 1._r8

                         sapw_c   = currentCohort%prt%GetState(sapw_organ, carbon12_element)
                         struct_c = currentCohort%prt%GetState(struct_organ, carbon12_element)
                         leaf_c   = currentCohort%prt%GetState(leaf_organ, carbon12_element)
                         fnrt_c   = currentCohort%prt%GetState(fnrt_organ, carbon12_element)
                         store_c  = currentCohort%prt%GetState(store_organ, carbon12_element)
                         total_c  = sapw_c + struct_c + leaf_c + fnrt_c + store_c

                         ! treefall mortality is the current disturbance
                         if(i_disturbance_type .eq. dtype_ifall) then

                            if(currentCohort%canopy_layer == 1)then

                               ! In the donor patch we are left with fewer trees because the area has decreased
                               ! the plant density for large trees does not actually decrease in the donor patch
                               ! because this is the part of the original patch where no trees have actually fallen
                               ! The diagnostic cmort,bmort,hmort, and frmort  rates have already been saved

                               currentCohort%n = currentCohort%n * (1.0_r8 - fates_mortality_disturbance_fraction * &
                                    min(1.0_r8,currentCohort%dmort * hlm_freq_day))

                               nc%n = 0.0_r8      ! kill all of the trees who caused the disturbance.

                               nc%cmort = nan     ! The mortality diagnostics are set to nan
                               ! because the cohort should dissappear
                               nc%hmort = nan
                               nc%bmort = nan
                               nc%frmort = nan
                               nc%smort = nan
                               nc%asmort = nan
                               nc%dgmort = nan
                               nc%lmort_direct     = nan
                               nc%lmort_collateral = nan
                               nc%lmort_infra      = nan
                               nc%l_degrad         = nan
>>>>>>> 7f448b09

                            ! Copy any means or timers from the original patch to the new patch
                            ! These values will inherit all info from the original patch
                            ! --------------------------------------------------------------------------
                            call new_patch%tveg24%CopyFromDonor(currentPatch%tveg24)
                            call new_patch%tveg_lpa%CopyFromDonor(currentPatch%tveg_lpa)


                            ! --------------------------------------------------------------------------
                            ! The newly formed patch from disturbance (new_patch), has now been given
                            ! some litter from dead plants and pre-existing litter from the donor patches.
                            !
                            ! Next, we loop through the cohorts in the donor patch, copy them with
                            ! area modified number density into the new-patch, and apply survivorship.
                            ! -------------------------------------------------------------------------

                            currentCohort => currentPatch%shortest
                            do while(associated(currentCohort))

                               allocate(nc)
                               if(hlm_use_planthydro.eq.itrue) call InitHydrCohort(CurrentSite,nc)

                               ! Initialize the PARTEH object and point to the
                               ! correct boundary condition fields
                               nc%prt => null()
                               call InitPRTObject(nc%prt)
                               call InitPRTBoundaryConditions(nc)

                               !  (Keeping as an example)
                               ! Allocate running mean functions
                               !allocate(nc%tveg_lpa)
                               !call nc%tveg_lpa%InitRMean(ema_lpa,init_value=new_patch%tveg_lpa%GetMean())

                               call zero_cohort(nc)

                               ! nc is the new cohort that goes in the disturbed patch (new_patch)... currentCohort
                               ! is the curent cohort that stays in the donor patch (currentPatch)
                               call copy_cohort(currentCohort, nc)

                               !this is the case as the new patch probably doesn't have a closed canopy, and
                               ! even if it does, that will be sorted out in canopy_structure.
                               nc%canopy_layer = 1
                               nc%canopy_layer_yesterday = 1._r8

                               sapw_c   = currentCohort%prt%GetState(sapw_organ, carbon12_element)
                               struct_c = currentCohort%prt%GetState(struct_organ, carbon12_element)
                               leaf_c   = currentCohort%prt%GetState(leaf_organ, carbon12_element)
                               fnrt_c   = currentCohort%prt%GetState(fnrt_organ, carbon12_element)
                               store_c  = currentCohort%prt%GetState(store_organ, carbon12_element)
                               total_c  = sapw_c + struct_c + leaf_c + fnrt_c + store_c

                               disttype_case: select case(disturbance_type)
                                  ! treefall mortality is the current disturbance
                               case (dtype_ifall)
                               
                                  in_canopy_if: if(currentCohort%canopy_layer == 1)then

                                     ! In the donor patch we are left with fewer trees because the area has decreased
                                     ! the plant density for large trees does not actually decrease in the donor patch
                                     ! because this is the part of the original patch where no trees have actually fallen
                                     ! The diagnostic cmort,bmort,hmort, and frmort  rates have already been saved

                                     currentCohort%n = currentCohort%n * (1.0_r8 - fates_mortality_disturbance_fraction * &
                                          min(1.0_r8,currentCohort%dmort * hlm_freq_day))

                                     nc%n = 0.0_r8      ! kill all of the trees who caused the disturbance.

                                     nc%cmort = nan     ! The mortality diagnostics are set to nan
                                     ! because the cohort should dissappear
                                     nc%hmort = nan
                                     nc%bmort = nan
                                     nc%frmort = nan
                                     nc%smort = nan
                                     nc%asmort = nan
                                     nc%dgmort = nan
                                     nc%lmort_direct     = nan
                                     nc%lmort_collateral = nan
                                     nc%lmort_infra      = nan
                                     nc%l_degrad         = nan

                                  else
                                     ! small trees
                                     woody_if: if( prt_params%woody(currentCohort%pft) == itrue)then


                                        ! Survivorship of undestory woody plants.  Two step process.
                                        ! Step 1:  Reduce current number of plants to reflect the
                                        !          change in area.
                                        !          The number density per square are doesn't change,
                                        !          but since the patch is smaller and cohort counts
                                        !          are absolute, reduce this number.

                                        nc%n = currentCohort%n * patch_site_areadis/currentPatch%area

                                        ! because the mortality rate due to impact for the cohorts which
                                        ! had been in the understory and are now in the newly-
                                        ! disturbed patch is very high, passing the imort directly to history
                                        ! results in large numerical errors, on account of the sharply
                                        ! reduced number densities.  so instead pass this info via a
                                        ! site-level diagnostic variable before reducing the number density.

                                        currentSite%imort_rate(currentCohort%size_class, currentCohort%pft) = &
                                             currentSite%imort_rate(currentCohort%size_class, currentCohort%pft) + &
                                             nc%n * ED_val_understorey_death / hlm_freq_day


                                        currentSite%imort_carbonflux(currentCohort%pft) = &
                                             currentSite%imort_carbonflux(currentCohort%pft) + &
                                             (nc%n * ED_val_understorey_death / hlm_freq_day ) * &
                                             total_c * g_per_kg * days_per_sec * years_per_day * ha_per_m2

                                        currentSite%imort_abg_flux(currentCohort%size_class, currentCohort%pft) = &
                                             currentSite%imort_abg_flux(currentCohort%size_class, currentCohort%pft) + &
                                             (nc%n * ED_val_understorey_death / hlm_freq_day ) * &
                                             ( (sapw_c + struct_c + store_c) * prt_params%allom_agb_frac(currentCohort%pft) + &
                                             leaf_c ) * &
                                             g_per_kg * days_per_sec * years_per_day * ha_per_m2


                                        ! Step 2:  Apply survivor ship function based on the understory death fraction
                                        ! remaining of understory plants of those that are knocked over
                                        ! by the overstorey trees dying...
                                        nc%n = nc%n * (1.0_r8 - ED_val_understorey_death)

                                        ! since the donor patch split and sent a fraction of its members
                                        ! to the new patch and a fraction to be preserved in itself,
                                        ! when reporting diagnostic rates, we must carry over the mortality rates from
                                        ! the donor that were applied before the patch split.  Remember this is only
                                        ! for diagnostics.  But think of it this way, the rates are weighted by
                                        ! number density in EDCLMLink, and the number density of this new patch is donated
                                        ! so with the number density must come the effective mortality rates.

                                        nc%cmort            = currentCohort%cmort
                                        nc%hmort            = currentCohort%hmort
                                        nc%bmort            = currentCohort%bmort
                                        nc%frmort           = currentCohort%frmort
                                        nc%smort            = currentCohort%smort
                                        nc%asmort           = currentCohort%asmort
                                        nc%dgmort           = currentCohort%dgmort
                                        nc%dmort            = currentCohort%dmort
                                        nc%lmort_direct     = currentCohort%lmort_direct
                                        nc%lmort_collateral = currentCohort%lmort_collateral
                                        nc%lmort_infra      = currentCohort%lmort_infra

                                        ! understory trees that might potentially be knocked over in the disturbance.
                                        ! The existing (donor) patch should not have any impact mortality, it should
                                        ! only lose cohorts due to the decrease in area.  This is not mortality.
                                        ! Besides, the current and newly created patch sum to unity

                                        currentCohort%n = currentCohort%n * (1._r8 -  patch_site_areadis/currentPatch%area)

                                     else
                                        ! grass is not killed by mortality disturbance events. Just move it into the new patch area.
                                        ! Just split the grass into the existing and new patch structures
                                        nc%n = currentCohort%n * patch_site_areadis/currentPatch%area

                                        ! Those remaining in the existing
                                        currentCohort%n = currentCohort%n * (1._r8 - patch_site_areadis/currentPatch%area)

                                        nc%cmort            = currentCohort%cmort
                                        nc%hmort            = currentCohort%hmort
                                        nc%bmort            = currentCohort%bmort
                                        nc%frmort           = currentCohort%frmort
                                        nc%smort            = currentCohort%smort
                                        nc%asmort           = currentCohort%asmort
                                        nc%dgmort           = currentCohort%dgmort
                                        nc%dmort            = currentCohort%dmort
                                        nc%lmort_direct    = currentCohort%lmort_direct
                                        nc%lmort_collateral = currentCohort%lmort_collateral
                                        nc%lmort_infra      = currentCohort%lmort_infra

                                     endif woody_if
                                  endif in_canopy_if

                                  ! Fire is the current disturbance
                               case (dtype_ifire)

                                  ! Number of members in the new patch, before we impose fire survivorship
                                  nc%n = currentCohort%n * patch_site_areadis/currentPatch%area

                                  ! loss of individuals from source patch due to area shrinking
                                  currentCohort%n = currentCohort%n * (1._r8 - patch_site_areadis/currentPatch%area)

                                  levcan = currentCohort%canopy_layer

                                  if(levcan==ican_upper) then

                                     ! before changing number densities, track total rate of trees that died
                                     ! due to fire, as well as from each fire mortality term
                                     currentSite%fmort_rate_canopy(currentCohort%size_class, currentCohort%pft) = &
                                          currentSite%fmort_rate_canopy(currentCohort%size_class, currentCohort%pft) + &
                                          nc%n * currentCohort%fire_mort / hlm_freq_day

                                     currentSite%fmort_carbonflux_canopy(currentCohort%pft) = &
                                          currentSite%fmort_carbonflux_canopy(currentCohort%pft) + &
                                          (nc%n * currentCohort%fire_mort) * &
                                          total_c * g_per_kg * days_per_sec * ha_per_m2

                                  else
                                     currentSite%fmort_rate_ustory(currentCohort%size_class, currentCohort%pft) = &
                                          currentSite%fmort_rate_ustory(currentCohort%size_class, currentCohort%pft) + &
                                          nc%n * currentCohort%fire_mort / hlm_freq_day

                                     currentSite%fmort_carbonflux_ustory(currentCohort%pft) = &
                                          currentSite%fmort_carbonflux_ustory(currentCohort%pft) + &
                                          (nc%n * currentCohort%fire_mort) * &
                                          total_c * g_per_kg * days_per_sec * ha_per_m2
                                  end if

                                  currentSite%fmort_abg_flux(currentCohort%size_class, currentCohort%pft) = &
                                       currentSite%fmort_abg_flux(currentCohort%size_class, currentCohort%pft) + &
                                       (nc%n * currentCohort%fire_mort) * &
                                       ( (sapw_c + struct_c + store_c) * prt_params%allom_agb_frac(currentCohort%pft) + &
                                       leaf_c ) * &
                                       g_per_kg * days_per_sec * ha_per_m2


                                  currentSite%fmort_rate_cambial(currentCohort%size_class, currentCohort%pft) = &
                                       currentSite%fmort_rate_cambial(currentCohort%size_class, currentCohort%pft) + &
                                       nc%n * currentCohort%cambial_mort / hlm_freq_day
                                  currentSite%fmort_rate_crown(currentCohort%size_class, currentCohort%pft) = &
                                       currentSite%fmort_rate_crown(currentCohort%size_class, currentCohort%pft) + &
                                       nc%n * currentCohort%crownfire_mort / hlm_freq_day

                                  ! loss of individual from fire in new patch.
                                  nc%n = nc%n * (1.0_r8 - currentCohort%fire_mort)

                                  nc%cmort            = currentCohort%cmort
                                  nc%hmort            = currentCohort%hmort
                                  nc%bmort            = currentCohort%bmort
                                  nc%frmort           = currentCohort%frmort
                                  nc%smort            = currentCohort%smort
                                  nc%asmort           = currentCohort%asmort
                                  nc%dgmort           = currentCohort%dgmort
                                  nc%dmort            = currentCohort%dmort
                                  nc%lmort_direct     = currentCohort%lmort_direct
                                  nc%lmort_collateral = currentCohort%lmort_collateral
                                  nc%lmort_infra      = currentCohort%lmort_infra


                                  ! Some of of the leaf mass from living plants has been
                                  ! burned off.  Here, we remove that mass, and
                                  ! tally it in the flux we sent to the atmosphere

                                  if(prt_params%woody(currentCohort%pft) == itrue)then
                                     leaf_burn_frac = currentCohort%fraction_crown_burned
                                  else

                                     ! Grasses determine their fraction of leaves burned here

                                     leaf_burn_frac = currentPatch%burnt_frac_litter(lg_sf)
                                  endif

                                  ! Perform a check to make sure that spitfire gave
                                  ! us reasonable mortality and burn fraction rates

                                  if( (leaf_burn_frac < 0._r8) .or. &
                                       (leaf_burn_frac > 1._r8) .or. &
                                       (currentCohort%fire_mort < 0._r8) .or. &
                                       (currentCohort%fire_mort > 1._r8)) then
                                     write(fates_log(),*) 'unexpected fire fractions'
                                     write(fates_log(),*) prt_params%woody(currentCohort%pft)
                                     write(fates_log(),*) leaf_burn_frac
                                     write(fates_log(),*) currentCohort%fire_mort
                                     call endrun(msg=errMsg(sourcefile, __LINE__))
                                  end if

                                  do el = 1,num_elements

                                     leaf_m = nc%prt%GetState(leaf_organ, element_list(el))
                                     ! for woody plants burn only leaves
                                     if(int(prt_params%woody(currentCohort%pft)) == itrue)then

                                        leaf_m = nc%prt%GetState(leaf_organ, element_list(el))

                                     else
                                        ! for grasses burn all aboveground tissues
                                        leaf_m = nc%prt%GetState(leaf_organ, element_list(el)) + &
                                             nc%prt%GetState(sapw_organ, element_list(el)) + &
                                             nc%prt%GetState(struct_organ, element_list(el))

                                     endif

                                     currentSite%mass_balance(el)%burn_flux_to_atm = &
                                          currentSite%mass_balance(el)%burn_flux_to_atm + &
                                          leaf_burn_frac * leaf_m * nc%n
                                  end do

                                  ! Here the mass is removed from the plant

                                  if(int(prt_params%woody(currentCohort%pft)) == itrue)then
                                     call PRTBurnLosses(nc%prt, leaf_organ, leaf_burn_frac)
                                  else
                                     call PRTBurnLosses(nc%prt, leaf_organ, leaf_burn_frac)
                                     call PRTBurnLosses(nc%prt, sapw_organ, leaf_burn_frac)
                                     call PRTBurnLosses(nc%prt, struct_organ, leaf_burn_frac)
                                  endif

                                  currentCohort%fraction_crown_burned = 0.0_r8
                                  nc%fraction_crown_burned            = 0.0_r8



                                  ! Logging is the current disturbance
                               case (dtype_ilog)

                                  ! If this cohort is in the upper canopy. It generated
                                  in_canopy_if: if(currentCohort%canopy_layer == 1)then

                                     ! calculate the survivorship of disturbed trees because non-harvested
                                     nc%n = currentCohort%n * currentCohort%l_degrad
                                     ! nc%n            = (currentCohort%l_degrad / (currentCohort%l_degrad + &
                                     !      currentCohort%lmort_direct + currentCohort%lmort_collateral +
                                     !   currentCohort%lmort_infra) ) * &
                                     !      currentCohort%n * patch_site_areadis/currentPatch%area

                                     ! Reduce counts in the existing/donor patch according to the logging rate
                                     currentCohort%n = currentCohort%n * &
                                          (1.0_r8 - min(1.0_r8,(currentCohort%lmort_direct +    &
                                          currentCohort%lmort_collateral + &
                                          currentCohort%lmort_infra + currentCohort%l_degrad)))

                                     nc%cmort            = currentCohort%cmort
                                     nc%hmort            = currentCohort%hmort
                                     nc%bmort            = currentCohort%bmort
                                     nc%frmort           = currentCohort%frmort
                                     nc%smort            = currentCohort%smort
                                     nc%asmort           = currentCohort%asmort
                                     nc%dgmort           = currentCohort%dgmort
                                     nc%dmort            = currentCohort%dmort

                                     ! since these are the ones that weren't logged,
                                     ! set the logging mortality rates as zero
                                     nc%lmort_direct     = 0._r8
                                     nc%lmort_collateral = 0._r8
                                     nc%lmort_infra      = 0._r8

                                  else

                                     ! What to do with cohorts in the understory of a logging generated
                                     ! disturbance patch?

                                     woody_if: if(prt_params%woody(currentCohort%pft) == itrue)then


                                        ! Survivorship of undestory woody plants.  Two step process.
                                        ! Step 1:  Reduce current number of plants to reflect the
                                        !          change in area.
                                        !          The number density per square are doesn't change,
                                        !          but since the patch is smaller
                                        !          and cohort counts are absolute, reduce this number.
                                        nc%n = currentCohort%n * patch_site_areadis/currentPatch%area

                                        ! because the mortality rate due to impact for the cohorts which had
                                        ! been in the understory and are now in the newly-
                                        ! disturbed patch is very high, passing the imort directly to
                                        ! history results in large numerical errors, on account
                                        ! of the sharply reduced number densities.  so instead pass this info
                                        ! via a site-level diagnostic variable before reducing
                                        ! the number density.
                                        currentSite%imort_rate(currentCohort%size_class, currentCohort%pft) = &
                                             currentSite%imort_rate(currentCohort%size_class, currentCohort%pft) + &
                                             nc%n * currentPatch%fract_ldist_not_harvested * &
                                             logging_coll_under_frac / hlm_freq_day

                                        currentSite%imort_carbonflux(currentCohort%pft) = &
                                             currentSite%imort_carbonflux(currentCohort%pft) + &
                                             (nc%n * currentPatch%fract_ldist_not_harvested * &
                                             logging_coll_under_frac/ hlm_freq_day ) * &
                                             total_c * g_per_kg * days_per_sec * years_per_day * ha_per_m2


                                        ! Step 2:  Apply survivor ship function based on the understory death fraction

                                        ! remaining of understory plants of those that are knocked
                                        ! over by the overstorey trees dying...
                                        ! LOGGING SURVIVORSHIP OF UNDERSTORY PLANTS IS SET AS A NEW PARAMETER
                                        ! in the fatesparameter files
                                        nc%n = nc%n * (1.0_r8 - &
                                             (1.0_r8-currentPatch%fract_ldist_not_harvested) * logging_coll_under_frac)

                                        ! Step 3: Reduce the number count of cohorts in the
                                        !         original/donor/non-disturbed patch to reflect the area change
                                        currentCohort%n = currentCohort%n * (1._r8 -  patch_site_areadis/currentPatch%area)

                                        nc%cmort            = currentCohort%cmort
                                        nc%hmort            = currentCohort%hmort
                                        nc%bmort            = currentCohort%bmort
                                        nc%frmort           = currentCohort%frmort
                                        nc%smort            = currentCohort%smort
                                        nc%asmort           = currentCohort%asmort
                                        nc%dgmort           = currentCohort%dgmort
                                        nc%dmort            = currentCohort%dmort
                                        nc%lmort_direct     = currentCohort%lmort_direct
                                        nc%lmort_collateral = currentCohort%lmort_collateral
                                        nc%lmort_infra      = currentCohort%lmort_infra

                                     else

                                        ! grass is not killed by mortality disturbance events.
                                        ! Just move it into the new patch area.
                                        ! Just split the grass into the existing and new patch structures
                                        nc%n = currentCohort%n * patch_site_areadis/currentPatch%area

                                        ! Those remaining in the existing
                                        currentCohort%n = currentCohort%n * (1._r8 - patch_site_areadis/currentPatch%area)

                                        ! No grass impact mortality imposed on the newly created patch
                                        nc%cmort            = currentCohort%cmort
                                        nc%hmort            = currentCohort%hmort
                                        nc%bmort            = currentCohort%bmort
                                        nc%frmort           = currentCohort%frmort
                                        nc%smort            = currentCohort%smort
                                        nc%asmort           = currentCohort%asmort
                                        nc%dgmort           = currentCohort%dgmort
                                        nc%dmort            = currentCohort%dmort
                                        nc%lmort_direct     = currentCohort%lmort_direct
                                        nc%lmort_collateral = currentCohort%lmort_collateral
                                        nc%lmort_infra      = currentCohort%lmort_infra

                                     endif woody_if  ! is/is-not woody

                                  endif in_canopy_if  ! Select canopy layer


                               case (dtype_ilandusechange)

                                  ! Number of members in the new patch, before we impose LUC survivorship
                                  nc%n = currentCohort%n * patch_site_areadis/currentPatch%area

                                  ! loss of individuals from source patch due to area shrinking
                                  currentCohort%n = currentCohort%n * (1._r8 - patch_site_areadis/currentPatch%area)

                                  ! now apply survivorship based on the type of landuse transition
                                  if ( clearing_matrix(i_donorpatch_landuse_type,receiver_patch_lu_label) ) then
                                     ! kill everything



                                  end if

                               case default
                                  write(fates_log(),*) 'unknown disturbance mode?'
                                  write(fates_log(),*) 'i_disturbance_type: ',i_disturbance_type
                                  call endrun(msg=errMsg(sourcefile, __LINE__))
                               end select disttype_case    ! Select disturbance mode

                               cohort_n_gt_zero: if (nc%n > 0.0_r8) then
                                  storebigcohort   =>  new_patch%tallest
                                  storesmallcohort =>  new_patch%shortest
                                  if(associated(new_patch%tallest))then
                                     tnull = 0
                                  else
                                     tnull = 1
                                     new_patch%tallest => nc
                                     nc%taller => null()
                                  endif

                                  if(associated(new_patch%shortest))then
                                     snull = 0
                                  else
                                     snull = 1
                                     new_patch%shortest => nc
                                     nc%shorter => null()
                                  endif
                                  nc%patchptr => new_patch
                                  call insert_cohort(nc, new_patch%tallest, new_patch%shortest, &
                                       tnull, snull, storebigcohort, storesmallcohort)

                                  new_patch%tallest  => storebigcohort
                                  new_patch%shortest => storesmallcohort
                               else

                                  ! Get rid of the new temporary cohort
                                  call DeallocateCohort(nc)
                                  deallocate(nc, stat=istat, errmsg=smsg)
                                  if (istat/=0) then
                                     write(fates_log(),*) 'dealloc005: fail on deallocate(nc):'//trim(smsg)
                                     call endrun(msg=errMsg(sourcefile, __LINE__))
                                  endif
                               endif cohort_n_gt_zero

                               currentCohort => currentCohort%taller
                            enddo ! currentCohort
                            call sort_cohorts(currentPatch)

                            !update area of donor patch
                            oldarea = currentPatch%area
                            currentPatch%area = currentPatch%area - patch_site_areadis

                            ! for all disturbance rates that haven't been resolved yet, increase their amount so that
                            ! they are the same amount of gridcell-scale disturbance relative to the original patch size
                            if (i_disturbance_type .lt. N_DIST_TYPES) then
                               do i_dist2 = i_disturbance_type+1,N_DIST_TYPES-1
                                  currentPatch%disturbance_rates(i_dist2) = currentPatch%disturbance_rates(i_dist2) &
                                       * oldarea / currentPatch%area
                               end do
                               do i_dist = 1,n_landuse_cats
                                  currentPatch%landuse_transition_rates(i_dist) = currentPatch%landuse_transition_rates(i_dist) &
                                       * oldarea / currentPatch%area
                               end do
                            else
                               do i_dist = i_lu_change+1,n_landuse_cats
                                  currentPatch%landuse_transition_rates(i_dist) = currentPatch%landuse_transition_rates(i_dist) &
                                       * oldarea / currentPatch%area
                               end do
                            end if

                            ! sort out the cohorts, since some of them may be so small as to need removing.
                            ! the first call to terminate cohorts removes sparse number densities,
                            ! the second call removes for all other reasons (sparse culling must happen
                            ! before fusion)
                            call terminate_cohorts(currentSite, currentPatch, 1,16,bc_in)
                            call fuse_cohorts(currentSite,currentPatch, bc_in)
                            call terminate_cohorts(currentSite, currentPatch, 2,16,bc_in)
                            call sort_cohorts(currentPatch)

                         end if areadis_gt_zero_if   ! if ( new_patch%area > nearzero ) then

                      end if patchlabel_matches_lutype_if

                   end if cp_nocomp_matches_2_if
                   currentPatch => currentPatch%younger

                enddo patchloop ! currentPatch patch loop.

                !*************************/
                !**  INSERT NEW PATCH(ES) INTO LINKED LIST
                !*************************/

                if ( site_areadis .gt. nearzero) then
                   currentPatch               => currentSite%youngest_patch

!!!CDK 3/27  need change this logic. put the new patch as younger than any patches with the same labels
                   ! insert new youngest primary patch after all the secondary patches, if there are any.
                   ! this requires first finding the current youngest primary to insert the new one ahead of
                   if (currentPatch%anthro_disturbance_label .eq. secondarylands ) then
                      found_youngest_primary = .false.
                      do while(associated(currentPatch) .and. .not. found_youngest_primary)
                         currentPatch => currentPatch%older
                         if (associated(currentPatch)) then
                            if (currentPatch%anthro_disturbance_label .eq. primarylands) then
                               found_youngest_primary = .true.
                            endif
                         endif
                      end do
                      if (associated(currentPatch)) then
                         ! the case where we've found a youngest primary patch
                         new_patch_primary%older    => currentPatch
                         new_patch_primary%younger  => currentPatch%younger
                         currentPatch%younger%older => new_patch
                         currentPatch%younger       => new_patch
                      else
                         ! the case where we haven't, because the patches are all secondaary,
                         ! and are putting a primary patch at the oldest end of the
                         ! linked list (not sure how this could happen, but who knows...)
                         new_patch_primary%older    => null()
                         new_patch_primary%younger  => currentSite%oldest_patch
                         currentSite%oldest_patch%older   => new_patch
                         currentSite%oldest_patch   => new_patch
                      endif
                   else
                      ! the case where there are no secondary patches at the start of the linked list (prior logic)
                      new_patch_primary%older    => currentPatch
                      new_patch_primary%younger  => null()
                      currentPatch%younger       => new_patch
                      currentSite%youngest_patch => new_patch
                   endif

                   ! sort out the cohorts, since some of them may be so small as to need removing.
                   ! the first call to terminate cohorts removes sparse number densities,
                   ! the second call removes for all other reasons (sparse culling must happen
                   ! before fusion)

                   call terminate_cohorts(currentSite, new_patch, 1,17, bc_in)
                   call fuse_cohorts(currentSite,new_patch, bc_in)
                   call terminate_cohorts(currentSite, new_patch, 2,17, bc_in)
                   call sort_cohorts(new_patch)
                endif


                call check_patch_area(currentSite)
                call set_patchno(currentSite)
             end do landuse_type_loop

          end do landusechange_type_loop
       end do disturbance_type_loop

    end do nocomp_pft_loop

    !zero disturbance rate trackers on all patches
    currentPatch => currentSite%oldest_patch
    do while(associated(currentPatch))
       currentPatch%disturbance_rates(:) = 0._r8
       currentPatch%fract_ldist_not_harvested = 0._r8
       currentPatch => currentPatch%younger
    end do

    return
  end subroutine spawn_patches

  ! ============================================================================

  subroutine check_patch_area( currentSite )
    !
    ! !DESCRIPTION:
    !  Check to see that total area is not exceeded.  
    !
    ! !USES:
    !
    ! !ARGUMENTS:
    type(ed_site_type), intent(inout) :: currentSite
    !
    ! !LOCAL VARIABLES:
    real(r8)                     :: areatot
    type(ed_patch_type), pointer :: currentPatch 
    type(ed_patch_type), pointer :: largestPatch
    real(r8)                     :: largest_area
    integer                      :: el
    real(r8)                     :: live_stock
    real(r8)                     :: seed_stock
    real(r8)                     :: litter_stock
    real(r8)                     :: mass_gain
    real(r8), parameter          :: area_error_fail = 1.0e-6_r8
    !---------------------------------------------------------------------

    areatot = 0._r8
    largest_area = 0._r8
    largestPatch => null()
    currentPatch => currentSite%oldest_patch
    do while(associated(currentPatch))
       areatot = areatot + currentPatch%area
       
       if(currentPatch%area>largest_area) then
          largestPatch => currentPatch
          largest_area = currentPatch%area
       end if
       
       currentPatch => currentPatch%younger
    end do
    
    if ( abs( areatot - area_site ) > nearzero ) then 
       
       if ( abs(areatot-area_site) > area_error_fail ) then
          write(fates_log(),*) 'Patch areas do not sum to 10000 within tolerance'
          write(fates_log(),*) 'Total area: ',areatot,'absolute error: ',areatot-area_site
          call endrun(msg=errMsg(sourcefile, __LINE__))
       end if

       if(debug) then
          write(fates_log(),*) 'Total patch area precision being fixed, adjusting',(areatot-area_site)
          write(fates_log(),*) 'largest patch. This may have slight impacts on carbon balance.'
       end if
       
       do el = 1,num_elements
           ! This returns the total mass on the patch for the current area [kg]
           call PatchMassStock(largestPatch,el,live_stock,seed_stock,litter_stock)
           
           ! Then we scale the total mass by the added area
           mass_gain = (seed_stock+litter_stock) * &
                 (area_site-areatot)/largestPatch%area

           currentSite%mass_balance(el)%patch_resize_err = &
                 currentSite%mass_balance(el)%patch_resize_err + mass_gain

       end do
       
       largestPatch%area = largestPatch%area + (area_site-areatot)
       
    endif

    return
  end subroutine check_patch_area

  ! ============================================================================
  subroutine set_patchno( currentSite )
    !
    ! !DESCRIPTION:
    !  Give patches an order number from the oldest to youngest. 
    !
    ! !USES:
    !
    ! !ARGUMENTS:
    type(ed_site_type),intent(in) :: currentSite 
    !
    ! !LOCAL VARIABLES:
    type(ed_patch_type), pointer :: currentPatch 
    integer patchno
    !---------------------------------------------------------------------

    patchno = 1
    currentPatch => currentSite%oldest_patch
    do while(associated(currentPatch))
       currentPatch%patchno = patchno
       patchno = patchno + 1
       currentPatch => currentPatch%younger
    enddo

    if(hlm_use_fixed_biogeog.eq.itrue .and. hlm_use_nocomp.eq.itrue)then
      patchno = 1
      currentPatch => currentSite%oldest_patch
      do while(associated(currentPatch))
        if(currentPatch%nocomp_pft_label.eq.nocomp_bareground)then
         ! for bareground patch, we make the patch number 0
         ! we also do not count this in the veg. patch numbering scheme.
          currentPatch%patchno = 0
        else
         currentPatch%patchno = patchno
         patchno = patchno + 1
        endif
        currentPatch => currentPatch%younger
       enddo
    endif

  end subroutine set_patchno

  ! ============================================================================

  subroutine TransLitterNewPatch(currentSite,        &
                                 currentPatch,       &
                                 newPatch,           &
                                 patch_site_areadis)

    ! -----------------------------------------------------------------------------------
    ! 
    ! This routine transfers litter fluxes and rates from a donor patch "currentPatch" into 
    ! the new patch. 
    ! This may include the transfer of existing litter from a patch that burned.
    ! This ROUTINE DOES TRANSFER PARTIALLY BURNED LITTER
    !
    ! Also, note we are not transfering in diagnostics that were calculated
    ! prior to disturbance, because those diagnostics we applied to the patch
    ! before it split, so the diagnostics should reflect those ages and areas.
    !
    ! We do transfer fragmentation fluxes, because we need maintain mass conservation.
    !
    ! We do transfer the seed pool, because we don't currently burn seeds.
    ! Note the seed-pool can decay into the litter pool, where
    ! it can burn.
    !
    ! The "newPatch" is the newly created patch. This patch has already been given
    ! an area which is the sum of disturbed area from a list of donors.  
    ! At this point in the call sequence, we are looping over a list of
    ! donor patches, and transferring over their litter pools which is in units 
    ! kg/m2, we need to make sure that we are conserving mass.
    !
    ! AD = Area of each Donor    [m2]
    ! LD = Litter of each Donor  [kg/m2] 
    !
    ! SUM( AD * LD)  / SUM (AD)    =   SUM( AD*LD/SUM(AD) )
    !
    ! newPatch%area = SUM(AD)   the sum of all donor areas has already been given to newPatch
    ! patch_site_areadis = AD   this is the currently donated area
    !
    ! The fragmentation/decomposition flux from donor patches has 
    ! already occured in existing patches.  However some of their area 
    ! has been carved out for this new patch which is receiving donations.
    ! Lets maintain conservation on that pre-existing mass flux in these 
    ! newly disturbed patches.  Include only the fragmentation flux.
    ! -----------------------------------------------------------------------------------
     
    !
    ! !USES:
    !
    ! !ARGUMENTS:
    type(ed_site_type)  , intent(in)    :: currentSite        ! site
    type(ed_patch_type) , intent(in)    :: currentPatch       ! Donor patch
    type(ed_patch_type) , intent(inout) :: newPatch           ! New patch
    real(r8)            , intent(in)    :: patch_site_areadis ! Area being donated
                                                              ! by current patch

    
    ! locals
    type(site_massbal_type), pointer :: site_mass
    type(litter_type),pointer :: curr_litt  ! litter object for current patch
    type(litter_type),pointer :: new_litt  ! litter object for the new patch
    real(r8) :: remainder_area             ! amount of area remaining in patch after donation
    real(r8) :: burned_mass                ! the mass of litter that was supposed to be provided
                                           ! by the donor, but was burned [kg] 
    real(r8) :: donatable_mass             ! mass of donatable litter [kg]
    real(r8) :: donate_frac                ! the fraction of litter mass sent to the new patch
    real(r8) :: retain_frac                ! the fraction of litter mass retained by the donor patch
    real(r8) :: donate_m2                  ! area normalization for litter mass destined to new patch [m-2]
    real(r8) :: retain_m2                  ! area normalization for litter mass destined to old patch [m-2]
    integer  :: el                         ! element loop counter
    integer  :: c                          ! CWD loop counter
    integer  :: pft                        ! PFT loop counter
    integer  :: dcmpy                      ! Decomposibility loop counter
    integer  :: sl                         ! soil layer loop counter
    real(r8) :: litter_stock0,litter_stock1
    real(r8) :: burn_flux0,burn_flux1
    real(r8) :: error

    do el = 1,num_elements

       site_mass => currentSite%mass_balance(el)
       curr_litt  => currentPatch%litter(el)
       new_litt  => newPatch%litter(el)

       ! Distribute the fragmentation litter flux rates. This is only used for diagnostics
       ! at this point.  Litter fragmentation has already been passed to the output
       ! boundary flux arrays.

       do c = 1,ncwd 
          new_litt%ag_cwd_frag(c) = new_litt%ag_cwd_frag(c) + &
               curr_litt%ag_cwd_frag(c) * patch_site_areadis/newPatch%area
          
          do sl=1,currentSite%nlevsoil
             new_litt%bg_cwd_frag(c,sl) = new_litt%bg_cwd_frag(c,sl) + &
                   curr_litt%bg_cwd_frag(c,sl) * patch_site_areadis/newPatch%area
          end do
       enddo
       
       do dcmpy = 1,ndcmpy

          new_litt%leaf_fines_frag(dcmpy) = new_litt%leaf_fines_frag(dcmpy) + &
               curr_litt%leaf_fines_frag(dcmpy) * patch_site_areadis/newPatch%area
          
          do sl=1,currentSite%nlevsoil
             new_litt%root_fines_frag(dcmpy,sl) = new_litt%root_fines_frag(dcmpy,sl) + &
                   curr_litt%root_fines_frag(dcmpy,sl) * patch_site_areadis/newPatch%area
          end do
          
       enddo

       do pft = 1,numpft
          
          new_litt%seed_decay(pft) = new_litt%seed_decay(pft) + &
               curr_litt%seed_decay(pft)*patch_site_areadis/newPatch%area

          new_litt%seed_germ_decay(pft) = new_litt%seed_germ_decay(pft) + &
               curr_litt%seed_germ_decay(pft)*patch_site_areadis/newPatch%area
          
       end do

       ! -----------------------------------------------------------------------------
       ! Distribute the existing litter that was already in place on the donor
       ! patch.  Some of this burns and is sent to the atmosphere, and some goes to the 
       ! litter stocks of the newly created patch. ALso, some may be retained in the 
       ! donor patch.
       !
       ! This routine handles litter transfer for all types. Note that some of the
       ! transfer may burn. If this routine is being called for a tree-fall
       ! or logging disturbance, it is assumed that the burned_masses should come
       ! out to zero.
       ! -----------------------------------------------------------------------------

       ! If/when sending litter fluxes to the old patch, we divide the total 
       ! mass sent to that patch, by the area it will have remaining
       ! after it donates area.
       ! i.e. subtract the area it is donating.
       
       remainder_area = currentPatch%area - patch_site_areadis

       ! Calculate the fraction of litter to be retained versus donated
       ! vis-a-vis the new and donor patch

       retain_frac = (1.0_r8-existing_litt_localization) * &
             remainder_area/(newPatch%area+remainder_area)
       donate_frac = 1.0_r8-retain_frac
        
       if(remainder_area > rsnbl_math_prec) then
           retain_m2 = retain_frac/remainder_area
           donate_m2 = (1.0_r8-retain_frac)/newPatch%area
       else
           retain_m2 = 0._r8
           donate_m2 = 1.0_r8/newPatch%area
       end if


       if (debug) then
          burn_flux0    = site_mass%burn_flux_to_atm
          litter_stock0 = curr_litt%GetTotalLitterMass()*currentPatch%area + & 
                          new_litt%GetTotalLitterMass()*newPatch%area
       end if

       do c = 1,ncwd
             
          ! Transfer above ground CWD
          donatable_mass     = curr_litt%ag_cwd(c) * patch_site_areadis * &
                               (1._r8 - currentPatch%burnt_frac_litter(c))

          burned_mass        = curr_litt%ag_cwd(c) * patch_site_areadis * &
                               currentPatch%burnt_frac_litter(c)
 
          new_litt%ag_cwd(c) = new_litt%ag_cwd(c) + donatable_mass*donate_m2
          curr_litt%ag_cwd(c) = curr_litt%ag_cwd(c) + donatable_mass*retain_m2

          site_mass%burn_flux_to_atm = site_mass%burn_flux_to_atm + burned_mass
             
          ! Transfer below ground CWD (none burns)
          
          do sl = 1,currentSite%nlevsoil
             donatable_mass         = curr_litt%bg_cwd(c,sl) * patch_site_areadis
             new_litt%bg_cwd(c,sl)  = new_litt%bg_cwd(c,sl) + donatable_mass*donate_m2
             curr_litt%bg_cwd(c,sl) = curr_litt%bg_cwd(c,sl) + donatable_mass*retain_m2
          end do
          
       enddo
          
       do dcmpy=1,ndcmpy

           ! Transfer leaf fines
           donatable_mass           = curr_litt%leaf_fines(dcmpy) * patch_site_areadis * &
                                      (1._r8 - currentPatch%burnt_frac_litter(dl_sf))

           burned_mass              = curr_litt%leaf_fines(dcmpy) * patch_site_areadis * &
                                      currentPatch%burnt_frac_litter(dl_sf)

           new_litt%leaf_fines(dcmpy) = new_litt%leaf_fines(dcmpy) + donatable_mass*donate_m2
           curr_litt%leaf_fines(dcmpy) = curr_litt%leaf_fines(dcmpy) + donatable_mass*retain_m2
           
           site_mass%burn_flux_to_atm = site_mass%burn_flux_to_atm + burned_mass
           
           ! Transfer root fines (none burns)
           do sl = 1,currentSite%nlevsoil
               donatable_mass = curr_litt%root_fines(dcmpy,sl) * patch_site_areadis             
               new_litt%root_fines(dcmpy,sl) = new_litt%root_fines(dcmpy,sl) + donatable_mass*donate_m2
               curr_litt%root_fines(dcmpy,sl) = curr_litt%root_fines(dcmpy,sl) + donatable_mass*retain_m2
          end do
          
       end do
             
       do pft = 1,numpft

          ! Transfer seeds (currently we don't burn seeds)
          donatable_mass = curr_litt%seed(pft) * patch_site_areadis

          new_litt%seed(pft) = new_litt%seed(pft) + donatable_mass * donate_m2
          curr_litt%seed(pft) = curr_litt%seed(pft) + donatable_mass * retain_m2
          
          donatable_mass = curr_litt%seed_germ(pft) * patch_site_areadis

          new_litt%seed_germ(pft) = new_litt%seed_germ(pft) + donatable_mass * donate_m2
          curr_litt%seed_germ(pft) = curr_litt%seed_germ(pft) + donatable_mass * retain_m2
          
       enddo

       ! --------------------------------------------------------------------------
       ! Mass conservation check, set debug=.true. if mass imbalances in 
       ! EDMainMod start triggering.
       ! --------------------------------------------------------------------------
       if (debug) then
          burn_flux1    = site_mass%burn_flux_to_atm
          litter_stock1 = curr_litt%GetTotalLitterMass()*remainder_area + & 
                          new_litt%GetTotalLitterMass()*newPatch%area
          error = (litter_stock1 - litter_stock0) + (burn_flux1-burn_flux0)
          if(abs(error)>1.e-8_r8) then
             write(fates_log(),*) 'non trivial carbon mass balance error in litter transfer'
             write(fates_log(),*) 'abs error: ',error
             call endrun(msg=errMsg(sourcefile, __LINE__))
          end if
       end if


    end do

    return
  end subroutine TransLitterNewPatch

  ! ============================================================================

  subroutine fire_litter_fluxes(currentSite, currentPatch, &
       newPatch, patch_site_areadis, bc_in)
    !
    ! !DESCRIPTION:
    !  CWD pool burned by a fire. 
    !  Carbon going from burned trees into CWD pool
    !  Burn parts of trees that don't die in fire
    !  Burn live grasses and kill them. 
    !  Note: The number density of living plants in the donating patch (currentPatch)
    !        has not been scaled down by area yet. That happens after this routine.

    !
    ! !USES:
    use SFParamsMod,          only : SF_VAL_CWD_FRAC
    !
    ! !ARGUMENTS:
    type(ed_site_type)  , intent(inout), target :: currentSite
    type(ed_patch_type) , intent(inout), target :: currentPatch   ! Donor Patch
    type(ed_patch_type) , intent(inout), target :: newPatch   ! New Patch
    real(r8)            , intent(in)            :: patch_site_areadis ! Area being donated
    type(bc_in_type)    , intent(in)            :: bc_in
    
    !
    ! !LOCAL VARIABLES:

    type(ed_cohort_type), pointer      :: currentCohort
    type(litter_type), pointer         :: new_litt
    type(litter_type), pointer         :: curr_litt
    type(site_massbal_type), pointer   :: site_mass
    type(site_fluxdiags_type), pointer :: flux_diags

    real(r8) :: donatable_mass       ! non-burned litter mass provided by the donor [kg]
                                     ! some may or may not be retained by the donor
    real(r8) :: burned_mass          ! the mass of litter that was supposed to be provided
                                     ! by the donor, but was burned [kg]
    real(r8) :: remainder_area       ! current patch's remaining area after donation [m2]
    real(r8) :: retain_frac          ! the fraction of litter mass retained by the donor patch
    real(r8) :: bcroot               ! amount of below ground coarse root per cohort kg
    real(r8) :: bstem                ! amount of above ground stem biomass per cohort kg
    real(r8) :: leaf_burn_frac       ! fraction of leaves burned 
    real(r8) :: leaf_m               ! leaf mass [kg]
    real(r8) :: fnrt_m               ! fineroot mass [kg]
    real(r8) :: sapw_m               ! sapwood mass [kg]
    real(r8) :: store_m              ! storage mass [kg]
    real(r8) :: struct_m             ! structure mass [kg]
    real(r8) :: repro_m              ! Reproductive mass (seeds/flowers) [kg]
    real(r8) :: num_dead_trees       ! total number of dead trees passed in with the burn area
    real(r8) :: num_live_trees       ! total number of live trees passed in with the burn area
    real(r8) :: donate_m2            ! area normalization for litter mass destined to new patch [m-2]
    real(r8) :: retain_m2            ! area normalization for litter mass staying in donor patch [m-2]
    real(r8) :: dcmpy_frac           ! fraction of mass going to each decomposability partition
    integer  :: el                   ! element loop index
    integer  :: sl                   ! soil layer index
    integer  :: c                    ! loop index for coarse woody debris pools
    integer  :: pft                  ! loop index for plant functional types
    integer  :: dcmpy                ! loop index for decomposability pool
    integer  :: element_id           ! parteh compatible global element index

    !---------------------------------------------------------------------

    ! Only do this if there was a fire in this actual patch. 
    if ( currentPatch%fire  ==  ifalse ) return

    ! If plant hydraulics are turned on, account for water leaving the plant-soil
    ! mass balance through the dead trees
    if (hlm_use_planthydro == itrue) then
       currentCohort => currentPatch%shortest
       do while(associated(currentCohort))
          num_dead_trees  = (currentCohort%fire_mort * &
                currentCohort%n*patch_site_areadis/currentPatch%area)
          call AccumulateMortalityWaterStorage(currentSite,currentCohort,num_dead_trees)
          currentCohort => currentCohort%taller
       end do
    end if


    ! If/when sending litter fluxes to the donor patch, we divide the total 
    ! mass sent to that patch, by the area it will have remaining
    ! after it donates area.
    ! i.e. subtract the area it is donating.
    
    remainder_area = currentPatch%area - patch_site_areadis
   
    ! Calculate the fraction of litter to be retained versus donated
    ! vis-a-vis the new and donor patch (if the area remaining
    ! in the original donor patch is small, don't bother 
    ! retaining anything.)
    retain_frac = (1.0_r8-burn_localization) * &
          remainder_area/(newPatch%area+remainder_area)

    if(remainder_area > rsnbl_math_prec) then
        retain_m2 = retain_frac/remainder_area
        donate_m2 = (1.0_r8-retain_frac)/newPatch%area
    else
        retain_m2 = 0._r8
        donate_m2 = 1.0_r8/newPatch%area
    end if

    do el = 1,num_elements
       
       element_id = element_list(el)
       site_mass  => currentSite%mass_balance(el)
       flux_diags => currentSite%flux_diags(el)
       curr_litt  => currentPatch%litter(el)      ! Litter pool of "current" patch
       new_litt   => newPatch%litter(el)          ! Litter pool of "new" patch
       
       ! -----------------------------------------------------------------------------
       ! PART 1) Handle mass fluxes associated with plants that died in the fire. This
       ! includes transfer of non burned plant material to litter, and the burned
       ! part to the atmosphere.
       ! ------------------------------------------------------------------------------

       currentCohort => currentPatch%shortest
       do while(associated(currentCohort))
          
             pft = currentCohort%pft

             ! Number of trees that died because of the fire, per m2 of ground. 
             ! Divide their litter into the four litter streams, and spread 
             ! across ground surface. 
             ! -----------------------------------------------------------------------

             fnrt_m   = currentCohort%prt%GetState(fnrt_organ, element_id)
             store_m  = currentCohort%prt%GetState(store_organ, element_id)
             repro_m  = currentCohort%prt%GetState(repro_organ, element_id)
          
             if (prt_params%woody(currentCohort%pft) == itrue) then
                ! Assumption: for woody plants fluxes from deadwood and sapwood go together in CWD pool
                leaf_m          = currentCohort%prt%GetState(leaf_organ,element_id)
                sapw_m          = currentCohort%prt%GetState(sapw_organ,element_id)
                struct_m        = currentCohort%prt%GetState(struct_organ,element_id)
             else
                ! for non-woody plants all stem fluxes go into the same leaf litter pool
                leaf_m          = currentCohort%prt%GetState(leaf_organ,element_id) + &
                     currentCohort%prt%GetState(sapw_organ,element_id) + &
                     currentCohort%prt%GetState(struct_organ,element_id)
                sapw_m          = 0._r8
                struct_m        = 0._r8
             end if


             ! Absolute number of dead trees being transfered in with the donated area
             num_dead_trees = (currentCohort%fire_mort*currentCohort%n * &
                               patch_site_areadis/currentPatch%area)

             ! Contribution of dead trees to leaf litter
             donatable_mass = num_dead_trees * (leaf_m+repro_m) * &
                              (1.0_r8-currentCohort%fraction_crown_burned)

             ! Contribution of dead trees to leaf burn-flux
             burned_mass  = num_dead_trees * (leaf_m+repro_m) * currentCohort%fraction_crown_burned

             do dcmpy=1,ndcmpy
                 dcmpy_frac = GetDecompyFrac(pft,leaf_organ,dcmpy)
                 new_litt%leaf_fines(dcmpy) = new_litt%leaf_fines(dcmpy) + &
                                              donatable_mass*donate_m2*dcmpy_frac
                 curr_litt%leaf_fines(dcmpy) = curr_litt%leaf_fines(dcmpy) + &
                                               donatable_mass*retain_m2*dcmpy_frac
             end do

             site_mass%burn_flux_to_atm = site_mass%burn_flux_to_atm + burned_mass

             call set_root_fraction(currentSite%rootfrac_scr, pft, currentSite%zi_soil, &
                  bc_in%max_rooting_depth_index_col)

             ! Contribution of dead trees to root litter (no root burn flux to atm)
             do dcmpy=1,ndcmpy
                 dcmpy_frac = GetDecompyFrac(pft,fnrt_organ,dcmpy)
                 do sl = 1,currentSite%nlevsoil
                     donatable_mass = num_dead_trees * (fnrt_m+store_m) * currentSite%rootfrac_scr(sl)
                     new_litt%root_fines(dcmpy,sl) = new_litt%root_fines(dcmpy,sl) + &
                                                     donatable_mass*donate_m2*dcmpy_frac
                     curr_litt%root_fines(dcmpy,sl) = curr_litt%root_fines(dcmpy,sl) + &
                                                      donatable_mass*retain_m2*dcmpy_frac
                 end do
             end do

             ! Track as diagnostic fluxes
             flux_diags%leaf_litter_input(pft) = &
                  flux_diags%leaf_litter_input(pft) + &
                  num_dead_trees * (leaf_m+repro_m) * (1.0_r8-currentCohort%fraction_crown_burned)

             flux_diags%root_litter_input(pft) = &
                  flux_diags%root_litter_input(pft) + &
                  (fnrt_m + store_m) * num_dead_trees

             ! coarse root biomass per tree
             bcroot = (sapw_m + struct_m) * (1.0_r8 - prt_params%allom_agb_frac(pft) )

             ! below ground coarse woody debris from burned trees
             do c = 1,ncwd
                do sl = 1,currentSite%nlevsoil
                   donatable_mass =  num_dead_trees * SF_val_CWD_frac(c) * &
                         bcroot * currentSite%rootfrac_scr(sl)

                   new_litt%bg_cwd(c,sl) = new_litt%bg_cwd(c,sl) + &
                         donatable_mass * donate_m2
                   curr_litt%bg_cwd(c,sl) = curr_litt%bg_cwd(c,sl) + &
                         donatable_mass * retain_m2

                   ! track diagnostics
                   flux_diags%cwd_bg_input(c) = &
                         flux_diags%cwd_bg_input(c) + &
                         donatable_mass
                enddo
             end do

             ! stem biomass per tree
             bstem  = (sapw_m + struct_m) * prt_params%allom_agb_frac(pft)

             ! Above ground coarse woody debris from twigs and small branches
             ! a portion of this pool may burn
             do c = 1,ncwd
                 donatable_mass = num_dead_trees * SF_val_CWD_frac(c) * bstem
                 if (c == 1 .or. c == 2) then
                      donatable_mass = donatable_mass * (1.0_r8-currentCohort%fraction_crown_burned)
                      burned_mass = num_dead_trees * SF_val_CWD_frac(c) * bstem * &
                      currentCohort%fraction_crown_burned
                      site_mass%burn_flux_to_atm = site_mass%burn_flux_to_atm + burned_mass
                endif
                new_litt%ag_cwd(c) = new_litt%ag_cwd(c) + donatable_mass * donate_m2
                curr_litt%ag_cwd(c) = curr_litt%ag_cwd(c) + donatable_mass * retain_m2
                flux_diags%cwd_ag_input(c) = flux_diags%cwd_ag_input(c) + donatable_mass
             enddo


            currentCohort => currentCohort%taller
        enddo
    end do
    
    return
  end subroutine fire_litter_fluxes

  ! ============================================================================

  subroutine mortality_litter_fluxes(currentSite, currentPatch, &
       newPatch, patch_site_areadis,bc_in)
    !
    ! !DESCRIPTION:
    ! Carbon going from mortality associated with disturbance into CWD pools. 
    ! By "associated with disturbance", this includes tree death that
    ! forms gaps, as well as tree death due to impacts from those trees.
    !
    ! We calculate the fraction of litter to be retained versus donated
    ! vis-a-vis the new and donor patch. At this step, we have not
    ! yet removed the area from the pre-existing patch (currentPatch),
    ! so we pre-compute "remainder_area", which is the soon-to-be
    ! area of the patch once disturbance is completed.
    !
    ! !USES:
    use EDParamsMod,  only : ED_val_understorey_death
    use SFParamsMod,  only : SF_val_cwd_frac
    !
    ! !ARGUMENTS:
    type(ed_site_type)  , intent(inout), target :: currentSite 
    type(ed_patch_type) , intent(inout), target :: currentPatch
    type(ed_patch_type) , intent(inout), target :: newPatch
    real(r8)            , intent(in)            :: patch_site_areadis
    type(bc_in_type)    , intent(in)            :: bc_in
    !
    ! !LOCAL VARIABLES:
    type(ed_cohort_type), pointer      :: currentCohort
    type(litter_type), pointer         :: new_litt
    type(litter_type), pointer         :: curr_litt
    type(site_massbal_type), pointer   :: site_mass
    type(site_fluxdiags_type), pointer :: flux_diags

    real(r8) :: remainder_area       ! amount of area remaining in patch after donation
    real(r8) :: num_dead
    real(r8) :: donatable_mass       ! mass of donatable litter [kg]
    real(r8) :: leaf_m               ! leaf mass [kg]
    real(r8) :: fnrt_m               ! fineroot mass [kg]
    real(r8) :: sapw_m               ! sapwood mass [kg]
    real(r8) :: store_m              ! storage mass [kg]
    real(r8) :: struct_m             ! structure mass [kg]
    real(r8) :: repro_m              ! reproductive mass [kg]
    real(r8) :: retain_frac          ! Fraction of mass to be retained
    real(r8) :: donate_frac          ! Fraction of mass to be donated
    real(r8) :: donate_m2            ! area normalization for litter mass destined to new patch [m-2]
    real(r8) :: retain_m2            ! area normalization for litter mass destined to old patch [m-2]
    real(r8) :: ag_wood              ! Total above ground mass in wood [kg]
    real(r8) :: bg_wood              ! Total bg mass in wood [kg]
    real(r8) :: seed_mass            ! Total seed mass generated from storage death [kg]
    integer  :: pft                  ! plant functional type index
    integer  :: dcmpy                ! decomposability index
    integer  :: c                    ! coarse woody debris pool index
    integer  :: el                   ! element loop index
    integer  :: sl                   ! soil layer index
    integer  :: element_id           ! parteh compatible global element index
    real(r8) :: dcmpy_frac           ! decomposability fraction 
    !---------------------------------------------------------------------

    remainder_area = currentPatch%area - patch_site_areadis
    
    retain_frac = (1.0_r8-treefall_localization) * &
         remainder_area/(newPatch%area+remainder_area)
    donate_frac = 1.0_r8-retain_frac
    
    if(remainder_area > rsnbl_math_prec) then
       retain_m2 = retain_frac/remainder_area
       donate_m2 = (1.0_r8-retain_frac)/newPatch%area
    else
       retain_m2 = 0._r8
       donate_m2 = 1._r8/newPatch%area
    end if


    do el = 1,num_elements
       
       element_id = element_list(el)
       site_mass  => currentSite%mass_balance(el)
       flux_diags => currentSite%flux_diags(el)
       curr_litt  => currentPatch%litter(el)   ! Litter pool of "current" patch
       new_litt   => newPatch%litter(el)       ! Litter pool of "new" patch

       currentCohort => currentPatch%shortest
       do while(associated(currentCohort))       

          pft = currentCohort%pft
   
          fnrt_m   = currentCohort%prt%GetState(fnrt_organ, element_id)
          store_m  = currentCohort%prt%GetState(store_organ, element_id)
          repro_m  = currentCohort%prt%GetState(repro_organ, element_id)

          if (prt_params%woody(currentCohort%pft) == itrue) then
             ! Assumption: for woody plants fluxes from deadwood and sapwood go together in CWD pool
             leaf_m          = currentCohort%prt%GetState(leaf_organ,element_id)
             sapw_m          = currentCohort%prt%GetState(sapw_organ,element_id)
             struct_m        = currentCohort%prt%GetState(struct_organ,element_id)
          else
             ! for non-woody plants all stem fluxes go into the same leaf litter pool
             leaf_m          = currentCohort%prt%GetState(leaf_organ,element_id) + &
                     currentCohort%prt%GetState(sapw_organ,element_id) + &
                     currentCohort%prt%GetState(struct_organ,element_id)
             sapw_m          = 0._r8
             struct_m        = 0._r8
          end if

          if(currentCohort%canopy_layer == 1)then

             ! Upper canopy trees. The total dead is based on their disturbance
             ! generating mortality rate.
             
             num_dead = currentCohort%n * min(1.0_r8,currentCohort%dmort * &
                   hlm_freq_day * fates_mortality_disturbance_fraction)
             
          elseif(prt_params%woody(pft) == itrue) then
             
             ! Understorey trees. The total dead is based on their survivorship
             ! function, and the total area of disturbance.
             
             num_dead = ED_val_understorey_death * currentCohort%n * &
                   (patch_site_areadis/currentPatch%area) 

          else
             
             ! The only thing left is uderstory grasses. These guys aren't
             ! killed by tree-fall disturbance events.

             num_dead = 0._r8
             
          end if

          ! Update water balance by removing dead plant water
          ! but only do this once (use the carbon element id)
          if( (element_id == carbon12_element) .and. &
              (hlm_use_planthydro == itrue) ) then
              call AccumulateMortalityWaterStorage(currentSite,currentCohort, num_dead)
          end if
          
          ! Transfer leaves of dying trees to leaf litter (includes seeds too)
          do dcmpy=1,ndcmpy
              dcmpy_frac = GetDecompyFrac(pft,leaf_organ,dcmpy)
              new_litt%leaf_fines(dcmpy) = new_litt%leaf_fines(dcmpy) + &
                    num_dead*(leaf_m+repro_m)*donate_m2*dcmpy_frac
              
              curr_litt%leaf_fines(dcmpy) = curr_litt%leaf_fines(dcmpy) + &
                    num_dead*(leaf_m+repro_m)*retain_m2*dcmpy_frac
          end do
                 
          ! Pre-calculate Structural and sapwood, below and above ground, total mass [kg]
          ag_wood = num_dead * (struct_m + sapw_m) * prt_params%allom_agb_frac(pft)
          bg_wood = num_dead * (struct_m + sapw_m) * (1.0_r8-prt_params%allom_agb_frac(pft))
          
          call set_root_fraction(currentSite%rootfrac_scr, pft, currentSite%zi_soil, &
               bc_in%max_rooting_depth_index_col)


          do c=1,ncwd

             ! Transfer wood of dying trees to AG CWD pools
             new_litt%ag_cwd(c) = new_litt%ag_cwd(c) + ag_wood * &
                    SF_val_CWD_frac(c) * donate_m2

             curr_litt%ag_cwd(c) = curr_litt%ag_cwd(c) + ag_wood * &
                   SF_val_CWD_frac(c) * retain_m2
             
             ! Transfer wood of dying trees to BG CWD pools
             do sl = 1,currentSite%nlevsoil
                new_litt%bg_cwd(c,sl) = new_litt%bg_cwd(c,sl) + bg_wood * &
                       currentSite%rootfrac_scr(sl) * SF_val_CWD_frac(c) * &
                       donate_m2

                curr_litt%bg_cwd(c,sl) = curr_litt%bg_cwd(c,sl) + bg_wood * &
                      currentSite%rootfrac_scr(sl) * SF_val_CWD_frac(c) * &
                      retain_m2
             end do
          end do

          ! Transfer fine roots of dying trees to below ground litter pools
          do dcmpy=1,ndcmpy
              dcmpy_frac = GetDecompyFrac(pft,fnrt_organ,dcmpy)
              do sl=1,currentSite%nlevsoil
                  new_litt%root_fines(dcmpy,sl) = new_litt%root_fines(dcmpy,sl) + &
                        num_dead * currentSite%rootfrac_scr(sl) * &
                        (fnrt_m + store_m*(1.0_r8-EDPftvarcon_inst%allom_frbstor_repro(pft))) * &
                        donate_m2 * dcmpy_frac
                  
                  curr_litt%root_fines(dcmpy,sl) = curr_litt%root_fines(dcmpy,sl) + &
                        num_dead * currentSite%rootfrac_scr(sl) * &
                        (fnrt_m + store_m*(1.0_r8-EDPftvarcon_inst%allom_frbstor_repro(pft))) * &
                        retain_m2 * dcmpy_frac
              end do
          end do
              
          ! Transfer some of the storage that is shunted to reproduction
          ! upon death, to the seed-pool. This is was designed for grasses,
          ! but it is possible that some trees may utilize this behavior too

          seed_mass = num_dead * store_m * EDPftvarcon_inst%allom_frbstor_repro(pft)

          ! SEED DISTRIBUTION IS BREAKING MASS CONSERVATION RIGHT NOW...
!          call DistributeSeeds(currentSite,seed_mass,el,pft)

          new_litt%seed(pft) = new_litt%seed(pft) + seed_mass * donate_m2
          curr_litt%seed(pft) = curr_litt%seed(pft) + seed_mass * retain_m2
          
          ! track diagnostic fluxes
          do c=1,ncwd
             flux_diags%cwd_ag_input(c) = & 
                  flux_diags%cwd_ag_input(c) + SF_val_CWD_frac(c) * ag_wood
             
             flux_diags%cwd_bg_input(c) = &
                  flux_diags%cwd_bg_input(c) + SF_val_CWD_frac(c) * bg_wood
          end do

          flux_diags%leaf_litter_input(pft) = flux_diags%leaf_litter_input(pft) + &
               num_dead*(leaf_m + repro_m)

          flux_diags%root_litter_input(pft) = flux_diags%root_litter_input(pft) + & 
               num_dead * (fnrt_m + store_m*(1.0_r8-EDPftvarcon_inst%allom_frbstor_repro(pft)))
          

          
          currentCohort => currentCohort%taller      
       enddo !currentCohort         

    enddo


    return
  end subroutine mortality_litter_fluxes

  ! ============================================================================

  subroutine create_patch(currentSite, new_patch, age, areap, label,nocomp_pft)

    use FatesInterfaceTypesMod, only : hlm_current_tod,hlm_current_date,hlm_reference_date
    
    !
    ! !DESCRIPTION:
    !  Set default values for creating a new patch
    !
    ! !USES:
    !
    ! !ARGUMENTS:
    type(ed_site_type) , intent(inout), target :: currentSite
    type(ed_patch_type), intent(inout), target :: new_patch
    real(r8), intent(in) :: age                  ! notional age of this patch in years
    real(r8), intent(in) :: areap                ! initial area of this patch in m2. 
    integer, intent(in)  :: label                ! anthropogenic disturbance label
    integer, intent(in)  :: nocomp_pft           ! no competition mode pft label


    ! Until bc's are pointed to by sites give veg a default temp [K]
    real(r8), parameter :: temp_init_veg = 15._r8+t_water_freeze_k_1atm 
    

    ! !LOCAL VARIABLES:
    !---------------------------------------------------------------------
    integer :: el                                ! element loop index


    allocate(new_patch%tr_soil_dir(hlm_numSWb))
    allocate(new_patch%tr_soil_dif(hlm_numSWb))
    allocate(new_patch%tr_soil_dir_dif(hlm_numSWb))
    allocate(new_patch%fab(hlm_numSWb))
    allocate(new_patch%fabd(hlm_numSWb))
    allocate(new_patch%fabi(hlm_numSWb))
    allocate(new_patch%sabs_dir(hlm_numSWb))
    allocate(new_patch%sabs_dif(hlm_numSWb))
    allocate(new_patch%fragmentation_scaler(currentSite%nlevsoil))

    allocate(new_patch%tveg24)
    call new_patch%tveg24%InitRMean(fixed_24hr,init_value=temp_init_veg,init_offset=real(hlm_current_tod,r8) )
    allocate(new_patch%tveg_lpa)
    call new_patch%tveg_lpa%InitRmean(ema_lpa,init_value=temp_init_veg)
    allocate(new_patch%tveg_longterm)
    call new_patch%tveg_longterm%InitRmean(ema_longterm,init_value=temp_init_veg)
    
    ! Litter
    ! Allocate, Zero Fluxes, and Initialize to "unset" values

    allocate(new_patch%litter(num_elements))
    do el=1,num_elements
        call new_patch%litter(el)%InitAllocate(numpft,currentSite%nlevsoil,element_list(el))
        call new_patch%litter(el)%ZeroFlux()
        call new_patch%litter(el)%InitConditions(init_leaf_fines = fates_unset_r8, &
              init_root_fines = fates_unset_r8, &
              init_ag_cwd = fates_unset_r8, &
              init_bg_cwd = fates_unset_r8, &
              init_seed = fates_unset_r8,   &
              init_seed_germ = fates_unset_r8)
    end do

    call zero_patch(new_patch) !The nan value in here is not working??

    new_patch%tallest  => null() ! pointer to patch's tallest cohort    
    new_patch%shortest => null() ! pointer to patch's shortest cohort   
    new_patch%older    => null() ! pointer to next older patch   
    new_patch%younger  => null() ! pointer to next shorter patch      

    ! assign known patch attributes 

    new_patch%age                = age   
    new_patch%age_class          = 1
    new_patch%area               = areap 

    ! assign anthropgenic disturbance category and label
    new_patch%anthro_disturbance_label = label
    if (label .gt. primarylands) then
       new_patch%age_since_anthro_disturbance = age
    else
       new_patch%age_since_anthro_disturbance = fates_unset_r8
    endif
    new_patch%nocomp_pft_label = nocomp_pft

    ! This new value will be generated when the calculate disturbance
    ! rates routine is called. This does not need to be remembered or in the restart file.
 
    new_patch%f_sun              = 0._r8
    new_patch%ed_laisun_z(:,:,:) = 0._r8 
    new_patch%ed_laisha_z(:,:,:) = 0._r8 
    new_patch%ed_parsun_z(:,:,:) = 0._r8 
    new_patch%ed_parsha_z(:,:,:) = 0._r8 
    new_patch%fabi               = 0._r8
    new_patch%fabd               = 0._r8
    new_patch%tr_soil_dir(:)     = 1._r8
    new_patch%tr_soil_dif(:)     = 1._r8
    new_patch%tr_soil_dir_dif(:) = 0._r8
    new_patch%fabd_sun_z(:,:,:)  = 0._r8 
    new_patch%fabd_sha_z(:,:,:)  = 0._r8 
    new_patch%fabi_sun_z(:,:,:)  = 0._r8 
    new_patch%fabi_sha_z(:,:,:)  = 0._r8  
    new_patch%scorch_ht(:)       = 0._r8  
    new_patch%frac_burnt         = 0._r8  
    new_patch%litter_moisture(:) = 0._r8
    new_patch%fuel_eff_moist     = 0._r8
    new_patch%livegrass          = 0._r8
    new_patch%sum_fuel           = 0._r8
    new_patch%fuel_bulkd         = 0._r8
    new_patch%fuel_sav           = 0._r8
    new_patch%fuel_mef           = 0._r8
    new_patch%ros_front          = 0._r8
    new_patch%effect_wspeed      = 0._r8
    new_patch%tau_l              = 0._r8
    new_patch%fuel_frac(:)       = 0._r8
    new_patch%tfc_ros            = 0._r8
    new_patch%fi                 = 0._r8
    new_patch%fd                 = 0._r8
    new_patch%ros_back           = 0._r8
    new_patch%scorch_ht(:)       = 0._r8
    new_patch%burnt_frac_litter(:) = 0._r8
    new_patch%total_tree_area    = 0.0_r8  
    new_patch%NCL_p              = 1

   
    return
  end subroutine create_patch

  ! ============================================================================
  subroutine zero_patch(cp_p)
    !
    ! !DESCRIPTION:
    !  Sets all the variables in the patch to nan or zero 
    ! (this needs to be two seperate routines, one for nan & one for zero
    !
    ! !USES:
    !
    ! !ARGUMENTS:
    type(ed_patch_type), intent(inout), target :: cp_p
    !
    ! !LOCAL VARIABLES:
    type(ed_patch_type), pointer :: currentPatch
    !---------------------------------------------------------------------

    currentPatch  => cp_p  

    currentPatch%tallest  => null()          
    currentPatch%shortest => null()         
    currentPatch%older    => null()               
    currentPatch%younger  => null()           

    currentPatch%patchno  = 999                            

    currentPatch%age                        = nan                          
    currentPatch%age_class                  = 1
    currentPatch%area                       = nan                                           
    currentPatch%canopy_layer_tlai(:)       = nan               
    currentPatch%total_canopy_area          = nan

    currentPatch%tlai_profile(:,:,:)        = nan 
    currentPatch%elai_profile(:,:,:)        = 0._r8 
    currentPatch%tsai_profile(:,:,:)        = nan 
    currentPatch%esai_profile(:,:,:)        = nan       
    currentPatch%canopy_area_profile(:,:,:) = nan       

    currentPatch%fabd_sun_z(:,:,:)          = nan 
    currentPatch%fabd_sha_z(:,:,:)          = nan 
    currentPatch%fabi_sun_z(:,:,:)          = nan 
    currentPatch%fabi_sha_z(:,:,:)          = nan  

    currentPatch%ed_laisun_z(:,:,:)         = nan 
    currentPatch%ed_laisha_z(:,:,:)         = nan 
    currentPatch%ed_parsun_z(:,:,:)         = nan 
    currentPatch%ed_parsha_z(:,:,:)         = nan 
    currentPatch%psn_z(:,:,:)               = 0._r8   

    currentPatch%f_sun(:,:,:)               = nan
    currentPatch%tr_soil_dir(:)             = nan    ! fraction of incoming direct  radiation that is transmitted to the soil as direct
    currentPatch%tr_soil_dif(:)             = nan    ! fraction of incoming diffuse radiation that is transmitted to the soil as diffuse
    currentPatch%tr_soil_dir_dif(:)         = nan    ! fraction of incoming direct  radiation that is transmitted to the soil as diffuse
    currentPatch%fabd(:)                    = nan    ! fraction of incoming direct  radiation that is absorbed by the canopy
    currentPatch%fabi(:)                    = nan    ! fraction of incoming diffuse radiation that is absorbed by the canopy

    currentPatch%canopy_mask(:,:)           = 999    ! is there any of this pft in this layer?
    currentPatch%nrad(:,:)                  = 999    ! number of exposed leaf layers for each canopy layer and pft
    currentPatch%ncan(:,:)                  = 999    ! number of total leaf layers for each canopy layer and pft
    currentPatch%pft_agb_profile(:,:)       = nan    

    ! DISTURBANCE 
    currentPatch%disturbance_rates(:)       = 0._r8 
    currentPatch%fract_ldist_not_harvested  = 0._r8


    ! FIRE
    currentPatch%litter_moisture(:)         = nan    ! litter moisture
    currentPatch%fuel_eff_moist             = nan    ! average fuel moisture content of the ground fuel 
    ! (incl. live grasses. omits 1000hr fuels)
    currentPatch%livegrass                  = nan    ! total ag grass biomass in patch. 1=c3 grass, 2=c4 grass. gc/m2
    currentPatch%sum_fuel                   = nan    ! total ground fuel related to ros (omits 1000hr fuels). gc/m2
    currentPatch%fuel_bulkd                 = nan    ! average fuel bulk density of the ground fuel 
    ! (incl. live grasses. omits 1000hr fuels). kgc/m3
    currentPatch%fuel_sav                   = nan    ! average surface area to volume ratio of the ground fuel 
    ! (incl. live grasses. omits 1000hr fuels).
    currentPatch%fuel_mef                   = nan    ! average moisture of extinction factor of the ground fuel
    ! (incl. live grasses. omits 1000hr fuels).
    currentPatch%ros_front                  = nan    ! average rate of forward spread of each fire in the patch. m/min.
    currentPatch%effect_wspeed              = nan    ! dailywind modified by fraction of relative grass and tree cover. m/min.
    currentPatch%tau_l                      = nan    ! mins p&r(1986)
    currentPatch%fuel_frac(:)               = nan    ! fraction of each litter class in the sum_fuel 
    !- for purposes of calculating weighted averages. 
    currentPatch%tfc_ros                    = nan    ! used in fi calc
    currentPatch%fi                         = nan    ! average fire intensity of flaming front during day.  
    ! backward ros plays no role. kj/m/s or kw/m.
    currentPatch%fire                       = 999    ! sr decide_fire.1=fire hot enough to proceed. 0=stop everything- no fires today
    currentPatch%fd                         = nan    ! fire duration (mins)
    currentPatch%ros_back                   = nan    ! backward ros (m/min)
    currentPatch%scorch_ht(:)               = nan    ! scorch height of flames on a given PFT
    currentPatch%frac_burnt                 = nan    ! fraction burnt daily  
    currentPatch%burnt_frac_litter(:)       = nan    
    currentPatch%btran_ft(:)                = 0.0_r8

    currentPatch%canopy_layer_tlai(:)       = 0.0_r8

    currentPatch%fab(:)                     = 0.0_r8
    currentPatch%sabs_dir(:)                = 0.0_r8
    currentPatch%sabs_dif(:)                = 0.0_r8
    currentPatch%zstar                      = 0.0_r8
    currentPatch%c_stomata                  = 0.0_r8 ! This is calculated immediately before use
    currentPatch%c_lblayer                  = 0.0_r8
    currentPatch%fragmentation_scaler(:)    = 0.0_r8
    currentPatch%radiation_error            = 0.0_r8

    ! diagnostic radiation profiles
    currentPatch%nrmlzd_parprof_pft_dir_z(:,:,:,:) = 0._r8
    currentPatch%nrmlzd_parprof_pft_dif_z(:,:,:,:) = 0._r8
    currentPatch%nrmlzd_parprof_dir_z(:,:,:)       = 0._r8
    currentPatch%nrmlzd_parprof_dif_z(:,:,:)       = 0._r8

    currentPatch%solar_zenith_flag          = .false.
    currentPatch%solar_zenith_angle         = nan
    currentPatch%fcansno                    = nan

    currentPatch%gnd_alb_dir(:)             = nan
    currentPatch%gnd_alb_dif(:)             = nan

  end subroutine zero_patch

  ! ============================================================================
  subroutine fuse_patches( csite, bc_in )
    !
    ! !DESCRIPTION:
    !  Decide to fuse patches if their cohort structures are similar           
    !
    ! !USES:
    use EDParamsMod , only : ED_val_patch_fusion_tol
    use EDTypesMod , only : patch_fusion_tolerance_relaxation_increment
    use EDTypesMod , only : max_age_of_second_oldest_patch
    !
    ! !ARGUMENTS:
    type(ed_site_type), intent(inout), target  :: csite
    type(bc_in_type), intent(in)               :: bc_in
    !
    ! !LOCAL VARIABLES:
    type(ed_site_type) , pointer :: currentSite
    type(ed_patch_type), pointer :: currentPatch,tpp,tmpptr
    integer  :: ft,z        !counters for pft and height class
    real(r8) :: norm        !normalized difference between biomass profiles
    real(r8) :: profiletol  !tolerance of patch fusion routine. Starts off high and is reduced if there are too many patches.
    integer  :: nopatches(n_landuse_cats)   !number of patches presently in gridcell
    integer  :: iterate     !switch of patch reduction iteration scheme. 1 to keep going, 0 to stop
    integer  :: fuse_flag   !do patches get fused (1) or not (0).
    integer  :: i_disttype  !iterator over anthropogenic disturbance categories
    integer  :: i_pftlabel  !nocomp pft iterator
    real(r8) :: primary_land_fraction_beforefusion,primary_land_fraction_afterfusion
    integer  :: pftlabelmin, pftlabelmax
    real(r8) :: maxpatches(n_landuse_cats)
    !
    !---------------------------------------------------------------------

    currentSite => csite 

    profiletol = ED_val_patch_fusion_tol

    primary_land_fraction_beforefusion = 0._r8
    primary_land_fraction_afterfusion = 0._r8

    nopatches(1:n_landuse_cats) = 0

    ! Its possible that, in nocomp modes, there are more categorically distinct patches than we allow as 
    ! primary patches in non-nocomp mode.  So if this is the case, bump up the maximum number of primary patches
    ! to let there be one for each type of nocomp PFT on the site.  this is likely to lead to problems
    ! if anthropogenic disturance is enabled.
    if (hlm_use_nocomp.eq.itrue) then
       !!cdk this logic for how many patcehs to allow in nocomp will need to be changed
       maxpatches(primarylands) = max(maxpatch_primary, sum(csite%use_this_pft))
       maxpatches(crops) = maxpatch_crops
       maxpatches(pasture) = maxpatch_pasture
       maxpatches(rangelands) = maxpatch_rangeland
       maxpatches(secondarylands) = maxpatch_total - maxpatches(primarylands) - maxpatches(crops) - maxpatches(pasture) - maxpatches(rangelands)
       if (maxpatch_total .lt. maxpatches(primarylands)) then
          write(fates_log(),*) 'too many PFTs and not enough patches for nocomp w/o fixed biogeog'
          write(fates_log(),*) 'maxpatch_total,numpft',maxpatch_total,numpft, sum(csite%use_this_pft)
          call endrun(msg=errMsg(sourcefile, __LINE__))
       endif
    else
       maxpatches(primarylands) = maxpatch_primary
       maxpatches(secondarylands) = maxpatch_secondary
       maxpatches(crops) = maxpatch_crops
       maxpatches(pasture) = maxpatch_pasture
       maxpatches(rangelands) = maxpatch_rangeland
    endif

    currentPatch => currentSite%youngest_patch
    do while(associated(currentPatch))
       nopatches(currentPatch%anthro_disturbance_label) = &
            nopatches(currentPatch%anthro_disturbance_label) + 1
       
       if (currentPatch%anthro_disturbance_label .eq. primarylands) then
          primary_land_fraction_beforefusion = primary_land_fraction_beforefusion + &
               currentPatch%area * AREA_INV
       endif

       currentPatch => currentPatch%older
    enddo

    pftlabelmin = 0
    if ( hlm_use_nocomp .eq. itrue ) then
       pftlabelmax = numpft
    else
       pftlabelmax = 0
    endif

    !---------------------------------------------------------------------!
    ! iterate over anthropogenic disturbance categories
    !---------------------------------------------------------------------!    

    disttype_loop: do i_disttype = 1, n_landuse_cats

       !---------------------------------------------------------------------!
       !  We only really care about fusing patches if nopatches > 1          !
       !---------------------------------------------------------------------!

       iterate = 1

       !---------------------------------------------------------------------!
       !  Keep doing this until nopatches <= maxpatch_total                  !
       !---------------------------------------------------------------------!

       iterate_eq_1_loop: do while(iterate == 1)

        !---------------------------------------------------------------------!
        ! iterate over nocomp pft labels (if nocomp is false, then this isn't much of a loop)
        !---------------------------------------------------------------------!

        pftlabel_loop: do i_pftlabel = pftlabelmin, pftlabelmax

          !---------------------------------------------------------------------!
          ! Calculate the biomass profile of each patch                         !
          !---------------------------------------------------------------------!  
          currentPatch => currentSite%youngest_patch
          do while(associated(currentPatch))
             call patch_pft_size_profile(currentPatch)
             currentPatch => currentPatch%older
          enddo

          !-------------------------------------------------------------------------------!
          ! Loop round current & target (currentPatch,tpp) patches to assess combinations !
          !-------------------------------------------------------------------------------!   
          currentPatch => currentSite%youngest_patch
          currentpatch_loop: do while(associated(currentPatch))      
             tpp => currentSite%youngest_patch
             tpp_loop: do while(associated(tpp))

                both_associated_if: if(associated(tpp).and.associated(currentPatch))then
                   !--------------------------------------------------------------------!
                   ! only fuse patches whose anthropogenic disturbance category matches !
                   ! that of the outer loop that we are in                              !
                   !--------------------------------------------------------------------!
                   anthro_dist_labels_match_if: if ( tpp%anthro_disturbance_label .eq. i_disttype .and. &
                        currentPatch%anthro_disturbance_label .eq. i_disttype) then

                    nocomp_pft_labels_match_if: if (hlm_use_nocomp .eq. ifalse .or. &
                         (tpp%nocomp_pft_label .eq. i_pftlabel .and. &
                         currentPatch%nocomp_pft_label .eq. i_pftlabel)) then

                      !--------------------------------------------------------------------------------------------
                      ! The default is to fuse the patches, unless some criteria is met which keeps them separated.
                      ! there are multiple criteria which all need to be met to keep them distinct:
                      ! (a) one of them is younger than the max age at which we force fusion;
                      ! (b) there is more than a threshold (tiny) amount of biomass in at least one of the patches;
                      ! (c) for at least one pft x size class, where there is biomass in that class in at least one patch,
                      ! and the normalized difference between the patches exceeds a threshold.
                      !--------------------------------------------------------------------------------------------

                      fuse_flag = 1
                      different_patches_if: if(currentPatch%patchno /= tpp%patchno) then   !these should be the same patch

                         !-----------------------------------------------------------------------------------
                         ! check to see if both patches are older than the age at which we force them to fuse
                         !-----------------------------------------------------------------------------------

                         maxage_if: if ( tpp%age .le. max_age_of_second_oldest_patch .or. &
                              currentPatch%age .le. max_age_of_second_oldest_patch ) then


                            !------------------------------------------------------------
                            ! the next bit of logic forces fusion of two patches which 
                            ! both have tiny biomass densities. without this,
                            ! fates gives a bunch of really young patches which all have 
                            ! almost no biomass and so don't need to be distinguished 
                            ! from each other. but if force_patchfuse_min_biomass is too big,
                            ! it takes too long for the youngest patch to build up enough 
                            ! biomass to be its own distinct entity, which leads to large 
                            ! oscillations in the patch dynamics and dependent variables.
                            !------------------------------------------------------------

                            patchfuse_min_biomass_if: if &
                                 (sum(currentPatch%pft_agb_profile(:,:)) > force_patchfuse_min_biomass .or. &
                                 sum(tpp%pft_agb_profile(:,:)) > force_patchfuse_min_biomass ) then

                               !---------------------------------------------------------------------!
                               ! Calculate the difference criteria for each pft and dbh class        !
                               !---------------------------------------------------------------------!   

                               pft_loop: do ft = 1,numpft        ! loop over pfts
                                  hgt_bin_loop: do z = 1,n_dbh_bins      ! loop over hgt bins 

                                     !----------------------------------
                                     ! is there biomass in this category?
                                     !----------------------------------

                                     agbprof_gt_zero_if: if &
                                          (currentPatch%pft_agb_profile(ft,z)  > 0.0_r8 .or.  &
                                          tpp%pft_agb_profile(ft,z) > 0.0_r8)then 

                                        !---------------------------------------------------------------------!
                                        ! what is the relative difference in biomass in this category between
                                        ! the two patches?
                                        !---------------------------------------------------------------------!

                                        norm = abs(currentPatch%pft_agb_profile(ft,z) - &
                                             tpp%pft_agb_profile(ft,z))/(0.5_r8 * &
                                             &(currentPatch%pft_agb_profile(ft,z) + tpp%pft_agb_profile(ft,z)))

                                        !---------------------------------------------------------------------!
                                        ! Look for differences in profile biomass, above the minimum biomass  !
                                        !---------------------------------------------------------------------!

                                        if(norm  > profiletol)then

                                           fuse_flag = 0 !do not fuse  - keep apart. 

                                        endif
                                     endif agbprof_gt_zero_if
                                  enddo hgt_bin_loop
                               enddo pft_loop
                            endif patchfuse_min_biomass_if
                         endif maxage_if

                         !-------------------------------------------------------------------------!
                         ! Call the patch fusion routine if there is not a meaningful difference   !
                         ! any of the pft x height categories                                      !
                         ! or both are older than forced fusion age                                !
                         !-------------------------------------------------------------------------!

                         fuseflagset_if: if(fuse_flag  ==  1)then
                            
                            !-----------------------!
                            ! fuse the two patches  !
                            !-----------------------!
                            
                            tmpptr => currentPatch%older       
                            call fuse_2_patches(csite, currentPatch, tpp)
                            call fuse_cohorts(csite,tpp, bc_in)
                            call sort_cohorts(tpp)
                            currentPatch => tmpptr

                            !------------------------------------------------------------------------!
                            ! since we've just fused two patches, but are still in the midst of      !
                            ! a patch x patch loop, reset the patch fusion tolerance to the starting !
                            ! value so that any subsequent fusions in this loop are done with that   !
                            ! value. otherwise we can end up in a situation where we've loosened the !
                            ! fusion tolerance to get nopatches <= maxpatch_total, but then,      !
                            ! having accomplished that, we continue through all the patch x patch    !
                            ! combinations and then all the patches get fused, ending up with        !
                            ! nopatches << maxpatch_total and losing all heterogeneity.           !
                            !------------------------------------------------------------------------!

                            profiletol = ED_val_patch_fusion_tol

                         endif fuseflagset_if
                      endif different_patches_if
                    endif nocomp_pft_labels_match_if
                   endif anthro_dist_labels_match_if
                endif both_associated_if

                tpp => tpp%older
             enddo tpp_loop

             if(associated(currentPatch))then 
                currentPatch => currentPatch%older 
             else
                currentPatch => null()
             endif !associated currentPatch

          enddo currentpatch_loop

        end do pftlabel_loop

          !---------------------------------------------------------------------!
          ! Is the number of patches larger than the maximum?                   !
          !---------------------------------------------------------------------!   
          nopatches(i_disttype) = 0
          currentPatch => currentSite%youngest_patch
          do while(associated(currentPatch))
             if (currentPatch%anthro_disturbance_label .eq. i_disttype) then
                nopatches(i_disttype) = nopatches(i_disttype) +1
             endif
             currentPatch => currentPatch%older
          enddo

          if(nopatches(i_disttype) > maxpatches(i_disttype))then
             iterate = 1
             profiletol = profiletol * patch_fusion_tolerance_relaxation_increment

             !---------------------------------------------------------------------!
             ! Making profile tolerance larger means that more fusion will happen  !
             !---------------------------------------------------------------------!        

             ! its possible that there are too many categorical patch types and the tolerances
             ! will never allow patch fusion to occur.  In this case crash and let the user know.
             ! the 100 is sort of a random number, in principle since profile tolerance is compared 
             ! against relative biomass size, it shoudnt ever get above 2 (which would mean fusing 
             ! a zero with a nonzero biomass in a given category)
             if (profiletol .gt. 100._r8) then
                write(fates_log(),*) 'profile tolerance is too big, this shouldnt happen.'
                write(fates_log(),*) 'probably this means there are too many distinct categorical '
                write(fates_log(),*) 'patch types for the maximum number of patches'
                call endrun(msg=errMsg(sourcefile, __LINE__))                
             endif
          else
             iterate = 0
          endif

       enddo iterate_eq_1_loop ! iterate .eq. 1 ==> nopatches>maxpatch_total

    end do disttype_loop

    currentPatch => currentSite%youngest_patch
    do while(associated(currentPatch))

       if (currentPatch%anthro_disturbance_label .eq. primarylands) then
          primary_land_fraction_afterfusion = primary_land_fraction_afterfusion + &
               currentPatch%area * AREA_INV
       endif

       currentPatch => currentPatch%older
    enddo

    currentSite%primary_land_patchfusion_error = primary_land_fraction_afterfusion - primary_land_fraction_beforefusion
 
  end subroutine fuse_patches

  ! ============================================================================

  subroutine fuse_2_patches(csite, dp, rp)
    !
    ! !DESCRIPTION:
    ! This function fuses the two patches specified in the argument.
    ! It fuses the first patch in the argument (the "donor") into the second
    ! patch in the argument (the "recipient"), and frees the memory 
    ! associated with the secnd patch
    !
    ! !USES:
    use FatesSizeAgeTypeIndicesMod, only: get_age_class_index
    !
    ! !ARGUMENTS:
    type (ed_site_type), intent(inout),target :: csite  ! Current site 
    type (ed_patch_type) , pointer :: dp                ! Donor Patch
    type (ed_patch_type) , target, intent(inout) :: rp  ! Recipient Patch

    !
    ! !LOCAL VARIABLES:
    type (ed_cohort_type), pointer :: currentCohort ! Current Cohort
    type (ed_cohort_type), pointer :: nextc         ! Remembers next cohort in list 
    type (ed_cohort_type), pointer :: storesmallcohort
    type (ed_cohort_type), pointer :: storebigcohort  
    integer                        :: c,p          !counters for pft and litter size class. 
    integer                        :: tnull,snull  ! are the tallest and shortest cohorts associated?
    integer                        :: el           ! loop counting index for elements
    type(ed_patch_type), pointer   :: youngerp     ! pointer to the patch younger than donor
    type(ed_patch_type), pointer   :: olderp       ! pointer to the patch older than donor
    real(r8)                       :: inv_sum_area ! Inverse of the sum of the two patches areas
    !-----------------------------------------------------------------------------------------------

    ! Generate a litany of area weighted averages

    inv_sum_area = 1.0_r8/(dp%area + rp%area)
    
    rp%age = (dp%age * dp%area + rp%age * rp%area) * inv_sum_area
    rp%age_since_anthro_disturbance = (dp%age_since_anthro_disturbance * dp%area &
         + rp%age_since_anthro_disturbance * rp%area) * inv_sum_area

    rp%age_class = get_age_class_index(rp%age)
    
    do el = 1,num_elements
       call rp%litter(el)%FuseLitter(rp%area,dp%area,dp%litter(el))
    end do

    if ( rp%anthro_disturbance_label .ne. dp%anthro_disturbance_label) then
       write(fates_log(),*) 'trying to fuse patches with different anthro_disturbance_label values'
       call endrun(msg=errMsg(sourcefile, __LINE__))
    endif

    if ( hlm_use_nocomp .eq. itrue .and. rp%nocomp_pft_label .ne. dp%nocomp_pft_label) then
       write(fates_log(),*) 'trying to fuse patches with different nocomp_pft_label values'
       write(fates_log(),*) 'rp%nocomp_pft_label, dp%nocomp_pft_label',rp%nocomp_pft_label, dp%nocomp_pft_label
       write(fates_log(),*) 'rp%area, dp%area',rp%area, dp%area
       write(fates_log(),*) 'sum(rp%pft_agb_profile(:,:), sum(dp%pft_agb_profile(:,:)',sum(rp%pft_agb_profile(:,:)), sum(dp%pft_agb_profile(:,:))
       call endrun(msg=errMsg(sourcefile, __LINE__))
    endif

    ! Weighted mean of the running means
    call rp%tveg24%FuseRMean(dp%tveg24,rp%area*inv_sum_area)
    call rp%tveg_lpa%FuseRMean(dp%tveg_lpa,rp%area*inv_sum_area)
    call rp%tveg_longterm%FuseRMean(dp%tveg_longterm,rp%area*inv_sum_area)
    
    rp%fuel_eff_moist       = (dp%fuel_eff_moist*dp%area + rp%fuel_eff_moist*rp%area) * inv_sum_area
    rp%livegrass            = (dp%livegrass*dp%area + rp%livegrass*rp%area) * inv_sum_area
    rp%sum_fuel             = (dp%sum_fuel*dp%area + rp%sum_fuel*rp%area) * inv_sum_area
    rp%fuel_bulkd           = (dp%fuel_bulkd*dp%area + rp%fuel_bulkd*rp%area) * inv_sum_area
    rp%fuel_sav             = (dp%fuel_sav*dp%area + rp%fuel_sav*rp%area) * inv_sum_area
    rp%fuel_mef             = (dp%fuel_mef*dp%area + rp%fuel_mef*rp%area) * inv_sum_area
    rp%ros_front            = (dp%ros_front*dp%area + rp%ros_front*rp%area) * inv_sum_area
    rp%effect_wspeed        = (dp%effect_wspeed*dp%area + rp%effect_wspeed*rp%area) * inv_sum_area
    rp%tau_l                = (dp%tau_l*dp%area + rp%tau_l*rp%area) * inv_sum_area
    rp%fuel_frac(:)         = (dp%fuel_frac(:)*dp%area + rp%fuel_frac(:)*rp%area) * inv_sum_area
    rp%tfc_ros              = (dp%tfc_ros*dp%area + rp%tfc_ros*rp%area) * inv_sum_area
    rp%fi                   = (dp%fi*dp%area + rp%fi*rp%area) * inv_sum_area
    rp%fd                   = (dp%fd*dp%area + rp%fd*rp%area) * inv_sum_area
    rp%ros_back             = (dp%ros_back*dp%area + rp%ros_back*rp%area) * inv_sum_area
    rp%scorch_ht(:)         = (dp%scorch_ht(:)*dp%area + rp%scorch_ht(:)*rp%area) * inv_sum_area
    rp%frac_burnt           = (dp%frac_burnt*dp%area + rp%frac_burnt*rp%area) * inv_sum_area
    rp%burnt_frac_litter(:) = (dp%burnt_frac_litter(:)*dp%area + rp%burnt_frac_litter(:)*rp%area) * inv_sum_area
    rp%btran_ft(:)          = (dp%btran_ft(:)*dp%area + rp%btran_ft(:)*rp%area) * inv_sum_area
    rp%zstar                = (dp%zstar*dp%area + rp%zstar*rp%area) * inv_sum_area
    rp%c_stomata            = (dp%c_stomata*dp%area + rp%c_stomata*rp%area) * inv_sum_area
    rp%c_lblayer            = (dp%c_lblayer*dp%area + rp%c_lblayer*rp%area) * inv_sum_area
    rp%radiation_error      = (dp%radiation_error*dp%area + rp%radiation_error*rp%area) * inv_sum_area

    rp%area = rp%area + dp%area !THIS MUST COME AT THE END!

    !insert donor cohorts into recipient patch
    if(associated(dp%shortest))then

       currentCohort => dp%shortest
       if(associated(currentCohort)) then
          nextc => currentCohort%taller
       endif

       do while(associated(dp%shortest))

          storebigcohort   => rp%tallest
          storesmallcohort => rp%shortest

          if(associated(rp%tallest))then
             tnull = 0
          else
             tnull = 1
             rp%tallest => currentCohort
          endif

          if(associated(rp%shortest))then
             snull = 0
          else
             snull = 1
             rp%shortest => currentCohort
          endif

          call insert_cohort(currentCohort, rp%tallest, rp%shortest, tnull, snull, storebigcohort, storesmallcohort)

          rp%tallest  => storebigcohort 
          rp%shortest => storesmallcohort    

          currentCohort%patchptr => rp

          currentCohort => nextc

          dp%shortest => currentCohort

          if(associated(currentCohort)) then
             nextc => currentCohort%taller
          endif

       enddo !cohort
    endif !are there any cohorts?

    call patch_pft_size_profile(rp) ! Recalculate the patch size profile for the resulting patch

    ! Define some aliases for the donor patches younger and older neighbors
    ! which may or may not exist.  After we set them, we will remove the donor
    ! And then we will go about re-setting the map.
    if(associated(dp%older))then
       olderp => dp%older
    else
       olderp => null()
    end if
    if(associated(dp%younger))then
       youngerp => dp%younger
    else
       youngerp => null()
    end if

    ! We have no need for the dp pointer anymore, we have passed on it's legacy
    call dealloc_patch(dp)
    deallocate(dp, stat=istat, errmsg=smsg)
    if (istat/=0) then
       write(fates_log(),*) 'dealloc006: fail on deallocate(dp):'//trim(smsg)
       call endrun(msg=errMsg(sourcefile, __LINE__))
    endif

    if(associated(youngerp))then
       ! Update the younger patch's new older patch (because it isn't dp anymore)
       youngerp%older => olderp
    else
       ! There was no younger patch than dp, so the head of the young order needs
       ! to be set, and it is set as the patch older than dp.  That patch
       ! already knows it's older patch (so no need to set or change it)
       csite%youngest_patch => olderp
       olderp%younger       => null()
    end if

    
    if(associated(olderp))then
       ! Update the older patch's new younger patch (becuase it isn't dp anymore)
       olderp%younger => youngerp
    else
       ! There was no patch older than dp, so the head of the old patch order needs
       ! to be set, and it is set as the patch younger than dp.  That patch already
       ! knows it's younger patch, no need to set
       csite%oldest_patch => youngerp
       youngerp%older     => null()
    end if


  end subroutine fuse_2_patches

  ! ============================================================================

  subroutine terminate_patches(currentSite)
    !
    ! !DESCRIPTION:
    !  Terminate Patches if they  are too small                          
    !
    !
    ! !ARGUMENTS:
    type(ed_site_type), target, intent(inout) :: currentSite
    !
    ! !LOCAL VARIABLES:
    type(ed_patch_type), pointer :: currentPatch
    type(ed_patch_type), pointer :: olderPatch
    type(ed_patch_type), pointer :: youngerPatch
    type(ed_patch_type), pointer :: patchpointer
    integer, parameter           :: max_cycles = 10  ! After 10 loops through
                                                     ! You should had fused
    integer                      :: count_cycles
    logical                      :: gotfused

    real(r8) areatot ! variable for checking whether the total patch area is wrong. 
    !---------------------------------------------------------------------
 
    count_cycles = 0

    currentPatch => currentSite%youngest_patch
    do while(associated(currentPatch)) 
       lessthan_min_patcharea_if: if(currentPatch%area <= min_patch_area)then
          
          nocomp_if: if (hlm_use_nocomp .eq. itrue) then

             gotfused = .false.
             patchpointer => currentSite%youngest_patch
             do while(associated(patchpointer))
                if ( .not.associated(currentPatch,patchpointer) .and. &
                     patchpointer%nocomp_pft_label .eq. currentPatch%nocomp_pft_label .and. &
                     patchpointer%anthro_disturbance_label .eq. currentPatch%anthro_disturbance_label .and. &
                     .not. gotfused) then

                   call fuse_2_patches(currentSite, patchpointer, currentPatch)
                   
                   gotfused = .true.
                else
                   patchpointer => patchpointer%older
                endif
             end do

             if ( .not. gotfused ) then
                !! somehow didn't find a patch to fuse with.
                write(fates_log(),*) 'Warning. small nocomp patch wasnt able to find another patch to fuse with.', &
                     currentPatch%nocomp_pft_label, currentPatch%anthro_disturbance_label
             endif

          else nocomp_if

          ! Even if the patch area is small, avoid fusing it into its neighbor
          ! if it is the youngest of all patches. We do this in attempts to maintain
          ! a discrete patch for very young patches
          ! However, if the patch to be fused is excessivlely small, then fuse
          ! at all costs.  If it is not fused, it will make

          notyoungest_if: if ( .not.associated(currentPatch,currentSite%youngest_patch) .or. &
               currentPatch%area <= min_patch_area_forced ) then
             
             gotfused = .false.

             associated_older_if: if(associated(currentPatch%older) )then
                
                if(debug) &
                     write(fates_log(),*) 'fusing to older patch because this one is too small',&
                     currentPatch%area, &
                     currentPatch%older%area
                
                ! We set a pointer to this patch, because
                ! it will be returned by the subroutine as de-referenced
                
                olderPatch => currentPatch%older

                distlabel_1_if: if (currentPatch%anthro_disturbance_label .eq. olderPatch%anthro_disturbance_label) then
                   
                   call fuse_2_patches(currentSite, olderPatch, currentPatch)
                
                   ! The fusion process has updated the "older" pointer on currentPatch
                   ! for us.
                
                   ! This logic checks to make sure that the younger patch is not the youngest
                   ! patch. As mentioned earlier, we try not to fuse it.
                   
                   gotfused = .true.
                else distlabel_1_if !i.e. anthro labels of two patches are not the same
                   countcycles_if: if (count_cycles .gt. 0) then
                      ! if we're having an incredibly hard time fusing patches because of their differing anthropogenic disturbance labels, 
                      ! since the size is so small, let's sweep the problem under the rug and change the tiny patch's label to that of its older sibling
                      ! and then allow them to fuse together. 
                      currentPatch%anthro_disturbance_label = olderPatch%anthro_disturbance_label
                      call fuse_2_patches(currentSite, olderPatch, currentPatch)
                      gotfused = .true.
                   endif countcycles_if
                endif distlabel_1_if
             endif associated_older_if
             
             not_gotfused_if: if( .not. gotfused .and. associated(currentPatch%younger) ) then
                
                if(debug) &
                     write(fates_log(),*) 'fusing to younger patch because oldest one is too small', &
                     currentPatch%area

                youngerPatch => currentPatch%younger

                distlabel_2_if: if (currentPatch%anthro_disturbance_label .eq. youngerPatch% anthro_disturbance_label) then
                   
                   call fuse_2_patches(currentSite, youngerPatch, currentPatch)
                   
                   ! The fusion process has updated the "younger" pointer on currentPatch
                   
                else distlabel_2_if
                   if (count_cycles .gt. 0) then
                      ! if we're having an incredibly hard time fusing patches because of their differing anthropogenic disturbance labels, 
                      ! since the size is so small, let's sweep the problem under the rug and change the tiny patch's label to that of its younger sibling
                      currentPatch%anthro_disturbance_label = youngerPatch%anthro_disturbance_label
                      call fuse_2_patches(currentSite, youngerPatch, currentPatch)
                      gotfused = .true.
                   endif ! count cycles
                endif distlabel_2_if     ! anthro labels
              endif not_gotfused_if ! has an older patch
           endif notyoungest_if ! is not the youngest patch  
        endif nocomp_if
        endif lessthan_min_patcharea_if ! very small patch

       ! It is possible that an incredibly small patch just fused into another incredibly
       ! small patch, resulting in an incredibly small patch.  It is also possible that this
       ! resulting incredibly small patch is the oldest patch.  If this was true than
       ! we would had been at the end of the loop, and left with an incredibly small patch.
       ! Think this is impossible? No, this really happens, especially when we have fires.
       ! So, we don't move forward until we have merged enough area into this thing.

        if(currentPatch%area > min_patch_area_forced)then
          currentPatch => currentPatch%older
         
          count_cycles = 0
       else
          count_cycles = count_cycles + 1
       end if

       if(count_cycles > max_cycles) then
          write(fates_log(),*) 'FATES is having difficulties fusing very small patches.'
          write(fates_log(),*) 'It is possible that a either a secondary or primary'
          write(fates_log(),*) 'patch has become the only patch of its kind, and it is'
          write(fates_log(),*) 'is very very small. You can test your luck by'
          write(fates_log(),*) 'disabling the endrun statement following this message.'
          write(fates_log(),*) 'FATES may or may not continue to operate within error'
          write(fates_log(),*) 'tolerances, but will generate another fail if it does not.' 
          call endrun(msg=errMsg(sourcefile, __LINE__))
          
          ! Note to user. If you DO decide to remove the end-run above this line
          ! Make sure that you keep the pointer below this line, or you will get
          ! an infinite loop.
          currentPatch => currentPatch%older
          count_cycles = 0
       end if  !count cycles
       
    enddo ! current patch loop
    
    !check area is not exceeded
    call check_patch_area( currentSite )

    return
  end subroutine terminate_patches

  ! =====================================================================================

  subroutine DistributeSeeds(currentSite,seed_mass,el,pft)
      
      ! !ARGUMENTS:
      type(ed_site_type), target, intent(inout) :: currentSite  !
      real(r8), intent(in)                      :: seed_mass    ! mass of seed input [kg]
      integer, intent(in)                       :: el           ! element index
      integer, intent(in)                       :: pft          ! pft index

      ! !LOCAL VARIABLES:
      type(ed_patch_type), pointer              :: currentPatch
      type(litter_type), pointer                :: litt

      
      currentPatch => currentSite%oldest_patch
      do while(associated(currentPatch)) 
          litt => currentPatch%litter(el)
          
          if(homogenize_seed_pfts) then
              litt%seed(:) = litt%seed(:) + seed_mass/(area_site*real(numpft,r8))
          else
              litt%seed(pft) = litt%seed(pft) + seed_mass/area_site
          end if
          
          currentPatch => currentPatch%younger
      end do
          

      return
  end subroutine DistributeSeeds


  ! =====================================================================================

  subroutine dealloc_patch(cpatch)

    ! This Subroutine is intended to de-allocate the allocatable memory that is pointed
    ! to via the patch structure.  This subroutine DOES NOT deallocate the patch
    ! structure itself.

    type(ed_patch_type) :: cpatch

    type(ed_cohort_type), pointer :: ccohort  ! current
    type(ed_cohort_type), pointer :: ncohort  ! next
    integer                       :: el       ! loop counter for elements
    
    ! First Deallocate the cohort space
    ! -----------------------------------------------------------------------------------
    ccohort => cpatch%shortest
    do while(associated(ccohort))
       
       ncohort => ccohort%taller

       call DeallocateCohort(ccohort)
       deallocate(ccohort, stat=istat, errmsg=smsg)
       if (istat/=0) then
          write(fates_log(),*) 'dealloc007: fail on deallocate(cchort):'//trim(smsg)
          call endrun(msg=errMsg(sourcefile, __LINE__))
       endif
       
       ccohort => ncohort

    end do

    ! Deallocate all litter objects
    do el=1,num_elements
       call cpatch%litter(el)%DeallocateLitt()
    end do
    deallocate(cpatch%litter, stat=istat, errmsg=smsg)
    if (istat/=0) then
       write(fates_log(),*) 'dealloc008: fail on deallocate(cpatch%litter):'//trim(smsg)
       call endrun(msg=errMsg(sourcefile, __LINE__))
    endif
    
    ! Secondly, deallocate the allocatable vector spaces in the patch
    deallocate(cpatch%tr_soil_dir, & 
         cpatch%tr_soil_dif,       & 
         cpatch%tr_soil_dir_dif,   & 
         cpatch%fab,               &
         cpatch%fabd,              &
         cpatch%fabi,              &
         cpatch%sabs_dir,          &
         cpatch%sabs_dif,          &
         cpatch%fragmentation_scaler, stat=istat, errmsg=smsg)
    if (istat/=0) then
       write(fates_log(),*) 'dealloc009: fail on deallocate patch vectors:'//trim(smsg)
       call endrun(msg=errMsg(sourcefile, __LINE__))
    endif
    
    ! Deallocate any running means
    deallocate(cpatch%tveg24, stat=istat, errmsg=smsg)
    if (istat/=0) then
       write(fates_log(),*) 'dealloc010: fail on deallocate(cpatch%tveg24):'//trim(smsg)
       call endrun(msg=errMsg(sourcefile, __LINE__))
    endif
    deallocate(cpatch%tveg_lpa, stat=istat, errmsg=smsg)
    if (istat/=0) then
       write(fates_log(),*) 'dealloc011: fail on deallocate(cpatch%tveg_lpa):'//trim(smsg)
       call endrun(msg=errMsg(sourcefile, __LINE__))
    endif
    deallocate(cpatch%tveg_longterm, stat=istat, errmsg=smsg)
    if (istat/=0) then
       write(fates_log(),*) 'dealloc012: fail on deallocate(cpatch%tveg_longterm):'//trim(smsg)
       call endrun(msg=errMsg(sourcefile, __LINE__))
    endif
    
    return
  end subroutine dealloc_patch

  ! ============================================================================
  subroutine patch_pft_size_profile(cp_pnt)
    !
    ! !DESCRIPTION:
    !  Binned patch size profiles generated for patch fusion routine        
    !
    ! !USES:
    !
    ! !ARGUMENTS:
    type(ed_patch_type), target, intent(inout) :: cp_pnt
    !
    ! !LOCAL VARIABLES:
    type(ed_patch_type) , pointer  :: currentPatch
    type(ed_cohort_type), pointer  :: currentCohort
    real(r8) :: mind(N_DBH_BINS) ! Bottom of DBH bin 
    real(r8) :: maxd(N_DBH_BINS) ! Top of DBH bin
    real(r8) :: delta_dbh   ! Size of DBH bin
    integer  :: p    ! Counter for PFT 
    integer  :: j    ! Counter for DBH bins 
    real(r8), parameter :: gigantictrees = 1.e8_r8
    !---------------------------------------------------------------------

    currentPatch => cp_pnt

    currentPatch%pft_agb_profile(:,:) = 0.0_r8

    do j = 1,N_DBH_BINS   
        if (j == N_DBH_BINS) then
           mind(j) = patchfusion_dbhbin_loweredges(j)
           maxd(j) = gigantictrees
        else 
           mind(j) = patchfusion_dbhbin_loweredges(j)
           maxd(j) = patchfusion_dbhbin_loweredges(j+1)
        endif
    enddo

    currentCohort => currentPatch%shortest
    do while(associated(currentCohort))    
       do j = 1,N_DBH_BINS   
          if((currentCohort%dbh  >  mind(j)) .AND. (currentCohort%dbh  <=  maxd(j)))then

             currentPatch%pft_agb_profile(currentCohort%pft,j) = &
                  currentPatch%pft_agb_profile(currentCohort%pft,j) + &
                  currentCohort%prt%GetState(struct_organ, carbon12_element) * &
                  currentCohort%n/currentPatch%area

          endif
       enddo ! dbh bins

       currentCohort => currentCohort%taller

    enddo !currentCohort 
   
  end subroutine patch_pft_size_profile

  ! =====================================================================================
  function countPatches( nsites, sites ) result ( totNumPatches ) 
    !
    ! !DESCRIPTION:
    !  Loop over all Patches to count how many there are
    !
    ! !USES:
    use EDTypesMod , only : ed_site_type
    !
    ! !ARGUMENTS:
    integer,             intent(in)            :: nsites
    type(ed_site_type) , intent(inout), target :: sites(nsites)
    !
    ! !LOCAL VARIABLES:
    type (ed_patch_type), pointer :: currentPatch
    integer :: totNumPatches  ! total number of patches.  
    integer :: s
    !---------------------------------------------------------------------

    totNumPatches = 0

    do s = 1,nsites
       currentPatch => sites(s)%oldest_patch
       do while(associated(currentPatch))
          totNumPatches = totNumPatches + 1
          currentPatch => currentPatch%younger
       enddo
    enddo

   end function countPatches

  ! =====================================================================================

 subroutine get_frac_site_primary(site_in, frac_site_primary)

    !
    ! !DESCRIPTION:
    !  Calculate how much of a site is primary land
    !
    ! !USES:
    use EDTypesMod , only : ed_site_type
    !
    ! !ARGUMENTS:
    type(ed_site_type) , intent(in), target :: site_in
    real(r8)           , intent(out)        :: frac_site_primary

    ! !LOCAL VARIABLES:
    type (ed_patch_type), pointer :: currentPatch

   frac_site_primary = 0._r8
   currentPatch => site_in%oldest_patch
   do while (associated(currentPatch))   
      if (currentPatch%anthro_disturbance_label .eq. primarylands) then
         frac_site_primary = frac_site_primary + currentPatch%area * AREA_INV
      endif
      currentPatch => currentPatch%younger
   end do

 end subroutine get_frac_site_primary

 end module EDPatchDynamicsMod<|MERGE_RESOLUTION|>--- conflicted
+++ resolved
@@ -649,93 +649,13 @@
                                     clearing_matrix(i_donorpatch_landuse_type,receiver_patch_lu_label))
                             endif
 
-<<<<<<< HEAD
-=======
-                      ! Copy any means or timers from the original patch to the new patch
-                      ! These values will inherit all info from the original patch
-                      ! --------------------------------------------------------------------------
-                      call new_patch%tveg24%CopyFromDonor(currentPatch%tveg24)
-                      call new_patch%tveg_lpa%CopyFromDonor(currentPatch%tveg_lpa)
-                      call new_patch%tveg_longterm%CopyFromDonor(currentPatch%tveg_longterm)
-
-
-                      ! --------------------------------------------------------------------------
-                      ! The newly formed patch from disturbance (new_patch), has now been given
-                      ! some litter from dead plants and pre-existing litter from the donor patches.
-                      !
-                      ! Next, we loop through the cohorts in the donor patch, copy them with
-                      ! area modified number density into the new-patch, and apply survivorship.
-                      ! -------------------------------------------------------------------------
-
-                      currentCohort => currentPatch%shortest
-                      do while(associated(currentCohort))
-
-                         allocate(nc)
-                         if(hlm_use_planthydro.eq.itrue) call InitHydrCohort(CurrentSite,nc)
-
-                         ! Initialize the PARTEH object and point to the
-                         ! correct boundary condition fields
-                         nc%prt => null()
-                         call InitPRTObject(nc%prt)
-                         call InitPRTBoundaryConditions(nc)
-
-                         !  (Keeping as an example)
-                         ! Allocate running mean functions
-                         !allocate(nc%tveg_lpa)
-                         !call nc%tveg_lpa%InitRMean(ema_lpa,init_value=new_patch%tveg_lpa%GetMean())
-
-                         call zero_cohort(nc)
-
-                         ! nc is the new cohort that goes in the disturbed patch (new_patch)... currentCohort
-                         ! is the curent cohort that stays in the donor patch (currentPatch)
-                         call copy_cohort(currentCohort, nc)
-
-                         !this is the case as the new patch probably doesn't have a closed canopy, and
-                         ! even if it does, that will be sorted out in canopy_structure.
-                         nc%canopy_layer = 1
-                         nc%canopy_layer_yesterday = 1._r8
-
-                         sapw_c   = currentCohort%prt%GetState(sapw_organ, carbon12_element)
-                         struct_c = currentCohort%prt%GetState(struct_organ, carbon12_element)
-                         leaf_c   = currentCohort%prt%GetState(leaf_organ, carbon12_element)
-                         fnrt_c   = currentCohort%prt%GetState(fnrt_organ, carbon12_element)
-                         store_c  = currentCohort%prt%GetState(store_organ, carbon12_element)
-                         total_c  = sapw_c + struct_c + leaf_c + fnrt_c + store_c
-
-                         ! treefall mortality is the current disturbance
-                         if(i_disturbance_type .eq. dtype_ifall) then
-
-                            if(currentCohort%canopy_layer == 1)then
-
-                               ! In the donor patch we are left with fewer trees because the area has decreased
-                               ! the plant density for large trees does not actually decrease in the donor patch
-                               ! because this is the part of the original patch where no trees have actually fallen
-                               ! The diagnostic cmort,bmort,hmort, and frmort  rates have already been saved
-
-                               currentCohort%n = currentCohort%n * (1.0_r8 - fates_mortality_disturbance_fraction * &
-                                    min(1.0_r8,currentCohort%dmort * hlm_freq_day))
-
-                               nc%n = 0.0_r8      ! kill all of the trees who caused the disturbance.
-
-                               nc%cmort = nan     ! The mortality diagnostics are set to nan
-                               ! because the cohort should dissappear
-                               nc%hmort = nan
-                               nc%bmort = nan
-                               nc%frmort = nan
-                               nc%smort = nan
-                               nc%asmort = nan
-                               nc%dgmort = nan
-                               nc%lmort_direct     = nan
-                               nc%lmort_collateral = nan
-                               nc%lmort_infra      = nan
-                               nc%l_degrad         = nan
->>>>>>> 7f448b09
 
                             ! Copy any means or timers from the original patch to the new patch
                             ! These values will inherit all info from the original patch
                             ! --------------------------------------------------------------------------
                             call new_patch%tveg24%CopyFromDonor(currentPatch%tveg24)
                             call new_patch%tveg_lpa%CopyFromDonor(currentPatch%tveg_lpa)
+                            call new_patch%tveg_longterm%CopyFromDonor(currentPatch%tveg_longterm)
 
 
                             ! --------------------------------------------------------------------------
