module EDPatchDynamicsMod

  ! ============================================================================
  ! Controls formation, creation, fusing and termination of patch level processes. 
  ! ============================================================================
  use FatesGlobals         , only : fates_log 
  use FatesInterfaceMod    , only : hlm_freq_day
  use EDPftvarcon          , only : EDPftvarcon_inst
  use EDCohortDynamicsMod  , only : fuse_cohorts, sort_cohorts, insert_cohort
  use EDtypesMod           , only : ncwd, n_dbh_bins, area, patchfusion_dbhbin_loweredges
  use EDtypesMod           , only : force_patchfuse_min_biomass
  use EDTypesMod           , only : maxPatchesPerSite
  use EDTypesMod           , only : ed_site_type, ed_patch_type, ed_cohort_type
  use EDTypesMod           , only : min_patch_area
  use EDTypesMod           , only : nclmax
  use EDTypesMod           , only : maxpft
  use EDTypesMod           , only : dtype_ifall
  use EDTypesMod           , only : dtype_ilog
  use EDTypesMod           , only : dtype_ifire
  use FatesInterfaceMod    , only : hlm_use_planthydro
  use FatesInterfaceMod    , only : hlm_numSWb
  use FatesInterfaceMod    , only : bc_in_type
  use FatesInterfaceMod    , only : hlm_days_per_year
  use FatesInterfaceMod    , only : numpft
  use FatesGlobals         , only : endrun => fates_endrun
  use FatesConstantsMod    , only : r8 => fates_r8
  use FatesConstantsMod    , only : itrue
  use FatesPlantHydraulicsMod, only : InitHydrCohort
  use FatesPlantHydraulicsMod, only : AccumulateMortalityWaterStorage
  use FatesPlantHydraulicsMod, only : DeallocateHydrCohort
  use EDLoggingMortalityMod, only : logging_litter_fluxes 
  use EDLoggingMortalityMod, only : logging_time
  use EDParamsMod          , only : fates_mortality_disturbance_fraction
  use FatesAllometryMod    , only : carea_allom
  use FatesConstantsMod    , only : g_per_kg
  use FatesConstantsMod    , only : ha_per_m2
  use FatesConstantsMod    , only : days_per_sec
  use FatesConstantsMod    , only : years_per_day
  use FatesConstantsMod    , only : nearzero

  use EDCohortDynamicsMod  , only : InitPRTCohort

  use PRTGenericMod,          only : all_carbon_elements
  use PRTGenericMod,          only : leaf_organ
  use PRTGenericMod,          only : fnrt_organ
  use PRTGenericMod,          only : sapw_organ
  use PRTGenericMod,          only : store_organ
  use PRTGenericMod,          only : repro_organ
  use PRTGenericMod,          only : struct_organ
  use PRTLossFluxesMod,       only : PRTBurnLosses


  ! CIME globals
  use shr_infnan_mod       , only : nan => shr_infnan_nan, assignment(=)
  use shr_log_mod          , only : errMsg => shr_log_errMsg
  
  !
  implicit none
  private
  !
  public :: create_patch
  public :: spawn_patches
  public :: zero_patch
  public :: fuse_patches
  public :: terminate_patches
  public :: patch_pft_size_profile
  public :: disturbance_rates
  public :: check_patch_area
  public :: set_patchno
  private:: fuse_2_patches

  character(len=*), parameter, private :: sourcefile = &
        __FILE__

  logical, parameter :: debug = .false.

  ! 10/30/09: Created by Rosie Fisher
  ! ============================================================================

contains

  ! ============================================================================
  subroutine disturbance_rates( site_in, bc_in)
    !
    ! !DESCRIPTION:
    ! Calculates the fire and mortality related disturbance rates for each patch,
    ! and then determines which is the larger at the patch scale (for now, there an only
    ! be one disturbance type for each timestep.  
    ! all disturbance rates here are per daily timestep. 
    
    ! 2016-2017
    ! Modify to add logging disturbance

    ! !USES:
    use EDMortalityFunctionsMod , only : mortality_rates
    ! loging flux
    use EDLoggingMortalityMod , only : LoggingMortality_frac

  
    ! !ARGUMENTS:
    type(ed_site_type) , intent(inout), target :: site_in
    type(bc_in_type) , intent(in) :: bc_in
    !
    ! !LOCAL VARIABLES:
    type (ed_patch_type) , pointer :: currentPatch
    type (ed_cohort_type), pointer :: currentCohort

    real(r8) :: cmort
    real(r8) :: bmort
    real(r8) :: hmort
    real(r8) :: frmort

    real(r8) :: lmort_direct
    real(r8) :: lmort_collateral
    real(r8) :: lmort_infra

    integer  :: threshold_sizeclass

    !----------------------------------------------------------------------------------------------
    ! Calculate Mortality Rates (these were previously calculated during growth derivatives)
    ! And the same rates in understory plants have already been applied to %dndt
    !----------------------------------------------------------------------------------------------
    
    currentPatch => site_in%oldest_patch
    do while (associated(currentPatch))   

       currentCohort => currentPatch%shortest
       do while(associated(currentCohort))        
          ! Mortality for trees in the understorey.
          currentCohort%patchptr => currentPatch

          call mortality_rates(currentCohort,bc_in,cmort,hmort,bmort,frmort)
          currentCohort%dmort  = cmort+hmort+bmort+frmort
          call carea_allom(currentCohort%dbh,currentCohort%n,site_in%spread,currentCohort%pft, &
               currentCohort%c_area)

          ! Initialize diagnostic mortality rates
          currentCohort%cmort = cmort
          currentCohort%bmort = bmort
          currentCohort%hmort = hmort
          currentCohort%frmort = frmort

          call LoggingMortality_frac(currentCohort%pft, currentCohort%dbh, &
                lmort_direct,lmort_collateral,lmort_infra )
         
          currentCohort%lmort_direct    = lmort_direct
          currentCohort%lmort_collateral = lmort_collateral
          currentCohort%lmort_infra      = lmort_infra

          
          currentCohort => currentCohort%taller
       end do
       currentPatch => currentPatch%younger
    end do

    ! ---------------------------------------------------------------------------------------------
    ! Calculate Disturbance Rates based on the mortality rates just calculated
    ! ---------------------------------------------------------------------------------------------

    currentPatch => site_in%oldest_patch
    do while (associated(currentPatch))   
       
       currentPatch%disturbance_rates(dtype_ifall) = 0.0_r8
       currentPatch%disturbance_rates(dtype_ilog)  = 0.0_r8
       currentPatch%disturbance_rates(dtype_ifire) = 0.0_r8
       
       currentCohort => currentPatch%shortest
       do while(associated(currentCohort))   

          if(currentCohort%canopy_layer == 1)then

             ! Treefall Disturbance Rate
             currentPatch%disturbance_rates(dtype_ifall) = currentPatch%disturbance_rates(dtype_ifall) + &
                  fates_mortality_disturbance_fraction * &
                  min(1.0_r8,currentCohort%dmort)*hlm_freq_day*currentCohort%c_area/currentPatch%area

             ! Logging Disturbance Rate
             currentPatch%disturbance_rates(dtype_ilog) = currentPatch%disturbance_rates(dtype_ilog) + &
                   min(1.0_r8, currentCohort%lmort_direct +                         & 
                               currentCohort%lmort_collateral +                      &
                               currentCohort%lmort_infra ) *                         &
                               currentCohort%c_area/currentPatch%area
             
          endif
          currentCohort => currentCohort%taller
       enddo !currentCohort

       ! Fire Disturbance Rate
       ! Fudge - fires can't burn the whole patch, as this causes /0 errors.
       ! This is accumulating the daily fires over the whole 30 day patch generation phase.  
       currentPatch%disturbance_rates(dtype_ifire) = &
             min(0.99_r8,currentPatch%disturbance_rates(dtype_ifire) + currentPatch%frac_burnt)

       if (currentPatch%disturbance_rates(dtype_ifire) > 0.98_r8)then
          write(fates_log(),*) 'very high fire areas', &
                currentPatch%disturbance_rates(dtype_ifire),currentPatch%frac_burnt
       endif



       ! ------------------------------------------------------------------------------------------
       ! Determine which disturbance is dominant, and force mortality diagnostics in the upper 
       ! canopy to be zero for the non-dominant mode.  Note: upper-canopy tree-fall mortality is 
       ! not always disturbance generating, so when tree-fall mort is non-dominant, make sure
       ! to still diagnose and track the non-disturbance rate
       ! ------------------------------------------------------------------------------------------
       
       
       if (currentPatch%disturbance_rates(dtype_ilog) > currentPatch%disturbance_rates(dtype_ifall) .and. &
             currentPatch%disturbance_rates(dtype_ilog) > currentPatch%disturbance_rates(dtype_ifire) ) then 
          
          currentPatch%disturbance_rate = currentPatch%disturbance_rates(dtype_ilog)

          ! Update diagnostics
          currentCohort => currentPatch%shortest
          do while(associated(currentCohort))
             if(currentCohort%canopy_layer == 1)then
                currentCohort%cmort = currentCohort%cmort*(1.0_r8 - fates_mortality_disturbance_fraction)
                currentCohort%hmort = currentCohort%hmort*(1.0_r8 - fates_mortality_disturbance_fraction)
                currentCohort%bmort = currentCohort%bmort*(1.0_r8 - fates_mortality_disturbance_fraction)
                currentCohort%dmort = currentCohort%dmort*(1.0_r8 - fates_mortality_disturbance_fraction)
                currentCohort%frmort = currentCohort%frmort*(1.0_r8 - fates_mortality_disturbance_fraction)
             end if
             currentCohort => currentCohort%taller
          enddo !currentCohort
          
          
       elseif (currentPatch%disturbance_rates(dtype_ifire) > currentPatch%disturbance_rates(dtype_ifall) .and. &
             currentPatch%disturbance_rates(dtype_ifire) > currentPatch%disturbance_rates(dtype_ilog) ) then  ! DISTURBANCE IS FIRE

          currentPatch%disturbance_rate = currentPatch%disturbance_rates(dtype_ifire)

          ! Update diagnostics, zero non-fire mortality rates
          currentCohort => currentPatch%shortest
          do while(associated(currentCohort))
             if(currentCohort%canopy_layer == 1)then
                currentCohort%cmort = currentCohort%cmort*(1.0_r8 - fates_mortality_disturbance_fraction)
                currentCohort%hmort = currentCohort%hmort*(1.0_r8 - fates_mortality_disturbance_fraction)
                currentCohort%bmort = currentCohort%bmort*(1.0_r8 - fates_mortality_disturbance_fraction)
                currentCohort%dmort = currentCohort%dmort*(1.0_r8 - fates_mortality_disturbance_fraction)
                currentCohort%frmort = currentCohort%frmort*(1.0_r8 - fates_mortality_disturbance_fraction)
                currentCohort%lmort_direct    = 0.0_r8
                currentCohort%lmort_collateral = 0.0_r8
                currentCohort%lmort_infra      = 0.0_r8
             end if
 
             ! This may be counter-intuitive, but the diagnostic fire-mortality rate
             ! will stay zero in the patch that undergoes fire, this is because
             ! the actual cohorts who experience the fire are only those in the
             ! newly created patch so currentCohort%fmort = 0.0_r8
             ! Don't worry, the cohorts in the newly created patch will reflect burn

             currentCohort => currentCohort%taller
          enddo !currentCohort

       else  ! If fire and loggin are not greater than treefall, just set disturbance rate to tree-fall
             ! which is most likely a 0.0

          currentPatch%disturbance_rate = currentPatch%disturbance_rates(dtype_ifall)
          
          ! Update diagnostics, zero non-treefall mortality rates
          currentCohort => currentPatch%shortest
          do while(associated(currentCohort))
             if(currentCohort%canopy_layer == 1)then
                currentCohort%lmort_direct    = 0.0_r8
                currentCohort%lmort_collateral = 0.0_r8
                currentCohort%lmort_infra      = 0.0_r8
             end if
             currentCohort => currentCohort%taller
          enddo !currentCohort


       endif

       currentPatch => currentPatch%younger

    enddo !patch loop 

  end subroutine disturbance_rates

    ! ============================================================================
  subroutine spawn_patches( currentSite, bc_in)
    !
    ! !DESCRIPTION:
    ! In this subroutine, the following happens
    ! 1) the total area disturbed is calculated
    ! 2) a new patch is created
    ! 3) properties are averaged
    ! 4) litter fluxes from fire and mortality are added 
    ! 5) For mortality, plants in existing patch canopy are killed. 
    ! 6) For mortality, Plants in new and existing understorey are killed
    ! 7) For fire, burned plants are killed, and unburned plants are added to new patch. 
    ! 8) New cohorts are added to new patch and sorted. 
    ! 9) New patch is added into linked list
    ! 10) Area checked, and patchno recalculated. 
    !
    ! !USES:
    
    use EDParamsMod         , only : ED_val_understorey_death, logging_coll_under_frac
    use EDCohortDynamicsMod , only : zero_cohort, copy_cohort, terminate_cohorts 

    !
    ! !ARGUMENTS:
    type (ed_site_type), intent(inout), target :: currentSite
    type (bc_in_type), intent(in)              :: bc_in
    !
    ! !LOCAL VARIABLES:
    type (ed_patch_type) , pointer :: new_patch
    type (ed_patch_type) , pointer :: currentPatch
    type (ed_cohort_type), pointer :: currentCohort
    type (ed_cohort_type), pointer :: nc
    type (ed_cohort_type), pointer :: storesmallcohort
    type (ed_cohort_type), pointer :: storebigcohort  
    real(r8) :: site_areadis                 ! total area disturbed in m2 per site per day
    real(r8) :: patch_site_areadis           ! total area disturbed in m2 per patch per day
    real(r8) :: age                          ! notional age of this patch in years
    integer  :: tnull                        ! is there a tallest cohort?
    integer  :: snull                        ! is there a shortest cohort?
    real(r8) :: root_litter_local(maxpft)    ! initial value of root litter. KgC/m2
    real(r8) :: leaf_litter_local(maxpft)    ! initial value of leaf litter. KgC/m2
    real(r8) :: cwd_ag_local(ncwd)           ! initial value of above ground coarse woody debris. KgC/m2
    real(r8) :: cwd_bg_local(ncwd)           ! initial value of below ground coarse woody debris. KgC/m2
<<<<<<< HEAD
    integer :: levcan      ! canopy level
=======
    real(r8) :: leaf_c                       ! leaf carbon [kg]
    real(r8) :: fnrt_c               ! fineroot carbon [kg]
    real(r8) :: sapw_c               ! sapwood carbon [kg]
    real(r8) :: store_c              ! storage carbon [kg]
    real(r8) :: struct_c             ! structure carbon [kg]
    real(r8) :: total_c              ! total carbon of plant [kg]
>>>>>>> 5a9b1d6f
    !---------------------------------------------------------------------

    storesmallcohort => null() ! storage of the smallest cohort for insertion routine
    storebigcohort   => null() ! storage of the largest cohort for insertion routine 

    ! calculate area of disturbed land, in this timestep, by summing contributions from each existing patch. 
    currentPatch => currentSite%youngest_patch

    ! zero site-level fire fluxes
    currentSite%cwd_ag_burned       = 0.0_r8
    currentSite%leaf_litter_burned  = 0.0_r8
    currentSite%total_burn_flux_to_atm = 0.0_r8    

    site_areadis = 0.0_r8
    do while(associated(currentPatch))

       !FIX(RF,032414) Does using the max(fire,mort) actually make sense here?
       if(currentPatch%disturbance_rate>1.0_r8) then
          write(fates_log(),*) 'patch disturbance rate > 1 ?',currentPatch%disturbance_rate
          call endrun(msg=errMsg(sourcefile, __LINE__))          
       end if

       site_areadis = site_areadis + currentPatch%area * currentPatch%disturbance_rate
       currentPatch => currentPatch%older     

    enddo ! end loop over patches. sum area disturbed for all patches. 

    if (site_areadis > 0.0_r8) then  
       cwd_ag_local = 0.0_r8
       cwd_bg_local = 0.0_r8
       leaf_litter_local = 0.0_r8
       root_litter_local = 0.0_r8
       age = 0.0_r8

       allocate(new_patch)
       call create_patch(currentSite, new_patch, age, site_areadis, &
            cwd_ag_local, cwd_bg_local, leaf_litter_local, &
            root_litter_local, bc_in%nlevsoil)

       new_patch%tallest  => null()
       new_patch%shortest => null()

       currentPatch => currentSite%oldest_patch
       ! loop round all the patches that contribute surviving indivduals and litter pools to the new patch.     
       do while(associated(currentPatch))   

          ! This is the amount of patch area that is disturbed, and donated by the donor
          patch_site_areadis = currentPatch%area * currentPatch%disturbance_rate

          call average_patch_properties(currentPatch, new_patch, patch_site_areadis)
          
          if (currentPatch%disturbance_rates(dtype_ilog) > currentPatch%disturbance_rates(dtype_ifall) .and. &
                currentPatch%disturbance_rates(dtype_ilog) > currentPatch%disturbance_rates(dtype_ifire) ) then 
             
             call logging_litter_fluxes(currentSite, currentPatch, new_patch, patch_site_areadis)
             
          elseif (currentPatch%disturbance_rates(dtype_ifire) > currentPatch%disturbance_rates(dtype_ifall) .and. &
                currentPatch%disturbance_rates(dtype_ifire) > currentPatch%disturbance_rates(dtype_ilog) ) then
             
             call fire_litter_fluxes(currentSite, currentPatch, new_patch, patch_site_areadis)  
             
          else
             
             call mortality_litter_fluxes(currentSite, currentPatch, new_patch, patch_site_areadis)
             
          endif

          !INSERT SURVIVORS FROM DISTURBANCE INTO NEW PATCH 
          currentCohort => currentPatch%shortest
          do while(associated(currentCohort))       

             allocate(nc)             
             if(hlm_use_planthydro.eq.itrue) call InitHydrCohort(CurrentSite,nc)
             call InitPRTCohort(nc)
             call zero_cohort(nc)

             ! nc is the new cohort that goes in the disturbed patch (new_patch)... currentCohort
             ! is the curent cohort that stays in the donor patch (currentPatch) 
             call copy_cohort(currentCohort, nc)

             !this is the case as the new patch probably doesn't have a closed canopy, and
             ! even if it does, that will be sorted out in canopy_structure. 
             nc%canopy_layer = 1 
             nc%canopy_layer_yesterday = 1._r8 

             sapw_c   = currentCohort%prt%GetState(sapw_organ, all_carbon_elements)
             struct_c = currentCohort%prt%GetState(struct_organ, all_carbon_elements)
             leaf_c   = currentCohort%prt%GetState(leaf_organ, all_carbon_elements)
             fnrt_c   = currentCohort%prt%GetState(fnrt_organ, all_carbon_elements)
             store_c  = currentCohort%prt%GetState(store_organ, all_carbon_elements)
             
             total_c  = sapw_c + struct_c + leaf_c + fnrt_c + store_c


             ! treefall mortality is the dominant disturbance
             if(currentPatch%disturbance_rates(dtype_ifall) > currentPatch%disturbance_rates(dtype_ifire) .and. &
                    currentPatch%disturbance_rates(dtype_ifall) > currentPatch%disturbance_rates(dtype_ilog))then 

                if(currentCohort%canopy_layer == 1)then

                   ! In the donor patch we are left with fewer trees because the area has decreased
                   ! the plant density for large trees does not actually decrease in the donor patch
                   ! because this is the part of the original patch where no trees have actually fallen
                   ! The diagnostic cmort,bmort,hmort, and frmort  rates have already been saved         

                   currentCohort%n = currentCohort%n * (1.0_r8 - fates_mortality_disturbance_fraction * &
                        min(1.0_r8,currentCohort%dmort * hlm_freq_day))

                   nc%n = 0.0_r8      ! kill all of the trees who caused the disturbance.  
       
                   nc%cmort = nan     ! The mortality diagnostics are set to nan because the cohort should dissappear
                   nc%hmort = nan
                   nc%bmort = nan
                   nc%frmort = nan
                   nc%lmort_direct     = nan
                   nc%lmort_collateral = nan
                   nc%lmort_infra      = nan

                else
                   ! small trees 
                   if(EDPftvarcon_inst%woody(currentCohort%pft) == 1)then


                      ! Survivorship of undestory woody plants.  Two step process.
                      ! Step 1:  Reduce current number of plants to reflect the change in area.
                      !          The number density per square are doesn't change, but since the patch is smaller
                      !          and cohort counts are absolute, reduce this number.
                      nc%n = currentCohort%n * patch_site_areadis/currentPatch%area

                      ! because the mortality rate due to impact for the cohorts which had been in the understory and are now in the newly-
                      ! disturbed patch is very high, passing the imort directly to history results in large numerical errors, on account
                      ! of the sharply reduced number densities.  so instead pass this info via a site-level diagnostic variable before reducing 
                      ! the number density.
                      currentSite%imort_rate(currentCohort%size_class, currentCohort%pft) = &
                           currentSite%imort_rate(currentCohort%size_class, currentCohort%pft) + &
                           nc%n * ED_val_understorey_death / hlm_freq_day

                     
                      
                      currentSite%imort_carbonflux = currentSite%imort_carbonflux + &
                           (nc%n * ED_val_understorey_death / hlm_freq_day ) * &
                           total_c * g_per_kg * days_per_sec * years_per_day * ha_per_m2
                      
                      ! Step 2:  Apply survivor ship function based on the understory death fraction
                      ! remaining of understory plants of those that are knocked over by the overstorey trees dying...  
                      nc%n = nc%n * (1.0_r8 - ED_val_understorey_death)
                      
                      ! since the donor patch split and sent a fraction of its members
                      ! to the new patch and a fraction to be preserved in itself,
                      ! when reporting diagnostic rates, we must carry over the mortality rates from
                      ! the donor that were applied before the patch split.  Remember this is only
                      ! for diagnostics.  But think of it this way, the rates are weighted by 
                      ! number density in EDCLMLink, and the number density of this new patch is donated
                      ! so with the number density must come the effective mortality rates.

                      nc%cmort            = currentCohort%cmort
                      nc%hmort            = currentCohort%hmort
                      nc%bmort            = currentCohort%bmort
                      nc%frmort           = currentCohort%frmort
                      nc%dmort            = currentCohort%dmort
                      nc%lmort_direct     = currentCohort%lmort_direct
                      nc%lmort_collateral = currentCohort%lmort_collateral
                      nc%lmort_infra      = currentCohort%lmort_infra

                      ! understory trees that might potentially be knocked over in the disturbance. 
                      ! The existing (donor) patch should not have any impact mortality, it should
                      ! only lose cohorts due to the decrease in area.  This is not mortality.
                      ! Besides, the current and newly created patch sum to unity                      

                      currentCohort%n = currentCohort%n * (1._r8 -  patch_site_areadis/currentPatch%area)
                      
                   else 
                      ! grass is not killed by mortality disturbance events. Just move it into the new patch area. 
                      ! Just split the grass into the existing and new patch structures
                      nc%n = currentCohort%n * patch_site_areadis/currentPatch%area

                      ! Those remaining in the existing
                      currentCohort%n = currentCohort%n * (1._r8 - patch_site_areadis/currentPatch%area)

                      nc%cmort            = currentCohort%cmort
                      nc%hmort            = currentCohort%hmort
                      nc%bmort            = currentCohort%bmort
                      nc%frmort           = currentCohort%frmort
                      nc%dmort            = currentCohort%dmort
                      nc%lmort_direct    = currentCohort%lmort_direct
                      nc%lmort_collateral = currentCohort%lmort_collateral
                      nc%lmort_infra      = currentCohort%lmort_infra
                      
                   endif
                endif

             ! Fire is the dominant disturbance 
             elseif (currentPatch%disturbance_rates(dtype_ifire) > currentPatch%disturbance_rates(dtype_ifall) .and. &
                     currentPatch%disturbance_rates(dtype_ifire) > currentPatch%disturbance_rates(dtype_ilog)) then !fire

                ! Number of members in the new patch, before we impose fire survivorship
                nc%n = currentCohort%n * patch_site_areadis/currentPatch%area

                ! loss of individuals from source patch due to area shrinking
                currentCohort%n = currentCohort%n * (1._r8 - patch_site_areadis/currentPatch%area) 

                levcan = currentCohort%canopy_layer 

                ! before changing number densities, track total rate of trees that died due to fire, as well as from each fire mortality term
                currentSite%fmort_rate(currentCohort%size_class, currentCohort%pft, levcan) = &
                     currentSite%fmort_rate(currentCohort%size_class, currentCohort%pft, levcan) + &
                     nc%n * currentCohort%fire_mort / hlm_freq_day
                currentSite%fmort_rate_cambial(currentCohort%size_class, currentCohort%pft) = &
                     currentSite%fmort_rate_cambial(currentCohort%size_class, currentCohort%pft) + &
                     nc%n * currentCohort%cambial_mort / hlm_freq_day
                currentSite%fmort_rate_crown(currentCohort%size_class, currentCohort%pft) = &
                     currentSite%fmort_rate_crown(currentCohort%size_class, currentCohort%pft) + &
                     nc%n * currentCohort%crownfire_mort / hlm_freq_day
                currentSite%fmort_carbonflux(levcan) = currentSite%fmort_carbonflux(levcan) + &
                     (nc%n * currentCohort%fire_mort) * &
                     currentCohort%b_total() * g_per_kg * days_per_sec * ha_per_m2

                ! loss of individual from fire in new patch.
                nc%n = nc%n * (1.0_r8 - currentCohort%fire_mort) 

                nc%cmort            = currentCohort%cmort
                nc%hmort            = currentCohort%hmort
                nc%bmort            = currentCohort%bmort
                nc%frmort           = currentCohort%frmort
                nc%dmort            = currentCohort%dmort
                nc%lmort_direct     = currentCohort%lmort_direct
                nc%lmort_collateral = currentCohort%lmort_collateral
                nc%lmort_infra      = currentCohort%lmort_infra


             ! Logging is the dominant disturbance  
             elseif (currentPatch%disturbance_rates(dtype_ilog) > currentPatch%disturbance_rates(dtype_ifall) .and. &
                     currentPatch%disturbance_rates(dtype_ilog) > currentPatch%disturbance_rates(dtype_ifire)) then  ! Logging 

                ! If this cohort is in the upper canopy. It generated 
                if(currentCohort%canopy_layer == 1)then
                   
                   ! Trees generating this disturbance are not there by definition
                   nc%n            = 0.0_r8 

                   ! Reduce counts in the existing/donor patch according to the logging rate
                   currentCohort%n = currentCohort%n * (1.0_r8 - min(1.0_r8,(currentCohort%lmort_direct +    &
                                                                             currentCohort%lmort_collateral + &
                                                                             currentCohort%lmort_infra)))

                   ! The mortality diagnostics are set to nan because the cohort should dissappear
                   nc%cmort            = nan
                   nc%hmort            = nan
                   nc%bmort            = nan
                   nc%frmort           = nan
                   nc%lmort_direct     = nan
                   nc%lmort_collateral = nan
                   nc%lmort_infra      = nan

                else

                   ! WHat to do with cohorts in the understory of a logging generated
                   ! disturbance patch?

                   if(EDPftvarcon_inst%woody(currentCohort%pft) == 1)then


                      ! Survivorship of undestory woody plants.  Two step process.
                      ! Step 1:  Reduce current number of plants to reflect the change in area.
                      !          The number density per square are doesn't change, but since the patch is smaller
                      !          and cohort counts are absolute, reduce this number.
                      nc%n = currentCohort%n * patch_site_areadis/currentPatch%area

                      ! because the mortality rate due to impact for the cohorts which had been in the understory and are now in the newly-
                      ! disturbed patch is very high, passing the imort directly to history results in large numerical errors, on account
                      ! of the sharply reduced number densities.  so instead pass this info via a site-level diagnostic variable before reducing 
                      ! the number density.
                      currentSite%imort_rate(currentCohort%size_class, currentCohort%pft) = &
                           currentSite%imort_rate(currentCohort%size_class, currentCohort%pft) + &
                           nc%n * logging_coll_under_frac / hlm_freq_day
                      currentSite%imort_carbonflux = currentSite%imort_carbonflux + &
                           (nc%n * logging_coll_under_frac/ hlm_freq_day ) * &
                           total_c * g_per_kg * days_per_sec * years_per_day * ha_per_m2

                      
                      ! Step 2:  Apply survivor ship function based on the understory death fraction
                     
                      ! remaining of understory plants of those that are knocked over by the overstorey trees dying...  
                      ! LOGGING SURVIVORSHIP OF UNDERSTORY PLANTS IS SET AS A NEW PARAMETER in the fatesparameter files 
                      nc%n = nc%n * (1.0_r8 - logging_coll_under_frac)

                      ! Step 3: Reduce the number count of cohorts in the original/donor/non-disturbed patch 
                      !         to reflect the area change
                      currentCohort%n = currentCohort%n * (1._r8 -  patch_site_areadis/currentPatch%area)


                      nc%cmort            = currentCohort%cmort
                      nc%hmort            = currentCohort%hmort
                      nc%bmort            = currentCohort%bmort
                      nc%frmort           = currentCohort%frmort
                      nc%dmort            = currentCohort%dmort
                      nc%lmort_direct     = currentCohort%lmort_direct
                      nc%lmort_collateral = currentCohort%lmort_collateral
                      nc%lmort_infra      = currentCohort%lmort_infra

                   else
                      
                      ! grass is not killed by mortality disturbance events. Just move it into the new patch area. 
                      ! Just split the grass into the existing and new patch structures
                      nc%n = currentCohort%n * patch_site_areadis/currentPatch%area
                      
                      ! Those remaining in the existing
                      currentCohort%n = currentCohort%n * (1._r8 - patch_site_areadis/currentPatch%area)

                      ! No grass impact mortality imposed on the newly created patch
                      nc%cmort            = currentCohort%cmort
                      nc%hmort            = currentCohort%hmort
                      nc%bmort            = currentCohort%bmort
                      nc%frmort           = currentCohort%frmort
                      nc%dmort            = currentCohort%dmort
                      nc%lmort_direct     = currentCohort%lmort_direct
                      nc%lmort_collateral = currentCohort%lmort_collateral
                      nc%lmort_infra      = currentCohort%lmort_infra
                      
                   endif  ! is/is-not woody
                   
                endif  ! Select canopy layer

             end if   ! Select disturbance mode

             if (nc%n > 0.0_r8) then   
                storebigcohort   =>  new_patch%tallest
                storesmallcohort =>  new_patch%shortest 
                if(associated(new_patch%tallest))then
                   tnull = 0
                else
                   tnull = 1
                   new_patch%tallest => nc
                   nc%taller => null()
                endif

                if(associated(new_patch%shortest))then
                   snull = 0
                else
                   snull = 1
                   new_patch%shortest => nc
                   nc%shorter => null()
                endif
                nc%patchptr => new_patch
                call insert_cohort(nc, new_patch%tallest, new_patch%shortest, tnull, snull, storebigcohort, storesmallcohort)

                new_patch%tallest  => storebigcohort 
                new_patch%shortest => storesmallcohort   
             else

                ! Get rid of the new temporary cohort
                if(hlm_use_planthydro.eq.itrue) call DeallocateHydrCohort(nc)
                call nc%prt%DeallocatePRTVartypes()
                deallocate(nc%prt)
                deallocate(nc)

             endif

             currentCohort => currentCohort%taller      
          enddo ! currentCohort 
          call sort_cohorts(currentPatch)

          !zero disturbance accumulators
          currentPatch%disturbance_rate  = 0._r8
          currentPatch%disturbance_rates = 0._r8

          !update area of donor patch
          currentPatch%area = currentPatch%area - patch_site_areadis

          ! sort out the cohorts, since some of them may be so small as to need removing. 
          ! the first call to terminate cohorts removes sparse number densities,
          ! the second call removes for all other reasons (sparse culling must happen
          ! before fusion)
          call terminate_cohorts(currentSite, currentPatch, 1)
          call fuse_cohorts(currentSite,currentPatch, bc_in)
          call terminate_cohorts(currentSite, currentPatch, 2)
          call sort_cohorts(currentPatch)

          currentPatch => currentPatch%younger

       enddo ! currentPatch patch loop. 

          
       !*************************/
       !**  INSERT NEW PATCH INTO LINKED LIST    
       !**********`***************/        
       currentPatch               => currentSite%youngest_patch
       new_patch%older            => currentPatch
       new_patch%younger          => NULL()
       currentPatch%younger       => new_patch
       currentSite%youngest_patch => new_patch
       
       ! sort out the cohorts, since some of them may be so small as to need removing. 
       ! the first call to terminate cohorts removes sparse number densities,
       ! the second call removes for all other reasons (sparse culling must happen
       ! before fusion)
       call terminate_cohorts(currentSite, new_patch, 1)
       call fuse_cohorts(currentSite,new_patch, bc_in)
       call terminate_cohorts(currentSite, new_patch, 2)
       call sort_cohorts(new_patch)

    endif !end new_patch area 

    call check_patch_area(currentSite)
    call set_patchno(currentSite)

  end subroutine spawn_patches

  ! ============================================================================
  subroutine check_patch_area( currentSite )
    !
    ! !DESCRIPTION:
    !  Check to see that total area is not exceeded.  
    !
    ! !USES:
    !
    ! !ARGUMENTS:
    type(ed_site_type), intent(in), target  :: currentSite 
    !
    ! !LOCAL VARIABLES:
    real(r8) :: areatot
    type(ed_patch_type), pointer :: currentPatch 
    type(ed_patch_type), pointer :: largestPatch
    real(r8) :: largest_area
    real(r8), parameter :: area_error_fail = 1.0e-6_r8
    !---------------------------------------------------------------------

    areatot = 0._r8
    largest_area = 0._r8
    largestPatch => null()
    currentPatch => currentSite%oldest_patch
    do while(associated(currentPatch))
       areatot = areatot + currentPatch%area
       
       if(currentPatch%area>largest_area) then
          largestPatch => currentPatch
          largest_area = currentPatch%area
       end if
       
       currentPatch => currentPatch%younger
    end do
    
    if ( abs( areatot - area ) > nearzero ) then 
       
       if ( abs(areatot-area) > area_error_fail ) then
          write(fates_log(),*) 'Patch areas do not sum to 10000 within tolerance'
          write(fates_log(),*) 'Total area: ',areatot,'absolute error: ',areatot-area
          call endrun(msg=errMsg(sourcefile, __LINE__))
       end if

       if(debug) then
          write(fates_log(),*) 'Total patch area precision being fixed, adjusting'
          write(fates_log(),*) 'largest patch. This may have slight impacts on carbon balance.'
       end if
       
       largestPatch%area = largestPatch%area + (area-areatot)
       
    endif

    return
  end subroutine check_patch_area

  ! ============================================================================
  subroutine set_patchno( currentSite )
    !
    ! !DESCRIPTION:
    !  Give patches an order number from the oldest to youngest. 
    !
    ! !USES:
    !
    ! !ARGUMENTS:
    type(ed_site_type),intent(in), target :: currentSite 
    !
    ! !LOCAL VARIABLES:
    type(ed_patch_type), pointer :: currentPatch 
    integer patchno
    !---------------------------------------------------------------------

    patchno = 1
    currentPatch => currentSite%oldest_patch
    do while(associated(currentPatch))
       currentPatch%patchno = patchno
       patchno = patchno + 1
       currentPatch => currentPatch%younger
    enddo

  end subroutine set_patchno

  ! ============================================================================
  subroutine average_patch_properties( currentPatch, newPatch, patch_site_areadis )
    !
    ! !DESCRIPTION:
    ! Average together the state properties of all of the donor patches that
    ! make up the new patch. 
    !
    ! !USES:
    !
    ! !ARGUMENTS:
    type(ed_patch_type) , intent(in), target  :: currentPatch
    type(ed_patch_type) , intent(inout)       :: newPatch 
    real(r8)            , intent(out)         :: patch_site_areadis   ! amount of land disturbed in this patch. m2
    !
    ! !LOCAL VARIABLES:
    integer  :: c,p ! counters for PFT and litter size class. 
    !---------------------------------------------------------------------

    patch_site_areadis = currentPatch%area * currentPatch%disturbance_rate ! how much land is disturbed in this donor patch? 
 
    do c = 1,ncwd !move litter pool en mass into the new patch. 
       newPatch%cwd_ag(c) = newPatch%cwd_ag(c) + currentPatch%cwd_ag(c) * patch_site_areadis/newPatch%area
       newPatch%cwd_bg(c) = newPatch%cwd_bg(c) + currentPatch%cwd_bg(c) * patch_site_areadis/newPatch%area
    enddo

    do p = 1,numpft !move litter pool en mass into the new patch
       newPatch%root_litter(p) = newPatch%root_litter(p) + &
             currentPatch%root_litter(p) * patch_site_areadis/newPatch%area
       newPatch%leaf_litter(p) = newPatch%leaf_litter(p) + &
             currentPatch%leaf_litter(p) * patch_site_areadis/newPatch%area

       ! The fragmentation/decomposition flux from donor patches has already occured in existing patches.  However
       ! some of their area has been carved out for this new patches which is receiving donations.
       ! Lets maintain conservation on that pre-existing mass flux in these newly disturbed patches
       
       newPatch%root_litter_out(p) = newPatch%root_litter_out(p) + &
             currentPatch%root_litter_out(p) * patch_site_areadis/newPatch%area
       newPatch%leaf_litter_out(p) = newPatch%leaf_litter_out(p) + &
             currentPatch%leaf_litter_out(p) * patch_site_areadis/newPatch%area

    enddo

  end subroutine average_patch_properties

  ! ============================================================================
  subroutine fire_litter_fluxes(currentSite, cp_target, new_patch_target, patch_site_areadis)
    !
    ! !DESCRIPTION:
    !  CWD pool burned by a fire. 
    !  Carbon going from burned trees into CWD pool
    !  Burn parts of trees that don't die in fire
    !  Burn live grasses and kill them. 
    !
    ! !USES:
    use SFParamsMod,          only : SF_VAL_CWD_FRAC
    use EDtypesMod          , only : dl_sf
    !
    ! !ARGUMENTS:
    type(ed_site_type)  , intent(inout), target :: currentSite
    type(ed_patch_type) , intent(inout), target :: cp_target
    type(ed_patch_type) , intent(inout), target :: new_patch_target
    real(r8)            , intent(inout)         :: patch_site_areadis
    !
    ! !LOCAL VARIABLES:
    type(ed_patch_type) , pointer :: currentPatch
    type(ed_patch_type) , pointer :: new_patch
    type(ed_cohort_type), pointer :: currentCohort
    real(r8) :: bcroot               ! amount of below ground coarse root per cohort  kgC. (goes into CWD_BG)
    real(r8) :: bstem                ! amount of above ground stem biomass per cohort  kgC.(goes into CWG_AG)
    real(r8) :: dead_tree_density    ! no trees killed by fire per m2
    reaL(r8) :: burned_litter        ! amount of each litter pool burned by fire.  kgC/m2/day
    real(r8) :: burned_leaves       ! amount of tissue consumed by fire for leaves. KgC/individual/day
    real(r8) :: leaf_burn_frac       ! fraction of leaves burned 
    real(r8) :: leaf_c               ! leaf carbon [kg]
    real(r8) :: fnrt_c               ! fineroot carbon [kg]
    real(r8) :: sapw_c               ! sapwood carbon [kg]
    real(r8) :: store_c              ! storage carbon [kg]
    real(r8) :: struct_c             ! structure carbon [kg]
    integer  :: c, p 
    !---------------------------------------------------------------------

    !check that total area is not exceeded. 
    currentPatch => cp_target
    new_patch => new_patch_target

    if ( currentPatch%fire  ==  1 ) then !only do this if there was a fire in this actual patch. 
       patch_site_areadis = currentPatch%area * currentPatch%disturbance_rate ! how much land is disturbed in this donor patch? 

       !************************************/ 
       !PART 1)  Burn the fractions of existing litter in the new patch that were consumed by the fire. 
       !************************************/ 
       do c = 1,ncwd
          burned_litter = new_patch%cwd_ag(c) * patch_site_areadis/new_patch%area * &
                currentPatch%burnt_frac_litter(c+1) !kG/m2/day
          new_patch%cwd_ag(c) = new_patch%cwd_ag(c) - burned_litter
          currentSite%flux_out = currentSite%flux_out + burned_litter * new_patch%area !kG/site/day
          currentSite%total_burn_flux_to_atm = currentSite%total_burn_flux_to_atm + &
                burned_litter * new_patch%area !kG/site/day
       enddo

       do p = 1,numpft
          burned_litter = new_patch%leaf_litter(p) * patch_site_areadis/new_patch%area * &
                currentPatch%burnt_frac_litter(dl_sf)
          new_patch%leaf_litter(p) = new_patch%leaf_litter(p) - burned_litter
          currentSite%flux_out = currentSite%flux_out + burned_litter * new_patch%area !kG/site/day
          currentSite%total_burn_flux_to_atm = currentSite%total_burn_flux_to_atm + &
                burned_litter * new_patch%area !kG/site/day
      enddo

       !************************************/     
       !PART 2) Put unburned parts of plants that died in the fire into the litter pool of new and old patches 
       ! This happens BEFORE the plant numbers have been updated. So we are working with the 
       ! pre-fire population of plants, which is the right way round. 
       !************************************/ 
       currentCohort => currentPatch%shortest
       do while(associated(currentCohort))
          p = currentCohort%pft

          if(EDPftvarcon_inst%woody(p) == 1)then !DEAD (FROM FIRE) TREES
             !************************************/ 
             ! Number of trees that died because of the fire, per m2 of ground. 
             ! Divide their litter into the four litter streams, and spread evenly across ground surface. 
             !************************************/  

             sapw_c   = currentCohort%prt%GetState(sapw_organ, all_carbon_elements)
             struct_c = currentCohort%prt%GetState(struct_organ, all_carbon_elements)
             leaf_c   = currentCohort%prt%GetState(leaf_organ, all_carbon_elements)
             fnrt_c   = currentCohort%prt%GetState(fnrt_organ, all_carbon_elements)
             store_c  = currentCohort%prt%GetState(store_organ, all_carbon_elements)
             
             ! stem biomass per tree
             bstem  = (sapw_c + struct_c) * EDPftvarcon_inst%allom_agb_frac(p)
             ! coarse root biomass per tree
             bcroot = (sapw_c + struct_c) * (1.0_r8 - EDPftvarcon_inst%allom_agb_frac(p) )
             ! density of dead trees per m2. 
             dead_tree_density  = (currentCohort%fire_mort * currentCohort%n*patch_site_areadis/currentPatch%area) / AREA  
             
             if( hlm_use_planthydro == itrue ) then
                call AccumulateMortalityWaterStorage(currentSite,currentCohort,dead_tree_density*AREA)
             end if

             ! Unburned parts of dead tree pool. 
             ! Unburned leaves and roots    
             
             new_patch%leaf_litter(p) = new_patch%leaf_litter(p) + dead_tree_density * leaf_c * (1.0_r8-currentCohort%fraction_crown_burned)

             new_patch%root_litter(p) = new_patch%root_litter(p) + dead_tree_density * (fnrt_c+store_c)

             currentPatch%leaf_litter(p) = currentPatch%leaf_litter(p) + dead_tree_density * &
                   leaf_c * (1.0_r8-currentCohort%fraction_crown_burned)

             currentPatch%root_litter(p) = currentPatch%root_litter(p) + dead_tree_density * &
                  (fnrt_c + store_c)

             ! track as diagnostic fluxes
             currentSite%leaf_litter_diagnostic_input_carbonflux(p) = currentSite%leaf_litter_diagnostic_input_carbonflux(p) + &
                  leaf_c * (1.0_r8-currentCohort%fraction_crown_burned) * currentCohort%fire_mort * currentCohort%n * &
                  hlm_days_per_year / AREA

             currentSite%root_litter_diagnostic_input_carbonflux(p) = currentSite%root_litter_diagnostic_input_carbonflux(p) + &
                  (fnrt_c + store_c) * (1.0_r8-currentCohort%fraction_crown_burned) * currentCohort%fire_mort * &
                  currentCohort%n * hlm_days_per_year / AREA
      
             ! below ground coarse woody debris from burned trees
             do c = 1,ncwd
                new_patch%cwd_bg(c) = new_patch%cwd_bg(c) + dead_tree_density * SF_val_CWD_frac(c) * bcroot
                currentPatch%cwd_bg(c) = currentPatch%cwd_bg(c) + dead_tree_density * SF_val_CWD_frac(c) * bcroot

                ! track as diagnostic fluxes
                currentSite%CWD_BG_diagnostic_input_carbonflux(c) = currentSite%CWD_BG_diagnostic_input_carbonflux(c) + &
                     SF_val_CWD_frac(c) * bcroot * currentCohort%fire_mort * currentCohort%n * &
                     hlm_days_per_year / AREA
             enddo

             ! above ground coarse woody debris from unburned twigs and small branches
             do c = 1,2
                new_patch%cwd_ag(c) = new_patch%cwd_ag(c) + dead_tree_density * SF_val_CWD_frac(c) * bstem &
                * (1.0_r8-currentCohort%fraction_crown_burned)
                currentPatch%cwd_ag(c) = currentPatch%cwd_ag(c) + dead_tree_density * SF_val_CWD_frac(c) * &
                     bstem * (1.0_r8-currentCohort%fraction_crown_burned)

                ! track as diagnostic fluxes
                currentSite%CWD_AG_diagnostic_input_carbonflux(c) = currentSite%CWD_AG_diagnostic_input_carbonflux(c) + &
                     SF_val_CWD_frac(c) * bstem * (1.0_r8-currentCohort%fraction_crown_burned) * currentCohort%fire_mort &
                     * currentCohort%n * hlm_days_per_year / AREA
             enddo
             
             ! above ground coarse woody debris from large branches and stems: these do not burn in crown fires. 
             do c = 3,4
                new_patch%cwd_ag(c) = new_patch%cwd_ag(c) + dead_tree_density * SF_val_CWD_frac(c) * bstem
                currentPatch%cwd_ag(c) = currentPatch%cwd_ag(c) + dead_tree_density * SF_val_CWD_frac(c) * bstem

                ! track as diagnostic fluxes
                currentSite%CWD_AG_diagnostic_input_carbonflux(c) = currentSite%CWD_AG_diagnostic_input_carbonflux(c) + &
                     SF_val_CWD_frac(c) * bstem * currentCohort%fire_mort * currentCohort%n * &
                     hlm_days_per_year / AREA
             enddo
             
             ! Burned parts of dead tree pool.  
             ! Burned twigs and small branches. 
             do c = 1,2

                currentSite%cwd_ag_burned(c) = currentSite%cwd_ag_burned(c) + dead_tree_density * &
                     SF_val_CWD_frac(c) * bstem * currentCohort%fraction_crown_burned
                currentSite%flux_out  = currentSite%flux_out + dead_tree_density * &
                     AREA * SF_val_CWD_frac(c) * bstem * currentCohort%fraction_crown_burned
                currentSite%total_burn_flux_to_atm  = currentSite%total_burn_flux_to_atm + dead_tree_density * &
                     AREA * SF_val_CWD_frac(c) * bstem * currentCohort%fraction_crown_burned

             enddo
             
             !burned leaves. 
             do p = 1,numpft                  

                currentSite%leaf_litter_burned(p) = currentSite%leaf_litter_burned(p) + &
                     dead_tree_density * leaf_c * currentCohort%fraction_crown_burned

                currentSite%flux_out  = currentSite%flux_out + &
                     dead_tree_density * AREA * leaf_c * currentCohort%fraction_crown_burned

                currentSite%total_burn_flux_to_atm  = currentSite%total_burn_flux_to_atm + &
                     dead_tree_density * AREA * leaf_c * currentCohort%fraction_crown_burned

             enddo

         endif

          currentCohort => currentCohort%taller

       enddo  ! currentCohort

       !************************************/     
       ! PART 3) Burn parts of trees that did *not* die in the fire.
       !         currently we only remove leaves. branch and assocaited sapwood consumption coming soon.
       ! PART 4) Burn parts of grass that are consumed by the fire. 
       ! grasses are not killed directly by fire. They die by losing all of their leaves and starving. 
       !************************************/ 
       currentCohort => new_patch%shortest
       do while(associated(currentCohort))

          sapw_c   = currentCohort%prt%GetState(sapw_organ, all_carbon_elements)
          leaf_c   = currentCohort%prt%GetState(leaf_organ, all_carbon_elements)

          call carea_allom(currentCohort%dbh,currentCohort%n,currentSite%spread,currentCohort%pft,currentCohort%c_area)

          if(EDPftvarcon_inst%woody(currentCohort%pft) == 1)then
             burned_leaves = leaf_c * currentCohort%fraction_crown_burned
          else
             burned_leaves = leaf_c * currentPatch%burnt_frac_litter(6)
          endif

          if (burned_leaves > 0.0_r8) then

             ! Remove burned leaves from the pool
             if(leaf_c>nearzero) then
                leaf_burn_frac = burned_leaves/leaf_c
             else
                leaf_burn_frac = 0.0_r8
             end if
             call PRTBurnLosses(currentCohort%prt, leaf_organ, leaf_burn_frac)
             
             !KgC/gridcell/day
             currentSite%flux_out = currentSite%flux_out + burned_leaves * currentCohort%n * &
                  patch_site_areadis/currentPatch%area * AREA 

             currentSite%total_burn_flux_to_atm = currentSite%total_burn_flux_to_atm+ burned_leaves * currentCohort%n * &
                  patch_site_areadis/currentPatch%area * AREA 

          endif
          currentCohort%fraction_crown_burned = 0.0_r8        

          currentCohort => currentCohort%taller

       enddo

    endif !currentPatch%fire. 

  end subroutine fire_litter_fluxes

  ! ============================================================================
  subroutine mortality_litter_fluxes(currentSite, cp_target, new_patch_target, patch_site_areadis)
    !
    ! !DESCRIPTION:
    !  Carbon going from ongoing mortality into CWD pools. 
    !
    ! !USES:
    use EDParamsMod,  only : ED_val_understorey_death
    use SFParamsMod,  only : SF_val_cwd_frac
    !
    ! !ARGUMENTS:
    type(ed_site_type)  , intent(inout), target :: currentSite 
    type(ed_patch_type) , intent(inout), target :: cp_target 
    type(ed_patch_type) , intent(inout), target :: new_patch_target
    real(r8)            , intent(in)            :: patch_site_areadis
    !
    ! !LOCAL VARIABLES:
    real(r8) :: cwd_litter_density
    real(r8) :: litter_area ! area over which to distribute this litter. 
    type(ed_cohort_type), pointer :: currentCohort
    type(ed_patch_type) , pointer :: currentPatch 
    type(ed_patch_type) , pointer :: new_patch 
    real(r8) :: understorey_dead  !Number of individual dead from the canopy layer /day
    real(r8) :: canopy_dead       !Number of individual dead from the understorey layer /day
    real(r8) :: np_mult           !Fraction of the new patch which came from the current patch (and so needs the same litter) 
    real(r8) :: leaf_c               ! leaf carbon [kg]
    real(r8) :: fnrt_c               ! fineroot carbon [kg]
    real(r8) :: sapw_c               ! sapwood carbon [kg]
    real(r8) :: store_c              ! storage carbon [kg]
    real(r8) :: struct_c             ! structure carbon [kg]
    integer :: p,c
    real(r8) :: canopy_mortality_woody_litter(maxpft)    ! flux of wood litter in to litter pool: KgC/m2/day
    real(r8) :: canopy_mortality_leaf_litter(maxpft)     ! flux in to  leaf litter from tree death: KgC/m2/day
    real(r8) :: canopy_mortality_root_litter(maxpft)     ! flux in to froot litter  from tree death: KgC/m2/day
    !---------------------------------------------------------------------

    currentPatch => cp_target
    new_patch => new_patch_target
    canopy_mortality_woody_litter(:) = 0.0_r8 ! mortality generated litter. KgC/m2/day
    canopy_mortality_leaf_litter(:)  = 0.0_r8
    canopy_mortality_root_litter(:)  = 0.0_r8

    currentCohort => currentPatch%shortest
    do while(associated(currentCohort))       
       p = currentCohort%pft
       
       sapw_c   = currentCohort%prt%GetState(sapw_organ, all_carbon_elements)
       struct_c = currentCohort%prt%GetState(struct_organ, all_carbon_elements)
       leaf_c   = currentCohort%prt%GetState(leaf_organ, all_carbon_elements)
       fnrt_c   = currentCohort%prt%GetState(fnrt_organ, all_carbon_elements)
       store_c  = currentCohort%prt%GetState(store_organ, all_carbon_elements)

          if(currentCohort%canopy_layer == 1)then         
             !currentCohort%dmort = mortality_rates(currentCohort) 
             !the disturbance calculations are done with the previous n, c_area and d_mort. So it's probably &
             !not right to recalcualte dmort here.
             canopy_dead = currentCohort%n * min(1.0_r8,currentCohort%dmort * hlm_freq_day * fates_mortality_disturbance_fraction)



             canopy_mortality_woody_litter(p)= canopy_mortality_woody_litter(p) + &
                  canopy_dead*(struct_c + sapw_c)
             canopy_mortality_leaf_litter(p) = canopy_mortality_leaf_litter(p) + &
                  canopy_dead*leaf_c
             canopy_mortality_root_litter(p) = canopy_mortality_root_litter(p) + &
                  canopy_dead*(fnrt_c + store_c)

             if( hlm_use_planthydro == itrue ) then
                call AccumulateMortalityWaterStorage(currentSite,currentCohort, canopy_dead)
             end if

         else 
             if(EDPftvarcon_inst%woody(currentCohort%pft) == 1)then

                understorey_dead = ED_val_understorey_death * currentCohort%n * (patch_site_areadis/currentPatch%area)  !kgC/site/day
                canopy_mortality_woody_litter(p) = canopy_mortality_woody_litter(p)  + &
                     understorey_dead*(struct_c + sapw_c)  
                canopy_mortality_leaf_litter(p)= canopy_mortality_leaf_litter(p)+ &
                     understorey_dead*leaf_c
                canopy_mortality_root_litter(p)= canopy_mortality_root_litter(p)+ &
                      understorey_dead*(fnrt_c + store_c)
                
                if( hlm_use_planthydro == itrue ) then
                   call AccumulateMortalityWaterStorage(currentSite,currentCohort, understorey_dead)
                end if

             ! FIX(SPM,040114) - clarify this comment
             ! grass is not killed by canopy mortality disturbance events.
             ! Just move it into the new patch area. 
             else 
                ! no-op
             endif
          endif

          

       

       currentCohort => currentCohort%taller      

    enddo !currentCohort         

    !************************************/
    !Evenly distribute the litter from the trees that died across the new and old patches
    !************************************/
    !************************************/
    !Evenly distribute the litter from the trees that died across the new and old patches
    !'litter' fluxes here are in KgC
    !************************************/
    litter_area = currentPatch%area 
    np_mult =  patch_site_areadis/new_patch%area
    ! This litter is distributed between the current and new patches, &
    ! not to any other patches. This is really the eventually area of the current patch &
    ! (currentPatch%area-patch_site_areadis) +patch_site_areadis...
    ! For the new patch, only some fraction of its land area (patch_areadis/np%area) is derived from the current patch
    ! so we need to multiply by patch_areadis/np%area

    do p = 1,numpft
    
       do c = 1,ncwd
          
          cwd_litter_density = SF_val_CWD_frac(c) * canopy_mortality_woody_litter(p) / litter_area
          
          new_patch%cwd_ag(c)    = new_patch%cwd_ag(c)    + EDPftvarcon_inst%allom_agb_frac(p) * cwd_litter_density * np_mult
          currentPatch%cwd_ag(c) = currentPatch%cwd_ag(c) + EDPftvarcon_inst%allom_agb_frac(p) * cwd_litter_density
          new_patch%cwd_bg(c)    = new_patch%cwd_bg(c)    + (1._r8-EDPftvarcon_inst%allom_agb_frac(p)) * cwd_litter_density &
                                                            * np_mult 
          currentPatch%cwd_bg(c) = currentPatch%cwd_bg(c) + (1._r8-EDPftvarcon_inst%allom_agb_frac(p)) * cwd_litter_density 
          
          ! track as diagnostic fluxes
          currentSite%CWD_AG_diagnostic_input_carbonflux(c) = currentSite%CWD_AG_diagnostic_input_carbonflux(c) + &
                SF_val_CWD_frac(c) * canopy_mortality_woody_litter(p) * hlm_days_per_year * EDPftvarcon_inst%allom_agb_frac(p) &
                / AREA 
          currentSite%CWD_BG_diagnostic_input_carbonflux(c) = currentSite%CWD_BG_diagnostic_input_carbonflux(c) + &
                SF_val_CWD_frac(c) * canopy_mortality_woody_litter(p) * hlm_days_per_year * (1.0_r8 &
                - EDPftvarcon_inst%allom_agb_frac(p)) / AREA
       enddo

       new_patch%leaf_litter(p) = new_patch%leaf_litter(p) + canopy_mortality_leaf_litter(p) / litter_area * np_mult
       new_patch%root_litter(p) = new_patch%root_litter(p) + canopy_mortality_root_litter(p) / litter_area * np_mult 

       currentPatch%leaf_litter(p) = currentPatch%leaf_litter(p) + canopy_mortality_leaf_litter(p) / litter_area
       currentPatch%root_litter(p) = currentPatch%root_litter(p) + canopy_mortality_root_litter(p) / litter_area

       ! track as diagnostic fluxes
       currentSite%leaf_litter_diagnostic_input_carbonflux(p) = currentSite%leaf_litter_diagnostic_input_carbonflux(p) + &
            canopy_mortality_leaf_litter(p) * hlm_days_per_year / AREA

       currentSite%root_litter_diagnostic_input_carbonflux(p) = currentSite%root_litter_diagnostic_input_carbonflux(p) + &
            canopy_mortality_root_litter(p) * hlm_days_per_year / AREA
    enddo

  end subroutine mortality_litter_fluxes

  ! ============================================================================
  subroutine create_patch(currentSite, new_patch, age, areap,cwd_ag_local,cwd_bg_local, &
       leaf_litter_local,root_litter_local,nlevsoil)
    !
    ! !DESCRIPTION:
    !  Set default values for creating a new patch
    !
    ! !USES:
    !
    ! !ARGUMENTS:
    type(ed_site_type) , intent(inout), target :: currentSite
    type(ed_patch_type), intent(inout), target :: new_patch
    real(r8), intent(in) :: age                  ! notional age of this patch in years
    real(r8), intent(in) :: areap                ! initial area of this patch in m2. 
    real(r8), intent(in) :: cwd_ag_local(:)      ! initial value of above ground coarse woody debris. KgC/m2
    real(r8), intent(in) :: cwd_bg_local(:)      ! initial value of below ground coarse woody debris. KgC/m2
    real(r8), intent(in) :: root_litter_local(:) ! initial value of root litter. KgC/m2
    real(r8), intent(in) :: leaf_litter_local(:) ! initial value of leaf litter. KgC/m2
    integer, intent(in)  :: nlevsoil             ! number of soil layers
    !
    ! !LOCAL VARIABLES:
    !---------------------------------------------------------------------

    allocate(new_patch%tr_soil_dir(hlm_numSWb))
    allocate(new_patch%tr_soil_dif(hlm_numSWb))
    allocate(new_patch%tr_soil_dir_dif(hlm_numSWb))
    allocate(new_patch%fab(hlm_numSWb))
    allocate(new_patch%fabd(hlm_numSWb))
    allocate(new_patch%fabi(hlm_numSWb))
    allocate(new_patch%sabs_dir(hlm_numSWb))
    allocate(new_patch%sabs_dif(hlm_numSWb))
    allocate(new_patch%rootfr_ft(numpft,nlevsoil))
    allocate(new_patch%rootr_ft(numpft,nlevsoil))
    
    call zero_patch(new_patch) !The nan value in here is not working??

    new_patch%tallest  => null() ! pointer to patch's tallest cohort    
    new_patch%shortest => null() ! pointer to patch's shortest cohort   
    new_patch%older    => null() ! pointer to next older patch   
    new_patch%younger  => null() ! pointer to next shorter patch      

    ! assign known patch attributes 

    new_patch%age                = age   
    new_patch%age_class          = 1
    new_patch%area               = areap 
    new_patch%cwd_ag             = cwd_ag_local
    new_patch%cwd_bg             = cwd_bg_local
    new_patch%leaf_litter        = leaf_litter_local
    new_patch%root_litter        = root_litter_local
 
    !zeroing things because of the surfacealbedo problem... shouldnt really be necesary
    new_patch%cwd_ag_in(:)       = 0._r8
    new_patch%cwd_bg_in(:)       = 0._r8

    new_patch%cwd_ag_out(:)      = 0._r8
    new_patch%cwd_bg_out(:)      = 0._r8

    new_patch%f_sun              = 0._r8
    new_patch%ed_laisun_z(:,:,:) = 0._r8 
    new_patch%ed_laisha_z(:,:,:) = 0._r8 
    new_patch%ed_parsun_z(:,:,:) = 0._r8 
    new_patch%ed_parsha_z(:,:,:) = 0._r8 
    new_patch%fabi               = 0._r8
    new_patch%fabd               = 0._r8
    new_patch%tr_soil_dir(:)     = 1._r8
    new_patch%tr_soil_dif(:)     = 1._r8
    new_patch%tr_soil_dir_dif(:) = 0._r8
    new_patch%fabd_sun_z(:,:,:)  = 0._r8 
    new_patch%fabd_sha_z(:,:,:)  = 0._r8 
    new_patch%fabi_sun_z(:,:,:)  = 0._r8 
    new_patch%fabi_sha_z(:,:,:)  = 0._r8  
    new_patch%frac_burnt         = 0._r8  
    new_patch%total_tree_area    = 0.0_r8  
    new_patch%NCL_p              = 1
 
  end subroutine create_patch

  ! ============================================================================
  subroutine zero_patch(cp_p)
    !
    ! !DESCRIPTION:
    !  Sets all the variables in the patch to nan or zero 
    ! (this needs to be two seperate routines, one for nan & one for zero
    !
    ! !USES:
    !
    ! !ARGUMENTS:
    type(ed_patch_type), intent(inout), target :: cp_p
    !
    ! !LOCAL VARIABLES:
    type(ed_patch_type), pointer :: currentPatch
    !---------------------------------------------------------------------

    currentPatch  => cp_p  

    currentPatch%tallest  => null()          
    currentPatch%shortest => null()         
    currentPatch%older    => null()               
    currentPatch%younger  => null()           

    currentPatch%patchno  = 999                            

    currentPatch%age                        = nan                          
    currentPatch%age_class                  = 1
    currentPatch%area                       = nan                                           
    currentPatch%canopy_layer_tlai(:)       = nan               
    currentPatch%total_canopy_area          = nan

    currentPatch%tlai_profile(:,:,:)        = nan 
    currentPatch%elai_profile(:,:,:)        = 0._r8 
    currentPatch%tsai_profile(:,:,:)        = nan 
    currentPatch%esai_profile(:,:,:)        = nan       
    currentPatch%canopy_area_profile(:,:,:) = nan       

    currentPatch%fabd_sun_z(:,:,:)          = nan 
    currentPatch%fabd_sha_z(:,:,:)          = nan 
    currentPatch%fabi_sun_z(:,:,:)          = nan 
    currentPatch%fabi_sha_z(:,:,:)          = nan  

    currentPatch%ed_laisun_z(:,:,:)         = nan 
    currentPatch%ed_laisha_z(:,:,:)         = nan 
    currentPatch%ed_parsun_z(:,:,:)         = nan 
    currentPatch%ed_parsha_z(:,:,:)         = nan 
    currentPatch%psn_z(:,:,:)               = 0._r8   

    currentPatch%f_sun(:,:,:)               = nan
    currentPatch%tr_soil_dir(:)             = nan    ! fraction of incoming direct  radiation that is transmitted to the soil as direct
    currentPatch%tr_soil_dif(:)             = nan    ! fraction of incoming diffuse radiation that is transmitted to the soil as diffuse
    currentPatch%tr_soil_dir_dif(:)         = nan    ! fraction of incoming direct  radiation that is transmitted to the soil as diffuse
    currentPatch%fabd(:)                    = nan    ! fraction of incoming direct  radiation that is absorbed by the canopy
    currentPatch%fabi(:)                    = nan    ! fraction of incoming diffuse radiation that is absorbed by the canopy

    currentPatch%canopy_mask(:,:)           = 999    ! is there any of this pft in this layer?
    currentPatch%nrad(:,:)                  = 999    ! number of exposed leaf layers for each canopy layer and pft
    currentPatch%ncan(:,:)                  = 999    ! number of total leaf layers for each canopy layer and pft
    currentPatch%pft_agb_profile(:,:)       = nan    

    ! DISTURBANCE 
    currentPatch%disturbance_rates          = 0._r8 
    currentPatch%disturbance_rate           = 0._r8 

    ! LITTER
    currentPatch%cwd_ag(:)                  = 0.0_r8 ! above ground coarse woody debris gc/m2. 
    currentPatch%cwd_bg(:)                  = 0.0_r8 ! below ground coarse woody debris
    currentPatch%root_litter(:)             = 0.0_r8 ! In new disturbed patches, loops over donors to increment total, needs zero here
    currentPatch%leaf_litter(:)             = 0.0_r8 ! In new disturbed patches, loops over donors to increment total, needs zero here

    ! Cold-start initialized patches should have no litter flux in/out as they have not undergone any time.
    ! Litter fluxes in/out also need to be initialized to zero for newly disturbed patches, as they
    ! will incorporate the fluxes from donors over a loop, and need an initialization

    currentPatch%leaf_litter_in(:)  = 0.0_r8 ! As a newly created patch with no age, there is no flux in
    currentPatch%leaf_litter_out(:) = 0.0_r8 ! As a newly created patch with no age, no frag or decomp has happened yet
    currentPatch%root_litter_in(:)  = 0.0_r8 ! As a newly created patch with no age, there is no flux in
    currentPatch%root_litter_out(:) = 0.0_r8 ! As a newly created patch with no age, no frag or decomp has happened yet

    ! FIRE
    currentPatch%fuel_eff_moist             = 0.0_r8 ! average fuel moisture content of the ground fuel 
    ! (incl. live grasses. omits 1000hr fuels)
    currentPatch%livegrass                  = 0.0_r8 ! total ag grass biomass in patch. 1=c3 grass, 2=c4 grass. gc/m2
    currentPatch%sum_fuel                   = 0.0_r8 ! total ground fuel related to ros (omits 1000hr fuels). gc/m2
    currentPatch%fuel_bulkd                 = 0.0_r8 ! average fuel bulk density of the ground fuel 
    ! (incl. live grasses. omits 1000hr fuels). kgc/m3
    currentPatch%fuel_sav                   = 0.0_r8 ! average surface area to volume ratio of the ground fuel 
    ! (incl. live grasses. omits 1000hr fuels).
    currentPatch%fuel_mef                   = 0.0_r8 ! average moisture of extinction factor of the ground fuel
    ! (incl. live grasses. omits 1000hr fuels).
    currentPatch%ros_front                  = 0.0_r8 ! average rate of forward spread of each fire in the patch. m/min.
    currentPatch%effect_wspeed              = 0.0_r8 ! dailywind modified by fraction of relative grass and tree cover. m/min.
    currentPatch%tau_l                      = 0.0_r8 ! mins p&r(1986)
    currentPatch%fuel_frac(:)               = 0.0_r8 ! fraction of each litter class in the sum_fuel 
    !- for purposes of calculating weighted averages. 
    currentPatch%tfc_ros                    = 0.0_r8 ! used in fi calc
    currentPatch%fi                         = 0._r8  ! average fire intensity of flaming front during day.  
    ! backward ros plays no role. kj/m/s or kw/m.
    currentPatch%fire                       = 999    ! sr decide_fire.1=fire hot enough to proceed. 0=stop everything- no fires today
    currentPatch%fd                         = 0.0_r8 ! fire duration (mins)
    currentPatch%ros_back                   = 0.0_r8 ! backward ros (m/min)
    currentPatch%ab                         = 0.0_r8 ! area burnt daily m2
    currentPatch%nf                         = 0.0_r8 ! number of fires initiated daily 
    currentPatch%sh                         = 0.0_r8 ! average scorch height for the patch(m)
    currentPatch%frac_burnt                 = 0.0_r8 ! fraction burnt in each timestep. 
    currentPatch%burnt_frac_litter(:)       = 0.0_r8 
    currentPatch%btran_ft(:)                = 0.0_r8

    currentPatch%canopy_layer_tlai(:)       = 0.0_r8

    currentPatch%seeds_in(:)                = 0.0_r8
    currentPatch%seed_decay(:)              = 0.0_r8
    currentPatch%seed_germination(:)        = 0.0_r8

    currentPatch%fab(:)                     = 0.0_r8
    currentPatch%sabs_dir(:)                = 0.0_r8
    currentPatch%sabs_dif(:)                = 0.0_r8
    currentPatch%zstar                      = 0.0_r8
    currentPatch%c_stomata                  = 0.0_r8 ! This is calculated immediately before use
    currentPatch%c_lblayer                  = 0.0_r8

  end subroutine zero_patch

  ! ============================================================================
  subroutine fuse_patches( csite, bc_in )
    !
    ! !DESCRIPTION:
    !  Decide to fuse patches if their cohort structures are similar           
    !
    ! !USES:
    use EDParamsMod , only : ED_val_patch_fusion_tol
    use EDTypesMod , only : patch_fusion_tolerance_relaxation_increment
    use EDTypesMod , only : max_age_of_second_oldest_patch
    !
    ! !ARGUMENTS:
    type(ed_site_type), intent(inout), target  :: csite
    type(bc_in_type), intent(in)               :: bc_in
    !
    ! !LOCAL VARIABLES:
    type(ed_site_type) , pointer :: currentSite
    type(ed_patch_type), pointer :: currentPatch,tpp,tmpptr
    integer  :: ft,z        !counters for pft and height class
    real(r8) :: norm        !normalized difference between biomass profiles
    real(r8) :: profiletol  !tolerance of patch fusion routine. Starts off high and is reduced if there are too many patches.
    integer  :: nopatches   !number of patches presently in gridcell
    integer  :: iterate     !switch of patch reduction iteration scheme. 1 to keep going, 0 to stop
    integer  :: fuse_flag   !do patches get fused (1) or not (0). 
    !
    !---------------------------------------------------------------------

    currentSite => csite 

    profiletol = ED_val_patch_fusion_tol

    nopatches = 0
    currentPatch => currentSite%youngest_patch
    do while(associated(currentPatch))
       nopatches = nopatches +1
       currentPatch => currentPatch%older
    enddo
    !---------------------------------------------------------------------!
    !  We only really care about fusing patches if nopatches > 1           !
    !---------------------------------------------------------------------!
    iterate = 1

    !---------------------------------------------------------------------!
    !  Keep doing this until nopatches >= maxPatchesPerSite                         !
    !---------------------------------------------------------------------!

    do while(iterate == 1)
       !---------------------------------------------------------------------!
       ! Calculate the biomass profile of each patch                         !
       !---------------------------------------------------------------------!  
       currentPatch => currentSite%youngest_patch
       do while(associated(currentPatch))
          call patch_pft_size_profile(currentPatch)
          currentPatch => currentPatch%older
       enddo

       !---------------------------------------------------------------------!
       ! Loop round current & target (currentPatch,tpp) patches to assess combinations !
       !---------------------------------------------------------------------!   
       currentPatch => currentSite%youngest_patch
       do while(associated(currentPatch))      
          tpp => currentSite%youngest_patch
          do while(associated(tpp))

             if(.not.associated(currentPatch))then
                write(fates_log(),*) 'ED: issue with currentPatch'
             endif

             if(associated(tpp).and.associated(currentPatch))then

                !--------------------------------------------------------------------------------------------
                ! The default is to fuse the patches, unless some criteria is met which keeps them separated.
                ! there are multiple criteria which all need to be met to keep them distinct:
                ! (a) one of them is younger than the max age at which we force fusion;
                ! (b) there is more than a threshold (tiny) amount of biomass in at least one of the patches;
                ! (c) for at least one pft x size class, where there is biomass in that class in at least one patch,
                ! and the normalized difference between the patches exceeds a threshold.
                !--------------------------------------------------------------------------------------------
                
                fuse_flag = 1
                if(currentPatch%patchno /= tpp%patchno) then   !these should be the same patch

                   !-----------------------------------------------------------------------------------
                   ! check to see if both patches are older than the age at which we force them to fuse
                   !-----------------------------------------------------------------------------------
                   
                   if ( tpp%age .le. max_age_of_second_oldest_patch .or. &
                      currentPatch%age .le. max_age_of_second_oldest_patch ) then

                      
                      !---------------------------------------------------------------------------------------------------------
                      ! the next bit of logic forces fusion of two patches which both have tiny biomass densities. without this,
                      ! fates gives a bunch of really young patches which all have almost no biomass and so don't need to be 
                      ! distinguished from each other. but if force_patchfuse_min_biomass is too big, it takes too long for the 
                      ! youngest patch to build up enough biomass to be its own distinct entity, which leads to large oscillations 
                      ! in the patch dynamics and dependent variables.
                      !---------------------------------------------------------------------------------------------------------
                      
                      if(sum(currentPatch%pft_agb_profile(:,:)) > force_patchfuse_min_biomass .or. &
                           sum(tpp%pft_agb_profile(:,:)) > force_patchfuse_min_biomass ) then

                         !---------------------------------------------------------------------!
                         ! Calculate the difference criteria for each pft and dbh class        !
                         !---------------------------------------------------------------------!   

                         do ft = 1,numpft        ! loop over pfts
                            do z = 1,n_dbh_bins      ! loop over hgt bins 

                               !----------------------------------
                               !is there biomass in this category?
                               !----------------------------------

                               if(currentPatch%pft_agb_profile(ft,z)  > 0.0_r8 .or.  &
                                    tpp%pft_agb_profile(ft,z) > 0.0_r8)then 

                                  !-------------------------------------------------------------------------------------
                                  ! what is the relative difference in biomass i nthis category between the two patches?
                                  !-------------------------------------------------------------------------------------

                                  norm = abs(currentPatch%pft_agb_profile(ft,z) - &
                                       tpp%pft_agb_profile(ft,z))/(0.5_r8 * &
                                       &(currentPatch%pft_agb_profile(ft,z) + tpp%pft_agb_profile(ft,z)))

                                  !---------------------------------------------------------------------!
                                  ! Look for differences in profile biomass, above the minimum biomass  !
                                  !---------------------------------------------------------------------!

                                  if(norm  > profiletol)then

                                     fuse_flag = 0 !do not fuse  - keep apart. 

                                  endif ! profile tol           
                               endif ! biomass(ft,z) .gt. 0
                            enddo !ht bins
                         enddo ! PFT
                      endif ! sum(biomass(:,:) .gt. force_patchfuse_min_biomass 
                   endif ! maxage

                   !-------------------------------------------------------------------------!
                   ! Call the patch fusion routine if there is not a meaningful difference   !
                   ! any of the pft x height categories                                      !
                   ! or both are older than forced fusion age                                !
                   !-------------------------------------------------------------------------!

                   if(fuse_flag  ==  1)then 
                      tmpptr => currentPatch%older       
                      call fuse_2_patches(csite, currentPatch, tpp)
                      call fuse_cohorts(csite,tpp, bc_in)
                      call sort_cohorts(tpp)
                      currentPatch => tmpptr
                   else
                     ! write(fates_log(),*) 'patches not fused'
                   endif
                endif  !are both patches associated?        
             endif    !are these different patches?   
             tpp => tpp%older
          enddo !tpp loop

          if(associated(currentPatch))then 
             currentPatch => currentPatch%older 
          else
             currentPatch => null()
          endif !associated currentPatch

       enddo ! currentPatch loop

       !---------------------------------------------------------------------!
       ! Is the number of patches larger than the maximum?                   !
       !---------------------------------------------------------------------!   
       nopatches = 0
       currentPatch => currentSite%youngest_patch
       do while(associated(currentPatch))
          nopatches = nopatches +1
          currentPatch => currentPatch%older
       enddo

       if(nopatches > maxPatchesPerSite)then
          iterate = 1
          profiletol = profiletol * patch_fusion_tolerance_relaxation_increment

          !---------------------------------------------------------------------!
          ! Making profile tolerance larger means that more fusion will happen  !
          !---------------------------------------------------------------------!        
       else
          iterate = 0
       endif

    enddo !do while nopatches>maxPatchesPerSite
 
  end subroutine fuse_patches

  ! ============================================================================

  subroutine fuse_2_patches(csite, dp, rp)
    !
    ! !DESCRIPTION:
    ! This function fuses the two patches specified in the argument.
    ! It fuses the first patch in the argument (the "donor") into the second
    ! patch in the argument (the "recipient"), and frees the memory 
    ! associated with the secnd patch
    !
    ! !USES:
    use FatesSizeAgeTypeIndicesMod, only: get_age_class_index
    !
    ! !ARGUMENTS:
    type (ed_site_type), intent(inout),target :: csite  ! Current site 
    type (ed_patch_type) , pointer :: dp                ! Donor Patch
    type (ed_patch_type) , target, intent(inout) :: rp  ! Recipient Patch

    !
    ! !LOCAL VARIABLES:
    type (ed_cohort_type), pointer :: currentCohort ! Current Cohort
    type (ed_cohort_type), pointer :: nextc         ! Remembers next cohort in list 
    type (ed_cohort_type), pointer :: storesmallcohort
    type (ed_cohort_type), pointer :: storebigcohort  
    integer                        :: c,p          !counters for pft and litter size class. 
    integer                        :: tnull,snull  ! are the tallest and shortest cohorts associated?
    type(ed_patch_type), pointer   :: youngerp     ! pointer to the patch younger than donor
    type(ed_patch_type), pointer   :: olderp       ! pointer to the patch older than donor
    real(r8)                       :: inv_sum_area ! Inverse of the sum of the two patches areas
    !-----------------------------------------------------------------------------------------------

    ! Generate a litany of area weighted averages

    inv_sum_area = 1.0_r8/(dp%area + rp%area)
    
    rp%age = (dp%age * dp%area + rp%age * rp%area) * inv_sum_area

    rp%age_class = get_age_class_index(rp%age)


    do c = 1,ncwd
       rp%cwd_ag(c) = (dp%cwd_ag(c)*dp%area + rp%cwd_ag(c)*rp%area) * inv_sum_area
       rp%cwd_bg(c) = (dp%cwd_bg(c)*dp%area + rp%cwd_bg(c)*rp%area) * inv_sum_area
    enddo
    
    do p = 1,numpft 
       rp%seeds_in(p)         = (rp%seeds_in(p)*rp%area + dp%seeds_in(p)*dp%area) * inv_sum_area
       rp%seed_decay(p)       = (rp%seed_decay(p)*rp%area + dp%seed_decay(p)*dp%area) * inv_sum_area
       rp%seed_germination(p) = (rp%seed_germination(p)*rp%area + dp%seed_germination(p)*dp%area) * inv_sum_area

       rp%leaf_litter(p)      = (dp%leaf_litter(p)*dp%area + rp%leaf_litter(p)*rp%area) * inv_sum_area
       rp%root_litter(p)      = (dp%root_litter(p)*dp%area + rp%root_litter(p)*rp%area) * inv_sum_area

       rp%root_litter_out(p)  = (dp%root_litter_out(p)*dp%area + rp%root_litter_out(p)*rp%area) * inv_sum_area
       rp%leaf_litter_out(p)  = (dp%leaf_litter_out(p)*dp%area + rp%leaf_litter_out(p)*rp%area) * inv_sum_area

       rp%root_litter_in(p)   = (dp%root_litter_in(p)*dp%area + rp%root_litter_in(p)*rp%area) * inv_sum_area
       rp%leaf_litter_in(p)   = (dp%leaf_litter_in(p)*dp%area + rp%leaf_litter_in(p)*rp%area) * inv_sum_area

       rp%dleaf_litter_dt(p)  = (dp%dleaf_litter_dt(p)*dp%area + rp%dleaf_litter_dt(p)*rp%area) * inv_sum_area
       rp%droot_litter_dt(p)  = (dp%droot_litter_dt(p)*dp%area + rp%droot_litter_dt(p)*rp%area) * inv_sum_area
    enddo
    
    rp%fuel_eff_moist       = (dp%fuel_eff_moist*dp%area + rp%fuel_eff_moist*rp%area) * inv_sum_area
    rp%livegrass            = (dp%livegrass*dp%area + rp%livegrass*rp%area) * inv_sum_area
    rp%sum_fuel             = (dp%sum_fuel*dp%area + rp%sum_fuel*rp%area) * inv_sum_area
    rp%fuel_bulkd           = (dp%fuel_bulkd*dp%area + rp%fuel_bulkd*rp%area) * inv_sum_area
    rp%fuel_sav             = (dp%fuel_sav*dp%area + rp%fuel_sav*rp%area) * inv_sum_area
    rp%fuel_mef             = (dp%fuel_mef*dp%area + rp%fuel_mef*rp%area) * inv_sum_area
    rp%ros_front            = (dp%ros_front*dp%area + rp%ros_front*rp%area) * inv_sum_area
    rp%effect_wspeed        = (dp%effect_wspeed*dp%area + rp%effect_wspeed*rp%area) * inv_sum_area
    rp%tau_l                = (dp%tau_l*dp%area + rp%tau_l*rp%area) * inv_sum_area
    rp%fuel_frac(:)         = (dp%fuel_frac(:)*dp%area + rp%fuel_frac(:)*rp%area) * inv_sum_area
    rp%tfc_ros              = (dp%tfc_ros*dp%area + rp%tfc_ros*rp%area) * inv_sum_area
    rp%fi                   = (dp%fi*dp%area + rp%fi*rp%area) * inv_sum_area
    rp%fd                   = (dp%fd*dp%area + rp%fd*rp%area) * inv_sum_area
    rp%ros_back             = (dp%ros_back*dp%area + rp%ros_back*rp%area) * inv_sum_area
    rp%ab                   = (dp%ab*dp%area + rp%ab*rp%area) * inv_sum_area
    rp%nf                   = (dp%nf*dp%area + rp%nf*rp%area) * inv_sum_area
    rp%sh                   = (dp%sh*dp%area + rp%sh*rp%area) * inv_sum_area
    rp%frac_burnt           = (dp%frac_burnt*dp%area + rp%frac_burnt*rp%area) * inv_sum_area
    rp%burnt_frac_litter(:) = (dp%burnt_frac_litter(:)*dp%area + rp%burnt_frac_litter(:)*rp%area) * inv_sum_area
    rp%btran_ft(:)          = (dp%btran_ft(:)*dp%area + rp%btran_ft(:)*rp%area) * inv_sum_area
    rp%zstar                = (dp%zstar*dp%area + rp%zstar*rp%area) * inv_sum_area
    rp%c_stomata            = (dp%c_stomata*dp%area + rp%c_stomata*rp%area) * inv_sum_area
    rp%c_lblayer            = (dp%c_lblayer*dp%area + rp%c_lblayer*rp%area) * inv_sum_area
    
    rp%area = rp%area + dp%area !THIS MUST COME AT THE END!

    !insert donor cohorts into recipient patch
    if(associated(dp%shortest))then

       currentCohort => dp%shortest
       if(associated(currentCohort)) then
          nextc => currentCohort%taller
       endif

       do while(associated(dp%shortest))

          storebigcohort   => rp%tallest
          storesmallcohort => rp%shortest

          if(associated(rp%tallest))then
             tnull = 0
          else
             tnull = 1
             rp%tallest => currentCohort
          endif

          if(associated(rp%shortest))then
             snull = 0
          else
             snull = 1
             rp%shortest => currentCohort
          endif

          call insert_cohort(currentCohort, rp%tallest, rp%shortest, tnull, snull, storebigcohort, storesmallcohort)

          rp%tallest  => storebigcohort 
          rp%shortest => storesmallcohort    

          currentCohort%patchptr => rp

          currentCohort => nextc

          dp%shortest => currentCohort

          if(associated(currentCohort)) then
             nextc => currentCohort%taller
          endif

       enddo !cohort
    endif !are there any cohorts?

    call patch_pft_size_profile(rp) ! Recalculate the patch size profile for the resulting patch

    ! Define some aliases for the donor patches younger and older neighbors
    ! which may or may not exist.  After we set them, we will remove the donor
    ! And then we will go about re-setting the map.
    if(associated(dp%older))then
       olderp => dp%older
    else
       olderp => null()
    end if
    if(associated(dp%younger))then
       youngerp => dp%younger
    else
       youngerp => null()
    end if

    ! We have no need for the dp pointer anymore, we have passed on it's legacy
    call dealloc_patch(dp)
    deallocate(dp)


    if(associated(youngerp))then
       ! Update the younger patch's new older patch (because it isn't dp anymore)
       youngerp%older => olderp
    else
       ! There was no younger patch than dp, so the head of the young order needs
       ! to be set, and it is set as the patch older than dp.  That patch
       ! already knows it's older patch (so no need to set or change it)
       csite%youngest_patch => olderp
       olderp%younger       => null()
    end if

    
    if(associated(olderp))then
       ! Update the older patch's new younger patch (becuase it isn't dp anymore)
       olderp%younger => youngerp
    else
       ! There was no patch older than dp, so the head of the old patch order needs
       ! to be set, and it is set as the patch younger than dp.  That patch already
       ! knows it's younger patch, no need to set
       csite%oldest_patch => youngerp
       youngerp%older     => null()
    end if


  end subroutine fuse_2_patches

  ! ============================================================================

  subroutine terminate_patches(currentSite)
    !
    ! !DESCRIPTION:
    !  Terminate Patches if they  are too small                          
    !
    !
    ! !ARGUMENTS:
    type(ed_site_type), target, intent(inout) :: currentSite
    !
    ! !LOCAL VARIABLES:
    type(ed_patch_type), pointer :: currentPatch
    type(ed_patch_type), pointer :: olderPatch
    type(ed_patch_type), pointer :: youngerPatch

    real(r8) areatot ! variable for checking whether the total patch area is wrong. 
    !---------------------------------------------------------------------
 
    currentPatch => currentSite%youngest_patch
    do while(associated(currentPatch)) 
       
       if(currentPatch%area <= min_patch_area)then
          
          if ( .not.associated(currentPatch,currentSite%youngest_patch) ) then
             
             if(associated(currentPatch%older) )then
                
                if(debug) &
                     write(fates_log(),*) 'fusing to older patch because this one is too small',&
                     currentPatch%area, &
                     currentPatch%older%area
                
                ! We set a pointer to this patch, because
                ! it will be returned by the subroutine as de-referenced
                
                olderPatch => currentPatch%older
                call fuse_2_patches(currentSite, olderPatch, currentPatch)
                
                ! The fusion process has updated the "older" pointer on currentPatch
                ! for us.
                
                ! This logic checks to make sure that the younger patch is not the youngest
                ! patch. As mentioned earlier, we try not to fuse it.
                
             elseif( .not. associated(currentPatch%younger,currentSite%youngest_patch) ) then
                
                if(debug) &
                      write(fates_log(),*) 'fusing to younger patch because oldest one is too small', &
                      currentPatch%area
                
                youngerPatch => currentPatch%younger
                call fuse_2_patches(currentSite, youngerPatch, currentPatch)
                
                ! The fusion process has updated the "younger" pointer on currentPatch
                
             endif
          endif
       endif
          
       currentPatch => currentPatch%older
       
    enddo
    
    !check area is not exceeded
    areatot = 0._r8
    currentPatch => currentSite%oldest_patch
    do while(associated(currentPatch))
       areatot = areatot + currentPatch%area
       currentPatch => currentPatch%younger
       if((areatot-area) > 0.0000001_r8)then
          write(fates_log(),*) 'ED: areatot too large. end terminate', areatot
       endif
    enddo

  end subroutine terminate_patches

  ! =====================================================================================

  subroutine dealloc_patch(cpatch)

    ! This Subroutine is intended to de-allocate the allocatable memory that is pointed
    ! to via the patch structure.  This subroutine DOES NOT deallocate the patch
    ! structure itself.

    type(ed_patch_type), target :: cpatch
    type(ed_cohort_type), pointer :: ccohort  ! current
    type(ed_cohort_type), pointer :: ncohort  ! next
    
    ! First Deallocate the cohort space
    ! -----------------------------------------------------------------------------------
    ccohort => cpatch%shortest
    do while(associated(ccohort))
       
       ncohort => ccohort%taller
       if(hlm_use_planthydro.eq.itrue) call DeallocateHydrCohort(ccohort)
       call ccohort%prt%DeallocatePRTVartypes()
       deallocate(ccohort%prt)
       deallocate(ccohort)
       ccohort => ncohort

    end do

    ! Secondly, and lastly, deallocate the allocatable vector spaces in the patch
    if(allocated(cpatch%tr_soil_dir))then
       deallocate(cpatch%tr_soil_dir)
       deallocate(cpatch%tr_soil_dif)
       deallocate(cpatch%tr_soil_dir_dif)
       deallocate(cpatch%fab)
       deallocate(cpatch%fabd)
       deallocate(cpatch%fabi)
       deallocate(cpatch%sabs_dir)
       deallocate(cpatch%sabs_dif)
       deallocate(cpatch%rootfr_ft)
       deallocate(cpatch%rootr_ft)
    end if

    return
  end subroutine dealloc_patch

  ! ============================================================================
  subroutine patch_pft_size_profile(cp_pnt)
    !
    ! !DESCRIPTION:
    !  Binned patch size profiles generated for patch fusion routine        
    !
    ! !USES:
    !
    ! !ARGUMENTS:
    type(ed_patch_type), target, intent(inout) :: cp_pnt
    !
    ! !LOCAL VARIABLES:
    type(ed_patch_type) , pointer  :: currentPatch
    type(ed_cohort_type), pointer  :: currentCohort
    real(r8) :: mind(N_DBH_BINS) ! Bottom of DBH bin 
    real(r8) :: maxd(N_DBH_BINS) ! Top of DBH bin
    real(r8) :: delta_dbh   ! Size of DBH bin
    integer  :: p    ! Counter for PFT 
    integer  :: j    ! Counter for DBH bins 
    real(r8), parameter :: gigantictrees = 1.e8_r8
    !---------------------------------------------------------------------

    currentPatch => cp_pnt

    currentPatch%pft_agb_profile(:,:) = 0.0_r8

    do j = 1,N_DBH_BINS   
        if (j == N_DBH_BINS) then
           mind(j) = patchfusion_dbhbin_loweredges(j)
           maxd(j) = gigantictrees
        else 
           mind(j) = patchfusion_dbhbin_loweredges(j)
           maxd(j) = patchfusion_dbhbin_loweredges(j+1)
        endif
    enddo

    currentCohort => currentPatch%shortest
    do while(associated(currentCohort))    
       do j = 1,N_DBH_BINS   
          if((currentCohort%dbh  >  mind(j)) .AND. (currentCohort%dbh  <=  maxd(j)))then

             currentPatch%pft_agb_profile(currentCohort%pft,j) = &
                  currentPatch%pft_agb_profile(currentCohort%pft,j) + &
                  currentCohort%prt%GetState(struct_organ, all_carbon_elements) * &
                  currentCohort%n/currentPatch%area

          endif
       enddo ! dbh bins

       currentCohort => currentCohort%taller

    enddo !currentCohort 
   
  end subroutine patch_pft_size_profile

  ! =====================================================================================
  function countPatches( nsites, sites ) result ( totNumPatches ) 
    !
    ! !DESCRIPTION:
    !  Loop over all Patches to count how many there are
    !
    ! !USES:
    use EDTypesMod , only : ed_site_type
    !
    ! !ARGUMENTS:
    integer,             intent(in)            :: nsites
    type(ed_site_type) , intent(inout), target :: sites(nsites)
    !
    ! !LOCAL VARIABLES:
    type (ed_patch_type), pointer :: currentPatch
    integer :: totNumPatches  ! total number of patches.  
    integer :: s
    !---------------------------------------------------------------------

    totNumPatches = 0

    do s = 1,nsites
       currentPatch => sites(s)%oldest_patch
       do while(associated(currentPatch))
          totNumPatches = totNumPatches + 1
          currentPatch => currentPatch%younger
       enddo
    enddo

   end function countPatches

 end module EDPatchDynamicsMod<|MERGE_RESOLUTION|>--- conflicted
+++ resolved
@@ -320,16 +320,14 @@
     real(r8) :: leaf_litter_local(maxpft)    ! initial value of leaf litter. KgC/m2
     real(r8) :: cwd_ag_local(ncwd)           ! initial value of above ground coarse woody debris. KgC/m2
     real(r8) :: cwd_bg_local(ncwd)           ! initial value of below ground coarse woody debris. KgC/m2
-<<<<<<< HEAD
-    integer :: levcan      ! canopy level
-=======
+    integer  :: levcan                       ! canopy level
     real(r8) :: leaf_c                       ! leaf carbon [kg]
-    real(r8) :: fnrt_c               ! fineroot carbon [kg]
-    real(r8) :: sapw_c               ! sapwood carbon [kg]
-    real(r8) :: store_c              ! storage carbon [kg]
-    real(r8) :: struct_c             ! structure carbon [kg]
-    real(r8) :: total_c              ! total carbon of plant [kg]
->>>>>>> 5a9b1d6f
+    real(r8) :: fnrt_c                       ! fineroot carbon [kg]
+    real(r8) :: sapw_c                       ! sapwood carbon [kg]
+    real(r8) :: store_c                      ! storage carbon [kg]
+    real(r8) :: struct_c                     ! structure carbon [kg]
+    real(r8) :: total_c                      ! total carbon of plant [kg]
+
     !---------------------------------------------------------------------
 
     storesmallcohort => null() ! storage of the smallest cohort for insertion routine
