module EDPatchDynamicsMod

  ! ============================================================================
  ! Controls formation, creation, fusing and termination of patch level processes. 
  ! ============================================================================
  use FatesGlobals         , only : fates_log
  use FatesGlobals         , only : FatesWarn,N2S,A2S
  use FatesInterfaceTypesMod    , only : hlm_freq_day
  use EDPftvarcon          , only : EDPftvarcon_inst
  use EDPftvarcon          , only : GetDecompyFrac
  use PRTParametersMod      , only : prt_params
  use EDCohortDynamicsMod  , only : fuse_cohorts, sort_cohorts, insert_cohort
  use EDCohortDynamicsMod  , only : DeallocateCohort
  use EDTypesMod           , only : area_site => area
  use ChecksBalancesMod    , only : PatchMassStock
  use FatesLitterMod       , only : ncwd
  use FatesLitterMod       , only : ndcmpy
  use FatesLitterMod       , only : litter_type
  use EDTypesMod           , only : homogenize_seed_pfts
  use EDTypesMod           , only : n_dbh_bins, area, patchfusion_dbhbin_loweredges
  use EDtypesMod           , only : force_patchfuse_min_biomass
  use EDTypesMod           , only : ed_site_type, ed_patch_type, ed_cohort_type
  use EDTypesMod           , only : site_massbal_type
  use EDTypesMod           , only : site_fluxdiags_type
  use EDTypesMod           , only : min_patch_area
  use EDTypesMod           , only : min_patch_area_forced
  use EDTypesMod           , only : nclmax
  use EDTypesMod           , only : maxpft
  use EDTypesMod           , only : dtype_ifall
  use EDTypesMod           , only : dtype_ilog
  use EDTypesMod           , only : dtype_ifire
  use EDTypesMod           , only : ican_upper
  use PRTGenericMod        , only : num_elements
  use PRTGenericMod        , only : element_list
  use EDTypesMod           , only : lg_sf
  use EDTypesMod           , only : dl_sf
  use EDTypesMod           , only : dump_patch
  use EDTypesMod           , only : N_DIST_TYPES
  use EDTypesMod           , only : AREA_INV
  use FatesConstantsMod    , only : rsnbl_math_prec
  use FatesConstantsMod    , only : fates_tiny
  use FatesInterfaceTypesMod    , only : hlm_use_planthydro
  use FatesInterfaceTypesMod    , only : hlm_numSWb
  use FatesInterfaceTypesMod    , only : bc_in_type
  use FatesInterfaceTypesMod    , only : hlm_days_per_year
  use FatesInterfaceTypesMod    , only : numpft
  use FatesInterfaceTypesMod    , only : hlm_stepsize
  use FatesInterfaceTypesMod    , only : hlm_use_sp
  use FatesInterfaceTypesMod    , only : hlm_use_nocomp
  use FatesInterfaceTypesMod    , only : hlm_use_fixed_biogeog
  use FatesInterfaceTypesMod    , only : hlm_num_lu_harvest_cats
  use FatesGlobals         , only : endrun => fates_endrun
  use FatesConstantsMod    , only : r8 => fates_r8
  use FatesConstantsMod    , only : itrue, ifalse
  use FatesConstantsMod    , only : t_water_freeze_k_1atm
  use FatesPlantHydraulicsMod, only : InitHydrCohort
  use FatesPlantHydraulicsMod, only : AccumulateMortalityWaterStorage
  use FatesPlantHydraulicsMod, only : DeallocateHydrCohort
  use EDLoggingMortalityMod, only : logging_litter_fluxes 
  use EDLoggingMortalityMod, only : logging_time
  use EDLoggingMortalityMod, only : get_harvest_rate_area
  use EDLoggingMortalityMod, only : get_harvest_rate_carbon
  use EDLoggingMortalityMod, only : get_harvestable_carbon
  use EDParamsMod          , only : fates_mortality_disturbance_fraction
  use FatesAllometryMod    , only : carea_allom
  use FatesAllometryMod    , only : set_root_fraction
  use FatesConstantsMod    , only : g_per_kg
  use FatesConstantsMod    , only : ha_per_m2
  use FatesConstantsMod    , only : days_per_sec
  use FatesConstantsMod    , only : years_per_day
  use FatesConstantsMod    , only : nearzero
  use FatesConstantsMod    , only : primaryforest, secondaryforest
  use FatesConstantsMod    , only : n_anthro_disturbance_categories
  use FatesConstantsMod    , only : fates_unset_r8
  use FatesConstantsMod    , only : fates_unset_int
  use FatesConstantsMod    , only : hlm_harvest_carbon
  use EDCohortDynamicsMod  , only : InitPRTObject
  use EDCohortDynamicsMod  , only : InitPRTBoundaryConditions
  use ChecksBalancesMod,      only : SiteMassStock
  use PRTGenericMod,          only : all_carbon_elements
  use PRTGenericMod,          only : carbon12_element
  use PRTGenericMod,          only : leaf_organ
  use PRTGenericMod,          only : fnrt_organ
  use PRTGenericMod,          only : sapw_organ
  use PRTGenericMod,          only : store_organ
  use PRTGenericMod,          only : repro_organ
  use PRTGenericMod,          only : struct_organ
  use PRTLossFluxesMod,       only : PRTBurnLosses
  use FatesInterfaceTypesMod,      only : hlm_parteh_mode
  use PRTGenericMod,          only : prt_carbon_allom_hyp   
  use PRTGenericMod,          only : prt_cnp_flex_allom_hyp
  use SFParamsMod,            only : SF_VAL_CWD_FRAC
  use EDParamsMod,            only : logging_event_code
  use EDParamsMod,            only : logging_export_frac
  use EDParamsMod,            only : maxpatch_primary
  use EDParamsMod,            only : maxpatch_secondary
  use EDParamsMod,            only : maxpatch_total
  use FatesRunningMeanMod,    only : ema_24hr, fixed_24hr, ema_lpa
  
  ! CIME globals
  use shr_infnan_mod       , only : nan => shr_infnan_nan, assignment(=)
  use shr_log_mod          , only : errMsg => shr_log_errMsg
  
  !
  implicit none
  private
  !
  public :: create_patch
  public :: spawn_patches
  public :: zero_patch
  public :: fuse_patches
  public :: terminate_patches
  public :: patch_pft_size_profile
  public :: disturbance_rates
  public :: check_patch_area
  public :: set_patchno
  private:: fuse_2_patches
  public :: get_frac_site_primary

  character(len=*), parameter, private :: sourcefile = &
        __FILE__

  logical, parameter :: debug = .false.

  ! When creating new patches from other patches, we need to send some of the
  ! litter from the old patch to the new patch.  Likewise, when plants die
  ! from the disturbance, we need to send some amount from the old patch to
  ! the new patch.  If the plant matter falls straight down, then that
  ! would make a case for all of the litter going to the new patch. 
  ! This would be localization=1
  ! But if we think some of the plant matter drifts, or a tall tree lands
  ! outside of its gap, or are afraid of newly formed patches having 
  ! too much burnable material, then we drop the localization from 1 down
  ! a notch.
  ! Note that in all cases, a localization of 0, suggests that litter
  ! is dispensed randomly in space among the area of the new and old
  ! patch combined. A localization of 1 suggests that
  ! all litter is sent to the new patch.

  real(r8), parameter :: existing_litt_localization = 1.0_r8
  real(r8), parameter :: treefall_localization = 0.0_r8
  real(r8), parameter :: burn_localization = 0.0_r8

  character(len=512) :: msg  ! Message string for warnings and logging
  
  ! 10/30/09: Created by Rosie Fisher
  ! ============================================================================

contains

  ! ============================================================================
  subroutine disturbance_rates( site_in, bc_in)
    !
    ! !DESCRIPTION:
    ! Calculates the fire and mortality related disturbance rates for each patch,
    ! and then determines which is the larger at the patch scale (for now, there an only
    ! be one disturbance type for each timestep.  
    ! all disturbance rates here are per daily timestep. 
    
    ! 2016-2017
    ! Modify to add logging disturbance

    ! !USES:
    use EDMortalityFunctionsMod , only : mortality_rates
    use EDMortalityFunctionsMod , only : ExemptTreefallDist
    ! loging flux
    use EDLoggingMortalityMod , only : LoggingMortality_frac
    use EDTypesMod , only : ed_resources_management_type
  
    ! !ARGUMENTS:
    type(ed_site_type) , intent(inout), target :: site_in
    type(bc_in_type) , intent(in) :: bc_in
    !
    ! !LOCAL VARIABLES:
    type (ed_patch_type) , pointer :: currentPatch
    type (ed_cohort_type), pointer :: currentCohort

    real(r8) :: cmort
    real(r8) :: bmort
    real(r8) :: hmort
    real(r8) :: frmort
    real(r8) :: smort
    real(r8) :: asmort

    real(r8) :: lmort_direct
    real(r8) :: lmort_collateral
    real(r8) :: lmort_infra
    real(r8) :: l_degrad         ! fraction of trees that are not killed but suffer from forest 
                                 ! degradation (i.e. they are moved to newly-anthro-disturbed 
                                 ! secondary forest patch)
    real(r8) :: dist_rate_ldist_notharvested
    integer  :: threshold_sizeclass
    integer  :: i_dist
    integer  :: h_index
    real(r8) :: frac_site_primary
    real(r8) :: harvest_rate
    real(r8) :: tempsum
<<<<<<< HEAD
    real(r8) :: harvestable_forest_c(hlm_num_lu_harvest_cats)
    real(r8) :: available_forest_c(hlm_num_lu_harvest_cats)
    integer  :: harvest_tag(hlm_num_lu_harvest_cats)
    integer  :: harvest_debt_primary
    integer  :: harvest_debt_secondary
    integer  :: patch_no_secondary
=======
>>>>>>> 2021c435

    !----------------------------------------------------------------------------------------------
    ! Calculate Mortality Rates (these were previously calculated during growth derivatives)
    ! And the same rates in understory plants have already been applied to %dndt
    !----------------------------------------------------------------------------------------------
    
    ! first calculate the fractino of the site that is primary land
    call get_frac_site_primary(site_in, frac_site_primary)

    ! get available biomass for harvest for all patches
    call get_harvestable_carbon(site_in, bc_in%site_area, bc_in%hlm_harvest_catnames, harvestable_forest_c, available_forest_c)
 
<<<<<<< HEAD
    site_in%harvest_carbon_flux = 0._r8

    harvest_debt_primary = 0
    harvest_debt_secondary = 0
    patch_no_secondary = 0

=======
>>>>>>> 2021c435
    currentPatch => site_in%oldest_patch
    do while (associated(currentPatch))   

       currentCohort => currentPatch%shortest
       do while(associated(currentCohort))        
          ! Mortality for trees in the understorey.
          currentCohort%patchptr => currentPatch

          call mortality_rates(currentCohort,bc_in,cmort,hmort,bmort,frmort,smort,asmort)
          currentCohort%dmort  = cmort+hmort+bmort+frmort+smort+asmort
          call carea_allom(currentCohort%dbh,currentCohort%n,site_in%spread,currentCohort%pft, &
               currentCohort%c_area)

          ! Initialize diagnostic mortality rates
          currentCohort%cmort = cmort
          currentCohort%bmort = bmort
          currentCohort%hmort = hmort
          currentCohort%frmort = frmort
          currentCohort%smort = smort
          currentCohort%asmort = asmort

          call LoggingMortality_frac(currentCohort%pft, currentCohort%dbh, currentCohort%canopy_layer, &
                lmort_direct,lmort_collateral,lmort_infra,l_degrad,&
                bc_in%hlm_harvest_rates, &
                bc_in%hlm_harvest_catnames, &
                bc_in%hlm_harvest_units, &
                currentPatch%anthro_disturbance_label, &
                currentPatch%age_since_anthro_disturbance, &
                frac_site_primary, &
                harvestable_forest_c, &
                available_forest_c, &
                harvest_tag)
         
          currentCohort%lmort_direct     = lmort_direct
          currentCohort%lmort_collateral = lmort_collateral
          currentCohort%lmort_infra      = lmort_infra
          currentCohort%l_degrad         = l_degrad

<<<<<<< HEAD
          ! estimate the wood product (trunk_product_site)
          if (currentCohort%canopy_layer>=1) then
             ! kgC m-2 day-1
             site_in%harvest_carbon_flux = site_in%harvest_carbon_flux + &
                  currentCohort%lmort_direct * currentCohort%n * &
                  ( currentCohort%prt%GetState(sapw_organ, all_carbon_elements) + &
                  currentCohort%prt%GetState(struct_organ, all_carbon_elements)) * &
                  prt_params%allom_agb_frac(currentCohort%pft) * &
                  SF_val_CWD_frac(ncwd) * logging_export_frac * AREA_INV
          endif

          currentCohort => currentCohort%taller
       end do

       ! Determine harvest debt status from all three categories
       ! Each cohort has the same harvest tag but not each patch
       ! Hence this part shall be within the patch loop
       ! TODO: we can define harvest debt as a fraction of the 
       ! harvest rate in the future
       ! Warning: Non-forest harvest is not accounted for yet
       ! Thus the harvest tag for non-forest are not effective
       if(logging_time) then
          harvest_debt_loop: do h_index = 1, hlm_num_lu_harvest_cats
             ! Primary patch: Once a patch has debt, skip the calculation
             if (harvest_debt_primary == 0) then
                if ( currentPatch%anthro_disturbance_label .eq. primaryforest ) then  
                   if ( harvest_tag(h_index) == 2 .or. &
                        (harvest_tag(h_index) == 1 )) then
                      ! h_index points to primary forest harvest
                      if((bc_in%hlm_harvest_catnames(h_index) .eq. "HARVEST_VH1")) then
                          harvest_debt_primary = 1
                          exit harvest_debt_loop
                      end if
                   end if
                end if
             end if
             ! Secondary patch
             if (harvest_debt_secondary == 0) then
                if ( currentPatch%anthro_disturbance_label .eq. secondaryforest ) then
                   patch_no_secondary = patch_no_secondary + 1
                   if ( harvest_tag(h_index) == 2 .or. &
                        (harvest_tag(h_index) == 1 )) then
                      ! h_index points to secondary forest harvest
                      if((bc_in%hlm_harvest_catnames(h_index) .eq. "HARVEST_SH1") .or. &
                          (bc_in%hlm_harvest_catnames(h_index) .eq. "HARVEST_SH2")) then
                          harvest_debt_secondary = 1
                          exit harvest_debt_loop
                      end if
                   end if
                end if
             end if
          end do harvest_debt_loop
       end if

=======
          currentCohort => currentCohort%taller
       end do
>>>>>>> 2021c435
       currentPatch => currentPatch%younger
    end do

    ! Obatin actual harvest debt. This shall be outside the patch loop
    if(logging_time) then
       do h_index = 1, hlm_num_lu_harvest_cats
          if ( harvest_debt_primary == 1 ) then
             ! Only account for primary forest harvest rate
             if((bc_in%hlm_harvest_catnames(h_index) .eq. "HARVEST_VH1")) then !.or. &
             !   (bc_in%hlm_harvest_catnames(h_index) .eq. "HARVEST_VH2")) then
                site_in%resources_management%harvest_debt = site_in%resources_management%harvest_debt + &
                    bc_in%hlm_harvest_rates(h_index)
             end if
          end if
          if (harvest_debt_secondary == 1 .or. patch_no_secondary == 0) then
             ! Only account for secondary forest harvest rate
             if((bc_in%hlm_harvest_catnames(h_index) .eq. "HARVEST_SH1") .or. &
                (bc_in%hlm_harvest_catnames(h_index) .eq. "HARVEST_SH2")) then !.or. &
             !   (bc_in%hlm_harvest_catnames(h_index) .eq. "HARVEST_SH3")) then
                site_in%resources_management%harvest_debt = site_in%resources_management%harvest_debt + &
                    bc_in%hlm_harvest_rates(h_index)
                site_in%resources_management%harvest_debt_sec = site_in%resources_management%harvest_debt_sec + &
                    bc_in%hlm_harvest_rates(h_index)
             end if
          end if
       end do
    end if

    ! ---------------------------------------------------------------------------------------------
    ! Calculate Disturbance Rates based on the mortality rates just calculated
    ! ---------------------------------------------------------------------------------------------

    ! zero the diagnostic disturbance rate fields
    site_in%potential_disturbance_rates(1:N_DIST_TYPES) = 0._r8

    ! Recalculate total canopy area prior to resolving the disturbance
    currentPatch => site_in%oldest_patch
    do while (associated(currentPatch))
       currentPatch%total_canopy_area = 0._r8
       currentCohort => currentPatch%shortest
       do while(associated(currentCohort))   
          if(currentCohort%canopy_layer==1)then
             currentPatch%total_canopy_area = currentPatch%total_canopy_area + currentCohort%c_area
          end if
          currentCohort => currentCohort%taller
       end do
       currentPatch => currentPatch%younger
    end do

    currentPatch => site_in%oldest_patch
    do while (associated(currentPatch))   
       
       currentPatch%disturbance_rates(dtype_ifall) = 0.0_r8
       currentPatch%disturbance_rates(dtype_ilog)  = 0.0_r8
       currentPatch%disturbance_rates(dtype_ifire) = 0.0_r8

       dist_rate_ldist_notharvested = 0.0_r8
       
       currentCohort => currentPatch%shortest
       do while(associated(currentCohort))   

          if(currentCohort%canopy_layer == 1)then

             ! Treefall Disturbance Rate.  Only count this for trees, not grasses
             if ( .not. ExemptTreefallDist(currentCohort) ) then
                currentPatch%disturbance_rates(dtype_ifall) = currentPatch%disturbance_rates(dtype_ifall) + &
                     fates_mortality_disturbance_fraction * &
                     min(1.0_r8,currentCohort%dmort)*hlm_freq_day*currentCohort%c_area/currentPatch%area
             end if

             ! Logging Disturbance Rate
             currentPatch%disturbance_rates(dtype_ilog) = currentPatch%disturbance_rates(dtype_ilog) + &
                   min(1.0_r8, currentCohort%lmort_direct +                          & 
                               currentCohort%lmort_collateral +                      &
                               currentCohort%lmort_infra +                           &
                               currentCohort%l_degrad ) *                            &
                               currentCohort%c_area/currentPatch%area

             if(currentPatch%disturbance_rates(dtype_ilog)>1.0) then
                 write(fates_log(),*) 'See luc mortalities:', currentCohort%lmort_direct, &
                     currentCohort%lmort_collateral, currentCohort%lmort_infra, currentCohort%l_degrad
             end if
             
             ! Non-harvested part of the logging disturbance rate
             dist_rate_ldist_notharvested = dist_rate_ldist_notharvested + currentCohort%l_degrad * &
                  currentCohort%c_area/currentPatch%area
             
          endif
          currentCohort => currentCohort%taller
       enddo !currentCohort

       ! for non-closed-canopy areas subject to logging, add an additional increment of area disturbed
       ! equivalent to the fradction logged to account for transfer of interstitial ground area to new secondary lands
       if ( logging_time .and. &
            (currentPatch%area - currentPatch%total_canopy_area) .gt. fates_tiny ) then
          ! The canopy is NOT closed. 

          if(bc_in%hlm_harvest_units == hlm_harvest_carbon) then
             call get_harvest_rate_carbon (currentPatch%anthro_disturbance_label, bc_in%hlm_harvest_catnames, &
                   bc_in%hlm_harvest_rates, currentPatch%age_since_anthro_disturbance, harvestable_forest_c, &
                   available_forest_c, harvest_rate, harvest_tag)
          else
             call get_harvest_rate_area (currentPatch%anthro_disturbance_label, bc_in%hlm_harvest_catnames, &
                  bc_in%hlm_harvest_rates, frac_site_primary, currentPatch%age_since_anthro_disturbance, harvest_rate)
          end if

          currentPatch%disturbance_rates(dtype_ilog) = currentPatch%disturbance_rates(dtype_ilog) + &
               (currentPatch%area - currentPatch%total_canopy_area) * harvest_rate / currentPatch%area

          ! Non-harvested part of the logging disturbance rate
          dist_rate_ldist_notharvested = dist_rate_ldist_notharvested + &
               (currentPatch%area - currentPatch%total_canopy_area) * harvest_rate / currentPatch%area
       endif

       ! fraction of the logging disturbance rate that is non-harvested
       if (currentPatch%disturbance_rates(dtype_ilog) .gt. nearzero) then
          currentPatch%fract_ldist_not_harvested = dist_rate_ldist_notharvested / &
               currentPatch%disturbance_rates(dtype_ilog)
       endif

       ! Fire Disturbance Rate
       currentPatch%disturbance_rates(dtype_ifire) = currentPatch%frac_burnt

       ! calculate a disgnostic sum of disturbance rates for different classes of disturbance across all patches in this site. 
       do i_dist = 1,N_DIST_TYPES
          site_in%potential_disturbance_rates(i_dist) = site_in%potential_disturbance_rates(i_dist) + &
               currentPatch%disturbance_rates(i_dist) * currentPatch%area * AREA_INV
       end do

       ! Fires can't burn the whole patch, as this causes /0 errors. 
       if (currentPatch%disturbance_rates(dtype_ifire) > 0.98_r8)then
          msg = 'very high fire areas'//trim(A2S(currentPatch%disturbance_rates(:)))//trim(N2S(currentPatch%frac_burnt))
          call FatesWarn(msg,index=2)
       endif

       ! if the sum of all disturbance rates is such that they will exceed total patch area on this day, then reduce them all proportionally.
       if ( sum(currentPatch%disturbance_rates(:)) .gt. 1.0_r8 ) then
          tempsum = sum(currentPatch%disturbance_rates(:))
          do i_dist = 1,N_DIST_TYPES
             currentPatch%disturbance_rates(i_dist) = currentPatch%disturbance_rates(i_dist) / tempsum
          end do
       endif

       currentPatch => currentPatch%younger

    enddo !patch loop 

  end subroutine disturbance_rates

    ! ============================================================================

  subroutine spawn_patches( currentSite, bc_in)
    !
    ! !DESCRIPTION:
    ! In this subroutine, the following happens
    ! 1) the total area disturbed is calculated
    ! 2) a new patch is created
    ! 3) properties are averaged
    ! 4) litter fluxes from fire and mortality are added 
    ! 5) For mortality, plants in existing patch canopy are killed. 
    ! 6) For mortality, Plants in new and existing understorey are killed
    ! 7) For fire, burned plants are killed, and unburned plants are added to new patch. 
    ! 8) New cohorts are added to new patch and sorted. 
    ! 9) New patch is added into linked list
    ! 10) Area checked, and patchno recalculated. 
    !
    ! !USES:
    
    use EDParamsMod         , only : ED_val_understorey_death, logging_coll_under_frac
    use EDCohortDynamicsMod , only : zero_cohort, copy_cohort, terminate_cohorts
    use FatesConstantsMod   , only : rsnbl_math_prec

    !
    ! !ARGUMENTS:
    type (ed_site_type), intent(inout), target :: currentSite
    type (bc_in_type), intent(in)              :: bc_in
    !
    ! !LOCAL VARIABLES:
    type (ed_patch_type) , pointer :: new_patch
    type (ed_patch_type) , pointer :: new_patch_primary
    type (ed_patch_type) , pointer :: new_patch_secondary
    type (ed_patch_type) , pointer :: currentPatch
    type (ed_cohort_type), pointer :: currentCohort
    type (ed_cohort_type), pointer :: nc
    type (ed_cohort_type), pointer :: storesmallcohort
    type (ed_cohort_type), pointer :: storebigcohort
    real(r8) :: site_areadis_primary         ! total area disturbed (to primary forest) in m2 per site per day
    real(r8) :: site_areadis_secondary       ! total area disturbed (to secondary forest) in m2 per site per day    
    real(r8) :: patch_site_areadis           ! total area disturbed in m2 per patch per day
    real(r8) :: age                          ! notional age of this patch in years
    integer  :: el                           ! element loop index
    integer  :: tnull                        ! is there a tallest cohort?
    integer  :: snull                        ! is there a shortest cohort?
    integer  :: levcan                       ! canopy level
    real(r8) :: leaf_c                       ! leaf carbon [kg]
    real(r8) :: fnrt_c                       ! fineroot carbon [kg]
    real(r8) :: sapw_c                       ! sapwood carbon [kg]
    real(r8) :: store_c                      ! storage carbon [kg]
    real(r8) :: struct_c                     ! structure carbon [kg]
    real(r8) :: total_c                      ! total carbon of plant [kg]
    real(r8) :: leaf_burn_frac               ! fraction of leaves burned in fire
                                             ! for both woody and grass species
    real(r8) :: leaf_m                       ! leaf mass during partial burn calculations
    logical  :: found_youngest_primary       ! logical for finding the first primary forest patch
    integer  :: min_nocomp_pft, max_nocomp_pft, i_nocomp_pft
    integer  :: i_disturbance_type, i_dist2  ! iterators for looping over disturbance types
    real(r8) :: disturbance_rate             ! rate of disturbance being resolved [fraction of patch area / day]
    real(r8) :: oldarea                      ! old patch area prior to disturbance
    !---------------------------------------------------------------------

    storesmallcohort => null() ! storage of the smallest cohort for insertion routine
    storebigcohort   => null() ! storage of the largest cohort for insertion routine 

    if (hlm_use_nocomp .eq. itrue) then
       min_nocomp_pft = 0
       max_nocomp_pft = numpft
    else
       min_nocomp_pft = fates_unset_int
       max_nocomp_pft = fates_unset_int
    endif

    ! zero the diagnostic disturbance rate fields
    currentSite%disturbance_rates_primary_to_primary(1:N_DIST_TYPES) = 0._r8
    currentSite%disturbance_rates_primary_to_secondary(1:N_DIST_TYPES) = 0._r8
    currentSite%disturbance_rates_secondary_to_secondary(1:N_DIST_TYPES) = 0._r8

    ! in the nocomp cases, since every patch has a PFT identity, it can only receive patch area from patches
    ! that have the same identity. In order to allow this, we have this very high level loop over nocomp PFTs
    ! and only do the disturbance for any patches that have that nocomp PFT identity.
    ! If nocomp is not enabled, then this is not much of a loop, it only passes through once.
    nocomp_pft_loop: do i_nocomp_pft = min_nocomp_pft,max_nocomp_pft

<<<<<<< HEAD
    disturbance_type_loop: do i_disturbance_type = 1,N_DIST_TYPES

    ! calculate area of disturbed land, in this timestep, by summing contributions from each existing patch. 
    currentPatch => currentSite%youngest_patch
=======
       disturbance_type_loop: do i_disturbance_type = 1,N_DIST_TYPES
>>>>>>> 2021c435

          ! calculate area of disturbed land, in this timestep, by summing contributions from each existing patch.
          currentPatch => currentSite%youngest_patch

          site_areadis_primary = 0.0_r8
          site_areadis_secondary = 0.0_r8

<<<<<<< HEAD
       cp_nocomp_matches_1_if: if ( hlm_use_nocomp .eq. ifalse .or. &
            currentPatch%nocomp_pft_label .eq. i_nocomp_pft ) then

       disturbance_rate = currentPatch%disturbance_rates(i_disturbance_type)

       if(disturbance_rate > (1.0_r8 + rsnbl_math_prec)) then
          write(fates_log(),*) 'patch disturbance rate > 1 ?',disturbance_rate
          call dump_patch(currentPatch)
          call endrun(msg=errMsg(sourcefile, __LINE__))          
       end if

       ! Only create new patches that have non-negligible amount of land
       if((currentPatch%area*disturbance_rate) > nearzero ) then
          
          ! figure out whether the receiver patch for disturbance from this patch will be 
          ! primary or secondary land receiver patch is primary forest only if both the 
          ! donor patch is primary forest and the current disturbance type is not logging
          if ( currentPatch%anthro_disturbance_label .eq. primaryforest .and. &
                (i_disturbance_type .ne. dtype_ilog) ) then
             
             site_areadis_primary = site_areadis_primary + currentPatch%area * disturbance_rate

             ! track disturbance rates to output to history
             currentSite%disturbance_rates_primary_to_primary(i_disturbance_type) = &
                  currentSite%disturbance_rates_primary_to_primary(i_disturbance_type) + &
                  currentPatch%area * disturbance_rate * AREA_INV
          else
             site_areadis_secondary = site_areadis_secondary + currentPatch%area * disturbance_rate          

             ! track disturbance rates to output to history
             if (currentPatch%anthro_disturbance_label .eq. secondaryforest) then
                currentSite%disturbance_rates_secondary_to_secondary(i_disturbance_type) = &
                     currentSite%disturbance_rates_secondary_to_secondary(i_disturbance_type) + &
                     currentPatch%area * disturbance_rate * AREA_INV
             else
                currentSite%disturbance_rates_primary_to_secondary(i_disturbance_type) = &
                     currentSite%disturbance_rates_primary_to_secondary(i_disturbance_type) + &
                     currentPatch%area * disturbance_rate * AREA_INV
             endif
=======
          do while(associated(currentPatch))

             cp_nocomp_matches_1_if: if ( hlm_use_nocomp .eq. ifalse .or. &
                  currentPatch%nocomp_pft_label .eq. i_nocomp_pft ) then

                disturbance_rate = currentPatch%disturbance_rates(i_disturbance_type)

                if(disturbance_rate > (1.0_r8 + rsnbl_math_prec)) then
                   write(fates_log(),*) 'patch disturbance rate > 1 ?',disturbance_rate
                   call dump_patch(currentPatch)
                   call endrun(msg=errMsg(sourcefile, __LINE__))
                end if

                ! Only create new patches that have non-negligible amount of land
                if((currentPatch%area*disturbance_rate) > nearzero ) then

                   ! figure out whether the receiver patch for disturbance from this patch will be
                   ! primary or secondary land receiver patch is primary forest only if both the
                   ! donor patch is primary forest and the current disturbance type is not logging
                   if ( currentPatch%anthro_disturbance_label .eq. primaryforest .and. &
                        (i_disturbance_type .ne. dtype_ilog) ) then
>>>>>>> 2021c435

                      site_areadis_primary = site_areadis_primary + currentPatch%area * disturbance_rate

                      ! track disturbance rates to output to history
                      currentSite%disturbance_rates_primary_to_primary(i_disturbance_type) = &
                           currentSite%disturbance_rates_primary_to_primary(i_disturbance_type) + &
                           currentPatch%area * disturbance_rate * AREA_INV
                   else
                      site_areadis_secondary = site_areadis_secondary + currentPatch%area * disturbance_rate

                      ! track disturbance rates to output to history
                      if (currentPatch%anthro_disturbance_label .eq. secondaryforest) then
                         currentSite%disturbance_rates_secondary_to_secondary(i_disturbance_type) = &
                              currentSite%disturbance_rates_secondary_to_secondary(i_disturbance_type) + &
                              currentPatch%area * disturbance_rate * AREA_INV
                      else
                         currentSite%disturbance_rates_primary_to_secondary(i_disturbance_type) = &
                              currentSite%disturbance_rates_primary_to_secondary(i_disturbance_type) + &
                              currentPatch%area * disturbance_rate * AREA_INV
                      endif

                   endif

                end if

             end if cp_nocomp_matches_1_if
             currentPatch => currentPatch%older
          enddo ! end loop over patches. sum area disturbed for all patches.

          ! It is possible that no disturbance area was generated
          if ( (site_areadis_primary + site_areadis_secondary) > nearzero) then

             age = 0.0_r8

             ! create two empty patches, to absorb newly disturbed primary and secondary forest area
             ! first create patch to receive primary forest area
             if ( site_areadis_primary .gt. nearzero ) then
                allocate(new_patch_primary)

                call create_patch(currentSite, new_patch_primary, age, &
                     site_areadis_primary, primaryforest, i_nocomp_pft)

                ! Initialize the litter pools to zero, these
                ! pools will be populated by looping over the existing patches
                ! and transfering in mass
                do el=1,num_elements
                   call new_patch_primary%litter(el)%InitConditions(init_leaf_fines=0._r8, &
                        init_root_fines=0._r8, &
                        init_ag_cwd=0._r8, &
                        init_bg_cwd=0._r8, &
                        init_seed=0._r8,   &
                        init_seed_germ=0._r8)
                end do
                new_patch_primary%tallest  => null()
                new_patch_primary%shortest => null()

             endif

             ! next create patch to receive secondary forest area
             if ( site_areadis_secondary .gt. nearzero) then
                allocate(new_patch_secondary)
                call create_patch(currentSite, new_patch_secondary, age, &
                     site_areadis_secondary, secondaryforest,i_nocomp_pft)

                ! Initialize the litter pools to zero, these
                ! pools will be populated by looping over the existing patches
                ! and transfering in mass
                do el=1,num_elements
                   call new_patch_secondary%litter(el)%InitConditions(init_leaf_fines=0._r8, &
                        init_root_fines=0._r8, &
                        init_ag_cwd=0._r8, &
                        init_bg_cwd=0._r8, &
                        init_seed=0._r8,   &
                        init_seed_germ=0._r8)
                end do
                new_patch_secondary%tallest  => null()
                new_patch_secondary%shortest => null()

             endif

<<<<<<< HEAD
          ! This is the amount of patch area that is disturbed, and donated by the donor
          disturbance_rate = currentPatch%disturbance_rates(i_disturbance_type)
          patch_site_areadis = currentPatch%area * disturbance_rate

          
          if ( patch_site_areadis > nearzero ) then

              ! figure out whether the receiver patch for disturbance from this patch 
              ! will be primary or secondary land receiver patch is primary forest 
              ! only if both the donor patch is primary forest and the current
              ! disturbance type is not logging
              if (currentPatch%anthro_disturbance_label .eq. primaryforest .and. &
                    (i_disturbance_type .ne. dtype_ilog)) then
                  new_patch => new_patch_primary
              else
                  new_patch => new_patch_secondary
              endif
              
              if(.not.associated(new_patch))then
                  write(fates_log(),*) 'Patch spawning has attempted to point to'
                  write(fates_log(),*) 'an un-allocated patch'
                  call endrun(msg=errMsg(sourcefile, __LINE__)) 
              end if

             ! for the case where the donating patch is secondary forest, if 
             ! the current disturbance from this patch is non-anthropogenic,
             ! we need to average in the time-since-anthropogenic-disturbance 
             ! from the donor patch into that of the receiver patch
             if ( currentPatch%anthro_disturbance_label .eq. secondaryforest .and. &
                   (i_disturbance_type .ne. dtype_ilog) ) then

                new_patch%age_since_anthro_disturbance = new_patch%age_since_anthro_disturbance + &
                     currentPatch%age_since_anthro_disturbance * (patch_site_areadis / site_areadis_secondary)

             endif
          
             
             ! Transfer the litter existing already in the donor patch to the new patch
             ! This call will only transfer non-burned litter to new patch
             ! and burned litter to atmosphere. Thus it is important to zero burnt_frac_litter when
             ! fire is not the current disturbance regime. 

             if(i_disturbance_type .ne. dtype_ifire) then
                 currentPatch%burnt_frac_litter(:) = 0._r8
             end if
=======
             ! loop round all the patches that contribute surviving indivduals and litter
             ! pools to the new patch.  We only loop the pre-existing patches, so
             ! quit the loop if the current patch is either null, or matches the
             ! two new pointers.

             currentPatch => currentSite%oldest_patch
             do while(associated(currentPatch))

                cp_nocomp_matches_2_if: if ( hlm_use_nocomp .eq. ifalse .or. &
                     currentPatch%nocomp_pft_label .eq. i_nocomp_pft ) then

                   ! This is the amount of patch area that is disturbed, and donated by the donor
                   disturbance_rate = currentPatch%disturbance_rates(i_disturbance_type)
                   patch_site_areadis = currentPatch%area * disturbance_rate
>>>>>>> 2021c435


                   if ( patch_site_areadis > nearzero ) then

<<<<<<< HEAD
             if(i_disturbance_type .eq. dtype_ilog) then
                call logging_litter_fluxes(currentSite, currentPatch, &
                     new_patch, patch_site_areadis,bc_in)
             elseif(i_disturbance_type .eq. dtype_ifire) then
                call fire_litter_fluxes(currentSite, currentPatch, &
                     new_patch, patch_site_areadis,bc_in)  
             else
                call mortality_litter_fluxes(currentSite, currentPatch, &
                     new_patch, patch_site_areadis,bc_in)
             endif
=======
                      ! figure out whether the receiver patch for disturbance from this patch
                      ! will be primary or secondary land receiver patch is primary forest
                      ! only if both the donor patch is primary forest and the current
                      ! disturbance type is not logging
                      if (currentPatch%anthro_disturbance_label .eq. primaryforest .and. &
                           (i_disturbance_type .ne. dtype_ilog)) then
                         new_patch => new_patch_primary
                      else
                         new_patch => new_patch_secondary
                      endif
>>>>>>> 2021c435

                      if(.not.associated(new_patch))then
                         write(fates_log(),*) 'Patch spawning has attempted to point to'
                         write(fates_log(),*) 'an un-allocated patch'
                         call endrun(msg=errMsg(sourcefile, __LINE__))
                      end if

<<<<<<< HEAD
             ! Copy any means or timers from the original patch to the new patch
             ! These values will inherit all info from the original patch
             ! --------------------------------------------------------------------------
             call new_patch%tveg24%CopyFromDonor(currentPatch%tveg24)
             call new_patch%tveg_lpa%CopyFromDonor(currentPatch%tveg_lpa)
             
             
             ! --------------------------------------------------------------------------
             ! The newly formed patch from disturbance (new_patch), has now been given 
             ! some litter from dead plants and pre-existing litter from the donor patches.
             !
             ! Next, we loop through the cohorts in the donor patch, copy them with 
             ! area modified number density into the new-patch, and apply survivorship.
             ! -------------------------------------------------------------------------

             currentCohort => currentPatch%shortest
             do while(associated(currentCohort))       
                 
                 allocate(nc)
                 if(hlm_use_planthydro.eq.itrue) call InitHydrCohort(CurrentSite,nc)
                 
                 ! Initialize the PARTEH object and point to the
                 ! correct boundary condition fields
                 nc%prt => null()
                 call InitPRTObject(nc%prt)
                 call InitPRTBoundaryConditions(nc)

                 !  (Keeping as an example)
                 ! Allocate running mean functions
                 !allocate(nc%tveg_lpa)
                 !call nc%tveg_lpa%InitRMean(ema_lpa,init_value=new_patch%tveg_lpa%GetMean())

                 call zero_cohort(nc)

                 ! nc is the new cohort that goes in the disturbed patch (new_patch)... currentCohort
                 ! is the curent cohort that stays in the donor patch (currentPatch) 
                 call copy_cohort(currentCohort, nc)

                 !this is the case as the new patch probably doesn't have a closed canopy, and
                 ! even if it does, that will be sorted out in canopy_structure. 
                 nc%canopy_layer = 1 
                 nc%canopy_layer_yesterday = 1._r8 
                 
                 sapw_c   = currentCohort%prt%GetState(sapw_organ, all_carbon_elements)
                 struct_c = currentCohort%prt%GetState(struct_organ, all_carbon_elements)
                 leaf_c   = currentCohort%prt%GetState(leaf_organ, all_carbon_elements)
                 fnrt_c   = currentCohort%prt%GetState(fnrt_organ, all_carbon_elements)
                 store_c  = currentCohort%prt%GetState(store_organ, all_carbon_elements)
                 total_c  = sapw_c + struct_c + leaf_c + fnrt_c + store_c

                 ! treefall mortality is the current disturbance
                 if(i_disturbance_type .eq. dtype_ifall) then
                   
                     if(currentCohort%canopy_layer == 1)then

                      ! In the donor patch we are left with fewer trees because the area has decreased
                      ! the plant density for large trees does not actually decrease in the donor patch
                      ! because this is the part of the original patch where no trees have actually fallen
                      ! The diagnostic cmort,bmort,hmort, and frmort  rates have already been saved         
                      
                      currentCohort%n = currentCohort%n * (1.0_r8 - fates_mortality_disturbance_fraction * &
                           min(1.0_r8,currentCohort%dmort * hlm_freq_day))
                      
                      nc%n = 0.0_r8      ! kill all of the trees who caused the disturbance.  
                      
                      nc%cmort = nan     ! The mortality diagnostics are set to nan 
                                         ! because the cohort should dissappear
                      nc%hmort = nan
                      nc%bmort = nan
                      nc%frmort = nan
                      nc%smort = nan
                      nc%asmort = nan
                      nc%lmort_direct     = nan
                      nc%lmort_collateral = nan
                      nc%lmort_infra      = nan
                      nc%l_degrad         = nan
                      
                   else
                      ! small trees 
                      if( int(prt_params%woody(currentCohort%pft)) == itrue)then
                         
                         
                         ! Survivorship of undestory woody plants.  Two step process.
                         ! Step 1:  Reduce current number of plants to reflect the 
                         !          change in area.
                         !          The number density per square are doesn't change, 
                         !          but since the patch is smaller and cohort counts 
                         !          are absolute, reduce this number.

                         nc%n = currentCohort%n * patch_site_areadis/currentPatch%area
                         
                         ! because the mortality rate due to impact for the cohorts which 
                         ! had been in the understory and are now in the newly-
                         ! disturbed patch is very high, passing the imort directly to history 
                         ! results in large numerical errors, on account of the sharply 
                         ! reduced number densities.  so instead pass this info via a 
                         ! site-level diagnostic variable before reducing the number density.

                         currentSite%imort_rate(currentCohort%size_class, currentCohort%pft) = &
                              currentSite%imort_rate(currentCohort%size_class, currentCohort%pft) + &
                              nc%n * ED_val_understorey_death / hlm_freq_day
                         
                         
                         currentSite%imort_carbonflux = currentSite%imort_carbonflux + &
                              (nc%n * ED_val_understorey_death / hlm_freq_day ) * &
                              total_c * g_per_kg * days_per_sec * years_per_day * ha_per_m2
                         
                         ! Step 2:  Apply survivor ship function based on the understory death fraction
                         ! remaining of understory plants of those that are knocked over 
                         ! by the overstorey trees dying...  
                         nc%n = nc%n * (1.0_r8 - ED_val_understorey_death)
                         
                         ! since the donor patch split and sent a fraction of its members
                         ! to the new patch and a fraction to be preserved in itself,
                         ! when reporting diagnostic rates, we must carry over the mortality rates from
                         ! the donor that were applied before the patch split.  Remember this is only
                         ! for diagnostics.  But think of it this way, the rates are weighted by 
                         ! number density in EDCLMLink, and the number density of this new patch is donated
                         ! so with the number density must come the effective mortality rates.
                         
                         nc%cmort            = currentCohort%cmort
                         nc%hmort            = currentCohort%hmort
                         nc%bmort            = currentCohort%bmort
                         nc%frmort           = currentCohort%frmort
                         nc%smort            = currentCohort%smort
                         nc%asmort           = currentCohort%asmort
                         nc%dmort            = currentCohort%dmort
                         nc%lmort_direct     = currentCohort%lmort_direct
                         nc%lmort_collateral = currentCohort%lmort_collateral
                         nc%lmort_infra      = currentCohort%lmort_infra
                         
                         ! understory trees that might potentially be knocked over in the disturbance. 
                         ! The existing (donor) patch should not have any impact mortality, it should
                         ! only lose cohorts due to the decrease in area.  This is not mortality.
                         ! Besides, the current and newly created patch sum to unity                      
                         
                         currentCohort%n = currentCohort%n * (1._r8 -  patch_site_areadis/currentPatch%area)
                         
                      else 
                         ! grass is not killed by mortality disturbance events. Just move it into the new patch area. 
                         ! Just split the grass into the existing and new patch structures
                         nc%n = currentCohort%n * patch_site_areadis/currentPatch%area
                         
                         ! Those remaining in the existing
                         currentCohort%n = currentCohort%n * (1._r8 - patch_site_areadis/currentPatch%area)
                         
                         nc%cmort            = currentCohort%cmort
                         nc%hmort            = currentCohort%hmort
                         nc%bmort            = currentCohort%bmort
                         nc%frmort           = currentCohort%frmort
                         nc%smort            = currentCohort%smort
                         nc%asmort           = currentCohort%asmort
                         nc%dmort            = currentCohort%dmort
                         nc%lmort_direct    = currentCohort%lmort_direct
                         nc%lmort_collateral = currentCohort%lmort_collateral
                         nc%lmort_infra      = currentCohort%lmort_infra
                         
                      endif
                   endif
                   
                   ! Fire is the current disturbance 
                elseif (i_disturbance_type .eq. dtype_ifire ) then
                   
                   ! Number of members in the new patch, before we impose fire survivorship
                   nc%n = currentCohort%n * patch_site_areadis/currentPatch%area
                   
                   ! loss of individuals from source patch due to area shrinking
                   currentCohort%n = currentCohort%n * (1._r8 - patch_site_areadis/currentPatch%area)
                   
                   levcan = currentCohort%canopy_layer 
                   
                   if(levcan==ican_upper) then
                      
                      ! before changing number densities, track total rate of trees that died 
                      ! due to fire, as well as from each fire mortality term
                      currentSite%fmort_rate_canopy(currentCohort%size_class, currentCohort%pft) = &
                           currentSite%fmort_rate_canopy(currentCohort%size_class, currentCohort%pft) + &
                           nc%n * currentCohort%fire_mort / hlm_freq_day
                      
                      currentSite%fmort_carbonflux_canopy = currentSite%fmort_carbonflux_canopy + &
                           (nc%n * currentCohort%fire_mort) * &
                           total_c * g_per_kg * days_per_sec * ha_per_m2
                      
                   else
                      currentSite%fmort_rate_ustory(currentCohort%size_class, currentCohort%pft) = &
                           currentSite%fmort_rate_ustory(currentCohort%size_class, currentCohort%pft) + &
                           nc%n * currentCohort%fire_mort / hlm_freq_day
                      
                      currentSite%fmort_carbonflux_ustory = currentSite%fmort_carbonflux_ustory + &
                           (nc%n * currentCohort%fire_mort) * &
                           total_c * g_per_kg * days_per_sec * ha_per_m2
                   end if
                   
                   currentSite%fmort_rate_cambial(currentCohort%size_class, currentCohort%pft) = &
                        currentSite%fmort_rate_cambial(currentCohort%size_class, currentCohort%pft) + &
                        nc%n * currentCohort%cambial_mort / hlm_freq_day
                   currentSite%fmort_rate_crown(currentCohort%size_class, currentCohort%pft) = &
                        currentSite%fmort_rate_crown(currentCohort%size_class, currentCohort%pft) + &
                        nc%n * currentCohort%crownfire_mort / hlm_freq_day
                   
                   ! loss of individual from fire in new patch.
                   nc%n = nc%n * (1.0_r8 - currentCohort%fire_mort) 
                   
                   nc%cmort            = currentCohort%cmort
                   nc%hmort            = currentCohort%hmort
                   nc%bmort            = currentCohort%bmort
                   nc%frmort           = currentCohort%frmort
                   nc%smort            = currentCohort%smort
                   nc%asmort           = currentCohort%asmort
                   nc%dmort            = currentCohort%dmort
                   nc%lmort_direct     = currentCohort%lmort_direct
                   nc%lmort_collateral = currentCohort%lmort_collateral
                   nc%lmort_infra      = currentCohort%lmort_infra


                   ! Some of of the leaf mass from living plants has been
                   ! burned off.  Here, we remove that mass, and
                   ! tally it in the flux we sent to the atmosphere
                   
                   if(int(prt_params%woody(currentCohort%pft)) == itrue)then
                       leaf_burn_frac = currentCohort%fraction_crown_burned
                   else
=======
                      ! for the case where the donating patch is secondary forest, if
                      ! the current disturbance from this patch is non-anthropogenic,
                      ! we need to average in the time-since-anthropogenic-disturbance
                      ! from the donor patch into that of the receiver patch
                      if ( currentPatch%anthro_disturbance_label .eq. secondaryforest .and. &
                           (i_disturbance_type .ne. dtype_ilog) ) then
>>>>>>> 2021c435

                         new_patch%age_since_anthro_disturbance = new_patch%age_since_anthro_disturbance + &
                              currentPatch%age_since_anthro_disturbance * (patch_site_areadis / site_areadis_secondary)

                      endif


                      ! Transfer the litter existing already in the donor patch to the new patch
                      ! This call will only transfer non-burned litter to new patch
                      ! and burned litter to atmosphere. Thus it is important to zero burnt_frac_litter when
                      ! fire is not the current disturbance regime.

                      if(i_disturbance_type .ne. dtype_ifire) then
                         currentPatch%burnt_frac_litter(:) = 0._r8
                      end if

                      call TransLitterNewPatch( currentSite, currentPatch, new_patch, patch_site_areadis)

<<<<<<< HEAD
               ! Logging is the current disturbance  
               elseif (i_disturbance_type .eq. dtype_ilog ) then
                   
                   ! If this cohort is in the upper canopy. It generated 
                   if(currentCohort%canopy_layer == 1)then
                      
                      ! calculate the survivorship of disturbed trees because non-harvested
                      nc%n = currentCohort%n * currentCohort%l_degrad
                      ! nc%n            = (currentCohort%l_degrad / (currentCohort%l_degrad + &
                      !      currentCohort%lmort_direct + currentCohort%lmort_collateral +
                      !   currentCohort%lmort_infra) ) * &
                      !      currentCohort%n * patch_site_areadis/currentPatch%area
                      
                      ! Reduce counts in the existing/donor patch according to the logging rate
                      currentCohort%n = currentCohort%n * &
                            (1.0_r8 - min(1.0_r8,(currentCohort%lmort_direct +    &
                            currentCohort%lmort_collateral + &
                            currentCohort%lmort_infra + currentCohort%l_degrad)))

                      nc%cmort            = currentCohort%cmort
                      nc%hmort            = currentCohort%hmort
                      nc%bmort            = currentCohort%bmort
                      nc%frmort           = currentCohort%frmort
                      nc%smort            = currentCohort%smort
                      nc%asmort           = currentCohort%asmort
                      nc%dmort            = currentCohort%dmort

                      ! since these are the ones that weren't logged, 
                      ! set the logging mortality rates as zero
                      nc%lmort_direct     = 0._r8
                      nc%lmort_collateral = 0._r8
                      nc%lmort_infra      = 0._r8
                      
                   else
                      
                      ! WHat to do with cohorts in the understory of a logging generated
                      ! disturbance patch?
                      
                      if(int(prt_params%woody(currentCohort%pft)) == itrue)then
                         
                         
                         ! Survivorship of undestory woody plants.  Two step process.
                         ! Step 1:  Reduce current number of plants to reflect the 
                         !          change in area.
                         !          The number density per square are doesn't change,
                         !          but since the patch is smaller
                         !          and cohort counts are absolute, reduce this number.
                         nc%n = currentCohort%n * patch_site_areadis/currentPatch%area
                         
                         ! because the mortality rate due to impact for the cohorts which had 
                         ! been in the understory and are now in the newly-
                         ! disturbed patch is very high, passing the imort directly to 
                         ! history results in large numerical errors, on account
                         ! of the sharply reduced number densities.  so instead pass this info 
                         ! via a site-level diagnostic variable before reducing 
                         ! the number density.
                         currentSite%imort_rate(currentCohort%size_class, currentCohort%pft) = &
                              currentSite%imort_rate(currentCohort%size_class, currentCohort%pft) + &
                              nc%n * currentPatch%fract_ldist_not_harvested * &
                              logging_coll_under_frac / hlm_freq_day

                         currentSite%imort_carbonflux = currentSite%imort_carbonflux + &
                              (nc%n * currentPatch%fract_ldist_not_harvested * &
                              logging_coll_under_frac/ hlm_freq_day ) * &
                              total_c * g_per_kg * days_per_sec * years_per_day * ha_per_m2
                         
                         
                         ! Step 2:  Apply survivor ship function based on the understory death fraction
                         
                         ! remaining of understory plants of those that are knocked 
                         ! over by the overstorey trees dying...  
                         ! LOGGING SURVIVORSHIP OF UNDERSTORY PLANTS IS SET AS A NEW PARAMETER 
                         ! in the fatesparameter files 
                         nc%n = nc%n * (1.0_r8 - &
                              (1.0_r8-currentPatch%fract_ldist_not_harvested) * logging_coll_under_frac)
                         
                         ! Step 3: Reduce the number count of cohorts in the 
                         !         original/donor/non-disturbed patch to reflect the area change
                         currentCohort%n = currentCohort%n * (1._r8 -  patch_site_areadis/currentPatch%area)
                         
                         nc%cmort            = currentCohort%cmort
                         nc%hmort            = currentCohort%hmort
                         nc%bmort            = currentCohort%bmort
                         nc%frmort           = currentCohort%frmort
                         nc%smort            = currentCohort%smort
                         nc%asmort           = currentCohort%asmort
                         nc%dmort            = currentCohort%dmort
                         nc%lmort_direct     = currentCohort%lmort_direct
                         nc%lmort_collateral = currentCohort%lmort_collateral
                         nc%lmort_infra      = currentCohort%lmort_infra
                         
                      else
                         
                         ! grass is not killed by mortality disturbance events. 
                         ! Just move it into the new patch area. 
                         ! Just split the grass into the existing and new patch structures
                         nc%n = currentCohort%n * patch_site_areadis/currentPatch%area
                         
                         ! Those remaining in the existing
                         currentCohort%n = currentCohort%n * (1._r8 - patch_site_areadis/currentPatch%area)
                         
                         ! No grass impact mortality imposed on the newly created patch
                         nc%cmort            = currentCohort%cmort
                         nc%hmort            = currentCohort%hmort
                         nc%bmort            = currentCohort%bmort
                         nc%frmort           = currentCohort%frmort
                         nc%smort            = currentCohort%smort
                         nc%asmort           = currentCohort%asmort
                         nc%dmort            = currentCohort%dmort
                         nc%lmort_direct     = currentCohort%lmort_direct
                         nc%lmort_collateral = currentCohort%lmort_collateral
                         nc%lmort_infra      = currentCohort%lmort_infra
                         
                      endif  ! is/is-not woody
                      
                   endif  ! Select canopy layer
                   
               else
                  write(fates_log(),*) 'unknown disturbance mode?'
                  write(fates_log(),*) 'i_disturbance_type: ', i_disturbance_type 
                  call endrun(msg=errMsg(sourcefile, __LINE__))          
               end if   ! Select disturbance mode
                
                if (nc%n > 0.0_r8) then   
                   storebigcohort   =>  new_patch%tallest
                   storesmallcohort =>  new_patch%shortest 
                   if(associated(new_patch%tallest))then
                      tnull = 0
                   else
                      tnull = 1
                      new_patch%tallest => nc
                      nc%taller => null()
                   endif
                   
                   if(associated(new_patch%shortest))then
                      snull = 0
=======
                      ! Transfer in litter fluxes from plants in various contexts of death and destruction

                      if(i_disturbance_type .eq. dtype_ilog) then
                         call logging_litter_fluxes(currentSite, currentPatch, &
                              new_patch, patch_site_areadis,bc_in)
                      elseif(i_disturbance_type .eq. dtype_ifire) then
                         call fire_litter_fluxes(currentSite, currentPatch, &
                              new_patch, patch_site_areadis,bc_in)
                      else
                         call mortality_litter_fluxes(currentSite, currentPatch, &
                              new_patch, patch_site_areadis,bc_in)
                      endif


                      ! Copy any means or timers from the original patch to the new patch
                      ! These values will inherit all info from the original patch
                      ! --------------------------------------------------------------------------
                      call new_patch%tveg24%CopyFromDonor(currentPatch%tveg24)
                      call new_patch%tveg_lpa%CopyFromDonor(currentPatch%tveg_lpa)


                      ! --------------------------------------------------------------------------
                      ! The newly formed patch from disturbance (new_patch), has now been given
                      ! some litter from dead plants and pre-existing litter from the donor patches.
                      !
                      ! Next, we loop through the cohorts in the donor patch, copy them with
                      ! area modified number density into the new-patch, and apply survivorship.
                      ! -------------------------------------------------------------------------

                      currentCohort => currentPatch%shortest
                      do while(associated(currentCohort))

                         allocate(nc)
                         if(hlm_use_planthydro.eq.itrue) call InitHydrCohort(CurrentSite,nc)

                         ! Initialize the PARTEH object and point to the
                         ! correct boundary condition fields
                         nc%prt => null()
                         call InitPRTObject(nc%prt)
                         call InitPRTBoundaryConditions(nc)

                         !  (Keeping as an example)
                         ! Allocate running mean functions
                         !allocate(nc%tveg_lpa)
                         !call nc%tveg_lpa%InitRMean(ema_lpa,init_value=new_patch%tveg_lpa%GetMean())

                         call zero_cohort(nc)

                         ! nc is the new cohort that goes in the disturbed patch (new_patch)... currentCohort
                         ! is the curent cohort that stays in the donor patch (currentPatch)
                         call copy_cohort(currentCohort, nc)

                         !this is the case as the new patch probably doesn't have a closed canopy, and
                         ! even if it does, that will be sorted out in canopy_structure.
                         nc%canopy_layer = 1
                         nc%canopy_layer_yesterday = 1._r8

                         sapw_c   = currentCohort%prt%GetState(sapw_organ, all_carbon_elements)
                         struct_c = currentCohort%prt%GetState(struct_organ, all_carbon_elements)
                         leaf_c   = currentCohort%prt%GetState(leaf_organ, all_carbon_elements)
                         fnrt_c   = currentCohort%prt%GetState(fnrt_organ, all_carbon_elements)
                         store_c  = currentCohort%prt%GetState(store_organ, all_carbon_elements)
                         total_c  = sapw_c + struct_c + leaf_c + fnrt_c + store_c

                         ! treefall mortality is the current disturbance
                         if(i_disturbance_type .eq. dtype_ifall) then

                            if(currentCohort%canopy_layer == 1)then

                               ! In the donor patch we are left with fewer trees because the area has decreased
                               ! the plant density for large trees does not actually decrease in the donor patch
                               ! because this is the part of the original patch where no trees have actually fallen
                               ! The diagnostic cmort,bmort,hmort, and frmort  rates have already been saved

                               currentCohort%n = currentCohort%n * (1.0_r8 - fates_mortality_disturbance_fraction * &
                                    min(1.0_r8,currentCohort%dmort * hlm_freq_day))

                               nc%n = 0.0_r8      ! kill all of the trees who caused the disturbance.

                               nc%cmort = nan     ! The mortality diagnostics are set to nan
                               ! because the cohort should dissappear
                               nc%hmort = nan
                               nc%bmort = nan
                               nc%frmort = nan
                               nc%smort = nan
                               nc%asmort = nan
                               nc%lmort_direct     = nan
                               nc%lmort_collateral = nan
                               nc%lmort_infra      = nan
                               nc%l_degrad         = nan

                            else
                               ! small trees
                               if( prt_params%woody(currentCohort%pft) == itrue)then


                                  ! Survivorship of undestory woody plants.  Two step process.
                                  ! Step 1:  Reduce current number of plants to reflect the
                                  !          change in area.
                                  !          The number density per square are doesn't change,
                                  !          but since the patch is smaller and cohort counts
                                  !          are absolute, reduce this number.

                                  nc%n = currentCohort%n * patch_site_areadis/currentPatch%area

                                  ! because the mortality rate due to impact for the cohorts which
                                  ! had been in the understory and are now in the newly-
                                  ! disturbed patch is very high, passing the imort directly to history
                                  ! results in large numerical errors, on account of the sharply
                                  ! reduced number densities.  so instead pass this info via a
                                  ! site-level diagnostic variable before reducing the number density.

                                  currentSite%imort_rate(currentCohort%size_class, currentCohort%pft) = &
                                       currentSite%imort_rate(currentCohort%size_class, currentCohort%pft) + &
                                       nc%n * ED_val_understorey_death / hlm_freq_day


                                  currentSite%imort_carbonflux(currentCohort%pft) = &
                                       currentSite%imort_carbonflux(currentCohort%pft) + &
                                       (nc%n * ED_val_understorey_death / hlm_freq_day ) * &
                                       total_c * g_per_kg * days_per_sec * years_per_day * ha_per_m2

                                  ! Step 2:  Apply survivor ship function based on the understory death fraction
                                  ! remaining of understory plants of those that are knocked over
                                  ! by the overstorey trees dying...
                                  nc%n = nc%n * (1.0_r8 - ED_val_understorey_death)

                                  ! since the donor patch split and sent a fraction of its members
                                  ! to the new patch and a fraction to be preserved in itself,
                                  ! when reporting diagnostic rates, we must carry over the mortality rates from
                                  ! the donor that were applied before the patch split.  Remember this is only
                                  ! for diagnostics.  But think of it this way, the rates are weighted by
                                  ! number density in EDCLMLink, and the number density of this new patch is donated
                                  ! so with the number density must come the effective mortality rates.

                                  nc%cmort            = currentCohort%cmort
                                  nc%hmort            = currentCohort%hmort
                                  nc%bmort            = currentCohort%bmort
                                  nc%frmort           = currentCohort%frmort
                                  nc%smort            = currentCohort%smort
                                  nc%asmort           = currentCohort%asmort
                                  nc%dmort            = currentCohort%dmort
                                  nc%lmort_direct     = currentCohort%lmort_direct
                                  nc%lmort_collateral = currentCohort%lmort_collateral
                                  nc%lmort_infra      = currentCohort%lmort_infra

                                  ! understory trees that might potentially be knocked over in the disturbance.
                                  ! The existing (donor) patch should not have any impact mortality, it should
                                  ! only lose cohorts due to the decrease in area.  This is not mortality.
                                  ! Besides, the current and newly created patch sum to unity

                                  currentCohort%n = currentCohort%n * (1._r8 -  patch_site_areadis/currentPatch%area)

                               else
                                  ! grass is not killed by mortality disturbance events. Just move it into the new patch area.
                                  ! Just split the grass into the existing and new patch structures
                                  nc%n = currentCohort%n * patch_site_areadis/currentPatch%area

                                  ! Those remaining in the existing
                                  currentCohort%n = currentCohort%n * (1._r8 - patch_site_areadis/currentPatch%area)

                                  nc%cmort            = currentCohort%cmort
                                  nc%hmort            = currentCohort%hmort
                                  nc%bmort            = currentCohort%bmort
                                  nc%frmort           = currentCohort%frmort
                                  nc%smort            = currentCohort%smort
                                  nc%asmort           = currentCohort%asmort
                                  nc%dmort            = currentCohort%dmort
                                  nc%lmort_direct    = currentCohort%lmort_direct
                                  nc%lmort_collateral = currentCohort%lmort_collateral
                                  nc%lmort_infra      = currentCohort%lmort_infra

                               endif
                            endif

                            ! Fire is the current disturbance
                         elseif (i_disturbance_type .eq. dtype_ifire ) then

                            ! Number of members in the new patch, before we impose fire survivorship
                            nc%n = currentCohort%n * patch_site_areadis/currentPatch%area

                            ! loss of individuals from source patch due to area shrinking
                            currentCohort%n = currentCohort%n * (1._r8 - patch_site_areadis/currentPatch%area)

                            levcan = currentCohort%canopy_layer

                            if(levcan==ican_upper) then

                               ! before changing number densities, track total rate of trees that died
                               ! due to fire, as well as from each fire mortality term
                               currentSite%fmort_rate_canopy(currentCohort%size_class, currentCohort%pft) = &
                                    currentSite%fmort_rate_canopy(currentCohort%size_class, currentCohort%pft) + &
                                    nc%n * currentCohort%fire_mort / hlm_freq_day

                               currentSite%fmort_carbonflux_canopy(currentCohort%pft) = &
                                    currentSite%fmort_carbonflux_canopy(currentCohort%pft) + &
                                    (nc%n * currentCohort%fire_mort) * &
                                    total_c * g_per_kg * days_per_sec * ha_per_m2

                            else
                               currentSite%fmort_rate_ustory(currentCohort%size_class, currentCohort%pft) = &
                                    currentSite%fmort_rate_ustory(currentCohort%size_class, currentCohort%pft) + &
                                    nc%n * currentCohort%fire_mort / hlm_freq_day

                               currentSite%fmort_carbonflux_ustory(currentCohort%pft) = &
                                    currentSite%fmort_carbonflux_ustory(currentCohort%pft) + &
                                    (nc%n * currentCohort%fire_mort) * &
                                    total_c * g_per_kg * days_per_sec * ha_per_m2
                            end if

                            currentSite%fmort_rate_cambial(currentCohort%size_class, currentCohort%pft) = &
                                 currentSite%fmort_rate_cambial(currentCohort%size_class, currentCohort%pft) + &
                                 nc%n * currentCohort%cambial_mort / hlm_freq_day
                            currentSite%fmort_rate_crown(currentCohort%size_class, currentCohort%pft) = &
                                 currentSite%fmort_rate_crown(currentCohort%size_class, currentCohort%pft) + &
                                 nc%n * currentCohort%crownfire_mort / hlm_freq_day

                            ! loss of individual from fire in new patch.
                            nc%n = nc%n * (1.0_r8 - currentCohort%fire_mort)

                            nc%cmort            = currentCohort%cmort
                            nc%hmort            = currentCohort%hmort
                            nc%bmort            = currentCohort%bmort
                            nc%frmort           = currentCohort%frmort
                            nc%smort            = currentCohort%smort
                            nc%asmort           = currentCohort%asmort
                            nc%dmort            = currentCohort%dmort
                            nc%lmort_direct     = currentCohort%lmort_direct
                            nc%lmort_collateral = currentCohort%lmort_collateral
                            nc%lmort_infra      = currentCohort%lmort_infra


                            ! Some of of the leaf mass from living plants has been
                            ! burned off.  Here, we remove that mass, and
                            ! tally it in the flux we sent to the atmosphere

                            if(prt_params%woody(currentCohort%pft) == itrue)then
                               leaf_burn_frac = currentCohort%fraction_crown_burned
                            else

                               ! Grasses determine their fraction of leaves burned here

                               leaf_burn_frac = currentPatch%burnt_frac_litter(lg_sf)
                            endif

                            ! Perform a check to make sure that spitfire gave
                            ! us reasonable mortality and burn fraction rates

                            if( (leaf_burn_frac < 0._r8) .or. &
                                 (leaf_burn_frac > 1._r8) .or. &
                                 (currentCohort%fire_mort < 0._r8) .or. &
                                 (currentCohort%fire_mort > 1._r8)) then
                               write(fates_log(),*) 'unexpected fire fractions'
                               write(fates_log(),*) prt_params%woody(currentCohort%pft)
                               write(fates_log(),*) leaf_burn_frac
                               write(fates_log(),*) currentCohort%fire_mort
                               call endrun(msg=errMsg(sourcefile, __LINE__))
                            end if

                            do el = 1,num_elements

                               leaf_m = nc%prt%GetState(leaf_organ, element_list(el))

                               currentSite%mass_balance(el)%burn_flux_to_atm = &
                                    currentSite%mass_balance(el)%burn_flux_to_atm + &
                                    leaf_burn_frac * leaf_m * nc%n
                            end do

                            ! Here the mass is removed from the plant

                            call PRTBurnLosses(nc%prt, leaf_organ, leaf_burn_frac)
                            currentCohort%fraction_crown_burned = 0.0_r8
                            nc%fraction_crown_burned            = 0.0_r8



                            ! Logging is the current disturbance
                         elseif (i_disturbance_type .eq. dtype_ilog ) then

                            ! If this cohort is in the upper canopy. It generated
                            if(currentCohort%canopy_layer == 1)then

                               ! calculate the survivorship of disturbed trees because non-harvested
                               nc%n = currentCohort%n * currentCohort%l_degrad
                               ! nc%n            = (currentCohort%l_degrad / (currentCohort%l_degrad + &
                               !      currentCohort%lmort_direct + currentCohort%lmort_collateral +
                               !   currentCohort%lmort_infra) ) * &
                               !      currentCohort%n * patch_site_areadis/currentPatch%area

                               ! Reduce counts in the existing/donor patch according to the logging rate
                               currentCohort%n = currentCohort%n * &
                                    (1.0_r8 - min(1.0_r8,(currentCohort%lmort_direct +    &
                                    currentCohort%lmort_collateral + &
                                    currentCohort%lmort_infra + currentCohort%l_degrad)))

                               nc%cmort            = currentCohort%cmort
                               nc%hmort            = currentCohort%hmort
                               nc%bmort            = currentCohort%bmort
                               nc%frmort           = currentCohort%frmort
                               nc%smort            = currentCohort%smort
                               nc%asmort           = currentCohort%asmort
                               nc%dmort            = currentCohort%dmort

                               ! since these are the ones that weren't logged,
                               ! set the logging mortality rates as zero
                               nc%lmort_direct     = 0._r8
                               nc%lmort_collateral = 0._r8
                               nc%lmort_infra      = 0._r8

                            else

                               ! What to do with cohorts in the understory of a logging generated
                               ! disturbance patch?

                               if(prt_params%woody(currentCohort%pft) == itrue)then


                                  ! Survivorship of undestory woody plants.  Two step process.
                                  ! Step 1:  Reduce current number of plants to reflect the
                                  !          change in area.
                                  !          The number density per square are doesn't change,
                                  !          but since the patch is smaller
                                  !          and cohort counts are absolute, reduce this number.
                                  nc%n = currentCohort%n * patch_site_areadis/currentPatch%area

                                  ! because the mortality rate due to impact for the cohorts which had
                                  ! been in the understory and are now in the newly-
                                  ! disturbed patch is very high, passing the imort directly to
                                  ! history results in large numerical errors, on account
                                  ! of the sharply reduced number densities.  so instead pass this info
                                  ! via a site-level diagnostic variable before reducing
                                  ! the number density.
                                  currentSite%imort_rate(currentCohort%size_class, currentCohort%pft) = &
                                       currentSite%imort_rate(currentCohort%size_class, currentCohort%pft) + &
                                       nc%n * currentPatch%fract_ldist_not_harvested * &
                                       logging_coll_under_frac / hlm_freq_day

                                  currentSite%imort_carbonflux(currentCohort%pft) = &
                                       currentSite%imort_carbonflux(currentCohort%pft) + &
                                       (nc%n * currentPatch%fract_ldist_not_harvested * &
                                       logging_coll_under_frac/ hlm_freq_day ) * &
                                       total_c * g_per_kg * days_per_sec * years_per_day * ha_per_m2


                                  ! Step 2:  Apply survivor ship function based on the understory death fraction

                                  ! remaining of understory plants of those that are knocked
                                  ! over by the overstorey trees dying...
                                  ! LOGGING SURVIVORSHIP OF UNDERSTORY PLANTS IS SET AS A NEW PARAMETER
                                  ! in the fatesparameter files
                                  nc%n = nc%n * (1.0_r8 - &
                                       (1.0_r8-currentPatch%fract_ldist_not_harvested) * logging_coll_under_frac)

                                  ! Step 3: Reduce the number count of cohorts in the
                                  !         original/donor/non-disturbed patch to reflect the area change
                                  currentCohort%n = currentCohort%n * (1._r8 -  patch_site_areadis/currentPatch%area)

                                  nc%cmort            = currentCohort%cmort
                                  nc%hmort            = currentCohort%hmort
                                  nc%bmort            = currentCohort%bmort
                                  nc%frmort           = currentCohort%frmort
                                  nc%smort            = currentCohort%smort
                                  nc%asmort           = currentCohort%asmort
                                  nc%dmort            = currentCohort%dmort
                                  nc%lmort_direct     = currentCohort%lmort_direct
                                  nc%lmort_collateral = currentCohort%lmort_collateral
                                  nc%lmort_infra      = currentCohort%lmort_infra

                               else

                                  ! grass is not killed by mortality disturbance events.
                                  ! Just move it into the new patch area.
                                  ! Just split the grass into the existing and new patch structures
                                  nc%n = currentCohort%n * patch_site_areadis/currentPatch%area

                                  ! Those remaining in the existing
                                  currentCohort%n = currentCohort%n * (1._r8 - patch_site_areadis/currentPatch%area)

                                  ! No grass impact mortality imposed on the newly created patch
                                  nc%cmort            = currentCohort%cmort
                                  nc%hmort            = currentCohort%hmort
                                  nc%bmort            = currentCohort%bmort
                                  nc%frmort           = currentCohort%frmort
                                  nc%smort            = currentCohort%smort
                                  nc%asmort           = currentCohort%asmort
                                  nc%dmort            = currentCohort%dmort
                                  nc%lmort_direct     = currentCohort%lmort_direct
                                  nc%lmort_collateral = currentCohort%lmort_collateral
                                  nc%lmort_infra      = currentCohort%lmort_infra

                               endif  ! is/is-not woody

                            endif  ! Select canopy layer

                         else
                            write(fates_log(),*) 'unknown disturbance mode?'
                            write(fates_log(),*) 'i_disturbance_type: ',i_disturbance_type
                            call endrun(msg=errMsg(sourcefile, __LINE__))
                         end if   ! Select disturbance mode

                         if (nc%n > 0.0_r8) then
                            storebigcohort   =>  new_patch%tallest
                            storesmallcohort =>  new_patch%shortest
                            if(associated(new_patch%tallest))then
                               tnull = 0
                            else
                               tnull = 1
                               new_patch%tallest => nc
                               nc%taller => null()
                            endif

                            if(associated(new_patch%shortest))then
                               snull = 0
                            else
                               snull = 1
                               new_patch%shortest => nc
                               nc%shorter => null()
                            endif
                            nc%patchptr => new_patch
                            call insert_cohort(nc, new_patch%tallest, new_patch%shortest, &
                                 tnull, snull, storebigcohort, storesmallcohort)

                            new_patch%tallest  => storebigcohort
                            new_patch%shortest => storesmallcohort
                         else

                            ! Get rid of the new temporary cohort
                            call DeallocateCohort(nc)
                            deallocate(nc)

                         endif

                         currentCohort => currentCohort%taller
                      enddo ! currentCohort
                      call sort_cohorts(currentPatch)

                      !update area of donor patch
                      oldarea = currentPatch%area
                      currentPatch%area = currentPatch%area - patch_site_areadis

                      ! for all disturbance rates that haven't been resolved yet, increase their amount so that
                      ! they are the same amount of gridcell-scale disturbance relative to the original patch size
                      if (i_disturbance_type .ne. N_DIST_TYPES) then
                         do i_dist2 = i_disturbance_type+1,N_DIST_TYPES
                            currentPatch%disturbance_rates(i_dist2) = currentPatch%disturbance_rates(i_dist2) &
                                 * oldarea / currentPatch%area
                         end do
                      end if

                      ! sort out the cohorts, since some of them may be so small as to need removing.
                      ! the first call to terminate cohorts removes sparse number densities,
                      ! the second call removes for all other reasons (sparse culling must happen
                      ! before fusion)
                      call terminate_cohorts(currentSite, currentPatch, 1,16,bc_in)
                      call fuse_cohorts(currentSite,currentPatch, bc_in)
                      call terminate_cohorts(currentSite, currentPatch, 2,16,bc_in)
                      call sort_cohorts(currentPatch)

                   end if    ! if ( new_patch%area > nearzero ) then

                end if cp_nocomp_matches_2_if
                currentPatch => currentPatch%younger

             enddo ! currentPatch patch loop.

             !*************************/
             !**  INSERT NEW PATCH(ES) INTO LINKED LIST
             !*************************/

             if ( site_areadis_primary .gt. nearzero) then
                currentPatch               => currentSite%youngest_patch
                ! insert new youngest primary patch after all the secondary patches, if there are any.
                ! this requires first finding the current youngest primary to insert the new one ahead of
                if (currentPatch%anthro_disturbance_label .eq. secondaryforest ) then
                   found_youngest_primary = .false.
                   do while(associated(currentPatch) .and. .not. found_youngest_primary)
                      currentPatch => currentPatch%older
                      if (associated(currentPatch)) then
                         if (currentPatch%anthro_disturbance_label .eq. primaryforest) then
                            found_youngest_primary = .true.
                         endif
                      endif
                   end do
                   if (associated(currentPatch)) then
                      ! the case where we've found a youngest primary patch
                      new_patch_primary%older    => currentPatch
                      new_patch_primary%younger  => currentPatch%younger
                      currentPatch%younger%older => new_patch_primary
                      currentPatch%younger       => new_patch_primary
>>>>>>> 2021c435
                   else
                      ! the case where we haven't, because the patches are all secondaary,
                      ! and are putting a primary patch at the oldest end of the
                      ! linked list (not sure how this could happen, but who knows...)
                      new_patch_primary%older    => null()
                      new_patch_primary%younger  => currentSite%oldest_patch
                      currentSite%oldest_patch%older   => new_patch_primary
                      currentSite%oldest_patch   => new_patch_primary
                   endif
                else
                   ! the case where there are no secondary patches at the start of the linked list (prior logic)
                   new_patch_primary%older    => currentPatch
                   new_patch_primary%younger  => null()
                   currentPatch%younger       => new_patch_primary
                   currentSite%youngest_patch => new_patch_primary
                endif
<<<<<<< HEAD
                
                currentCohort => currentCohort%taller      
             enddo ! currentCohort 
             call sort_cohorts(currentPatch)
             
             !update area of donor patch
             oldarea = currentPatch%area
             currentPatch%area = currentPatch%area - patch_site_areadis

             ! for all disturbance rates that haven't been resolved yet, increase their amount so that
             ! they are the same amount of gridcell-scale disturbance relative to the original patch size
             if (i_disturbance_type .ne. N_DIST_TYPES) then
                do i_dist2 = i_disturbance_type+1,N_DIST_TYPES
                   currentPatch%disturbance_rates(i_dist2) = currentPatch%disturbance_rates(i_dist2) &
                        * oldarea / currentPatch%area
                end do
             end if

             ! sort out the cohorts, since some of them may be so small as to need removing. 
             ! the first call to terminate cohorts removes sparse number densities,
             ! the second call removes for all other reasons (sparse culling must happen
             ! before fusion)
             call terminate_cohorts(currentSite, currentPatch, 1,16,bc_in)
             call fuse_cohorts(currentSite,currentPatch, bc_in)
             call terminate_cohorts(currentSite, currentPatch, 2,16,bc_in)
             call sort_cohorts(currentPatch)

          end if    ! if ( new_patch%area > nearzero ) then 
       
          end if cp_nocomp_matches_2_if
          currentPatch => currentPatch%younger
          
      enddo ! currentPatch patch loop. 
=======
             endif

             ! insert first secondary at the start of the list
             if ( site_areadis_secondary .gt. nearzero) then
                currentPatch               => currentSite%youngest_patch
                new_patch_secondary%older  => currentPatch
                new_patch_secondary%younger=> null()
                currentPatch%younger       => new_patch_secondary
                currentSite%youngest_patch => new_patch_secondary
             endif


             ! sort out the cohorts, since some of them may be so small as to need removing.
             ! the first call to terminate cohorts removes sparse number densities,
             ! the second call removes for all other reasons (sparse culling must happen
             ! before fusion)

             if ( site_areadis_primary .gt. nearzero) then
                call terminate_cohorts(currentSite, new_patch_primary, 1,17, bc_in)
                call fuse_cohorts(currentSite,new_patch_primary, bc_in)
                call terminate_cohorts(currentSite, new_patch_primary, 2,17, bc_in)
                call sort_cohorts(new_patch_primary)
             endif
>>>>>>> 2021c435

             if ( site_areadis_secondary .gt. nearzero) then
                call terminate_cohorts(currentSite, new_patch_secondary, 1,18,bc_in)
                call fuse_cohorts(currentSite,new_patch_secondary, bc_in)
                call terminate_cohorts(currentSite, new_patch_secondary, 2,18,bc_in)
                call sort_cohorts(new_patch_secondary)
             endif
<<<<<<< HEAD
          else
             ! the case where there are no secondary patches at the start of the linked list (prior logic)
             new_patch_primary%older    => currentPatch
             new_patch_primary%younger  => null()
             currentPatch%younger       => new_patch_primary
             currentSite%youngest_patch => new_patch_primary
          endif
      endif
      
      ! insert first secondary at the start of the list
      if ( site_areadis_secondary .gt. nearzero) then
          currentPatch               => currentSite%youngest_patch
          new_patch_secondary%older  => currentPatch
          new_patch_secondary%younger=> null()
          currentPatch%younger       => new_patch_secondary
          currentSite%youngest_patch => new_patch_secondary
      endif
 
       
       ! sort out the cohorts, since some of them may be so small as to need removing. 
       ! the first call to terminate cohorts removes sparse number densities,
       ! the second call removes for all other reasons (sparse culling must happen
       ! before fusion)

       if ( site_areadis_primary .gt. nearzero) then
          call terminate_cohorts(currentSite, new_patch_primary, 1,17, bc_in)
          call fuse_cohorts(currentSite,new_patch_primary, bc_in)
          call terminate_cohorts(currentSite, new_patch_primary, 2,17, bc_in)
          call sort_cohorts(new_patch_primary)
       endif
       
       if ( site_areadis_secondary .gt. nearzero) then
          call terminate_cohorts(currentSite, new_patch_secondary, 1,18,bc_in)
          call fuse_cohorts(currentSite,new_patch_secondary, bc_in)
          call terminate_cohorts(currentSite, new_patch_secondary, 2,18,bc_in)
          call sort_cohorts(new_patch_secondary)
       endif
       
    endif !end new_patch area 
    
    
    call check_patch_area(currentSite)
    call set_patchno(currentSite)

    end do disturbance_type_loop
=======

          endif !end new_patch area


          call check_patch_area(currentSite)
          call set_patchno(currentSite)

       end do disturbance_type_loop
>>>>>>> 2021c435

    end do nocomp_pft_loop

    !zero disturbance rate trackers on all patches
    currentPatch => currentSite%oldest_patch
    do while(associated(currentPatch))
       currentPatch%disturbance_rates(:) = 0._r8
       currentPatch%fract_ldist_not_harvested = 0._r8
       currentPatch => currentPatch%younger
    end do

    return
  end subroutine spawn_patches

  ! ============================================================================

  subroutine check_patch_area( currentSite )
    !
    ! !DESCRIPTION:
    !  Check to see that total area is not exceeded.  
    !
    ! !USES:
    !
    ! !ARGUMENTS:
    type(ed_site_type), intent(inout), target  :: currentSite
    !
    ! !LOCAL VARIABLES:
    real(r8)                     :: areatot
    type(ed_patch_type), pointer :: currentPatch 
    type(ed_patch_type), pointer :: largestPatch
    real(r8)                     :: largest_area
    integer                      :: el
    real(r8)                     :: live_stock
    real(r8)                     :: seed_stock
    real(r8)                     :: litter_stock
    real(r8)                     :: mass_gain
    real(r8), parameter          :: area_error_fail = 1.0e-6_r8
    !---------------------------------------------------------------------

    areatot = 0._r8
    largest_area = 0._r8
    largestPatch => null()
    currentPatch => currentSite%oldest_patch
    do while(associated(currentPatch))
       areatot = areatot + currentPatch%area
       
       if(currentPatch%area>largest_area) then
          largestPatch => currentPatch
          largest_area = currentPatch%area
       end if
       
       currentPatch => currentPatch%younger
    end do
    
    if ( abs( areatot - area_site ) > nearzero ) then 
       
       if ( abs(areatot-area_site) > area_error_fail ) then
          write(fates_log(),*) 'Patch areas do not sum to 10000 within tolerance'
          write(fates_log(),*) 'Total area: ',areatot,'absolute error: ',areatot-area_site
          call endrun(msg=errMsg(sourcefile, __LINE__))
       end if

       if(debug) then
          write(fates_log(),*) 'Total patch area precision being fixed, adjusting',(areatot-area_site)
          write(fates_log(),*) 'largest patch. This may have slight impacts on carbon balance.'
       end if
       
       do el = 1,num_elements
           ! This returns the total mass on the patch for the current area [kg]
           call PatchMassStock(largestPatch,el,live_stock,seed_stock,litter_stock)
           
           ! Then we scale the total mass by the added area
           mass_gain = (seed_stock+litter_stock) * &
                 (area_site-areatot)/largestPatch%area

           currentSite%mass_balance(el)%patch_resize_err = &
                 currentSite%mass_balance(el)%patch_resize_err + mass_gain

       end do
       
       largestPatch%area = largestPatch%area + (area_site-areatot)
       
    endif

    return
  end subroutine check_patch_area

  ! ============================================================================
  subroutine set_patchno( currentSite )
    !
    ! !DESCRIPTION:
    !  Give patches an order number from the oldest to youngest. 
    !
    ! !USES:
    !
    ! !ARGUMENTS:
    type(ed_site_type),intent(in), target :: currentSite 
    !
    ! !LOCAL VARIABLES:
    type(ed_patch_type), pointer :: currentPatch 
    integer patchno
    !---------------------------------------------------------------------

    patchno = 1
    currentPatch => currentSite%oldest_patch
    do while(associated(currentPatch))
       currentPatch%patchno = patchno
       patchno = patchno + 1
       currentPatch => currentPatch%younger
    enddo

    if(hlm_use_sp.eq.itrue)then
      patchno = 1
      currentPatch => currentSite%oldest_patch
      do while(associated(currentPatch))
        if(currentPatch%nocomp_pft_label.eq.0)then
         ! for bareground patch, we make the patch number 0
         ! we also do not count this in the veg. patch numbering scheme.
          currentPatch%patchno = 0
        else
         currentPatch%patchno = patchno
         patchno = patchno + 1
        endif
        currentPatch => currentPatch%younger
       enddo
    endif

  end subroutine set_patchno

  ! ============================================================================

  subroutine TransLitterNewPatch(currentSite,        &
                                 currentPatch,       &
                                 newPatch,           &
                                 patch_site_areadis)

    ! -----------------------------------------------------------------------------------
    ! 
    ! This routine transfers litter fluxes and rates from a donor patch "currentPatch" into 
    ! the new patch. 
    ! This may include the transfer of existing litter from a patch that burned.
    ! This ROUTINE DOES TRANSFER PARTIALLY BURNED LITTER
    !
    ! Also, note we are not transfering in diagnostics that were calculated
    ! prior to disturbance, because those diagnostics we applied to the patch
    ! before it split, so the diagnostics should reflect those ages and areas.
    !
    ! We do transfer fragmentation fluxes, because we need maintain mass conservation.
    !
    ! We do transfer the seed pool, because we don't currently burn seeds.
    ! Note the seed-pool can decay into the litter pool, where
    ! it can burn.
    !
    ! The "newPatch" is the newly created patch. This patch has already been given
    ! an area which is the sum of disturbed area from a list of donors.  
    ! At this point in the call sequence, we are looping over a list of
    ! donor patches, and transferring over their litter pools which is in units 
    ! kg/m2, we need to make sure that we are conserving mass.
    !
    ! AD = Area of each Donor    [m2]
    ! LD = Litter of each Donor  [kg/m2] 
    !
    ! SUM( AD * LD)  / SUM (AD)    =   SUM( AD*LD/SUM(AD) )
    !
    ! newPatch%area = SUM(AD)   the sum of all donor areas has already been given to newPatch
    ! patch_site_areadis = AD   this is the currently donated area
    !
    ! The fragmentation/decomposition flux from donor patches has 
    ! already occured in existing patches.  However some of their area 
    ! has been carved out for this new patch which is receiving donations.
    ! Lets maintain conservation on that pre-existing mass flux in these 
    ! newly disturbed patches.  Include only the fragmentation flux.
    ! -----------------------------------------------------------------------------------
     
    !
    ! !USES:
    !
    ! !ARGUMENTS:
    type(ed_site_type)  , intent(in), target  :: currentSite        ! site
    type(ed_patch_type) , intent(in), target  :: currentPatch       ! Donor patch
    type(ed_patch_type) , intent(inout)       :: newPatch           ! New patch
    real(r8)            , intent(in)          :: patch_site_areadis ! Area being donated
                                                                    ! by current patch

    
    ! locals
    type(site_massbal_type), pointer :: site_mass
    type(litter_type),pointer :: curr_litt  ! litter object for current patch
    type(litter_type),pointer :: new_litt  ! litter object for the new patch
    real(r8) :: remainder_area             ! amount of area remaining in patch after donation
    real(r8) :: burned_mass                ! the mass of litter that was supposed to be provided
                                           ! by the donor, but was burned [kg] 
    real(r8) :: donatable_mass             ! mass of donatable litter [kg]
    real(r8) :: donate_frac                ! the fraction of litter mass sent to the new patch
    real(r8) :: retain_frac                ! the fraction of litter mass retained by the donor patch
    real(r8) :: donate_m2                  ! area normalization for litter mass destined to new patch [m-2]
    real(r8) :: retain_m2                  ! area normalization for litter mass destined to old patch [m-2]
    integer  :: el                         ! element loop counter
    integer  :: c                          ! CWD loop counter
    integer  :: pft                        ! PFT loop counter
    integer  :: dcmpy                      ! Decomposibility loop counter
    integer  :: sl                         ! soil layer loop counter
    real(r8) :: litter_stock0,litter_stock1
    real(r8) :: burn_flux0,burn_flux1
    real(r8) :: error

    do el = 1,num_elements

       site_mass => currentSite%mass_balance(el)
       curr_litt  => currentPatch%litter(el)
       new_litt  => newPatch%litter(el)

       ! Distribute the fragmentation litter flux rates. This is only used for diagnostics
       ! at this point.  Litter fragmentation has already been passed to the output
       ! boundary flux arrays.

       do c = 1,ncwd 
          new_litt%ag_cwd_frag(c) = new_litt%ag_cwd_frag(c) + &
               curr_litt%ag_cwd_frag(c) * patch_site_areadis/newPatch%area
          
          do sl=1,currentSite%nlevsoil
             new_litt%bg_cwd_frag(c,sl) = new_litt%bg_cwd_frag(c,sl) + &
                   curr_litt%bg_cwd_frag(c,sl) * patch_site_areadis/newPatch%area
          end do
       enddo
       
       do dcmpy = 1,ndcmpy

          new_litt%leaf_fines_frag(dcmpy) = new_litt%leaf_fines_frag(dcmpy) + &
               curr_litt%leaf_fines_frag(dcmpy) * patch_site_areadis/newPatch%area
          
          do sl=1,currentSite%nlevsoil
             new_litt%root_fines_frag(dcmpy,sl) = new_litt%root_fines_frag(dcmpy,sl) + &
                   curr_litt%root_fines_frag(dcmpy,sl) * patch_site_areadis/newPatch%area
          end do
          
       enddo

       do pft = 1,numpft
          
          new_litt%seed_decay(pft) = new_litt%seed_decay(pft) + &
               curr_litt%seed_decay(pft)*patch_site_areadis/newPatch%area

          new_litt%seed_germ_decay(pft) = new_litt%seed_germ_decay(pft) + &
               curr_litt%seed_germ_decay(pft)*patch_site_areadis/newPatch%area
          
       end do

       ! -----------------------------------------------------------------------------
       ! Distribute the existing litter that was already in place on the donor
       ! patch.  Some of this burns and is sent to the atmosphere, and some goes to the 
       ! litter stocks of the newly created patch. ALso, some may be retained in the 
       ! donor patch.
       !
       ! This routine handles litter transfer for all types. Note that some of the
       ! transfer may burn. If this routine is being called for a tree-fall
       ! or logging disturbance, it is assumed that the burned_masses should come
       ! out to zero.
       ! -----------------------------------------------------------------------------

       ! If/when sending litter fluxes to the old patch, we divide the total 
       ! mass sent to that patch, by the area it will have remaining
       ! after it donates area.
       ! i.e. subtract the area it is donating.
       
       remainder_area = currentPatch%area - patch_site_areadis

       ! Calculate the fraction of litter to be retained versus donated
       ! vis-a-vis the new and donor patch

       retain_frac = (1.0_r8-existing_litt_localization) * &
             remainder_area/(newPatch%area+remainder_area)
       donate_frac = 1.0_r8-retain_frac
        
       if(remainder_area > rsnbl_math_prec) then
           retain_m2 = retain_frac/remainder_area
           donate_m2 = (1.0_r8-retain_frac)/newPatch%area
       else
           retain_m2 = 0._r8
           donate_m2 = 1.0_r8/newPatch%area
       end if


       if (debug) then
          burn_flux0    = site_mass%burn_flux_to_atm
          litter_stock0 = curr_litt%GetTotalLitterMass()*currentPatch%area + & 
                          new_litt%GetTotalLitterMass()*newPatch%area
       end if

       do c = 1,ncwd
             
          ! Transfer above ground CWD
          donatable_mass     = curr_litt%ag_cwd(c) * patch_site_areadis * &
                               (1._r8 - currentPatch%burnt_frac_litter(c))

          burned_mass        = curr_litt%ag_cwd(c) * patch_site_areadis * &
                               currentPatch%burnt_frac_litter(c)
 
          new_litt%ag_cwd(c) = new_litt%ag_cwd(c) + donatable_mass*donate_m2
          curr_litt%ag_cwd(c) = curr_litt%ag_cwd(c) + donatable_mass*retain_m2

          site_mass%burn_flux_to_atm = site_mass%burn_flux_to_atm + burned_mass
             
          ! Transfer below ground CWD (none burns)
          
          do sl = 1,currentSite%nlevsoil
             donatable_mass         = curr_litt%bg_cwd(c,sl) * patch_site_areadis
             new_litt%bg_cwd(c,sl)  = new_litt%bg_cwd(c,sl) + donatable_mass*donate_m2
             curr_litt%bg_cwd(c,sl) = curr_litt%bg_cwd(c,sl) + donatable_mass*retain_m2
          end do
          
       enddo
          
       do dcmpy=1,ndcmpy

           ! Transfer leaf fines
           donatable_mass           = curr_litt%leaf_fines(dcmpy) * patch_site_areadis * &
                                      (1._r8 - currentPatch%burnt_frac_litter(dl_sf))

           burned_mass              = curr_litt%leaf_fines(dcmpy) * patch_site_areadis * &
                                      currentPatch%burnt_frac_litter(dl_sf)

           new_litt%leaf_fines(dcmpy) = new_litt%leaf_fines(dcmpy) + donatable_mass*donate_m2
           curr_litt%leaf_fines(dcmpy) = curr_litt%leaf_fines(dcmpy) + donatable_mass*retain_m2
           
           site_mass%burn_flux_to_atm = site_mass%burn_flux_to_atm + burned_mass
           
           ! Transfer root fines (none burns)
           do sl = 1,currentSite%nlevsoil
               donatable_mass = curr_litt%root_fines(dcmpy,sl) * patch_site_areadis             
               new_litt%root_fines(dcmpy,sl) = new_litt%root_fines(dcmpy,sl) + donatable_mass*donate_m2
               curr_litt%root_fines(dcmpy,sl) = curr_litt%root_fines(dcmpy,sl) + donatable_mass*retain_m2
          end do
          
       end do
             
       do pft = 1,numpft

          ! Transfer seeds (currently we don't burn seeds)
          donatable_mass = curr_litt%seed(pft) * patch_site_areadis

          new_litt%seed(pft) = new_litt%seed(pft) + donatable_mass * donate_m2
          curr_litt%seed(pft) = curr_litt%seed(pft) + donatable_mass * retain_m2
          
          donatable_mass = curr_litt%seed_germ(pft) * patch_site_areadis

          new_litt%seed_germ(pft) = new_litt%seed_germ(pft) + donatable_mass * donate_m2
          curr_litt%seed_germ(pft) = curr_litt%seed_germ(pft) + donatable_mass * retain_m2
          
       enddo

       ! --------------------------------------------------------------------------
       ! Mass conservation check, set debug=.true. if mass imbalances in 
       ! EDMainMod start triggering.
       ! --------------------------------------------------------------------------
       if (debug) then
          burn_flux1    = site_mass%burn_flux_to_atm
          litter_stock1 = curr_litt%GetTotalLitterMass()*remainder_area + & 
                          new_litt%GetTotalLitterMass()*newPatch%area
          error = (litter_stock1 - litter_stock0) + (burn_flux1-burn_flux0)
          if(abs(error)>1.e-8_r8) then
             write(fates_log(),*) 'non trivial carbon mass balance error in litter transfer'
             write(fates_log(),*) 'abs error: ',error
             call endrun(msg=errMsg(sourcefile, __LINE__))
          end if
       end if


    end do

    return
  end subroutine TransLitterNewPatch

  ! ============================================================================

  subroutine fire_litter_fluxes(currentSite, currentPatch, &
       newPatch, patch_site_areadis, bc_in)
    !
    ! !DESCRIPTION:
    !  CWD pool burned by a fire. 
    !  Carbon going from burned trees into CWD pool
    !  Burn parts of trees that don't die in fire
    !  Burn live grasses and kill them. 
    !  Note: The number density of living plants in the donating patch (currentPatch)
    !        has not been scaled down by area yet. That happens after this routine.

    !
    ! !USES:
    use SFParamsMod,          only : SF_VAL_CWD_FRAC
    !
    ! !ARGUMENTS:
    type(ed_site_type)  , intent(inout), target :: currentSite
    type(ed_patch_type) , intent(inout), target :: currentPatch   ! Donor Patch
    type(ed_patch_type) , intent(inout), target :: newPatch   ! New Patch
    real(r8)            , intent(in)            :: patch_site_areadis ! Area being donated
    type(bc_in_type)    , intent(in)            :: bc_in
    
    !
    ! !LOCAL VARIABLES:

    type(ed_cohort_type), pointer      :: currentCohort
    type(litter_type), pointer         :: new_litt
    type(litter_type), pointer         :: curr_litt
    type(site_massbal_type), pointer   :: site_mass
    type(site_fluxdiags_type), pointer :: flux_diags

    real(r8) :: donatable_mass       ! non-burned litter mass provided by the donor [kg]
                                     ! some may or may not be retained by the donor
    real(r8) :: burned_mass          ! the mass of litter that was supposed to be provided
                                     ! by the donor, but was burned [kg]
    real(r8) :: remainder_area       ! current patch's remaining area after donation [m2]
    real(r8) :: retain_frac          ! the fraction of litter mass retained by the donor patch
    real(r8) :: bcroot               ! amount of below ground coarse root per cohort kg
    real(r8) :: bstem                ! amount of above ground stem biomass per cohort kg
    real(r8) :: leaf_burn_frac       ! fraction of leaves burned 
    real(r8) :: leaf_m               ! leaf mass [kg]
    real(r8) :: fnrt_m               ! fineroot mass [kg]
    real(r8) :: sapw_m               ! sapwood mass [kg]
    real(r8) :: store_m              ! storage mass [kg]
    real(r8) :: struct_m             ! structure mass [kg]
    real(r8) :: repro_m              ! Reproductive mass (seeds/flowers) [kg]
    real(r8) :: num_dead_trees       ! total number of dead trees passed in with the burn area
    real(r8) :: num_live_trees       ! total number of live trees passed in with the burn area
    real(r8) :: donate_m2            ! area normalization for litter mass destined to new patch [m-2]
    real(r8) :: retain_m2            ! area normalization for litter mass staying in donor patch [m-2]
    real(r8) :: dcmpy_frac           ! fraction of mass going to each decomposability partition
    integer  :: el                   ! element loop index
    integer  :: sl                   ! soil layer index
    integer  :: c                    ! loop index for coarse woody debris pools
    integer  :: pft                  ! loop index for plant functional types
    integer  :: dcmpy                ! loop index for decomposability pool
    integer  :: element_id           ! parteh compatible global element index

    !---------------------------------------------------------------------

    ! Only do this if there was a fire in this actual patch. 
    if ( currentPatch%fire  ==  ifalse ) return

    ! If plant hydraulics are turned on, account for water leaving the plant-soil
    ! mass balance through the dead trees
    if (hlm_use_planthydro == itrue) then
       currentCohort => currentPatch%shortest
       do while(associated(currentCohort))
          num_dead_trees  = (currentCohort%fire_mort * &
                currentCohort%n*patch_site_areadis/currentPatch%area)
          call AccumulateMortalityWaterStorage(currentSite,currentCohort,num_dead_trees)
          currentCohort => currentCohort%taller
       end do
    end if


    ! If/when sending litter fluxes to the donor patch, we divide the total 
    ! mass sent to that patch, by the area it will have remaining
    ! after it donates area.
    ! i.e. subtract the area it is donating.
    
    remainder_area = currentPatch%area - patch_site_areadis
   
    ! Calculate the fraction of litter to be retained versus donated
    ! vis-a-vis the new and donor patch (if the area remaining
    ! in the original donor patch is small, don't bother 
    ! retaining anything.)
    retain_frac = (1.0_r8-burn_localization) * &
          remainder_area/(newPatch%area+remainder_area)

    if(remainder_area > rsnbl_math_prec) then
        retain_m2 = retain_frac/remainder_area
        donate_m2 = (1.0_r8-retain_frac)/newPatch%area
    else
        retain_m2 = 0._r8
        donate_m2 = 1.0_r8/newPatch%area
    end if

    do el = 1,num_elements
       
       element_id = element_list(el)
       site_mass  => currentSite%mass_balance(el)
       flux_diags => currentSite%flux_diags(el)
       curr_litt  => currentPatch%litter(el)      ! Litter pool of "current" patch
       new_litt   => newPatch%litter(el)          ! Litter pool of "new" patch
       
       ! -----------------------------------------------------------------------------
       ! PART 1) Handle mass fluxes associated with plants that died in the fire. This
       ! includes transfer of non burned plant material to litter, and the burned
       ! part to the atmosphere.
       ! ------------------------------------------------------------------------------

       currentCohort => currentPatch%shortest
       do while(associated(currentCohort))
          
             pft = currentCohort%pft
             
             ! Number of trees that died because of the fire, per m2 of ground. 
             ! Divide their litter into the four litter streams, and spread 
             ! across ground surface. 
             ! -----------------------------------------------------------------------
             
             sapw_m   = currentCohort%prt%GetState(sapw_organ, element_id)
             struct_m = currentCohort%prt%GetState(struct_organ, element_id)
             leaf_m   = currentCohort%prt%GetState(leaf_organ, element_id)
             fnrt_m   = currentCohort%prt%GetState(fnrt_organ, element_id)
             store_m  = currentCohort%prt%GetState(store_organ, element_id)
             repro_m  = currentCohort%prt%GetState(repro_organ, element_id)
             
             ! Absolute number of dead trees being transfered in with the donated area
             num_dead_trees = (currentCohort%fire_mort*currentCohort%n * &
                               patch_site_areadis/currentPatch%area)

             ! Contribution of dead trees to leaf litter
             donatable_mass = num_dead_trees * (leaf_m+repro_m) * &
                              (1.0_r8-currentCohort%fraction_crown_burned)

             ! Contribution of dead trees to leaf burn-flux
             burned_mass  = num_dead_trees * (leaf_m+repro_m) * currentCohort%fraction_crown_burned
             
             do dcmpy=1,ndcmpy
                 dcmpy_frac = GetDecompyFrac(pft,leaf_organ,dcmpy)
                 new_litt%leaf_fines(dcmpy) = new_litt%leaf_fines(dcmpy) + &
                                              donatable_mass*donate_m2*dcmpy_frac
                 curr_litt%leaf_fines(dcmpy) = curr_litt%leaf_fines(dcmpy) + &
                                               donatable_mass*retain_m2*dcmpy_frac
             end do

             site_mass%burn_flux_to_atm = site_mass%burn_flux_to_atm + burned_mass

             call set_root_fraction(currentSite%rootfrac_scr, pft, currentSite%zi_soil, &
                  bc_in%max_rooting_depth_index_col)

             ! Contribution of dead trees to root litter (no root burn flux to atm)
             do dcmpy=1,ndcmpy
                 dcmpy_frac = GetDecompyFrac(pft,fnrt_organ,dcmpy)
                 do sl = 1,currentSite%nlevsoil
                     donatable_mass = num_dead_trees * (fnrt_m+store_m) * currentSite%rootfrac_scr(sl)
                     new_litt%root_fines(dcmpy,sl) = new_litt%root_fines(dcmpy,sl) + &
                                                     donatable_mass*donate_m2*dcmpy_frac
                     curr_litt%root_fines(dcmpy,sl) = curr_litt%root_fines(dcmpy,sl) + &
                                                      donatable_mass*retain_m2*dcmpy_frac
                 end do
             end do

             ! Track as diagnostic fluxes
             flux_diags%leaf_litter_input(pft) = &
                  flux_diags%leaf_litter_input(pft) + &
                  num_dead_trees * (leaf_m+repro_m) * (1.0_r8-currentCohort%fraction_crown_burned)

             flux_diags%root_litter_input(pft) = &
                  flux_diags%root_litter_input(pft) + &
                  (fnrt_m + store_m) * num_dead_trees
             
             ! coarse root biomass per tree
             bcroot = (sapw_m + struct_m) * (1.0_r8 - prt_params%allom_agb_frac(pft) )
      
             ! below ground coarse woody debris from burned trees
             do c = 1,ncwd
                do sl = 1,currentSite%nlevsoil
                   donatable_mass =  num_dead_trees * SF_val_CWD_frac(c) * &
                         bcroot * currentSite%rootfrac_scr(sl)

                   new_litt%bg_cwd(c,sl) = new_litt%bg_cwd(c,sl) + &
                         donatable_mass * donate_m2
                   curr_litt%bg_cwd(c,sl) = curr_litt%bg_cwd(c,sl) + &
                         donatable_mass * retain_m2

                   ! track diagnostics
                   flux_diags%cwd_bg_input(c) = &
                         flux_diags%cwd_bg_input(c) + &
                         donatable_mass
                enddo
             end do

             ! stem biomass per tree
             bstem  = (sapw_m + struct_m) * prt_params%allom_agb_frac(pft)

             ! Above ground coarse woody debris from twigs and small branches
             ! a portion of this pool may burn
             do c = 1,ncwd
                 donatable_mass = num_dead_trees * SF_val_CWD_frac(c) * bstem
                 if (c == 1 .or. c == 2) then
                      donatable_mass = donatable_mass * (1.0_r8-currentCohort%fraction_crown_burned)
                      burned_mass = num_dead_trees * SF_val_CWD_frac(c) * bstem * & 
                      currentCohort%fraction_crown_burned
                      site_mass%burn_flux_to_atm = site_mass%burn_flux_to_atm + burned_mass
                endif
                new_litt%ag_cwd(c) = new_litt%ag_cwd(c) + donatable_mass * donate_m2
                curr_litt%ag_cwd(c) = curr_litt%ag_cwd(c) + donatable_mass * retain_m2
                flux_diags%cwd_ag_input(c) = flux_diags%cwd_ag_input(c) + donatable_mass
             enddo   
                  

            currentCohort => currentCohort%taller
        enddo
    end do
    
    return
  end subroutine fire_litter_fluxes

  ! ============================================================================

  subroutine mortality_litter_fluxes(currentSite, currentPatch, &
       newPatch, patch_site_areadis,bc_in)
    !
    ! !DESCRIPTION:
    ! Carbon going from mortality associated with disturbance into CWD pools. 
    ! By "associated with disturbance", this includes tree death that
    ! forms gaps, as well as tree death due to impacts from those trees.
    !
    ! We calculate the fraction of litter to be retained versus donated
    ! vis-a-vis the new and donor patch. At this step, we have not
    ! yet removed the area from the pre-existing patch (currentPatch),
    ! so we pre-compute "remainder_area", which is the soon-to-be
    ! area of the patch once disturbance is completed.
    !
    ! !USES:
    use EDParamsMod,  only : ED_val_understorey_death
    use SFParamsMod,  only : SF_val_cwd_frac
    !
    ! !ARGUMENTS:
    type(ed_site_type)  , intent(inout), target :: currentSite 
    type(ed_patch_type) , intent(inout), target :: currentPatch
    type(ed_patch_type) , intent(inout), target :: newPatch
    real(r8)            , intent(in)            :: patch_site_areadis
    type(bc_in_type)    , intent(in)            :: bc_in
    !
    ! !LOCAL VARIABLES:
    type(ed_cohort_type), pointer      :: currentCohort
    type(litter_type), pointer         :: new_litt
    type(litter_type), pointer         :: curr_litt
    type(site_massbal_type), pointer   :: site_mass
    type(site_fluxdiags_type), pointer :: flux_diags

    real(r8) :: remainder_area       ! amount of area remaining in patch after donation
    real(r8) :: num_dead
    real(r8) :: donatable_mass       ! mass of donatable litter [kg]
    real(r8) :: leaf_m               ! leaf mass [kg]
    real(r8) :: fnrt_m               ! fineroot mass [kg]
    real(r8) :: sapw_m               ! sapwood mass [kg]
    real(r8) :: store_m              ! storage mass [kg]
    real(r8) :: struct_m             ! structure mass [kg]
    real(r8) :: repro_m              ! reproductive mass [kg]
    real(r8) :: retain_frac          ! Fraction of mass to be retained
    real(r8) :: donate_frac          ! Fraction of mass to be donated
    real(r8) :: donate_m2            ! area normalization for litter mass destined to new patch [m-2]
    real(r8) :: retain_m2            ! area normalization for litter mass destined to old patch [m-2]
    real(r8) :: ag_wood              ! Total above ground mass in wood [kg]
    real(r8) :: bg_wood              ! Total bg mass in wood [kg]
    real(r8) :: seed_mass            ! Total seed mass generated from storage death [kg]
    integer  :: pft                  ! plant functional type index
    integer  :: dcmpy                ! decomposability index
    integer  :: c                    ! coarse woody debris pool index
    integer  :: el                   ! element loop index
    integer  :: sl                   ! soil layer index
    integer  :: element_id           ! parteh compatible global element index
    real(r8) :: dcmpy_frac           ! decomposability fraction 
    !---------------------------------------------------------------------

    remainder_area = currentPatch%area - patch_site_areadis
    
    retain_frac = (1.0_r8-treefall_localization) * &
         remainder_area/(newPatch%area+remainder_area)
    donate_frac = 1.0_r8-retain_frac
    
    if(remainder_area > rsnbl_math_prec) then
       retain_m2 = retain_frac/remainder_area
       donate_m2 = (1.0_r8-retain_frac)/newPatch%area
    else
       retain_m2 = 0._r8
       donate_m2 = 1._r8/newPatch%area
    end if


    do el = 1,num_elements
       
       element_id = element_list(el)
       site_mass  => currentSite%mass_balance(el)
       flux_diags => currentSite%flux_diags(el)
       curr_litt  => currentPatch%litter(el)   ! Litter pool of "current" patch
       new_litt   => newPatch%litter(el)       ! Litter pool of "new" patch

       currentCohort => currentPatch%shortest
       do while(associated(currentCohort))       

          pft = currentCohort%pft
   
          sapw_m   = currentCohort%prt%GetState(sapw_organ, element_id)
          struct_m = currentCohort%prt%GetState(struct_organ, element_id)
          leaf_m   = currentCohort%prt%GetState(leaf_organ, element_id)
          fnrt_m   = currentCohort%prt%GetState(fnrt_organ, element_id)
          store_m  = currentCohort%prt%GetState(store_organ, element_id)
          repro_m  = currentCohort%prt%GetState(repro_organ, element_id)

          if(currentCohort%canopy_layer == 1)then

             ! Upper canopy trees. The total dead is based on their disturbance
             ! generating mortality rate.
             
             num_dead = currentCohort%n * min(1.0_r8,currentCohort%dmort * &
                   hlm_freq_day * fates_mortality_disturbance_fraction)
             
          elseif(prt_params%woody(pft) == itrue) then
             
             ! Understorey trees. The total dead is based on their survivorship
             ! function, and the total area of disturbance.
             
             num_dead = ED_val_understorey_death * currentCohort%n * &
                   (patch_site_areadis/currentPatch%area) 

          else
             
             ! The only thing left is uderstory grasses. These guys aren't
             ! killed by tree-fall disturbance events.

             num_dead = 0._r8
             
          end if

          ! Update water balance by removing dead plant water
          ! but only do this once (use the carbon element id)
          if( (element_id == carbon12_element) .and. &
              (hlm_use_planthydro == itrue) ) then
              call AccumulateMortalityWaterStorage(currentSite,currentCohort, num_dead)
          end if
          
          ! Transfer leaves of dying trees to leaf litter (includes seeds too)
          do dcmpy=1,ndcmpy
              dcmpy_frac = GetDecompyFrac(pft,leaf_organ,dcmpy)
              new_litt%leaf_fines(dcmpy) = new_litt%leaf_fines(dcmpy) + &
                    num_dead*(leaf_m+repro_m)*donate_m2*dcmpy_frac
              
              curr_litt%leaf_fines(dcmpy) = curr_litt%leaf_fines(dcmpy) + &
                    num_dead*(leaf_m+repro_m)*retain_m2*dcmpy_frac
          end do
                 
          ! Pre-calculate Structural and sapwood, below and above ground, total mass [kg]
          ag_wood = num_dead * (struct_m + sapw_m) * prt_params%allom_agb_frac(pft)
          bg_wood = num_dead * (struct_m + sapw_m) * (1.0_r8-prt_params%allom_agb_frac(pft))
          
          call set_root_fraction(currentSite%rootfrac_scr, pft, currentSite%zi_soil, &
               bc_in%max_rooting_depth_index_col)


          do c=1,ncwd

             ! Transfer wood of dying trees to AG CWD pools
             new_litt%ag_cwd(c) = new_litt%ag_cwd(c) + ag_wood * &
                    SF_val_CWD_frac(c) * donate_m2

             curr_litt%ag_cwd(c) = curr_litt%ag_cwd(c) + ag_wood * &
                   SF_val_CWD_frac(c) * retain_m2
             
             ! Transfer wood of dying trees to BG CWD pools
             do sl = 1,currentSite%nlevsoil
                new_litt%bg_cwd(c,sl) = new_litt%bg_cwd(c,sl) + bg_wood * &
                       currentSite%rootfrac_scr(sl) * SF_val_CWD_frac(c) * &
                       donate_m2

                curr_litt%bg_cwd(c,sl) = curr_litt%bg_cwd(c,sl) + bg_wood * &
                      currentSite%rootfrac_scr(sl) * SF_val_CWD_frac(c) * &
                      retain_m2
             end do
          end do

          ! Transfer fine roots of dying trees to below ground litter pools
          do dcmpy=1,ndcmpy
              dcmpy_frac = GetDecompyFrac(pft,fnrt_organ,dcmpy)
              do sl=1,currentSite%nlevsoil
                  new_litt%root_fines(dcmpy,sl) = new_litt%root_fines(dcmpy,sl) + &
                        num_dead * currentSite%rootfrac_scr(sl) * &
                        (fnrt_m + store_m*(1.0_r8-EDPftvarcon_inst%allom_frbstor_repro(pft))) * &
                        donate_m2 * dcmpy_frac
                  
                  curr_litt%root_fines(dcmpy,sl) = curr_litt%root_fines(dcmpy,sl) + &
                        num_dead * currentSite%rootfrac_scr(sl) * &
                        (fnrt_m + store_m*(1.0_r8-EDPftvarcon_inst%allom_frbstor_repro(pft))) * &
                        retain_m2 * dcmpy_frac
              end do
          end do
              
          ! Transfer some of the storage that is shunted to reproduction
          ! upon death, to the seed-pool. This is was designed for grasses,
          ! but it is possible that some trees may utilize this behavior too

          seed_mass = num_dead * store_m * EDPftvarcon_inst%allom_frbstor_repro(pft)

          ! SEED DISTRIBUTION IS BREAKING MASS CONSERVATION RIGHT NOW...
!          call DistributeSeeds(currentSite,seed_mass,el,pft)

          new_litt%seed(pft) = new_litt%seed(pft) + seed_mass * donate_m2
          curr_litt%seed(pft) = curr_litt%seed(pft) + seed_mass * retain_m2
          
          ! track diagnostic fluxes
          do c=1,ncwd
             flux_diags%cwd_ag_input(c) = & 
                  flux_diags%cwd_ag_input(c) + SF_val_CWD_frac(c) * ag_wood
             
             flux_diags%cwd_bg_input(c) = &
                  flux_diags%cwd_bg_input(c) + SF_val_CWD_frac(c) * bg_wood
          end do

          flux_diags%leaf_litter_input(pft) = flux_diags%leaf_litter_input(pft) + &
               num_dead*(leaf_m + repro_m)

          flux_diags%root_litter_input(pft) = flux_diags%root_litter_input(pft) + & 
               num_dead * (fnrt_m + store_m*(1.0_r8-EDPftvarcon_inst%allom_frbstor_repro(pft)))
          

          
          currentCohort => currentCohort%taller      
       enddo !currentCohort         

    enddo


    return
  end subroutine mortality_litter_fluxes

  ! ============================================================================

  subroutine create_patch(currentSite, new_patch, age, areap, label,nocomp_pft)

    use FatesInterfaceTypesMod, only : hlm_current_tod,hlm_current_date,hlm_reference_date
    
    !
    ! !DESCRIPTION:
    !  Set default values for creating a new patch
    !
    ! !USES:
    !
    ! !ARGUMENTS:
    type(ed_site_type) , intent(inout), target :: currentSite
    type(ed_patch_type), intent(inout), target :: new_patch
    real(r8), intent(in) :: age                  ! notional age of this patch in years
    real(r8), intent(in) :: areap                ! initial area of this patch in m2. 
    integer, intent(in)  :: label                ! anthropogenic disturbance label
    integer, intent(in)  :: nocomp_pft


    ! Until bc's are pointed to by sites give veg a default temp [K]
    real(r8), parameter :: temp_init_veg = 15._r8+t_water_freeze_k_1atm 
    

    ! !LOCAL VARIABLES:
    !---------------------------------------------------------------------
    integer :: el                                ! element loop index


    allocate(new_patch%tr_soil_dir(hlm_numSWb))
    allocate(new_patch%tr_soil_dif(hlm_numSWb))
    allocate(new_patch%tr_soil_dir_dif(hlm_numSWb))
    allocate(new_patch%fab(hlm_numSWb))
    allocate(new_patch%fabd(hlm_numSWb))
    allocate(new_patch%fabi(hlm_numSWb))
    allocate(new_patch%sabs_dir(hlm_numSWb))
    allocate(new_patch%sabs_dif(hlm_numSWb))
    allocate(new_patch%fragmentation_scaler(currentSite%nlevsoil))

    allocate(new_patch%tveg24)
    call new_patch%tveg24%InitRMean(fixed_24hr,init_value=temp_init_veg,init_offset=real(hlm_current_tod,r8) )
    allocate(new_patch%tveg_lpa)
    call new_patch%tveg_lpa%InitRmean(ema_lpa,init_value=temp_init_veg)
    
    ! Litter
    ! Allocate, Zero Fluxes, and Initialize to "unset" values

    allocate(new_patch%litter(num_elements))
    do el=1,num_elements
        call new_patch%litter(el)%InitAllocate(numpft,currentSite%nlevsoil,element_list(el))
        call new_patch%litter(el)%ZeroFlux()
        call new_patch%litter(el)%InitConditions(init_leaf_fines = fates_unset_r8, &
              init_root_fines = fates_unset_r8, &
              init_ag_cwd = fates_unset_r8, &
              init_bg_cwd = fates_unset_r8, &
              init_seed = fates_unset_r8,   &
              init_seed_germ = fates_unset_r8)
    end do

    call zero_patch(new_patch) !The nan value in here is not working??

    new_patch%tallest  => null() ! pointer to patch's tallest cohort    
    new_patch%shortest => null() ! pointer to patch's shortest cohort   
    new_patch%older    => null() ! pointer to next older patch   
    new_patch%younger  => null() ! pointer to next shorter patch      

    ! assign known patch attributes 

    new_patch%age                = age   
    new_patch%age_class          = 1
    new_patch%area               = areap 

    ! assign anthropgenic disturbance category and label
    new_patch%anthro_disturbance_label = label
    if (label .eq. secondaryforest) then
       new_patch%age_since_anthro_disturbance = age
    else
       new_patch%age_since_anthro_disturbance = fates_unset_r8
    endif
    new_patch%nocomp_pft_label = nocomp_pft

    ! This new value will be generated when the calculate disturbance
    ! rates routine is called. This does not need to be remembered or in the restart file.
 
    new_patch%f_sun              = 0._r8
    new_patch%ed_laisun_z(:,:,:) = 0._r8 
    new_patch%ed_laisha_z(:,:,:) = 0._r8 
    new_patch%ed_parsun_z(:,:,:) = 0._r8 
    new_patch%ed_parsha_z(:,:,:) = 0._r8 
    new_patch%fabi               = 0._r8
    new_patch%fabd               = 0._r8
    new_patch%tr_soil_dir(:)     = 1._r8
    new_patch%tr_soil_dif(:)     = 1._r8
    new_patch%tr_soil_dir_dif(:) = 0._r8
    new_patch%fabd_sun_z(:,:,:)  = 0._r8 
    new_patch%fabd_sha_z(:,:,:)  = 0._r8 
    new_patch%fabi_sun_z(:,:,:)  = 0._r8 
    new_patch%fabi_sha_z(:,:,:)  = 0._r8  
    new_patch%scorch_ht(:)       = 0._r8  
    new_patch%frac_burnt         = 0._r8  
    new_patch%litter_moisture(:) = 0._r8
    new_patch%fuel_eff_moist     = 0._r8
    new_patch%livegrass          = 0._r8
    new_patch%sum_fuel           = 0._r8
    new_patch%fuel_bulkd         = 0._r8
    new_patch%fuel_sav           = 0._r8
    new_patch%fuel_mef           = 0._r8
    new_patch%ros_front          = 0._r8
    new_patch%effect_wspeed      = 0._r8
    new_patch%tau_l              = 0._r8
    new_patch%fuel_frac(:)       = 0._r8
    new_patch%tfc_ros            = 0._r8
    new_patch%fi                 = 0._r8
    new_patch%fd                 = 0._r8
    new_patch%ros_back           = 0._r8
    new_patch%scorch_ht(:)       = 0._r8
    new_patch%burnt_frac_litter(:) = 0._r8
    new_patch%total_tree_area    = 0.0_r8  
    new_patch%NCL_p              = 1

   
    return
  end subroutine create_patch

  ! ============================================================================
  subroutine zero_patch(cp_p)
    !
    ! !DESCRIPTION:
    !  Sets all the variables in the patch to nan or zero 
    ! (this needs to be two seperate routines, one for nan & one for zero
    !
    ! !USES:
    !
    ! !ARGUMENTS:
    type(ed_patch_type), intent(inout), target :: cp_p
    !
    ! !LOCAL VARIABLES:
    type(ed_patch_type), pointer :: currentPatch
    !---------------------------------------------------------------------

    currentPatch  => cp_p  

    currentPatch%tallest  => null()          
    currentPatch%shortest => null()         
    currentPatch%older    => null()               
    currentPatch%younger  => null()           

    currentPatch%patchno  = 999                            

    currentPatch%age                        = nan                          
    currentPatch%age_class                  = 1
    currentPatch%area                       = nan                                           
    currentPatch%canopy_layer_tlai(:)       = nan               
    currentPatch%total_canopy_area          = nan

    currentPatch%tlai_profile(:,:,:)        = nan 
    currentPatch%elai_profile(:,:,:)        = 0._r8 
    currentPatch%tsai_profile(:,:,:)        = nan 
    currentPatch%esai_profile(:,:,:)        = nan       
    currentPatch%canopy_area_profile(:,:,:) = nan       

    currentPatch%fabd_sun_z(:,:,:)          = nan 
    currentPatch%fabd_sha_z(:,:,:)          = nan 
    currentPatch%fabi_sun_z(:,:,:)          = nan 
    currentPatch%fabi_sha_z(:,:,:)          = nan  

    currentPatch%ed_laisun_z(:,:,:)         = nan 
    currentPatch%ed_laisha_z(:,:,:)         = nan 
    currentPatch%ed_parsun_z(:,:,:)         = nan 
    currentPatch%ed_parsha_z(:,:,:)         = nan 
    currentPatch%psn_z(:,:,:)               = 0._r8   

    currentPatch%f_sun(:,:,:)               = nan
    currentPatch%tr_soil_dir(:)             = nan    ! fraction of incoming direct  radiation that is transmitted to the soil as direct
    currentPatch%tr_soil_dif(:)             = nan    ! fraction of incoming diffuse radiation that is transmitted to the soil as diffuse
    currentPatch%tr_soil_dir_dif(:)         = nan    ! fraction of incoming direct  radiation that is transmitted to the soil as diffuse
    currentPatch%fabd(:)                    = nan    ! fraction of incoming direct  radiation that is absorbed by the canopy
    currentPatch%fabi(:)                    = nan    ! fraction of incoming diffuse radiation that is absorbed by the canopy

    currentPatch%canopy_mask(:,:)           = 999    ! is there any of this pft in this layer?
    currentPatch%nrad(:,:)                  = 999    ! number of exposed leaf layers for each canopy layer and pft
    currentPatch%ncan(:,:)                  = 999    ! number of total leaf layers for each canopy layer and pft
    currentPatch%pft_agb_profile(:,:)       = nan    

    ! DISTURBANCE 
    currentPatch%disturbance_rates(:)       = 0._r8 
    currentPatch%fract_ldist_not_harvested  = 0._r8


    ! FIRE
    currentPatch%litter_moisture(:)         = nan    ! litter moisture
    currentPatch%fuel_eff_moist             = nan    ! average fuel moisture content of the ground fuel 
    ! (incl. live grasses. omits 1000hr fuels)
    currentPatch%livegrass                  = nan    ! total ag grass biomass in patch. 1=c3 grass, 2=c4 grass. gc/m2
    currentPatch%sum_fuel                   = nan    ! total ground fuel related to ros (omits 1000hr fuels). gc/m2
    currentPatch%fuel_bulkd                 = nan    ! average fuel bulk density of the ground fuel 
    ! (incl. live grasses. omits 1000hr fuels). kgc/m3
    currentPatch%fuel_sav                   = nan    ! average surface area to volume ratio of the ground fuel 
    ! (incl. live grasses. omits 1000hr fuels).
    currentPatch%fuel_mef                   = nan    ! average moisture of extinction factor of the ground fuel
    ! (incl. live grasses. omits 1000hr fuels).
    currentPatch%ros_front                  = nan    ! average rate of forward spread of each fire in the patch. m/min.
    currentPatch%effect_wspeed              = nan    ! dailywind modified by fraction of relative grass and tree cover. m/min.
    currentPatch%tau_l                      = nan    ! mins p&r(1986)
    currentPatch%fuel_frac(:)               = nan    ! fraction of each litter class in the sum_fuel 
    !- for purposes of calculating weighted averages. 
    currentPatch%tfc_ros                    = nan    ! used in fi calc
    currentPatch%fi                         = nan    ! average fire intensity of flaming front during day.  
    ! backward ros plays no role. kj/m/s or kw/m.
    currentPatch%fire                       = 999    ! sr decide_fire.1=fire hot enough to proceed. 0=stop everything- no fires today
    currentPatch%fd                         = nan    ! fire duration (mins)
    currentPatch%ros_back                   = nan    ! backward ros (m/min)
    currentPatch%scorch_ht(:)               = nan    ! scorch height of flames on a given PFT
    currentPatch%frac_burnt                 = nan    ! fraction burnt daily  
    currentPatch%burnt_frac_litter(:)       = nan    
    currentPatch%btran_ft(:)                = 0.0_r8

    currentPatch%canopy_layer_tlai(:)       = 0.0_r8

    currentPatch%fab(:)                     = 0.0_r8
    currentPatch%sabs_dir(:)                = 0.0_r8
    currentPatch%sabs_dif(:)                = 0.0_r8
    currentPatch%zstar                      = 0.0_r8
    currentPatch%c_stomata                  = 0.0_r8 ! This is calculated immediately before use
    currentPatch%c_lblayer                  = 0.0_r8
    currentPatch%fragmentation_scaler(:)    = 0.0_r8
    currentPatch%radiation_error            = 0.0_r8

    ! diagnostic radiation profiles
    currentPatch%nrmlzd_parprof_pft_dir_z(:,:,:,:) = 0._r8
    currentPatch%nrmlzd_parprof_pft_dif_z(:,:,:,:) = 0._r8
    currentPatch%nrmlzd_parprof_dir_z(:,:,:)       = 0._r8
    currentPatch%nrmlzd_parprof_dif_z(:,:,:)       = 0._r8

    currentPatch%solar_zenith_flag          = .false.
    currentPatch%solar_zenith_angle         = nan
    currentPatch%fcansno                    = nan

    currentPatch%gnd_alb_dir(:)             = nan
    currentPatch%gnd_alb_dif(:)             = nan

  end subroutine zero_patch

  ! ============================================================================
  subroutine fuse_patches( csite, bc_in )
    !
    ! !DESCRIPTION:
    !  Decide to fuse patches if their cohort structures are similar           
    !
    ! !USES:
    use EDParamsMod , only : ED_val_patch_fusion_tol
    use EDTypesMod , only : patch_fusion_tolerance_relaxation_increment
    use EDTypesMod , only : max_age_of_second_oldest_patch
    !
    ! !ARGUMENTS:
    type(ed_site_type), intent(inout), target  :: csite
    type(bc_in_type), intent(in)               :: bc_in
    !
    ! !LOCAL VARIABLES:
    type(ed_site_type) , pointer :: currentSite
    type(ed_patch_type), pointer :: currentPatch,tpp,tmpptr
    integer  :: ft,z        !counters for pft and height class
    real(r8) :: norm        !normalized difference between biomass profiles
    real(r8) :: profiletol  !tolerance of patch fusion routine. Starts off high and is reduced if there are too many patches.
    integer  :: nopatches(n_anthro_disturbance_categories)   !number of patches presently in gridcell
    integer  :: iterate     !switch of patch reduction iteration scheme. 1 to keep going, 0 to stop
    integer  :: fuse_flag   !do patches get fused (1) or not (0).
    integer  :: i_disttype  !iterator over anthropogenic disturbance categories
    integer  :: i_pftlabel  !nocomp pft iterator
    real(r8) :: primary_land_fraction_beforefusion,primary_land_fraction_afterfusion
    integer  :: pftlabelmin, pftlabelmax
    real(r8) :: maxpatches(n_anthro_disturbance_categories)
    !
    !---------------------------------------------------------------------

    currentSite => csite 

    profiletol = ED_val_patch_fusion_tol

    primary_land_fraction_beforefusion = 0._r8
    primary_land_fraction_afterfusion = 0._r8

    nopatches(1:n_anthro_disturbance_categories) = 0

    ! Its possible that, in nocomp modes, there are more categorically distinct patches than we allow as 
    ! primary patches in non-nocomp mode.  So if this is the case, bump up the maximum number of primary patches
    ! to let there be one for each type of nocomp PFT on the site.  this is likely to lead to problems
    ! if anthropogenic disturance is enabled.
    if (hlm_use_nocomp.eq.itrue) then
       maxpatches(primaryforest) = max(maxpatch_primary, sum(csite%use_this_pft))
       maxpatches(secondaryforest) = maxpatch_total - maxpatches(primaryforest)
       if (maxpatch_total .lt. maxpatches(primaryforest)) then
          write(fates_log(),*) 'too many PFTs and not enough patches for nocomp w/o fixed biogeog'
          write(fates_log(),*) 'maxpatch_total,numpft',maxpatch_total,numpft, sum(csite%use_this_pft)
          call endrun(msg=errMsg(sourcefile, __LINE__))
       endif
    else
       maxpatches(primaryforest) = maxpatch_primary
       maxpatches(secondaryforest) = maxpatch_secondary
    endif

    currentPatch => currentSite%youngest_patch
    do while(associated(currentPatch))
       nopatches(currentPatch%anthro_disturbance_label) = &
            nopatches(currentPatch%anthro_disturbance_label) + 1
       
       if (currentPatch%anthro_disturbance_label .eq. primaryforest) then
          primary_land_fraction_beforefusion = primary_land_fraction_beforefusion + &
               currentPatch%area * AREA_INV
       endif

       currentPatch => currentPatch%older
    enddo

    pftlabelmin = 0
    if ( hlm_use_nocomp .eq. itrue ) then
       pftlabelmax = numpft
    else
       pftlabelmax = 0
    endif

    !---------------------------------------------------------------------!
    ! iterate over anthropogenic disturbance categories
    !---------------------------------------------------------------------!    

    disttype_loop: do i_disttype = 1, n_anthro_disturbance_categories

       !---------------------------------------------------------------------!
       !  We only really care about fusing patches if nopatches > 1          !
       !---------------------------------------------------------------------!

       iterate = 1

       !---------------------------------------------------------------------!
       !  Keep doing this until nopatches <= maxpatch_total                  !
       !---------------------------------------------------------------------!

       iterate_eq_1_loop: do while(iterate == 1)

        !---------------------------------------------------------------------!
        ! iterate over nocomp pft labels (if nocomp is false, then this isn't much of a loop)
        !---------------------------------------------------------------------!

        pftlabel_loop: do i_pftlabel = pftlabelmin, pftlabelmax

          !---------------------------------------------------------------------!
          ! Calculate the biomass profile of each patch                         !
          !---------------------------------------------------------------------!  
          currentPatch => currentSite%youngest_patch
          do while(associated(currentPatch))
             call patch_pft_size_profile(currentPatch)
             currentPatch => currentPatch%older
          enddo

          !-------------------------------------------------------------------------------!
          ! Loop round current & target (currentPatch,tpp) patches to assess combinations !
          !-------------------------------------------------------------------------------!   
          currentPatch => currentSite%youngest_patch
          currentpatch_loop: do while(associated(currentPatch))      
             tpp => currentSite%youngest_patch
             tpp_loop: do while(associated(tpp))

                both_associated_if: if(associated(tpp).and.associated(currentPatch))then
                   !--------------------------------------------------------------------!
                   ! only fuse patches whose anthropogenic disturbance category matches !
                   ! that of the outer loop that we are in                              !
                   !--------------------------------------------------------------------!
                   anthro_dist_labels_match_if: if ( tpp%anthro_disturbance_label .eq. i_disttype .and. &
                        currentPatch%anthro_disturbance_label .eq. i_disttype) then

                    nocomp_pft_labels_match_if: if (hlm_use_nocomp .eq. ifalse .or. &
                         (tpp%nocomp_pft_label .eq. i_pftlabel .and. &
                         currentPatch%nocomp_pft_label .eq. i_pftlabel)) then

                      !--------------------------------------------------------------------------------------------
                      ! The default is to fuse the patches, unless some criteria is met which keeps them separated.
                      ! there are multiple criteria which all need to be met to keep them distinct:
                      ! (a) one of them is younger than the max age at which we force fusion;
                      ! (b) there is more than a threshold (tiny) amount of biomass in at least one of the patches;
                      ! (c) for at least one pft x size class, where there is biomass in that class in at least one patch,
                      ! and the normalized difference between the patches exceeds a threshold.
                      !--------------------------------------------------------------------------------------------

                      fuse_flag = 1
                      different_patches_if: if(currentPatch%patchno /= tpp%patchno) then   !these should be the same patch

                         !-----------------------------------------------------------------------------------
                         ! check to see if both patches are older than the age at which we force them to fuse
                         !-----------------------------------------------------------------------------------

                         maxage_if: if ( tpp%age .le. max_age_of_second_oldest_patch .or. &
                              currentPatch%age .le. max_age_of_second_oldest_patch ) then


                            !------------------------------------------------------------
                            ! the next bit of logic forces fusion of two patches which 
                            ! both have tiny biomass densities. without this,
                            ! fates gives a bunch of really young patches which all have 
                            ! almost no biomass and so don't need to be distinguished 
                            ! from each other. but if force_patchfuse_min_biomass is too big,
                            ! it takes too long for the youngest patch to build up enough 
                            ! biomass to be its own distinct entity, which leads to large 
                            ! oscillations in the patch dynamics and dependent variables.
                            !------------------------------------------------------------

                            patchfuse_min_biomass_if: if &
                                 (sum(currentPatch%pft_agb_profile(:,:)) > force_patchfuse_min_biomass .or. &
                                 sum(tpp%pft_agb_profile(:,:)) > force_patchfuse_min_biomass ) then

                               !---------------------------------------------------------------------!
                               ! Calculate the difference criteria for each pft and dbh class        !
                               !---------------------------------------------------------------------!   

                               pft_loop: do ft = 1,numpft        ! loop over pfts
                                  hgt_bin_loop: do z = 1,n_dbh_bins      ! loop over hgt bins 

                                     !----------------------------------
                                     ! is there biomass in this category?
                                     !----------------------------------

                                     agbprof_gt_zero_if: if &
                                          (currentPatch%pft_agb_profile(ft,z)  > 0.0_r8 .or.  &
                                          tpp%pft_agb_profile(ft,z) > 0.0_r8)then 

                                        !---------------------------------------------------------------------!
                                        ! what is the relative difference in biomass in this category between
                                        ! the two patches?
                                        !---------------------------------------------------------------------!

                                        norm = abs(currentPatch%pft_agb_profile(ft,z) - &
                                             tpp%pft_agb_profile(ft,z))/(0.5_r8 * &
                                             &(currentPatch%pft_agb_profile(ft,z) + tpp%pft_agb_profile(ft,z)))

                                        !---------------------------------------------------------------------!
                                        ! Look for differences in profile biomass, above the minimum biomass  !
                                        !---------------------------------------------------------------------!

                                        if(norm  > profiletol)then

                                           fuse_flag = 0 !do not fuse  - keep apart. 

                                        endif
                                     endif agbprof_gt_zero_if
                                  enddo hgt_bin_loop
                               enddo pft_loop
                            endif patchfuse_min_biomass_if
                         endif maxage_if

                         !-------------------------------------------------------------------------!
                         ! Call the patch fusion routine if there is not a meaningful difference   !
                         ! any of the pft x height categories                                      !
                         ! or both are older than forced fusion age                                !
                         !-------------------------------------------------------------------------!

                         fuseflagset_if: if(fuse_flag  ==  1)then
                            
                            !-----------------------!
                            ! fuse the two patches  !
                            !-----------------------!
                            
                            tmpptr => currentPatch%older       
                            call fuse_2_patches(csite, currentPatch, tpp)
                            call fuse_cohorts(csite,tpp, bc_in)
                            call sort_cohorts(tpp)
                            currentPatch => tmpptr

                            !------------------------------------------------------------------------!
                            ! since we've just fused two patches, but are still in the midst of      !
                            ! a patch x patch loop, reset the patch fusion tolerance to the starting !
                            ! value so that any subsequent fusions in this loop are done with that   !
                            ! value. otherwise we can end up in a situation where we've loosened the !
                            ! fusion tolerance to get nopatches <= maxpatch_total, but then,      !
                            ! having accomplished that, we continue through all the patch x patch    !
                            ! combinations and then all the patches get fused, ending up with        !
                            ! nopatches << maxpatch_total and losing all heterogeneity.           !
                            !------------------------------------------------------------------------!

                            profiletol = ED_val_patch_fusion_tol

                         endif fuseflagset_if
                      endif different_patches_if
                    endif nocomp_pft_labels_match_if
                   endif anthro_dist_labels_match_if
                endif both_associated_if

                tpp => tpp%older
             enddo tpp_loop

             if(associated(currentPatch))then 
                currentPatch => currentPatch%older 
             else
                currentPatch => null()
             endif !associated currentPatch

          enddo currentpatch_loop

        end do pftlabel_loop

          !---------------------------------------------------------------------!
          ! Is the number of patches larger than the maximum?                   !
          !---------------------------------------------------------------------!   
          nopatches(i_disttype) = 0
          currentPatch => currentSite%youngest_patch
          do while(associated(currentPatch))
             if (currentPatch%anthro_disturbance_label .eq. i_disttype) then
                nopatches(i_disttype) = nopatches(i_disttype) +1
             endif
             currentPatch => currentPatch%older
          enddo

          if(nopatches(i_disttype) > maxpatches(i_disttype))then
             iterate = 1
             profiletol = profiletol * patch_fusion_tolerance_relaxation_increment

             !---------------------------------------------------------------------!
             ! Making profile tolerance larger means that more fusion will happen  !
             !---------------------------------------------------------------------!        

             ! its possible that there are too many categorical patch types and the tolerances
             ! will never allow patch fusion to occur.  In this case crash and let the user know.
             ! the 100 is sort of a random number, in principle since profile tolerance is compared 
             ! against relative biomass size, it shoudnt ever get above 2 (which would mean fusing 
             ! a zero with a nonzero biomass in a given category)
             if (profiletol .gt. 100._r8) then
                write(fates_log(),*) 'profile tolerance is too big, this shouldnt happen.'
                write(fates_log(),*) 'probably this means there are too many distinct categorical '
                write(fates_log(),*) 'patch types for the maximum number of patches'
                call endrun(msg=errMsg(sourcefile, __LINE__))                
             endif
          else
             iterate = 0
          endif

       enddo iterate_eq_1_loop ! iterate .eq. 1 ==> nopatches>maxpatch_total

    end do disttype_loop

    currentPatch => currentSite%youngest_patch
    do while(associated(currentPatch))

       if (currentPatch%anthro_disturbance_label .eq. primaryforest) then
          primary_land_fraction_afterfusion = primary_land_fraction_afterfusion + &
               currentPatch%area * AREA_INV
       endif

       currentPatch => currentPatch%older
    enddo

    currentSite%primary_land_patchfusion_error = primary_land_fraction_afterfusion - primary_land_fraction_beforefusion
 
  end subroutine fuse_patches

  ! ============================================================================

  subroutine fuse_2_patches(csite, dp, rp)
    !
    ! !DESCRIPTION:
    ! This function fuses the two patches specified in the argument.
    ! It fuses the first patch in the argument (the "donor") into the second
    ! patch in the argument (the "recipient"), and frees the memory 
    ! associated with the secnd patch
    !
    ! !USES:
    use FatesSizeAgeTypeIndicesMod, only: get_age_class_index
    !
    ! !ARGUMENTS:
    type (ed_site_type), intent(inout),target :: csite  ! Current site 
    type (ed_patch_type) , pointer :: dp                ! Donor Patch
    type (ed_patch_type) , target, intent(inout) :: rp  ! Recipient Patch

    !
    ! !LOCAL VARIABLES:
    type (ed_cohort_type), pointer :: currentCohort ! Current Cohort
    type (ed_cohort_type), pointer :: nextc         ! Remembers next cohort in list 
    type (ed_cohort_type), pointer :: storesmallcohort
    type (ed_cohort_type), pointer :: storebigcohort  
    integer                        :: c,p          !counters for pft and litter size class. 
    integer                        :: tnull,snull  ! are the tallest and shortest cohorts associated?
    integer                        :: el           ! loop counting index for elements
    type(ed_patch_type), pointer   :: youngerp     ! pointer to the patch younger than donor
    type(ed_patch_type), pointer   :: olderp       ! pointer to the patch older than donor
    real(r8)                       :: inv_sum_area ! Inverse of the sum of the two patches areas
    !-----------------------------------------------------------------------------------------------

    ! Generate a litany of area weighted averages

    inv_sum_area = 1.0_r8/(dp%area + rp%area)
    
    rp%age = (dp%age * dp%area + rp%age * rp%area) * inv_sum_area
    rp%age_since_anthro_disturbance = (dp%age_since_anthro_disturbance * dp%area &
         + rp%age_since_anthro_disturbance * rp%area) * inv_sum_area

    rp%age_class = get_age_class_index(rp%age)
    
    do el = 1,num_elements
       call rp%litter(el)%FuseLitter(rp%area,dp%area,dp%litter(el))
    end do

    if ( rp%anthro_disturbance_label .ne. dp%anthro_disturbance_label) then
       write(fates_log(),*) 'trying to fuse patches with different anthro_disturbance_label values'
       call endrun(msg=errMsg(sourcefile, __LINE__))
    endif

    if ( hlm_use_nocomp .eq. itrue .and. rp%nocomp_pft_label .ne. dp%nocomp_pft_label) then
       write(fates_log(),*) 'trying to fuse patches with different nocomp_pft_label values'
       write(fates_log(),*) 'rp%nocomp_pft_label, dp%nocomp_pft_label',rp%nocomp_pft_label, dp%nocomp_pft_label
       write(fates_log(),*) 'rp%area, dp%area',rp%area, dp%area
       write(fates_log(),*) 'sum(rp%pft_agb_profile(:,:), sum(dp%pft_agb_profile(:,:)',sum(rp%pft_agb_profile(:,:)), sum(dp%pft_agb_profile(:,:))
       call endrun(msg=errMsg(sourcefile, __LINE__))
    endif

    ! Weighted mean of the running means
    call rp%tveg24%FuseRMean(dp%tveg24,rp%area*inv_sum_area)
    call rp%tveg_lpa%FuseRMean(dp%tveg_lpa,rp%area*inv_sum_area)
    
    rp%fuel_eff_moist       = (dp%fuel_eff_moist*dp%area + rp%fuel_eff_moist*rp%area) * inv_sum_area
    rp%livegrass            = (dp%livegrass*dp%area + rp%livegrass*rp%area) * inv_sum_area
    rp%sum_fuel             = (dp%sum_fuel*dp%area + rp%sum_fuel*rp%area) * inv_sum_area
    rp%fuel_bulkd           = (dp%fuel_bulkd*dp%area + rp%fuel_bulkd*rp%area) * inv_sum_area
    rp%fuel_sav             = (dp%fuel_sav*dp%area + rp%fuel_sav*rp%area) * inv_sum_area
    rp%fuel_mef             = (dp%fuel_mef*dp%area + rp%fuel_mef*rp%area) * inv_sum_area
    rp%ros_front            = (dp%ros_front*dp%area + rp%ros_front*rp%area) * inv_sum_area
    rp%effect_wspeed        = (dp%effect_wspeed*dp%area + rp%effect_wspeed*rp%area) * inv_sum_area
    rp%tau_l                = (dp%tau_l*dp%area + rp%tau_l*rp%area) * inv_sum_area
    rp%fuel_frac(:)         = (dp%fuel_frac(:)*dp%area + rp%fuel_frac(:)*rp%area) * inv_sum_area
    rp%tfc_ros              = (dp%tfc_ros*dp%area + rp%tfc_ros*rp%area) * inv_sum_area
    rp%fi                   = (dp%fi*dp%area + rp%fi*rp%area) * inv_sum_area
    rp%fd                   = (dp%fd*dp%area + rp%fd*rp%area) * inv_sum_area
    rp%ros_back             = (dp%ros_back*dp%area + rp%ros_back*rp%area) * inv_sum_area
    rp%scorch_ht(:)         = (dp%scorch_ht(:)*dp%area + rp%scorch_ht(:)*rp%area) * inv_sum_area
    rp%frac_burnt           = (dp%frac_burnt*dp%area + rp%frac_burnt*rp%area) * inv_sum_area
    rp%burnt_frac_litter(:) = (dp%burnt_frac_litter(:)*dp%area + rp%burnt_frac_litter(:)*rp%area) * inv_sum_area
    rp%btran_ft(:)          = (dp%btran_ft(:)*dp%area + rp%btran_ft(:)*rp%area) * inv_sum_area
    rp%zstar                = (dp%zstar*dp%area + rp%zstar*rp%area) * inv_sum_area
    rp%c_stomata            = (dp%c_stomata*dp%area + rp%c_stomata*rp%area) * inv_sum_area
    rp%c_lblayer            = (dp%c_lblayer*dp%area + rp%c_lblayer*rp%area) * inv_sum_area
    rp%radiation_error      = (dp%radiation_error*dp%area + rp%radiation_error*rp%area) * inv_sum_area

    rp%area = rp%area + dp%area !THIS MUST COME AT THE END!

    !insert donor cohorts into recipient patch
    if(associated(dp%shortest))then

       currentCohort => dp%shortest
       if(associated(currentCohort)) then
          nextc => currentCohort%taller
       endif

       do while(associated(dp%shortest))

          storebigcohort   => rp%tallest
          storesmallcohort => rp%shortest

          if(associated(rp%tallest))then
             tnull = 0
          else
             tnull = 1
             rp%tallest => currentCohort
          endif

          if(associated(rp%shortest))then
             snull = 0
          else
             snull = 1
             rp%shortest => currentCohort
          endif

          call insert_cohort(currentCohort, rp%tallest, rp%shortest, tnull, snull, storebigcohort, storesmallcohort)

          rp%tallest  => storebigcohort 
          rp%shortest => storesmallcohort    

          currentCohort%patchptr => rp

          currentCohort => nextc

          dp%shortest => currentCohort

          if(associated(currentCohort)) then
             nextc => currentCohort%taller
          endif

       enddo !cohort
    endif !are there any cohorts?

    call patch_pft_size_profile(rp) ! Recalculate the patch size profile for the resulting patch

    ! Define some aliases for the donor patches younger and older neighbors
    ! which may or may not exist.  After we set them, we will remove the donor
    ! And then we will go about re-setting the map.
    if(associated(dp%older))then
       olderp => dp%older
    else
       olderp => null()
    end if
    if(associated(dp%younger))then
       youngerp => dp%younger
    else
       youngerp => null()
    end if

    ! We have no need for the dp pointer anymore, we have passed on it's legacy
    call dealloc_patch(dp)
    deallocate(dp)


    if(associated(youngerp))then
       ! Update the younger patch's new older patch (because it isn't dp anymore)
       youngerp%older => olderp
    else
       ! There was no younger patch than dp, so the head of the young order needs
       ! to be set, and it is set as the patch older than dp.  That patch
       ! already knows it's older patch (so no need to set or change it)
       csite%youngest_patch => olderp
       olderp%younger       => null()
    end if

    
    if(associated(olderp))then
       ! Update the older patch's new younger patch (becuase it isn't dp anymore)
       olderp%younger => youngerp
    else
       ! There was no patch older than dp, so the head of the old patch order needs
       ! to be set, and it is set as the patch younger than dp.  That patch already
       ! knows it's younger patch, no need to set
       csite%oldest_patch => youngerp
       youngerp%older     => null()
    end if


  end subroutine fuse_2_patches

  ! ============================================================================

  subroutine terminate_patches(currentSite)
    !
    ! !DESCRIPTION:
    !  Terminate Patches if they  are too small                          
    !
    !
    ! !ARGUMENTS:
    type(ed_site_type), target, intent(inout) :: currentSite
    !
    ! !LOCAL VARIABLES:
    type(ed_patch_type), pointer :: currentPatch
    type(ed_patch_type), pointer :: olderPatch
    type(ed_patch_type), pointer :: youngerPatch
    type(ed_patch_type), pointer :: patchpointer
    integer, parameter           :: max_cycles = 10  ! After 10 loops through
                                                     ! You should had fused
    integer                      :: count_cycles
    logical                      :: gotfused

    real(r8) areatot ! variable for checking whether the total patch area is wrong. 
    !---------------------------------------------------------------------
 
    count_cycles = 0

    currentPatch => currentSite%youngest_patch
    do while(associated(currentPatch)) 
       lessthan_min_patcharea_if: if(currentPatch%area <= min_patch_area)then
          
          nocomp_if: if (hlm_use_nocomp .eq. itrue) then

             gotfused = .false.
             patchpointer => currentSite%youngest_patch
             do while(associated(patchpointer))
                if ( .not.associated(currentPatch,patchpointer) .and. &
                     patchpointer%nocomp_pft_label .eq. currentPatch%nocomp_pft_label .and. &
                     patchpointer%anthro_disturbance_label .eq. currentPatch%anthro_disturbance_label .and. &
                     .not. gotfused) then

                   call fuse_2_patches(currentSite, patchpointer, currentPatch)
                   
                   gotfused = .true.
                else
                   patchpointer => patchpointer%older
                endif
             end do

             if ( .not. gotfused ) then
                !! somehow didn't find a patch to fuse with.
                write(fates_log(),*) 'Warning. small nocomp patch wasnt able to find another patch to fuse with.', &
                     currentPatch%nocomp_pft_label, currentPatch%anthro_disturbance_label
             endif

          else nocomp_if

          ! Even if the patch area is small, avoid fusing it into its neighbor
          ! if it is the youngest of all patches. We do this in attempts to maintain
          ! a discrete patch for very young patches
          ! However, if the patch to be fused is excessivlely small, then fuse
          ! at all costs.  If it is not fused, it will make

          notyoungest_if: if ( .not.associated(currentPatch,currentSite%youngest_patch) .or. &
               currentPatch%area <= min_patch_area_forced ) then
             
             gotfused = .false.

             associated_older_if: if(associated(currentPatch%older) )then
                
                if(debug) &
                     write(fates_log(),*) 'fusing to older patch because this one is too small',&
                     currentPatch%area, &
                     currentPatch%older%area
                
                ! We set a pointer to this patch, because
                ! it will be returned by the subroutine as de-referenced
                
                olderPatch => currentPatch%older

                distlabel_1_if: if (currentPatch%anthro_disturbance_label .eq. olderPatch%anthro_disturbance_label) then
                   
                   call fuse_2_patches(currentSite, olderPatch, currentPatch)
                
                   ! The fusion process has updated the "older" pointer on currentPatch
                   ! for us.
                
                   ! This logic checks to make sure that the younger patch is not the youngest
                   ! patch. As mentioned earlier, we try not to fuse it.
                   
                   gotfused = .true.
                else distlabel_1_if !i.e. anthro labels of two patches are not the same
                   countcycles_if: if (count_cycles .gt. 0) then
                      ! if we're having an incredibly hard time fusing patches because of their differing anthropogenic disturbance labels, 
                      ! since the size is so small, let's sweep the problem under the rug and change the tiny patch's label to that of its older sibling
                      ! and then allow them to fuse together. 
                      currentPatch%anthro_disturbance_label = olderPatch%anthro_disturbance_label
                      call fuse_2_patches(currentSite, olderPatch, currentPatch)
                      gotfused = .true.
                   endif countcycles_if
                endif distlabel_1_if
             endif associated_older_if
             
             not_gotfused_if: if( .not. gotfused .and. associated(currentPatch%younger) ) then
                
                if(debug) &
                     write(fates_log(),*) 'fusing to younger patch because oldest one is too small', &
                     currentPatch%area

                youngerPatch => currentPatch%younger

                distlabel_2_if: if (currentPatch%anthro_disturbance_label .eq. youngerPatch% anthro_disturbance_label) then
                   
                   call fuse_2_patches(currentSite, youngerPatch, currentPatch)
                   
                   ! The fusion process has updated the "younger" pointer on currentPatch
                   
                else distlabel_2_if
                   if (count_cycles .gt. 0) then
                      ! if we're having an incredibly hard time fusing patches because of their differing anthropogenic disturbance labels, 
                      ! since the size is so small, let's sweep the problem under the rug and change the tiny patch's label to that of its younger sibling
                      currentPatch%anthro_disturbance_label = youngerPatch%anthro_disturbance_label
                      call fuse_2_patches(currentSite, youngerPatch, currentPatch)
                      gotfused = .true.
                   endif ! count cycles
                endif distlabel_2_if     ! anthro labels
              endif not_gotfused_if ! has an older patch
           endif notyoungest_if ! is not the youngest patch  
        endif nocomp_if
        endif lessthan_min_patcharea_if ! very small patch

       ! It is possible that an incredibly small patch just fused into another incredibly
       ! small patch, resulting in an incredibly small patch.  It is also possible that this
       ! resulting incredibly small patch is the oldest patch.  If this was true than
       ! we would had been at the end of the loop, and left with an incredibly small patch.
       ! Think this is impossible? No, this really happens, especially when we have fires.
       ! So, we don't move forward until we have merged enough area into this thing.

        if(currentPatch%area > min_patch_area_forced)then
          currentPatch => currentPatch%older
         
          count_cycles = 0
       else
          count_cycles = count_cycles + 1
       end if

       if(count_cycles > max_cycles) then
          write(fates_log(),*) 'FATES is having difficulties fusing very small patches.'
          write(fates_log(),*) 'It is possible that a either a secondary or primary'
          write(fates_log(),*) 'patch has become the only patch of its kind, and it is'
          write(fates_log(),*) 'is very very small. You can test your luck by'
          write(fates_log(),*) 'disabling the endrun statement following this message.'
          write(fates_log(),*) 'FATES may or may not continue to operate within error'
          write(fates_log(),*) 'tolerances, but will generate another fail if it does not.' 
          call endrun(msg=errMsg(sourcefile, __LINE__))
          
          ! Note to user. If you DO decide to remove the end-run above this line
          ! Make sure that you keep the pointer below this line, or you will get
          ! an infinite loop.
          currentPatch => currentPatch%older
          count_cycles = 0
       end if  !count cycles
       
    enddo ! current patch loop
    
    !check area is not exceeded
    call check_patch_area( currentSite )

    return
  end subroutine terminate_patches

  ! =====================================================================================

  subroutine DistributeSeeds(currentSite,seed_mass,el,pft)
      
      ! !ARGUMENTS:
      type(ed_site_type), target, intent(inout) :: currentSite  !
      real(r8), intent(in)                      :: seed_mass    ! mass of seed input [kg]
      integer, intent(in)                       :: el           ! element index
      integer, intent(in)                       :: pft          ! pft index

      ! !LOCAL VARIABLES:
      type(ed_patch_type), pointer              :: currentPatch
      type(litter_type), pointer                :: litt

      
      currentPatch => currentSite%oldest_patch
      do while(associated(currentPatch)) 
          litt => currentPatch%litter(el)
          
          if(homogenize_seed_pfts) then
              litt%seed(:) = litt%seed(:) + seed_mass/(area_site*real(numpft,r8))
          else
              litt%seed(pft) = litt%seed(pft) + seed_mass/area_site
          end if
          
          currentPatch => currentPatch%younger
      end do
          

      return
  end subroutine DistributeSeeds


  ! =====================================================================================

  subroutine dealloc_patch(cpatch)

    ! This Subroutine is intended to de-allocate the allocatable memory that is pointed
    ! to via the patch structure.  This subroutine DOES NOT deallocate the patch
    ! structure itself.

    type(ed_patch_type), target :: cpatch

    type(ed_cohort_type), pointer :: ccohort  ! current
    type(ed_cohort_type), pointer :: ncohort  ! next
    integer                       :: el       ! loop counter for elements
    
    ! First Deallocate the cohort space
    ! -----------------------------------------------------------------------------------
    ccohort => cpatch%shortest
    do while(associated(ccohort))
       
       ncohort => ccohort%taller

       call DeallocateCohort(ccohort)
       deallocate(ccohort)
       ccohort => ncohort

    end do

    ! Deallocate all litter objects
    do el=1,num_elements
       call cpatch%litter(el)%DeallocateLitt()
    end do
    deallocate(cpatch%litter)

    ! Secondly, and lastly, deallocate the allocatable vector spaces in the patch
    if(allocated(cpatch%tr_soil_dir))then
       deallocate(cpatch%tr_soil_dir)
       deallocate(cpatch%tr_soil_dif)
       deallocate(cpatch%tr_soil_dir_dif)
       deallocate(cpatch%fab)
       deallocate(cpatch%fabd)
       deallocate(cpatch%fabi)
       deallocate(cpatch%sabs_dir)
       deallocate(cpatch%sabs_dif)
       deallocate(cpatch%fragmentation_scaler)
    end if

    
    ! Deallocate any running means
    deallocate(cpatch%tveg24)
    deallocate(cpatch%tveg_lpa)
    
    return
  end subroutine dealloc_patch

  ! ============================================================================
  subroutine patch_pft_size_profile(cp_pnt)
    !
    ! !DESCRIPTION:
    !  Binned patch size profiles generated for patch fusion routine        
    !
    ! !USES:
    !
    ! !ARGUMENTS:
    type(ed_patch_type), target, intent(inout) :: cp_pnt
    !
    ! !LOCAL VARIABLES:
    type(ed_patch_type) , pointer  :: currentPatch
    type(ed_cohort_type), pointer  :: currentCohort
    real(r8) :: mind(N_DBH_BINS) ! Bottom of DBH bin 
    real(r8) :: maxd(N_DBH_BINS) ! Top of DBH bin
    real(r8) :: delta_dbh   ! Size of DBH bin
    integer  :: p    ! Counter for PFT 
    integer  :: j    ! Counter for DBH bins 
    real(r8), parameter :: gigantictrees = 1.e8_r8
    !---------------------------------------------------------------------

    currentPatch => cp_pnt

    currentPatch%pft_agb_profile(:,:) = 0.0_r8

    do j = 1,N_DBH_BINS   
        if (j == N_DBH_BINS) then
           mind(j) = patchfusion_dbhbin_loweredges(j)
           maxd(j) = gigantictrees
        else 
           mind(j) = patchfusion_dbhbin_loweredges(j)
           maxd(j) = patchfusion_dbhbin_loweredges(j+1)
        endif
    enddo

    currentCohort => currentPatch%shortest
    do while(associated(currentCohort))    
       do j = 1,N_DBH_BINS   
          if((currentCohort%dbh  >  mind(j)) .AND. (currentCohort%dbh  <=  maxd(j)))then

             currentPatch%pft_agb_profile(currentCohort%pft,j) = &
                  currentPatch%pft_agb_profile(currentCohort%pft,j) + &
                  currentCohort%prt%GetState(struct_organ, all_carbon_elements) * &
                  currentCohort%n/currentPatch%area

          endif
       enddo ! dbh bins

       currentCohort => currentCohort%taller

    enddo !currentCohort 
   
  end subroutine patch_pft_size_profile

  ! =====================================================================================
  function countPatches( nsites, sites ) result ( totNumPatches ) 
    !
    ! !DESCRIPTION:
    !  Loop over all Patches to count how many there are
    !
    ! !USES:
    use EDTypesMod , only : ed_site_type
    !
    ! !ARGUMENTS:
    integer,             intent(in)            :: nsites
    type(ed_site_type) , intent(inout), target :: sites(nsites)
    !
    ! !LOCAL VARIABLES:
    type (ed_patch_type), pointer :: currentPatch
    integer :: totNumPatches  ! total number of patches.  
    integer :: s
    !---------------------------------------------------------------------

    totNumPatches = 0

    do s = 1,nsites
       currentPatch => sites(s)%oldest_patch
       do while(associated(currentPatch))
          totNumPatches = totNumPatches + 1
          currentPatch => currentPatch%younger
       enddo
    enddo

   end function countPatches

  ! =====================================================================================

 subroutine get_frac_site_primary(site_in, frac_site_primary)

    !
    ! !DESCRIPTION:
    !  Calculate how much of a site is primary land
    !
    ! !USES:
    use EDTypesMod , only : ed_site_type
    !
    ! !ARGUMENTS:
    type(ed_site_type) , intent(in), target :: site_in
    real(r8)           , intent(out)        :: frac_site_primary

    ! !LOCAL VARIABLES:
    type (ed_patch_type), pointer :: currentPatch

   frac_site_primary = 0._r8
   currentPatch => site_in%oldest_patch
   do while (associated(currentPatch))   
      if (currentPatch%anthro_disturbance_label .eq. primaryforest) then
         frac_site_primary = frac_site_primary + currentPatch%area * AREA_INV
      endif
      currentPatch => currentPatch%younger
   end do

 end subroutine get_frac_site_primary

 end module EDPatchDynamicsMod<|MERGE_RESOLUTION|>--- conflicted
+++ resolved
@@ -195,15 +195,12 @@
     real(r8) :: frac_site_primary
     real(r8) :: harvest_rate
     real(r8) :: tempsum
-<<<<<<< HEAD
     real(r8) :: harvestable_forest_c(hlm_num_lu_harvest_cats)
     real(r8) :: available_forest_c(hlm_num_lu_harvest_cats)
     integer  :: harvest_tag(hlm_num_lu_harvest_cats)
     integer  :: harvest_debt_primary
     integer  :: harvest_debt_secondary
     integer  :: patch_no_secondary
-=======
->>>>>>> 2021c435
 
     !----------------------------------------------------------------------------------------------
     ! Calculate Mortality Rates (these were previously calculated during growth derivatives)
@@ -216,15 +213,11 @@
     ! get available biomass for harvest for all patches
     call get_harvestable_carbon(site_in, bc_in%site_area, bc_in%hlm_harvest_catnames, harvestable_forest_c, available_forest_c)
  
-<<<<<<< HEAD
     site_in%harvest_carbon_flux = 0._r8
-
     harvest_debt_primary = 0
     harvest_debt_secondary = 0
     patch_no_secondary = 0
 
-=======
->>>>>>> 2021c435
     currentPatch => site_in%oldest_patch
     do while (associated(currentPatch))   
 
@@ -263,7 +256,6 @@
           currentCohort%lmort_infra      = lmort_infra
           currentCohort%l_degrad         = l_degrad
 
-<<<<<<< HEAD
           ! estimate the wood product (trunk_product_site)
           if (currentCohort%canopy_layer>=1) then
              ! kgC m-2 day-1
@@ -318,10 +310,6 @@
           end do harvest_debt_loop
        end if
 
-=======
-          currentCohort => currentCohort%taller
-       end do
->>>>>>> 2021c435
        currentPatch => currentPatch%younger
     end do
 
@@ -414,7 +402,7 @@
        enddo !currentCohort
 
        ! for non-closed-canopy areas subject to logging, add an additional increment of area disturbed
-       ! equivalent to the fradction logged to account for transfer of interstitial ground area to new secondary lands
+       ! equivalent to the fraction logged to account for transfer of interstitial ground area to new secondary lands
        if ( logging_time .and. &
             (currentPatch%area - currentPatch%total_canopy_area) .gt. fates_tiny ) then
           ! The canopy is NOT closed. 
@@ -554,14 +542,7 @@
     ! If nocomp is not enabled, then this is not much of a loop, it only passes through once.
     nocomp_pft_loop: do i_nocomp_pft = min_nocomp_pft,max_nocomp_pft
 
-<<<<<<< HEAD
-    disturbance_type_loop: do i_disturbance_type = 1,N_DIST_TYPES
-
-    ! calculate area of disturbed land, in this timestep, by summing contributions from each existing patch. 
-    currentPatch => currentSite%youngest_patch
-=======
        disturbance_type_loop: do i_disturbance_type = 1,N_DIST_TYPES
->>>>>>> 2021c435
 
           ! calculate area of disturbed land, in this timestep, by summing contributions from each existing patch.
           currentPatch => currentSite%youngest_patch
@@ -569,47 +550,6 @@
           site_areadis_primary = 0.0_r8
           site_areadis_secondary = 0.0_r8
 
-<<<<<<< HEAD
-       cp_nocomp_matches_1_if: if ( hlm_use_nocomp .eq. ifalse .or. &
-            currentPatch%nocomp_pft_label .eq. i_nocomp_pft ) then
-
-       disturbance_rate = currentPatch%disturbance_rates(i_disturbance_type)
-
-       if(disturbance_rate > (1.0_r8 + rsnbl_math_prec)) then
-          write(fates_log(),*) 'patch disturbance rate > 1 ?',disturbance_rate
-          call dump_patch(currentPatch)
-          call endrun(msg=errMsg(sourcefile, __LINE__))          
-       end if
-
-       ! Only create new patches that have non-negligible amount of land
-       if((currentPatch%area*disturbance_rate) > nearzero ) then
-          
-          ! figure out whether the receiver patch for disturbance from this patch will be 
-          ! primary or secondary land receiver patch is primary forest only if both the 
-          ! donor patch is primary forest and the current disturbance type is not logging
-          if ( currentPatch%anthro_disturbance_label .eq. primaryforest .and. &
-                (i_disturbance_type .ne. dtype_ilog) ) then
-             
-             site_areadis_primary = site_areadis_primary + currentPatch%area * disturbance_rate
-
-             ! track disturbance rates to output to history
-             currentSite%disturbance_rates_primary_to_primary(i_disturbance_type) = &
-                  currentSite%disturbance_rates_primary_to_primary(i_disturbance_type) + &
-                  currentPatch%area * disturbance_rate * AREA_INV
-          else
-             site_areadis_secondary = site_areadis_secondary + currentPatch%area * disturbance_rate          
-
-             ! track disturbance rates to output to history
-             if (currentPatch%anthro_disturbance_label .eq. secondaryforest) then
-                currentSite%disturbance_rates_secondary_to_secondary(i_disturbance_type) = &
-                     currentSite%disturbance_rates_secondary_to_secondary(i_disturbance_type) + &
-                     currentPatch%area * disturbance_rate * AREA_INV
-             else
-                currentSite%disturbance_rates_primary_to_secondary(i_disturbance_type) = &
-                     currentSite%disturbance_rates_primary_to_secondary(i_disturbance_type) + &
-                     currentPatch%area * disturbance_rate * AREA_INV
-             endif
-=======
           do while(associated(currentPatch))
 
              cp_nocomp_matches_1_if: if ( hlm_use_nocomp .eq. ifalse .or. &
@@ -631,7 +571,6 @@
                    ! donor patch is primary forest and the current disturbance type is not logging
                    if ( currentPatch%anthro_disturbance_label .eq. primaryforest .and. &
                         (i_disturbance_type .ne. dtype_ilog) ) then
->>>>>>> 2021c435
 
                       site_areadis_primary = site_areadis_primary + currentPatch%area * disturbance_rate
 
@@ -712,53 +651,6 @@
 
              endif
 
-<<<<<<< HEAD
-          ! This is the amount of patch area that is disturbed, and donated by the donor
-          disturbance_rate = currentPatch%disturbance_rates(i_disturbance_type)
-          patch_site_areadis = currentPatch%area * disturbance_rate
-
-          
-          if ( patch_site_areadis > nearzero ) then
-
-              ! figure out whether the receiver patch for disturbance from this patch 
-              ! will be primary or secondary land receiver patch is primary forest 
-              ! only if both the donor patch is primary forest and the current
-              ! disturbance type is not logging
-              if (currentPatch%anthro_disturbance_label .eq. primaryforest .and. &
-                    (i_disturbance_type .ne. dtype_ilog)) then
-                  new_patch => new_patch_primary
-              else
-                  new_patch => new_patch_secondary
-              endif
-              
-              if(.not.associated(new_patch))then
-                  write(fates_log(),*) 'Patch spawning has attempted to point to'
-                  write(fates_log(),*) 'an un-allocated patch'
-                  call endrun(msg=errMsg(sourcefile, __LINE__)) 
-              end if
-
-             ! for the case where the donating patch is secondary forest, if 
-             ! the current disturbance from this patch is non-anthropogenic,
-             ! we need to average in the time-since-anthropogenic-disturbance 
-             ! from the donor patch into that of the receiver patch
-             if ( currentPatch%anthro_disturbance_label .eq. secondaryforest .and. &
-                   (i_disturbance_type .ne. dtype_ilog) ) then
-
-                new_patch%age_since_anthro_disturbance = new_patch%age_since_anthro_disturbance + &
-                     currentPatch%age_since_anthro_disturbance * (patch_site_areadis / site_areadis_secondary)
-
-             endif
-          
-             
-             ! Transfer the litter existing already in the donor patch to the new patch
-             ! This call will only transfer non-burned litter to new patch
-             ! and burned litter to atmosphere. Thus it is important to zero burnt_frac_litter when
-             ! fire is not the current disturbance regime. 
-
-             if(i_disturbance_type .ne. dtype_ifire) then
-                 currentPatch%burnt_frac_litter(:) = 0._r8
-             end if
-=======
              ! loop round all the patches that contribute surviving indivduals and litter
              ! pools to the new patch.  We only loop the pre-existing patches, so
              ! quit the loop if the current patch is either null, or matches the
@@ -773,23 +665,10 @@
                    ! This is the amount of patch area that is disturbed, and donated by the donor
                    disturbance_rate = currentPatch%disturbance_rates(i_disturbance_type)
                    patch_site_areadis = currentPatch%area * disturbance_rate
->>>>>>> 2021c435
 
 
                    if ( patch_site_areadis > nearzero ) then
 
-<<<<<<< HEAD
-             if(i_disturbance_type .eq. dtype_ilog) then
-                call logging_litter_fluxes(currentSite, currentPatch, &
-                     new_patch, patch_site_areadis,bc_in)
-             elseif(i_disturbance_type .eq. dtype_ifire) then
-                call fire_litter_fluxes(currentSite, currentPatch, &
-                     new_patch, patch_site_areadis,bc_in)  
-             else
-                call mortality_litter_fluxes(currentSite, currentPatch, &
-                     new_patch, patch_site_areadis,bc_in)
-             endif
-=======
                       ! figure out whether the receiver patch for disturbance from this patch
                       ! will be primary or secondary land receiver patch is primary forest
                       ! only if both the donor patch is primary forest and the current
@@ -800,7 +679,6 @@
                       else
                          new_patch => new_patch_secondary
                       endif
->>>>>>> 2021c435
 
                       if(.not.associated(new_patch))then
                          write(fates_log(),*) 'Patch spawning has attempted to point to'
@@ -808,237 +686,12 @@
                          call endrun(msg=errMsg(sourcefile, __LINE__))
                       end if
 
-<<<<<<< HEAD
-             ! Copy any means or timers from the original patch to the new patch
-             ! These values will inherit all info from the original patch
-             ! --------------------------------------------------------------------------
-             call new_patch%tveg24%CopyFromDonor(currentPatch%tveg24)
-             call new_patch%tveg_lpa%CopyFromDonor(currentPatch%tveg_lpa)
-             
-             
-             ! --------------------------------------------------------------------------
-             ! The newly formed patch from disturbance (new_patch), has now been given 
-             ! some litter from dead plants and pre-existing litter from the donor patches.
-             !
-             ! Next, we loop through the cohorts in the donor patch, copy them with 
-             ! area modified number density into the new-patch, and apply survivorship.
-             ! -------------------------------------------------------------------------
-
-             currentCohort => currentPatch%shortest
-             do while(associated(currentCohort))       
-                 
-                 allocate(nc)
-                 if(hlm_use_planthydro.eq.itrue) call InitHydrCohort(CurrentSite,nc)
-                 
-                 ! Initialize the PARTEH object and point to the
-                 ! correct boundary condition fields
-                 nc%prt => null()
-                 call InitPRTObject(nc%prt)
-                 call InitPRTBoundaryConditions(nc)
-
-                 !  (Keeping as an example)
-                 ! Allocate running mean functions
-                 !allocate(nc%tveg_lpa)
-                 !call nc%tveg_lpa%InitRMean(ema_lpa,init_value=new_patch%tveg_lpa%GetMean())
-
-                 call zero_cohort(nc)
-
-                 ! nc is the new cohort that goes in the disturbed patch (new_patch)... currentCohort
-                 ! is the curent cohort that stays in the donor patch (currentPatch) 
-                 call copy_cohort(currentCohort, nc)
-
-                 !this is the case as the new patch probably doesn't have a closed canopy, and
-                 ! even if it does, that will be sorted out in canopy_structure. 
-                 nc%canopy_layer = 1 
-                 nc%canopy_layer_yesterday = 1._r8 
-                 
-                 sapw_c   = currentCohort%prt%GetState(sapw_organ, all_carbon_elements)
-                 struct_c = currentCohort%prt%GetState(struct_organ, all_carbon_elements)
-                 leaf_c   = currentCohort%prt%GetState(leaf_organ, all_carbon_elements)
-                 fnrt_c   = currentCohort%prt%GetState(fnrt_organ, all_carbon_elements)
-                 store_c  = currentCohort%prt%GetState(store_organ, all_carbon_elements)
-                 total_c  = sapw_c + struct_c + leaf_c + fnrt_c + store_c
-
-                 ! treefall mortality is the current disturbance
-                 if(i_disturbance_type .eq. dtype_ifall) then
-                   
-                     if(currentCohort%canopy_layer == 1)then
-
-                      ! In the donor patch we are left with fewer trees because the area has decreased
-                      ! the plant density for large trees does not actually decrease in the donor patch
-                      ! because this is the part of the original patch where no trees have actually fallen
-                      ! The diagnostic cmort,bmort,hmort, and frmort  rates have already been saved         
-                      
-                      currentCohort%n = currentCohort%n * (1.0_r8 - fates_mortality_disturbance_fraction * &
-                           min(1.0_r8,currentCohort%dmort * hlm_freq_day))
-                      
-                      nc%n = 0.0_r8      ! kill all of the trees who caused the disturbance.  
-                      
-                      nc%cmort = nan     ! The mortality diagnostics are set to nan 
-                                         ! because the cohort should dissappear
-                      nc%hmort = nan
-                      nc%bmort = nan
-                      nc%frmort = nan
-                      nc%smort = nan
-                      nc%asmort = nan
-                      nc%lmort_direct     = nan
-                      nc%lmort_collateral = nan
-                      nc%lmort_infra      = nan
-                      nc%l_degrad         = nan
-                      
-                   else
-                      ! small trees 
-                      if( int(prt_params%woody(currentCohort%pft)) == itrue)then
-                         
-                         
-                         ! Survivorship of undestory woody plants.  Two step process.
-                         ! Step 1:  Reduce current number of plants to reflect the 
-                         !          change in area.
-                         !          The number density per square are doesn't change, 
-                         !          but since the patch is smaller and cohort counts 
-                         !          are absolute, reduce this number.
-
-                         nc%n = currentCohort%n * patch_site_areadis/currentPatch%area
-                         
-                         ! because the mortality rate due to impact for the cohorts which 
-                         ! had been in the understory and are now in the newly-
-                         ! disturbed patch is very high, passing the imort directly to history 
-                         ! results in large numerical errors, on account of the sharply 
-                         ! reduced number densities.  so instead pass this info via a 
-                         ! site-level diagnostic variable before reducing the number density.
-
-                         currentSite%imort_rate(currentCohort%size_class, currentCohort%pft) = &
-                              currentSite%imort_rate(currentCohort%size_class, currentCohort%pft) + &
-                              nc%n * ED_val_understorey_death / hlm_freq_day
-                         
-                         
-                         currentSite%imort_carbonflux = currentSite%imort_carbonflux + &
-                              (nc%n * ED_val_understorey_death / hlm_freq_day ) * &
-                              total_c * g_per_kg * days_per_sec * years_per_day * ha_per_m2
-                         
-                         ! Step 2:  Apply survivor ship function based on the understory death fraction
-                         ! remaining of understory plants of those that are knocked over 
-                         ! by the overstorey trees dying...  
-                         nc%n = nc%n * (1.0_r8 - ED_val_understorey_death)
-                         
-                         ! since the donor patch split and sent a fraction of its members
-                         ! to the new patch and a fraction to be preserved in itself,
-                         ! when reporting diagnostic rates, we must carry over the mortality rates from
-                         ! the donor that were applied before the patch split.  Remember this is only
-                         ! for diagnostics.  But think of it this way, the rates are weighted by 
-                         ! number density in EDCLMLink, and the number density of this new patch is donated
-                         ! so with the number density must come the effective mortality rates.
-                         
-                         nc%cmort            = currentCohort%cmort
-                         nc%hmort            = currentCohort%hmort
-                         nc%bmort            = currentCohort%bmort
-                         nc%frmort           = currentCohort%frmort
-                         nc%smort            = currentCohort%smort
-                         nc%asmort           = currentCohort%asmort
-                         nc%dmort            = currentCohort%dmort
-                         nc%lmort_direct     = currentCohort%lmort_direct
-                         nc%lmort_collateral = currentCohort%lmort_collateral
-                         nc%lmort_infra      = currentCohort%lmort_infra
-                         
-                         ! understory trees that might potentially be knocked over in the disturbance. 
-                         ! The existing (donor) patch should not have any impact mortality, it should
-                         ! only lose cohorts due to the decrease in area.  This is not mortality.
-                         ! Besides, the current and newly created patch sum to unity                      
-                         
-                         currentCohort%n = currentCohort%n * (1._r8 -  patch_site_areadis/currentPatch%area)
-                         
-                      else 
-                         ! grass is not killed by mortality disturbance events. Just move it into the new patch area. 
-                         ! Just split the grass into the existing and new patch structures
-                         nc%n = currentCohort%n * patch_site_areadis/currentPatch%area
-                         
-                         ! Those remaining in the existing
-                         currentCohort%n = currentCohort%n * (1._r8 - patch_site_areadis/currentPatch%area)
-                         
-                         nc%cmort            = currentCohort%cmort
-                         nc%hmort            = currentCohort%hmort
-                         nc%bmort            = currentCohort%bmort
-                         nc%frmort           = currentCohort%frmort
-                         nc%smort            = currentCohort%smort
-                         nc%asmort           = currentCohort%asmort
-                         nc%dmort            = currentCohort%dmort
-                         nc%lmort_direct    = currentCohort%lmort_direct
-                         nc%lmort_collateral = currentCohort%lmort_collateral
-                         nc%lmort_infra      = currentCohort%lmort_infra
-                         
-                      endif
-                   endif
-                   
-                   ! Fire is the current disturbance 
-                elseif (i_disturbance_type .eq. dtype_ifire ) then
-                   
-                   ! Number of members in the new patch, before we impose fire survivorship
-                   nc%n = currentCohort%n * patch_site_areadis/currentPatch%area
-                   
-                   ! loss of individuals from source patch due to area shrinking
-                   currentCohort%n = currentCohort%n * (1._r8 - patch_site_areadis/currentPatch%area)
-                   
-                   levcan = currentCohort%canopy_layer 
-                   
-                   if(levcan==ican_upper) then
-                      
-                      ! before changing number densities, track total rate of trees that died 
-                      ! due to fire, as well as from each fire mortality term
-                      currentSite%fmort_rate_canopy(currentCohort%size_class, currentCohort%pft) = &
-                           currentSite%fmort_rate_canopy(currentCohort%size_class, currentCohort%pft) + &
-                           nc%n * currentCohort%fire_mort / hlm_freq_day
-                      
-                      currentSite%fmort_carbonflux_canopy = currentSite%fmort_carbonflux_canopy + &
-                           (nc%n * currentCohort%fire_mort) * &
-                           total_c * g_per_kg * days_per_sec * ha_per_m2
-                      
-                   else
-                      currentSite%fmort_rate_ustory(currentCohort%size_class, currentCohort%pft) = &
-                           currentSite%fmort_rate_ustory(currentCohort%size_class, currentCohort%pft) + &
-                           nc%n * currentCohort%fire_mort / hlm_freq_day
-                      
-                      currentSite%fmort_carbonflux_ustory = currentSite%fmort_carbonflux_ustory + &
-                           (nc%n * currentCohort%fire_mort) * &
-                           total_c * g_per_kg * days_per_sec * ha_per_m2
-                   end if
-                   
-                   currentSite%fmort_rate_cambial(currentCohort%size_class, currentCohort%pft) = &
-                        currentSite%fmort_rate_cambial(currentCohort%size_class, currentCohort%pft) + &
-                        nc%n * currentCohort%cambial_mort / hlm_freq_day
-                   currentSite%fmort_rate_crown(currentCohort%size_class, currentCohort%pft) = &
-                        currentSite%fmort_rate_crown(currentCohort%size_class, currentCohort%pft) + &
-                        nc%n * currentCohort%crownfire_mort / hlm_freq_day
-                   
-                   ! loss of individual from fire in new patch.
-                   nc%n = nc%n * (1.0_r8 - currentCohort%fire_mort) 
-                   
-                   nc%cmort            = currentCohort%cmort
-                   nc%hmort            = currentCohort%hmort
-                   nc%bmort            = currentCohort%bmort
-                   nc%frmort           = currentCohort%frmort
-                   nc%smort            = currentCohort%smort
-                   nc%asmort           = currentCohort%asmort
-                   nc%dmort            = currentCohort%dmort
-                   nc%lmort_direct     = currentCohort%lmort_direct
-                   nc%lmort_collateral = currentCohort%lmort_collateral
-                   nc%lmort_infra      = currentCohort%lmort_infra
-
-
-                   ! Some of of the leaf mass from living plants has been
-                   ! burned off.  Here, we remove that mass, and
-                   ! tally it in the flux we sent to the atmosphere
-                   
-                   if(int(prt_params%woody(currentCohort%pft)) == itrue)then
-                       leaf_burn_frac = currentCohort%fraction_crown_burned
-                   else
-=======
                       ! for the case where the donating patch is secondary forest, if
                       ! the current disturbance from this patch is non-anthropogenic,
                       ! we need to average in the time-since-anthropogenic-disturbance
                       ! from the donor patch into that of the receiver patch
                       if ( currentPatch%anthro_disturbance_label .eq. secondaryforest .and. &
                            (i_disturbance_type .ne. dtype_ilog) ) then
->>>>>>> 2021c435
 
                          new_patch%age_since_anthro_disturbance = new_patch%age_since_anthro_disturbance + &
                               currentPatch%age_since_anthro_disturbance * (patch_site_areadis / site_areadis_secondary)
@@ -1057,144 +710,6 @@
 
                       call TransLitterNewPatch( currentSite, currentPatch, new_patch, patch_site_areadis)
 
-<<<<<<< HEAD
-               ! Logging is the current disturbance  
-               elseif (i_disturbance_type .eq. dtype_ilog ) then
-                   
-                   ! If this cohort is in the upper canopy. It generated 
-                   if(currentCohort%canopy_layer == 1)then
-                      
-                      ! calculate the survivorship of disturbed trees because non-harvested
-                      nc%n = currentCohort%n * currentCohort%l_degrad
-                      ! nc%n            = (currentCohort%l_degrad / (currentCohort%l_degrad + &
-                      !      currentCohort%lmort_direct + currentCohort%lmort_collateral +
-                      !   currentCohort%lmort_infra) ) * &
-                      !      currentCohort%n * patch_site_areadis/currentPatch%area
-                      
-                      ! Reduce counts in the existing/donor patch according to the logging rate
-                      currentCohort%n = currentCohort%n * &
-                            (1.0_r8 - min(1.0_r8,(currentCohort%lmort_direct +    &
-                            currentCohort%lmort_collateral + &
-                            currentCohort%lmort_infra + currentCohort%l_degrad)))
-
-                      nc%cmort            = currentCohort%cmort
-                      nc%hmort            = currentCohort%hmort
-                      nc%bmort            = currentCohort%bmort
-                      nc%frmort           = currentCohort%frmort
-                      nc%smort            = currentCohort%smort
-                      nc%asmort           = currentCohort%asmort
-                      nc%dmort            = currentCohort%dmort
-
-                      ! since these are the ones that weren't logged, 
-                      ! set the logging mortality rates as zero
-                      nc%lmort_direct     = 0._r8
-                      nc%lmort_collateral = 0._r8
-                      nc%lmort_infra      = 0._r8
-                      
-                   else
-                      
-                      ! WHat to do with cohorts in the understory of a logging generated
-                      ! disturbance patch?
-                      
-                      if(int(prt_params%woody(currentCohort%pft)) == itrue)then
-                         
-                         
-                         ! Survivorship of undestory woody plants.  Two step process.
-                         ! Step 1:  Reduce current number of plants to reflect the 
-                         !          change in area.
-                         !          The number density per square are doesn't change,
-                         !          but since the patch is smaller
-                         !          and cohort counts are absolute, reduce this number.
-                         nc%n = currentCohort%n * patch_site_areadis/currentPatch%area
-                         
-                         ! because the mortality rate due to impact for the cohorts which had 
-                         ! been in the understory and are now in the newly-
-                         ! disturbed patch is very high, passing the imort directly to 
-                         ! history results in large numerical errors, on account
-                         ! of the sharply reduced number densities.  so instead pass this info 
-                         ! via a site-level diagnostic variable before reducing 
-                         ! the number density.
-                         currentSite%imort_rate(currentCohort%size_class, currentCohort%pft) = &
-                              currentSite%imort_rate(currentCohort%size_class, currentCohort%pft) + &
-                              nc%n * currentPatch%fract_ldist_not_harvested * &
-                              logging_coll_under_frac / hlm_freq_day
-
-                         currentSite%imort_carbonflux = currentSite%imort_carbonflux + &
-                              (nc%n * currentPatch%fract_ldist_not_harvested * &
-                              logging_coll_under_frac/ hlm_freq_day ) * &
-                              total_c * g_per_kg * days_per_sec * years_per_day * ha_per_m2
-                         
-                         
-                         ! Step 2:  Apply survivor ship function based on the understory death fraction
-                         
-                         ! remaining of understory plants of those that are knocked 
-                         ! over by the overstorey trees dying...  
-                         ! LOGGING SURVIVORSHIP OF UNDERSTORY PLANTS IS SET AS A NEW PARAMETER 
-                         ! in the fatesparameter files 
-                         nc%n = nc%n * (1.0_r8 - &
-                              (1.0_r8-currentPatch%fract_ldist_not_harvested) * logging_coll_under_frac)
-                         
-                         ! Step 3: Reduce the number count of cohorts in the 
-                         !         original/donor/non-disturbed patch to reflect the area change
-                         currentCohort%n = currentCohort%n * (1._r8 -  patch_site_areadis/currentPatch%area)
-                         
-                         nc%cmort            = currentCohort%cmort
-                         nc%hmort            = currentCohort%hmort
-                         nc%bmort            = currentCohort%bmort
-                         nc%frmort           = currentCohort%frmort
-                         nc%smort            = currentCohort%smort
-                         nc%asmort           = currentCohort%asmort
-                         nc%dmort            = currentCohort%dmort
-                         nc%lmort_direct     = currentCohort%lmort_direct
-                         nc%lmort_collateral = currentCohort%lmort_collateral
-                         nc%lmort_infra      = currentCohort%lmort_infra
-                         
-                      else
-                         
-                         ! grass is not killed by mortality disturbance events. 
-                         ! Just move it into the new patch area. 
-                         ! Just split the grass into the existing and new patch structures
-                         nc%n = currentCohort%n * patch_site_areadis/currentPatch%area
-                         
-                         ! Those remaining in the existing
-                         currentCohort%n = currentCohort%n * (1._r8 - patch_site_areadis/currentPatch%area)
-                         
-                         ! No grass impact mortality imposed on the newly created patch
-                         nc%cmort            = currentCohort%cmort
-                         nc%hmort            = currentCohort%hmort
-                         nc%bmort            = currentCohort%bmort
-                         nc%frmort           = currentCohort%frmort
-                         nc%smort            = currentCohort%smort
-                         nc%asmort           = currentCohort%asmort
-                         nc%dmort            = currentCohort%dmort
-                         nc%lmort_direct     = currentCohort%lmort_direct
-                         nc%lmort_collateral = currentCohort%lmort_collateral
-                         nc%lmort_infra      = currentCohort%lmort_infra
-                         
-                      endif  ! is/is-not woody
-                      
-                   endif  ! Select canopy layer
-                   
-               else
-                  write(fates_log(),*) 'unknown disturbance mode?'
-                  write(fates_log(),*) 'i_disturbance_type: ', i_disturbance_type 
-                  call endrun(msg=errMsg(sourcefile, __LINE__))          
-               end if   ! Select disturbance mode
-                
-                if (nc%n > 0.0_r8) then   
-                   storebigcohort   =>  new_patch%tallest
-                   storesmallcohort =>  new_patch%shortest 
-                   if(associated(new_patch%tallest))then
-                      tnull = 0
-                   else
-                      tnull = 1
-                      new_patch%tallest => nc
-                      nc%taller => null()
-                   endif
-                   
-                   if(associated(new_patch%shortest))then
-                      snull = 0
-=======
                       ! Transfer in litter fluxes from plants in various contexts of death and destruction
 
                       if(i_disturbance_type .eq. dtype_ilog) then
@@ -1684,7 +1199,6 @@
                       new_patch_primary%younger  => currentPatch%younger
                       currentPatch%younger%older => new_patch_primary
                       currentPatch%younger       => new_patch_primary
->>>>>>> 2021c435
                    else
                       ! the case where we haven't, because the patches are all secondaary,
                       ! and are putting a primary patch at the oldest end of the
@@ -1701,41 +1215,6 @@
                    currentPatch%younger       => new_patch_primary
                    currentSite%youngest_patch => new_patch_primary
                 endif
-<<<<<<< HEAD
-                
-                currentCohort => currentCohort%taller      
-             enddo ! currentCohort 
-             call sort_cohorts(currentPatch)
-             
-             !update area of donor patch
-             oldarea = currentPatch%area
-             currentPatch%area = currentPatch%area - patch_site_areadis
-
-             ! for all disturbance rates that haven't been resolved yet, increase their amount so that
-             ! they are the same amount of gridcell-scale disturbance relative to the original patch size
-             if (i_disturbance_type .ne. N_DIST_TYPES) then
-                do i_dist2 = i_disturbance_type+1,N_DIST_TYPES
-                   currentPatch%disturbance_rates(i_dist2) = currentPatch%disturbance_rates(i_dist2) &
-                        * oldarea / currentPatch%area
-                end do
-             end if
-
-             ! sort out the cohorts, since some of them may be so small as to need removing. 
-             ! the first call to terminate cohorts removes sparse number densities,
-             ! the second call removes for all other reasons (sparse culling must happen
-             ! before fusion)
-             call terminate_cohorts(currentSite, currentPatch, 1,16,bc_in)
-             call fuse_cohorts(currentSite,currentPatch, bc_in)
-             call terminate_cohorts(currentSite, currentPatch, 2,16,bc_in)
-             call sort_cohorts(currentPatch)
-
-          end if    ! if ( new_patch%area > nearzero ) then 
-       
-          end if cp_nocomp_matches_2_if
-          currentPatch => currentPatch%younger
-          
-      enddo ! currentPatch patch loop. 
-=======
              endif
 
              ! insert first secondary at the start of the list
@@ -1759,7 +1238,6 @@
                 call terminate_cohorts(currentSite, new_patch_primary, 2,17, bc_in)
                 call sort_cohorts(new_patch_primary)
              endif
->>>>>>> 2021c435
 
              if ( site_areadis_secondary .gt. nearzero) then
                 call terminate_cohorts(currentSite, new_patch_secondary, 1,18,bc_in)
@@ -1767,53 +1245,6 @@
                 call terminate_cohorts(currentSite, new_patch_secondary, 2,18,bc_in)
                 call sort_cohorts(new_patch_secondary)
              endif
-<<<<<<< HEAD
-          else
-             ! the case where there are no secondary patches at the start of the linked list (prior logic)
-             new_patch_primary%older    => currentPatch
-             new_patch_primary%younger  => null()
-             currentPatch%younger       => new_patch_primary
-             currentSite%youngest_patch => new_patch_primary
-          endif
-      endif
-      
-      ! insert first secondary at the start of the list
-      if ( site_areadis_secondary .gt. nearzero) then
-          currentPatch               => currentSite%youngest_patch
-          new_patch_secondary%older  => currentPatch
-          new_patch_secondary%younger=> null()
-          currentPatch%younger       => new_patch_secondary
-          currentSite%youngest_patch => new_patch_secondary
-      endif
- 
-       
-       ! sort out the cohorts, since some of them may be so small as to need removing. 
-       ! the first call to terminate cohorts removes sparse number densities,
-       ! the second call removes for all other reasons (sparse culling must happen
-       ! before fusion)
-
-       if ( site_areadis_primary .gt. nearzero) then
-          call terminate_cohorts(currentSite, new_patch_primary, 1,17, bc_in)
-          call fuse_cohorts(currentSite,new_patch_primary, bc_in)
-          call terminate_cohorts(currentSite, new_patch_primary, 2,17, bc_in)
-          call sort_cohorts(new_patch_primary)
-       endif
-       
-       if ( site_areadis_secondary .gt. nearzero) then
-          call terminate_cohorts(currentSite, new_patch_secondary, 1,18,bc_in)
-          call fuse_cohorts(currentSite,new_patch_secondary, bc_in)
-          call terminate_cohorts(currentSite, new_patch_secondary, 2,18,bc_in)
-          call sort_cohorts(new_patch_secondary)
-       endif
-       
-    endif !end new_patch area 
-    
-    
-    call check_patch_area(currentSite)
-    call set_patchno(currentSite)
-
-    end do disturbance_type_loop
-=======
 
           endif !end new_patch area
 
@@ -1822,7 +1253,6 @@
           call set_patchno(currentSite)
 
        end do disturbance_type_loop
->>>>>>> 2021c435
 
     end do nocomp_pft_loop
 
