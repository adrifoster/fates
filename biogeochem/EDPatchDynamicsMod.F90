module EDPatchDynamicsMod

  ! ============================================================================
  ! Controls formation, creation, fusing and termination of patch level processes. 
  ! ============================================================================
  use FatesGlobals         , only : fates_log
  use FatesGlobals         , only : FatesWarn,N2S,A2S
  use FatesInterfaceTypesMod    , only : hlm_freq_day
  use EDPftvarcon          , only : EDPftvarcon_inst
  use EDPftvarcon          , only : GetDecompyFrac
  use PRTParametersMod      , only : prt_params
  use EDCohortDynamicsMod  , only : fuse_cohorts, sort_cohorts, insert_cohort
  use EDCohortDynamicsMod  , only : DeallocateCohort
  use EDTypesMod           , only : area_site => area
  use ChecksBalancesMod    , only : PatchMassStock
  use FatesLitterMod       , only : ncwd
  use FatesLitterMod       , only : ndcmpy
  use FatesLitterMod       , only : litter_type
  use EDTypesMod           , only : homogenize_seed_pfts
  use EDTypesMod           , only : n_dbh_bins, area, patchfusion_dbhbin_loweredges
  use EDtypesMod           , only : force_patchfuse_min_biomass
  use EDTypesMod           , only : ed_site_type, ed_patch_type, ed_cohort_type
  use EDTypesMod           , only : site_massbal_type
  use EDTypesMod           , only : site_fluxdiags_type
  use EDTypesMod           , only : min_patch_area
  use EDTypesMod           , only : min_patch_area_forced
  use EDTypesMod           , only : nclmax
  use EDTypesMod           , only : maxpft
  use EDTypesMod           , only : dtype_ifall
  use EDTypesMod           , only : dtype_ilog
  use EDTypesMod           , only : dtype_ifire
  use EDTypesMod           , only : ican_upper
  use PRTGenericMod        , only : num_elements
  use PRTGenericMod        , only : element_list
  use EDTypesMod           , only : lg_sf
  use EDTypesMod           , only : dl_sf
  use EDTypesMod           , only : dump_patch
  use EDTypesMod           , only : N_DIST_TYPES
  use EDTypesMod           , only : AREA_INV
  use FatesConstantsMod    , only : rsnbl_math_prec
  use FatesConstantsMod    , only : fates_tiny
  use FatesInterfaceTypesMod    , only : hlm_use_planthydro
  use FatesInterfaceTypesMod    , only : hlm_numSWb
  use FatesInterfaceTypesMod    , only : bc_in_type
  use FatesInterfaceTypesMod    , only : hlm_days_per_year
  use FatesInterfaceTypesMod    , only : numpft
  use FatesInterfaceTypesMod    , only : hlm_stepsize
  use FatesInterfaceTypesMod    , only : hlm_use_sp
  use FatesInterfaceTypesMod    , only : hlm_use_nocomp
  use FatesInterfaceTypesMod    , only : hlm_use_fixed_biogeog
  use FatesGlobals         , only : endrun => fates_endrun
  use FatesConstantsMod    , only : r8 => fates_r8
  use FatesConstantsMod    , only : itrue, ifalse
  use FatesConstantsMod    , only : t_water_freeze_k_1atm
  use FatesPlantHydraulicsMod, only : InitHydrCohort
  use FatesPlantHydraulicsMod, only : AccumulateMortalityWaterStorage
  use FatesPlantHydraulicsMod, only : DeallocateHydrCohort
  use EDLoggingMortalityMod, only : logging_litter_fluxes 
  use EDLoggingMortalityMod, only : logging_time
  use EDLoggingMortalityMod, only : get_harvest_rate_area
  use EDParamsMod          , only : fates_mortality_disturbance_fraction
  use FatesAllometryMod    , only : carea_allom
  use FatesAllometryMod    , only : set_root_fraction
  use FatesConstantsMod    , only : g_per_kg
  use FatesConstantsMod    , only : ha_per_m2
  use FatesConstantsMod    , only : days_per_sec
  use FatesConstantsMod    , only : years_per_day
  use FatesConstantsMod    , only : nearzero
  use FatesConstantsMod    , only : primaryforest, secondaryforest
  use FatesConstantsMod    , only : n_anthro_disturbance_categories
  use FatesConstantsMod    , only : fates_unset_r8
  use FatesConstantsMod    , only : fates_unset_int
  use EDCohortDynamicsMod  , only : InitPRTObject
  use EDCohortDynamicsMod  , only : InitPRTBoundaryConditions
  use ChecksBalancesMod,      only : SiteMassStock
  use PRTGenericMod,          only : carbon12_element
  use PRTGenericMod,          only : leaf_organ
  use PRTGenericMod,          only : fnrt_organ
  use PRTGenericMod,          only : sapw_organ
  use PRTGenericMod,          only : store_organ
  use PRTGenericMod,          only : repro_organ
  use PRTGenericMod,          only : struct_organ
  use PRTLossFluxesMod,       only : PRTBurnLosses
  use FatesInterfaceTypesMod,      only : hlm_parteh_mode
  use PRTGenericMod,          only : prt_carbon_allom_hyp   
  use PRTGenericMod,          only : prt_cnp_flex_allom_hyp
  use SFParamsMod,            only : SF_VAL_CWD_FRAC
  use EDParamsMod,            only : logging_event_code
  use EDParamsMod,            only : logging_export_frac
<<<<<<< HEAD
  use FatesRunningMeanMod,    only : ema_24hr, fixed_24hr, ema_lpa, ema_60day
=======
  use EDParamsMod,            only : maxpatch_primary
  use EDParamsMod,            only : maxpatch_secondary
  use EDParamsMod,            only : maxpatch_total
  use FatesRunningMeanMod,    only : ema_24hr, fixed_24hr, ema_lpa
>>>>>>> 2021c435
  
  ! CIME globals
  use shr_infnan_mod       , only : nan => shr_infnan_nan, assignment(=)
  use shr_log_mod          , only : errMsg => shr_log_errMsg
  
  !
  implicit none
  private
  !
  public :: create_patch
  public :: spawn_patches
  public :: zero_patch
  public :: fuse_patches
  public :: terminate_patches
  public :: patch_pft_size_profile
  public :: disturbance_rates
  public :: check_patch_area
  public :: set_patchno
  private:: fuse_2_patches
  public :: get_frac_site_primary

  character(len=*), parameter, private :: sourcefile = &
        __FILE__

  logical, parameter :: debug = .false.

  ! When creating new patches from other patches, we need to send some of the
  ! litter from the old patch to the new patch.  Likewise, when plants die
  ! from the disturbance, we need to send some amount from the old patch to
  ! the new patch.  If the plant matter falls straight down, then that
  ! would make a case for all of the litter going to the new patch. 
  ! This would be localization=1
  ! But if we think some of the plant matter drifts, or a tall tree lands
  ! outside of its gap, or are afraid of newly formed patches having 
  ! too much burnable material, then we drop the localization from 1 down
  ! a notch.
  ! Note that in all cases, a localization of 0, suggests that litter
  ! is dispensed randomly in space among the area of the new and old
  ! patch combined. A localization of 1 suggests that
  ! all litter is sent to the new patch.

  real(r8), parameter :: existing_litt_localization = 1.0_r8
  real(r8), parameter :: treefall_localization = 0.0_r8
  real(r8), parameter :: burn_localization = 0.0_r8

  character(len=512) :: msg  ! Message string for warnings and logging
  
  ! 10/30/09: Created by Rosie Fisher
  ! ============================================================================

contains

  ! ============================================================================
  subroutine disturbance_rates( site_in, bc_in)
    !
    ! !DESCRIPTION:
    ! Calculates the fire and mortality related disturbance rates for each patch,
    ! and then determines which is the larger at the patch scale (for now, there an only
    ! be one disturbance type for each timestep.  
    ! all disturbance rates here are per daily timestep. 
    
    ! 2016-2017
    ! Modify to add logging disturbance

    ! !USES:
    use EDMortalityFunctionsMod , only : mortality_rates
    use EDMortalityFunctionsMod , only : ExemptTreefallDist
    ! loging flux
    use EDLoggingMortalityMod , only : LoggingMortality_frac

  
    ! !ARGUMENTS:
    type(ed_site_type) , intent(inout), target :: site_in
    type(bc_in_type) , intent(in) :: bc_in
    !
    ! !LOCAL VARIABLES:
    type (ed_patch_type) , pointer :: currentPatch
    type (ed_cohort_type), pointer :: currentCohort

    real(r8) :: cmort
    real(r8) :: bmort
    real(r8) :: hmort
    real(r8) :: frmort
    real(r8) :: smort
    real(r8) :: asmort

    real(r8) :: lmort_direct
    real(r8) :: lmort_collateral
    real(r8) :: lmort_infra
    real(r8) :: l_degrad         ! fraction of trees that are not killed but suffer from forest 
                                 ! degradation (i.e. they are moved to newly-anthro-disturbed 
                                 ! secondary forest patch)
    real(r8) :: dist_rate_ldist_notharvested
    integer  :: threshold_sizeclass
    integer  :: i_dist
    real(r8) :: frac_site_primary
    real(r8) :: harvest_rate
    real(r8) :: tempsum

    !----------------------------------------------------------------------------------------------
    ! Calculate Mortality Rates (these were previously calculated during growth derivatives)
    ! And the same rates in understory plants have already been applied to %dndt
    !----------------------------------------------------------------------------------------------
    
    ! first calculate the fractino of the site that is primary land
    call get_frac_site_primary(site_in, frac_site_primary)
 
    currentPatch => site_in%oldest_patch
    do while (associated(currentPatch))   

       currentCohort => currentPatch%shortest
       do while(associated(currentCohort))        
          ! Mortality for trees in the understorey.
          currentCohort%patchptr => currentPatch

          call mortality_rates(currentCohort,bc_in,cmort,hmort,bmort,frmort,smort,asmort)
          currentCohort%dmort  = cmort+hmort+bmort+frmort+smort+asmort
          call carea_allom(currentCohort%dbh,currentCohort%n,site_in%spread,currentCohort%pft, &
               currentCohort%c_area)

          ! Initialize diagnostic mortality rates
          currentCohort%cmort = cmort
          currentCohort%bmort = bmort
          currentCohort%hmort = hmort
          currentCohort%frmort = frmort
          currentCohort%smort = smort
          currentCohort%asmort = asmort

          call LoggingMortality_frac(currentCohort%pft, currentCohort%dbh, currentCohort%canopy_layer, &
                lmort_direct,lmort_collateral,lmort_infra,l_degrad,&
                bc_in%hlm_harvest_rates, &
                bc_in%hlm_harvest_catnames, &
                bc_in%hlm_harvest_units, &
                currentPatch%anthro_disturbance_label, &
                currentPatch%age_since_anthro_disturbance, &
                frac_site_primary)
         
          currentCohort%lmort_direct     = lmort_direct
          currentCohort%lmort_collateral = lmort_collateral
          currentCohort%lmort_infra      = lmort_infra
          currentCohort%l_degrad         = l_degrad

<<<<<<< HEAD
          ! estimate the wood product (trunk_product_site)
          if (currentCohort%canopy_layer>=1) then
             site_in%harvest_carbon_flux = site_in%harvest_carbon_flux + &
                  currentCohort%lmort_direct * currentCohort%n * &
                  ( currentCohort%prt%GetState(sapw_organ, carbon12_element) + &
                  currentCohort%prt%GetState(struct_organ, carbon12_element)) * &
                  prt_params%allom_agb_frac(currentCohort%pft) * &
                  SF_val_CWD_frac(ncwd) * logging_export_frac
          endif

=======
>>>>>>> 2021c435
          currentCohort => currentCohort%taller
       end do
       currentPatch => currentPatch%younger
    end do

    ! ---------------------------------------------------------------------------------------------
    ! Calculate Disturbance Rates based on the mortality rates just calculated
    ! ---------------------------------------------------------------------------------------------

    ! zero the diagnostic disturbance rate fields
    site_in%potential_disturbance_rates(1:N_DIST_TYPES) = 0._r8

    ! Recalculate total canopy area prior to resolving the disturbance
    currentPatch => site_in%oldest_patch
    do while (associated(currentPatch))
       currentPatch%total_canopy_area = 0._r8
       currentCohort => currentPatch%shortest
       do while(associated(currentCohort))   
          if(currentCohort%canopy_layer==1)then
             currentPatch%total_canopy_area = currentPatch%total_canopy_area + currentCohort%c_area
          end if
          currentCohort => currentCohort%taller
       end do
       currentPatch => currentPatch%younger
    end do

    currentPatch => site_in%oldest_patch
    do while (associated(currentPatch))   
       
       currentPatch%disturbance_rates(dtype_ifall) = 0.0_r8
       currentPatch%disturbance_rates(dtype_ilog)  = 0.0_r8
       currentPatch%disturbance_rates(dtype_ifire) = 0.0_r8

       dist_rate_ldist_notharvested = 0.0_r8
       
       currentCohort => currentPatch%shortest
       do while(associated(currentCohort))   

          if(currentCohort%canopy_layer == 1)then

             ! Treefall Disturbance Rate.  Only count this for trees, not grasses
             if ( .not. ExemptTreefallDist(currentCohort) ) then
                currentPatch%disturbance_rates(dtype_ifall) = currentPatch%disturbance_rates(dtype_ifall) + &
                     fates_mortality_disturbance_fraction * &
                     min(1.0_r8,currentCohort%dmort)*hlm_freq_day*currentCohort%c_area/currentPatch%area
             end if

             ! Logging Disturbance Rate
             currentPatch%disturbance_rates(dtype_ilog) = currentPatch%disturbance_rates(dtype_ilog) + &
                   min(1.0_r8, currentCohort%lmort_direct +                          & 
                               currentCohort%lmort_collateral +                      &
                               currentCohort%lmort_infra +                           &
                               currentCohort%l_degrad ) *                            &
                               currentCohort%c_area/currentPatch%area
             
             ! Non-harvested part of the logging disturbance rate
             dist_rate_ldist_notharvested = dist_rate_ldist_notharvested + currentCohort%l_degrad * &
                  currentCohort%c_area/currentPatch%area
             
          endif
          currentCohort => currentCohort%taller
       enddo !currentCohort

       ! for non-closed-canopy areas subject to logging, add an additional increment of area disturbed
       ! equivalent to the fradction logged to account for transfer of interstitial ground area to new secondary lands
       if ( logging_time .and. &
            (currentPatch%area - currentPatch%total_canopy_area) .gt. fates_tiny ) then
          ! The canopy is NOT closed. 

          call get_harvest_rate_area (currentPatch%anthro_disturbance_label, bc_in%hlm_harvest_catnames, &
               bc_in%hlm_harvest_rates, frac_site_primary, currentPatch%age_since_anthro_disturbance, harvest_rate)

          currentPatch%disturbance_rates(dtype_ilog) = currentPatch%disturbance_rates(dtype_ilog) + &
               (currentPatch%area - currentPatch%total_canopy_area) * harvest_rate / currentPatch%area

          ! Non-harvested part of the logging disturbance rate
          dist_rate_ldist_notharvested = dist_rate_ldist_notharvested + &
               (currentPatch%area - currentPatch%total_canopy_area) * harvest_rate / currentPatch%area
       endif

       ! fraction of the logging disturbance rate that is non-harvested
       if (currentPatch%disturbance_rates(dtype_ilog) .gt. nearzero) then
          currentPatch%fract_ldist_not_harvested = dist_rate_ldist_notharvested / &
               currentPatch%disturbance_rates(dtype_ilog)
       endif

       ! Fire Disturbance Rate
       currentPatch%disturbance_rates(dtype_ifire) = currentPatch%frac_burnt

       ! calculate a disgnostic sum of disturbance rates for different classes of disturbance across all patches in this site. 
       do i_dist = 1,N_DIST_TYPES
          site_in%potential_disturbance_rates(i_dist) = site_in%potential_disturbance_rates(i_dist) + &
               currentPatch%disturbance_rates(i_dist) * currentPatch%area * AREA_INV
       end do

       ! Fires can't burn the whole patch, as this causes /0 errors. 
       if (currentPatch%disturbance_rates(dtype_ifire) > 0.98_r8)then
          msg = 'very high fire areas'//trim(A2S(currentPatch%disturbance_rates(:)))//trim(N2S(currentPatch%frac_burnt))
          call FatesWarn(msg,index=2)
       endif

       ! if the sum of all disturbance rates is such that they will exceed total patch area on this day, then reduce them all proportionally.
       if ( sum(currentPatch%disturbance_rates(:)) .gt. 1.0_r8 ) then
          tempsum = sum(currentPatch%disturbance_rates(:))
          do i_dist = 1,N_DIST_TYPES
             currentPatch%disturbance_rates(i_dist) = currentPatch%disturbance_rates(i_dist) / tempsum
          end do
       endif

       currentPatch => currentPatch%younger

    enddo !patch loop 

  end subroutine disturbance_rates

    ! ============================================================================

  subroutine spawn_patches( currentSite, bc_in)
    !
    ! !DESCRIPTION:
    ! In this subroutine, the following happens
    ! 1) the total area disturbed is calculated
    ! 2) a new patch is created
    ! 3) properties are averaged
    ! 4) litter fluxes from fire and mortality are added 
    ! 5) For mortality, plants in existing patch canopy are killed. 
    ! 6) For mortality, Plants in new and existing understorey are killed
    ! 7) For fire, burned plants are killed, and unburned plants are added to new patch. 
    ! 8) New cohorts are added to new patch and sorted. 
    ! 9) New patch is added into linked list
    ! 10) Area checked, and patchno recalculated. 
    !
    ! !USES:
    
    use EDParamsMod         , only : ED_val_understorey_death, logging_coll_under_frac
    use EDCohortDynamicsMod , only : zero_cohort, copy_cohort, terminate_cohorts
    use FatesConstantsMod   , only : rsnbl_math_prec

    !
    ! !ARGUMENTS:
    type (ed_site_type), intent(inout), target :: currentSite
    type (bc_in_type), intent(in)              :: bc_in
    !
    ! !LOCAL VARIABLES:
    type (ed_patch_type) , pointer :: new_patch
    type (ed_patch_type) , pointer :: new_patch_primary
    type (ed_patch_type) , pointer :: new_patch_secondary
    type (ed_patch_type) , pointer :: currentPatch
    type (ed_cohort_type), pointer :: currentCohort
    type (ed_cohort_type), pointer :: nc
    type (ed_cohort_type), pointer :: storesmallcohort
    type (ed_cohort_type), pointer :: storebigcohort
    real(r8) :: site_areadis_primary         ! total area disturbed (to primary forest) in m2 per site per day
    real(r8) :: site_areadis_secondary       ! total area disturbed (to secondary forest) in m2 per site per day    
    real(r8) :: patch_site_areadis           ! total area disturbed in m2 per patch per day
    real(r8) :: age                          ! notional age of this patch in years
    integer  :: el                           ! element loop index
    integer  :: tnull                        ! is there a tallest cohort?
    integer  :: snull                        ! is there a shortest cohort?
    integer  :: levcan                       ! canopy level
    real(r8) :: leaf_c                       ! leaf carbon [kg]
    real(r8) :: fnrt_c                       ! fineroot carbon [kg]
    real(r8) :: sapw_c                       ! sapwood carbon [kg]
    real(r8) :: store_c                      ! storage carbon [kg]
    real(r8) :: struct_c                     ! structure carbon [kg]
    real(r8) :: total_c                      ! total carbon of plant [kg]
    real(r8) :: leaf_burn_frac               ! fraction of leaves burned in fire
                                             ! for both woody and grass species
    real(r8) :: leaf_m                       ! leaf mass during partial burn calculations
    logical  :: found_youngest_primary       ! logical for finding the first primary forest patch
    integer  :: min_nocomp_pft, max_nocomp_pft, i_nocomp_pft
    integer  :: i_disturbance_type, i_dist2  ! iterators for looping over disturbance types
    real(r8) :: disturbance_rate             ! rate of disturbance being resolved [fraction of patch area / day]
    real(r8) :: oldarea                      ! old patch area prior to disturbance
    !---------------------------------------------------------------------

    storesmallcohort => null() ! storage of the smallest cohort for insertion routine
    storebigcohort   => null() ! storage of the largest cohort for insertion routine 

    if (hlm_use_nocomp .eq. itrue) then
       min_nocomp_pft = 0
       max_nocomp_pft = numpft
    else
       min_nocomp_pft = fates_unset_int
       max_nocomp_pft = fates_unset_int
    endif

    ! zero the diagnostic disturbance rate fields
    currentSite%disturbance_rates_primary_to_primary(1:N_DIST_TYPES) = 0._r8
    currentSite%disturbance_rates_primary_to_secondary(1:N_DIST_TYPES) = 0._r8
    currentSite%disturbance_rates_secondary_to_secondary(1:N_DIST_TYPES) = 0._r8

    ! in the nocomp cases, since every patch has a PFT identity, it can only receive patch area from patches
    ! that have the same identity. In order to allow this, we have this very high level loop over nocomp PFTs
    ! and only do the disturbance for any patches that have that nocomp PFT identity.
    ! If nocomp is not enabled, then this is not much of a loop, it only passes through once.
    nocomp_pft_loop: do i_nocomp_pft = min_nocomp_pft,max_nocomp_pft

       disturbance_type_loop: do i_disturbance_type = 1,N_DIST_TYPES

          ! calculate area of disturbed land, in this timestep, by summing contributions from each existing patch.
          currentPatch => currentSite%youngest_patch

          site_areadis_primary = 0.0_r8
          site_areadis_secondary = 0.0_r8

          do while(associated(currentPatch))

             cp_nocomp_matches_1_if: if ( hlm_use_nocomp .eq. ifalse .or. &
                  currentPatch%nocomp_pft_label .eq. i_nocomp_pft ) then

                disturbance_rate = currentPatch%disturbance_rates(i_disturbance_type)

                if(disturbance_rate > (1.0_r8 + rsnbl_math_prec)) then
                   write(fates_log(),*) 'patch disturbance rate > 1 ?',disturbance_rate
                   call dump_patch(currentPatch)
                   call endrun(msg=errMsg(sourcefile, __LINE__))
                end if

                ! Only create new patches that have non-negligible amount of land
                if((currentPatch%area*disturbance_rate) > nearzero ) then

                   ! figure out whether the receiver patch for disturbance from this patch will be
                   ! primary or secondary land receiver patch is primary forest only if both the
                   ! donor patch is primary forest and the current disturbance type is not logging
                   if ( currentPatch%anthro_disturbance_label .eq. primaryforest .and. &
                        (i_disturbance_type .ne. dtype_ilog) ) then

                      site_areadis_primary = site_areadis_primary + currentPatch%area * disturbance_rate

                      ! track disturbance rates to output to history
                      currentSite%disturbance_rates_primary_to_primary(i_disturbance_type) = &
                           currentSite%disturbance_rates_primary_to_primary(i_disturbance_type) + &
                           currentPatch%area * disturbance_rate * AREA_INV
                   else
                      site_areadis_secondary = site_areadis_secondary + currentPatch%area * disturbance_rate

                      ! track disturbance rates to output to history
                      if (currentPatch%anthro_disturbance_label .eq. secondaryforest) then
                         currentSite%disturbance_rates_secondary_to_secondary(i_disturbance_type) = &
                              currentSite%disturbance_rates_secondary_to_secondary(i_disturbance_type) + &
                              currentPatch%area * disturbance_rate * AREA_INV
                      else
                         currentSite%disturbance_rates_primary_to_secondary(i_disturbance_type) = &
                              currentSite%disturbance_rates_primary_to_secondary(i_disturbance_type) + &
                              currentPatch%area * disturbance_rate * AREA_INV
                      endif

                   endif

                end if

             end if cp_nocomp_matches_1_if
             currentPatch => currentPatch%older
          enddo ! end loop over patches. sum area disturbed for all patches.

          ! It is possible that no disturbance area was generated
          if ( (site_areadis_primary + site_areadis_secondary) > nearzero) then

             age = 0.0_r8

             ! create two empty patches, to absorb newly disturbed primary and secondary forest area
             ! first create patch to receive primary forest area
             if ( site_areadis_primary .gt. nearzero ) then
                allocate(new_patch_primary)

                call create_patch(currentSite, new_patch_primary, age, &
                     site_areadis_primary, primaryforest, i_nocomp_pft)

                ! Initialize the litter pools to zero, these
                ! pools will be populated by looping over the existing patches
                ! and transfering in mass
                do el=1,num_elements
                   call new_patch_primary%litter(el)%InitConditions(init_leaf_fines=0._r8, &
                        init_root_fines=0._r8, &
                        init_ag_cwd=0._r8, &
                        init_bg_cwd=0._r8, &
                        init_seed=0._r8,   &
                        init_seed_germ=0._r8)
                end do
                new_patch_primary%tallest  => null()
                new_patch_primary%shortest => null()

             endif

             ! next create patch to receive secondary forest area
             if ( site_areadis_secondary .gt. nearzero) then
                allocate(new_patch_secondary)
                call create_patch(currentSite, new_patch_secondary, age, &
                     site_areadis_secondary, secondaryforest,i_nocomp_pft)

                ! Initialize the litter pools to zero, these
                ! pools will be populated by looping over the existing patches
                ! and transfering in mass
                do el=1,num_elements
                   call new_patch_secondary%litter(el)%InitConditions(init_leaf_fines=0._r8, &
                        init_root_fines=0._r8, &
                        init_ag_cwd=0._r8, &
                        init_bg_cwd=0._r8, &
                        init_seed=0._r8,   &
                        init_seed_germ=0._r8)
                end do
                new_patch_secondary%tallest  => null()
                new_patch_secondary%shortest => null()

             endif

             ! loop round all the patches that contribute surviving indivduals and litter
             ! pools to the new patch.  We only loop the pre-existing patches, so
             ! quit the loop if the current patch is either null, or matches the
             ! two new pointers.

             currentPatch => currentSite%oldest_patch
             do while(associated(currentPatch))

                cp_nocomp_matches_2_if: if ( hlm_use_nocomp .eq. ifalse .or. &
                     currentPatch%nocomp_pft_label .eq. i_nocomp_pft ) then

                   ! This is the amount of patch area that is disturbed, and donated by the donor
                   disturbance_rate = currentPatch%disturbance_rates(i_disturbance_type)
                   patch_site_areadis = currentPatch%area * disturbance_rate


<<<<<<< HEAD
             ! Copy any means or timers from the original patch to the new patch
             ! These values will inherit all info from the original patch
             ! --------------------------------------------------------------------------
             call new_patch%tveg24%CopyFromDonor(currentPatch%tveg24)
             call new_patch%tveg_lpa%CopyFromDonor(currentPatch%tveg_lpa)
             
             
             ! --------------------------------------------------------------------------
             ! The newly formed patch from disturbance (new_patch), has now been given 
             ! some litter from dead plants and pre-existing litter from the donor patches.
             !
             ! Next, we loop through the cohorts in the donor patch, copy them with 
             ! area modified number density into the new-patch, and apply survivorship.
             ! -------------------------------------------------------------------------

             currentCohort => currentPatch%shortest
             do while(associated(currentCohort))       
                 
                 allocate(nc)
                 if(hlm_use_planthydro.eq.itrue) call InitHydrCohort(CurrentSite,nc)

                 !!allocate(nc%l2fr_ema)
                 ! Note, no need to give a starter value here,
                 ! that will be taken care of in copy_cohort()
                 !!call nc%l2fr_ema%InitRMean(ema_60day)
                 
                 ! Initialize the PARTEH object and point to the
                 ! correct boundary condition fields
                 nc%prt => null()
                 call InitPRTObject(nc%prt)
                 nc%patchptr => new_patch
                 call InitPRTBoundaryConditions(nc,currentCohort%pft,3)

                 call zero_cohort(nc)

                 ! nc is the new cohort that goes in the disturbed patch (new_patch)... currentCohort
                 ! is the curent cohort that stays in the donor patch (currentPatch) 
                 call copy_cohort(currentCohort, nc)

                 !this is the case as the new patch probably doesn't have a closed canopy, and
                 ! even if it does, that will be sorted out in canopy_structure. 
                 nc%canopy_layer = 1 
                 nc%canopy_layer_yesterday = 1._r8 
                 
                 sapw_c   = currentCohort%prt%GetState(sapw_organ, carbon12_element)
                 struct_c = currentCohort%prt%GetState(struct_organ, carbon12_element)
                 leaf_c   = currentCohort%prt%GetState(leaf_organ, carbon12_element)
                 fnrt_c   = currentCohort%prt%GetState(fnrt_organ, carbon12_element)
                 store_c  = currentCohort%prt%GetState(store_organ, carbon12_element)
                 total_c  = sapw_c + struct_c + leaf_c + fnrt_c + store_c

                 ! treefall mortality is the dominant disturbance
                 if(currentPatch%disturbance_mode .eq. dtype_ifall) then
                   
                     if(currentCohort%canopy_layer == 1)then

                      ! In the donor patch we are left with fewer trees because the area has decreased
                      ! the plant density for large trees does not actually decrease in the donor patch
                      ! because this is the part of the original patch where no trees have actually fallen
                      ! The diagnostic cmort,bmort,hmort, and frmort  rates have already been saved         
                      
                      currentCohort%n = currentCohort%n * (1.0_r8 - fates_mortality_disturbance_fraction * &
                           min(1.0_r8,currentCohort%dmort * hlm_freq_day))
                      
                      nc%n = 0.0_r8      ! kill all of the trees who caused the disturbance.  
                      
                      nc%cmort = nan     ! The mortality diagnostics are set to nan 
                                         ! because the cohort should dissappear
                      nc%hmort = nan
                      nc%bmort = nan
                      nc%frmort = nan
                      nc%smort = nan
                      nc%asmort = nan
                      nc%lmort_direct     = nan
                      nc%lmort_collateral = nan
                      nc%lmort_infra      = nan
                      nc%l_degrad         = nan
                      
                   else
                      ! small trees 
                      if( int(prt_params%woody(currentCohort%pft)) == itrue)then
                         
                         
                         ! Survivorship of undestory woody plants.  Two step process.
                         ! Step 1:  Reduce current number of plants to reflect the 
                         !          change in area.
                         !          The number density per square are doesn't change, 
                         !          but since the patch is smaller and cohort counts 
                         !          are absolute, reduce this number.

                         nc%n = currentCohort%n * patch_site_areadis/currentPatch%area
                         
                         ! because the mortality rate due to impact for the cohorts which 
                         ! had been in the understory and are now in the newly-
                         ! disturbed patch is very high, passing the imort directly to history 
                         ! results in large numerical errors, on account of the sharply 
                         ! reduced number densities.  so instead pass this info via a 
                         ! site-level diagnostic variable before reducing the number density.

                         currentSite%imort_rate(currentCohort%size_class, currentCohort%pft) = &
                              currentSite%imort_rate(currentCohort%size_class, currentCohort%pft) + &
                              nc%n * ED_val_understorey_death / hlm_freq_day
                         
                         
                         currentSite%imort_carbonflux = currentSite%imort_carbonflux + &
                              (nc%n * ED_val_understorey_death / hlm_freq_day ) * &
                              total_c * g_per_kg * days_per_sec * years_per_day * ha_per_m2
                         
                         ! Step 2:  Apply survivor ship function based on the understory death fraction
                         ! remaining of understory plants of those that are knocked over 
                         ! by the overstorey trees dying...  
                         nc%n = nc%n * (1.0_r8 - ED_val_understorey_death)
                         
                         ! since the donor patch split and sent a fraction of its members
                         ! to the new patch and a fraction to be preserved in itself,
                         ! when reporting diagnostic rates, we must carry over the mortality rates from
                         ! the donor that were applied before the patch split.  Remember this is only
                         ! for diagnostics.  But think of it this way, the rates are weighted by 
                         ! number density in EDCLMLink, and the number density of this new patch is donated
                         ! so with the number density must come the effective mortality rates.
                         
                         nc%cmort            = currentCohort%cmort
                         nc%hmort            = currentCohort%hmort
                         nc%bmort            = currentCohort%bmort
                         nc%frmort           = currentCohort%frmort
                         nc%smort            = currentCohort%smort
                         nc%asmort           = currentCohort%asmort
                         nc%dmort            = currentCohort%dmort
                         nc%lmort_direct     = currentCohort%lmort_direct
                         nc%lmort_collateral = currentCohort%lmort_collateral
                         nc%lmort_infra      = currentCohort%lmort_infra
                         
                         ! understory trees that might potentially be knocked over in the disturbance. 
                         ! The existing (donor) patch should not have any impact mortality, it should
                         ! only lose cohorts due to the decrease in area.  This is not mortality.
                         ! Besides, the current and newly created patch sum to unity                      
                         
                         currentCohort%n = currentCohort%n * (1._r8 -  patch_site_areadis/currentPatch%area)
                         
                      else 
                         ! grass is not killed by mortality disturbance events. Just move it into the new patch area. 
                         ! Just split the grass into the existing and new patch structures
                         nc%n = currentCohort%n * patch_site_areadis/currentPatch%area
                         
                         ! Those remaining in the existing
                         currentCohort%n = currentCohort%n * (1._r8 - patch_site_areadis/currentPatch%area)
                         
                         nc%cmort            = currentCohort%cmort
                         nc%hmort            = currentCohort%hmort
                         nc%bmort            = currentCohort%bmort
                         nc%frmort           = currentCohort%frmort
                         nc%smort            = currentCohort%smort
                         nc%asmort           = currentCohort%asmort
                         nc%dmort            = currentCohort%dmort
                         nc%lmort_direct    = currentCohort%lmort_direct
                         nc%lmort_collateral = currentCohort%lmort_collateral
                         nc%lmort_infra      = currentCohort%lmort_infra
                         
=======
                   if ( patch_site_areadis > nearzero ) then

                      ! figure out whether the receiver patch for disturbance from this patch
                      ! will be primary or secondary land receiver patch is primary forest
                      ! only if both the donor patch is primary forest and the current
                      ! disturbance type is not logging
                      if (currentPatch%anthro_disturbance_label .eq. primaryforest .and. &
                           (i_disturbance_type .ne. dtype_ilog)) then
                         new_patch => new_patch_primary
                      else
                         new_patch => new_patch_secondary
>>>>>>> 2021c435
                      endif

                      if(.not.associated(new_patch))then
                         write(fates_log(),*) 'Patch spawning has attempted to point to'
                         write(fates_log(),*) 'an un-allocated patch'
                         call endrun(msg=errMsg(sourcefile, __LINE__))
                      end if

                      ! for the case where the donating patch is secondary forest, if
                      ! the current disturbance from this patch is non-anthropogenic,
                      ! we need to average in the time-since-anthropogenic-disturbance
                      ! from the donor patch into that of the receiver patch
                      if ( currentPatch%anthro_disturbance_label .eq. secondaryforest .and. &
                           (i_disturbance_type .ne. dtype_ilog) ) then

                         new_patch%age_since_anthro_disturbance = new_patch%age_since_anthro_disturbance + &
                              currentPatch%age_since_anthro_disturbance * (patch_site_areadis / site_areadis_secondary)

                      endif


                      ! Transfer the litter existing already in the donor patch to the new patch
                      ! This call will only transfer non-burned litter to new patch
                      ! and burned litter to atmosphere. Thus it is important to zero burnt_frac_litter when
                      ! fire is not the current disturbance regime.

                      if(i_disturbance_type .ne. dtype_ifire) then
                         currentPatch%burnt_frac_litter(:) = 0._r8
                      end if

                      call TransLitterNewPatch( currentSite, currentPatch, new_patch, patch_site_areadis)

                      ! Transfer in litter fluxes from plants in various contexts of death and destruction

                      if(i_disturbance_type .eq. dtype_ilog) then
                         call logging_litter_fluxes(currentSite, currentPatch, &
                              new_patch, patch_site_areadis,bc_in)
                      elseif(i_disturbance_type .eq. dtype_ifire) then
                         call fire_litter_fluxes(currentSite, currentPatch, &
                              new_patch, patch_site_areadis,bc_in)
                      else
                         call mortality_litter_fluxes(currentSite, currentPatch, &
                              new_patch, patch_site_areadis,bc_in)
                      endif


                      ! Copy any means or timers from the original patch to the new patch
                      ! These values will inherit all info from the original patch
                      ! --------------------------------------------------------------------------
                      call new_patch%tveg24%CopyFromDonor(currentPatch%tveg24)
                      call new_patch%tveg_lpa%CopyFromDonor(currentPatch%tveg_lpa)


                      ! --------------------------------------------------------------------------
                      ! The newly formed patch from disturbance (new_patch), has now been given
                      ! some litter from dead plants and pre-existing litter from the donor patches.
                      !
                      ! Next, we loop through the cohorts in the donor patch, copy them with
                      ! area modified number density into the new-patch, and apply survivorship.
                      ! -------------------------------------------------------------------------

                      currentCohort => currentPatch%shortest
                      do while(associated(currentCohort))

                         allocate(nc)
                         if(hlm_use_planthydro.eq.itrue) call InitHydrCohort(CurrentSite,nc)

                         ! Initialize the PARTEH object and point to the
                         ! correct boundary condition fields
                         nc%prt => null()
                         call InitPRTObject(nc%prt)
                         call InitPRTBoundaryConditions(nc)

                         !  (Keeping as an example)
                         ! Allocate running mean functions
                         !allocate(nc%tveg_lpa)
                         !call nc%tveg_lpa%InitRMean(ema_lpa,init_value=new_patch%tveg_lpa%GetMean())

                         call zero_cohort(nc)

                         ! nc is the new cohort that goes in the disturbed patch (new_patch)... currentCohort
                         ! is the curent cohort that stays in the donor patch (currentPatch)
                         call copy_cohort(currentCohort, nc)

                         !this is the case as the new patch probably doesn't have a closed canopy, and
                         ! even if it does, that will be sorted out in canopy_structure.
                         nc%canopy_layer = 1
                         nc%canopy_layer_yesterday = 1._r8

                         sapw_c   = currentCohort%prt%GetState(sapw_organ, all_carbon_elements)
                         struct_c = currentCohort%prt%GetState(struct_organ, all_carbon_elements)
                         leaf_c   = currentCohort%prt%GetState(leaf_organ, all_carbon_elements)
                         fnrt_c   = currentCohort%prt%GetState(fnrt_organ, all_carbon_elements)
                         store_c  = currentCohort%prt%GetState(store_organ, all_carbon_elements)
                         total_c  = sapw_c + struct_c + leaf_c + fnrt_c + store_c

                         ! treefall mortality is the current disturbance
                         if(i_disturbance_type .eq. dtype_ifall) then

                            if(currentCohort%canopy_layer == 1)then

                               ! In the donor patch we are left with fewer trees because the area has decreased
                               ! the plant density for large trees does not actually decrease in the donor patch
                               ! because this is the part of the original patch where no trees have actually fallen
                               ! The diagnostic cmort,bmort,hmort, and frmort  rates have already been saved

                               currentCohort%n = currentCohort%n * (1.0_r8 - fates_mortality_disturbance_fraction * &
                                    min(1.0_r8,currentCohort%dmort * hlm_freq_day))

                               nc%n = 0.0_r8      ! kill all of the trees who caused the disturbance.

                               nc%cmort = nan     ! The mortality diagnostics are set to nan
                               ! because the cohort should dissappear
                               nc%hmort = nan
                               nc%bmort = nan
                               nc%frmort = nan
                               nc%smort = nan
                               nc%asmort = nan
                               nc%lmort_direct     = nan
                               nc%lmort_collateral = nan
                               nc%lmort_infra      = nan
                               nc%l_degrad         = nan

                            else
                               ! small trees
                               if( prt_params%woody(currentCohort%pft) == itrue)then


                                  ! Survivorship of undestory woody plants.  Two step process.
                                  ! Step 1:  Reduce current number of plants to reflect the
                                  !          change in area.
                                  !          The number density per square are doesn't change,
                                  !          but since the patch is smaller and cohort counts
                                  !          are absolute, reduce this number.

                                  nc%n = currentCohort%n * patch_site_areadis/currentPatch%area

                                  ! because the mortality rate due to impact for the cohorts which
                                  ! had been in the understory and are now in the newly-
                                  ! disturbed patch is very high, passing the imort directly to history
                                  ! results in large numerical errors, on account of the sharply
                                  ! reduced number densities.  so instead pass this info via a
                                  ! site-level diagnostic variable before reducing the number density.

                                  currentSite%imort_rate(currentCohort%size_class, currentCohort%pft) = &
                                       currentSite%imort_rate(currentCohort%size_class, currentCohort%pft) + &
                                       nc%n * ED_val_understorey_death / hlm_freq_day


                                  currentSite%imort_carbonflux(currentCohort%pft) = &
                                       currentSite%imort_carbonflux(currentCohort%pft) + &
                                       (nc%n * ED_val_understorey_death / hlm_freq_day ) * &
                                       total_c * g_per_kg * days_per_sec * years_per_day * ha_per_m2

                                  ! Step 2:  Apply survivor ship function based on the understory death fraction
                                  ! remaining of understory plants of those that are knocked over
                                  ! by the overstorey trees dying...
                                  nc%n = nc%n * (1.0_r8 - ED_val_understorey_death)

                                  ! since the donor patch split and sent a fraction of its members
                                  ! to the new patch and a fraction to be preserved in itself,
                                  ! when reporting diagnostic rates, we must carry over the mortality rates from
                                  ! the donor that were applied before the patch split.  Remember this is only
                                  ! for diagnostics.  But think of it this way, the rates are weighted by
                                  ! number density in EDCLMLink, and the number density of this new patch is donated
                                  ! so with the number density must come the effective mortality rates.

                                  nc%cmort            = currentCohort%cmort
                                  nc%hmort            = currentCohort%hmort
                                  nc%bmort            = currentCohort%bmort
                                  nc%frmort           = currentCohort%frmort
                                  nc%smort            = currentCohort%smort
                                  nc%asmort           = currentCohort%asmort
                                  nc%dmort            = currentCohort%dmort
                                  nc%lmort_direct     = currentCohort%lmort_direct
                                  nc%lmort_collateral = currentCohort%lmort_collateral
                                  nc%lmort_infra      = currentCohort%lmort_infra

                                  ! understory trees that might potentially be knocked over in the disturbance.
                                  ! The existing (donor) patch should not have any impact mortality, it should
                                  ! only lose cohorts due to the decrease in area.  This is not mortality.
                                  ! Besides, the current and newly created patch sum to unity

                                  currentCohort%n = currentCohort%n * (1._r8 -  patch_site_areadis/currentPatch%area)

                               else
                                  ! grass is not killed by mortality disturbance events. Just move it into the new patch area.
                                  ! Just split the grass into the existing and new patch structures
                                  nc%n = currentCohort%n * patch_site_areadis/currentPatch%area

                                  ! Those remaining in the existing
                                  currentCohort%n = currentCohort%n * (1._r8 - patch_site_areadis/currentPatch%area)

                                  nc%cmort            = currentCohort%cmort
                                  nc%hmort            = currentCohort%hmort
                                  nc%bmort            = currentCohort%bmort
                                  nc%frmort           = currentCohort%frmort
                                  nc%smort            = currentCohort%smort
                                  nc%asmort           = currentCohort%asmort
                                  nc%dmort            = currentCohort%dmort
                                  nc%lmort_direct    = currentCohort%lmort_direct
                                  nc%lmort_collateral = currentCohort%lmort_collateral
                                  nc%lmort_infra      = currentCohort%lmort_infra

                               endif
                            endif

                            ! Fire is the current disturbance
                         elseif (i_disturbance_type .eq. dtype_ifire ) then

                            ! Number of members in the new patch, before we impose fire survivorship
                            nc%n = currentCohort%n * patch_site_areadis/currentPatch%area

                            ! loss of individuals from source patch due to area shrinking
                            currentCohort%n = currentCohort%n * (1._r8 - patch_site_areadis/currentPatch%area)

                            levcan = currentCohort%canopy_layer

                            if(levcan==ican_upper) then

                               ! before changing number densities, track total rate of trees that died
                               ! due to fire, as well as from each fire mortality term
                               currentSite%fmort_rate_canopy(currentCohort%size_class, currentCohort%pft) = &
                                    currentSite%fmort_rate_canopy(currentCohort%size_class, currentCohort%pft) + &
                                    nc%n * currentCohort%fire_mort / hlm_freq_day

                               currentSite%fmort_carbonflux_canopy(currentCohort%pft) = &
                                    currentSite%fmort_carbonflux_canopy(currentCohort%pft) + &
                                    (nc%n * currentCohort%fire_mort) * &
                                    total_c * g_per_kg * days_per_sec * ha_per_m2

                            else
                               currentSite%fmort_rate_ustory(currentCohort%size_class, currentCohort%pft) = &
                                    currentSite%fmort_rate_ustory(currentCohort%size_class, currentCohort%pft) + &
                                    nc%n * currentCohort%fire_mort / hlm_freq_day

                               currentSite%fmort_carbonflux_ustory(currentCohort%pft) = &
                                    currentSite%fmort_carbonflux_ustory(currentCohort%pft) + &
                                    (nc%n * currentCohort%fire_mort) * &
                                    total_c * g_per_kg * days_per_sec * ha_per_m2
                            end if

                            currentSite%fmort_rate_cambial(currentCohort%size_class, currentCohort%pft) = &
                                 currentSite%fmort_rate_cambial(currentCohort%size_class, currentCohort%pft) + &
                                 nc%n * currentCohort%cambial_mort / hlm_freq_day
                            currentSite%fmort_rate_crown(currentCohort%size_class, currentCohort%pft) = &
                                 currentSite%fmort_rate_crown(currentCohort%size_class, currentCohort%pft) + &
                                 nc%n * currentCohort%crownfire_mort / hlm_freq_day

                            ! loss of individual from fire in new patch.
                            nc%n = nc%n * (1.0_r8 - currentCohort%fire_mort)

                            nc%cmort            = currentCohort%cmort
                            nc%hmort            = currentCohort%hmort
                            nc%bmort            = currentCohort%bmort
                            nc%frmort           = currentCohort%frmort
                            nc%smort            = currentCohort%smort
                            nc%asmort           = currentCohort%asmort
                            nc%dmort            = currentCohort%dmort
                            nc%lmort_direct     = currentCohort%lmort_direct
                            nc%lmort_collateral = currentCohort%lmort_collateral
                            nc%lmort_infra      = currentCohort%lmort_infra


                            ! Some of of the leaf mass from living plants has been
                            ! burned off.  Here, we remove that mass, and
                            ! tally it in the flux we sent to the atmosphere

                            if(prt_params%woody(currentCohort%pft) == itrue)then
                               leaf_burn_frac = currentCohort%fraction_crown_burned
                            else

                               ! Grasses determine their fraction of leaves burned here

                               leaf_burn_frac = currentPatch%burnt_frac_litter(lg_sf)
                            endif

                            ! Perform a check to make sure that spitfire gave
                            ! us reasonable mortality and burn fraction rates

                            if( (leaf_burn_frac < 0._r8) .or. &
                                 (leaf_burn_frac > 1._r8) .or. &
                                 (currentCohort%fire_mort < 0._r8) .or. &
                                 (currentCohort%fire_mort > 1._r8)) then
                               write(fates_log(),*) 'unexpected fire fractions'
                               write(fates_log(),*) prt_params%woody(currentCohort%pft)
                               write(fates_log(),*) leaf_burn_frac
                               write(fates_log(),*) currentCohort%fire_mort
                               call endrun(msg=errMsg(sourcefile, __LINE__))
                            end if

                            do el = 1,num_elements

                               leaf_m = nc%prt%GetState(leaf_organ, element_list(el))

                               currentSite%mass_balance(el)%burn_flux_to_atm = &
                                    currentSite%mass_balance(el)%burn_flux_to_atm + &
                                    leaf_burn_frac * leaf_m * nc%n
                            end do

                            ! Here the mass is removed from the plant

                            call PRTBurnLosses(nc%prt, leaf_organ, leaf_burn_frac)
                            currentCohort%fraction_crown_burned = 0.0_r8
                            nc%fraction_crown_burned            = 0.0_r8



                            ! Logging is the current disturbance
                         elseif (i_disturbance_type .eq. dtype_ilog ) then

                            ! If this cohort is in the upper canopy. It generated
                            if(currentCohort%canopy_layer == 1)then

                               ! calculate the survivorship of disturbed trees because non-harvested
                               nc%n = currentCohort%n * currentCohort%l_degrad
                               ! nc%n            = (currentCohort%l_degrad / (currentCohort%l_degrad + &
                               !      currentCohort%lmort_direct + currentCohort%lmort_collateral +
                               !   currentCohort%lmort_infra) ) * &
                               !      currentCohort%n * patch_site_areadis/currentPatch%area

                               ! Reduce counts in the existing/donor patch according to the logging rate
                               currentCohort%n = currentCohort%n * &
                                    (1.0_r8 - min(1.0_r8,(currentCohort%lmort_direct +    &
                                    currentCohort%lmort_collateral + &
                                    currentCohort%lmort_infra + currentCohort%l_degrad)))

                               nc%cmort            = currentCohort%cmort
                               nc%hmort            = currentCohort%hmort
                               nc%bmort            = currentCohort%bmort
                               nc%frmort           = currentCohort%frmort
                               nc%smort            = currentCohort%smort
                               nc%asmort           = currentCohort%asmort
                               nc%dmort            = currentCohort%dmort

                               ! since these are the ones that weren't logged,
                               ! set the logging mortality rates as zero
                               nc%lmort_direct     = 0._r8
                               nc%lmort_collateral = 0._r8
                               nc%lmort_infra      = 0._r8

                            else

                               ! What to do with cohorts in the understory of a logging generated
                               ! disturbance patch?

                               if(prt_params%woody(currentCohort%pft) == itrue)then


                                  ! Survivorship of undestory woody plants.  Two step process.
                                  ! Step 1:  Reduce current number of plants to reflect the
                                  !          change in area.
                                  !          The number density per square are doesn't change,
                                  !          but since the patch is smaller
                                  !          and cohort counts are absolute, reduce this number.
                                  nc%n = currentCohort%n * patch_site_areadis/currentPatch%area

                                  ! because the mortality rate due to impact for the cohorts which had
                                  ! been in the understory and are now in the newly-
                                  ! disturbed patch is very high, passing the imort directly to
                                  ! history results in large numerical errors, on account
                                  ! of the sharply reduced number densities.  so instead pass this info
                                  ! via a site-level diagnostic variable before reducing
                                  ! the number density.
                                  currentSite%imort_rate(currentCohort%size_class, currentCohort%pft) = &
                                       currentSite%imort_rate(currentCohort%size_class, currentCohort%pft) + &
                                       nc%n * currentPatch%fract_ldist_not_harvested * &
                                       logging_coll_under_frac / hlm_freq_day

                                  currentSite%imort_carbonflux(currentCohort%pft) = &
                                       currentSite%imort_carbonflux(currentCohort%pft) + &
                                       (nc%n * currentPatch%fract_ldist_not_harvested * &
                                       logging_coll_under_frac/ hlm_freq_day ) * &
                                       total_c * g_per_kg * days_per_sec * years_per_day * ha_per_m2


                                  ! Step 2:  Apply survivor ship function based on the understory death fraction

                                  ! remaining of understory plants of those that are knocked
                                  ! over by the overstorey trees dying...
                                  ! LOGGING SURVIVORSHIP OF UNDERSTORY PLANTS IS SET AS A NEW PARAMETER
                                  ! in the fatesparameter files
                                  nc%n = nc%n * (1.0_r8 - &
                                       (1.0_r8-currentPatch%fract_ldist_not_harvested) * logging_coll_under_frac)

                                  ! Step 3: Reduce the number count of cohorts in the
                                  !         original/donor/non-disturbed patch to reflect the area change
                                  currentCohort%n = currentCohort%n * (1._r8 -  patch_site_areadis/currentPatch%area)

                                  nc%cmort            = currentCohort%cmort
                                  nc%hmort            = currentCohort%hmort
                                  nc%bmort            = currentCohort%bmort
                                  nc%frmort           = currentCohort%frmort
                                  nc%smort            = currentCohort%smort
                                  nc%asmort           = currentCohort%asmort
                                  nc%dmort            = currentCohort%dmort
                                  nc%lmort_direct     = currentCohort%lmort_direct
                                  nc%lmort_collateral = currentCohort%lmort_collateral
                                  nc%lmort_infra      = currentCohort%lmort_infra

                               else

                                  ! grass is not killed by mortality disturbance events.
                                  ! Just move it into the new patch area.
                                  ! Just split the grass into the existing and new patch structures
                                  nc%n = currentCohort%n * patch_site_areadis/currentPatch%area

                                  ! Those remaining in the existing
                                  currentCohort%n = currentCohort%n * (1._r8 - patch_site_areadis/currentPatch%area)

                                  ! No grass impact mortality imposed on the newly created patch
                                  nc%cmort            = currentCohort%cmort
                                  nc%hmort            = currentCohort%hmort
                                  nc%bmort            = currentCohort%bmort
                                  nc%frmort           = currentCohort%frmort
                                  nc%smort            = currentCohort%smort
                                  nc%asmort           = currentCohort%asmort
                                  nc%dmort            = currentCohort%dmort
                                  nc%lmort_direct     = currentCohort%lmort_direct
                                  nc%lmort_collateral = currentCohort%lmort_collateral
                                  nc%lmort_infra      = currentCohort%lmort_infra

                               endif  ! is/is-not woody

                            endif  ! Select canopy layer

                         else
                            write(fates_log(),*) 'unknown disturbance mode?'
                            write(fates_log(),*) 'i_disturbance_type: ',i_disturbance_type
                            call endrun(msg=errMsg(sourcefile, __LINE__))
                         end if   ! Select disturbance mode

                         if (nc%n > 0.0_r8) then
                            storebigcohort   =>  new_patch%tallest
                            storesmallcohort =>  new_patch%shortest
                            if(associated(new_patch%tallest))then
                               tnull = 0
                            else
                               tnull = 1
                               new_patch%tallest => nc
                               nc%taller => null()
                            endif

                            if(associated(new_patch%shortest))then
                               snull = 0
                            else
                               snull = 1
                               new_patch%shortest => nc
                               nc%shorter => null()
                            endif
                            nc%patchptr => new_patch
                            call insert_cohort(nc, new_patch%tallest, new_patch%shortest, &
                                 tnull, snull, storebigcohort, storesmallcohort)

                            new_patch%tallest  => storebigcohort
                            new_patch%shortest => storesmallcohort
                         else

                            ! Get rid of the new temporary cohort
                            call DeallocateCohort(nc)
                            deallocate(nc)

                         endif

                         currentCohort => currentCohort%taller
                      enddo ! currentCohort
                      call sort_cohorts(currentPatch)

                      !update area of donor patch
                      oldarea = currentPatch%area
                      currentPatch%area = currentPatch%area - patch_site_areadis

                      ! for all disturbance rates that haven't been resolved yet, increase their amount so that
                      ! they are the same amount of gridcell-scale disturbance relative to the original patch size
                      if (i_disturbance_type .ne. N_DIST_TYPES) then
                         do i_dist2 = i_disturbance_type+1,N_DIST_TYPES
                            currentPatch%disturbance_rates(i_dist2) = currentPatch%disturbance_rates(i_dist2) &
                                 * oldarea / currentPatch%area
                         end do
                      end if

                      ! sort out the cohorts, since some of them may be so small as to need removing.
                      ! the first call to terminate cohorts removes sparse number densities,
                      ! the second call removes for all other reasons (sparse culling must happen
                      ! before fusion)
                      call terminate_cohorts(currentSite, currentPatch, 1,16,bc_in)
                      call fuse_cohorts(currentSite,currentPatch, bc_in)
                      call terminate_cohorts(currentSite, currentPatch, 2,16,bc_in)
                      call sort_cohorts(currentPatch)

                   end if    ! if ( new_patch%area > nearzero ) then

                end if cp_nocomp_matches_2_if
                currentPatch => currentPatch%younger

             enddo ! currentPatch patch loop.

             !*************************/
             !**  INSERT NEW PATCH(ES) INTO LINKED LIST
             !*************************/

             if ( site_areadis_primary .gt. nearzero) then
                currentPatch               => currentSite%youngest_patch
                ! insert new youngest primary patch after all the secondary patches, if there are any.
                ! this requires first finding the current youngest primary to insert the new one ahead of
                if (currentPatch%anthro_disturbance_label .eq. secondaryforest ) then
                   found_youngest_primary = .false.
                   do while(associated(currentPatch) .and. .not. found_youngest_primary)
                      currentPatch => currentPatch%older
                      if (associated(currentPatch)) then
                         if (currentPatch%anthro_disturbance_label .eq. primaryforest) then
                            found_youngest_primary = .true.
                         endif
                      endif
                   end do
                   if (associated(currentPatch)) then
                      ! the case where we've found a youngest primary patch
                      new_patch_primary%older    => currentPatch
                      new_patch_primary%younger  => currentPatch%younger
                      currentPatch%younger%older => new_patch_primary
                      currentPatch%younger       => new_patch_primary
                   else
                      ! the case where we haven't, because the patches are all secondaary,
                      ! and are putting a primary patch at the oldest end of the
                      ! linked list (not sure how this could happen, but who knows...)
                      new_patch_primary%older    => null()
                      new_patch_primary%younger  => currentSite%oldest_patch
                      currentSite%oldest_patch%older   => new_patch_primary
                      currentSite%oldest_patch   => new_patch_primary
                   endif
                else
                   ! the case where there are no secondary patches at the start of the linked list (prior logic)
                   new_patch_primary%older    => currentPatch
                   new_patch_primary%younger  => null()
                   currentPatch%younger       => new_patch_primary
                   currentSite%youngest_patch => new_patch_primary
                endif
             endif

             ! insert first secondary at the start of the list
             if ( site_areadis_secondary .gt. nearzero) then
                currentPatch               => currentSite%youngest_patch
                new_patch_secondary%older  => currentPatch
                new_patch_secondary%younger=> null()
                currentPatch%younger       => new_patch_secondary
                currentSite%youngest_patch => new_patch_secondary
             endif


             ! sort out the cohorts, since some of them may be so small as to need removing.
             ! the first call to terminate cohorts removes sparse number densities,
             ! the second call removes for all other reasons (sparse culling must happen
             ! before fusion)

             if ( site_areadis_primary .gt. nearzero) then
                call terminate_cohorts(currentSite, new_patch_primary, 1,17, bc_in)
                call fuse_cohorts(currentSite,new_patch_primary, bc_in)
                call terminate_cohorts(currentSite, new_patch_primary, 2,17, bc_in)
                call sort_cohorts(new_patch_primary)
             endif

             if ( site_areadis_secondary .gt. nearzero) then
                call terminate_cohorts(currentSite, new_patch_secondary, 1,18,bc_in)
                call fuse_cohorts(currentSite,new_patch_secondary, bc_in)
                call terminate_cohorts(currentSite, new_patch_secondary, 2,18,bc_in)
                call sort_cohorts(new_patch_secondary)
             endif

          endif !end new_patch area


          call check_patch_area(currentSite)
          call set_patchno(currentSite)

       end do disturbance_type_loop

    end do nocomp_pft_loop

    !zero disturbance rate trackers on all patches
    currentPatch => currentSite%oldest_patch
    do while(associated(currentPatch))
       currentPatch%disturbance_rates(:) = 0._r8
       currentPatch%fract_ldist_not_harvested = 0._r8
       currentPatch => currentPatch%younger
    end do

    return
  end subroutine spawn_patches

  ! ============================================================================

  subroutine check_patch_area( currentSite )
    !
    ! !DESCRIPTION:
    !  Check to see that total area is not exceeded.  
    !
    ! !USES:
    !
    ! !ARGUMENTS:
    type(ed_site_type), intent(inout), target  :: currentSite
    !
    ! !LOCAL VARIABLES:
    real(r8)                     :: areatot
    type(ed_patch_type), pointer :: currentPatch 
    type(ed_patch_type), pointer :: largestPatch
    real(r8)                     :: largest_area
    integer                      :: el
    real(r8)                     :: live_stock
    real(r8)                     :: seed_stock
    real(r8)                     :: litter_stock
    real(r8)                     :: mass_gain
    real(r8), parameter          :: area_error_fail = 1.0e-6_r8
    !---------------------------------------------------------------------

    areatot = 0._r8
    largest_area = 0._r8
    largestPatch => null()
    currentPatch => currentSite%oldest_patch
    do while(associated(currentPatch))
       areatot = areatot + currentPatch%area
       
       if(currentPatch%area>largest_area) then
          largestPatch => currentPatch
          largest_area = currentPatch%area
       end if
       
       currentPatch => currentPatch%younger
    end do
    
    if ( abs( areatot - area_site ) > nearzero ) then 
       
       if ( abs(areatot-area_site) > area_error_fail ) then
          write(fates_log(),*) 'Patch areas do not sum to 10000 within tolerance'
          write(fates_log(),*) 'Total area: ',areatot,'absolute error: ',areatot-area_site
          call endrun(msg=errMsg(sourcefile, __LINE__))
       end if

       if(debug) then
          write(fates_log(),*) 'Total patch area precision being fixed, adjusting',(areatot-area_site)
          write(fates_log(),*) 'largest patch. This may have slight impacts on carbon balance.'
       end if
       
       do el = 1,num_elements
           ! This returns the total mass on the patch for the current area [kg]
           call PatchMassStock(largestPatch,el,live_stock,seed_stock,litter_stock)
           
           ! Then we scale the total mass by the added area
           mass_gain = (seed_stock+litter_stock) * &
                 (area_site-areatot)/largestPatch%area

           currentSite%mass_balance(el)%patch_resize_err = &
                 currentSite%mass_balance(el)%patch_resize_err + mass_gain

       end do
       
       largestPatch%area = largestPatch%area + (area_site-areatot)
       
    endif

    return
  end subroutine check_patch_area

  ! ============================================================================
  subroutine set_patchno( currentSite )
    !
    ! !DESCRIPTION:
    !  Give patches an order number from the oldest to youngest. 
    !
    ! !USES:
    !
    ! !ARGUMENTS:
    type(ed_site_type),intent(in), target :: currentSite 
    !
    ! !LOCAL VARIABLES:
    type(ed_patch_type), pointer :: currentPatch 
    integer patchno
    !---------------------------------------------------------------------

    patchno = 1
    currentPatch => currentSite%oldest_patch
    do while(associated(currentPatch))
       currentPatch%patchno = patchno
       patchno = patchno + 1
       currentPatch => currentPatch%younger
    enddo

    if(hlm_use_sp.eq.itrue)then
      patchno = 1
      currentPatch => currentSite%oldest_patch
      do while(associated(currentPatch))
        if(currentPatch%nocomp_pft_label.eq.0)then
         ! for bareground patch, we make the patch number 0
         ! we also do not count this in the veg. patch numbering scheme.
          currentPatch%patchno = 0
        else
         currentPatch%patchno = patchno
         patchno = patchno + 1
        endif
        currentPatch => currentPatch%younger
       enddo
    endif

  end subroutine set_patchno

  ! ============================================================================

  subroutine TransLitterNewPatch(currentSite,        &
                                 currentPatch,       &
                                 newPatch,           &
                                 patch_site_areadis)

    ! -----------------------------------------------------------------------------------
    ! 
    ! This routine transfers litter fluxes and rates from a donor patch "currentPatch" into 
    ! the new patch. 
    ! This may include the transfer of existing litter from a patch that burned.
    ! This ROUTINE DOES TRANSFER PARTIALLY BURNED LITTER
    !
    ! Also, note we are not transfering in diagnostics that were calculated
    ! prior to disturbance, because those diagnostics we applied to the patch
    ! before it split, so the diagnostics should reflect those ages and areas.
    !
    ! We do transfer fragmentation fluxes, because we need maintain mass conservation.
    !
    ! We do transfer the seed pool, because we don't currently burn seeds.
    ! Note the seed-pool can decay into the litter pool, where
    ! it can burn.
    !
    ! The "newPatch" is the newly created patch. This patch has already been given
    ! an area which is the sum of disturbed area from a list of donors.  
    ! At this point in the call sequence, we are looping over a list of
    ! donor patches, and transferring over their litter pools which is in units 
    ! kg/m2, we need to make sure that we are conserving mass.
    !
    ! AD = Area of each Donor    [m2]
    ! LD = Litter of each Donor  [kg/m2] 
    !
    ! SUM( AD * LD)  / SUM (AD)    =   SUM( AD*LD/SUM(AD) )
    !
    ! newPatch%area = SUM(AD)   the sum of all donor areas has already been given to newPatch
    ! patch_site_areadis = AD   this is the currently donated area
    !
    ! The fragmentation/decomposition flux from donor patches has 
    ! already occured in existing patches.  However some of their area 
    ! has been carved out for this new patch which is receiving donations.
    ! Lets maintain conservation on that pre-existing mass flux in these 
    ! newly disturbed patches.  Include only the fragmentation flux.
    ! -----------------------------------------------------------------------------------
     
    !
    ! !USES:
    !
    ! !ARGUMENTS:
    type(ed_site_type)  , intent(in), target  :: currentSite        ! site
    type(ed_patch_type) , intent(in), target  :: currentPatch       ! Donor patch
    type(ed_patch_type) , intent(inout)       :: newPatch           ! New patch
    real(r8)            , intent(in)          :: patch_site_areadis ! Area being donated
                                                                    ! by current patch

    
    ! locals
    type(site_massbal_type), pointer :: site_mass
    type(litter_type),pointer :: curr_litt  ! litter object for current patch
    type(litter_type),pointer :: new_litt  ! litter object for the new patch
    real(r8) :: remainder_area             ! amount of area remaining in patch after donation
    real(r8) :: burned_mass                ! the mass of litter that was supposed to be provided
                                           ! by the donor, but was burned [kg] 
    real(r8) :: donatable_mass             ! mass of donatable litter [kg]
    real(r8) :: donate_frac                ! the fraction of litter mass sent to the new patch
    real(r8) :: retain_frac                ! the fraction of litter mass retained by the donor patch
    real(r8) :: donate_m2                  ! area normalization for litter mass destined to new patch [m-2]
    real(r8) :: retain_m2                  ! area normalization for litter mass destined to old patch [m-2]
    integer  :: el                         ! element loop counter
    integer  :: c                          ! CWD loop counter
    integer  :: pft                        ! PFT loop counter
    integer  :: dcmpy                      ! Decomposibility loop counter
    integer  :: sl                         ! soil layer loop counter
    real(r8) :: litter_stock0,litter_stock1
    real(r8) :: burn_flux0,burn_flux1
    real(r8) :: error

    do el = 1,num_elements

       site_mass => currentSite%mass_balance(el)
       curr_litt  => currentPatch%litter(el)
       new_litt  => newPatch%litter(el)

       ! Distribute the fragmentation litter flux rates. This is only used for diagnostics
       ! at this point.  Litter fragmentation has already been passed to the output
       ! boundary flux arrays.

       do c = 1,ncwd 
          new_litt%ag_cwd_frag(c) = new_litt%ag_cwd_frag(c) + &
               curr_litt%ag_cwd_frag(c) * patch_site_areadis/newPatch%area
          
          do sl=1,currentSite%nlevsoil
             new_litt%bg_cwd_frag(c,sl) = new_litt%bg_cwd_frag(c,sl) + &
                   curr_litt%bg_cwd_frag(c,sl) * patch_site_areadis/newPatch%area
          end do
       enddo
       
       do dcmpy = 1,ndcmpy

          new_litt%leaf_fines_frag(dcmpy) = new_litt%leaf_fines_frag(dcmpy) + &
               curr_litt%leaf_fines_frag(dcmpy) * patch_site_areadis/newPatch%area
          
          do sl=1,currentSite%nlevsoil
             new_litt%root_fines_frag(dcmpy,sl) = new_litt%root_fines_frag(dcmpy,sl) + &
                   curr_litt%root_fines_frag(dcmpy,sl) * patch_site_areadis/newPatch%area
          end do
          
       enddo

       do pft = 1,numpft
          
          new_litt%seed_decay(pft) = new_litt%seed_decay(pft) + &
               curr_litt%seed_decay(pft)*patch_site_areadis/newPatch%area

          new_litt%seed_germ_decay(pft) = new_litt%seed_germ_decay(pft) + &
               curr_litt%seed_germ_decay(pft)*patch_site_areadis/newPatch%area
          
       end do

       ! -----------------------------------------------------------------------------
       ! Distribute the existing litter that was already in place on the donor
       ! patch.  Some of this burns and is sent to the atmosphere, and some goes to the 
       ! litter stocks of the newly created patch. ALso, some may be retained in the 
       ! donor patch.
       !
       ! This routine handles litter transfer for all types. Note that some of the
       ! transfer may burn. If this routine is being called for a tree-fall
       ! or logging disturbance, it is assumed that the burned_masses should come
       ! out to zero.
       ! -----------------------------------------------------------------------------

       ! If/when sending litter fluxes to the old patch, we divide the total 
       ! mass sent to that patch, by the area it will have remaining
       ! after it donates area.
       ! i.e. subtract the area it is donating.
       
       remainder_area = currentPatch%area - patch_site_areadis

       ! Calculate the fraction of litter to be retained versus donated
       ! vis-a-vis the new and donor patch

       retain_frac = (1.0_r8-existing_litt_localization) * &
             remainder_area/(newPatch%area+remainder_area)
       donate_frac = 1.0_r8-retain_frac
        
       if(remainder_area > rsnbl_math_prec) then
           retain_m2 = retain_frac/remainder_area
           donate_m2 = (1.0_r8-retain_frac)/newPatch%area
       else
           retain_m2 = 0._r8
           donate_m2 = 1.0_r8/newPatch%area
       end if


       if (debug) then
          burn_flux0    = site_mass%burn_flux_to_atm
          litter_stock0 = curr_litt%GetTotalLitterMass()*currentPatch%area + & 
                          new_litt%GetTotalLitterMass()*newPatch%area
       end if

       do c = 1,ncwd
             
          ! Transfer above ground CWD
          donatable_mass     = curr_litt%ag_cwd(c) * patch_site_areadis * &
                               (1._r8 - currentPatch%burnt_frac_litter(c))

          burned_mass        = curr_litt%ag_cwd(c) * patch_site_areadis * &
                               currentPatch%burnt_frac_litter(c)
 
          new_litt%ag_cwd(c) = new_litt%ag_cwd(c) + donatable_mass*donate_m2
          curr_litt%ag_cwd(c) = curr_litt%ag_cwd(c) + donatable_mass*retain_m2

          site_mass%burn_flux_to_atm = site_mass%burn_flux_to_atm + burned_mass
             
          ! Transfer below ground CWD (none burns)
          
          do sl = 1,currentSite%nlevsoil
             donatable_mass         = curr_litt%bg_cwd(c,sl) * patch_site_areadis
             new_litt%bg_cwd(c,sl)  = new_litt%bg_cwd(c,sl) + donatable_mass*donate_m2
             curr_litt%bg_cwd(c,sl) = curr_litt%bg_cwd(c,sl) + donatable_mass*retain_m2
          end do
          
       enddo
          
       do dcmpy=1,ndcmpy

           ! Transfer leaf fines
           donatable_mass           = curr_litt%leaf_fines(dcmpy) * patch_site_areadis * &
                                      (1._r8 - currentPatch%burnt_frac_litter(dl_sf))

           burned_mass              = curr_litt%leaf_fines(dcmpy) * patch_site_areadis * &
                                      currentPatch%burnt_frac_litter(dl_sf)

           new_litt%leaf_fines(dcmpy) = new_litt%leaf_fines(dcmpy) + donatable_mass*donate_m2
           curr_litt%leaf_fines(dcmpy) = curr_litt%leaf_fines(dcmpy) + donatable_mass*retain_m2
           
           site_mass%burn_flux_to_atm = site_mass%burn_flux_to_atm + burned_mass
           
           ! Transfer root fines (none burns)
           do sl = 1,currentSite%nlevsoil
               donatable_mass = curr_litt%root_fines(dcmpy,sl) * patch_site_areadis             
               new_litt%root_fines(dcmpy,sl) = new_litt%root_fines(dcmpy,sl) + donatable_mass*donate_m2
               curr_litt%root_fines(dcmpy,sl) = curr_litt%root_fines(dcmpy,sl) + donatable_mass*retain_m2
          end do
          
       end do
             
       do pft = 1,numpft

          ! Transfer seeds (currently we don't burn seeds)
          donatable_mass = curr_litt%seed(pft) * patch_site_areadis

          new_litt%seed(pft) = new_litt%seed(pft) + donatable_mass * donate_m2
          curr_litt%seed(pft) = curr_litt%seed(pft) + donatable_mass * retain_m2
          
          donatable_mass = curr_litt%seed_germ(pft) * patch_site_areadis

          new_litt%seed_germ(pft) = new_litt%seed_germ(pft) + donatable_mass * donate_m2
          curr_litt%seed_germ(pft) = curr_litt%seed_germ(pft) + donatable_mass * retain_m2
          
       enddo

       ! --------------------------------------------------------------------------
       ! Mass conservation check, set debug=.true. if mass imbalances in 
       ! EDMainMod start triggering.
       ! --------------------------------------------------------------------------
       if (debug) then
          burn_flux1    = site_mass%burn_flux_to_atm
          litter_stock1 = curr_litt%GetTotalLitterMass()*remainder_area + & 
                          new_litt%GetTotalLitterMass()*newPatch%area
          error = (litter_stock1 - litter_stock0) + (burn_flux1-burn_flux0)
          if(abs(error)>1.e-8_r8) then
             write(fates_log(),*) 'non trivial carbon mass balance error in litter transfer'
             write(fates_log(),*) 'abs error: ',error
             call endrun(msg=errMsg(sourcefile, __LINE__))
          end if
       end if


    end do

    return
  end subroutine TransLitterNewPatch

  ! ============================================================================

  subroutine fire_litter_fluxes(currentSite, currentPatch, &
       newPatch, patch_site_areadis, bc_in)
    !
    ! !DESCRIPTION:
    !  CWD pool burned by a fire. 
    !  Carbon going from burned trees into CWD pool
    !  Burn parts of trees that don't die in fire
    !  Burn live grasses and kill them. 
    !  Note: The number density of living plants in the donating patch (currentPatch)
    !        has not been scaled down by area yet. That happens after this routine.

    !
    ! !USES:
    use SFParamsMod,          only : SF_VAL_CWD_FRAC
    !
    ! !ARGUMENTS:
    type(ed_site_type)  , intent(inout), target :: currentSite
    type(ed_patch_type) , intent(inout), target :: currentPatch   ! Donor Patch
    type(ed_patch_type) , intent(inout), target :: newPatch   ! New Patch
    real(r8)            , intent(in)            :: patch_site_areadis ! Area being donated
    type(bc_in_type)    , intent(in)            :: bc_in
    
    !
    ! !LOCAL VARIABLES:

    type(ed_cohort_type), pointer      :: currentCohort
    type(litter_type), pointer         :: new_litt
    type(litter_type), pointer         :: curr_litt
    type(site_massbal_type), pointer   :: site_mass
    type(site_fluxdiags_type), pointer :: flux_diags

    real(r8) :: donatable_mass       ! non-burned litter mass provided by the donor [kg]
                                     ! some may or may not be retained by the donor
    real(r8) :: burned_mass          ! the mass of litter that was supposed to be provided
                                     ! by the donor, but was burned [kg]
    real(r8) :: remainder_area       ! current patch's remaining area after donation [m2]
    real(r8) :: retain_frac          ! the fraction of litter mass retained by the donor patch
    real(r8) :: bcroot               ! amount of below ground coarse root per cohort kg
    real(r8) :: bstem                ! amount of above ground stem biomass per cohort kg
    real(r8) :: leaf_burn_frac       ! fraction of leaves burned 
    real(r8) :: leaf_m               ! leaf mass [kg]
    real(r8) :: fnrt_m               ! fineroot mass [kg]
    real(r8) :: sapw_m               ! sapwood mass [kg]
    real(r8) :: store_m              ! storage mass [kg]
    real(r8) :: struct_m             ! structure mass [kg]
    real(r8) :: repro_m              ! Reproductive mass (seeds/flowers) [kg]
    real(r8) :: num_dead_trees       ! total number of dead trees passed in with the burn area
    real(r8) :: num_live_trees       ! total number of live trees passed in with the burn area
    real(r8) :: donate_m2            ! area normalization for litter mass destined to new patch [m-2]
    real(r8) :: retain_m2            ! area normalization for litter mass staying in donor patch [m-2]
    real(r8) :: dcmpy_frac           ! fraction of mass going to each decomposability partition
    integer  :: el                   ! element loop index
    integer  :: sl                   ! soil layer index
    integer  :: c                    ! loop index for coarse woody debris pools
    integer  :: pft                  ! loop index for plant functional types
    integer  :: dcmpy                ! loop index for decomposability pool
    integer  :: element_id           ! parteh compatible global element index

    !---------------------------------------------------------------------

    ! Only do this if there was a fire in this actual patch. 
    if ( currentPatch%fire  ==  ifalse ) return

    ! If plant hydraulics are turned on, account for water leaving the plant-soil
    ! mass balance through the dead trees
    if (hlm_use_planthydro == itrue) then
       currentCohort => currentPatch%shortest
       do while(associated(currentCohort))
          num_dead_trees  = (currentCohort%fire_mort * &
                currentCohort%n*patch_site_areadis/currentPatch%area)
          call AccumulateMortalityWaterStorage(currentSite,currentCohort,num_dead_trees)
          currentCohort => currentCohort%taller
       end do
    end if


    ! If/when sending litter fluxes to the donor patch, we divide the total 
    ! mass sent to that patch, by the area it will have remaining
    ! after it donates area.
    ! i.e. subtract the area it is donating.
    
    remainder_area = currentPatch%area - patch_site_areadis
   
    ! Calculate the fraction of litter to be retained versus donated
    ! vis-a-vis the new and donor patch (if the area remaining
    ! in the original donor patch is small, don't bother 
    ! retaining anything.)
    retain_frac = (1.0_r8-burn_localization) * &
          remainder_area/(newPatch%area+remainder_area)

    if(remainder_area > rsnbl_math_prec) then
        retain_m2 = retain_frac/remainder_area
        donate_m2 = (1.0_r8-retain_frac)/newPatch%area
    else
        retain_m2 = 0._r8
        donate_m2 = 1.0_r8/newPatch%area
    end if

    do el = 1,num_elements
       
       element_id = element_list(el)
       site_mass  => currentSite%mass_balance(el)
       flux_diags => currentSite%flux_diags(el)
       curr_litt  => currentPatch%litter(el)      ! Litter pool of "current" patch
       new_litt   => newPatch%litter(el)          ! Litter pool of "new" patch
       
       ! -----------------------------------------------------------------------------
       ! PART 1) Handle mass fluxes associated with plants that died in the fire. This
       ! includes transfer of non burned plant material to litter, and the burned
       ! part to the atmosphere.
       ! ------------------------------------------------------------------------------

       currentCohort => currentPatch%shortest
       do while(associated(currentCohort))
          
             pft = currentCohort%pft
             
             ! Number of trees that died because of the fire, per m2 of ground. 
             ! Divide their litter into the four litter streams, and spread 
             ! across ground surface. 
             ! -----------------------------------------------------------------------
             
             sapw_m   = currentCohort%prt%GetState(sapw_organ, element_id)
             struct_m = currentCohort%prt%GetState(struct_organ, element_id)
             leaf_m   = currentCohort%prt%GetState(leaf_organ, element_id)
             fnrt_m   = currentCohort%prt%GetState(fnrt_organ, element_id)
             store_m  = currentCohort%prt%GetState(store_organ, element_id)
             repro_m  = currentCohort%prt%GetState(repro_organ, element_id)
             
             ! Absolute number of dead trees being transfered in with the donated area
             num_dead_trees = (currentCohort%fire_mort*currentCohort%n * &
                               patch_site_areadis/currentPatch%area)

             ! Contribution of dead trees to leaf litter
             donatable_mass = num_dead_trees * (leaf_m+repro_m) * &
                              (1.0_r8-currentCohort%fraction_crown_burned)

             ! Contribution of dead trees to leaf burn-flux
             burned_mass  = num_dead_trees * (leaf_m+repro_m) * currentCohort%fraction_crown_burned
             
             do dcmpy=1,ndcmpy
                 dcmpy_frac = GetDecompyFrac(pft,leaf_organ,dcmpy)
                 new_litt%leaf_fines(dcmpy) = new_litt%leaf_fines(dcmpy) + &
                                              donatable_mass*donate_m2*dcmpy_frac
                 curr_litt%leaf_fines(dcmpy) = curr_litt%leaf_fines(dcmpy) + &
                                               donatable_mass*retain_m2*dcmpy_frac
             end do

             site_mass%burn_flux_to_atm = site_mass%burn_flux_to_atm + burned_mass

             call set_root_fraction(currentSite%rootfrac_scr, pft, currentSite%zi_soil, &
                  bc_in%max_rooting_depth_index_col)

             ! Contribution of dead trees to root litter (no root burn flux to atm)
             do dcmpy=1,ndcmpy
                 dcmpy_frac = GetDecompyFrac(pft,fnrt_organ,dcmpy)
                 do sl = 1,currentSite%nlevsoil
                     donatable_mass = num_dead_trees * (fnrt_m+store_m) * currentSite%rootfrac_scr(sl)
                     new_litt%root_fines(dcmpy,sl) = new_litt%root_fines(dcmpy,sl) + &
                                                     donatable_mass*donate_m2*dcmpy_frac
                     curr_litt%root_fines(dcmpy,sl) = curr_litt%root_fines(dcmpy,sl) + &
                                                      donatable_mass*retain_m2*dcmpy_frac
                 end do
             end do

             ! Track as diagnostic fluxes
             flux_diags%leaf_litter_input(pft) = &
                  flux_diags%leaf_litter_input(pft) + &
                  num_dead_trees * (leaf_m+repro_m) * (1.0_r8-currentCohort%fraction_crown_burned)

             flux_diags%root_litter_input(pft) = &
                  flux_diags%root_litter_input(pft) + &
                  (fnrt_m + store_m) * num_dead_trees
             
             ! coarse root biomass per tree
             bcroot = (sapw_m + struct_m) * (1.0_r8 - prt_params%allom_agb_frac(pft) )
      
             ! below ground coarse woody debris from burned trees
             do c = 1,ncwd
                do sl = 1,currentSite%nlevsoil
                   donatable_mass =  num_dead_trees * SF_val_CWD_frac(c) * &
                         bcroot * currentSite%rootfrac_scr(sl)

                   new_litt%bg_cwd(c,sl) = new_litt%bg_cwd(c,sl) + &
                         donatable_mass * donate_m2
                   curr_litt%bg_cwd(c,sl) = curr_litt%bg_cwd(c,sl) + &
                         donatable_mass * retain_m2

                   ! track diagnostics
                   flux_diags%cwd_bg_input(c) = &
                         flux_diags%cwd_bg_input(c) + &
                         donatable_mass
                enddo
             end do

             ! stem biomass per tree
             bstem  = (sapw_m + struct_m) * prt_params%allom_agb_frac(pft)

             ! Above ground coarse woody debris from twigs and small branches
             ! a portion of this pool may burn
             do c = 1,ncwd
                 donatable_mass = num_dead_trees * SF_val_CWD_frac(c) * bstem
                 if (c == 1 .or. c == 2) then
                      donatable_mass = donatable_mass * (1.0_r8-currentCohort%fraction_crown_burned)
                      burned_mass = num_dead_trees * SF_val_CWD_frac(c) * bstem * & 
                      currentCohort%fraction_crown_burned
                      site_mass%burn_flux_to_atm = site_mass%burn_flux_to_atm + burned_mass
                endif
                new_litt%ag_cwd(c) = new_litt%ag_cwd(c) + donatable_mass * donate_m2
                curr_litt%ag_cwd(c) = curr_litt%ag_cwd(c) + donatable_mass * retain_m2
                flux_diags%cwd_ag_input(c) = flux_diags%cwd_ag_input(c) + donatable_mass
             enddo   
                  

            currentCohort => currentCohort%taller
        enddo
    end do
    
    return
  end subroutine fire_litter_fluxes

  ! ============================================================================

  subroutine mortality_litter_fluxes(currentSite, currentPatch, &
       newPatch, patch_site_areadis,bc_in)
    !
    ! !DESCRIPTION:
    ! Carbon going from mortality associated with disturbance into CWD pools. 
    ! By "associated with disturbance", this includes tree death that
    ! forms gaps, as well as tree death due to impacts from those trees.
    !
    ! We calculate the fraction of litter to be retained versus donated
    ! vis-a-vis the new and donor patch. At this step, we have not
    ! yet removed the area from the pre-existing patch (currentPatch),
    ! so we pre-compute "remainder_area", which is the soon-to-be
    ! area of the patch once disturbance is completed.
    !
    ! !USES:
    use EDParamsMod,  only : ED_val_understorey_death
    use SFParamsMod,  only : SF_val_cwd_frac
    !
    ! !ARGUMENTS:
    type(ed_site_type)  , intent(inout), target :: currentSite 
    type(ed_patch_type) , intent(inout), target :: currentPatch
    type(ed_patch_type) , intent(inout), target :: newPatch
    real(r8)            , intent(in)            :: patch_site_areadis
    type(bc_in_type)    , intent(in)            :: bc_in
    !
    ! !LOCAL VARIABLES:
    type(ed_cohort_type), pointer      :: currentCohort
    type(litter_type), pointer         :: new_litt
    type(litter_type), pointer         :: curr_litt
    type(site_massbal_type), pointer   :: site_mass
    type(site_fluxdiags_type), pointer :: flux_diags

    real(r8) :: remainder_area       ! amount of area remaining in patch after donation
    real(r8) :: num_dead
    real(r8) :: donatable_mass       ! mass of donatable litter [kg]
    real(r8) :: leaf_m               ! leaf mass [kg]
    real(r8) :: fnrt_m               ! fineroot mass [kg]
    real(r8) :: sapw_m               ! sapwood mass [kg]
    real(r8) :: store_m              ! storage mass [kg]
    real(r8) :: struct_m             ! structure mass [kg]
    real(r8) :: repro_m              ! reproductive mass [kg]
    real(r8) :: retain_frac          ! Fraction of mass to be retained
    real(r8) :: donate_frac          ! Fraction of mass to be donated
    real(r8) :: donate_m2            ! area normalization for litter mass destined to new patch [m-2]
    real(r8) :: retain_m2            ! area normalization for litter mass destined to old patch [m-2]
    real(r8) :: ag_wood              ! Total above ground mass in wood [kg]
    real(r8) :: bg_wood              ! Total bg mass in wood [kg]
    real(r8) :: seed_mass            ! Total seed mass generated from storage death [kg]
    integer  :: pft                  ! plant functional type index
    integer  :: dcmpy                ! decomposability index
    integer  :: c                    ! coarse woody debris pool index
    integer  :: el                   ! element loop index
    integer  :: sl                   ! soil layer index
    integer  :: element_id           ! parteh compatible global element index
    real(r8) :: dcmpy_frac           ! decomposability fraction 
    !---------------------------------------------------------------------

    remainder_area = currentPatch%area - patch_site_areadis
    
    retain_frac = (1.0_r8-treefall_localization) * &
         remainder_area/(newPatch%area+remainder_area)
    donate_frac = 1.0_r8-retain_frac
    
    if(remainder_area > rsnbl_math_prec) then
       retain_m2 = retain_frac/remainder_area
       donate_m2 = (1.0_r8-retain_frac)/newPatch%area
    else
       retain_m2 = 0._r8
       donate_m2 = 1._r8/newPatch%area
    end if


    do el = 1,num_elements
       
       element_id = element_list(el)
       site_mass  => currentSite%mass_balance(el)
       flux_diags => currentSite%flux_diags(el)
       curr_litt  => currentPatch%litter(el)   ! Litter pool of "current" patch
       new_litt   => newPatch%litter(el)       ! Litter pool of "new" patch

       currentCohort => currentPatch%shortest
       do while(associated(currentCohort))       

          pft = currentCohort%pft
   
          sapw_m   = currentCohort%prt%GetState(sapw_organ, element_id)
          struct_m = currentCohort%prt%GetState(struct_organ, element_id)
          leaf_m   = currentCohort%prt%GetState(leaf_organ, element_id)
          fnrt_m   = currentCohort%prt%GetState(fnrt_organ, element_id)
          store_m  = currentCohort%prt%GetState(store_organ, element_id)
          repro_m  = currentCohort%prt%GetState(repro_organ, element_id)

          if(currentCohort%canopy_layer == 1)then

             ! Upper canopy trees. The total dead is based on their disturbance
             ! generating mortality rate.
             
             num_dead = currentCohort%n * min(1.0_r8,currentCohort%dmort * &
                   hlm_freq_day * fates_mortality_disturbance_fraction)
             
          elseif(prt_params%woody(pft) == itrue) then
             
             ! Understorey trees. The total dead is based on their survivorship
             ! function, and the total area of disturbance.
             
             num_dead = ED_val_understorey_death * currentCohort%n * &
                   (patch_site_areadis/currentPatch%area) 

          else
             
             ! The only thing left is uderstory grasses. These guys aren't
             ! killed by tree-fall disturbance events.

             num_dead = 0._r8
             
          end if

          ! Update water balance by removing dead plant water
          ! but only do this once (use the carbon element id)
          if( (element_id == carbon12_element) .and. &
              (hlm_use_planthydro == itrue) ) then
              call AccumulateMortalityWaterStorage(currentSite,currentCohort, num_dead)
          end if
          
          ! Transfer leaves of dying trees to leaf litter (includes seeds too)
          do dcmpy=1,ndcmpy
              dcmpy_frac = GetDecompyFrac(pft,leaf_organ,dcmpy)
              new_litt%leaf_fines(dcmpy) = new_litt%leaf_fines(dcmpy) + &
                    num_dead*(leaf_m+repro_m)*donate_m2*dcmpy_frac
              
              curr_litt%leaf_fines(dcmpy) = curr_litt%leaf_fines(dcmpy) + &
                    num_dead*(leaf_m+repro_m)*retain_m2*dcmpy_frac
          end do
                 
          ! Pre-calculate Structural and sapwood, below and above ground, total mass [kg]
          ag_wood = num_dead * (struct_m + sapw_m) * prt_params%allom_agb_frac(pft)
          bg_wood = num_dead * (struct_m + sapw_m) * (1.0_r8-prt_params%allom_agb_frac(pft))
          
          call set_root_fraction(currentSite%rootfrac_scr, pft, currentSite%zi_soil, &
               bc_in%max_rooting_depth_index_col)


          do c=1,ncwd

             ! Transfer wood of dying trees to AG CWD pools
             new_litt%ag_cwd(c) = new_litt%ag_cwd(c) + ag_wood * &
                    SF_val_CWD_frac(c) * donate_m2

             curr_litt%ag_cwd(c) = curr_litt%ag_cwd(c) + ag_wood * &
                   SF_val_CWD_frac(c) * retain_m2
             
             ! Transfer wood of dying trees to BG CWD pools
             do sl = 1,currentSite%nlevsoil
                new_litt%bg_cwd(c,sl) = new_litt%bg_cwd(c,sl) + bg_wood * &
                       currentSite%rootfrac_scr(sl) * SF_val_CWD_frac(c) * &
                       donate_m2

                curr_litt%bg_cwd(c,sl) = curr_litt%bg_cwd(c,sl) + bg_wood * &
                      currentSite%rootfrac_scr(sl) * SF_val_CWD_frac(c) * &
                      retain_m2
             end do
          end do

          ! Transfer fine roots of dying trees to below ground litter pools
          do dcmpy=1,ndcmpy
              dcmpy_frac = GetDecompyFrac(pft,fnrt_organ,dcmpy)
              do sl=1,currentSite%nlevsoil
                  new_litt%root_fines(dcmpy,sl) = new_litt%root_fines(dcmpy,sl) + &
                        num_dead * currentSite%rootfrac_scr(sl) * &
                        (fnrt_m + store_m*(1.0_r8-EDPftvarcon_inst%allom_frbstor_repro(pft))) * &
                        donate_m2 * dcmpy_frac
                  
                  curr_litt%root_fines(dcmpy,sl) = curr_litt%root_fines(dcmpy,sl) + &
                        num_dead * currentSite%rootfrac_scr(sl) * &
                        (fnrt_m + store_m*(1.0_r8-EDPftvarcon_inst%allom_frbstor_repro(pft))) * &
                        retain_m2 * dcmpy_frac
              end do
          end do
              
          ! Transfer some of the storage that is shunted to reproduction
          ! upon death, to the seed-pool. This is was designed for grasses,
          ! but it is possible that some trees may utilize this behavior too

          seed_mass = num_dead * store_m * EDPftvarcon_inst%allom_frbstor_repro(pft)

          ! SEED DISTRIBUTION IS BREAKING MASS CONSERVATION RIGHT NOW...
!          call DistributeSeeds(currentSite,seed_mass,el,pft)

          new_litt%seed(pft) = new_litt%seed(pft) + seed_mass * donate_m2
          curr_litt%seed(pft) = curr_litt%seed(pft) + seed_mass * retain_m2
          
          ! track diagnostic fluxes
          do c=1,ncwd
             flux_diags%cwd_ag_input(c) = & 
                  flux_diags%cwd_ag_input(c) + SF_val_CWD_frac(c) * ag_wood
             
             flux_diags%cwd_bg_input(c) = &
                  flux_diags%cwd_bg_input(c) + SF_val_CWD_frac(c) * bg_wood
          end do

          flux_diags%leaf_litter_input(pft) = flux_diags%leaf_litter_input(pft) + &
               num_dead*(leaf_m + repro_m)

          flux_diags%root_litter_input(pft) = flux_diags%root_litter_input(pft) + & 
               num_dead * (fnrt_m + store_m*(1.0_r8-EDPftvarcon_inst%allom_frbstor_repro(pft)))
          

          
          currentCohort => currentCohort%taller      
       enddo !currentCohort         

    enddo


    return
  end subroutine mortality_litter_fluxes

  ! ============================================================================

  subroutine create_patch(currentSite, new_patch, age, areap, label,nocomp_pft)

    use FatesInterfaceTypesMod, only : hlm_current_tod,hlm_current_date,hlm_reference_date
    
    !
    ! !DESCRIPTION:
    !  Set default values for creating a new patch
    !
    ! !USES:
    !
    ! !ARGUMENTS:
    type(ed_site_type) , intent(inout), target :: currentSite
    type(ed_patch_type), intent(inout), target :: new_patch
    real(r8), intent(in) :: age                  ! notional age of this patch in years
    real(r8), intent(in) :: areap                ! initial area of this patch in m2. 
    integer, intent(in)  :: label                ! anthropogenic disturbance label
    integer, intent(in)  :: nocomp_pft


    ! Until bc's are pointed to by sites give veg a default temp [K]
    real(r8), parameter :: temp_init_veg = 15._r8+t_water_freeze_k_1atm 
    

    ! !LOCAL VARIABLES:
    !---------------------------------------------------------------------
    integer :: el                                ! element loop index


    allocate(new_patch%tr_soil_dir(hlm_numSWb))
    allocate(new_patch%tr_soil_dif(hlm_numSWb))
    allocate(new_patch%tr_soil_dir_dif(hlm_numSWb))
    allocate(new_patch%fab(hlm_numSWb))
    allocate(new_patch%fabd(hlm_numSWb))
    allocate(new_patch%fabi(hlm_numSWb))
    allocate(new_patch%sabs_dir(hlm_numSWb))
    allocate(new_patch%sabs_dif(hlm_numSWb))
    allocate(new_patch%fragmentation_scaler(currentSite%nlevsoil))

    allocate(new_patch%tveg24)
    call new_patch%tveg24%InitRMean(fixed_24hr,init_value=temp_init_veg,init_offset=real(hlm_current_tod,r8) )
    allocate(new_patch%tveg_lpa)
    call new_patch%tveg_lpa%InitRmean(ema_lpa,init_value=temp_init_veg)
    
    ! Litter
    ! Allocate, Zero Fluxes, and Initialize to "unset" values

    allocate(new_patch%litter(num_elements))
    do el=1,num_elements
        call new_patch%litter(el)%InitAllocate(numpft,currentSite%nlevsoil,element_list(el))
        call new_patch%litter(el)%ZeroFlux()
        call new_patch%litter(el)%InitConditions(init_leaf_fines = fates_unset_r8, &
              init_root_fines = fates_unset_r8, &
              init_ag_cwd = fates_unset_r8, &
              init_bg_cwd = fates_unset_r8, &
              init_seed = fates_unset_r8,   &
              init_seed_germ = fates_unset_r8)
    end do

    call zero_patch(new_patch) !The nan value in here is not working??

    new_patch%tallest  => null() ! pointer to patch's tallest cohort    
    new_patch%shortest => null() ! pointer to patch's shortest cohort   
    new_patch%older    => null() ! pointer to next older patch   
    new_patch%younger  => null() ! pointer to next shorter patch      

    ! assign known patch attributes 

    new_patch%age                = age   
    new_patch%age_class          = 1
    new_patch%area               = areap 

    ! assign anthropgenic disturbance category and label
    new_patch%anthro_disturbance_label = label
    if (label .eq. secondaryforest) then
       new_patch%age_since_anthro_disturbance = age
    else
       new_patch%age_since_anthro_disturbance = fates_unset_r8
    endif
    new_patch%nocomp_pft_label = nocomp_pft

    ! This new value will be generated when the calculate disturbance
    ! rates routine is called. This does not need to be remembered or in the restart file.
 
    new_patch%f_sun              = 0._r8
    new_patch%ed_laisun_z(:,:,:) = 0._r8 
    new_patch%ed_laisha_z(:,:,:) = 0._r8 
    new_patch%ed_parsun_z(:,:,:) = 0._r8 
    new_patch%ed_parsha_z(:,:,:) = 0._r8 
    new_patch%fabi               = 0._r8
    new_patch%fabd               = 0._r8
    new_patch%tr_soil_dir(:)     = 1._r8
    new_patch%tr_soil_dif(:)     = 1._r8
    new_patch%tr_soil_dir_dif(:) = 0._r8
    new_patch%fabd_sun_z(:,:,:)  = 0._r8 
    new_patch%fabd_sha_z(:,:,:)  = 0._r8 
    new_patch%fabi_sun_z(:,:,:)  = 0._r8 
    new_patch%fabi_sha_z(:,:,:)  = 0._r8  
    new_patch%scorch_ht(:)       = 0._r8  
    new_patch%frac_burnt         = 0._r8  
    new_patch%litter_moisture(:) = 0._r8
    new_patch%fuel_eff_moist     = 0._r8
    new_patch%livegrass          = 0._r8
    new_patch%sum_fuel           = 0._r8
    new_patch%fuel_bulkd         = 0._r8
    new_patch%fuel_sav           = 0._r8
    new_patch%fuel_mef           = 0._r8
    new_patch%ros_front          = 0._r8
    new_patch%effect_wspeed      = 0._r8
    new_patch%tau_l              = 0._r8
    new_patch%fuel_frac(:)       = 0._r8
    new_patch%tfc_ros            = 0._r8
    new_patch%fi                 = 0._r8
    new_patch%fd                 = 0._r8
    new_patch%ros_back           = 0._r8
    new_patch%scorch_ht(:)       = 0._r8
    new_patch%burnt_frac_litter(:) = 0._r8
    new_patch%total_tree_area    = 0.0_r8  
    new_patch%NCL_p              = 1

   
    return
  end subroutine create_patch

  ! ============================================================================
  subroutine zero_patch(cp_p)
    !
    ! !DESCRIPTION:
    !  Sets all the variables in the patch to nan or zero 
    ! (this needs to be two seperate routines, one for nan & one for zero
    !
    ! !USES:
    !
    ! !ARGUMENTS:
    type(ed_patch_type), intent(inout), target :: cp_p
    !
    ! !LOCAL VARIABLES:
    type(ed_patch_type), pointer :: currentPatch
    !---------------------------------------------------------------------

    currentPatch  => cp_p  

    currentPatch%tallest  => null()          
    currentPatch%shortest => null()         
    currentPatch%older    => null()               
    currentPatch%younger  => null()           

    currentPatch%patchno  = 999                            

    currentPatch%age                        = nan                          
    currentPatch%age_class                  = 1
    currentPatch%area                       = nan                                           
    currentPatch%canopy_layer_tlai(:)       = nan               
    currentPatch%total_canopy_area          = nan

    currentPatch%tlai_profile(:,:,:)        = nan 
    currentPatch%elai_profile(:,:,:)        = 0._r8 
    currentPatch%tsai_profile(:,:,:)        = nan 
    currentPatch%esai_profile(:,:,:)        = nan       
    currentPatch%canopy_area_profile(:,:,:) = nan       

    currentPatch%fabd_sun_z(:,:,:)          = nan 
    currentPatch%fabd_sha_z(:,:,:)          = nan 
    currentPatch%fabi_sun_z(:,:,:)          = nan 
    currentPatch%fabi_sha_z(:,:,:)          = nan  

    currentPatch%ed_laisun_z(:,:,:)         = nan 
    currentPatch%ed_laisha_z(:,:,:)         = nan 
    currentPatch%ed_parsun_z(:,:,:)         = nan 
    currentPatch%ed_parsha_z(:,:,:)         = nan 
    currentPatch%psn_z(:,:,:)               = 0._r8   

    currentPatch%f_sun(:,:,:)               = nan
    currentPatch%tr_soil_dir(:)             = nan    ! fraction of incoming direct  radiation that is transmitted to the soil as direct
    currentPatch%tr_soil_dif(:)             = nan    ! fraction of incoming diffuse radiation that is transmitted to the soil as diffuse
    currentPatch%tr_soil_dir_dif(:)         = nan    ! fraction of incoming direct  radiation that is transmitted to the soil as diffuse
    currentPatch%fabd(:)                    = nan    ! fraction of incoming direct  radiation that is absorbed by the canopy
    currentPatch%fabi(:)                    = nan    ! fraction of incoming diffuse radiation that is absorbed by the canopy

    currentPatch%canopy_mask(:,:)           = 999    ! is there any of this pft in this layer?
    currentPatch%nrad(:,:)                  = 999    ! number of exposed leaf layers for each canopy layer and pft
    currentPatch%ncan(:,:)                  = 999    ! number of total leaf layers for each canopy layer and pft
    currentPatch%pft_agb_profile(:,:)       = nan    

    ! DISTURBANCE 
    currentPatch%disturbance_rates(:)       = 0._r8 
    currentPatch%fract_ldist_not_harvested  = 0._r8


    ! FIRE
    currentPatch%litter_moisture(:)         = nan    ! litter moisture
    currentPatch%fuel_eff_moist             = nan    ! average fuel moisture content of the ground fuel 
    ! (incl. live grasses. omits 1000hr fuels)
    currentPatch%livegrass                  = nan    ! total ag grass biomass in patch. 1=c3 grass, 2=c4 grass. gc/m2
    currentPatch%sum_fuel                   = nan    ! total ground fuel related to ros (omits 1000hr fuels). gc/m2
    currentPatch%fuel_bulkd                 = nan    ! average fuel bulk density of the ground fuel 
    ! (incl. live grasses. omits 1000hr fuels). kgc/m3
    currentPatch%fuel_sav                   = nan    ! average surface area to volume ratio of the ground fuel 
    ! (incl. live grasses. omits 1000hr fuels).
    currentPatch%fuel_mef                   = nan    ! average moisture of extinction factor of the ground fuel
    ! (incl. live grasses. omits 1000hr fuels).
    currentPatch%ros_front                  = nan    ! average rate of forward spread of each fire in the patch. m/min.
    currentPatch%effect_wspeed              = nan    ! dailywind modified by fraction of relative grass and tree cover. m/min.
    currentPatch%tau_l                      = nan    ! mins p&r(1986)
    currentPatch%fuel_frac(:)               = nan    ! fraction of each litter class in the sum_fuel 
    !- for purposes of calculating weighted averages. 
    currentPatch%tfc_ros                    = nan    ! used in fi calc
    currentPatch%fi                         = nan    ! average fire intensity of flaming front during day.  
    ! backward ros plays no role. kj/m/s or kw/m.
    currentPatch%fire                       = 999    ! sr decide_fire.1=fire hot enough to proceed. 0=stop everything- no fires today
    currentPatch%fd                         = nan    ! fire duration (mins)
    currentPatch%ros_back                   = nan    ! backward ros (m/min)
    currentPatch%scorch_ht(:)               = nan    ! scorch height of flames on a given PFT
    currentPatch%frac_burnt                 = nan    ! fraction burnt daily  
    currentPatch%burnt_frac_litter(:)       = nan    
    currentPatch%btran_ft(:)                = 0.0_r8

    currentPatch%canopy_layer_tlai(:)       = 0.0_r8

    currentPatch%fab(:)                     = 0.0_r8
    currentPatch%sabs_dir(:)                = 0.0_r8
    currentPatch%sabs_dif(:)                = 0.0_r8
    currentPatch%zstar                      = 0.0_r8
    currentPatch%c_stomata                  = 0.0_r8 ! This is calculated immediately before use
    currentPatch%c_lblayer                  = 0.0_r8
    currentPatch%fragmentation_scaler(:)    = 0.0_r8
    currentPatch%radiation_error            = 0.0_r8

    ! diagnostic radiation profiles
    currentPatch%nrmlzd_parprof_pft_dir_z(:,:,:,:) = 0._r8
    currentPatch%nrmlzd_parprof_pft_dif_z(:,:,:,:) = 0._r8
    currentPatch%nrmlzd_parprof_dir_z(:,:,:)       = 0._r8
    currentPatch%nrmlzd_parprof_dif_z(:,:,:)       = 0._r8

    currentPatch%solar_zenith_flag          = .false.
    currentPatch%solar_zenith_angle         = nan
    currentPatch%fcansno                    = nan

    currentPatch%gnd_alb_dir(:)             = nan
    currentPatch%gnd_alb_dif(:)             = nan

  end subroutine zero_patch

  ! ============================================================================
  subroutine fuse_patches( csite, bc_in )
    !
    ! !DESCRIPTION:
    !  Decide to fuse patches if their cohort structures are similar           
    !
    ! !USES:
    use EDParamsMod , only : ED_val_patch_fusion_tol
    use EDTypesMod , only : patch_fusion_tolerance_relaxation_increment
    use EDTypesMod , only : max_age_of_second_oldest_patch
    !
    ! !ARGUMENTS:
    type(ed_site_type), intent(inout), target  :: csite
    type(bc_in_type), intent(in)               :: bc_in
    !
    ! !LOCAL VARIABLES:
    type(ed_site_type) , pointer :: currentSite
    type(ed_patch_type), pointer :: currentPatch,tpp,tmpptr
    integer  :: ft,z        !counters for pft and height class
    real(r8) :: norm        !normalized difference between biomass profiles
    real(r8) :: profiletol  !tolerance of patch fusion routine. Starts off high and is reduced if there are too many patches.
    integer  :: nopatches(n_anthro_disturbance_categories)   !number of patches presently in gridcell
    integer  :: iterate     !switch of patch reduction iteration scheme. 1 to keep going, 0 to stop
    integer  :: fuse_flag   !do patches get fused (1) or not (0).
    integer  :: i_disttype  !iterator over anthropogenic disturbance categories
    integer  :: i_pftlabel  !nocomp pft iterator
    real(r8) :: primary_land_fraction_beforefusion,primary_land_fraction_afterfusion
    integer  :: pftlabelmin, pftlabelmax
    real(r8) :: maxpatches(n_anthro_disturbance_categories)
    !
    !---------------------------------------------------------------------

    currentSite => csite 

    profiletol = ED_val_patch_fusion_tol

    primary_land_fraction_beforefusion = 0._r8
    primary_land_fraction_afterfusion = 0._r8

    nopatches(1:n_anthro_disturbance_categories) = 0

    ! Its possible that, in nocomp modes, there are more categorically distinct patches than we allow as 
    ! primary patches in non-nocomp mode.  So if this is the case, bump up the maximum number of primary patches
    ! to let there be one for each type of nocomp PFT on the site.  this is likely to lead to problems
    ! if anthropogenic disturance is enabled.
    if (hlm_use_nocomp.eq.itrue) then
       maxpatches(primaryforest) = max(maxpatch_primary, sum(csite%use_this_pft))
       maxpatches(secondaryforest) = maxpatch_total - maxpatches(primaryforest)
       if (maxpatch_total .lt. maxpatches(primaryforest)) then
          write(fates_log(),*) 'too many PFTs and not enough patches for nocomp w/o fixed biogeog'
          write(fates_log(),*) 'maxpatch_total,numpft',maxpatch_total,numpft, sum(csite%use_this_pft)
          call endrun(msg=errMsg(sourcefile, __LINE__))
       endif
    else
       maxpatches(primaryforest) = maxpatch_primary
       maxpatches(secondaryforest) = maxpatch_secondary
    endif

    currentPatch => currentSite%youngest_patch
    do while(associated(currentPatch))
       nopatches(currentPatch%anthro_disturbance_label) = &
            nopatches(currentPatch%anthro_disturbance_label) + 1
       
       if (currentPatch%anthro_disturbance_label .eq. primaryforest) then
          primary_land_fraction_beforefusion = primary_land_fraction_beforefusion + &
               currentPatch%area * AREA_INV
       endif

       currentPatch => currentPatch%older
    enddo

    pftlabelmin = 0
    if ( hlm_use_nocomp .eq. itrue ) then
       pftlabelmax = numpft
    else
       pftlabelmax = 0
    endif

    !---------------------------------------------------------------------!
    ! iterate over anthropogenic disturbance categories
    !---------------------------------------------------------------------!    

    disttype_loop: do i_disttype = 1, n_anthro_disturbance_categories

       !---------------------------------------------------------------------!
       !  We only really care about fusing patches if nopatches > 1          !
       !---------------------------------------------------------------------!

       iterate = 1

       !---------------------------------------------------------------------!
       !  Keep doing this until nopatches <= maxpatch_total                  !
       !---------------------------------------------------------------------!

       iterate_eq_1_loop: do while(iterate == 1)

        !---------------------------------------------------------------------!
        ! iterate over nocomp pft labels (if nocomp is false, then this isn't much of a loop)
        !---------------------------------------------------------------------!

        pftlabel_loop: do i_pftlabel = pftlabelmin, pftlabelmax

          !---------------------------------------------------------------------!
          ! Calculate the biomass profile of each patch                         !
          !---------------------------------------------------------------------!  
          currentPatch => currentSite%youngest_patch
          do while(associated(currentPatch))
             call patch_pft_size_profile(currentPatch)
             currentPatch => currentPatch%older
          enddo

          !-------------------------------------------------------------------------------!
          ! Loop round current & target (currentPatch,tpp) patches to assess combinations !
          !-------------------------------------------------------------------------------!   
          currentPatch => currentSite%youngest_patch
          currentpatch_loop: do while(associated(currentPatch))      
             tpp => currentSite%youngest_patch
             tpp_loop: do while(associated(tpp))

                both_associated_if: if(associated(tpp).and.associated(currentPatch))then
                   !--------------------------------------------------------------------!
                   ! only fuse patches whose anthropogenic disturbance category matches !
                   ! that of the outer loop that we are in                              !
                   !--------------------------------------------------------------------!
                   anthro_dist_labels_match_if: if ( tpp%anthro_disturbance_label .eq. i_disttype .and. &
                        currentPatch%anthro_disturbance_label .eq. i_disttype) then

                    nocomp_pft_labels_match_if: if (hlm_use_nocomp .eq. ifalse .or. &
                         (tpp%nocomp_pft_label .eq. i_pftlabel .and. &
                         currentPatch%nocomp_pft_label .eq. i_pftlabel)) then

                      !--------------------------------------------------------------------------------------------
                      ! The default is to fuse the patches, unless some criteria is met which keeps them separated.
                      ! there are multiple criteria which all need to be met to keep them distinct:
                      ! (a) one of them is younger than the max age at which we force fusion;
                      ! (b) there is more than a threshold (tiny) amount of biomass in at least one of the patches;
                      ! (c) for at least one pft x size class, where there is biomass in that class in at least one patch,
                      ! and the normalized difference between the patches exceeds a threshold.
                      !--------------------------------------------------------------------------------------------

                      fuse_flag = 1
                      different_patches_if: if(currentPatch%patchno /= tpp%patchno) then   !these should be the same patch

                         !-----------------------------------------------------------------------------------
                         ! check to see if both patches are older than the age at which we force them to fuse
                         !-----------------------------------------------------------------------------------

                         maxage_if: if ( tpp%age .le. max_age_of_second_oldest_patch .or. &
                              currentPatch%age .le. max_age_of_second_oldest_patch ) then


                            !------------------------------------------------------------
                            ! the next bit of logic forces fusion of two patches which 
                            ! both have tiny biomass densities. without this,
                            ! fates gives a bunch of really young patches which all have 
                            ! almost no biomass and so don't need to be distinguished 
                            ! from each other. but if force_patchfuse_min_biomass is too big,
                            ! it takes too long for the youngest patch to build up enough 
                            ! biomass to be its own distinct entity, which leads to large 
                            ! oscillations in the patch dynamics and dependent variables.
                            !------------------------------------------------------------

                            patchfuse_min_biomass_if: if &
                                 (sum(currentPatch%pft_agb_profile(:,:)) > force_patchfuse_min_biomass .or. &
                                 sum(tpp%pft_agb_profile(:,:)) > force_patchfuse_min_biomass ) then

                               !---------------------------------------------------------------------!
                               ! Calculate the difference criteria for each pft and dbh class        !
                               !---------------------------------------------------------------------!   

                               pft_loop: do ft = 1,numpft        ! loop over pfts
                                  hgt_bin_loop: do z = 1,n_dbh_bins      ! loop over hgt bins 

                                     !----------------------------------
                                     ! is there biomass in this category?
                                     !----------------------------------

                                     agbprof_gt_zero_if: if &
                                          (currentPatch%pft_agb_profile(ft,z)  > 0.0_r8 .or.  &
                                          tpp%pft_agb_profile(ft,z) > 0.0_r8)then 

                                        !---------------------------------------------------------------------!
                                        ! what is the relative difference in biomass in this category between
                                        ! the two patches?
                                        !---------------------------------------------------------------------!

                                        norm = abs(currentPatch%pft_agb_profile(ft,z) - &
                                             tpp%pft_agb_profile(ft,z))/(0.5_r8 * &
                                             &(currentPatch%pft_agb_profile(ft,z) + tpp%pft_agb_profile(ft,z)))

                                        !---------------------------------------------------------------------!
                                        ! Look for differences in profile biomass, above the minimum biomass  !
                                        !---------------------------------------------------------------------!

                                        if(norm  > profiletol)then

                                           fuse_flag = 0 !do not fuse  - keep apart. 

                                        endif
                                     endif agbprof_gt_zero_if
                                  enddo hgt_bin_loop
                               enddo pft_loop
                            endif patchfuse_min_biomass_if
                         endif maxage_if

                         !-------------------------------------------------------------------------!
                         ! Call the patch fusion routine if there is not a meaningful difference   !
                         ! any of the pft x height categories                                      !
                         ! or both are older than forced fusion age                                !
                         !-------------------------------------------------------------------------!

                         fuseflagset_if: if(fuse_flag  ==  1)then
                            
                            !-----------------------!
                            ! fuse the two patches  !
                            !-----------------------!
                            
                            tmpptr => currentPatch%older       
                            call fuse_2_patches(csite, currentPatch, tpp)
                            call fuse_cohorts(csite,tpp, bc_in)
                            call sort_cohorts(tpp)
                            currentPatch => tmpptr

                            !------------------------------------------------------------------------!
                            ! since we've just fused two patches, but are still in the midst of      !
                            ! a patch x patch loop, reset the patch fusion tolerance to the starting !
                            ! value so that any subsequent fusions in this loop are done with that   !
                            ! value. otherwise we can end up in a situation where we've loosened the !
                            ! fusion tolerance to get nopatches <= maxpatch_total, but then,      !
                            ! having accomplished that, we continue through all the patch x patch    !
                            ! combinations and then all the patches get fused, ending up with        !
                            ! nopatches << maxpatch_total and losing all heterogeneity.           !
                            !------------------------------------------------------------------------!

                            profiletol = ED_val_patch_fusion_tol

                         endif fuseflagset_if
                      endif different_patches_if
                    endif nocomp_pft_labels_match_if
                   endif anthro_dist_labels_match_if
                endif both_associated_if

                tpp => tpp%older
             enddo tpp_loop

             if(associated(currentPatch))then 
                currentPatch => currentPatch%older 
             else
                currentPatch => null()
             endif !associated currentPatch

          enddo currentpatch_loop

        end do pftlabel_loop

          !---------------------------------------------------------------------!
          ! Is the number of patches larger than the maximum?                   !
          !---------------------------------------------------------------------!   
          nopatches(i_disttype) = 0
          currentPatch => currentSite%youngest_patch
          do while(associated(currentPatch))
             if (currentPatch%anthro_disturbance_label .eq. i_disttype) then
                nopatches(i_disttype) = nopatches(i_disttype) +1
             endif
             currentPatch => currentPatch%older
          enddo

          if(nopatches(i_disttype) > maxpatches(i_disttype))then
             iterate = 1
             profiletol = profiletol * patch_fusion_tolerance_relaxation_increment

             !---------------------------------------------------------------------!
             ! Making profile tolerance larger means that more fusion will happen  !
             !---------------------------------------------------------------------!        

             ! its possible that there are too many categorical patch types and the tolerances
             ! will never allow patch fusion to occur.  In this case crash and let the user know.
             ! the 100 is sort of a random number, in principle since profile tolerance is compared 
             ! against relative biomass size, it shoudnt ever get above 2 (which would mean fusing 
             ! a zero with a nonzero biomass in a given category)
             if (profiletol .gt. 100._r8) then
                write(fates_log(),*) 'profile tolerance is too big, this shouldnt happen.'
                write(fates_log(),*) 'probably this means there are too many distinct categorical '
                write(fates_log(),*) 'patch types for the maximum number of patches'
                call endrun(msg=errMsg(sourcefile, __LINE__))                
             endif
          else
             iterate = 0
          endif

       enddo iterate_eq_1_loop ! iterate .eq. 1 ==> nopatches>maxpatch_total

    end do disttype_loop

    currentPatch => currentSite%youngest_patch
    do while(associated(currentPatch))

       if (currentPatch%anthro_disturbance_label .eq. primaryforest) then
          primary_land_fraction_afterfusion = primary_land_fraction_afterfusion + &
               currentPatch%area * AREA_INV
       endif

       currentPatch => currentPatch%older
    enddo

    currentSite%primary_land_patchfusion_error = primary_land_fraction_afterfusion - primary_land_fraction_beforefusion
 
  end subroutine fuse_patches

  ! ============================================================================

  subroutine fuse_2_patches(csite, dp, rp)
    !
    ! !DESCRIPTION:
    ! This function fuses the two patches specified in the argument.
    ! It fuses the first patch in the argument (the "donor") into the second
    ! patch in the argument (the "recipient"), and frees the memory 
    ! associated with the secnd patch
    !
    ! !USES:
    use FatesSizeAgeTypeIndicesMod, only: get_age_class_index
    !
    ! !ARGUMENTS:
    type (ed_site_type), intent(inout),target :: csite  ! Current site 
    type (ed_patch_type) , pointer :: dp                ! Donor Patch
    type (ed_patch_type) , target, intent(inout) :: rp  ! Recipient Patch

    !
    ! !LOCAL VARIABLES:
    type (ed_cohort_type), pointer :: currentCohort ! Current Cohort
    type (ed_cohort_type), pointer :: nextc         ! Remembers next cohort in list 
    type (ed_cohort_type), pointer :: storesmallcohort
    type (ed_cohort_type), pointer :: storebigcohort  
    integer                        :: c,p          !counters for pft and litter size class. 
    integer                        :: tnull,snull  ! are the tallest and shortest cohorts associated?
    integer                        :: el           ! loop counting index for elements
    type(ed_patch_type), pointer   :: youngerp     ! pointer to the patch younger than donor
    type(ed_patch_type), pointer   :: olderp       ! pointer to the patch older than donor
    real(r8)                       :: inv_sum_area ! Inverse of the sum of the two patches areas
    !-----------------------------------------------------------------------------------------------

    ! Generate a litany of area weighted averages

    inv_sum_area = 1.0_r8/(dp%area + rp%area)
    
    rp%age = (dp%age * dp%area + rp%age * rp%area) * inv_sum_area
    rp%age_since_anthro_disturbance = (dp%age_since_anthro_disturbance * dp%area &
         + rp%age_since_anthro_disturbance * rp%area) * inv_sum_area

    rp%age_class = get_age_class_index(rp%age)
    
    do el = 1,num_elements
       call rp%litter(el)%FuseLitter(rp%area,dp%area,dp%litter(el))
    end do

    if ( rp%anthro_disturbance_label .ne. dp%anthro_disturbance_label) then
       write(fates_log(),*) 'trying to fuse patches with different anthro_disturbance_label values'
       call endrun(msg=errMsg(sourcefile, __LINE__))
    endif

    if ( hlm_use_nocomp .eq. itrue .and. rp%nocomp_pft_label .ne. dp%nocomp_pft_label) then
       write(fates_log(),*) 'trying to fuse patches with different nocomp_pft_label values'
       write(fates_log(),*) 'rp%nocomp_pft_label, dp%nocomp_pft_label',rp%nocomp_pft_label, dp%nocomp_pft_label
       write(fates_log(),*) 'rp%area, dp%area',rp%area, dp%area
       write(fates_log(),*) 'sum(rp%pft_agb_profile(:,:), sum(dp%pft_agb_profile(:,:)',sum(rp%pft_agb_profile(:,:)), sum(dp%pft_agb_profile(:,:))
       call endrun(msg=errMsg(sourcefile, __LINE__))
    endif

    ! Weighted mean of the running means
    call rp%tveg24%FuseRMean(dp%tveg24,rp%area*inv_sum_area)
    call rp%tveg_lpa%FuseRMean(dp%tveg_lpa,rp%area*inv_sum_area)
    
    rp%fuel_eff_moist       = (dp%fuel_eff_moist*dp%area + rp%fuel_eff_moist*rp%area) * inv_sum_area
    rp%livegrass            = (dp%livegrass*dp%area + rp%livegrass*rp%area) * inv_sum_area
    rp%sum_fuel             = (dp%sum_fuel*dp%area + rp%sum_fuel*rp%area) * inv_sum_area
    rp%fuel_bulkd           = (dp%fuel_bulkd*dp%area + rp%fuel_bulkd*rp%area) * inv_sum_area
    rp%fuel_sav             = (dp%fuel_sav*dp%area + rp%fuel_sav*rp%area) * inv_sum_area
    rp%fuel_mef             = (dp%fuel_mef*dp%area + rp%fuel_mef*rp%area) * inv_sum_area
    rp%ros_front            = (dp%ros_front*dp%area + rp%ros_front*rp%area) * inv_sum_area
    rp%effect_wspeed        = (dp%effect_wspeed*dp%area + rp%effect_wspeed*rp%area) * inv_sum_area
    rp%tau_l                = (dp%tau_l*dp%area + rp%tau_l*rp%area) * inv_sum_area
    rp%fuel_frac(:)         = (dp%fuel_frac(:)*dp%area + rp%fuel_frac(:)*rp%area) * inv_sum_area
    rp%tfc_ros              = (dp%tfc_ros*dp%area + rp%tfc_ros*rp%area) * inv_sum_area
    rp%fi                   = (dp%fi*dp%area + rp%fi*rp%area) * inv_sum_area
    rp%fd                   = (dp%fd*dp%area + rp%fd*rp%area) * inv_sum_area
    rp%ros_back             = (dp%ros_back*dp%area + rp%ros_back*rp%area) * inv_sum_area
    rp%scorch_ht(:)         = (dp%scorch_ht(:)*dp%area + rp%scorch_ht(:)*rp%area) * inv_sum_area
    rp%frac_burnt           = (dp%frac_burnt*dp%area + rp%frac_burnt*rp%area) * inv_sum_area
    rp%burnt_frac_litter(:) = (dp%burnt_frac_litter(:)*dp%area + rp%burnt_frac_litter(:)*rp%area) * inv_sum_area
    rp%btran_ft(:)          = (dp%btran_ft(:)*dp%area + rp%btran_ft(:)*rp%area) * inv_sum_area
    rp%zstar                = (dp%zstar*dp%area + rp%zstar*rp%area) * inv_sum_area
    rp%c_stomata            = (dp%c_stomata*dp%area + rp%c_stomata*rp%area) * inv_sum_area
    rp%c_lblayer            = (dp%c_lblayer*dp%area + rp%c_lblayer*rp%area) * inv_sum_area
    rp%radiation_error      = (dp%radiation_error*dp%area + rp%radiation_error*rp%area) * inv_sum_area

    rp%area = rp%area + dp%area !THIS MUST COME AT THE END!

    !insert donor cohorts into recipient patch
    if(associated(dp%shortest))then

       currentCohort => dp%shortest
       if(associated(currentCohort)) then
          nextc => currentCohort%taller
       endif

       do while(associated(dp%shortest))

          storebigcohort   => rp%tallest
          storesmallcohort => rp%shortest

          if(associated(rp%tallest))then
             tnull = 0
          else
             tnull = 1
             rp%tallest => currentCohort
          endif

          if(associated(rp%shortest))then
             snull = 0
          else
             snull = 1
             rp%shortest => currentCohort
          endif

          call insert_cohort(currentCohort, rp%tallest, rp%shortest, tnull, snull, storebigcohort, storesmallcohort)

          rp%tallest  => storebigcohort 
          rp%shortest => storesmallcohort    

          currentCohort%patchptr => rp

          currentCohort => nextc

          dp%shortest => currentCohort

          if(associated(currentCohort)) then
             nextc => currentCohort%taller
          endif

       enddo !cohort
    endif !are there any cohorts?

    call patch_pft_size_profile(rp) ! Recalculate the patch size profile for the resulting patch

    ! Define some aliases for the donor patches younger and older neighbors
    ! which may or may not exist.  After we set them, we will remove the donor
    ! And then we will go about re-setting the map.
    if(associated(dp%older))then
       olderp => dp%older
    else
       olderp => null()
    end if
    if(associated(dp%younger))then
       youngerp => dp%younger
    else
       youngerp => null()
    end if

    ! We have no need for the dp pointer anymore, we have passed on it's legacy
    call dealloc_patch(dp)
    deallocate(dp)


    if(associated(youngerp))then
       ! Update the younger patch's new older patch (because it isn't dp anymore)
       youngerp%older => olderp
    else
       ! There was no younger patch than dp, so the head of the young order needs
       ! to be set, and it is set as the patch older than dp.  That patch
       ! already knows it's older patch (so no need to set or change it)
       csite%youngest_patch => olderp
       olderp%younger       => null()
    end if

    
    if(associated(olderp))then
       ! Update the older patch's new younger patch (becuase it isn't dp anymore)
       olderp%younger => youngerp
    else
       ! There was no patch older than dp, so the head of the old patch order needs
       ! to be set, and it is set as the patch younger than dp.  That patch already
       ! knows it's younger patch, no need to set
       csite%oldest_patch => youngerp
       youngerp%older     => null()
    end if


  end subroutine fuse_2_patches

  ! ============================================================================

  subroutine terminate_patches(currentSite)
    !
    ! !DESCRIPTION:
    !  Terminate Patches if they  are too small                          
    !
    !
    ! !ARGUMENTS:
    type(ed_site_type), target, intent(inout) :: currentSite
    !
    ! !LOCAL VARIABLES:
    type(ed_patch_type), pointer :: currentPatch
    type(ed_patch_type), pointer :: olderPatch
    type(ed_patch_type), pointer :: youngerPatch
    type(ed_patch_type), pointer :: patchpointer
    integer, parameter           :: max_cycles = 10  ! After 10 loops through
                                                     ! You should had fused
    integer                      :: count_cycles
    logical                      :: gotfused

    real(r8) areatot ! variable for checking whether the total patch area is wrong. 
    !---------------------------------------------------------------------
 
    count_cycles = 0

    currentPatch => currentSite%youngest_patch
    do while(associated(currentPatch)) 
       lessthan_min_patcharea_if: if(currentPatch%area <= min_patch_area)then
          
          nocomp_if: if (hlm_use_nocomp .eq. itrue) then

             gotfused = .false.
             patchpointer => currentSite%youngest_patch
             do while(associated(patchpointer))
                if ( .not.associated(currentPatch,patchpointer) .and. &
                     patchpointer%nocomp_pft_label .eq. currentPatch%nocomp_pft_label .and. &
                     patchpointer%anthro_disturbance_label .eq. currentPatch%anthro_disturbance_label .and. &
                     .not. gotfused) then

                   call fuse_2_patches(currentSite, patchpointer, currentPatch)
                   
                   gotfused = .true.
                else
                   patchpointer => patchpointer%older
                endif
             end do

             if ( .not. gotfused ) then
                !! somehow didn't find a patch to fuse with.
                write(fates_log(),*) 'Warning. small nocomp patch wasnt able to find another patch to fuse with.', &
                     currentPatch%nocomp_pft_label, currentPatch%anthro_disturbance_label
             endif

          else nocomp_if

          ! Even if the patch area is small, avoid fusing it into its neighbor
          ! if it is the youngest of all patches. We do this in attempts to maintain
          ! a discrete patch for very young patches
          ! However, if the patch to be fused is excessivlely small, then fuse
          ! at all costs.  If it is not fused, it will make

          notyoungest_if: if ( .not.associated(currentPatch,currentSite%youngest_patch) .or. &
               currentPatch%area <= min_patch_area_forced ) then
             
             gotfused = .false.

             associated_older_if: if(associated(currentPatch%older) )then
                
                if(debug) &
                     write(fates_log(),*) 'fusing to older patch because this one is too small',&
                     currentPatch%area, &
                     currentPatch%older%area
                
                ! We set a pointer to this patch, because
                ! it will be returned by the subroutine as de-referenced
                
                olderPatch => currentPatch%older

                distlabel_1_if: if (currentPatch%anthro_disturbance_label .eq. olderPatch%anthro_disturbance_label) then
                   
                   call fuse_2_patches(currentSite, olderPatch, currentPatch)
                
                   ! The fusion process has updated the "older" pointer on currentPatch
                   ! for us.
                
                   ! This logic checks to make sure that the younger patch is not the youngest
                   ! patch. As mentioned earlier, we try not to fuse it.
                   
                   gotfused = .true.
                else distlabel_1_if !i.e. anthro labels of two patches are not the same
                   countcycles_if: if (count_cycles .gt. 0) then
                      ! if we're having an incredibly hard time fusing patches because of their differing anthropogenic disturbance labels, 
                      ! since the size is so small, let's sweep the problem under the rug and change the tiny patch's label to that of its older sibling
                      ! and then allow them to fuse together. 
                      currentPatch%anthro_disturbance_label = olderPatch%anthro_disturbance_label
                      call fuse_2_patches(currentSite, olderPatch, currentPatch)
                      gotfused = .true.
                   endif countcycles_if
                endif distlabel_1_if
             endif associated_older_if
             
             not_gotfused_if: if( .not. gotfused .and. associated(currentPatch%younger) ) then
                
                if(debug) &
                     write(fates_log(),*) 'fusing to younger patch because oldest one is too small', &
                     currentPatch%area

                youngerPatch => currentPatch%younger

                distlabel_2_if: if (currentPatch%anthro_disturbance_label .eq. youngerPatch% anthro_disturbance_label) then
                   
                   call fuse_2_patches(currentSite, youngerPatch, currentPatch)
                   
                   ! The fusion process has updated the "younger" pointer on currentPatch
                   
                else distlabel_2_if
                   if (count_cycles .gt. 0) then
                      ! if we're having an incredibly hard time fusing patches because of their differing anthropogenic disturbance labels, 
                      ! since the size is so small, let's sweep the problem under the rug and change the tiny patch's label to that of its younger sibling
                      currentPatch%anthro_disturbance_label = youngerPatch%anthro_disturbance_label
                      call fuse_2_patches(currentSite, youngerPatch, currentPatch)
                      gotfused = .true.
                   endif ! count cycles
                endif distlabel_2_if     ! anthro labels
              endif not_gotfused_if ! has an older patch
           endif notyoungest_if ! is not the youngest patch  
        endif nocomp_if
        endif lessthan_min_patcharea_if ! very small patch

       ! It is possible that an incredibly small patch just fused into another incredibly
       ! small patch, resulting in an incredibly small patch.  It is also possible that this
       ! resulting incredibly small patch is the oldest patch.  If this was true than
       ! we would had been at the end of the loop, and left with an incredibly small patch.
       ! Think this is impossible? No, this really happens, especially when we have fires.
       ! So, we don't move forward until we have merged enough area into this thing.

        if(currentPatch%area > min_patch_area_forced)then
          currentPatch => currentPatch%older
         
          count_cycles = 0
       else
          count_cycles = count_cycles + 1
       end if

       if(count_cycles > max_cycles) then
          write(fates_log(),*) 'FATES is having difficulties fusing very small patches.'
          write(fates_log(),*) 'It is possible that a either a secondary or primary'
          write(fates_log(),*) 'patch has become the only patch of its kind, and it is'
          write(fates_log(),*) 'is very very small. You can test your luck by'
          write(fates_log(),*) 'disabling the endrun statement following this message.'
          write(fates_log(),*) 'FATES may or may not continue to operate within error'
          write(fates_log(),*) 'tolerances, but will generate another fail if it does not.' 
          call endrun(msg=errMsg(sourcefile, __LINE__))
          
          ! Note to user. If you DO decide to remove the end-run above this line
          ! Make sure that you keep the pointer below this line, or you will get
          ! an infinite loop.
          currentPatch => currentPatch%older
          count_cycles = 0
       end if  !count cycles
       
    enddo ! current patch loop
    
    !check area is not exceeded
    call check_patch_area( currentSite )

    return
  end subroutine terminate_patches

  ! =====================================================================================

  subroutine DistributeSeeds(currentSite,seed_mass,el,pft)
      
      ! !ARGUMENTS:
      type(ed_site_type), target, intent(inout) :: currentSite  !
      real(r8), intent(in)                      :: seed_mass    ! mass of seed input [kg]
      integer, intent(in)                       :: el           ! element index
      integer, intent(in)                       :: pft          ! pft index

      ! !LOCAL VARIABLES:
      type(ed_patch_type), pointer              :: currentPatch
      type(litter_type), pointer                :: litt

      
      currentPatch => currentSite%oldest_patch
      do while(associated(currentPatch)) 
          litt => currentPatch%litter(el)
          
          if(homogenize_seed_pfts) then
              litt%seed(:) = litt%seed(:) + seed_mass/(area_site*real(numpft,r8))
          else
              litt%seed(pft) = litt%seed(pft) + seed_mass/area_site
          end if
          
          currentPatch => currentPatch%younger
      end do
          

      return
  end subroutine DistributeSeeds


  ! =====================================================================================

  subroutine dealloc_patch(cpatch)

    ! This Subroutine is intended to de-allocate the allocatable memory that is pointed
    ! to via the patch structure.  This subroutine DOES NOT deallocate the patch
    ! structure itself.

    type(ed_patch_type), target :: cpatch

    type(ed_cohort_type), pointer :: ccohort  ! current
    type(ed_cohort_type), pointer :: ncohort  ! next
    integer                       :: el       ! loop counter for elements
    
    ! First Deallocate the cohort space
    ! -----------------------------------------------------------------------------------
    ccohort => cpatch%shortest
    do while(associated(ccohort))
       
       ncohort => ccohort%taller

       call DeallocateCohort(ccohort)
       deallocate(ccohort)
       ccohort => ncohort

    end do

    ! Deallocate all litter objects
    do el=1,num_elements
       call cpatch%litter(el)%DeallocateLitt()
    end do
    deallocate(cpatch%litter)

    ! Secondly, and lastly, deallocate the allocatable vector spaces in the patch
    if(allocated(cpatch%tr_soil_dir))then
       deallocate(cpatch%tr_soil_dir)
       deallocate(cpatch%tr_soil_dif)
       deallocate(cpatch%tr_soil_dir_dif)
       deallocate(cpatch%fab)
       deallocate(cpatch%fabd)
       deallocate(cpatch%fabi)
       deallocate(cpatch%sabs_dir)
       deallocate(cpatch%sabs_dif)
       deallocate(cpatch%fragmentation_scaler)
    end if

    
    ! Deallocate any running means
    deallocate(cpatch%tveg24)
    deallocate(cpatch%tveg_lpa)
    
    return
  end subroutine dealloc_patch

  ! ============================================================================
  subroutine patch_pft_size_profile(cp_pnt)
    !
    ! !DESCRIPTION:
    !  Binned patch size profiles generated for patch fusion routine        
    !
    ! !USES:
    !
    ! !ARGUMENTS:
    type(ed_patch_type), target, intent(inout) :: cp_pnt
    !
    ! !LOCAL VARIABLES:
    type(ed_patch_type) , pointer  :: currentPatch
    type(ed_cohort_type), pointer  :: currentCohort
    real(r8) :: mind(N_DBH_BINS) ! Bottom of DBH bin 
    real(r8) :: maxd(N_DBH_BINS) ! Top of DBH bin
    real(r8) :: delta_dbh   ! Size of DBH bin
    integer  :: p    ! Counter for PFT 
    integer  :: j    ! Counter for DBH bins 
    real(r8), parameter :: gigantictrees = 1.e8_r8
    !---------------------------------------------------------------------

    currentPatch => cp_pnt

    currentPatch%pft_agb_profile(:,:) = 0.0_r8

    do j = 1,N_DBH_BINS   
        if (j == N_DBH_BINS) then
           mind(j) = patchfusion_dbhbin_loweredges(j)
           maxd(j) = gigantictrees
        else 
           mind(j) = patchfusion_dbhbin_loweredges(j)
           maxd(j) = patchfusion_dbhbin_loweredges(j+1)
        endif
    enddo

    currentCohort => currentPatch%shortest
    do while(associated(currentCohort))    
       do j = 1,N_DBH_BINS   
          if((currentCohort%dbh  >  mind(j)) .AND. (currentCohort%dbh  <=  maxd(j)))then

             currentPatch%pft_agb_profile(currentCohort%pft,j) = &
                  currentPatch%pft_agb_profile(currentCohort%pft,j) + &
                  currentCohort%prt%GetState(struct_organ, carbon12_element) * &
                  currentCohort%n/currentPatch%area

          endif
       enddo ! dbh bins

       currentCohort => currentCohort%taller

    enddo !currentCohort 
   
  end subroutine patch_pft_size_profile

  ! =====================================================================================
  function countPatches( nsites, sites ) result ( totNumPatches ) 
    !
    ! !DESCRIPTION:
    !  Loop over all Patches to count how many there are
    !
    ! !USES:
    use EDTypesMod , only : ed_site_type
    !
    ! !ARGUMENTS:
    integer,             intent(in)            :: nsites
    type(ed_site_type) , intent(inout), target :: sites(nsites)
    !
    ! !LOCAL VARIABLES:
    type (ed_patch_type), pointer :: currentPatch
    integer :: totNumPatches  ! total number of patches.  
    integer :: s
    !---------------------------------------------------------------------

    totNumPatches = 0

    do s = 1,nsites
       currentPatch => sites(s)%oldest_patch
       do while(associated(currentPatch))
          totNumPatches = totNumPatches + 1
          currentPatch => currentPatch%younger
       enddo
    enddo

   end function countPatches

  ! =====================================================================================

 subroutine get_frac_site_primary(site_in, frac_site_primary)

    !
    ! !DESCRIPTION:
    !  Calculate how much of a site is primary land
    !
    ! !USES:
    use EDTypesMod , only : ed_site_type
    !
    ! !ARGUMENTS:
    type(ed_site_type) , intent(in), target :: site_in
    real(r8)           , intent(out)        :: frac_site_primary

    ! !LOCAL VARIABLES:
    type (ed_patch_type), pointer :: currentPatch

   frac_site_primary = 0._r8
   currentPatch => site_in%oldest_patch
   do while (associated(currentPatch))   
      if (currentPatch%anthro_disturbance_label .eq. primaryforest) then
         frac_site_primary = frac_site_primary + currentPatch%area * AREA_INV
      endif
      currentPatch => currentPatch%younger
   end do

 end subroutine get_frac_site_primary

 end module EDPatchDynamicsMod<|MERGE_RESOLUTION|>--- conflicted
+++ resolved
@@ -87,14 +87,10 @@
   use SFParamsMod,            only : SF_VAL_CWD_FRAC
   use EDParamsMod,            only : logging_event_code
   use EDParamsMod,            only : logging_export_frac
-<<<<<<< HEAD
-  use FatesRunningMeanMod,    only : ema_24hr, fixed_24hr, ema_lpa, ema_60day
-=======
   use EDParamsMod,            only : maxpatch_primary
   use EDParamsMod,            only : maxpatch_secondary
   use EDParamsMod,            only : maxpatch_total
   use FatesRunningMeanMod,    only : ema_24hr, fixed_24hr, ema_lpa
->>>>>>> 2021c435
   
   ! CIME globals
   use shr_infnan_mod       , only : nan => shr_infnan_nan, assignment(=)
@@ -237,19 +233,6 @@
           currentCohort%lmort_infra      = lmort_infra
           currentCohort%l_degrad         = l_degrad
 
-<<<<<<< HEAD
-          ! estimate the wood product (trunk_product_site)
-          if (currentCohort%canopy_layer>=1) then
-             site_in%harvest_carbon_flux = site_in%harvest_carbon_flux + &
-                  currentCohort%lmort_direct * currentCohort%n * &
-                  ( currentCohort%prt%GetState(sapw_organ, carbon12_element) + &
-                  currentCohort%prt%GetState(struct_organ, carbon12_element)) * &
-                  prt_params%allom_agb_frac(currentCohort%pft) * &
-                  SF_val_CWD_frac(ncwd) * logging_export_frac
-          endif
-
-=======
->>>>>>> 2021c435
           currentCohort => currentCohort%taller
        end do
        currentPatch => currentPatch%younger
@@ -484,6 +467,7 @@
                       currentSite%disturbance_rates_primary_to_primary(i_disturbance_type) = &
                            currentSite%disturbance_rates_primary_to_primary(i_disturbance_type) + &
                            currentPatch%area * disturbance_rate * AREA_INV
+
                    else
                       site_areadis_secondary = site_areadis_secondary + currentPatch%area * disturbance_rate
 
@@ -573,166 +557,6 @@
                    patch_site_areadis = currentPatch%area * disturbance_rate
 
 
-<<<<<<< HEAD
-             ! Copy any means or timers from the original patch to the new patch
-             ! These values will inherit all info from the original patch
-             ! --------------------------------------------------------------------------
-             call new_patch%tveg24%CopyFromDonor(currentPatch%tveg24)
-             call new_patch%tveg_lpa%CopyFromDonor(currentPatch%tveg_lpa)
-             
-             
-             ! --------------------------------------------------------------------------
-             ! The newly formed patch from disturbance (new_patch), has now been given 
-             ! some litter from dead plants and pre-existing litter from the donor patches.
-             !
-             ! Next, we loop through the cohorts in the donor patch, copy them with 
-             ! area modified number density into the new-patch, and apply survivorship.
-             ! -------------------------------------------------------------------------
-
-             currentCohort => currentPatch%shortest
-             do while(associated(currentCohort))       
-                 
-                 allocate(nc)
-                 if(hlm_use_planthydro.eq.itrue) call InitHydrCohort(CurrentSite,nc)
-
-                 !!allocate(nc%l2fr_ema)
-                 ! Note, no need to give a starter value here,
-                 ! that will be taken care of in copy_cohort()
-                 !!call nc%l2fr_ema%InitRMean(ema_60day)
-                 
-                 ! Initialize the PARTEH object and point to the
-                 ! correct boundary condition fields
-                 nc%prt => null()
-                 call InitPRTObject(nc%prt)
-                 nc%patchptr => new_patch
-                 call InitPRTBoundaryConditions(nc,currentCohort%pft,3)
-
-                 call zero_cohort(nc)
-
-                 ! nc is the new cohort that goes in the disturbed patch (new_patch)... currentCohort
-                 ! is the curent cohort that stays in the donor patch (currentPatch) 
-                 call copy_cohort(currentCohort, nc)
-
-                 !this is the case as the new patch probably doesn't have a closed canopy, and
-                 ! even if it does, that will be sorted out in canopy_structure. 
-                 nc%canopy_layer = 1 
-                 nc%canopy_layer_yesterday = 1._r8 
-                 
-                 sapw_c   = currentCohort%prt%GetState(sapw_organ, carbon12_element)
-                 struct_c = currentCohort%prt%GetState(struct_organ, carbon12_element)
-                 leaf_c   = currentCohort%prt%GetState(leaf_organ, carbon12_element)
-                 fnrt_c   = currentCohort%prt%GetState(fnrt_organ, carbon12_element)
-                 store_c  = currentCohort%prt%GetState(store_organ, carbon12_element)
-                 total_c  = sapw_c + struct_c + leaf_c + fnrt_c + store_c
-
-                 ! treefall mortality is the dominant disturbance
-                 if(currentPatch%disturbance_mode .eq. dtype_ifall) then
-                   
-                     if(currentCohort%canopy_layer == 1)then
-
-                      ! In the donor patch we are left with fewer trees because the area has decreased
-                      ! the plant density for large trees does not actually decrease in the donor patch
-                      ! because this is the part of the original patch where no trees have actually fallen
-                      ! The diagnostic cmort,bmort,hmort, and frmort  rates have already been saved         
-                      
-                      currentCohort%n = currentCohort%n * (1.0_r8 - fates_mortality_disturbance_fraction * &
-                           min(1.0_r8,currentCohort%dmort * hlm_freq_day))
-                      
-                      nc%n = 0.0_r8      ! kill all of the trees who caused the disturbance.  
-                      
-                      nc%cmort = nan     ! The mortality diagnostics are set to nan 
-                                         ! because the cohort should dissappear
-                      nc%hmort = nan
-                      nc%bmort = nan
-                      nc%frmort = nan
-                      nc%smort = nan
-                      nc%asmort = nan
-                      nc%lmort_direct     = nan
-                      nc%lmort_collateral = nan
-                      nc%lmort_infra      = nan
-                      nc%l_degrad         = nan
-                      
-                   else
-                      ! small trees 
-                      if( int(prt_params%woody(currentCohort%pft)) == itrue)then
-                         
-                         
-                         ! Survivorship of undestory woody plants.  Two step process.
-                         ! Step 1:  Reduce current number of plants to reflect the 
-                         !          change in area.
-                         !          The number density per square are doesn't change, 
-                         !          but since the patch is smaller and cohort counts 
-                         !          are absolute, reduce this number.
-
-                         nc%n = currentCohort%n * patch_site_areadis/currentPatch%area
-                         
-                         ! because the mortality rate due to impact for the cohorts which 
-                         ! had been in the understory and are now in the newly-
-                         ! disturbed patch is very high, passing the imort directly to history 
-                         ! results in large numerical errors, on account of the sharply 
-                         ! reduced number densities.  so instead pass this info via a 
-                         ! site-level diagnostic variable before reducing the number density.
-
-                         currentSite%imort_rate(currentCohort%size_class, currentCohort%pft) = &
-                              currentSite%imort_rate(currentCohort%size_class, currentCohort%pft) + &
-                              nc%n * ED_val_understorey_death / hlm_freq_day
-                         
-                         
-                         currentSite%imort_carbonflux = currentSite%imort_carbonflux + &
-                              (nc%n * ED_val_understorey_death / hlm_freq_day ) * &
-                              total_c * g_per_kg * days_per_sec * years_per_day * ha_per_m2
-                         
-                         ! Step 2:  Apply survivor ship function based on the understory death fraction
-                         ! remaining of understory plants of those that are knocked over 
-                         ! by the overstorey trees dying...  
-                         nc%n = nc%n * (1.0_r8 - ED_val_understorey_death)
-                         
-                         ! since the donor patch split and sent a fraction of its members
-                         ! to the new patch and a fraction to be preserved in itself,
-                         ! when reporting diagnostic rates, we must carry over the mortality rates from
-                         ! the donor that were applied before the patch split.  Remember this is only
-                         ! for diagnostics.  But think of it this way, the rates are weighted by 
-                         ! number density in EDCLMLink, and the number density of this new patch is donated
-                         ! so with the number density must come the effective mortality rates.
-                         
-                         nc%cmort            = currentCohort%cmort
-                         nc%hmort            = currentCohort%hmort
-                         nc%bmort            = currentCohort%bmort
-                         nc%frmort           = currentCohort%frmort
-                         nc%smort            = currentCohort%smort
-                         nc%asmort           = currentCohort%asmort
-                         nc%dmort            = currentCohort%dmort
-                         nc%lmort_direct     = currentCohort%lmort_direct
-                         nc%lmort_collateral = currentCohort%lmort_collateral
-                         nc%lmort_infra      = currentCohort%lmort_infra
-                         
-                         ! understory trees that might potentially be knocked over in the disturbance. 
-                         ! The existing (donor) patch should not have any impact mortality, it should
-                         ! only lose cohorts due to the decrease in area.  This is not mortality.
-                         ! Besides, the current and newly created patch sum to unity                      
-                         
-                         currentCohort%n = currentCohort%n * (1._r8 -  patch_site_areadis/currentPatch%area)
-                         
-                      else 
-                         ! grass is not killed by mortality disturbance events. Just move it into the new patch area. 
-                         ! Just split the grass into the existing and new patch structures
-                         nc%n = currentCohort%n * patch_site_areadis/currentPatch%area
-                         
-                         ! Those remaining in the existing
-                         currentCohort%n = currentCohort%n * (1._r8 - patch_site_areadis/currentPatch%area)
-                         
-                         nc%cmort            = currentCohort%cmort
-                         nc%hmort            = currentCohort%hmort
-                         nc%bmort            = currentCohort%bmort
-                         nc%frmort           = currentCohort%frmort
-                         nc%smort            = currentCohort%smort
-                         nc%asmort           = currentCohort%asmort
-                         nc%dmort            = currentCohort%dmort
-                         nc%lmort_direct    = currentCohort%lmort_direct
-                         nc%lmort_collateral = currentCohort%lmort_collateral
-                         nc%lmort_infra      = currentCohort%lmort_infra
-                         
-=======
                    if ( patch_site_areadis > nearzero ) then
 
                       ! figure out whether the receiver patch for disturbance from this patch
@@ -744,7 +568,6 @@
                          new_patch => new_patch_primary
                       else
                          new_patch => new_patch_secondary
->>>>>>> 2021c435
                       endif
 
                       if(.not.associated(new_patch))then
@@ -816,6 +639,7 @@
                          ! correct boundary condition fields
                          nc%prt => null()
                          call InitPRTObject(nc%prt)
+                         nc%patchptr => new_patch
                          call InitPRTBoundaryConditions(nc)
 
                          !  (Keeping as an example)
@@ -834,11 +658,11 @@
                          nc%canopy_layer = 1
                          nc%canopy_layer_yesterday = 1._r8
 
-                         sapw_c   = currentCohort%prt%GetState(sapw_organ, all_carbon_elements)
-                         struct_c = currentCohort%prt%GetState(struct_organ, all_carbon_elements)
-                         leaf_c   = currentCohort%prt%GetState(leaf_organ, all_carbon_elements)
-                         fnrt_c   = currentCohort%prt%GetState(fnrt_organ, all_carbon_elements)
-                         store_c  = currentCohort%prt%GetState(store_organ, all_carbon_elements)
+                         sapw_c   = currentCohort%prt%GetState(sapw_organ, carbon12_element)
+                         struct_c = currentCohort%prt%GetState(struct_organ, carbon12_element)
+                         leaf_c   = currentCohort%prt%GetState(leaf_organ, carbon12_element)
+                         fnrt_c   = currentCohort%prt%GetState(fnrt_organ, carbon12_element)
+                         store_c  = currentCohort%prt%GetState(store_organ, carbon12_element)
                          total_c  = sapw_c + struct_c + leaf_c + fnrt_c + store_c
 
                          ! treefall mortality is the current disturbance
