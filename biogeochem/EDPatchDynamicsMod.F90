--- conflicted
+++ resolved
@@ -1276,8 +1276,9 @@
           end do
 
           ! create buffer patch to put all of the pieces carved off of other patches
-          call create_patch(currentSite, buffer_patch, 0._r8, &
-               0._r8, i_land_use_label, 0)
+          buffer_patch%Create(0._r8, 0._r8, i_land_use_label, 0, &
+               hlm_numSWb, numpft, currentSite%nlevsoil, hlm_current_tod,              &
+               regeneration_model)
 
           ! make a note that this buffer patch has not been put into the linked list
           buffer_patch_in_linked_list = .false.
@@ -1473,8 +1474,10 @@
 
 
     ! first we need to make the new patch
-    call create_patch(currentSite, new_patch, 0._r8, &
-         currentPatch%area * (1._r8 - fraction_to_keep), currentPatch%land_use_label, currentPatch%nocomp_pft_label)
+    new_patch%Create(0._r8, &
+         currentPatch%area * (1._r8 - fraction_to_keep), currentPatch%land_use_label, currentPatch%nocomp_pft_label, &
+         hlm_numSWb, numpft, currentSite%nlevsoil, hlm_current_tod,              &
+         regeneration_model)
 
     ! Initialize the litter pools to zero, these
     ! pools will be populated shortly
@@ -2662,256 +2665,7 @@
 
 
   ! ============================================================================
-<<<<<<< HEAD
-
-  subroutine create_patch(currentSite, new_patch, age, areap, label,nocomp_pft)
-
-    use FatesInterfaceTypesMod, only : hlm_current_tod,hlm_current_date,hlm_reference_date
-    
-    !
-    ! !DESCRIPTION:
-    !  Set default values for creating a new patch
-    !
-    ! !USES:
-    !
-    ! !ARGUMENTS:
-    type(ed_site_type) , intent(inout), target :: currentSite
-    type(ed_patch_type), intent(inout), target :: new_patch
-    real(r8), intent(in) :: age                  ! notional age of this patch in years
-    real(r8), intent(in) :: areap                ! initial area of this patch in m2. 
-    integer, intent(in)  :: label                ! anthropogenic disturbance label
-    integer, intent(in)  :: nocomp_pft           ! no competition mode pft label
-
-
-    ! Until bc's are pointed to by sites give veg a default temp [K]
-    real(r8), parameter :: temp_init_veg = 15._r8+t_water_freeze_k_1atm 
-    
-
-    ! !LOCAL VARIABLES:
-    !---------------------------------------------------------------------
-    integer :: el                                ! element loop index
-
-
-    allocate(new_patch%tr_soil_dir(hlm_numSWb))
-    allocate(new_patch%tr_soil_dif(hlm_numSWb))
-    allocate(new_patch%tr_soil_dir_dif(hlm_numSWb))
-    allocate(new_patch%fab(hlm_numSWb))
-    allocate(new_patch%fabd(hlm_numSWb))
-    allocate(new_patch%fabi(hlm_numSWb))
-    allocate(new_patch%sabs_dir(hlm_numSWb))
-    allocate(new_patch%sabs_dif(hlm_numSWb))
-    allocate(new_patch%fragmentation_scaler(currentSite%nlevsoil))
-
-    allocate(new_patch%tveg24)
-    call new_patch%tveg24%InitRMean(fixed_24hr,init_value=temp_init_veg,init_offset=real(hlm_current_tod,r8) )
-    allocate(new_patch%tveg_lpa)
-    call new_patch%tveg_lpa%InitRmean(ema_lpa,init_value=temp_init_veg)
-    allocate(new_patch%tveg_longterm)
-    call new_patch%tveg_longterm%InitRmean(ema_longterm,init_value=temp_init_veg)
-    
-    ! Litter
-    ! Allocate, Zero Fluxes, and Initialize to "unset" values
-
-    allocate(new_patch%litter(num_elements))
-    do el=1,num_elements
-        call new_patch%litter(el)%InitAllocate(numpft,currentSite%nlevsoil,element_list(el))
-        call new_patch%litter(el)%ZeroFlux()
-        call new_patch%litter(el)%InitConditions(init_leaf_fines = fates_unset_r8, &
-              init_root_fines = fates_unset_r8, &
-              init_ag_cwd = fates_unset_r8, &
-              init_bg_cwd = fates_unset_r8, &
-              init_seed = fates_unset_r8,   &
-              init_seed_germ = fates_unset_r8)
-    end do
-
-    call zero_patch(new_patch) !The nan value in here is not working??
-
-    new_patch%tallest  => null() ! pointer to patch's tallest cohort    
-    new_patch%shortest => null() ! pointer to patch's shortest cohort   
-    new_patch%older    => null() ! pointer to next older patch   
-    new_patch%younger  => null() ! pointer to next shorter patch      
-
-    ! assign known patch attributes 
-
-    new_patch%age                = age   
-    new_patch%age_class          = 1
-    new_patch%area               = areap 
-
-    ! assign anthropgenic disturbance category and label
-    new_patch%land_use_label = label
-    if (label .gt. primaryland) then
-       new_patch%age_since_anthro_disturbance = age
-    else
-       new_patch%age_since_anthro_disturbance = fates_unset_r8
-    endif
-    new_patch%nocomp_pft_label = nocomp_pft
-
-    ! This new value will be generated when the calculate disturbance
-    ! rates routine is called. This does not need to be remembered or in the restart file.
- 
-    new_patch%f_sun              = 0._r8
-    new_patch%ed_laisun_z(:,:,:) = 0._r8 
-    new_patch%ed_laisha_z(:,:,:) = 0._r8 
-    new_patch%ed_parsun_z(:,:,:) = 0._r8 
-    new_patch%ed_parsha_z(:,:,:) = 0._r8 
-    new_patch%fabi               = 0._r8
-    new_patch%fabd               = 0._r8
-    new_patch%tr_soil_dir(:)     = 1._r8
-    new_patch%tr_soil_dif(:)     = 1._r8
-    new_patch%tr_soil_dir_dif(:) = 0._r8
-    new_patch%fabd_sun_z(:,:,:)  = 0._r8 
-    new_patch%fabd_sha_z(:,:,:)  = 0._r8 
-    new_patch%fabi_sun_z(:,:,:)  = 0._r8 
-    new_patch%fabi_sha_z(:,:,:)  = 0._r8  
-    new_patch%scorch_ht(:)       = 0._r8  
-    new_patch%frac_burnt         = 0._r8  
-    new_patch%litter_moisture(:) = 0._r8
-    new_patch%fuel_eff_moist     = 0._r8
-    new_patch%livegrass          = 0._r8
-    new_patch%sum_fuel           = 0._r8
-    new_patch%fuel_bulkd         = 0._r8
-    new_patch%fuel_sav           = 0._r8
-    new_patch%fuel_mef           = 0._r8
-    new_patch%ros_front          = 0._r8
-    new_patch%effect_wspeed      = 0._r8
-    new_patch%tau_l              = 0._r8
-    new_patch%fuel_frac(:)       = 0._r8
-    new_patch%tfc_ros            = 0._r8
-    new_patch%fi                 = 0._r8
-    new_patch%fd                 = 0._r8
-    new_patch%ros_back           = 0._r8
-    new_patch%scorch_ht(:)       = 0._r8
-    new_patch%burnt_frac_litter(:) = 0._r8
-    new_patch%total_tree_area    = 0.0_r8  
-    new_patch%NCL_p              = 1
-    new_patch%changed_landuse_this_ts = .false.
-
-   
-    return
-  end subroutine create_patch
-
-  ! ============================================================================
-  subroutine zero_patch(cp_p)
-    !
-    ! !DESCRIPTION:
-    !  Sets all the variables in the patch to nan or zero 
-    ! (this needs to be two seperate routines, one for nan & one for zero
-    !
-    ! !USES:
-    !
-    ! !ARGUMENTS:
-    type(ed_patch_type), intent(inout), target :: cp_p
-    !
-    ! !LOCAL VARIABLES:
-    type(ed_patch_type), pointer :: currentPatch
-    !---------------------------------------------------------------------
-
-    currentPatch  => cp_p  
-
-    currentPatch%tallest  => null()          
-    currentPatch%shortest => null()         
-    currentPatch%older    => null()               
-    currentPatch%younger  => null()           
-
-    currentPatch%patchno  = 999                            
-
-    currentPatch%age                        = nan                          
-    currentPatch%age_class                  = 1
-    currentPatch%area                       = nan                                           
-    currentPatch%canopy_layer_tlai(:)       = nan               
-    currentPatch%total_canopy_area          = nan
-
-    currentPatch%tlai_profile(:,:,:)        = nan 
-    currentPatch%elai_profile(:,:,:)        = 0._r8 
-    currentPatch%tsai_profile(:,:,:)        = nan 
-    currentPatch%esai_profile(:,:,:)        = nan       
-    currentPatch%canopy_area_profile(:,:,:) = nan       
-
-    currentPatch%fabd_sun_z(:,:,:)          = nan 
-    currentPatch%fabd_sha_z(:,:,:)          = nan 
-    currentPatch%fabi_sun_z(:,:,:)          = nan 
-    currentPatch%fabi_sha_z(:,:,:)          = nan  
-
-    currentPatch%ed_laisun_z(:,:,:)         = nan 
-    currentPatch%ed_laisha_z(:,:,:)         = nan 
-    currentPatch%ed_parsun_z(:,:,:)         = nan 
-    currentPatch%ed_parsha_z(:,:,:)         = nan 
-    currentPatch%psn_z(:,:,:)               = 0._r8   
-
-    currentPatch%f_sun(:,:,:)               = nan
-    currentPatch%tr_soil_dir(:)             = nan    ! fraction of incoming direct  radiation that is transmitted to the soil as direct
-    currentPatch%tr_soil_dif(:)             = nan    ! fraction of incoming diffuse radiation that is transmitted to the soil as diffuse
-    currentPatch%tr_soil_dir_dif(:)         = nan    ! fraction of incoming direct  radiation that is transmitted to the soil as diffuse
-    currentPatch%fabd(:)                    = nan    ! fraction of incoming direct  radiation that is absorbed by the canopy
-    currentPatch%fabi(:)                    = nan    ! fraction of incoming diffuse radiation that is absorbed by the canopy
-
-    currentPatch%canopy_mask(:,:)           = 999    ! is there any of this pft in this layer?
-    currentPatch%nrad(:,:)                  = 999    ! number of exposed leaf layers for each canopy layer and pft
-    currentPatch%ncan(:,:)                  = 999    ! number of total leaf layers for each canopy layer and pft
-    currentPatch%pft_agb_profile(:,:)       = nan    
-
-    ! DISTURBANCE 
-    currentPatch%disturbance_rates(:)       = 0._r8 
-    currentPatch%fract_ldist_not_harvested  = 0._r8
-
-
-    ! FIRE
-    currentPatch%litter_moisture(:)         = nan    ! litter moisture
-    currentPatch%fuel_eff_moist             = nan    ! average fuel moisture content of the ground fuel 
-    ! (incl. live grasses. omits 1000hr fuels)
-    currentPatch%livegrass                  = nan    ! total ag grass biomass in patch. 1=c3 grass, 2=c4 grass. gc/m2
-    currentPatch%sum_fuel                   = nan    ! total ground fuel related to ros (omits 1000hr fuels). gc/m2
-    currentPatch%fuel_bulkd                 = nan    ! average fuel bulk density of the ground fuel 
-    ! (incl. live grasses. omits 1000hr fuels). kgc/m3
-    currentPatch%fuel_sav                   = nan    ! average surface area to volume ratio of the ground fuel 
-    ! (incl. live grasses. omits 1000hr fuels).
-    currentPatch%fuel_mef                   = nan    ! average moisture of extinction factor of the ground fuel
-    ! (incl. live grasses. omits 1000hr fuels).
-    currentPatch%ros_front                  = nan    ! average rate of forward spread of each fire in the patch. m/min.
-    currentPatch%effect_wspeed              = nan    ! dailywind modified by fraction of relative grass and tree cover. m/min.
-    currentPatch%tau_l                      = nan    ! mins p&r(1986)
-    currentPatch%fuel_frac(:)               = nan    ! fraction of each litter class in the sum_fuel 
-    !- for purposes of calculating weighted averages. 
-    currentPatch%tfc_ros                    = nan    ! used in fi calc
-    currentPatch%fi                         = nan    ! average fire intensity of flaming front during day.  
-    ! backward ros plays no role. kj/m/s or kw/m.
-    currentPatch%fire                       = 999    ! sr decide_fire.1=fire hot enough to proceed. 0=stop everything- no fires today
-    currentPatch%fd                         = nan    ! fire duration (mins)
-    currentPatch%ros_back                   = nan    ! backward ros (m/min)
-    currentPatch%scorch_ht(:)               = nan    ! scorch height of flames on a given PFT
-    currentPatch%frac_burnt                 = nan    ! fraction burnt daily  
-    currentPatch%burnt_frac_litter(:)       = nan    
-    currentPatch%btran_ft(:)                = 0.0_r8
-
-    currentPatch%canopy_layer_tlai(:)       = 0.0_r8
-
-    currentPatch%fab(:)                     = 0.0_r8
-    currentPatch%sabs_dir(:)                = 0.0_r8
-    currentPatch%sabs_dif(:)                = 0.0_r8
-    currentPatch%zstar                      = 0.0_r8
-    currentPatch%c_stomata                  = 0.0_r8 ! This is calculated immediately before use
-    currentPatch%c_lblayer                  = 0.0_r8
-    currentPatch%fragmentation_scaler(:)    = 0.0_r8
-    currentPatch%radiation_error            = 0.0_r8
-
-    ! diagnostic radiation profiles
-    currentPatch%nrmlzd_parprof_pft_dir_z(:,:,:,:) = 0._r8
-    currentPatch%nrmlzd_parprof_pft_dif_z(:,:,:,:) = 0._r8
-    currentPatch%nrmlzd_parprof_dir_z(:,:,:)       = 0._r8
-    currentPatch%nrmlzd_parprof_dif_z(:,:,:)       = 0._r8
-
-    currentPatch%solar_zenith_flag          = .false.
-    currentPatch%solar_zenith_angle         = nan
-    currentPatch%fcansno                    = nan
-
-    currentPatch%gnd_alb_dir(:)             = nan
-    currentPatch%gnd_alb_dif(:)             = nan
-
-  end subroutine zero_patch
-
-  ! ============================================================================
-=======
->>>>>>> 15027104
+
   subroutine fuse_patches( csite, bc_in )
     !
     ! !DESCRIPTION:
