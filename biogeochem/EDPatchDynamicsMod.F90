module EDPatchDynamicsMod

  ! ============================================================================
  ! Controls formation, creation, fusing and termination of patch level processes. 
  ! ============================================================================
  use FatesGlobals         , only : fates_log 
  use FatesInterfaceTypesMod    , only : hlm_freq_day
  use EDPftvarcon          , only : EDPftvarcon_inst
  use EDPftvarcon          , only : GetDecompyFrac
  use PRTParametersMod      , only : prt_params
  use EDCohortDynamicsMod  , only : fuse_cohorts, sort_cohorts, insert_cohort
  use EDCohortDynamicsMod  , only : DeallocateCohort
  use EDTypesMod           , only : area_site => area
  use ChecksBalancesMod    , only : PatchMassStock
  use FatesLitterMod       , only : ncwd
  use FatesLitterMod       , only : ndcmpy
  use FatesLitterMod       , only : litter_type
  use EDTypesMod           , only : homogenize_seed_pfts
  use EDTypesMod           , only : n_dbh_bins, area, patchfusion_dbhbin_loweredges
  use EDtypesMod           , only : force_patchfuse_min_biomass
  use EDTypesMod           , only : maxPatchesPerSite
  use EDTypesMod           , only : maxPatchesPerSite_by_disttype  
  use EDTypesMod           , only : ed_site_type, ed_patch_type, ed_cohort_type
  use EDTypesMod           , only : site_massbal_type
  use EDTypesMod           , only : site_fluxdiags_type
  use EDTypesMod           , only : min_patch_area
  use EDTypesMod           , only : min_patch_area_forced
  use EDTypesMod           , only : nclmax
  use EDTypesMod           , only : maxpft
  use EDTypesMod           , only : dtype_ifall
  use EDTypesMod           , only : dtype_ilog
  use EDTypesMod           , only : dtype_ifire
  use EDTypesMod           , only : ican_upper
  use PRTGenericMod        , only : num_elements
  use PRTGenericMod        , only : element_list
  use EDTypesMod           , only : lg_sf
  use EDTypesMod           , only : dl_sf
  use EDTypesMod           , only : dump_patch
  use EDTypesMod           , only : N_DIST_TYPES
  use EDTypesMod           , only : AREA_INV
  use FatesConstantsMod    , only : rsnbl_math_prec
  use FatesConstantsMod    , only : fates_tiny
  use FatesInterfaceTypesMod    , only : hlm_use_planthydro
  use FatesInterfaceTypesMod    , only : hlm_numSWb
  use FatesInterfaceTypesMod    , only : bc_in_type
  use FatesInterfaceTypesMod    , only : hlm_days_per_year
  use FatesInterfaceTypesMod    , only : numpft
<<<<<<< HEAD
  use FatesInterfaceTypesMod    , only : hlm_stepsize
=======
  use FatesInterfaceTypesMod    , only : hlm_use_sp
  use FatesInterfaceTypesMod    , only : hlm_use_nocomp
  use FatesInterfaceTypesMod    , only : hlm_use_fixed_biogeog
>>>>>>> 5d449e4a
  use FatesGlobals         , only : endrun => fates_endrun
  use FatesConstantsMod    , only : r8 => fates_r8
  use FatesConstantsMod    , only : itrue, ifalse
  use FatesConstantsMod    , only : t_water_freeze_k_1atm
  use FatesPlantHydraulicsMod, only : InitHydrCohort
  use FatesPlantHydraulicsMod, only : AccumulateMortalityWaterStorage
  use FatesPlantHydraulicsMod, only : DeallocateHydrCohort
  use EDLoggingMortalityMod, only : logging_litter_fluxes 
  use EDLoggingMortalityMod, only : logging_time
  use EDLoggingMortalityMod, only : get_harvest_rate_area
  use EDParamsMod          , only : fates_mortality_disturbance_fraction
  use FatesAllometryMod    , only : carea_allom
  use FatesAllometryMod    , only : set_root_fraction
  use FatesConstantsMod    , only : g_per_kg
  use FatesConstantsMod    , only : ha_per_m2
  use FatesConstantsMod    , only : days_per_sec
  use FatesConstantsMod    , only : years_per_day
  use FatesConstantsMod    , only : nearzero
  use FatesConstantsMod    , only : primaryforest, secondaryforest
  use FatesConstantsMod    , only : n_anthro_disturbance_categories
  use FatesConstantsMod    , only : fates_unset_r8
  use FatesConstantsMod    , only : fates_unset_int
  use EDCohortDynamicsMod  , only : InitPRTObject
  use EDCohortDynamicsMod  , only : InitPRTBoundaryConditions
  use ChecksBalancesMod,      only : SiteMassStock
  use PRTGenericMod,          only : all_carbon_elements
  use PRTGenericMod,          only : carbon12_element
  use PRTGenericMod,          only : leaf_organ
  use PRTGenericMod,          only : fnrt_organ
  use PRTGenericMod,          only : sapw_organ
  use PRTGenericMod,          only : store_organ
  use PRTGenericMod,          only : repro_organ
  use PRTGenericMod,          only : struct_organ
  use PRTLossFluxesMod,       only : PRTBurnLosses
  use FatesInterfaceTypesMod,      only : hlm_parteh_mode
  use PRTGenericMod,          only : prt_carbon_allom_hyp   
  use PRTGenericMod,          only : prt_cnp_flex_allom_hyp
  use SFParamsMod,            only : SF_VAL_CWD_FRAC
  use EDParamsMod,            only : logging_event_code
  use EDParamsMod,            only : logging_export_frac
  use FatesRunningMeanMod,    only : ema_24hr, fixed_24hr, ema_lpa
  
  ! CIME globals
  use shr_infnan_mod       , only : nan => shr_infnan_nan, assignment(=)
  use shr_log_mod          , only : errMsg => shr_log_errMsg
  
  !
  implicit none
  private
  !
  public :: create_patch
  public :: spawn_patches
  public :: zero_patch
  public :: fuse_patches
  public :: terminate_patches
  public :: patch_pft_size_profile
  public :: disturbance_rates
  public :: check_patch_area
  public :: set_patchno
  private:: fuse_2_patches
  public :: get_frac_site_primary

  character(len=*), parameter, private :: sourcefile = &
        __FILE__

  logical, parameter :: debug = .false.

  ! When creating new patches from other patches, we need to send some of the
  ! litter from the old patch to the new patch.  Likewise, when plants die
  ! from the disturbance, we need to send some amount from the old patch to
  ! the new patch.  If the plant matter falls straight down, then that
  ! would make a case for all of the litter going to the new patch. 
  ! This would be localization=1
  ! But if we think some of the plant matter drifts, or a tall tree lands
  ! outside of its gap, or are afraid of newly formed patches having 
  ! too much burnable material, then we drop the localization from 1 down
  ! a notch.
  ! Note that in all cases, a localization of 0, suggests that litter
  ! is dispensed randomly in space among the area of the new and old
  ! patch combined. A localization of 1 suggests that
  ! all litter is sent to the new patch.

  real(r8), parameter :: existing_litt_localization = 1.0_r8
  real(r8), parameter :: treefall_localization = 0.0_r8
  real(r8), parameter :: burn_localization = 0.0_r8


  ! 10/30/09: Created by Rosie Fisher
  ! ============================================================================

contains

  ! ============================================================================
  subroutine disturbance_rates( site_in, bc_in)
    !
    ! !DESCRIPTION:
    ! Calculates the fire and mortality related disturbance rates for each patch,
    ! and then determines which is the larger at the patch scale (for now, there an only
    ! be one disturbance type for each timestep.  
    ! all disturbance rates here are per daily timestep. 
    
    ! 2016-2017
    ! Modify to add logging disturbance

    ! !USES:
    use EDMortalityFunctionsMod , only : mortality_rates
    ! loging flux
    use EDLoggingMortalityMod , only : LoggingMortality_frac

  
    ! !ARGUMENTS:
    type(ed_site_type) , intent(inout), target :: site_in
    type(bc_in_type) , intent(in) :: bc_in
    !
    ! !LOCAL VARIABLES:
    type (ed_patch_type) , pointer :: currentPatch
    type (ed_cohort_type), pointer :: currentCohort

    real(r8) :: cmort
    real(r8) :: bmort
    real(r8) :: hmort
    real(r8) :: frmort
    real(r8) :: smort
    real(r8) :: asmort

    real(r8) :: lmort_direct
    real(r8) :: lmort_collateral
    real(r8) :: lmort_infra
    real(r8) :: l_degrad         ! fraction of trees that are not killed but suffer from forest 
                                 ! degradation (i.e. they are moved to newly-anthro-disturbed 
                                 ! secondary forest patch)
    real(r8) :: dist_rate_ldist_notharvested
    integer  :: threshold_sizeclass
    integer  :: i_dist
    real(r8) :: frac_site_primary
    real(r8) :: harvest_rate

    !----------------------------------------------------------------------------------------------
    ! Calculate Mortality Rates (these were previously calculated during growth derivatives)
    ! And the same rates in understory plants have already been applied to %dndt
    !----------------------------------------------------------------------------------------------
    
    ! first calculate the fractino of the site that is primary land
    call get_frac_site_primary(site_in, frac_site_primary)
 
    site_in%harvest_carbon_flux = 0._r8

    currentPatch => site_in%oldest_patch
    do while (associated(currentPatch))   

       currentCohort => currentPatch%shortest
       do while(associated(currentCohort))        
          ! Mortality for trees in the understorey.
          currentCohort%patchptr => currentPatch

          call mortality_rates(currentCohort,bc_in,cmort,hmort,bmort,frmort,smort,asmort)
          currentCohort%dmort  = cmort+hmort+bmort+frmort+smort+asmort
          call carea_allom(currentCohort%dbh,currentCohort%n,site_in%spread,currentCohort%pft, &
               currentCohort%c_area)

          ! Initialize diagnostic mortality rates
          currentCohort%cmort = cmort
          currentCohort%bmort = bmort
          currentCohort%hmort = hmort
          currentCohort%frmort = frmort
          currentCohort%smort = smort
          currentCohort%asmort = asmort

          call LoggingMortality_frac(currentCohort%pft, currentCohort%dbh, currentCohort%canopy_layer, &
                lmort_direct,lmort_collateral,lmort_infra,l_degrad,&
                bc_in%hlm_harvest_rates, &
                bc_in%hlm_harvest_catnames, &
                bc_in%hlm_harvest_units, &
                currentPatch%anthro_disturbance_label, &
                currentPatch%age_since_anthro_disturbance, &
                frac_site_primary)
         
          currentCohort%lmort_direct     = lmort_direct
          currentCohort%lmort_collateral = lmort_collateral
          currentCohort%lmort_infra      = lmort_infra
          currentCohort%l_degrad         = l_degrad

          ! estimate the wood product (trunk_product_site)
          if (currentCohort%canopy_layer>=1) then
             site_in%harvest_carbon_flux = site_in%harvest_carbon_flux + &
                  currentCohort%lmort_direct * currentCohort%n * &
                  ( currentCohort%prt%GetState(sapw_organ, all_carbon_elements) + &
                  currentCohort%prt%GetState(struct_organ, all_carbon_elements)) * &
                  prt_params%allom_agb_frac(currentCohort%pft) * &
                  SF_val_CWD_frac(ncwd) * logging_export_frac
          endif

          currentCohort => currentCohort%taller
       end do
       currentPatch%disturbance_mode = fates_unset_int
       currentPatch => currentPatch%younger
    end do

    ! ---------------------------------------------------------------------------------------------
    ! Calculate Disturbance Rates based on the mortality rates just calculated
    ! ---------------------------------------------------------------------------------------------

    ! zero the diagnostic disturbance rate fields
    site_in%potential_disturbance_rates(1:N_DIST_TYPES) = 0._r8

    ! Recalculate total canopy area prior to resolving the disturbance
    currentPatch => site_in%oldest_patch
    do while (associated(currentPatch))
       currentPatch%total_canopy_area = 0._r8
       currentCohort => currentPatch%shortest
       do while(associated(currentCohort))   
          if(currentCohort%canopy_layer==1)then
             currentPatch%total_canopy_area = currentPatch%total_canopy_area + currentCohort%c_area
          end if
          currentCohort => currentCohort%taller
       end do
       currentPatch => currentPatch%younger
    end do

    currentPatch => site_in%oldest_patch
    do while (associated(currentPatch))   
       
       currentPatch%disturbance_rates(dtype_ifall) = 0.0_r8
       currentPatch%disturbance_rates(dtype_ilog)  = 0.0_r8
       currentPatch%disturbance_rates(dtype_ifire) = 0.0_r8

       dist_rate_ldist_notharvested = 0.0_r8
       
       currentCohort => currentPatch%shortest
       do while(associated(currentCohort))   

          if(currentCohort%canopy_layer == 1)then

             ! Treefall Disturbance Rate
             currentPatch%disturbance_rates(dtype_ifall) = currentPatch%disturbance_rates(dtype_ifall) + &
                  fates_mortality_disturbance_fraction * &
                  min(1.0_r8,currentCohort%dmort)*hlm_freq_day*currentCohort%c_area/currentPatch%area

             ! Logging Disturbance Rate
             currentPatch%disturbance_rates(dtype_ilog) = currentPatch%disturbance_rates(dtype_ilog) + &
                   min(1.0_r8, currentCohort%lmort_direct +                          & 
                               currentCohort%lmort_collateral +                      &
                               currentCohort%lmort_infra +                           &
                               currentCohort%l_degrad ) *                            &
                               currentCohort%c_area/currentPatch%area
             
             ! Non-harvested part of the logging disturbance rate
             dist_rate_ldist_notharvested = dist_rate_ldist_notharvested + currentCohort%l_degrad * &
                  currentCohort%c_area/currentPatch%area
             
          endif
          currentCohort => currentCohort%taller
       enddo !currentCohort

       ! for non-closed-canopy areas subject to logging, add an additional increment of area disturbed
       ! equivalent to the fradction loged to account for transfer of interstitial ground area to new secondary lands
       if ( logging_time .and. &
            (currentPatch%area - currentPatch%total_canopy_area) .gt. fates_tiny ) then
          ! The canopy is NOT closed. 

          call get_harvest_rate_area (currentPatch%anthro_disturbance_label, bc_in%hlm_harvest_catnames, &
               bc_in%hlm_harvest_rates, frac_site_primary, currentPatch%age_since_anthro_disturbance, harvest_rate)

          currentPatch%disturbance_rates(dtype_ilog) = currentPatch%disturbance_rates(dtype_ilog) + &
               (currentPatch%area - currentPatch%total_canopy_area) * harvest_rate / currentPatch%area

          ! Non-harvested part of the logging disturbance rate
          dist_rate_ldist_notharvested = dist_rate_ldist_notharvested + &
               (currentPatch%area - currentPatch%total_canopy_area) * harvest_rate / currentPatch%area
       endif

       ! fraction of the logging disturbance rate that is non-harvested
       if (currentPatch%disturbance_rates(dtype_ilog) .gt. nearzero) then
          currentPatch%fract_ldist_not_harvested = dist_rate_ldist_notharvested / &
               currentPatch%disturbance_rates(dtype_ilog)
       endif

       ! Fire Disturbance Rate
       currentPatch%disturbance_rates(dtype_ifire) = currentPatch%frac_burnt

       ! calculate a disgnostic sum of disturbance rates for different classes of disturbance across all patches in this site. 
       do i_dist = 1,N_DIST_TYPES
          site_in%potential_disturbance_rates(i_dist) = site_in%potential_disturbance_rates(i_dist) + &
               currentPatch%disturbance_rates(i_dist) * currentPatch%area * AREA_INV
       end do

       ! Fires can't burn the whole patch, as this causes /0 errors. 
       if (debug) then
          if (currentPatch%disturbance_rates(dtype_ifire) > 0.98_r8)then
          write(fates_log(),*) 'very high fire areas', &
               currentPatch%disturbance_rates(dtype_ifire),currentPatch%frac_burnt
          endif
       endif



       ! ------------------------------------------------------------------------------------------
       ! Determine which disturbance is dominant, and force mortality diagnostics in the upper 
       ! canopy to be zero for the non-dominant mode.  Note: upper-canopy tree-fall mortality is 
       ! not always disturbance generating, so when tree-fall mort is non-dominant, make sure
       ! to still diagnose and track the non-disturbance rate
       ! ------------------------------------------------------------------------------------------
       
       ! DISTURBANCE IS LOGGING
       if (currentPatch%disturbance_rates(dtype_ilog) > currentPatch%disturbance_rates(dtype_ifall) .and. &
             currentPatch%disturbance_rates(dtype_ilog) > currentPatch%disturbance_rates(dtype_ifire) ) then 
          
          currentPatch%disturbance_rate = currentPatch%disturbance_rates(dtype_ilog)
          currentPatch%disturbance_mode = dtype_ilog

          ! Update diagnostics
          currentCohort => currentPatch%shortest
          do while(associated(currentCohort))
             if(currentCohort%canopy_layer == 1)then
                currentCohort%cmort = currentCohort%cmort*(1.0_r8 - fates_mortality_disturbance_fraction)
                currentCohort%hmort = currentCohort%hmort*(1.0_r8 - fates_mortality_disturbance_fraction)
                currentCohort%bmort = currentCohort%bmort*(1.0_r8 - fates_mortality_disturbance_fraction)
                currentCohort%dmort = currentCohort%dmort*(1.0_r8 - fates_mortality_disturbance_fraction)
                currentCohort%frmort = currentCohort%frmort*(1.0_r8 - fates_mortality_disturbance_fraction)
                currentCohort%smort = currentCohort%smort*(1.0_r8 - fates_mortality_disturbance_fraction)
                currentCohort%asmort = currentCohort%asmort*(1.0_r8 - fates_mortality_disturbance_fraction)
             end if
             currentCohort => currentCohort%taller
          enddo !currentCohort
          
       ! DISTURBANCE IS FIRE
       elseif (currentPatch%disturbance_rates(dtype_ifire) > currentPatch%disturbance_rates(dtype_ifall) .and. &
             currentPatch%disturbance_rates(dtype_ifire) > currentPatch%disturbance_rates(dtype_ilog) ) then  

          currentPatch%disturbance_rate = currentPatch%disturbance_rates(dtype_ifire)
          currentPatch%disturbance_mode = dtype_ifire

          ! Update diagnostics, zero non-fire mortality rates
          currentCohort => currentPatch%shortest
          do while(associated(currentCohort))
             if(currentCohort%canopy_layer == 1)then
                currentCohort%cmort = currentCohort%cmort*(1.0_r8 - fates_mortality_disturbance_fraction)
                currentCohort%hmort = currentCohort%hmort*(1.0_r8 - fates_mortality_disturbance_fraction)
                currentCohort%bmort = currentCohort%bmort*(1.0_r8 - fates_mortality_disturbance_fraction)
                currentCohort%dmort = currentCohort%dmort*(1.0_r8 - fates_mortality_disturbance_fraction)
                currentCohort%frmort = currentCohort%frmort*(1.0_r8 - fates_mortality_disturbance_fraction)
                currentCohort%smort = currentCohort%smort*(1.0_r8 - fates_mortality_disturbance_fraction)
                currentCohort%asmort = currentCohort%asmort*(1.0_r8 - fates_mortality_disturbance_fraction)
                currentCohort%lmort_direct    = 0.0_r8
                currentCohort%lmort_collateral = 0.0_r8
                currentCohort%lmort_infra      = 0.0_r8
                currentCohort%l_degrad         = 0.0_r8
             end if
 
             ! This may be counter-intuitive, but the diagnostic fire-mortality rate
             ! will stay zero in the patch that undergoes fire, this is because
             ! the actual cohorts who experience the fire are only those in the
             ! newly created patch so currentCohort%fmort = 0.0_r8
             ! Don't worry, the cohorts in the newly created patch will reflect burn

             currentCohort => currentCohort%taller
          enddo !currentCohort

       else  ! If fire and logging are not greater than treefall, just set disturbance rate to tree-fall
             ! which is most likely a 0.0

          currentPatch%disturbance_rate = currentPatch%disturbance_rates(dtype_ifall)
          currentPatch%disturbance_mode = dtype_ifall

          ! Update diagnostics, zero non-treefall mortality rates
          currentCohort => currentPatch%shortest
          do while(associated(currentCohort))
             if(currentCohort%canopy_layer == 1)then
                currentCohort%lmort_direct    = 0.0_r8
                currentCohort%lmort_collateral = 0.0_r8
                currentCohort%lmort_infra      = 0.0_r8
                currentCohort%l_degrad         = 0.0_r8
             end if
             currentCohort => currentCohort%taller
          enddo !currentCohort


       endif

       currentPatch => currentPatch%younger

    enddo !patch loop 

  end subroutine disturbance_rates
  
    ! ============================================================================

  subroutine spawn_patches( currentSite, bc_in)
    !
    ! !DESCRIPTION:
    ! In this subroutine, the following happens
    ! 1) the total area disturbed is calculated
    ! 2) a new patch is created
    ! 3) properties are averaged
    ! 4) litter fluxes from fire and mortality are added 
    ! 5) For mortality, plants in existing patch canopy are killed. 
    ! 6) For mortality, Plants in new and existing understorey are killed
    ! 7) For fire, burned plants are killed, and unburned plants are added to new patch. 
    ! 8) New cohorts are added to new patch and sorted. 
    ! 9) New patch is added into linked list
    ! 10) Area checked, and patchno recalculated. 
    !
    ! !USES:
    
    use EDParamsMod         , only : ED_val_understorey_death, logging_coll_under_frac
    use EDCohortDynamicsMod , only : zero_cohort, copy_cohort, terminate_cohorts 
    use FatesConstantsMod   , only : rsnbl_math_prec

    !
    ! !ARGUMENTS:
    type (ed_site_type), intent(inout), target :: currentSite
    type (bc_in_type), intent(in)              :: bc_in
    !
    ! !LOCAL VARIABLES:
    type (ed_patch_type) , pointer :: new_patch
    type (ed_patch_type) , pointer :: new_patch_primary
    type (ed_patch_type) , pointer :: new_patch_secondary
    type (ed_patch_type) , pointer :: currentPatch
    type (ed_cohort_type), pointer :: currentCohort
    type (ed_cohort_type), pointer :: nc
    type (ed_cohort_type), pointer :: storesmallcohort
    type (ed_cohort_type), pointer :: storebigcohort
    real(r8) :: site_areadis_primary         ! total area disturbed (to primary forest) in m2 per site per day
    real(r8) :: site_areadis_secondary       ! total area disturbed (to secondary forest) in m2 per site per day    
    real(r8) :: patch_site_areadis           ! total area disturbed in m2 per patch per day
    real(r8) :: age                          ! notional age of this patch in years
    integer  :: el                           ! element loop index
    integer  :: tnull                        ! is there a tallest cohort?
    integer  :: snull                        ! is there a shortest cohort?
    integer  :: levcan                       ! canopy level
    real(r8) :: leaf_c                       ! leaf carbon [kg]
    real(r8) :: fnrt_c                       ! fineroot carbon [kg]
    real(r8) :: sapw_c                       ! sapwood carbon [kg]
    real(r8) :: store_c                      ! storage carbon [kg]
    real(r8) :: struct_c                     ! structure carbon [kg]
    real(r8) :: total_c                      ! total carbon of plant [kg]
    real(r8) :: leaf_burn_frac               ! fraction of leaves burned in fire
                                             ! for both woody and grass species
    real(r8) :: leaf_m                       ! leaf mass during partial burn calculations
    logical  :: found_youngest_primary       ! logical for finding the first primary forest patch
    !---------------------------------------------------------------------

    storesmallcohort => null() ! storage of the smallest cohort for insertion routine
    storebigcohort   => null() ! storage of the largest cohort for insertion routine 

    ! calculate area of disturbed land, in this timestep, by summing contributions from each existing patch. 
    currentPatch => currentSite%youngest_patch

    site_areadis_primary = 0.0_r8
    site_areadis_secondary = 0.0_r8    

    ! zero the diagnostic disturbance rate fields
    currentSite%disturbance_rates_primary_to_primary(1:N_DIST_TYPES) = 0._r8
    currentSite%disturbance_rates_primary_to_secondary(1:N_DIST_TYPES) = 0._r8
    currentSite%disturbance_rates_secondary_to_secondary(1:N_DIST_TYPES) = 0._r8

    do while(associated(currentPatch))

    
       if(currentPatch%disturbance_rate > (1.0_r8 + rsnbl_math_prec)) then
          write(fates_log(),*) 'patch disturbance rate > 1 ?',currentPatch%disturbance_rate
          call dump_patch(currentPatch)
          call endrun(msg=errMsg(sourcefile, __LINE__))          
       end if

       ! Check to make sure that the disturbance mode of the patch is set
       if( .not.any(currentPatch%disturbance_mode == [dtype_ilog,dtype_ifall,dtype_ifire])) then
           write(fates_log(),*) 'undefined disturbance mode? : ',currentPatch%disturbance_mode
           call endrun(msg=errMsg(sourcefile, __LINE__))    
       end if


       ! Only create new patches that have non-negligible amount of land
       if((currentPatch%area*currentPatch%disturbance_rate) > nearzero ) then
          
          ! figure out whether the receiver patch for disturbance from this patch will be 
          ! primary or secondary land receiver patch is primary forest only if both the 
          ! donor patch is primary forest and the dominant disturbance type is not logging
          if ( currentPatch%anthro_disturbance_label .eq. primaryforest .and. &
                (currentPatch%disturbance_mode .ne. dtype_ilog) ) then
             
             site_areadis_primary = site_areadis_primary + currentPatch%area * currentPatch%disturbance_rate

             ! track disturbance rates to output to history
             currentSite%disturbance_rates_primary_to_primary(currentPatch%disturbance_mode) = &
                  currentSite%disturbance_rates_primary_to_primary(currentPatch%disturbance_mode) + &
                  currentPatch%area * currentPatch%disturbance_rate * AREA_INV
          else
             site_areadis_secondary = site_areadis_secondary + currentPatch%area * currentPatch%disturbance_rate          

             ! track disturbance rates to output to history
             if (currentPatch%anthro_disturbance_label .eq. secondaryforest) then
                currentSite%disturbance_rates_secondary_to_secondary(currentPatch%disturbance_mode) = &
                     currentSite%disturbance_rates_secondary_to_secondary(currentPatch%disturbance_mode) + &
                     currentPatch%area * currentPatch%disturbance_rate * AREA_INV
             else
                currentSite%disturbance_rates_primary_to_secondary(currentPatch%disturbance_mode) = &
                     currentSite%disturbance_rates_primary_to_secondary(currentPatch%disturbance_mode) + &
                     currentPatch%area * currentPatch%disturbance_rate * AREA_INV
             endif

          endif
          
       end if

       currentPatch => currentPatch%older     
    enddo ! end loop over patches. sum area disturbed for all patches. 

    ! It is possible that no disturbance area was generated
    if ( (site_areadis_primary + site_areadis_secondary) > nearzero) then  
       
       age = 0.0_r8

       ! create two empty patches, to absorb newly disturbed primary and secondary forest area
       ! first create patch to receive primary forest area
       if ( site_areadis_primary .gt. nearzero ) then
          allocate(new_patch_primary)

          call create_patch(currentSite, new_patch_primary, age, &
<<<<<<< HEAD
                site_areadis_primary, primaryforest )
=======
                site_areadis_primary, primaryforest,fates_unset_int)
>>>>>>> 5d449e4a
          
          ! Initialize the litter pools to zero, these
          ! pools will be populated by looping over the existing patches
          ! and transfering in mass
          do el=1,num_elements
              call new_patch_primary%litter(el)%InitConditions(init_leaf_fines=0._r8, &
                    init_root_fines=0._r8, &
                    init_ag_cwd=0._r8, &
                    init_bg_cwd=0._r8, &
                    init_seed=0._r8,   &
                    init_seed_germ=0._r8)
          end do
          new_patch_primary%tallest  => null()
          new_patch_primary%shortest => null()

       endif

       ! next create patch to receive secondary forest area
       if ( site_areadis_secondary .gt. nearzero) then
          allocate(new_patch_secondary)
          call create_patch(currentSite, new_patch_secondary, age, &
                site_areadis_secondary, secondaryforest,fates_unset_int)
          
          ! Initialize the litter pools to zero, these
          ! pools will be populated by looping over the existing patches
          ! and transfering in mass
          do el=1,num_elements
              call new_patch_secondary%litter(el)%InitConditions(init_leaf_fines=0._r8, &
                    init_root_fines=0._r8, &
                    init_ag_cwd=0._r8, &
                    init_bg_cwd=0._r8, &
                    init_seed=0._r8,   &
                    init_seed_germ=0._r8)
          end do
          new_patch_secondary%tallest  => null()
          new_patch_secondary%shortest => null() 

       endif
    
       ! loop round all the patches that contribute surviving indivduals and litter 
       ! pools to the new patch.  We only loop the pre-existing patches, so 
       ! quit the loop if the current patch is either null, or matches the
       ! two new pointers.

       currentPatch => currentSite%oldest_patch
       do while(associated(currentPatch))

          ! This is the amount of patch area that is disturbed, and donated by the donor
          patch_site_areadis = currentPatch%area * currentPatch%disturbance_rate

          
          if ( patch_site_areadis > nearzero ) then

              ! figure out whether the receiver patch for disturbance from this patch 
              ! will be primary or secondary land receiver patch is primary forest 
              ! only if both the donor patch is primary forest and the dominant 
              ! disturbance type is not logging
              if (currentPatch%anthro_disturbance_label .eq. primaryforest .and. &
                    (currentPatch%disturbance_mode .ne. dtype_ilog)) then
                  new_patch => new_patch_primary
              else
                  new_patch => new_patch_secondary
              endif
              
              if(.not.associated(new_patch))then
                  write(fates_log(),*) 'Patch spawning has attempted to point to'
                  write(fates_log(),*) 'an un-allocated patch'
                  call endrun(msg=errMsg(sourcefile, __LINE__)) 
              end if

             ! for the case where the donating patch is secondary forest, if 
             ! the dominant disturbance from this patch is non-anthropogenic,
             ! we need to average in the time-since-anthropogenic-disturbance 
             ! from the donor patch into that of the receiver patch
             if ( currentPatch%anthro_disturbance_label .eq. secondaryforest .and. &
                   (currentPatch%disturbance_mode .ne. dtype_ilog) ) then

                new_patch%age_since_anthro_disturbance = new_patch%age_since_anthro_disturbance + &
                     currentPatch%age_since_anthro_disturbance * (patch_site_areadis / site_areadis_secondary)

             endif
          
             
             ! Transfer the litter existing already in the donor patch to the new patch
             ! This call will only transfer non-burned litter to new patch
             ! and burned litter to atmosphere. Thus it is important to zero burnt_frac_litter when
             ! fire is not the dominant disturbance regime. 

             if(currentPatch%disturbance_mode .ne. dtype_ifire) then
                 currentPatch%burnt_frac_litter(:) = 0._r8
             end if

             call TransLitterNewPatch( currentSite, currentPatch, new_patch, patch_site_areadis)

             ! Transfer in litter fluxes from plants in various contexts of death and destruction

             if(currentPatch%disturbance_mode .eq. dtype_ilog) then
                call logging_litter_fluxes(currentSite, currentPatch, &
                     new_patch, patch_site_areadis,bc_in)
             elseif(currentPatch%disturbance_mode .eq. dtype_ifire) then
                call fire_litter_fluxes(currentSite, currentPatch, &
                     new_patch, patch_site_areadis,bc_in)  
             else
                call mortality_litter_fluxes(currentSite, currentPatch, &
                     new_patch, patch_site_areadis,bc_in)
             endif


             ! Copy any means or timers from the original patch to the new patch
             ! These values will inherit all info from the original patch
             ! --------------------------------------------------------------------------
             call new_patch%tveg24%CopyFromDonor(currentPatch%tveg24)
             call new_patch%tveg_lpa%CopyFromDonor(currentPatch%tveg_lpa)
             
             
             ! --------------------------------------------------------------------------
             ! The newly formed patch from disturbance (new_patch), has now been given 
             ! some litter from dead plants and pre-existing litter from the donor patches.
             !
             ! Next, we loop through the cohorts in the donor patch, copy them with 
             ! area modified number density into the new-patch, and apply survivorship.
             ! -------------------------------------------------------------------------

             currentCohort => currentPatch%shortest
             do while(associated(currentCohort))       
                 
                 allocate(nc)
                 if(hlm_use_planthydro.eq.itrue) call InitHydrCohort(CurrentSite,nc)
                 
                 ! Initialize the PARTEH object and point to the
                 ! correct boundary condition fields
                 nc%prt => null()
                 call InitPRTObject(nc%prt)
                 call InitPRTBoundaryConditions(nc)
                 ! Allocate running mean functions
                 allocate(nc%tveg_lpa)
                 call nc%tveg_lpa%InitRMean(ema_lpa,init_value=new_patch%tveg_lpa%GetMean())

                 call zero_cohort(nc)

                 ! nc is the new cohort that goes in the disturbed patch (new_patch)... currentCohort
                 ! is the curent cohort that stays in the donor patch (currentPatch) 
                 call copy_cohort(currentCohort, nc)

                 !this is the case as the new patch probably doesn't have a closed canopy, and
                 ! even if it does, that will be sorted out in canopy_structure. 
                 nc%canopy_layer = 1 
                 nc%canopy_layer_yesterday = 1._r8 
                 
                 sapw_c   = currentCohort%prt%GetState(sapw_organ, all_carbon_elements)
                 struct_c = currentCohort%prt%GetState(struct_organ, all_carbon_elements)
                 leaf_c   = currentCohort%prt%GetState(leaf_organ, all_carbon_elements)
                 fnrt_c   = currentCohort%prt%GetState(fnrt_organ, all_carbon_elements)
                 store_c  = currentCohort%prt%GetState(store_organ, all_carbon_elements)
                 total_c  = sapw_c + struct_c + leaf_c + fnrt_c + store_c

                 ! treefall mortality is the dominant disturbance
                 if(currentPatch%disturbance_mode .eq. dtype_ifall) then
                   
                     if(currentCohort%canopy_layer == 1)then

                      ! In the donor patch we are left with fewer trees because the area has decreased
                      ! the plant density for large trees does not actually decrease in the donor patch
                      ! because this is the part of the original patch where no trees have actually fallen
                      ! The diagnostic cmort,bmort,hmort, and frmort  rates have already been saved         
                      
                      currentCohort%n = currentCohort%n * (1.0_r8 - fates_mortality_disturbance_fraction * &
                           min(1.0_r8,currentCohort%dmort * hlm_freq_day))
                      
                      nc%n = 0.0_r8      ! kill all of the trees who caused the disturbance.  
                      
                      nc%cmort = nan     ! The mortality diagnostics are set to nan 
                                         ! because the cohort should dissappear
                      nc%hmort = nan
                      nc%bmort = nan
                      nc%frmort = nan
                      nc%smort = nan
                      nc%asmort = nan
                      nc%lmort_direct     = nan
                      nc%lmort_collateral = nan
                      nc%lmort_infra      = nan
                      nc%l_degrad         = nan
                      
                   else
                      ! small trees 
                      if( int(prt_params%woody(currentCohort%pft)) == itrue)then
                         
                         
                         ! Survivorship of undestory woody plants.  Two step process.
                         ! Step 1:  Reduce current number of plants to reflect the 
                         !          change in area.
                         !          The number density per square are doesn't change, 
                         !          but since the patch is smaller and cohort counts 
                         !          are absolute, reduce this number.

                         nc%n = currentCohort%n * patch_site_areadis/currentPatch%area
                         
                         ! because the mortality rate due to impact for the cohorts which 
                         ! had been in the understory and are now in the newly-
                         ! disturbed patch is very high, passing the imort directly to history 
                         ! results in large numerical errors, on account of the sharply 
                         ! reduced number densities.  so instead pass this info via a 
                         ! site-level diagnostic variable before reducing the number density.

                         currentSite%imort_rate(currentCohort%size_class, currentCohort%pft) = &
                              currentSite%imort_rate(currentCohort%size_class, currentCohort%pft) + &
                              nc%n * ED_val_understorey_death / hlm_freq_day
                         
                         
                         currentSite%imort_carbonflux = currentSite%imort_carbonflux + &
                              (nc%n * ED_val_understorey_death / hlm_freq_day ) * &
                              total_c * g_per_kg * days_per_sec * years_per_day * ha_per_m2
                         
                         ! Step 2:  Apply survivor ship function based on the understory death fraction
                         ! remaining of understory plants of those that are knocked over 
                         ! by the overstorey trees dying...  
                         nc%n = nc%n * (1.0_r8 - ED_val_understorey_death)
                         
                         ! since the donor patch split and sent a fraction of its members
                         ! to the new patch and a fraction to be preserved in itself,
                         ! when reporting diagnostic rates, we must carry over the mortality rates from
                         ! the donor that were applied before the patch split.  Remember this is only
                         ! for diagnostics.  But think of it this way, the rates are weighted by 
                         ! number density in EDCLMLink, and the number density of this new patch is donated
                         ! so with the number density must come the effective mortality rates.
                         
                         nc%cmort            = currentCohort%cmort
                         nc%hmort            = currentCohort%hmort
                         nc%bmort            = currentCohort%bmort
                         nc%frmort           = currentCohort%frmort
                         nc%smort            = currentCohort%smort
                         nc%asmort           = currentCohort%asmort
                         nc%dmort            = currentCohort%dmort
                         nc%lmort_direct     = currentCohort%lmort_direct
                         nc%lmort_collateral = currentCohort%lmort_collateral
                         nc%lmort_infra      = currentCohort%lmort_infra
                         
                         ! understory trees that might potentially be knocked over in the disturbance. 
                         ! The existing (donor) patch should not have any impact mortality, it should
                         ! only lose cohorts due to the decrease in area.  This is not mortality.
                         ! Besides, the current and newly created patch sum to unity                      
                         
                         currentCohort%n = currentCohort%n * (1._r8 -  patch_site_areadis/currentPatch%area)
                         
                      else 
                         ! grass is not killed by mortality disturbance events. Just move it into the new patch area. 
                         ! Just split the grass into the existing and new patch structures
                         nc%n = currentCohort%n * patch_site_areadis/currentPatch%area
                         
                         ! Those remaining in the existing
                         currentCohort%n = currentCohort%n * (1._r8 - patch_site_areadis/currentPatch%area)
                         
                         nc%cmort            = currentCohort%cmort
                         nc%hmort            = currentCohort%hmort
                         nc%bmort            = currentCohort%bmort
                         nc%frmort           = currentCohort%frmort
                         nc%smort            = currentCohort%smort
                         nc%asmort           = currentCohort%asmort
                         nc%dmort            = currentCohort%dmort
                         nc%lmort_direct    = currentCohort%lmort_direct
                         nc%lmort_collateral = currentCohort%lmort_collateral
                         nc%lmort_infra      = currentCohort%lmort_infra
                         
                      endif
                   endif
                   
                   ! Fire is the dominant disturbance 
                elseif (currentPatch%disturbance_mode .eq. dtype_ifire ) then
                   
                   ! Number of members in the new patch, before we impose fire survivorship
                   nc%n = currentCohort%n * patch_site_areadis/currentPatch%area
                   
                   ! loss of individuals from source patch due to area shrinking
                   currentCohort%n = currentCohort%n * (1._r8 - patch_site_areadis/currentPatch%area)
                   
                   levcan = currentCohort%canopy_layer 
                   
                   if(levcan==ican_upper) then
                      
                      ! before changing number densities, track total rate of trees that died 
                      ! due to fire, as well as from each fire mortality term
                      currentSite%fmort_rate_canopy(currentCohort%size_class, currentCohort%pft) = &
                           currentSite%fmort_rate_canopy(currentCohort%size_class, currentCohort%pft) + &
                           nc%n * currentCohort%fire_mort / hlm_freq_day
                      
                      currentSite%fmort_carbonflux_canopy = currentSite%fmort_carbonflux_canopy + &
                           (nc%n * currentCohort%fire_mort) * &
                           total_c * g_per_kg * days_per_sec * ha_per_m2
                      
                   else
                      currentSite%fmort_rate_ustory(currentCohort%size_class, currentCohort%pft) = &
                           currentSite%fmort_rate_ustory(currentCohort%size_class, currentCohort%pft) + &
                           nc%n * currentCohort%fire_mort / hlm_freq_day
                      
                      currentSite%fmort_carbonflux_ustory = currentSite%fmort_carbonflux_ustory + &
                           (nc%n * currentCohort%fire_mort) * &
                           total_c * g_per_kg * days_per_sec * ha_per_m2
                   end if
                   
                   currentSite%fmort_rate_cambial(currentCohort%size_class, currentCohort%pft) = &
                        currentSite%fmort_rate_cambial(currentCohort%size_class, currentCohort%pft) + &
                        nc%n * currentCohort%cambial_mort / hlm_freq_day
                   currentSite%fmort_rate_crown(currentCohort%size_class, currentCohort%pft) = &
                        currentSite%fmort_rate_crown(currentCohort%size_class, currentCohort%pft) + &
                        nc%n * currentCohort%crownfire_mort / hlm_freq_day
                   
                   ! loss of individual from fire in new patch.
                   nc%n = nc%n * (1.0_r8 - currentCohort%fire_mort) 
                   
                   nc%cmort            = currentCohort%cmort
                   nc%hmort            = currentCohort%hmort
                   nc%bmort            = currentCohort%bmort
                   nc%frmort           = currentCohort%frmort
                   nc%smort            = currentCohort%smort
                   nc%asmort           = currentCohort%asmort
                   nc%dmort            = currentCohort%dmort
                   nc%lmort_direct     = currentCohort%lmort_direct
                   nc%lmort_collateral = currentCohort%lmort_collateral
                   nc%lmort_infra      = currentCohort%lmort_infra


                   ! Some of of the leaf mass from living plants has been
                   ! burned off.  Here, we remove that mass, and
                   ! tally it in the flux we sent to the atmosphere
                   
                   if(int(prt_params%woody(currentCohort%pft)) == itrue)then
                       leaf_burn_frac = currentCohort%fraction_crown_burned
                   else

                       ! Grasses determine their fraction of leaves burned here

                       leaf_burn_frac = currentPatch%burnt_frac_litter(lg_sf)
                   endif
                   
                   ! Perform a check to make sure that spitfire gave
                   ! us reasonable mortality and burn fraction rates
                   
                   if( (leaf_burn_frac < 0._r8) .or. &
                       (leaf_burn_frac > 1._r8) .or. &
                       (currentCohort%fire_mort < 0._r8) .or. &
                       (currentCohort%fire_mort > 1._r8)) then
                       write(fates_log(),*) 'unexpected fire fractions'
                       write(fates_log(),*) prt_params%woody(currentCohort%pft)
                       write(fates_log(),*) leaf_burn_frac
                       write(fates_log(),*) currentCohort%fire_mort
                       call endrun(msg=errMsg(sourcefile, __LINE__))
                   end if

                   do el = 1,num_elements

                       leaf_m = nc%prt%GetState(leaf_organ, element_list(el))

                       currentSite%mass_balance(el)%burn_flux_to_atm = &
                             currentSite%mass_balance(el)%burn_flux_to_atm + & 
                             leaf_burn_frac * leaf_m * nc%n
                   end do

                   ! Here the mass is removed from the plant

                   call PRTBurnLosses(nc%prt, leaf_organ, leaf_burn_frac)
                   currentCohort%fraction_crown_burned = 0.0_r8
                   nc%fraction_crown_burned            = 0.0_r8



               ! Logging is the dominant disturbance  
               elseif (currentPatch%disturbance_mode .eq. dtype_ilog ) then
                   
                   ! If this cohort is in the upper canopy. It generated 
                   if(currentCohort%canopy_layer == 1)then
                      
                      ! calculate the survivorship of disturbed trees because non-harvested
                      nc%n = currentCohort%n * currentCohort%l_degrad
                      ! nc%n            = (currentCohort%l_degrad / (currentCohort%l_degrad + &
                      !      currentCohort%lmort_direct + currentCohort%lmort_collateral +
                      !   currentCohort%lmort_infra) ) * &
                      !      currentCohort%n * patch_site_areadis/currentPatch%area
                      
                      ! Reduce counts in the existing/donor patch according to the logging rate
                      currentCohort%n = currentCohort%n * &
                            (1.0_r8 - min(1.0_r8,(currentCohort%lmort_direct +    &
                            currentCohort%lmort_collateral + &
                            currentCohort%lmort_infra + currentCohort%l_degrad)))

                      nc%cmort            = currentCohort%cmort
                      nc%hmort            = currentCohort%hmort
                      nc%bmort            = currentCohort%bmort
                      nc%frmort           = currentCohort%frmort
                      nc%smort            = currentCohort%smort
                      nc%asmort           = currentCohort%asmort
                      nc%dmort            = currentCohort%dmort

                      ! since these are the ones that weren't logged, 
                      ! set the logging mortality rates as zero
                      nc%lmort_direct     = 0._r8
                      nc%lmort_collateral = 0._r8
                      nc%lmort_infra      = 0._r8
                      
                   else
                      
                      ! WHat to do with cohorts in the understory of a logging generated
                      ! disturbance patch?
                      
                      if(int(prt_params%woody(currentCohort%pft)) == itrue)then
                         
                         
                         ! Survivorship of undestory woody plants.  Two step process.
                         ! Step 1:  Reduce current number of plants to reflect the 
                         !          change in area.
                         !          The number density per square are doesn't change,
                         !          but since the patch is smaller
                         !          and cohort counts are absolute, reduce this number.
                         nc%n = currentCohort%n * patch_site_areadis/currentPatch%area
                         
                         ! because the mortality rate due to impact for the cohorts which had 
                         ! been in the understory and are now in the newly-
                         ! disturbed patch is very high, passing the imort directly to 
                         ! history results in large numerical errors, on account
                         ! of the sharply reduced number densities.  so instead pass this info 
                         ! via a site-level diagnostic variable before reducing 
                         ! the number density.
                         currentSite%imort_rate(currentCohort%size_class, currentCohort%pft) = &
                              currentSite%imort_rate(currentCohort%size_class, currentCohort%pft) + &
                              nc%n * currentPatch%fract_ldist_not_harvested * &
                              logging_coll_under_frac / hlm_freq_day

                         currentSite%imort_carbonflux = currentSite%imort_carbonflux + &
                              (nc%n * currentPatch%fract_ldist_not_harvested * &
                              logging_coll_under_frac/ hlm_freq_day ) * &
                              total_c * g_per_kg * days_per_sec * years_per_day * ha_per_m2
                         
                         
                         ! Step 2:  Apply survivor ship function based on the understory death fraction
                         
                         ! remaining of understory plants of those that are knocked 
                         ! over by the overstorey trees dying...  
                         ! LOGGING SURVIVORSHIP OF UNDERSTORY PLANTS IS SET AS A NEW PARAMETER 
                         ! in the fatesparameter files 
                         nc%n = nc%n * (1.0_r8 - &
                              (1.0_r8-currentPatch%fract_ldist_not_harvested) * logging_coll_under_frac)
                         
                         ! Step 3: Reduce the number count of cohorts in the 
                         !         original/donor/non-disturbed patch to reflect the area change
                         currentCohort%n = currentCohort%n * (1._r8 -  patch_site_areadis/currentPatch%area)
                         
                         nc%cmort            = currentCohort%cmort
                         nc%hmort            = currentCohort%hmort
                         nc%bmort            = currentCohort%bmort
                         nc%frmort           = currentCohort%frmort
                         nc%smort            = currentCohort%smort
                         nc%asmort           = currentCohort%asmort
                         nc%dmort            = currentCohort%dmort
                         nc%lmort_direct     = currentCohort%lmort_direct
                         nc%lmort_collateral = currentCohort%lmort_collateral
                         nc%lmort_infra      = currentCohort%lmort_infra
                         
                      else
                         
                         ! grass is not killed by mortality disturbance events. 
                         ! Just move it into the new patch area. 
                         ! Just split the grass into the existing and new patch structures
                         nc%n = currentCohort%n * patch_site_areadis/currentPatch%area
                         
                         ! Those remaining in the existing
                         currentCohort%n = currentCohort%n * (1._r8 - patch_site_areadis/currentPatch%area)
                         
                         ! No grass impact mortality imposed on the newly created patch
                         nc%cmort            = currentCohort%cmort
                         nc%hmort            = currentCohort%hmort
                         nc%bmort            = currentCohort%bmort
                         nc%frmort           = currentCohort%frmort
                         nc%smort            = currentCohort%smort
                         nc%asmort           = currentCohort%asmort
                         nc%dmort            = currentCohort%dmort
                         nc%lmort_direct     = currentCohort%lmort_direct
                         nc%lmort_collateral = currentCohort%lmort_collateral
                         nc%lmort_infra      = currentCohort%lmort_infra
                         
                      endif  ! is/is-not woody
                      
                   endif  ! Select canopy layer
                   
               else
                  write(fates_log(),*) 'unknown disturbance mode?'
                  write(fates_log(),*) 'disturbance_mode: ',currentPatch%disturbance_mode 
                  call endrun(msg=errMsg(sourcefile, __LINE__))          
               end if   ! Select disturbance mode
                
                if (nc%n > 0.0_r8) then   
                   storebigcohort   =>  new_patch%tallest
                   storesmallcohort =>  new_patch%shortest 
                   if(associated(new_patch%tallest))then
                      tnull = 0
                   else
                      tnull = 1
                      new_patch%tallest => nc
                      nc%taller => null()
                   endif
                   
                   if(associated(new_patch%shortest))then
                      snull = 0
                   else
                      snull = 1
                      new_patch%shortest => nc
                      nc%shorter => null()
                   endif
                   nc%patchptr => new_patch
                   call insert_cohort(nc, new_patch%tallest, new_patch%shortest, &
                         tnull, snull, storebigcohort, storesmallcohort)
                   
                   new_patch%tallest  => storebigcohort 
                   new_patch%shortest => storesmallcohort   
                else
                   
                   ! Get rid of the new temporary cohort
                   call DeallocateCohort(nc)
                   deallocate(nc)
                   
                endif
                
                currentCohort => currentCohort%taller      
             enddo ! currentCohort 
             call sort_cohorts(currentPatch)
             
             !update area of donor patch
             currentPatch%area = currentPatch%area - patch_site_areadis

             ! sort out the cohorts, since some of them may be so small as to need removing. 
             ! the first call to terminate cohorts removes sparse number densities,
             ! the second call removes for all other reasons (sparse culling must happen
             ! before fusion)
             call terminate_cohorts(currentSite, currentPatch, 1,16,bc_in)
             call fuse_cohorts(currentSite,currentPatch, bc_in)
             call terminate_cohorts(currentSite, currentPatch, 2,16,bc_in)
             call sort_cohorts(currentPatch)

          end if    ! if ( new_patch%area > nearzero ) then 
       
          !zero disturbance rate trackers
          currentPatch%disturbance_rate  = 0._r8
          currentPatch%disturbance_rates = 0._r8
          currentPatch%fract_ldist_not_harvested = 0._r8
          
          currentPatch => currentPatch%younger
          
      enddo ! currentPatch patch loop. 

      !*************************/
      !**  INSERT NEW PATCH(ES) INTO LINKED LIST    
      !*************************/
       
      if ( site_areadis_primary .gt. nearzero) then
          currentPatch               => currentSite%youngest_patch
          ! insert new youngest primary patch after all the secondary patches, if there are any.
          ! this requires first finding the current youngest primary to insert the new one ahead of
          if (currentPatch%anthro_disturbance_label .eq. secondaryforest ) then
             found_youngest_primary = .false.
             do while(associated(currentPatch) .and. .not. found_youngest_primary) 
                currentPatch => currentPatch%older
                if (associated(currentPatch)) then
                   if (currentPatch%anthro_disturbance_label .eq. primaryforest) then
                      found_youngest_primary = .true.
                   endif
                endif
             end do
             if (associated(currentPatch)) then
                ! the case where we've found a youngest primary patch
                new_patch_primary%older    => currentPatch
                new_patch_primary%younger  => currentPatch%younger
                currentPatch%younger%older => new_patch_primary
                currentPatch%younger       => new_patch_primary
             else
                ! the case where we haven't, because the patches are all secondaary, 
                ! and are putting a primary patch at the oldest end of the 
                ! linked list (not sure how this could happen, but who knows...)
                new_patch_primary%older    => null()
                new_patch_primary%younger  => currentSite%oldest_patch
                currentSite%oldest_patch%older   => new_patch_primary
                currentSite%oldest_patch   => new_patch_primary
             endif
          else
             ! the case where there are no secondary patches at the start of the linked list (prior logic)
             new_patch_primary%older    => currentPatch
             new_patch_primary%younger  => null()
             currentPatch%younger       => new_patch_primary
             currentSite%youngest_patch => new_patch_primary
          endif
      endif
      
      ! insert first secondary at the start of the list
      if ( site_areadis_secondary .gt. nearzero) then
          currentPatch               => currentSite%youngest_patch
          new_patch_secondary%older  => currentPatch
          new_patch_secondary%younger=> null()
          currentPatch%younger       => new_patch_secondary
          currentSite%youngest_patch => new_patch_secondary
      endif
 
       
       ! sort out the cohorts, since some of them may be so small as to need removing. 
       ! the first call to terminate cohorts removes sparse number densities,
       ! the second call removes for all other reasons (sparse culling must happen
       ! before fusion)

       if ( site_areadis_primary .gt. nearzero) then
          call terminate_cohorts(currentSite, new_patch_primary, 1,17, bc_in)
          call fuse_cohorts(currentSite,new_patch_primary, bc_in)
          call terminate_cohorts(currentSite, new_patch_primary, 2,17, bc_in)
          call sort_cohorts(new_patch_primary)
       endif
       
       if ( site_areadis_secondary .gt. nearzero) then
          call terminate_cohorts(currentSite, new_patch_secondary, 1,18,bc_in)
          call fuse_cohorts(currentSite,new_patch_secondary, bc_in)
          call terminate_cohorts(currentSite, new_patch_secondary, 2,18,bc_in)
          call sort_cohorts(new_patch_secondary)
       endif
       
    endif !end new_patch area 
    
    
    call check_patch_area(currentSite)
    call set_patchno(currentSite)
    
    return
  end subroutine spawn_patches

  ! ============================================================================

  subroutine check_patch_area( currentSite )
    !
    ! !DESCRIPTION:
    !  Check to see that total area is not exceeded.  
    !
    ! !USES:
    !
    ! !ARGUMENTS:
    type(ed_site_type), intent(inout), target  :: currentSite
    !
    ! !LOCAL VARIABLES:
    real(r8)                     :: areatot
    type(ed_patch_type), pointer :: currentPatch 
    type(ed_patch_type), pointer :: largestPatch
    real(r8)                     :: largest_area
    integer                      :: el
    real(r8)                     :: live_stock
    real(r8)                     :: seed_stock
    real(r8)                     :: litter_stock
    real(r8)                     :: mass_gain
    real(r8), parameter          :: area_error_fail = 1.0e-6_r8
    !---------------------------------------------------------------------

    areatot = 0._r8
    largest_area = 0._r8
    largestPatch => null()
    currentPatch => currentSite%oldest_patch
    do while(associated(currentPatch))
       areatot = areatot + currentPatch%area
       
       if(currentPatch%area>largest_area) then
          largestPatch => currentPatch
          largest_area = currentPatch%area
       end if
       
       currentPatch => currentPatch%younger
    end do
    
    if ( abs( areatot - area_site ) > nearzero ) then 
       
       if ( abs(areatot-area_site) > area_error_fail ) then
          write(fates_log(),*) 'Patch areas do not sum to 10000 within tolerance'
          write(fates_log(),*) 'Total area: ',areatot,'absolute error: ',areatot-area_site
          call endrun(msg=errMsg(sourcefile, __LINE__))
       end if

       if(debug) then
          write(fates_log(),*) 'Total patch area precision being fixed, adjusting',(areatot-area_site)
          write(fates_log(),*) 'largest patch. This may have slight impacts on carbon balance.'
       end if
       
       do el = 1,num_elements
           ! This returns the total mass on the patch for the current area [kg]
           call PatchMassStock(largestPatch,el,live_stock,seed_stock,litter_stock)
           
           ! Then we scale the total mass by the added area
           mass_gain = (seed_stock+litter_stock) * &
                 (area_site-areatot)/largestPatch%area

           currentSite%mass_balance(el)%patch_resize_err = &
                 currentSite%mass_balance(el)%patch_resize_err + mass_gain

       end do
       
       largestPatch%area = largestPatch%area + (area_site-areatot)
       
    endif

    return
  end subroutine check_patch_area

  ! ============================================================================
  subroutine set_patchno( currentSite )
    !
    ! !DESCRIPTION:
    !  Give patches an order number from the oldest to youngest. 
    !
    ! !USES:
    !
    ! !ARGUMENTS:
    type(ed_site_type),intent(in), target :: currentSite 
    !
    ! !LOCAL VARIABLES:
    type(ed_patch_type), pointer :: currentPatch 
    integer patchno
    !---------------------------------------------------------------------

    patchno = 1
    currentPatch => currentSite%oldest_patch
    do while(associated(currentPatch))
       currentPatch%patchno = patchno
       patchno = patchno + 1
       currentPatch => currentPatch%younger
    enddo

    if(hlm_use_sp.eq.itrue)then
      patchno = 1
      currentPatch => currentSite%oldest_patch
      do while(associated(currentPatch))
        if(currentPatch%nocomp_pft_label.eq.0)then
         ! for bareground patch, we make the patch number 0
         ! we also do not count this in the veg. patch numbering scheme.
          currentPatch%patchno = 0
        else
         currentPatch%patchno = patchno
         patchno = patchno + 1
        endif
        currentPatch => currentPatch%younger
       enddo
    endif

  end subroutine set_patchno

  ! ============================================================================

  subroutine TransLitterNewPatch(currentSite,        &
                                 currentPatch,       &
                                 newPatch,           &
                                 patch_site_areadis)

    ! -----------------------------------------------------------------------------------
    ! 
    ! This routine transfers litter fluxes and rates from a donor patch "currentPatch" into 
    ! the new patch. 
    ! This may include the transfer of existing litter from a patch that burned.
    ! This ROUTINE DOES TRANSFER PARTIALLY BURNED LITTER
    !
    ! Also, note we are not transfering in diagnostics that were calculated
    ! prior to disturbance, because those diagnostics we applied to the patch
    ! before it split, so the diagnostics should reflect those ages and areas.
    !
    ! We do transfer fragmentation fluxes, because we need maintain mass conservation.
    !
    ! We do transfer the seed pool, because we don't currently burn seeds.
    ! Note the seed-pool can decay into the litter pool, where
    ! it can burn.
    !
    ! The "newPatch" is the newly created patch. This patch has already been given
    ! an area which is the sum of disturbed area from a list of donors.  
    ! At this point in the call sequence, we are looping over a list of
    ! donor patches, and transferring over their litter pools which is in units 
    ! kg/m2, we need to make sure that we are conserving mass.
    !
    ! AD = Area of each Donor    [m2]
    ! LD = Litter of each Donor  [kg/m2] 
    !
    ! SUM( AD * LD)  / SUM (AD)    =   SUM( AD*LD/SUM(AD) )
    !
    ! newPatch%area = SUM(AD)   the sum of all donor areas has already been given to newPatch
    ! patch_site_areadis = AD   this is the currently donated area
    !
    ! The fragmentation/decomposition flux from donor patches has 
    ! already occured in existing patches.  However some of their area 
    ! has been carved out for this new patch which is receiving donations.
    ! Lets maintain conservation on that pre-existing mass flux in these 
    ! newly disturbed patches.  Include only the fragmentation flux.
    ! -----------------------------------------------------------------------------------
     
    !
    ! !USES:
    !
    ! !ARGUMENTS:
    type(ed_site_type)  , intent(in), target  :: currentSite        ! site
    type(ed_patch_type) , intent(in), target  :: currentPatch       ! Donor patch
    type(ed_patch_type) , intent(inout)       :: newPatch           ! New patch
    real(r8)            , intent(in)          :: patch_site_areadis ! Area being donated
                                                                    ! by current patch

    
    ! locals
    type(site_massbal_type), pointer :: site_mass
    type(litter_type),pointer :: curr_litt  ! litter object for current patch
    type(litter_type),pointer :: new_litt  ! litter object for the new patch
    real(r8) :: remainder_area             ! amount of area remaining in patch after donation
    real(r8) :: burned_mass                ! the mass of litter that was supposed to be provided
                                           ! by the donor, but was burned [kg] 
    real(r8) :: donatable_mass             ! mass of donatable litter [kg]
    real(r8) :: donate_frac                ! the fraction of litter mass sent to the new patch
    real(r8) :: retain_frac                ! the fraction of litter mass retained by the donor patch
    real(r8) :: donate_m2                  ! area normalization for litter mass destined to new patch [m-2]
    real(r8) :: retain_m2                  ! area normalization for litter mass destined to old patch [m-2]
    integer  :: el                         ! element loop counter
    integer  :: c                          ! CWD loop counter
    integer  :: pft                        ! PFT loop counter
    integer  :: dcmpy                      ! Decomposibility loop counter
    integer  :: sl                         ! soil layer loop counter
    real(r8) :: litter_stock0,litter_stock1
    real(r8) :: burn_flux0,burn_flux1
    real(r8) :: error

    do el = 1,num_elements

       site_mass => currentSite%mass_balance(el)
       curr_litt  => currentPatch%litter(el)
       new_litt  => newPatch%litter(el)

       ! Distribute the fragmentation litter flux rates. This is only used for diagnostics
       ! at this point.  Litter fragmentation has already been passed to the output
       ! boundary flux arrays.

       do c = 1,ncwd 
          new_litt%ag_cwd_frag(c) = new_litt%ag_cwd_frag(c) + &
               curr_litt%ag_cwd_frag(c) * patch_site_areadis/newPatch%area
          
          do sl=1,currentSite%nlevsoil
             new_litt%bg_cwd_frag(c,sl) = new_litt%bg_cwd_frag(c,sl) + &
                   curr_litt%bg_cwd_frag(c,sl) * patch_site_areadis/newPatch%area
          end do
       enddo
       
       do dcmpy = 1,ndcmpy

          new_litt%leaf_fines_frag(dcmpy) = new_litt%leaf_fines_frag(dcmpy) + &
               curr_litt%leaf_fines_frag(dcmpy) * patch_site_areadis/newPatch%area
          
          do sl=1,currentSite%nlevsoil
             new_litt%root_fines_frag(dcmpy,sl) = new_litt%root_fines_frag(dcmpy,sl) + &
                   curr_litt%root_fines_frag(dcmpy,sl) * patch_site_areadis/newPatch%area
          end do
          
       enddo

       do pft = 1,numpft
          
          new_litt%seed_decay(pft) = new_litt%seed_decay(pft) + &
               curr_litt%seed_decay(pft)*patch_site_areadis/newPatch%area

          new_litt%seed_germ_decay(pft) = new_litt%seed_germ_decay(pft) + &
               curr_litt%seed_germ_decay(pft)*patch_site_areadis/newPatch%area
          
       end do

       ! -----------------------------------------------------------------------------
       ! Distribute the existing litter that was already in place on the donor
       ! patch.  Some of this burns and is sent to the atmosphere, and some goes to the 
       ! litter stocks of the newly created patch. ALso, some may be retained in the 
       ! donor patch.
       !
       ! This routine handles litter transfer for all types. Note that some of the
       ! transfer may burn. If this routine is being called for a tree-fall
       ! or logging disturbance, it is assumed that the burned_masses should come
       ! out to zero.
       ! -----------------------------------------------------------------------------

       ! If/when sending litter fluxes to the old patch, we divide the total 
       ! mass sent to that patch, by the area it will have remaining
       ! after it donates area.
       ! i.e. subtract the area it is donating.
       
       remainder_area = currentPatch%area - patch_site_areadis

       ! Calculate the fraction of litter to be retained versus donated
       ! vis-a-vis the new and donor patch

       retain_frac = (1.0_r8-existing_litt_localization) * &
             remainder_area/(newPatch%area+remainder_area)
       donate_frac = 1.0_r8-retain_frac
        
       if(remainder_area > rsnbl_math_prec) then
           retain_m2 = retain_frac/remainder_area
           donate_m2 = (1.0_r8-retain_frac)/newPatch%area
       else
           retain_m2 = 0._r8
           donate_m2 = 1.0_r8/newPatch%area
       end if


       if (debug) then
          burn_flux0    = site_mass%burn_flux_to_atm
          litter_stock0 = curr_litt%GetTotalLitterMass()*currentPatch%area + & 
                          new_litt%GetTotalLitterMass()*newPatch%area
       end if

       do c = 1,ncwd
             
          ! Transfer above ground CWD
          donatable_mass     = curr_litt%ag_cwd(c) * patch_site_areadis * &
                               (1._r8 - currentPatch%burnt_frac_litter(c))

          burned_mass        = curr_litt%ag_cwd(c) * patch_site_areadis * &
                               currentPatch%burnt_frac_litter(c)
 
          new_litt%ag_cwd(c) = new_litt%ag_cwd(c) + donatable_mass*donate_m2
          curr_litt%ag_cwd(c) = curr_litt%ag_cwd(c) + donatable_mass*retain_m2

          site_mass%burn_flux_to_atm = site_mass%burn_flux_to_atm + burned_mass
             
          ! Transfer below ground CWD (none burns)
          
          do sl = 1,currentSite%nlevsoil
             donatable_mass         = curr_litt%bg_cwd(c,sl) * patch_site_areadis
             new_litt%bg_cwd(c,sl)  = new_litt%bg_cwd(c,sl) + donatable_mass*donate_m2
             curr_litt%bg_cwd(c,sl) = curr_litt%bg_cwd(c,sl) + donatable_mass*retain_m2
          end do
          
       enddo
          
       do dcmpy=1,ndcmpy

           ! Transfer leaf fines
           donatable_mass           = curr_litt%leaf_fines(dcmpy) * patch_site_areadis * &
                                      (1._r8 - currentPatch%burnt_frac_litter(dl_sf))

           burned_mass              = curr_litt%leaf_fines(dcmpy) * patch_site_areadis * &
                                      currentPatch%burnt_frac_litter(dl_sf)

           new_litt%leaf_fines(dcmpy) = new_litt%leaf_fines(dcmpy) + donatable_mass*donate_m2
           curr_litt%leaf_fines(dcmpy) = curr_litt%leaf_fines(dcmpy) + donatable_mass*retain_m2
           
           site_mass%burn_flux_to_atm = site_mass%burn_flux_to_atm + burned_mass
           
           ! Transfer root fines (none burns)
           do sl = 1,currentSite%nlevsoil
               donatable_mass = curr_litt%root_fines(dcmpy,sl) * patch_site_areadis             
               new_litt%root_fines(dcmpy,sl) = new_litt%root_fines(dcmpy,sl) + donatable_mass*donate_m2
               curr_litt%root_fines(dcmpy,sl) = curr_litt%root_fines(dcmpy,sl) + donatable_mass*retain_m2
          end do
          
       end do
             
       do pft = 1,numpft

          ! Transfer seeds (currently we don't burn seeds)
          donatable_mass = curr_litt%seed(pft) * patch_site_areadis

          new_litt%seed(pft) = new_litt%seed(pft) + donatable_mass * donate_m2
          curr_litt%seed(pft) = curr_litt%seed(pft) + donatable_mass * retain_m2
          
          donatable_mass = curr_litt%seed_germ(pft) * patch_site_areadis

          new_litt%seed_germ(pft) = new_litt%seed_germ(pft) + donatable_mass * donate_m2
          curr_litt%seed_germ(pft) = curr_litt%seed_germ(pft) + donatable_mass * retain_m2
          
       enddo

       ! --------------------------------------------------------------------------
       ! Mass conservation check, set debug=.true. if mass imbalances in 
       ! EDMainMod start triggering.
       ! --------------------------------------------------------------------------
       if (debug) then
          burn_flux1    = site_mass%burn_flux_to_atm
          litter_stock1 = curr_litt%GetTotalLitterMass()*remainder_area + & 
                          new_litt%GetTotalLitterMass()*newPatch%area
          error = (litter_stock1 - litter_stock0) + (burn_flux1-burn_flux0)
          if(abs(error)>1.e-8_r8) then
             write(fates_log(),*) 'non trivial carbon mass balance error in litter transfer'
             write(fates_log(),*) 'abs error: ',error
             call endrun(msg=errMsg(sourcefile, __LINE__))
          end if
       end if


    end do

    return
  end subroutine TransLitterNewPatch

  ! ============================================================================

  subroutine fire_litter_fluxes(currentSite, currentPatch, &
       newPatch, patch_site_areadis, bc_in)
    !
    ! !DESCRIPTION:
    !  CWD pool burned by a fire. 
    !  Carbon going from burned trees into CWD pool
    !  Burn parts of trees that don't die in fire
    !  Burn live grasses and kill them. 
    !  Note: The number density of living plants in the donating patch (currentPatch)
    !        has not been scaled down by area yet. That happens after this routine.

    !
    ! !USES:
    use SFParamsMod,          only : SF_VAL_CWD_FRAC
    !
    ! !ARGUMENTS:
    type(ed_site_type)  , intent(inout), target :: currentSite
    type(ed_patch_type) , intent(inout), target :: currentPatch   ! Donor Patch
    type(ed_patch_type) , intent(inout), target :: newPatch   ! New Patch
    real(r8)            , intent(in)            :: patch_site_areadis ! Area being donated
    type(bc_in_type)    , intent(in)            :: bc_in
    
    !
    ! !LOCAL VARIABLES:

    type(ed_cohort_type), pointer      :: currentCohort
    type(litter_type), pointer         :: new_litt
    type(litter_type), pointer         :: curr_litt
    type(site_massbal_type), pointer   :: site_mass
    type(site_fluxdiags_type), pointer :: flux_diags

    real(r8) :: donatable_mass       ! non-burned litter mass provided by the donor [kg]
                                     ! some may or may not be retained by the donor
    real(r8) :: burned_mass          ! the mass of litter that was supposed to be provided
                                     ! by the donor, but was burned [kg]
    real(r8) :: remainder_area       ! current patch's remaining area after donation [m2]
    real(r8) :: retain_frac          ! the fraction of litter mass retained by the donor patch
    real(r8) :: bcroot               ! amount of below ground coarse root per cohort kg
    real(r8) :: bstem                ! amount of above ground stem biomass per cohort kg
    real(r8) :: leaf_burn_frac       ! fraction of leaves burned 
    real(r8) :: leaf_m               ! leaf mass [kg]
    real(r8) :: fnrt_m               ! fineroot mass [kg]
    real(r8) :: sapw_m               ! sapwood mass [kg]
    real(r8) :: store_m              ! storage mass [kg]
    real(r8) :: struct_m             ! structure mass [kg]
    real(r8) :: repro_m              ! Reproductive mass (seeds/flowers) [kg]
    real(r8) :: num_dead_trees       ! total number of dead trees passed in with the burn area
    real(r8) :: num_live_trees       ! total number of live trees passed in with the burn area
    real(r8) :: donate_m2            ! area normalization for litter mass destined to new patch [m-2]
    real(r8) :: retain_m2            ! area normalization for litter mass staying in donor patch [m-2]
    real(r8) :: dcmpy_frac           ! fraction of mass going to each decomposability partition
    integer  :: el                   ! element loop index
    integer  :: sl                   ! soil layer index
    integer  :: c                    ! loop index for coarse woody debris pools
    integer  :: pft                  ! loop index for plant functional types
    integer  :: dcmpy                ! loop index for decomposability pool
    integer  :: element_id           ! parteh compatible global element index

    !---------------------------------------------------------------------

    ! Only do this if there was a fire in this actual patch. 
    if ( currentPatch%fire  ==  ifalse ) return

    ! If plant hydraulics are turned on, account for water leaving the plant-soil
    ! mass balance through the dead trees
    if (hlm_use_planthydro == itrue) then
       currentCohort => currentPatch%shortest
       do while(associated(currentCohort))
          num_dead_trees  = (currentCohort%fire_mort * &
                currentCohort%n*patch_site_areadis/currentPatch%area)
          call AccumulateMortalityWaterStorage(currentSite,currentCohort,num_dead_trees)
          currentCohort => currentCohort%taller
       end do
    end if


    ! If/when sending litter fluxes to the donor patch, we divide the total 
    ! mass sent to that patch, by the area it will have remaining
    ! after it donates area.
    ! i.e. subtract the area it is donating.
    
    remainder_area = currentPatch%area - patch_site_areadis
   
    ! Calculate the fraction of litter to be retained versus donated
    ! vis-a-vis the new and donor patch (if the area remaining
    ! in the original donor patch is small, don't bother 
    ! retaining anything.)
    retain_frac = (1.0_r8-burn_localization) * &
          remainder_area/(newPatch%area+remainder_area)

    if(remainder_area > rsnbl_math_prec) then
        retain_m2 = retain_frac/remainder_area
        donate_m2 = (1.0_r8-retain_frac)/newPatch%area
    else
        retain_m2 = 0._r8
        donate_m2 = 1.0_r8/newPatch%area
    end if

    do el = 1,num_elements
       
       element_id = element_list(el)
       site_mass  => currentSite%mass_balance(el)
       flux_diags => currentSite%flux_diags(el)
       curr_litt  => currentPatch%litter(el)      ! Litter pool of "current" patch
       new_litt   => newPatch%litter(el)          ! Litter pool of "new" patch
       
       ! -----------------------------------------------------------------------------
       ! PART 1) Handle mass fluxes associated with plants that died in the fire. This
       ! includes transfer of non burned plant material to litter, and the burned
       ! part to the atmosphere.
       ! ------------------------------------------------------------------------------

       currentCohort => currentPatch%shortest
       do while(associated(currentCohort))
          
             pft = currentCohort%pft
             
             ! Number of trees that died because of the fire, per m2 of ground. 
             ! Divide their litter into the four litter streams, and spread 
             ! across ground surface. 
             ! -----------------------------------------------------------------------
             
             sapw_m   = currentCohort%prt%GetState(sapw_organ, element_id)
             struct_m = currentCohort%prt%GetState(struct_organ, element_id)
             leaf_m   = currentCohort%prt%GetState(leaf_organ, element_id)
             fnrt_m   = currentCohort%prt%GetState(fnrt_organ, element_id)
             store_m  = currentCohort%prt%GetState(store_organ, element_id)
             repro_m  = currentCohort%prt%GetState(repro_organ, element_id)
             
             ! Absolute number of dead trees being transfered in with the donated area
             num_dead_trees = (currentCohort%fire_mort*currentCohort%n * &
                               patch_site_areadis/currentPatch%area)

             ! Contribution of dead trees to leaf litter
             donatable_mass = num_dead_trees * (leaf_m+repro_m) * &
                              (1.0_r8-currentCohort%fraction_crown_burned)

             ! Contribution of dead trees to leaf burn-flux
             burned_mass  = num_dead_trees * (leaf_m+repro_m) * currentCohort%fraction_crown_burned
             
             do dcmpy=1,ndcmpy
                 dcmpy_frac = GetDecompyFrac(pft,leaf_organ,dcmpy)
                 new_litt%leaf_fines(dcmpy) = new_litt%leaf_fines(dcmpy) + &
                                              donatable_mass*donate_m2*dcmpy_frac
                 curr_litt%leaf_fines(dcmpy) = curr_litt%leaf_fines(dcmpy) + &
                                               donatable_mass*retain_m2*dcmpy_frac
             end do

             site_mass%burn_flux_to_atm = site_mass%burn_flux_to_atm + burned_mass

             call set_root_fraction(currentSite%rootfrac_scr, pft, currentSite%zi_soil, &
                  bc_in%max_rooting_depth_index_col)

             ! Contribution of dead trees to root litter (no root burn flux to atm)
             do dcmpy=1,ndcmpy
                 dcmpy_frac = GetDecompyFrac(pft,fnrt_organ,dcmpy)
                 do sl = 1,currentSite%nlevsoil
                     donatable_mass = num_dead_trees * (fnrt_m+store_m) * currentSite%rootfrac_scr(sl)
                     new_litt%root_fines(dcmpy,sl) = new_litt%root_fines(dcmpy,sl) + &
                                                     donatable_mass*donate_m2*dcmpy_frac
                     curr_litt%root_fines(dcmpy,sl) = curr_litt%root_fines(dcmpy,sl) + &
                                                      donatable_mass*retain_m2*dcmpy_frac
                 end do
             end do

             ! Track as diagnostic fluxes
             flux_diags%leaf_litter_input(pft) = &
                  flux_diags%leaf_litter_input(pft) + &
                  num_dead_trees * (leaf_m+repro_m) * (1.0_r8-currentCohort%fraction_crown_burned)

             flux_diags%root_litter_input(pft) = &
                  flux_diags%root_litter_input(pft) + &
                  (fnrt_m + store_m) * num_dead_trees
             
             ! coarse root biomass per tree
             bcroot = (sapw_m + struct_m) * (1.0_r8 - prt_params%allom_agb_frac(pft) )
      
             ! below ground coarse woody debris from burned trees
             do c = 1,ncwd
                do sl = 1,currentSite%nlevsoil
                   donatable_mass =  num_dead_trees * SF_val_CWD_frac(c) * &
                         bcroot * currentSite%rootfrac_scr(sl)

                   new_litt%bg_cwd(c,sl) = new_litt%bg_cwd(c,sl) + &
                         donatable_mass * donate_m2
                   curr_litt%bg_cwd(c,sl) = curr_litt%bg_cwd(c,sl) + &
                         donatable_mass * retain_m2

                   ! track diagnostics
                   flux_diags%cwd_bg_input(c) = &
                         flux_diags%cwd_bg_input(c) + &
                         donatable_mass
                enddo
             end do

             ! stem biomass per tree
             bstem  = (sapw_m + struct_m) * prt_params%allom_agb_frac(pft)

             ! Above ground coarse woody debris from twigs and small branches
             ! a portion of this pool may burn
             do c = 1,ncwd
                 donatable_mass = num_dead_trees * SF_val_CWD_frac(c) * bstem
                 if (c == 1 .or. c == 2) then
                      donatable_mass = donatable_mass * (1.0_r8-currentCohort%fraction_crown_burned)
                      burned_mass = num_dead_trees * SF_val_CWD_frac(c) * bstem * & 
                      currentCohort%fraction_crown_burned
                      site_mass%burn_flux_to_atm = site_mass%burn_flux_to_atm + burned_mass
                endif
                new_litt%ag_cwd(c) = new_litt%ag_cwd(c) + donatable_mass * donate_m2
                curr_litt%ag_cwd(c) = curr_litt%ag_cwd(c) + donatable_mass * retain_m2
                flux_diags%cwd_ag_input(c) = flux_diags%cwd_ag_input(c) + donatable_mass
             enddo   
                  

            currentCohort => currentCohort%taller
        enddo
    end do
    
    return
  end subroutine fire_litter_fluxes

  ! ============================================================================

  subroutine mortality_litter_fluxes(currentSite, currentPatch, &
       newPatch, patch_site_areadis,bc_in)
    !
    ! !DESCRIPTION:
    ! Carbon going from mortality associated with disturbance into CWD pools. 
    ! By "associated with disturbance", this includes tree death that
    ! forms gaps, as well as tree death due to impacts from those trees.
    !
    ! We calculate the fraction of litter to be retained versus donated
    ! vis-a-vis the new and donor patch. At this step, we have not
    ! yet removed the area from the pre-existing patch (currentPatch),
    ! so we pre-compute "remainder_area", which is the soon-to-be
    ! area of the patch once disturbance is completed.
    !
    ! !USES:
    use EDParamsMod,  only : ED_val_understorey_death
    use SFParamsMod,  only : SF_val_cwd_frac
    !
    ! !ARGUMENTS:
    type(ed_site_type)  , intent(inout), target :: currentSite 
    type(ed_patch_type) , intent(inout), target :: currentPatch
    type(ed_patch_type) , intent(inout), target :: newPatch
    real(r8)            , intent(in)            :: patch_site_areadis
    type(bc_in_type)    , intent(in)            :: bc_in
    !
    ! !LOCAL VARIABLES:
    type(ed_cohort_type), pointer      :: currentCohort
    type(litter_type), pointer         :: new_litt
    type(litter_type), pointer         :: curr_litt
    type(site_massbal_type), pointer   :: site_mass
    type(site_fluxdiags_type), pointer :: flux_diags

    real(r8) :: remainder_area       ! amount of area remaining in patch after donation
    real(r8) :: num_dead
    real(r8) :: donatable_mass       ! mass of donatable litter [kg]
    real(r8) :: leaf_m               ! leaf mass [kg]
    real(r8) :: fnrt_m               ! fineroot mass [kg]
    real(r8) :: sapw_m               ! sapwood mass [kg]
    real(r8) :: store_m              ! storage mass [kg]
    real(r8) :: struct_m             ! structure mass [kg]
    real(r8) :: repro_m              ! reproductive mass [kg]
    real(r8) :: retain_frac          ! Fraction of mass to be retained
    real(r8) :: donate_frac          ! Fraction of mass to be donated
    real(r8) :: donate_m2            ! area normalization for litter mass destined to new patch [m-2]
    real(r8) :: retain_m2            ! area normalization for litter mass destined to old patch [m-2]
    real(r8) :: ag_wood              ! Total above ground mass in wood [kg]
    real(r8) :: bg_wood              ! Total bg mass in wood [kg]
    real(r8) :: seed_mass            ! Total seed mass generated from storage death [kg]
    integer  :: pft                  ! plant functional type index
    integer  :: dcmpy                ! decomposability index
    integer  :: c                    ! coarse woody debris pool index
    integer  :: el                   ! element loop index
    integer  :: sl                   ! soil layer index
    integer  :: element_id           ! parteh compatible global element index
    real(r8) :: dcmpy_frac           ! decomposability fraction 
    !---------------------------------------------------------------------

    remainder_area = currentPatch%area - patch_site_areadis
    
    retain_frac = (1.0_r8-treefall_localization) * &
         remainder_area/(newPatch%area+remainder_area)
    donate_frac = 1.0_r8-retain_frac
    
    if(remainder_area > rsnbl_math_prec) then
       retain_m2 = retain_frac/remainder_area
       donate_m2 = (1.0_r8-retain_frac)/newPatch%area
    else
       retain_m2 = 0._r8
       donate_m2 = 1._r8/newPatch%area
    end if


    do el = 1,num_elements
       
       element_id = element_list(el)
       site_mass  => currentSite%mass_balance(el)
       flux_diags => currentSite%flux_diags(el)
       curr_litt  => currentPatch%litter(el)   ! Litter pool of "current" patch
       new_litt   => newPatch%litter(el)       ! Litter pool of "new" patch

       currentCohort => currentPatch%shortest
       do while(associated(currentCohort))       

          pft = currentCohort%pft
   
          sapw_m   = currentCohort%prt%GetState(sapw_organ, element_id)
          struct_m = currentCohort%prt%GetState(struct_organ, element_id)
          leaf_m   = currentCohort%prt%GetState(leaf_organ, element_id)
          fnrt_m   = currentCohort%prt%GetState(fnrt_organ, element_id)
          store_m  = currentCohort%prt%GetState(store_organ, element_id)
          repro_m  = currentCohort%prt%GetState(repro_organ, element_id)

          if(currentCohort%canopy_layer == 1)then

             ! Upper canopy trees. The total dead is based on their disturbance
             ! generating mortality rate.
             
             num_dead = currentCohort%n * min(1.0_r8,currentCohort%dmort * &
                   hlm_freq_day * fates_mortality_disturbance_fraction)
             
          elseif(int(prt_params%woody(pft)) == itrue) then
             
             ! Understorey trees. The total dead is based on their survivorship
             ! function, and the total area of disturbance.
             
             num_dead = ED_val_understorey_death * currentCohort%n * &
                   (patch_site_areadis/currentPatch%area) 

          else
             
             ! The only thing left is uderstory grasses. These guys aren't
             ! killed by tree-fall disturbance events.

             num_dead = 0._r8
             
          end if

          ! Update water balance by removing dead plant water
          ! but only do this once (use the carbon element id)
          if( (element_id == carbon12_element) .and. &
              (hlm_use_planthydro == itrue) ) then
              call AccumulateMortalityWaterStorage(currentSite,currentCohort, num_dead)
          end if
          
          ! Transfer leaves of dying trees to leaf litter (includes seeds too)
          do dcmpy=1,ndcmpy
              dcmpy_frac = GetDecompyFrac(pft,leaf_organ,dcmpy)
              new_litt%leaf_fines(dcmpy) = new_litt%leaf_fines(dcmpy) + &
                    num_dead*(leaf_m+repro_m)*donate_m2*dcmpy_frac
              
              curr_litt%leaf_fines(dcmpy) = curr_litt%leaf_fines(dcmpy) + &
                    num_dead*(leaf_m+repro_m)*retain_m2*dcmpy_frac
          end do
                 
          ! Pre-calculate Structural and sapwood, below and above ground, total mass [kg]
          ag_wood = num_dead * (struct_m + sapw_m) * prt_params%allom_agb_frac(pft)
          bg_wood = num_dead * (struct_m + sapw_m) * (1.0_r8-prt_params%allom_agb_frac(pft))
          
          call set_root_fraction(currentSite%rootfrac_scr, pft, currentSite%zi_soil, &
               bc_in%max_rooting_depth_index_col)


          do c=1,ncwd

             ! Transfer wood of dying trees to AG CWD pools
             new_litt%ag_cwd(c) = new_litt%ag_cwd(c) + ag_wood * &
                    SF_val_CWD_frac(c) * donate_m2

             curr_litt%ag_cwd(c) = curr_litt%ag_cwd(c) + ag_wood * &
                   SF_val_CWD_frac(c) * retain_m2
             
             ! Transfer wood of dying trees to BG CWD pools
             do sl = 1,currentSite%nlevsoil
                new_litt%bg_cwd(c,sl) = new_litt%bg_cwd(c,sl) + bg_wood * &
                       currentSite%rootfrac_scr(sl) * SF_val_CWD_frac(c) * &
                       donate_m2

                curr_litt%bg_cwd(c,sl) = curr_litt%bg_cwd(c,sl) + bg_wood * &
                      currentSite%rootfrac_scr(sl) * SF_val_CWD_frac(c) * &
                      retain_m2
             end do
          end do

          ! Transfer fine roots of dying trees to below ground litter pools
          do dcmpy=1,ndcmpy
              dcmpy_frac = GetDecompyFrac(pft,fnrt_organ,dcmpy)
              do sl=1,currentSite%nlevsoil
                  new_litt%root_fines(dcmpy,sl) = new_litt%root_fines(dcmpy,sl) + &
                        num_dead * currentSite%rootfrac_scr(sl) * &
                        (fnrt_m + store_m*(1.0_r8-EDPftvarcon_inst%allom_frbstor_repro(pft))) * &
                        donate_m2 * dcmpy_frac
                  
                  curr_litt%root_fines(dcmpy,sl) = curr_litt%root_fines(dcmpy,sl) + &
                        num_dead * currentSite%rootfrac_scr(sl) * &
                        (fnrt_m + store_m*(1.0_r8-EDPftvarcon_inst%allom_frbstor_repro(pft))) * &
                        retain_m2 * dcmpy_frac
              end do
          end do
              
          ! Transfer some of the storage that is shunted to reproduction
          ! upon death, to the seed-pool. This is was designed for grasses,
          ! but it is possible that some trees may utilize this behavior too

          seed_mass = num_dead * store_m * EDPftvarcon_inst%allom_frbstor_repro(pft)

          ! SEED DISTRIBUTION IS BREAKING MASS CONSERVATION RIGHT NOW...
!          call DistributeSeeds(currentSite,seed_mass,el,pft)

          new_litt%seed(pft) = new_litt%seed(pft) + seed_mass * donate_m2
          curr_litt%seed(pft) = curr_litt%seed(pft) + seed_mass * retain_m2
          
          ! track diagnostic fluxes
          do c=1,ncwd
             flux_diags%cwd_ag_input(c) = & 
                  flux_diags%cwd_ag_input(c) + SF_val_CWD_frac(c) * ag_wood
             
             flux_diags%cwd_bg_input(c) = &
                  flux_diags%cwd_bg_input(c) + SF_val_CWD_frac(c) * bg_wood
          end do

          flux_diags%leaf_litter_input(pft) = flux_diags%leaf_litter_input(pft) + &
               num_dead*(leaf_m + repro_m)

          flux_diags%root_litter_input(pft) = flux_diags%root_litter_input(pft) + & 
               num_dead * (fnrt_m + store_m*(1.0_r8-EDPftvarcon_inst%allom_frbstor_repro(pft)))
          

          
          currentCohort => currentCohort%taller      
       enddo !currentCohort         

    enddo


    return
  end subroutine mortality_litter_fluxes

  ! ============================================================================

  subroutine create_patch(currentSite, new_patch, age, areap, label,nocomp_pft)

    use FatesInterfaceTypesMod, only : hlm_current_tod,hlm_current_date,hlm_reference_date
    
    !
    ! !DESCRIPTION:
    !  Set default values for creating a new patch
    !
    ! !USES:
    !
    ! !ARGUMENTS:
    type(ed_site_type) , intent(inout), target :: currentSite
    type(ed_patch_type), intent(inout), target :: new_patch
    real(r8), intent(in) :: age                  ! notional age of this patch in years
    real(r8), intent(in) :: areap                ! initial area of this patch in m2. 
    integer, intent(in)  :: label                ! anthropogenic disturbance label
<<<<<<< HEAD

    ! Until bc's are pointed to by sites give veg temp a default temp [K]
    real(r8), parameter :: temp_init_veg = 15._r8+t_water_freeze_k_1atm 
    
=======
    integer, intent(in)  :: nocomp_pft
>>>>>>> 5d449e4a
    ! !LOCAL VARIABLES:
    !---------------------------------------------------------------------
    integer :: el                                ! element loop index


    allocate(new_patch%tr_soil_dir(hlm_numSWb))
    allocate(new_patch%tr_soil_dif(hlm_numSWb))
    allocate(new_patch%tr_soil_dir_dif(hlm_numSWb))
    allocate(new_patch%fab(hlm_numSWb))
    allocate(new_patch%fabd(hlm_numSWb))
    allocate(new_patch%fabi(hlm_numSWb))
    allocate(new_patch%sabs_dir(hlm_numSWb))
    allocate(new_patch%sabs_dif(hlm_numSWb))
    allocate(new_patch%fragmentation_scaler(currentSite%nlevsoil))

    allocate(new_patch%tveg24)
    call new_patch%tveg24%InitRMean(fixed_24hr,init_value=temp_init_veg,init_offset=real(hlm_current_tod,r8) )
    allocate(new_patch%tveg_lpa)
    call new_patch%tveg_lpa%InitRmean(ema_lpa,init_value=temp_init_veg)
    
    ! Litter
    ! Allocate, Zero Fluxes, and Initialize to "unset" values

    allocate(new_patch%litter(num_elements))
    do el=1,num_elements
        call new_patch%litter(el)%InitAllocate(numpft,currentSite%nlevsoil,element_list(el))
        call new_patch%litter(el)%ZeroFlux()
        call new_patch%litter(el)%InitConditions(init_leaf_fines = fates_unset_r8, &
              init_root_fines = fates_unset_r8, &
              init_ag_cwd = fates_unset_r8, &
              init_bg_cwd = fates_unset_r8, &
              init_seed = fates_unset_r8,   &
              init_seed_germ = fates_unset_r8)
    end do

    call zero_patch(new_patch) !The nan value in here is not working??

    new_patch%tallest  => null() ! pointer to patch's tallest cohort    
    new_patch%shortest => null() ! pointer to patch's shortest cohort   
    new_patch%older    => null() ! pointer to next older patch   
    new_patch%younger  => null() ! pointer to next shorter patch      

    ! assign known patch attributes 

    new_patch%age                = age   
    new_patch%age_class          = 1
    new_patch%area               = areap 

    ! assign anthropgenic disturbance category and label
    new_patch%anthro_disturbance_label = label
    if (label .eq. secondaryforest) then
       new_patch%age_since_anthro_disturbance = age
    else
       new_patch%age_since_anthro_disturbance = fates_unset_r8
    endif
    new_patch%nocomp_pft_label = nocomp_pft

    ! This new value will be generated when the calculate disturbance
    ! rates routine is called. This does not need to be remembered or in the restart file.
    new_patch%disturbance_mode   = fates_unset_int
 
    new_patch%f_sun              = 0._r8
    new_patch%ed_laisun_z(:,:,:) = 0._r8 
    new_patch%ed_laisha_z(:,:,:) = 0._r8 
    new_patch%ed_parsun_z(:,:,:) = 0._r8 
    new_patch%ed_parsha_z(:,:,:) = 0._r8 
    new_patch%fabi               = 0._r8
    new_patch%fabd               = 0._r8
    new_patch%tr_soil_dir(:)     = 1._r8
    new_patch%tr_soil_dif(:)     = 1._r8
    new_patch%tr_soil_dir_dif(:) = 0._r8
    new_patch%fabd_sun_z(:,:,:)  = 0._r8 
    new_patch%fabd_sha_z(:,:,:)  = 0._r8 
    new_patch%fabi_sun_z(:,:,:)  = 0._r8 
    new_patch%fabi_sha_z(:,:,:)  = 0._r8  
    new_patch%scorch_ht(:)       = 0._r8  
    new_patch%frac_burnt         = 0._r8  
    new_patch%litter_moisture(:) = 0._r8
    new_patch%fuel_eff_moist     = 0._r8
    new_patch%livegrass          = 0._r8
    new_patch%sum_fuel           = 0._r8
    new_patch%fuel_bulkd         = 0._r8
    new_patch%fuel_sav           = 0._r8
    new_patch%fuel_mef           = 0._r8
    new_patch%ros_front          = 0._r8
    new_patch%effect_wspeed      = 0._r8
    new_patch%tau_l              = 0._r8
    new_patch%fuel_frac(:)       = 0._r8
    new_patch%tfc_ros            = 0._r8
    new_patch%fi                 = 0._r8
    new_patch%fd                 = 0._r8
    new_patch%ros_back           = 0._r8
    new_patch%scorch_ht(:)       = 0._r8
    new_patch%burnt_frac_litter(:) = 0._r8
    new_patch%total_tree_area    = 0.0_r8  
    new_patch%NCL_p              = 1

   
    return
  end subroutine create_patch

  ! ============================================================================
  subroutine zero_patch(cp_p)
    !
    ! !DESCRIPTION:
    !  Sets all the variables in the patch to nan or zero 
    ! (this needs to be two seperate routines, one for nan & one for zero
    !
    ! !USES:
    !
    ! !ARGUMENTS:
    type(ed_patch_type), intent(inout), target :: cp_p
    !
    ! !LOCAL VARIABLES:
    type(ed_patch_type), pointer :: currentPatch
    !---------------------------------------------------------------------

    currentPatch  => cp_p  

    currentPatch%tallest  => null()          
    currentPatch%shortest => null()         
    currentPatch%older    => null()               
    currentPatch%younger  => null()           

    currentPatch%patchno  = 999                            

    currentPatch%age                        = nan                          
    currentPatch%age_class                  = 1
    currentPatch%area                       = nan                                           
    currentPatch%canopy_layer_tlai(:)       = nan               
    currentPatch%total_canopy_area          = nan

    currentPatch%tlai_profile(:,:,:)        = nan 
    currentPatch%elai_profile(:,:,:)        = 0._r8 
    currentPatch%tsai_profile(:,:,:)        = nan 
    currentPatch%esai_profile(:,:,:)        = nan       
    currentPatch%canopy_area_profile(:,:,:) = nan       

    currentPatch%fabd_sun_z(:,:,:)          = nan 
    currentPatch%fabd_sha_z(:,:,:)          = nan 
    currentPatch%fabi_sun_z(:,:,:)          = nan 
    currentPatch%fabi_sha_z(:,:,:)          = nan  

    currentPatch%ed_laisun_z(:,:,:)         = nan 
    currentPatch%ed_laisha_z(:,:,:)         = nan 
    currentPatch%ed_parsun_z(:,:,:)         = nan 
    currentPatch%ed_parsha_z(:,:,:)         = nan 
    currentPatch%psn_z(:,:,:)               = 0._r8   

    currentPatch%f_sun(:,:,:)               = nan
    currentPatch%tr_soil_dir(:)             = nan    ! fraction of incoming direct  radiation that is transmitted to the soil as direct
    currentPatch%tr_soil_dif(:)             = nan    ! fraction of incoming diffuse radiation that is transmitted to the soil as diffuse
    currentPatch%tr_soil_dir_dif(:)         = nan    ! fraction of incoming direct  radiation that is transmitted to the soil as diffuse
    currentPatch%fabd(:)                    = nan    ! fraction of incoming direct  radiation that is absorbed by the canopy
    currentPatch%fabi(:)                    = nan    ! fraction of incoming diffuse radiation that is absorbed by the canopy

    currentPatch%canopy_mask(:,:)           = 999    ! is there any of this pft in this layer?
    currentPatch%nrad(:,:)                  = 999    ! number of exposed leaf layers for each canopy layer and pft
    currentPatch%ncan(:,:)                  = 999    ! number of total leaf layers for each canopy layer and pft
    currentPatch%pft_agb_profile(:,:)       = nan    

    ! DISTURBANCE 
    currentPatch%disturbance_rates          = 0._r8 
    currentPatch%disturbance_rate           = 0._r8
    currentPatch%fract_ldist_not_harvested  = 0._r8


    ! FIRE
    currentPatch%litter_moisture(:)         = nan    ! litter moisture
    currentPatch%fuel_eff_moist             = nan    ! average fuel moisture content of the ground fuel 
    ! (incl. live grasses. omits 1000hr fuels)
    currentPatch%livegrass                  = nan    ! total ag grass biomass in patch. 1=c3 grass, 2=c4 grass. gc/m2
    currentPatch%sum_fuel                   = nan    ! total ground fuel related to ros (omits 1000hr fuels). gc/m2
    currentPatch%fuel_bulkd                 = nan    ! average fuel bulk density of the ground fuel 
    ! (incl. live grasses. omits 1000hr fuels). kgc/m3
    currentPatch%fuel_sav                   = nan    ! average surface area to volume ratio of the ground fuel 
    ! (incl. live grasses. omits 1000hr fuels).
    currentPatch%fuel_mef                   = nan    ! average moisture of extinction factor of the ground fuel
    ! (incl. live grasses. omits 1000hr fuels).
    currentPatch%ros_front                  = nan    ! average rate of forward spread of each fire in the patch. m/min.
    currentPatch%effect_wspeed              = nan    ! dailywind modified by fraction of relative grass and tree cover. m/min.
    currentPatch%tau_l                      = nan    ! mins p&r(1986)
    currentPatch%fuel_frac(:)               = nan    ! fraction of each litter class in the sum_fuel 
    !- for purposes of calculating weighted averages. 
    currentPatch%tfc_ros                    = nan    ! used in fi calc
    currentPatch%fi                         = nan    ! average fire intensity of flaming front during day.  
    ! backward ros plays no role. kj/m/s or kw/m.
    currentPatch%fire                       = 999    ! sr decide_fire.1=fire hot enough to proceed. 0=stop everything- no fires today
    currentPatch%fd                         = nan    ! fire duration (mins)
    currentPatch%ros_back                   = nan    ! backward ros (m/min)
    currentPatch%scorch_ht(:)               = nan    ! scorch height of flames on a given PFT
    currentPatch%frac_burnt                 = nan    ! fraction burnt daily  
    currentPatch%burnt_frac_litter(:)       = nan    
    currentPatch%btran_ft(:)                = 0.0_r8

    currentPatch%canopy_layer_tlai(:)       = 0.0_r8

    currentPatch%fab(:)                     = 0.0_r8
    currentPatch%sabs_dir(:)                = 0.0_r8
    currentPatch%sabs_dif(:)                = 0.0_r8
    currentPatch%zstar                      = 0.0_r8
    currentPatch%c_stomata                  = 0.0_r8 ! This is calculated immediately before use
    currentPatch%c_lblayer                  = 0.0_r8
    currentPatch%fragmentation_scaler(:)    = 0.0_r8

    currentPatch%solar_zenith_flag          = .false.
    currentPatch%solar_zenith_angle         = nan

    currentPatch%gnd_alb_dir(:)             = nan
    currentPatch%gnd_alb_dif(:)             = nan

  end subroutine zero_patch

  ! ============================================================================
  subroutine fuse_patches( csite, bc_in )
    !
    ! !DESCRIPTION:
    !  Decide to fuse patches if their cohort structures are similar           
    !
    ! !USES:
    use EDParamsMod , only : ED_val_patch_fusion_tol
    use EDTypesMod , only : patch_fusion_tolerance_relaxation_increment
    use EDTypesMod , only : max_age_of_second_oldest_patch
    !
    ! !ARGUMENTS:
    type(ed_site_type), intent(inout), target  :: csite
    type(bc_in_type), intent(in)               :: bc_in
    !
    ! !LOCAL VARIABLES:
    type(ed_site_type) , pointer :: currentSite
    type(ed_patch_type), pointer :: currentPatch,tpp,tmpptr
    integer  :: ft,z        !counters for pft and height class
    real(r8) :: norm        !normalized difference between biomass profiles
    real(r8) :: profiletol  !tolerance of patch fusion routine. Starts off high and is reduced if there are too many patches.
    integer  :: nopatches(n_anthro_disturbance_categories)   !number of patches presently in gridcell
    integer  :: iterate     !switch of patch reduction iteration scheme. 1 to keep going, 0 to stop
    integer  :: fuse_flag   !do patches get fused (1) or not (0).
    integer  :: i_disttype  !iterator over anthropogenic disturbance categories
    real(r8) :: primary_land_fraction_beforefusion,primary_land_fraction_afterfusion
    !
    !---------------------------------------------------------------------

    currentSite => csite 

    profiletol = ED_val_patch_fusion_tol

    primary_land_fraction_beforefusion = 0._r8
    primary_land_fraction_afterfusion = 0._r8

    nopatches(1:n_anthro_disturbance_categories) = 0
    currentPatch => currentSite%youngest_patch
    do while(associated(currentPatch))
       nopatches(currentPatch%anthro_disturbance_label) = &
            nopatches(currentPatch%anthro_disturbance_label) + 1
       
       if (currentPatch%anthro_disturbance_label .eq. primaryforest) then
          primary_land_fraction_beforefusion = primary_land_fraction_beforefusion + &
               currentPatch%area * AREA_INV
       endif

       currentPatch => currentPatch%older
    enddo

    !---------------------------------------------------------------------!
    ! iterate over anthropogenic disturbance categories
    !---------------------------------------------------------------------!    

    do i_disttype = 1, n_anthro_disturbance_categories

       !---------------------------------------------------------------------!
       !  We only really care about fusing patches if nopatches > 1          !
       !---------------------------------------------------------------------!

       iterate = 1

       !---------------------------------------------------------------------!
       !  Keep doing this until nopatches <= maxPatchesPerSite               !
       !---------------------------------------------------------------------!

       do while(iterate == 1)
          !---------------------------------------------------------------------!
          ! Calculate the biomass profile of each patch                         !
          !---------------------------------------------------------------------!  
          currentPatch => currentSite%youngest_patch
          do while(associated(currentPatch))
             call patch_pft_size_profile(currentPatch)
             currentPatch => currentPatch%older
          enddo

          !-------------------------------------------------------------------------------!
          ! Loop round current & target (currentPatch,tpp) patches to assess combinations !
          !-------------------------------------------------------------------------------!   
          currentPatch => currentSite%youngest_patch
          do while(associated(currentPatch))      
             tpp => currentSite%youngest_patch
             do while(associated(tpp))

                if(.not.associated(currentPatch))then
                   write(fates_log(),*) 'ED: issue with currentPatch'
                endif

                if(associated(tpp).and.associated(currentPatch))then
                   !--------------------------------------------------------------------!
                   ! only fuse patches whose anthropogenic disturbance category matches !
                   ! that of the outer loop that we are in                              !
                   !--------------------------------------------------------------------!
                   if ( tpp%anthro_disturbance_label .eq. i_disttype .and. &
                        currentPatch%anthro_disturbance_label .eq. i_disttype) then

                      !--------------------------------------------------------------------------------------------
                      ! The default is to fuse the patches, unless some criteria is met which keeps them separated.
                      ! there are multiple criteria which all need to be met to keep them distinct:
                      ! (a) one of them is younger than the max age at which we force fusion;
                      ! (b) there is more than a threshold (tiny) amount of biomass in at least one of the patches;
                      ! (c) for at least one pft x size class, where there is biomass in that class in at least one patch,
                      ! and the normalized difference between the patches exceeds a threshold.
                      !--------------------------------------------------------------------------------------------

                      fuse_flag = 1
                      if(currentPatch%patchno /= tpp%patchno) then   !these should be the same patch

                         !-----------------------------------------------------------------------------------
                         ! check to see if both patches are older than the age at which we force them to fuse
                         !-----------------------------------------------------------------------------------

                         if ( tpp%age .le. max_age_of_second_oldest_patch .or. &
                              currentPatch%age .le. max_age_of_second_oldest_patch ) then


                            !------------------------------------------------------------
                            ! the next bit of logic forces fusion of two patches which 
                            ! both have tiny biomass densities. without this,
                            ! fates gives a bunch of really young patches which all have 
                            ! almost no biomass and so don't need to be distinguished 
                            ! from each other. but if force_patchfuse_min_biomass is too big,
                            ! it takes too long for the youngest patch to build up enough 
                            ! biomass to be its own distinct entity, which leads to large 
                            ! oscillations in the patch dynamics and dependent variables.
                            !------------------------------------------------------------

                            if(sum(currentPatch%pft_agb_profile(:,:)) > force_patchfuse_min_biomass .or. &
                                 sum(tpp%pft_agb_profile(:,:)) > force_patchfuse_min_biomass ) then

                               !---------------------------------------------------------------------!
                               ! Calculate the difference criteria for each pft and dbh class        !
                               !---------------------------------------------------------------------!   

                               do ft = 1,numpft        ! loop over pfts
                                  do z = 1,n_dbh_bins      ! loop over hgt bins 

                                     !----------------------------------
                                     ! is there biomass in this category?
                                     !----------------------------------

                                     if(currentPatch%pft_agb_profile(ft,z)  > 0.0_r8 .or.  &
                                          tpp%pft_agb_profile(ft,z) > 0.0_r8)then 

                                        !---------------------------------------------------------------------!
                                        ! what is the relative difference in biomass in this category between
                                        ! the two patches?
                                        !---------------------------------------------------------------------!

                                        norm = abs(currentPatch%pft_agb_profile(ft,z) - &
                                             tpp%pft_agb_profile(ft,z))/(0.5_r8 * &
                                             &(currentPatch%pft_agb_profile(ft,z) + tpp%pft_agb_profile(ft,z)))

                                        !---------------------------------------------------------------------!
                                        ! Look for differences in profile biomass, above the minimum biomass  !
                                        !---------------------------------------------------------------------!

                                        if(norm  > profiletol)then

                                           fuse_flag = 0 !do not fuse  - keep apart. 

                                        endif ! profile tol           
                                     endif ! biomass(ft,z) .gt. 0
                                  enddo !ht bins
                               enddo ! PFT
                            endif ! sum(biomass(:,:) .gt. force_patchfuse_min_biomass 
                         endif ! maxage


                         ! Do not fuse patches that have different PFT labels in nocomp mode
                         if(hlm_use_nocomp.eq.itrue.and. &
                            tpp%nocomp_pft_label.ne.currentPatch%nocomp_pft_label)then
                            fuse_flag = 0 
                         end if
                         !-------------------------------------------------------------------------!
                         ! Call the patch fusion routine if there is not a meaningful difference   !
                         ! any of the pft x height categories                                      !
                         ! or both are older than forced fusion age                                !
                         !-------------------------------------------------------------------------!

                         if(fuse_flag  ==  1)then

                            !-----------------------!
                            ! fuse the two patches  !
                            !-----------------------!
                            
                            tmpptr => currentPatch%older       
                            call fuse_2_patches(csite, currentPatch, tpp)
                            call fuse_cohorts(csite,tpp, bc_in)
                            call sort_cohorts(tpp)
                            currentPatch => tmpptr

                            !------------------------------------------------------------------------!
                            ! since we've just fused two patches, but are still in the midst of      !
                            ! a patch x patch loop, reset the patch fusion tolerance to the starting !
                            ! value so that any subsequent fusions in this loop are done with that   !
                            ! value. otherwise we can end up in a situation where we've loosened the !
                            ! fusion tolerance to get nopatches <= maxPatchesPerSite, but then,      !
                            ! having accomplished that, we continue through all the patch x patch    !
                            ! combinations and then all the patches get fused, ending up with        !
                            ! nopatches << maxPatchesPerSite and losing all heterogeneity.           !
                            !------------------------------------------------------------------------!

                            profiletol = ED_val_patch_fusion_tol
                            
                         else
                            ! write(fates_log(),*) 'patches not fused'
                         endif
                      endif  !are both patches the same anthropogenic disturbance category as the disturbance type loop iterator?
                   endif  !are both patches associated?        
                endif    !are these different patches?   
                tpp => tpp%older
             enddo !tpp loop

             if(associated(currentPatch))then 
                currentPatch => currentPatch%older 
             else
                currentPatch => null()
             endif !associated currentPatch

          enddo ! currentPatch loop

          !---------------------------------------------------------------------!
          ! Is the number of patches larger than the maximum?                   !
          !---------------------------------------------------------------------!   
          nopatches(i_disttype) = 0
          currentPatch => currentSite%youngest_patch
          do while(associated(currentPatch))
             if (currentPatch%anthro_disturbance_label .eq. i_disttype) then
                nopatches(i_disttype) = nopatches(i_disttype) +1
             endif
             currentPatch => currentPatch%older
          enddo

          if(nopatches(i_disttype) > maxPatchesPerSite_by_disttype(i_disttype))then
             iterate = 1
             profiletol = profiletol * patch_fusion_tolerance_relaxation_increment

             !---------------------------------------------------------------------!
             ! Making profile tolerance larger means that more fusion will happen  !
             !---------------------------------------------------------------------!        
          else
             iterate = 0
          endif

       enddo !do while nopatches>maxPatchesPerSite

    end do  ! i_disttype loop

    currentPatch => currentSite%youngest_patch
    do while(associated(currentPatch))

       if (currentPatch%anthro_disturbance_label .eq. primaryforest) then
          primary_land_fraction_afterfusion = primary_land_fraction_afterfusion + &
               currentPatch%area * AREA_INV
       endif

       currentPatch => currentPatch%older
    enddo

    currentSite%primary_land_patchfusion_error = primary_land_fraction_afterfusion - primary_land_fraction_beforefusion
 
  end subroutine fuse_patches

  ! ============================================================================

  subroutine fuse_2_patches(csite, dp, rp)
    !
    ! !DESCRIPTION:
    ! This function fuses the two patches specified in the argument.
    ! It fuses the first patch in the argument (the "donor") into the second
    ! patch in the argument (the "recipient"), and frees the memory 
    ! associated with the secnd patch
    !
    ! !USES:
    use FatesSizeAgeTypeIndicesMod, only: get_age_class_index
    !
    ! !ARGUMENTS:
    type (ed_site_type), intent(inout),target :: csite  ! Current site 
    type (ed_patch_type) , pointer :: dp                ! Donor Patch
    type (ed_patch_type) , target, intent(inout) :: rp  ! Recipient Patch

    !
    ! !LOCAL VARIABLES:
    type (ed_cohort_type), pointer :: currentCohort ! Current Cohort
    type (ed_cohort_type), pointer :: nextc         ! Remembers next cohort in list 
    type (ed_cohort_type), pointer :: storesmallcohort
    type (ed_cohort_type), pointer :: storebigcohort  
    integer                        :: c,p          !counters for pft and litter size class. 
    integer                        :: tnull,snull  ! are the tallest and shortest cohorts associated?
    integer                        :: el           ! loop counting index for elements
    type(ed_patch_type), pointer   :: youngerp     ! pointer to the patch younger than donor
    type(ed_patch_type), pointer   :: olderp       ! pointer to the patch older than donor
    real(r8)                       :: inv_sum_area ! Inverse of the sum of the two patches areas
    !-----------------------------------------------------------------------------------------------

    ! Generate a litany of area weighted averages

    inv_sum_area = 1.0_r8/(dp%area + rp%area)
    
    rp%age = (dp%age * dp%area + rp%age * rp%area) * inv_sum_area
    rp%age_since_anthro_disturbance = (dp%age_since_anthro_disturbance * dp%area &
         + rp%age_since_anthro_disturbance * rp%area) * inv_sum_area

    rp%age_class = get_age_class_index(rp%age)
    
    do el = 1,num_elements
       call rp%litter(el)%FuseLitter(rp%area,dp%area,dp%litter(el))
    end do

    if ( rp%anthro_disturbance_label .ne. dp%anthro_disturbance_label) then
       write(fates_log(),*) 'trying to fuse patches with different anthro_disturbance_label values'
       call endrun(msg=errMsg(sourcefile, __LINE__))
    endif

    ! Weighted mean of the running means
    call rp%tveg24%FuseRMean(dp%tveg24,rp%area*inv_sum_area)
    call rp%tveg_lpa%FuseRMean(dp%tveg_lpa,rp%area*inv_sum_area)
    
    rp%fuel_eff_moist       = (dp%fuel_eff_moist*dp%area + rp%fuel_eff_moist*rp%area) * inv_sum_area
    rp%livegrass            = (dp%livegrass*dp%area + rp%livegrass*rp%area) * inv_sum_area
    rp%sum_fuel             = (dp%sum_fuel*dp%area + rp%sum_fuel*rp%area) * inv_sum_area
    rp%fuel_bulkd           = (dp%fuel_bulkd*dp%area + rp%fuel_bulkd*rp%area) * inv_sum_area
    rp%fuel_sav             = (dp%fuel_sav*dp%area + rp%fuel_sav*rp%area) * inv_sum_area
    rp%fuel_mef             = (dp%fuel_mef*dp%area + rp%fuel_mef*rp%area) * inv_sum_area
    rp%ros_front            = (dp%ros_front*dp%area + rp%ros_front*rp%area) * inv_sum_area
    rp%effect_wspeed        = (dp%effect_wspeed*dp%area + rp%effect_wspeed*rp%area) * inv_sum_area
    rp%tau_l                = (dp%tau_l*dp%area + rp%tau_l*rp%area) * inv_sum_area
    rp%fuel_frac(:)         = (dp%fuel_frac(:)*dp%area + rp%fuel_frac(:)*rp%area) * inv_sum_area
    rp%tfc_ros              = (dp%tfc_ros*dp%area + rp%tfc_ros*rp%area) * inv_sum_area
    rp%fi                   = (dp%fi*dp%area + rp%fi*rp%area) * inv_sum_area
    rp%fd                   = (dp%fd*dp%area + rp%fd*rp%area) * inv_sum_area
    rp%ros_back             = (dp%ros_back*dp%area + rp%ros_back*rp%area) * inv_sum_area
    rp%scorch_ht(:)         = (dp%scorch_ht(:)*dp%area + rp%scorch_ht(:)*rp%area) * inv_sum_area
    rp%frac_burnt           = (dp%frac_burnt*dp%area + rp%frac_burnt*rp%area) * inv_sum_area
    rp%burnt_frac_litter(:) = (dp%burnt_frac_litter(:)*dp%area + rp%burnt_frac_litter(:)*rp%area) * inv_sum_area
    rp%btran_ft(:)          = (dp%btran_ft(:)*dp%area + rp%btran_ft(:)*rp%area) * inv_sum_area
    rp%zstar                = (dp%zstar*dp%area + rp%zstar*rp%area) * inv_sum_area
    rp%c_stomata            = (dp%c_stomata*dp%area + rp%c_stomata*rp%area) * inv_sum_area
    rp%c_lblayer            = (dp%c_lblayer*dp%area + rp%c_lblayer*rp%area) * inv_sum_area
    
    rp%area = rp%area + dp%area !THIS MUST COME AT THE END!

    !insert donor cohorts into recipient patch
    if(associated(dp%shortest))then

       currentCohort => dp%shortest
       if(associated(currentCohort)) then
          nextc => currentCohort%taller
       endif

       do while(associated(dp%shortest))

          storebigcohort   => rp%tallest
          storesmallcohort => rp%shortest

          if(associated(rp%tallest))then
             tnull = 0
          else
             tnull = 1
             rp%tallest => currentCohort
          endif

          if(associated(rp%shortest))then
             snull = 0
          else
             snull = 1
             rp%shortest => currentCohort
          endif

          call insert_cohort(currentCohort, rp%tallest, rp%shortest, tnull, snull, storebigcohort, storesmallcohort)

          rp%tallest  => storebigcohort 
          rp%shortest => storesmallcohort    

          currentCohort%patchptr => rp

          currentCohort => nextc

          dp%shortest => currentCohort

          if(associated(currentCohort)) then
             nextc => currentCohort%taller
          endif

       enddo !cohort
    endif !are there any cohorts?

    call patch_pft_size_profile(rp) ! Recalculate the patch size profile for the resulting patch

    ! Define some aliases for the donor patches younger and older neighbors
    ! which may or may not exist.  After we set them, we will remove the donor
    ! And then we will go about re-setting the map.
    if(associated(dp%older))then
       olderp => dp%older
    else
       olderp => null()
    end if
    if(associated(dp%younger))then
       youngerp => dp%younger
    else
       youngerp => null()
    end if

    ! We have no need for the dp pointer anymore, we have passed on it's legacy
    call dealloc_patch(dp)
    deallocate(dp)


    if(associated(youngerp))then
       ! Update the younger patch's new older patch (because it isn't dp anymore)
       youngerp%older => olderp
    else
       ! There was no younger patch than dp, so the head of the young order needs
       ! to be set, and it is set as the patch older than dp.  That patch
       ! already knows it's older patch (so no need to set or change it)
       csite%youngest_patch => olderp
       olderp%younger       => null()
    end if

    
    if(associated(olderp))then
       ! Update the older patch's new younger patch (becuase it isn't dp anymore)
       olderp%younger => youngerp
    else
       ! There was no patch older than dp, so the head of the old patch order needs
       ! to be set, and it is set as the patch younger than dp.  That patch already
       ! knows it's younger patch, no need to set
       csite%oldest_patch => youngerp
       youngerp%older     => null()
    end if


  end subroutine fuse_2_patches

  ! ============================================================================

  subroutine terminate_patches(currentSite)
    !
    ! !DESCRIPTION:
    !  Terminate Patches if they  are too small                          
    !
    !
    ! !ARGUMENTS:
    type(ed_site_type), target, intent(inout) :: currentSite
    !
    ! !LOCAL VARIABLES:
    type(ed_patch_type), pointer :: currentPatch
    type(ed_patch_type), pointer :: olderPatch
    type(ed_patch_type), pointer :: youngerPatch
    integer, parameter           :: max_cycles = 10  ! After 10 loops through
                                                     ! You should had fused
    integer                      :: count_cycles
    logical                      :: gotfused

    real(r8) areatot ! variable for checking whether the total patch area is wrong. 
    !---------------------------------------------------------------------
 
    count_cycles = 0

    currentPatch => currentSite%youngest_patch
    do while(associated(currentPatch)) 

       if(currentPatch%area <= min_patch_area)then

         
          ! Even if the patch area is small, avoid fusing it into its neighbor
          ! if it is the youngest of all patches. We do this in attempts to maintain
          ! a discrete patch for very young patches
          ! However, if the patch to be fused is excessivlely small, then fuse
          ! at all costs.  If it is not fused, it will make

          if ( .not.associated(currentPatch,currentSite%youngest_patch) .or. &
               currentPatch%area <= min_patch_area_forced ) then
             
             gotfused = .false.

             if(associated(currentPatch%older) )then
                
                if(debug) &
                     write(fates_log(),*) 'fusing to older patch because this one is too small',&
                     currentPatch%area, &
                     currentPatch%older%area
                
                ! We set a pointer to this patch, because
                ! it will be returned by the subroutine as de-referenced
                
                olderPatch => currentPatch%older

                if (currentPatch%anthro_disturbance_label .eq. olderPatch%anthro_disturbance_label) then
                   
                   call fuse_2_patches(currentSite, olderPatch, currentPatch)
                
                   ! The fusion process has updated the "older" pointer on currentPatch
                   ! for us.
                
                   ! This logic checks to make sure that the younger patch is not the youngest
                   ! patch. As mentioned earlier, we try not to fuse it.
                   
                   gotfused = .true.
                else !anthro labels of two patches are not the same
                   if (count_cycles .gt. 0) then
                      ! if we're having an incredibly hard time fusing patches because of their differing anthropogenic disturbance labels, 
                      ! since the size is so small, let's sweep the problem under the rug and change the tiny patch's label to that of its older sibling
                      ! and then allow them to fuse together. 
                      currentPatch%anthro_disturbance_label = olderPatch%anthro_disturbance_label
                      call fuse_2_patches(currentSite, olderPatch, currentPatch)
                      gotfused = .true.
                   endif !countcycles
                endif !distlabel
             endif !older patch

             if( .not. gotfused .and. associated(currentPatch%younger) ) then
                
                if(debug) &
                     write(fates_log(),*) 'fusing to younger patch because oldest one is too small', &
                     currentPatch%area

                youngerPatch => currentPatch%younger

                if (currentPatch%anthro_disturbance_label .eq. youngerPatch% anthro_disturbance_label) then
                   
                   call fuse_2_patches(currentSite, youngerPatch, currentPatch)
                   
                   ! The fusion process has updated the "younger" pointer on currentPatch
                   
                else
                   if (count_cycles .gt. 0) then
                      ! if we're having an incredibly hard time fusing patches because of their differing anthropogenic disturbance labels, 
                      ! since the size is so small, let's sweep the problem under the rug and change the tiny patch's label to that of its younger sibling
                      currentPatch%anthro_disturbance_label = youngerPatch%anthro_disturbance_label
                      call fuse_2_patches(currentSite, youngerPatch, currentPatch)
                      gotfused = .true.
                   endif ! count cycles
                 endif     ! anthro labels
             endif ! has an older patch
          endif ! is not the youngest patch  
       endif ! very small patch
       ! It is possible that an incredibly small patch just fused into another incredibly
       ! small patch, resulting in an incredibly small patch.  It is also possible that this
       ! resulting incredibly small patch is the oldest patch.  If this was true than
       ! we would had been at the end of the loop, and left with an incredibly small patch.
       ! Think this is impossible? No, this really happens, especially when we have fires.
       ! So, we don't move forward until we have merged enough area into this thing.

       if(currentPatch%area > min_patch_area_forced)then
          currentPatch => currentPatch%older
         
          count_cycles = 0
       else
          count_cycles = count_cycles + 1
       end if

       if(count_cycles > max_cycles) then
          write(fates_log(),*) 'FATES is having difficulties fusing very small patches.'
          write(fates_log(),*) 'It is possible that a either a secondary or primary'
          write(fates_log(),*) 'patch has become the only patch of its kind, and it is'
          write(fates_log(),*) 'is very very small. You can test your luck by'
          write(fates_log(),*) 'disabling the endrun statement following this message.'
          write(fates_log(),*) 'FATES may or may not continue to operate within error'
          write(fates_log(),*) 'tolerances, but will generate another fail if it does not.' 
          call endrun(msg=errMsg(sourcefile, __LINE__))
          
          ! Note to user. If you DO decide to remove the end-run above this line
          ! Make sure that you keep the pointer below this line, or you will get
          ! an infinite loop.
          currentPatch => currentPatch%older
          count_cycles = 0
       end if  !count cycles

    enddo ! current patch loop
    
    !check area is not exceeded
    call check_patch_area( currentSite )

    return
  end subroutine terminate_patches

  ! =====================================================================================

  subroutine DistributeSeeds(currentSite,seed_mass,el,pft)
      
      ! !ARGUMENTS:
      type(ed_site_type), target, intent(inout) :: currentSite  !
      real(r8), intent(in)                      :: seed_mass    ! mass of seed input [kg]
      integer, intent(in)                       :: el           ! element index
      integer, intent(in)                       :: pft          ! pft index

      ! !LOCAL VARIABLES:
      type(ed_patch_type), pointer              :: currentPatch
      type(litter_type), pointer                :: litt

      
      currentPatch => currentSite%oldest_patch
      do while(associated(currentPatch)) 
          litt => currentPatch%litter(el)
          
          if(homogenize_seed_pfts) then
              litt%seed(:) = litt%seed(:) + seed_mass/(area_site*real(numpft,r8))
          else
              litt%seed(pft) = litt%seed(pft) + seed_mass/area_site
          end if
          
          currentPatch => currentPatch%younger
      end do
          

      return
  end subroutine DistributeSeeds


  ! =====================================================================================

  subroutine dealloc_patch(cpatch)

    ! This Subroutine is intended to de-allocate the allocatable memory that is pointed
    ! to via the patch structure.  This subroutine DOES NOT deallocate the patch
    ! structure itself.

    type(ed_patch_type), target :: cpatch

    type(ed_cohort_type), pointer :: ccohort  ! current
    type(ed_cohort_type), pointer :: ncohort  ! next
    integer                       :: el       ! loop counter for elements
    
    ! First Deallocate the cohort space
    ! -----------------------------------------------------------------------------------
    ccohort => cpatch%shortest
    do while(associated(ccohort))
       
       ncohort => ccohort%taller

       call DeallocateCohort(ccohort)
       deallocate(ccohort)
       ccohort => ncohort

    end do

    ! Deallocate all litter objects
    do el=1,num_elements
       call cpatch%litter(el)%DeallocateLitt()
    end do
    deallocate(cpatch%litter)

    ! Secondly, and lastly, deallocate the allocatable vector spaces in the patch
    if(allocated(cpatch%tr_soil_dir))then
       deallocate(cpatch%tr_soil_dir)
       deallocate(cpatch%tr_soil_dif)
       deallocate(cpatch%tr_soil_dir_dif)
       deallocate(cpatch%fab)
       deallocate(cpatch%fabd)
       deallocate(cpatch%fabi)
       deallocate(cpatch%sabs_dir)
       deallocate(cpatch%sabs_dif)
       deallocate(cpatch%fragmentation_scaler)
    end if

    
    ! Deallocate any running means
    deallocate(cpatch%tveg24)
    deallocate(cpatch%tveg_lpa)
    
    return
  end subroutine dealloc_patch

  ! ============================================================================
  subroutine patch_pft_size_profile(cp_pnt)
    !
    ! !DESCRIPTION:
    !  Binned patch size profiles generated for patch fusion routine        
    !
    ! !USES:
    !
    ! !ARGUMENTS:
    type(ed_patch_type), target, intent(inout) :: cp_pnt
    !
    ! !LOCAL VARIABLES:
    type(ed_patch_type) , pointer  :: currentPatch
    type(ed_cohort_type), pointer  :: currentCohort
    real(r8) :: mind(N_DBH_BINS) ! Bottom of DBH bin 
    real(r8) :: maxd(N_DBH_BINS) ! Top of DBH bin
    real(r8) :: delta_dbh   ! Size of DBH bin
    integer  :: p    ! Counter for PFT 
    integer  :: j    ! Counter for DBH bins 
    real(r8), parameter :: gigantictrees = 1.e8_r8
    !---------------------------------------------------------------------

    currentPatch => cp_pnt

    currentPatch%pft_agb_profile(:,:) = 0.0_r8

    do j = 1,N_DBH_BINS   
        if (j == N_DBH_BINS) then
           mind(j) = patchfusion_dbhbin_loweredges(j)
           maxd(j) = gigantictrees
        else 
           mind(j) = patchfusion_dbhbin_loweredges(j)
           maxd(j) = patchfusion_dbhbin_loweredges(j+1)
        endif
    enddo

    currentCohort => currentPatch%shortest
    do while(associated(currentCohort))    
       do j = 1,N_DBH_BINS   
          if((currentCohort%dbh  >  mind(j)) .AND. (currentCohort%dbh  <=  maxd(j)))then

             currentPatch%pft_agb_profile(currentCohort%pft,j) = &
                  currentPatch%pft_agb_profile(currentCohort%pft,j) + &
                  currentCohort%prt%GetState(struct_organ, all_carbon_elements) * &
                  currentCohort%n/currentPatch%area

          endif
       enddo ! dbh bins

       currentCohort => currentCohort%taller

    enddo !currentCohort 
   
  end subroutine patch_pft_size_profile

  ! =====================================================================================
  function countPatches( nsites, sites ) result ( totNumPatches ) 
    !
    ! !DESCRIPTION:
    !  Loop over all Patches to count how many there are
    !
    ! !USES:
    use EDTypesMod , only : ed_site_type
    !
    ! !ARGUMENTS:
    integer,             intent(in)            :: nsites
    type(ed_site_type) , intent(inout), target :: sites(nsites)
    !
    ! !LOCAL VARIABLES:
    type (ed_patch_type), pointer :: currentPatch
    integer :: totNumPatches  ! total number of patches.  
    integer :: s
    !---------------------------------------------------------------------

    totNumPatches = 0

    do s = 1,nsites
       currentPatch => sites(s)%oldest_patch
       do while(associated(currentPatch))
          totNumPatches = totNumPatches + 1
          currentPatch => currentPatch%younger
       enddo
    enddo

   end function countPatches

  ! =====================================================================================

 subroutine get_frac_site_primary(site_in, frac_site_primary)

    !
    ! !DESCRIPTION:
    !  Calculate how much of a site is primary land
    !
    ! !USES:
    use EDTypesMod , only : ed_site_type
    !
    ! !ARGUMENTS:
    type(ed_site_type) , intent(in), target :: site_in
    real(r8)           , intent(out)        :: frac_site_primary

    ! !LOCAL VARIABLES:
    type (ed_patch_type), pointer :: currentPatch

   frac_site_primary = 0._r8
   currentPatch => site_in%oldest_patch
   do while (associated(currentPatch))   
      if (currentPatch%anthro_disturbance_label .eq. primaryforest) then
         frac_site_primary = frac_site_primary + currentPatch%area * AREA_INV
      endif
      currentPatch => currentPatch%younger
   end do

 end subroutine get_frac_site_primary

 end module EDPatchDynamicsMod<|MERGE_RESOLUTION|>--- conflicted
+++ resolved
@@ -45,13 +45,10 @@
   use FatesInterfaceTypesMod    , only : bc_in_type
   use FatesInterfaceTypesMod    , only : hlm_days_per_year
   use FatesInterfaceTypesMod    , only : numpft
-<<<<<<< HEAD
   use FatesInterfaceTypesMod    , only : hlm_stepsize
-=======
   use FatesInterfaceTypesMod    , only : hlm_use_sp
   use FatesInterfaceTypesMod    , only : hlm_use_nocomp
   use FatesInterfaceTypesMod    , only : hlm_use_fixed_biogeog
->>>>>>> 5d449e4a
   use FatesGlobals         , only : endrun => fates_endrun
   use FatesConstantsMod    , only : r8 => fates_r8
   use FatesConstantsMod    , only : itrue, ifalse
@@ -571,11 +568,7 @@
           allocate(new_patch_primary)
 
           call create_patch(currentSite, new_patch_primary, age, &
-<<<<<<< HEAD
-                site_areadis_primary, primaryforest )
-=======
-                site_areadis_primary, primaryforest,fates_unset_int)
->>>>>>> 5d449e4a
+                site_areadis_primary, primaryforest, fates_unset_int)
           
           ! Initialize the litter pools to zero, these
           ! pools will be populated by looping over the existing patches
@@ -2022,14 +2015,13 @@
     real(r8), intent(in) :: age                  ! notional age of this patch in years
     real(r8), intent(in) :: areap                ! initial area of this patch in m2. 
     integer, intent(in)  :: label                ! anthropogenic disturbance label
-<<<<<<< HEAD
-
-    ! Until bc's are pointed to by sites give veg temp a default temp [K]
+    integer, intent(in)  :: nocomp_pft
+
+
+    ! Until bc's are pointed to by sites give veg a default temp [K]
     real(r8), parameter :: temp_init_veg = 15._r8+t_water_freeze_k_1atm 
     
-=======
-    integer, intent(in)  :: nocomp_pft
->>>>>>> 5d449e4a
+
     ! !LOCAL VARIABLES:
     !---------------------------------------------------------------------
     integer :: el                                ! element loop index
