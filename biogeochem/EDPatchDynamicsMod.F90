module EDPatchDynamicsMod

  ! ============================================================================
  ! Controls formation, creation, fusing and termination of patch level processes. 
  ! ============================================================================
  use FatesGlobals         , only : fates_log 
  use FatesInterfaceMod    , only : hlm_freq_day
  use EDPftvarcon          , only : EDPftvarcon_inst
  use EDCohortDynamicsMod  , only : fuse_cohorts, sort_cohorts, insert_cohort
  use EDtypesMod           , only : ncwd, n_dbh_bins, ntol, area, dbhmax
  use EDTypesMod           , only : maxPatchesPerSite
  use EDTypesMod           , only : ed_site_type, ed_patch_type, ed_cohort_type
  use EDTypesMod           , only : min_patch_area
  use EDTypesMod           , only : nclmax
  use EDTypesMod           , only : maxpft
  use EDTypesMod           , only : dtype_ifall
  use EDTypesMod           , only : dtype_ilog
  use EDTypesMod           , only : dtype_ifire
  use FatesInterfaceMod    , only : hlm_use_planthydro
  use FatesInterfaceMod    , only : hlm_numlevgrnd
  use FatesInterfaceMod    , only : hlm_numlevsoil
  use FatesInterfaceMod    , only : hlm_numSWb
  use FatesInterfaceMod    , only : bc_in_type
  use FatesInterfaceMod    , only : hlm_days_per_year
  use FatesInterfaceMod    , only : numpft
  use FatesGlobals         , only : endrun => fates_endrun
  use FatesConstantsMod    , only : r8 => fates_r8
  use FatesConstantsMod    , only : itrue
  use FatesPlantHydraulicsMod, only : InitHydrCohort
  use FatesPlantHydraulicsMod, only : DeallocateHydrCohort
  use EDLoggingMortalityMod, only : logging_litter_fluxes 
  use EDLoggingMortalityMod, only : logging_time
  use EDParamsMod          , only : fates_mortality_disturbance_fraction
  use FatesAllometryMod    , only : carea_allom
  use FatesConstantsMod    , only : g_per_kg
  use FatesConstantsMod    , only : ha_per_m2
  use FatesConstantsMod    , only : days_per_sec
  use FatesConstantsMod    , only : years_per_day


  ! CIME globals
  use shr_infnan_mod       , only : nan => shr_infnan_nan, assignment(=)
  use shr_log_mod          , only : errMsg => shr_log_errMsg
  
  !
  implicit none
  private
  !
  public :: create_patch
  public :: spawn_patches
  public :: zero_patch
  public :: fuse_patches
  public :: terminate_patches
  public :: patch_pft_size_profile
  public :: disturbance_rates
  public :: check_patch_area
  public :: set_patchno
  public :: set_root_fraction
  private:: fuse_2_patches

  character(len=*), parameter, private :: sourcefile = &
        __FILE__

  ! 10/30/09: Created by Rosie Fisher
  ! ============================================================================

contains

  ! ============================================================================
  subroutine disturbance_rates( site_in, bc_in)
    !
    ! !DESCRIPTION:
    ! Calculates the fire and mortality related disturbance rates for each patch,
    ! and then determines which is the larger at the patch scale (for now, there an only
    ! be one disturbance type for each timestep.  
    ! all disturbance rates here are per daily timestep. 
    
    ! 2016-2017
    ! Modify to add logging disturbance

    ! !USES:
    use EDMortalityFunctionsMod , only : mortality_rates
    ! loging flux
    use EDLoggingMortalityMod , only : LoggingMortality_frac

  
    ! !ARGUMENTS:
    type(ed_site_type) , intent(inout), target :: site_in
    type(bc_in_type) , intent(in) :: bc_in
    !
    ! !LOCAL VARIABLES:
    type (ed_patch_type) , pointer :: currentPatch
    type (ed_cohort_type), pointer :: currentCohort

    real(r8) :: cmort
    real(r8) :: bmort
    real(r8) :: hmort
    real(r8) :: frmort

    real(r8) :: lmort_direct
    real(r8) :: lmort_collateral
    real(r8) :: lmort_infra

    integer  :: threshold_sizeclass

    !----------------------------------------------------------------------------------------------
    ! Calculate Mortality Rates (these were previously calculated during growth derivatives)
    ! And the same rates in understory plants have already been applied to %dndt
    !----------------------------------------------------------------------------------------------
    
    currentPatch => site_in%oldest_patch
    do while (associated(currentPatch))   

       currentCohort => currentPatch%shortest
       do while(associated(currentCohort))        
          ! Mortality for trees in the understorey.
          currentCohort%patchptr => currentPatch

          call mortality_rates(currentCohort,bc_in,cmort,hmort,bmort,frmort)
          currentCohort%dmort  = cmort+hmort+bmort+frmort
          call carea_allom(currentCohort%dbh,currentCohort%n,site_in%spread,currentCohort%pft,currentCohort%c_area)

          ! Initialize diagnostic mortality rates
          currentCohort%cmort = cmort
          currentCohort%bmort = bmort
          currentCohort%hmort = hmort
          currentCohort%frmort = frmort
          currentCohort%fmort = 0.0_r8 ! Fire mortality is initialized as zero, but may be changed

          call LoggingMortality_frac(currentCohort%pft, currentCohort%dbh, &
                lmort_direct,lmort_collateral,lmort_infra )
         
          currentCohort%lmort_direct    = lmort_direct
          currentCohort%lmort_collateral = lmort_collateral
          currentCohort%lmort_infra      = lmort_infra

          
          currentCohort => currentCohort%taller
       end do
       currentPatch => currentPatch%younger
    end do

    ! ---------------------------------------------------------------------------------------------
    ! Calculate Disturbance Rates based on the mortality rates just calculated
    ! ---------------------------------------------------------------------------------------------

    currentPatch => site_in%oldest_patch
    do while (associated(currentPatch))   
       
       currentPatch%disturbance_rates(dtype_ifall) = 0.0_r8
       currentPatch%disturbance_rates(dtype_ilog)  = 0.0_r8

       currentCohort => currentPatch%shortest
       do while(associated(currentCohort))   

          if(currentCohort%canopy_layer == 1)then

             ! Treefall Disturbance Rate
             currentPatch%disturbance_rates(dtype_ifall) = currentPatch%disturbance_rates(dtype_ifall) + &
                  fates_mortality_disturbance_fraction * &
                  min(1.0_r8,currentCohort%dmort)*hlm_freq_day*currentCohort%c_area/currentPatch%area

             ! Logging Disturbance Rate
             currentPatch%disturbance_rates(dtype_ilog) = currentPatch%disturbance_rates(dtype_ilog) + &
                   min(1.0_r8, currentCohort%lmort_direct +                         & 
                               currentCohort%lmort_collateral +                      &
                               currentCohort%lmort_infra ) *                         &
                               currentCohort%c_area/currentPatch%area
             
          endif
          currentCohort => currentCohort%taller
       enddo !currentCohort

       ! Fire Disturbance Rate
       ! Fudge - fires can't burn the whole patch, as this causes /0 errors.
       ! This is accumulating the daily fires over the whole 30 day patch generation phase.  
       currentPatch%disturbance_rates(dtype_ifire) = &
             min(0.99_r8,currentPatch%disturbance_rates(dtype_ifire) + currentPatch%frac_burnt)

       if (currentPatch%disturbance_rates(dtype_ifire) > 0.98_r8)then
          write(fates_log(),*) 'very high fire areas', &
                currentPatch%disturbance_rates(dtype_ifire),currentPatch%frac_burnt
       endif



       ! ------------------------------------------------------------------------------------------
       ! Determine which disturbance is dominant, and force mortality diagnostics in the upper 
       ! canopy to be zero for the non-dominant mode.  Note: upper-canopy tree-fall mortality is 
       ! not always disturbance generating, so when tree-fall mort is non-dominant, make sure
       ! to still diagnose and track the non-disturbance rate
       ! ------------------------------------------------------------------------------------------
       
       
       if (currentPatch%disturbance_rates(dtype_ilog) > currentPatch%disturbance_rates(dtype_ifall) .and. &
             currentPatch%disturbance_rates(dtype_ilog) > currentPatch%disturbance_rates(dtype_ifire) ) then 
          
          currentPatch%disturbance_rate = currentPatch%disturbance_rates(dtype_ilog)

          ! Update diagnostics
          currentCohort => currentPatch%shortest
          do while(associated(currentCohort))
             if(currentCohort%canopy_layer == 1)then
                currentCohort%fmort = 0.0_r8
                currentCohort%cmort = currentCohort%cmort*(1.0_r8 - fates_mortality_disturbance_fraction)
                currentCohort%hmort = currentCohort%hmort*(1.0_r8 - fates_mortality_disturbance_fraction)
                currentCohort%bmort = currentCohort%bmort*(1.0_r8 - fates_mortality_disturbance_fraction)
                currentCohort%dmort = currentCohort%dmort*(1.0_r8 - fates_mortality_disturbance_fraction)
                currentCohort%frmort = currentCohort%frmort*(1.0_r8 - fates_mortality_disturbance_fraction)
             end if
             currentCohort => currentCohort%taller
          enddo !currentCohort
          
          
       elseif (currentPatch%disturbance_rates(dtype_ifire) > currentPatch%disturbance_rates(dtype_ifall) .and. &
             currentPatch%disturbance_rates(dtype_ifire) > currentPatch%disturbance_rates(dtype_ilog) ) then  ! DISTURBANCE IS FIRE

          currentPatch%disturbance_rate = currentPatch%disturbance_rates(dtype_ifire)

          ! Update diagnostics, zero non-fire mortality rates
          currentCohort => currentPatch%shortest
          do while(associated(currentCohort))
             if(currentCohort%canopy_layer == 1)then
                currentCohort%cmort = currentCohort%cmort*(1.0_r8 - fates_mortality_disturbance_fraction)
                currentCohort%hmort = currentCohort%hmort*(1.0_r8 - fates_mortality_disturbance_fraction)
                currentCohort%bmort = currentCohort%bmort*(1.0_r8 - fates_mortality_disturbance_fraction)
                currentCohort%dmort = currentCohort%dmort*(1.0_r8 - fates_mortality_disturbance_fraction)
                currentCohort%frmort = currentCohort%frmort*(1.0_r8 - fates_mortality_disturbance_fraction)
                currentCohort%lmort_direct    = 0.0_r8
                currentCohort%lmort_collateral = 0.0_r8
                currentCohort%lmort_infra      = 0.0_r8
             end if
 
             ! This may be counter-intuitive, but the diagnostic fire-mortality rate
             ! will stay zero in the patch that undergoes fire, this is because
             ! the actual cohorts who experience the fire are only those in the
             ! newly created patch so currentCohort%fmort = 0.0_r8
             ! Don't worry, the cohorts in the newly created patch will reflect burn

             currentCohort => currentCohort%taller
          enddo !currentCohort

       else  ! If fire and loggin are not greater than treefall, just set disturbance rate to tree-fall
             ! which is most likely a 0.0

          currentPatch%disturbance_rate = currentPatch%disturbance_rates(dtype_ifall)
          
          ! Update diagnostics, zero non-treefall mortality rates
          currentCohort => currentPatch%shortest
          do while(associated(currentCohort))
             if(currentCohort%canopy_layer == 1)then
                currentCohort%lmort_direct    = 0.0_r8
                currentCohort%lmort_collateral = 0.0_r8
                currentCohort%lmort_infra      = 0.0_r8
                currentCohort%fmort            = 0.0_r8
             end if
             currentCohort => currentCohort%taller
          enddo !currentCohort


       endif

       currentPatch => currentPatch%younger

    enddo !patch loop 

  end subroutine disturbance_rates

    ! ============================================================================
  subroutine spawn_patches( currentSite, bc_in)
    !
    ! !DESCRIPTION:
    ! In this subroutine, the following happens
    ! 1) the total area disturbed is calculated
    ! 2) a new patch is created
    ! 3) properties are averaged
    ! 4) litter fluxes from fire and mortality are added 
    ! 5) For mortality, plants in existing patch canopy are killed. 
    ! 6) For mortality, Plants in new and existing understorey are killed
    ! 7) For fire, burned plants are killed, and unburned plants are added to new patch. 
    ! 8) New cohorts are added to new patch and sorted. 
    ! 9) New patch is added into linked list
    ! 10) Area checked, and patchno recalculated. 
    !
    ! !USES:
    
    use EDParamsMod         , only : ED_val_understorey_death, logging_coll_under_frac
    use EDCohortDynamicsMod , only : zero_cohort, copy_cohort, terminate_cohorts 

    !
    ! !ARGUMENTS:
    type (ed_site_type), intent(inout), target :: currentSite
    type (bc_in_type), intent(in)              :: bc_in
    !
    ! !LOCAL VARIABLES:
    type (ed_patch_type) , pointer :: new_patch
    type (ed_patch_type) , pointer :: currentPatch
    type (ed_cohort_type), pointer :: currentCohort
    type (ed_cohort_type), pointer :: nc
    type (ed_cohort_type), pointer :: storesmallcohort
    type (ed_cohort_type), pointer :: storebigcohort  
    real(r8) :: site_areadis                 ! total area disturbed in m2 per site per day
    real(r8) :: patch_site_areadis           ! total area disturbed in m2 per patch per day
    real(r8) :: age                          ! notional age of this patch in years
    integer  :: tnull                        ! is there a tallest cohort?
    integer  :: snull                        ! is there a shortest cohort?
    real(r8) :: root_litter_local(maxpft)    ! initial value of root litter. KgC/m2
    real(r8) :: leaf_litter_local(maxpft)    ! initial value of leaf litter. KgC/m2
    real(r8) :: cwd_ag_local(ncwd)           ! initial value of above ground coarse woody debris. KgC/m2
    real(r8) :: cwd_bg_local(ncwd)           ! initial value of below ground coarse woody debris. KgC/m2
    !---------------------------------------------------------------------

    storesmallcohort => null() ! storage of the smallest cohort for insertion routine
    storebigcohort   => null() ! storage of the largest cohort for insertion routine 

    ! calculate area of disturbed land, in this timestep, by summing contributions from each existing patch. 
    currentPatch => currentSite%youngest_patch

    ! zero site-level fire fluxes
    currentSite%cwd_ag_burned       = 0.0_r8
    currentSite%leaf_litter_burned  = 0.0_r8
    currentSite%total_burn_flux_to_atm = 0.0_r8    

    site_areadis = 0.0_r8
    do while(associated(currentPatch))

       !FIX(RF,032414) Does using the max(fire,mort) actually make sense here?
       site_areadis = site_areadis + currentPatch%area * min(1.0_r8,currentPatch%disturbance_rate) 
       currentPatch => currentPatch%older     

    enddo ! end loop over patches. sum area disturbed for all patches. 

    if (site_areadis > 0.0_r8) then  
       cwd_ag_local = 0.0_r8
       cwd_bg_local = 0.0_r8
       leaf_litter_local = 0.0_r8
       root_litter_local = 0.0_r8
       age = 0.0_r8

       allocate(new_patch)
       call create_patch(currentSite, new_patch, age, site_areadis, &
            cwd_ag_local, cwd_bg_local, leaf_litter_local, &
            root_litter_local)

       new_patch%tallest  => null()
       new_patch%shortest => null()

       currentPatch => currentSite%oldest_patch
       ! loop round all the patches that contribute surviving indivduals and litter pools to the new patch.     
       do while(associated(currentPatch))   

          ! This is the amount of patch area that is disturbed, and donated by the donor
          patch_site_areadis = currentPatch%area * currentPatch%disturbance_rate

          call average_patch_properties(currentPatch, new_patch, patch_site_areadis)
          
          if (currentPatch%disturbance_rates(dtype_ilog) > currentPatch%disturbance_rates(dtype_ifall) .and. &
                currentPatch%disturbance_rates(dtype_ilog) > currentPatch%disturbance_rates(dtype_ifire) ) then 
             
             call logging_litter_fluxes(currentSite, currentPatch, new_patch, patch_site_areadis)
             
          elseif (currentPatch%disturbance_rates(dtype_ifire) > currentPatch%disturbance_rates(dtype_ifall) .and. &
                currentPatch%disturbance_rates(dtype_ifire) > currentPatch%disturbance_rates(dtype_ilog) ) then
             
             call fire_litter_fluxes(currentSite, currentPatch, new_patch, patch_site_areadis)  
             
          else
             
             call mortality_litter_fluxes(currentSite, currentPatch, new_patch, patch_site_areadis)
             
          endif

          !INSERT SURVIVORS FROM DISTURBANCE INTO NEW PATCH 
          currentCohort => currentPatch%shortest
          do while(associated(currentCohort))       

             allocate(nc)             
             if(hlm_use_planthydro.eq.itrue) call InitHydrCohort(nc)
             call zero_cohort(nc)

             ! nc is the new cohort that goes in the disturbed patch (new_patch)... currentCohort
             ! is the curent cohort that stays in the donor patch (currentPatch) 
             call copy_cohort(currentCohort, nc)

             !this is the case as the new patch probably doesn't have a closed canopy, and
             ! even if it does, that will be sorted out in canopy_structure. 
             nc%canopy_layer = 1 
             nc%canopy_layer_yesterday = 1._r8 

             ! treefall mortality is the dominant disturbance
             if(currentPatch%disturbance_rates(dtype_ifall) > currentPatch%disturbance_rates(dtype_ifire) .and. &
                    currentPatch%disturbance_rates(dtype_ifall) > currentPatch%disturbance_rates(dtype_ilog))then 

                if(currentCohort%canopy_layer == 1)then

                   ! In the donor patch we are left with fewer trees because the area has decreased
                   ! the plant density for large trees does not actually decrease in the donor patch
                   ! because this is the part of the original patch where no trees have actually fallen
                   ! The diagnostic cmort,bmort,hmort, and frmort  rates have already been saved         

                   currentCohort%n = currentCohort%n * (1.0_r8 - fates_mortality_disturbance_fraction * &
                        min(1.0_r8,currentCohort%dmort * hlm_freq_day))

                   nc%n = 0.0_r8      ! kill all of the trees who caused the disturbance.  
       
                   nc%cmort = nan     ! The mortality diagnostics are set to nan because the cohort should dissappear
                   nc%hmort = nan
                   nc%bmort = nan
                   nc%fmort = nan
                   nc%frmort = nan
                   nc%lmort_direct     = nan
                   nc%lmort_collateral = nan
                   nc%lmort_infra      = nan

                else
                   ! small trees 
                   if(EDPftvarcon_inst%woody(currentCohort%pft) == 1)then


                      ! Survivorship of undestory woody plants.  Two step process.
                      ! Step 1:  Reduce current number of plants to reflect the change in area.
                      !          The number density per square are doesn't change, but since the patch is smaller
                      !          and cohort counts are absolute, reduce this number.
                      nc%n = currentCohort%n * patch_site_areadis/currentPatch%area

                      ! because the mortality rate due to impact for the cohorts which had been in the understory and are now in the newly-
                      ! disturbed patch is very high, passing the imort directly to history results in large numerical errors, on account
                      ! of the sharply reduced number densities.  so instead pass this info via a site-level diagnostic variable before reducing 
                      ! the number density.
                      currentSite%imort_rate(currentCohort%size_class, currentCohort%pft) = &
                           currentSite%imort_rate(currentCohort%size_class, currentCohort%pft) + &
                           nc%n * ED_val_understorey_death / hlm_freq_day
                      currentSite%imort_carbonflux = currentSite%imort_carbonflux + &
                           (nc%n * ED_val_understorey_death / hlm_freq_day ) * &
                           currentCohort%b_total() * g_per_kg * days_per_sec * years_per_day * ha_per_m2
                      
                      ! Step 2:  Apply survivor ship function based on the understory death fraction
                      ! remaining of understory plants of those that are knocked over by the overstorey trees dying...  
                      nc%n = nc%n * (1.0_r8 - ED_val_understorey_death)
                      
                      ! since the donor patch split and sent a fraction of its members
                      ! to the new patch and a fraction to be preserved in itself,
                      ! when reporting diagnostic rates, we must carry over the mortality rates from
                      ! the donor that were applied before the patch split.  Remember this is only
                      ! for diagnostics.  But think of it this way, the rates are weighted by 
                      ! number density in EDCLMLink, and the number density of this new patch is donated
                      ! so with the number density must come the effective mortality rates.

                      nc%fmort            = 0.0_r8               ! Should had also been zero in the donor
                      nc%cmort            = currentCohort%cmort
                      nc%hmort            = currentCohort%hmort
                      nc%bmort            = currentCohort%bmort
                      nc%frmort           = currentCohort%frmort
                      nc%dmort            = currentCohort%dmort
                      nc%lmort_direct     = currentCohort%lmort_direct
                      nc%lmort_collateral = currentCohort%lmort_collateral
                      nc%lmort_infra      = currentCohort%lmort_infra

                      ! understory trees that might potentially be knocked over in the disturbance. 
                      ! The existing (donor) patch should not have any impact mortality, it should
                      ! only lose cohorts due to the decrease in area.  This is not mortality.
                      ! Besides, the current and newly created patch sum to unity                      

                      currentCohort%n = currentCohort%n * (1._r8 -  patch_site_areadis/currentPatch%area)
                      
                   else 
                      ! grass is not killed by mortality disturbance events. Just move it into the new patch area. 
                      ! Just split the grass into the existing and new patch structures
                      nc%n = currentCohort%n * patch_site_areadis/currentPatch%area

                      ! Those remaining in the existing
                      currentCohort%n = currentCohort%n * (1._r8 - patch_site_areadis/currentPatch%area)

                      nc%fmort            = 0.0_r8
                      nc%cmort            = currentCohort%cmort
                      nc%hmort            = currentCohort%hmort
                      nc%bmort            = currentCohort%bmort
                      nc%frmort           = currentCohort%frmort
                      nc%dmort            = currentCohort%dmort
                      nc%lmort_direct    = currentCohort%lmort_direct
                      nc%lmort_collateral = currentCohort%lmort_collateral
                      nc%lmort_infra      = currentCohort%lmort_infra
                      
                   endif
                endif

             ! Fire is the dominant disturbance 
             elseif (currentPatch%disturbance_rates(dtype_ifire) > currentPatch%disturbance_rates(dtype_ifall) .and. &
                     currentPatch%disturbance_rates(dtype_ifire) > currentPatch%disturbance_rates(dtype_ilog)) then !fire

                ! Number of members in the new patch, before we impose fire survivorship
                nc%n = currentCohort%n * patch_site_areadis/currentPatch%area

                ! loss of individuals from source patch due to area shrinking
                currentCohort%n = currentCohort%n * (1._r8 - patch_site_areadis/currentPatch%area) 

                ! loss of individual from fire in new patch.
                nc%n = nc%n * (1.0_r8 - currentCohort%fire_mort) 

                nc%fmort            = currentCohort%fire_mort/hlm_freq_day
                
                nc%cmort            = currentCohort%cmort
                nc%hmort            = currentCohort%hmort
                nc%bmort            = currentCohort%bmort
                nc%frmort           = currentCohort%frmort
                nc%dmort            = currentCohort%dmort
                nc%lmort_direct     = currentCohort%lmort_direct
                nc%lmort_collateral = currentCohort%lmort_collateral
                nc%lmort_infra      = currentCohort%lmort_infra
                
             ! Logging is the dominant disturbance  
             elseif (currentPatch%disturbance_rates(dtype_ilog) > currentPatch%disturbance_rates(dtype_ifall) .and. &
                     currentPatch%disturbance_rates(dtype_ilog) > currentPatch%disturbance_rates(dtype_ifire)) then  ! Logging 

                ! If this cohort is in the upper canopy. It generated 
                if(currentCohort%canopy_layer == 1)then
                   
                   ! Trees generating this disturbance are not there by definition
                   nc%n            = 0.0_r8 

                   ! Reduce counts in the existing/donor patch according to the logging rate
                   currentCohort%n = currentCohort%n * (1.0_r8 - min(1.0_r8,(currentCohort%lmort_direct +    &
                                                                             currentCohort%lmort_collateral + &
                                                                             currentCohort%lmort_infra)))

                   ! The mortality diagnostics are set to nan because the cohort should dissappear
                   nc%cmort            = nan
                   nc%hmort            = nan
                   nc%bmort            = nan
                   nc%frmort           = nan
                   nc%fmort            = nan
                   nc%lmort_direct     = nan
                   nc%lmort_collateral = nan
                   nc%lmort_infra      = nan

                else

                   ! WHat to do with cohorts in the understory of a logging generated
                   ! disturbance patch?

                   if(EDPftvarcon_inst%woody(currentCohort%pft) == 1)then


                      ! Survivorship of undestory woody plants.  Two step process.
                      ! Step 1:  Reduce current number of plants to reflect the change in area.
                      !          The number density per square are doesn't change, but since the patch is smaller
                      !          and cohort counts are absolute, reduce this number.
                      nc%n = currentCohort%n * patch_site_areadis/currentPatch%area

                      ! because the mortality rate due to impact for the cohorts which had been in the understory and are now in the newly-
                      ! disturbed patch is very high, passing the imort directly to history results in large numerical errors, on account
                      ! of the sharply reduced number densities.  so instead pass this info via a site-level diagnostic variable before reducing 
                      ! the number density.
                      currentSite%imort_rate(currentCohort%size_class, currentCohort%pft) = &
                           currentSite%imort_rate(currentCohort%size_class, currentCohort%pft) + &
                           nc%n * logging_coll_under_frac / hlm_freq_day
                      currentSite%imort_carbonflux = currentSite%imort_carbonflux + &
<<<<<<< HEAD
                           (nc%n * ED_val_understorey_death / hlm_freq_day ) * &
                           currentCohort%b_total() * g_per_kg * days_per_sec * years_per_day * ha_per_m2
=======
                           (nc%n * logging_coll_under_frac/ hlm_freq_day ) * &
                           currentCohort%b * g_per_kg * days_per_sec * years_per_day * ha_per_m2
>>>>>>> 1a3be630
                      
                      ! Step 2:  Apply survivor ship function based on the understory death fraction
                     
                      ! remaining of understory plants of those that are knocked over by the overstorey trees dying...  
                      ! LOGGING SURVIVORSHIP OF UNDERSTORY PLANTS IS SET AS A NEW PARAMETER in the fatesparameter files 
                      nc%n = nc%n * (1.0_r8 - logging_coll_under_frac)

                      ! Step 3: Reduce the number count of cohorts in the original/donor/non-disturbed patch 
                      !         to reflect the area change
                      currentCohort%n = currentCohort%n * (1._r8 -  patch_site_areadis/currentPatch%area)


                      nc%fmort            = 0.0_r8
                      nc%cmort            = currentCohort%cmort
                      nc%hmort            = currentCohort%hmort
                      nc%bmort            = currentCohort%bmort
                      nc%frmort           = currentCohort%frmort
                      nc%dmort            = currentCohort%dmort
                      nc%lmort_direct     = currentCohort%lmort_direct
                      nc%lmort_collateral = currentCohort%lmort_collateral
                      nc%lmort_infra      = currentCohort%lmort_infra

                   else
                      
                      ! grass is not killed by mortality disturbance events. Just move it into the new patch area. 
                      ! Just split the grass into the existing and new patch structures
                      nc%n = currentCohort%n * patch_site_areadis/currentPatch%area
                      
                      ! Those remaining in the existing
                      currentCohort%n = currentCohort%n * (1._r8 - patch_site_areadis/currentPatch%area)

                      ! No grass impact mortality imposed on the newly created patch
                      nc%fmort            = 0.0_r8
                      nc%cmort            = currentCohort%cmort
                      nc%hmort            = currentCohort%hmort
                      nc%bmort            = currentCohort%bmort
                      nc%frmort           = currentCohort%frmort
                      nc%dmort            = currentCohort%dmort
                      nc%lmort_direct    = currentCohort%lmort_direct
                      nc%lmort_collateral = currentCohort%lmort_collateral
                      nc%lmort_infra      = currentCohort%lmort_infra
                      
                   endif  ! is/is-not woody
                   
                endif  ! Select canopy layer

             end if   ! Select disturbance mode

             if (nc%n > 0.0_r8) then   
                storebigcohort   =>  new_patch%tallest
                storesmallcohort =>  new_patch%shortest 
                if(associated(new_patch%tallest))then
                   tnull = 0
                else
                   tnull = 1
                   new_patch%tallest => nc
                   nc%taller => null()
                endif

                if(associated(new_patch%shortest))then
                   snull = 0
                else
                   snull = 1
                   new_patch%shortest => nc
                   nc%shorter => null()
                endif
                nc%patchptr => new_patch
                call insert_cohort(nc, new_patch%tallest, new_patch%shortest, tnull, snull, storebigcohort, storesmallcohort)

                new_patch%tallest  => storebigcohort 
                new_patch%shortest => storesmallcohort   
             else
                if(hlm_use_planthydro.eq.itrue) call DeallocateHydrCohort(nc)
                deallocate(nc) !get rid of the new memory.
             endif

             currentCohort => currentCohort%taller      
          enddo ! currentCohort 
          call sort_cohorts(currentPatch)

          !zero disturbance accumulators
          currentPatch%disturbance_rate  = 0._r8
          currentPatch%disturbance_rates = 0._r8

          !update area of donor patch
          currentPatch%area = currentPatch%area - patch_site_areadis

          ! sort out the cohorts, since some of them may be so small as to need removing. 
          ! the first call to terminate cohorts removes sparse number densities,
          ! the second call removes for all other reasons (sparse culling must happen
          ! before fusion)
          call terminate_cohorts(currentSite, currentPatch, 1)
          call fuse_cohorts(currentPatch, bc_in)
          call terminate_cohorts(currentSite, currentPatch, 2)
          call sort_cohorts(currentPatch)

          currentPatch => currentPatch%younger

       enddo ! currentPatch patch loop. 

          
       !*************************/
       !**  INSERT NEW PATCH INTO LINKED LIST    
       !**********`***************/        
       currentPatch               => currentSite%youngest_patch
       new_patch%older            => currentPatch
       new_patch%younger          => NULL()
       currentPatch%younger       => new_patch
       currentSite%youngest_patch => new_patch

       ! sort out the cohorts, since some of them may be so small as to need removing. 
       ! the first call to terminate cohorts removes sparse number densities,
       ! the second call removes for all other reasons (sparse culling must happen
       ! before fusion)
       call terminate_cohorts(currentSite, new_patch, 1)
       call fuse_cohorts(new_patch, bc_in)
       call terminate_cohorts(currentSite, new_patch, 2)
       call sort_cohorts(new_patch)

    endif !end new_patch area 

    call check_patch_area(currentSite)
    call set_patchno(currentSite)

  end subroutine spawn_patches

  ! ============================================================================
  subroutine check_patch_area( currentSite )
    !
    ! !DESCRIPTION:
    !  Check to see that total area is not exceeded.  
    !
    ! !USES:
    !
    ! !ARGUMENTS:
    type(ed_site_type), intent(in), target  :: currentSite 
    !
    ! !LOCAL VARIABLES:
    real(r8) :: areatot
    type(ed_patch_type), pointer :: currentPatch 
    !---------------------------------------------------------------------

    areatot = 0._r8
    currentPatch => currentSite%oldest_patch
    do while(associated(currentPatch))
       areatot = areatot + currentPatch%area
       currentPatch => currentPatch%younger
       if (( areatot - area ) > 0._r8 ) then 
          write(fates_log(),*) 'trimming patch area - is too big' , areatot-area
          currentSite%oldest_patch%area = currentSite%oldest_patch%area - (areatot - area)
       endif
    enddo

  end subroutine check_patch_area

  ! ============================================================================
  subroutine set_patchno( currentSite )
    !
    ! !DESCRIPTION:
    !  Give patches an order number from the oldest to youngest. 
    !
    ! !USES:
    !
    ! !ARGUMENTS:
    type(ed_site_type),intent(in), target :: currentSite 
    !
    ! !LOCAL VARIABLES:
    type(ed_patch_type), pointer :: currentPatch 
    integer patchno
    !---------------------------------------------------------------------

    patchno = 1
    currentPatch => currentSite%oldest_patch
    do while(associated(currentPatch))
       currentPatch%patchno = patchno
       patchno = patchno + 1
       currentPatch => currentPatch%younger
    enddo

  end subroutine set_patchno

  ! ============================================================================
  subroutine average_patch_properties( currentPatch, newPatch, patch_site_areadis )
    !
    ! !DESCRIPTION:
    ! Average together the state properties of all of the donor patches that
    ! make up the new patch. 
    !
    ! !USES:
    !
    ! !ARGUMENTS:
    type(ed_patch_type) , intent(in), target  :: currentPatch
    type(ed_patch_type) , intent(inout)       :: newPatch 
    real(r8)            , intent(out)         :: patch_site_areadis   ! amount of land disturbed in this patch. m2
    !
    ! !LOCAL VARIABLES:
    integer  :: c,p ! counters for PFT and litter size class. 
    !---------------------------------------------------------------------

    patch_site_areadis = currentPatch%area * currentPatch%disturbance_rate ! how much land is disturbed in this donor patch? 
 
    do c = 1,ncwd !move litter pool en mass into the new patch. 
       newPatch%cwd_ag(c) = newPatch%cwd_ag(c) + currentPatch%cwd_ag(c) * patch_site_areadis/newPatch%area
       newPatch%cwd_bg(c) = newPatch%cwd_bg(c) + currentPatch%cwd_bg(c) * patch_site_areadis/newPatch%area
    enddo

    do p = 1,numpft !move litter pool en mass into the new patch
       newPatch%root_litter(p) = newPatch%root_litter(p) + &
             currentPatch%root_litter(p) * patch_site_areadis/newPatch%area
       newPatch%leaf_litter(p) = newPatch%leaf_litter(p) + &
             currentPatch%leaf_litter(p) * patch_site_areadis/newPatch%area

       ! The fragmentation/decomposition flux from donor patches has already occured in existing patches.  However
       ! some of their area has been carved out for this new patches which is receiving donations.
       ! Lets maintain conservation on that pre-existing mass flux in these newly disturbed patches
       
       newPatch%root_litter_out(p) = newPatch%root_litter_out(p) + &
             currentPatch%root_litter_out(p) * patch_site_areadis/newPatch%area
       newPatch%leaf_litter_out(p) = newPatch%leaf_litter_out(p) + &
             currentPatch%leaf_litter_out(p) * patch_site_areadis/newPatch%area

    enddo

  end subroutine average_patch_properties

  ! ============================================================================
  subroutine fire_litter_fluxes(currentSite, cp_target, new_patch_target, patch_site_areadis)
    !
    ! !DESCRIPTION:
    !  CWD pool burned by a fire. 
    !  Carbon going from burned trees into CWD pool
    !  Burn parts of trees that don't die in fire
    !  Burn live grasses and kill them. 
    !
    ! !USES:
    use SFParamsMod,          only : SF_VAL_CWD_FRAC
    use EDtypesMod          , only : dl_sf
    !
    ! !ARGUMENTS:
    type(ed_site_type)  , intent(inout), target :: currentSite
    type(ed_patch_type) , intent(inout), target :: cp_target
    type(ed_patch_type) , intent(inout), target :: new_patch_target
    real(r8)            , intent(inout)         :: patch_site_areadis
    !
    ! !LOCAL VARIABLES:
    type(ed_patch_type) , pointer :: currentPatch
    type(ed_patch_type) , pointer :: new_patch
    type(ed_cohort_type), pointer :: currentCohort
    real(r8) :: bcroot               ! amount of below ground coarse root per cohort  kgC. (goes into CWD_BG)
    real(r8) :: bstem                ! amount of above ground stem biomass per cohort  kgC.(goes into CWG_AG)
    real(r8) :: dead_tree_density    ! no trees killed by fire per m2
    reaL(r8) :: burned_litter        ! amount of each litter pool burned by fire.  kgC/m2/day
    real(r8) :: burned_leaves        ! amount of tissue consumed by fire for grass. KgC/individual/day
    integer  :: c, p 
    !---------------------------------------------------------------------

    !check that total area is not exceeded. 
    currentPatch => cp_target
    new_patch => new_patch_target

    if ( currentPatch%fire  ==  1 ) then !only do this if there was a fire in this actual patch. 
       patch_site_areadis = currentPatch%area * currentPatch%disturbance_rate ! how much land is disturbed in this donor patch? 

       !************************************/ 
       !PART 1)  Burn the fractions of existing litter in the new patch that were consumed by the fire. 
       !************************************/ 
       do c = 1,ncwd
          burned_litter = new_patch%cwd_ag(c) * patch_site_areadis/new_patch%area * &
                currentPatch%burnt_frac_litter(c+1) !kG/m2/day
          new_patch%cwd_ag(c) = new_patch%cwd_ag(c) - burned_litter
          currentSite%flux_out = currentSite%flux_out + burned_litter * new_patch%area !kG/site/day
          currentSite%total_burn_flux_to_atm = currentSite%total_burn_flux_to_atm + &
                burned_litter * new_patch%area !kG/site/day
       enddo

       do p = 1,numpft
          burned_litter = new_patch%leaf_litter(p) * patch_site_areadis/new_patch%area * &
                currentPatch%burnt_frac_litter(dl_sf)
          new_patch%leaf_litter(p) = new_patch%leaf_litter(p) - burned_litter
          currentSite%flux_out = currentSite%flux_out + burned_litter * new_patch%area !kG/site/day
          currentSite%total_burn_flux_to_atm = currentSite%total_burn_flux_to_atm + &
                burned_litter * new_patch%area !kG/site/day
      enddo

       !************************************/     
       !PART 2) Put unburned parts of plants that died in the fire into the litter pool of new and old patches 
       ! This happens BEFORE the plant numbers have been updated. So we are working with the 
       ! pre-fire population of plants, which is the right way round. 
       !************************************/ 
       currentCohort => currentPatch%shortest
       do while(associated(currentCohort))
          p = currentCohort%pft
          if(EDPftvarcon_inst%woody(p) == 1)then !DEAD (FROM FIRE) TREES
             !************************************/ 
             ! Number of trees that died because of the fire, per m2 of ground. 
             ! Divide their litter into the four litter streams, and spread evenly across ground surface. 
             !************************************/  
             ! stem biomass per tree
             bstem  = (currentCohort%bsw + currentCohort%bdead) * EDPftvarcon_inst%allom_agb_frac(p)
             ! coarse root biomass per tree
             bcroot = (currentCohort%bsw + currentCohort%bdead) * (1.0_r8 - EDPftvarcon_inst%allom_agb_frac(p) )
             ! density of dead trees per m2. 
             dead_tree_density  = (currentCohort%fire_mort * currentCohort%n*patch_site_areadis/currentPatch%area) / AREA  

             ! Unburned parts of dead tree pool. 
             ! Unburned leaves and roots    
             
             new_patch%leaf_litter(p) = new_patch%leaf_litter(p) + dead_tree_density * (currentCohort%bl) &
             * (1.0_r8-currentCohort%cfa)
             new_patch%root_litter(p) = new_patch%root_litter(p) + dead_tree_density * (currentCohort%br+currentCohort%bstore)
             currentPatch%leaf_litter(p) = currentPatch%leaf_litter(p) + dead_tree_density * &
                  (currentCohort%bl) * (1.0_r8-currentCohort%cfa)
             currentPatch%root_litter(p) = currentPatch%root_litter(p) + dead_tree_density * &
                  (currentCohort%br+currentCohort%bstore)

             ! track as diagnostic fluxes
             currentSite%leaf_litter_diagnostic_input_carbonflux(p) = currentSite%leaf_litter_diagnostic_input_carbonflux(p) + &
                  (currentCohort%bl) * (1.0_r8-currentCohort%cfa) * currentCohort%fire_mort * currentCohort%n * &
                  hlm_days_per_year / AREA
             currentSite%root_litter_diagnostic_input_carbonflux(p) = currentSite%root_litter_diagnostic_input_carbonflux(p) + &
                  (currentCohort%br+currentCohort%bstore) * (1.0_r8-currentCohort%cfa) * currentCohort%fire_mort * &
                  currentCohort%n * hlm_days_per_year / AREA
      
             ! below ground coarse woody debris from burned trees
             do c = 1,ncwd
                new_patch%cwd_bg(c) = new_patch%cwd_bg(c) + dead_tree_density * SF_val_CWD_frac(c) * bcroot
                currentPatch%cwd_bg(c) = currentPatch%cwd_bg(c) + dead_tree_density * SF_val_CWD_frac(c) * bcroot

                ! track as diagnostic fluxes
                currentSite%CWD_BG_diagnostic_input_carbonflux(c) = currentSite%CWD_BG_diagnostic_input_carbonflux(c) + &
                     SF_val_CWD_frac(c) * bcroot * currentCohort%fire_mort * currentCohort%n * &
                     hlm_days_per_year / AREA
             enddo

             ! above ground coarse woody debris from unburned twigs and small branches
             do c = 1,2
                new_patch%cwd_ag(c) = new_patch%cwd_ag(c) + dead_tree_density * SF_val_CWD_frac(c) * bstem &
                * (1.0_r8-currentCohort%cfa)
                currentPatch%cwd_ag(c) = currentPatch%cwd_ag(c) + dead_tree_density * SF_val_CWD_frac(c) * &
                     bstem * (1.0_r8-currentCohort%cfa)

                ! track as diagnostic fluxes
                currentSite%CWD_AG_diagnostic_input_carbonflux(c) = currentSite%CWD_AG_diagnostic_input_carbonflux(c) + &
                     SF_val_CWD_frac(c) * bstem * (1.0_r8-currentCohort%cfa) * currentCohort%fire_mort * currentCohort%n * &
                     hlm_days_per_year / AREA
             enddo
             
             ! above ground coarse woody debris from large branches and stems: these do not burn in crown fires. 
             do c = 3,4
                new_patch%cwd_ag(c) = new_patch%cwd_ag(c) + dead_tree_density * SF_val_CWD_frac(c) * bstem
                currentPatch%cwd_ag(c) = currentPatch%cwd_ag(c) + dead_tree_density * SF_val_CWD_frac(c) * bstem

                ! track as diagnostic fluxes
                currentSite%CWD_AG_diagnostic_input_carbonflux(c) = currentSite%CWD_AG_diagnostic_input_carbonflux(c) + &
                     SF_val_CWD_frac(c) * bstem * currentCohort%fire_mort * currentCohort%n * &
                     hlm_days_per_year / AREA
             enddo
             
             ! Burned parts of dead tree pool.  
             ! Burned twigs and small branches. 
             do c = 1,2

                currentSite%cwd_ag_burned(c) = currentSite%cwd_ag_burned(c) + dead_tree_density * &
                     SF_val_CWD_frac(c) * bstem * currentCohort%cfa
                currentSite%flux_out  = currentSite%flux_out + dead_tree_density * &
                     AREA * SF_val_CWD_frac(c) * bstem * currentCohort%cfa
                currentSite%total_burn_flux_to_atm  = currentSite%total_burn_flux_to_atm + dead_tree_density * &
                     AREA * SF_val_CWD_frac(c) * bstem * currentCohort%cfa

             enddo
             
             !burned leaves. 
             do p = 1,numpft                  

                currentSite%leaf_litter_burned(p) = currentSite%leaf_litter_burned(p) + &
                     dead_tree_density * currentCohort%bl * currentCohort%cfa
                currentSite%flux_out  = currentSite%flux_out + &
                     dead_tree_density * AREA * currentCohort%bl * currentCohort%cfa
                currentSite%total_burn_flux_to_atm  = currentSite%total_burn_flux_to_atm + &
                     dead_tree_density * AREA * currentCohort%bl * currentCohort%cfa

             enddo

         endif

          currentCohort => currentCohort%taller

       enddo  ! currentCohort

       !************************************/     
       ! PART 3) Burn parts of trees that did *not* die in the fire.
       ! PART 4) Burn parts of grass that are consumed by the fire. 
       ! grasses are not killed directly by fire. They die by losing all of their leaves and starving. 
       !************************************/ 
       currentCohort => new_patch%shortest
       do while(associated(currentCohort))

          call carea_allom(currentCohort%dbh,currentCohort%n,currentSite%spread,currentCohort%pft,currentCohort%c_area)
          if(EDPftvarcon_inst%woody(currentCohort%pft) == 1)then
             burned_leaves = min(currentCohort%bl, (currentCohort%bl+currentCohort%bsw) * currentCohort%cfa)
          else
             burned_leaves = min(currentCohort%bl, (currentCohort%bl+currentCohort%bsw) * currentPatch%burnt_frac_litter(6))
          endif
          if (burned_leaves > 0.0_r8) then

             currentCohort%bl     = currentCohort%bl - burned_leaves

             !KgC/gridcell/day
             currentSite%flux_out = currentSite%flux_out + burned_leaves * currentCohort%n * &
                  patch_site_areadis/currentPatch%area * AREA 
             currentSite%total_burn_flux_to_atm = currentSite%total_burn_flux_to_atm+ burned_leaves * currentCohort%n * &
                  patch_site_areadis/currentPatch%area * AREA 

          endif
          currentCohort%cfa = 0.0_r8        

          currentCohort => currentCohort%taller

       enddo

    endif !currentPatch%fire. 

  end subroutine fire_litter_fluxes

  ! ============================================================================
  subroutine mortality_litter_fluxes(currentSite, cp_target, new_patch_target, patch_site_areadis)
    !
    ! !DESCRIPTION:
    !  Carbon going from ongoing mortality into CWD pools. 
    !
    ! !USES:
    use EDParamsMod,  only : ED_val_understorey_death
    use SFParamsMod,  only : SF_val_cwd_frac
    !
    ! !ARGUMENTS:
    type(ed_site_type)  , intent(inout), target :: currentSite 
    type(ed_patch_type) , intent(inout), target :: cp_target 
    type(ed_patch_type) , intent(inout), target :: new_patch_target
    real(r8)            , intent(in)            :: patch_site_areadis
    !
    ! !LOCAL VARIABLES:
    real(r8) :: cwd_litter_density
    real(r8) :: litter_area ! area over which to distribute this litter. 
    type(ed_cohort_type), pointer :: currentCohort
    type(ed_patch_type) , pointer :: currentPatch 
    type(ed_patch_type) , pointer :: new_patch 
    real(r8) :: understorey_dead  !Number of individual dead from the canopy layer /day
    real(r8) :: canopy_dead       !Number of individual dead from the understorey layer /day
    real(r8) :: np_mult           !Fraction of the new patch which came from the current patch (and so needs the same litter) 
    integer :: p,c
    real(r8) :: canopy_mortality_woody_litter(maxpft)    ! flux of wood litter in to litter pool: KgC/m2/day
    real(r8) :: canopy_mortality_leaf_litter(maxpft)     ! flux in to  leaf litter from tree death: KgC/m2/day
    real(r8) :: canopy_mortality_root_litter(maxpft)     ! flux in to froot litter  from tree death: KgC/m2/day
    !---------------------------------------------------------------------

    currentPatch => cp_target
    new_patch => new_patch_target
    canopy_mortality_woody_litter(:) = 0.0_r8 ! mortality generated litter. KgC/m2/day
    canopy_mortality_leaf_litter(:)  = 0.0_r8
    canopy_mortality_root_litter(:)  = 0.0_r8

    currentCohort => currentPatch%shortest
    do while(associated(currentCohort))       
       p = currentCohort%pft

          if(currentCohort%canopy_layer == 1)then         
             !currentCohort%dmort = mortality_rates(currentCohort) 
             !the disturbance calculations are done with the previous n, c_area and d_mort. So it's probably &
             !not right to recalcualte dmort here.
             canopy_dead = currentCohort%n * min(1.0_r8,currentCohort%dmort * hlm_freq_day * fates_mortality_disturbance_fraction)

             canopy_mortality_woody_litter(p)= canopy_mortality_woody_litter(p) + &
                  canopy_dead*(currentCohort%bdead+currentCohort%bsw)
             canopy_mortality_leaf_litter(p) = canopy_mortality_leaf_litter(p) + &
                  canopy_dead*(currentCohort%bl)
             canopy_mortality_root_litter(p) = canopy_mortality_root_litter(p) + &
                  canopy_dead*(currentCohort%br+currentCohort%bstore)

         else 
             if(EDPftvarcon_inst%woody(currentCohort%pft) == 1)then

                understorey_dead = ED_val_understorey_death * currentCohort%n * (patch_site_areadis/currentPatch%area)  !kgC/site/day
                canopy_mortality_woody_litter(p) = canopy_mortality_woody_litter(p)  + &
                     understorey_dead*(currentCohort%bdead+currentCohort%bsw)  
                canopy_mortality_leaf_litter(p)= canopy_mortality_leaf_litter(p)+ &
                     understorey_dead* currentCohort%bl 
                canopy_mortality_root_litter(p)= canopy_mortality_root_litter(p)+ &
                      understorey_dead*(currentCohort%br+currentCohort%bstore)

             ! FIX(SPM,040114) - clarify this comment
             ! grass is not killed by canopy mortality disturbance events.
             ! Just move it into the new patch area. 
             else 
                ! no-op
             endif
          endif
       

       currentCohort => currentCohort%taller      

    enddo !currentCohort         

    !************************************/
    !Evenly distribute the litter from the trees that died across the new and old patches
    !************************************/
    !************************************/
    !Evenly distribute the litter from the trees that died across the new and old patches
    !'litter' fluxes here are in KgC
    !************************************/
    litter_area = currentPatch%area 
    np_mult =  patch_site_areadis/new_patch%area
    ! This litter is distributed between the current and new patches, &
    ! not to any other patches. This is really the eventually area of the current patch &
    ! (currentPatch%area-patch_site_areadis) +patch_site_areadis...
    ! For the new patch, only some fraction of its land area (patch_areadis/np%area) is derived from the current patch
    ! so we need to multiply by patch_areadis/np%area

    do p = 1,numpft
    
       do c = 1,ncwd
          
          cwd_litter_density = SF_val_CWD_frac(c) * canopy_mortality_woody_litter(p) / litter_area
          
          new_patch%cwd_ag(c)    = new_patch%cwd_ag(c)    + EDPftvarcon_inst%allom_agb_frac(p) * cwd_litter_density * np_mult
          currentPatch%cwd_ag(c) = currentPatch%cwd_ag(c) + EDPftvarcon_inst%allom_agb_frac(p) * cwd_litter_density
          new_patch%cwd_bg(c)    = new_patch%cwd_bg(c)    + (1._r8-EDPftvarcon_inst%allom_agb_frac(p)) * cwd_litter_density * np_mult 
          currentPatch%cwd_bg(c) = currentPatch%cwd_bg(c) + (1._r8-EDPftvarcon_inst%allom_agb_frac(p)) * cwd_litter_density 
          
          ! track as diagnostic fluxes
          currentSite%CWD_AG_diagnostic_input_carbonflux(c) = currentSite%CWD_AG_diagnostic_input_carbonflux(c) + &
                SF_val_CWD_frac(c) * canopy_mortality_woody_litter(p) * hlm_days_per_year * EDPftvarcon_inst%allom_agb_frac(p)/ AREA 
          currentSite%CWD_BG_diagnostic_input_carbonflux(c) = currentSite%CWD_BG_diagnostic_input_carbonflux(c) + &
                SF_val_CWD_frac(c) * canopy_mortality_woody_litter(p) * hlm_days_per_year * (1.0_r8 - EDPftvarcon_inst%allom_agb_frac(p)) / AREA
       enddo

       new_patch%leaf_litter(p) = new_patch%leaf_litter(p) + canopy_mortality_leaf_litter(p) / litter_area * np_mult
       new_patch%root_litter(p) = new_patch%root_litter(p) + canopy_mortality_root_litter(p) / litter_area * np_mult 

       currentPatch%leaf_litter(p) = currentPatch%leaf_litter(p) + canopy_mortality_leaf_litter(p) / litter_area
       currentPatch%root_litter(p) = currentPatch%root_litter(p) + canopy_mortality_root_litter(p) / litter_area

       ! track as diagnostic fluxes
       currentSite%leaf_litter_diagnostic_input_carbonflux(p) = currentSite%leaf_litter_diagnostic_input_carbonflux(p) + &
            canopy_mortality_leaf_litter(p) * hlm_days_per_year / AREA

       currentSite%root_litter_diagnostic_input_carbonflux(p) = currentSite%root_litter_diagnostic_input_carbonflux(p) + &
            canopy_mortality_root_litter(p) * hlm_days_per_year / AREA
    enddo

  end subroutine mortality_litter_fluxes

  ! ============================================================================
  subroutine create_patch(currentSite, new_patch, age, areap,cwd_ag_local,cwd_bg_local, &
       leaf_litter_local,root_litter_local)
    !
    ! !DESCRIPTION:
    !  Set default values for creating a new patch
    !
    ! !USES:
    !
    ! !ARGUMENTS:
    type(ed_site_type) , intent(inout), target :: currentSite
    type(ed_patch_type), intent(inout), target :: new_patch
    real(r8), intent(in) :: age                 ! notional age of this patch in years
    real(r8), intent(in) :: areap               ! initial area of this patch in m2. 
    real(r8), intent(in) :: cwd_ag_local(:)     ! initial value of above ground coarse woody debris. KgC/m2
    real(r8), intent(in) :: cwd_bg_local(:)     ! initial value of below ground coarse woody debris. KgC/m2
    real(r8), intent(in) :: root_litter_local(:)! initial value of root litter. KgC/m2
    real(r8), intent(in) :: leaf_litter_local(:)! initial value of leaf litter. KgC/m2
    !
    ! !LOCAL VARIABLES:
    !---------------------------------------------------------------------

    allocate(new_patch%tr_soil_dir(hlm_numSWb))
    allocate(new_patch%tr_soil_dif(hlm_numSWb))
    allocate(new_patch%tr_soil_dir_dif(hlm_numSWb))
    allocate(new_patch%fab(hlm_numSWb))
    allocate(new_patch%fabd(hlm_numSWb))
    allocate(new_patch%fabi(hlm_numSWb))
    allocate(new_patch%sabs_dir(hlm_numSWb))
    allocate(new_patch%sabs_dif(hlm_numSWb))
    allocate(new_patch%rootfr_ft(numpft,hlm_numlevgrnd))
    allocate(new_patch%rootr_ft(numpft,hlm_numlevgrnd)) 
    
    call zero_patch(new_patch) !The nan value in here is not working??

    new_patch%tallest  => null() ! pointer to patch's tallest cohort    
    new_patch%shortest => null() ! pointer to patch's shortest cohort   
    new_patch%older    => null() ! pointer to next older patch   
    new_patch%younger  => null() ! pointer to next shorter patch      
    new_patch%siteptr  => null() ! pointer to the site that the patch is in

    ! assign known patch attributes 

    new_patch%siteptr            => currentSite 
    new_patch%age                = age   
    new_patch%age_class          = 1
    new_patch%area               = areap 
    new_patch%cwd_ag             = cwd_ag_local
    new_patch%cwd_bg             = cwd_bg_local
    new_patch%leaf_litter        = leaf_litter_local
    new_patch%root_litter        = root_litter_local
 
    !zeroing things because of the surfacealbedo problem... shouldnt really be necesary
    new_patch%cwd_ag_in(:)       = 0._r8
    new_patch%cwd_bg_in(:)       = 0._r8

    new_patch%cwd_ag_out(:)      = 0._r8
    new_patch%cwd_bg_out(:)      = 0._r8

    new_patch%f_sun              = 0._r8
    new_patch%ed_laisun_z(:,:,:) = 0._r8 
    new_patch%ed_laisha_z(:,:,:) = 0._r8 
    new_patch%ed_parsun_z(:,:,:) = 0._r8 
    new_patch%ed_parsha_z(:,:,:) = 0._r8 
    new_patch%fabi               = 0._r8
    new_patch%fabd               = 0._r8
    new_patch%tr_soil_dir(:)     = 1._r8
    new_patch%tr_soil_dif(:)     = 1._r8
    new_patch%tr_soil_dir_dif(:) = 0._r8
    new_patch%fabd_sun_z(:,:,:)  = 0._r8 
    new_patch%fabd_sha_z(:,:,:)  = 0._r8 
    new_patch%fabi_sun_z(:,:,:)  = 0._r8 
    new_patch%fabi_sha_z(:,:,:)  = 0._r8  
    new_patch%frac_burnt         = 0._r8  
    new_patch%total_tree_area    = 0.0_r8  
    new_patch%NCL_p              = 1
 
  end subroutine create_patch

  ! ============================================================================
  subroutine zero_patch(cp_p)
    !
    ! !DESCRIPTION:
    !  Sets all the variables in the patch to nan or zero 
    ! (this needs to be two seperate routines, one for nan & one for zero
    !
    ! !USES:
    !
    ! !ARGUMENTS:
    type(ed_patch_type), intent(inout), target :: cp_p
    !
    ! !LOCAL VARIABLES:
    type(ed_patch_type), pointer :: currentPatch
    !---------------------------------------------------------------------

    currentPatch  => cp_p  

    currentPatch%tallest  => null()          
    currentPatch%shortest => null()         
    currentPatch%older    => null()               
    currentPatch%younger  => null()           
    currentPatch%siteptr  => null()             

    currentPatch%patchno  = 999                            

    currentPatch%age                        = nan                          
    currentPatch%age_class                  = 1
    currentPatch%area                       = nan                                           
    currentPatch%canopy_layer_lai(:)        = nan               
    currentPatch%total_canopy_area          = nan
    currentPatch%canopy_area                = nan                                 
    currentPatch%bare_frac_area             = nan                             

    currentPatch%tlai_profile(:,:,:)        = nan 
    currentPatch%elai_profile(:,:,:)        = 0._r8 
    currentPatch%tsai_profile(:,:,:)        = nan 
    currentPatch%esai_profile(:,:,:)        = nan       
    currentPatch%canopy_area_profile(:,:,:) = nan       

    currentPatch%fabd_sun_z(:,:,:)          = nan 
    currentPatch%fabd_sha_z(:,:,:)          = nan 
    currentPatch%fabi_sun_z(:,:,:)          = nan 
    currentPatch%fabi_sha_z(:,:,:)          = nan  

    currentPatch%ed_laisun_z(:,:,:)         = nan 
    currentPatch%ed_laisha_z(:,:,:)         = nan 
    currentPatch%ed_parsun_z(:,:,:)         = nan 
    currentPatch%ed_parsha_z(:,:,:)         = nan 
    currentPatch%psn_z(:,:,:)               = 0._r8   

    currentPatch%f_sun(:,:,:)               = nan
    currentPatch%tr_soil_dir(:)             = nan    ! fraction of incoming direct  radiation that is transmitted to the soil as direct
    currentPatch%tr_soil_dif(:)             = nan    ! fraction of incoming diffuse radiation that is transmitted to the soil as diffuse
    currentPatch%tr_soil_dir_dif(:)         = nan    ! fraction of incoming direct  radiation that is transmitted to the soil as diffuse
    currentPatch%fabd(:)                    = nan    ! fraction of incoming direct  radiation that is absorbed by the canopy
    currentPatch%fabi(:)                    = nan    ! fraction of incoming diffuse radiation that is absorbed by the canopy

    currentPatch%present(:,:)               = 999    ! is there any of this pft in this layer?
    currentPatch%nrad(:,:)                  = 999    ! number of exposed leaf layers for each canopy layer and pft
    currentPatch%ncan(:,:)                  = 999    ! number of total leaf layers for each canopy layer and pft
    currentPatch%lai                        = nan    ! leaf area index of patch
    currentPatch%pft_agb_profile(:,:)       = nan    

    ! DISTURBANCE 
    currentPatch%disturbance_rates          = 0._r8 
    currentPatch%disturbance_rate           = 0._r8 

    ! LITTER
    currentPatch%cwd_ag(:)                  = 0.0_r8 ! above ground coarse woody debris gc/m2. 
    currentPatch%cwd_bg(:)                  = 0.0_r8 ! below ground coarse woody debris
    currentPatch%root_litter(:)             = 0.0_r8 ! In new disturbed patches, loops over donors to increment total, needs zero here
    currentPatch%leaf_litter(:)             = 0.0_r8 ! In new disturbed patches, loops over donors to increment total, needs zero here

    ! Cold-start initialized patches should have no litter flux in/out as they have not undergone any time.
    ! Litter fluxes in/out also need to be initialized to zero for newly disturbed patches, as they
    ! will incorporate the fluxes from donors over a loop, and need an initialization

    currentPatch%leaf_litter_in(:)  = 0.0_r8 ! As a newly created patch with no age, there is no flux in
    currentPatch%leaf_litter_out(:) = 0.0_r8 ! As a newly created patch with no age, no frag or decomp has happened yet
    currentPatch%root_litter_in(:)  = 0.0_r8 ! As a newly created patch with no age, there is no flux in
    currentPatch%root_litter_out(:) = 0.0_r8 ! As a newly created patch with no age, no frag or decomp has happened yet

    ! FIRE
    currentPatch%fuel_eff_moist             = 0.0_r8 ! average fuel moisture content of the ground fuel 
    ! (incl. live grasses. omits 1000hr fuels)
    currentPatch%livegrass                  = 0.0_r8 ! total ag grass biomass in patch. 1=c3 grass, 2=c4 grass. gc/m2
    currentPatch%sum_fuel                   = 0.0_r8 ! total ground fuel related to ros (omits 1000hr fuels). gc/m2
    currentPatch%fuel_bulkd                 = 0.0_r8 ! average fuel bulk density of the ground fuel 
    ! (incl. live grasses. omits 1000hr fuels). kgc/m3
    currentPatch%fuel_sav                   = 0.0_r8 ! average surface area to volume ratio of the ground fuel 
    ! (incl. live grasses. omits 1000hr fuels).
    currentPatch%fuel_mef                   = 0.0_r8 ! average moisture of extinction factor of the ground fuel
    ! (incl. live grasses. omits 1000hr fuels).
    currentPatch%ros_front                  = 0.0_r8 ! average rate of forward spread of each fire in the patch. m/min.
    currentPatch%effect_wspeed              = 0.0_r8 ! dailywind modified by fraction of relative grass and tree cover. m/min.
    currentPatch%tau_l                      = 0.0_r8 ! mins p&r(1986)
    currentPatch%fuel_frac(:)               = 0.0_r8 ! fraction of each litter class in the sum_fuel 
    !- for purposes of calculating weighted averages. 
    currentPatch%tfc_ros                    = 0.0_r8 ! used in fi calc
    currentPatch%fi                         = 0._r8  ! average fire intensity of flaming front during day.  
    ! backward ros plays no role. kj/m/s or kw/m.
    currentPatch%fire                       = 999    ! sr decide_fire.1=fire hot enough to proceed. 0=stop everything- no fires today
    currentPatch%fd                         = 0.0_r8 ! fire duration (mins)
    currentPatch%ros_back                   = 0.0_r8 ! backward ros (m/min)
    currentPatch%ab                         = 0.0_r8 ! area burnt daily m2
    currentPatch%nf                         = 0.0_r8 ! number of fires initiated daily 
    currentPatch%sh                         = 0.0_r8 ! average scorch height for the patch(m)
    currentPatch%frac_burnt                 = 0.0_r8 ! fraction burnt in each timestep. 
    currentPatch%burnt_frac_litter(:)       = 0.0_r8 
    currentPatch%btran_ft(:)                = 0.0_r8

    currentPatch%canopy_layer_lai(:)        = 0.0_r8

    currentPatch%seeds_in(:)                = 0.0_r8
    currentPatch%seed_decay(:)              = 0.0_r8
    currentPatch%seed_germination(:)        = 0.0_r8

    currentPatch%fab(:)                     = 0.0_r8
    currentPatch%sabs_dir(:)                = 0.0_r8
    currentPatch%sabs_dif(:)                = 0.0_r8
    currentPatch%zstar                      = 0.0_r8

  end subroutine zero_patch

  ! ============================================================================
  subroutine fuse_patches( csite, bc_in )
    !
    ! !DESCRIPTION:
    !  Decide to fuse patches if their cohort structures are similar           
    !
    ! !USES:
    use EDParamsMod , only : ED_val_patch_fusion_tol
    !
    ! !ARGUMENTS:
    type(ed_site_type), intent(inout), target  :: csite
    type(bc_in_type), intent(in)               :: bc_in
    !
    ! !LOCAL VARIABLES:
    type(ed_site_type) , pointer :: currentSite
    type(ed_patch_type), pointer :: currentPatch,tpp,tmpptr
    integer  :: ft,z        !counters for pft and height class
    real(r8) :: norm        !normalized difference between biomass profiles
    real(r8) :: profiletol  !tolerance of patch fusion routine. Starts off high and is reduced if there are too many patches.
    integer  :: maxpatch    !maximum number of allowed patches. FIX-RF. These should be namelist variables. 
    integer  :: nopatches   !number of patches presently in gridcell
    integer  :: iterate     !switch of patch reduction iteration scheme. 1 to keep going, 0 to stop
    integer  :: fuse_flag   !do patches get fused (1) or not (0). 
    !---------------------------------------------------------------------

    maxpatch = maxPatchesPerSite

    currentSite => csite 

    profiletol = ED_val_patch_fusion_tol

    nopatches = 0
    currentPatch => currentSite%youngest_patch
    do while(associated(currentPatch))
       nopatches = nopatches +1
       currentPatch => currentPatch%older
    enddo
    !---------------------------------------------------------------------!
    !  We only really care about fusing patches if nopatches > 1           !
    !---------------------------------------------------------------------!
    iterate = 1

    !---------------------------------------------------------------------!
    !  Keep doing this until nopatches >= maxpatch                         !
    !---------------------------------------------------------------------!

    do while(iterate == 1)
       !---------------------------------------------------------------------!
       ! Calculate the biomass profile of each patch                         !
       !---------------------------------------------------------------------!  
       currentPatch => currentSite%youngest_patch
       do while(associated(currentPatch))
          call patch_pft_size_profile(currentPatch)
          currentPatch => currentPatch%older
       enddo

       !---------------------------------------------------------------------!
       ! Loop round current & target (currentPatch,tpp) patches to assess combinations !
       !---------------------------------------------------------------------!   
       currentPatch => currentSite%youngest_patch
       do while(associated(currentPatch))      
          tpp => currentSite%youngest_patch
          do while(associated(tpp))

             if(.not.associated(currentPatch))then
                write(fates_log(),*) 'ED: issue with currentPatch'
             endif

             if(associated(tpp).and.associated(currentPatch))then
                fuse_flag = 1 !the default is to fuse the patches
                if(currentPatch%patchno /= tpp%patchno) then   !these should be the same patch

                   !---------------------------------------------------------------------!
                   ! Calculate the difference criteria for each pft and dbh class        !
                   !---------------------------------------------------------------------!   
                   do ft = 1,numpft        ! loop over pfts
                      do z = 1,n_dbh_bins      ! loop over hgt bins 
                         !is there biomass in this category?
                         if(currentPatch%pft_agb_profile(ft,z)  > 0.0_r8.or.tpp%pft_agb_profile(ft,z) > 0.0_r8)then 
                            norm = abs(currentPatch%pft_agb_profile(ft,z) - tpp%pft_agb_profile(ft,z))/(0.5_r8*&
                                 &(currentPatch%pft_agb_profile(ft,z) + tpp%pft_agb_profile(ft,z)))
                            !---------------------------------------------------------------------!
                            ! Look for differences in profile biomass, above the minimum biomass  !
                            !---------------------------------------------------------------------!

                            if(norm  > profiletol)then
                               !looking for differences between profile density.                   
                               if(currentPatch%pft_agb_profile(ft,z) > NTOL.or.tpp%pft_agb_profile(ft,z) > NTOL)then
                                  fuse_flag = 0 !do not fuse  - keep apart. 
                               endif
                            endif ! profile tol           
                         endif ! NTOL 
                      enddo !ht bins
                   enddo ! PFT

                   !---------------------------------------------------------------------!
                   ! Call the patch fusion routine if there is a meaningful difference   !
                   ! any of the pft x height categories                                  !
                   !---------------------------------------------------------------------!

                   if(fuse_flag  ==  1)then 
                      tmpptr => currentPatch%older       
                      call fuse_2_patches(currentPatch, tpp)
                      call fuse_cohorts(tpp, bc_in)
                      call sort_cohorts(tpp)
                      currentPatch => tmpptr
                   else
                     ! write(fates_log(),*) 'patches not fused'
                   endif
                endif  !are both patches associated?        
             endif    !are these different patches?   
             tpp => tpp%older
          enddo !tpp loop

          if(associated(currentPatch))then 
             currentPatch => currentPatch%older 
          else
             currentPatch => null()
          endif !associated currentPatch

       enddo ! currentPatch loop

       !---------------------------------------------------------------------!
       ! Is the number of patches larger than the maximum?                   !
       !---------------------------------------------------------------------!   
       nopatches = 0
       currentPatch => currentSite%youngest_patch
       do while(associated(currentPatch))
          nopatches = nopatches +1
          currentPatch => currentPatch%older
       enddo

       if(nopatches > maxpatch)then
          iterate = 1
          profiletol = profiletol * 1.1_r8

          !---------------------------------------------------------------------!
          ! Making profile tolerance larger means that more fusion will happen  !
          !---------------------------------------------------------------------!        
       else
          iterate = 0
       endif

    enddo !do while nopatches>maxpatch
 
  end subroutine fuse_patches

  ! ============================================================================

  subroutine fuse_2_patches(dp, rp)
    !
    ! !DESCRIPTION:
    ! This function fuses the two patches specified in the argument.
    ! It fuses the first patch in the argument (the "donor") into the second
    ! patch in the argument (the "recipient"), and frees the memory 
    ! associated with the secnd patch
    !
    ! !USES:
    use FatesSizeAgeTypeIndicesMod, only: get_age_class_index
    !
    ! !ARGUMENTS:
    type (ed_patch_type) , intent(inout), pointer :: dp ! Donor Patch
    type (ed_patch_type) , intent(inout), pointer :: rp ! Recipient Patch
    !
    ! !LOCAL VARIABLES:
    type (ed_cohort_type), pointer :: currentCohort ! Current Cohort
    type (ed_cohort_type), pointer :: nextc         ! Remembers next cohort in list 
    type (ed_cohort_type), pointer :: storesmallcohort
    type (ed_cohort_type), pointer :: storebigcohort  
    integer                        :: c,p          !counters for pft and litter size class. 
    integer                        :: tnull,snull  ! are the tallest and shortest cohorts associated?
    type(ed_patch_type), pointer   :: youngerp     ! pointer to the patch younger than donor
    type(ed_patch_type), pointer   :: olderp       ! pointer to the patch older than donor
    type(ed_site_type),  pointer   :: csite        ! pointer to the donor patch's site
    real(r8)                       :: inv_sum_area ! Inverse of the sum of the two patches areas
    !-----------------------------------------------------------------------------------------------

    ! Generate a litany of area weighted averages

    inv_sum_area = 1.0_r8/(dp%area + rp%area)
    
    rp%age = (dp%age * dp%area + rp%age * rp%area) * inv_sum_area

    rp%age_class = get_age_class_index(rp%age)


    do c = 1,ncwd
       rp%cwd_ag(c) = (dp%cwd_ag(c)*dp%area + rp%cwd_ag(c)*rp%area) * inv_sum_area
       rp%cwd_bg(c) = (dp%cwd_bg(c)*dp%area + rp%cwd_bg(c)*rp%area) * inv_sum_area
    enddo
    
    do p = 1,numpft 
       rp%seeds_in(p)         = (rp%seeds_in(p)*rp%area + dp%seeds_in(p)*dp%area) * inv_sum_area
       rp%seed_decay(p)       = (rp%seed_decay(p)*rp%area + dp%seed_decay(p)*dp%area) * inv_sum_area
       rp%seed_germination(p) = (rp%seed_germination(p)*rp%area + dp%seed_germination(p)*dp%area) * inv_sum_area

       rp%leaf_litter(p)      = (dp%leaf_litter(p)*dp%area + rp%leaf_litter(p)*rp%area) * inv_sum_area
       rp%root_litter(p)      = (dp%root_litter(p)*dp%area + rp%root_litter(p)*rp%area) * inv_sum_area

       rp%root_litter_out(p)  = (dp%root_litter_out(p)*dp%area + rp%root_litter_out(p)*rp%area) * inv_sum_area
       rp%leaf_litter_out(p)  = (dp%leaf_litter_out(p)*dp%area + rp%leaf_litter_out(p)*rp%area) * inv_sum_area

       rp%root_litter_in(p)   = (dp%root_litter_in(p)*dp%area + rp%root_litter_in(p)*rp%area) * inv_sum_area
       rp%leaf_litter_in(p)   = (dp%leaf_litter_in(p)*dp%area + rp%leaf_litter_in(p)*rp%area) * inv_sum_area

       rp%dleaf_litter_dt(p)  = (dp%dleaf_litter_dt(p)*dp%area + rp%dleaf_litter_dt(p)*rp%area) * inv_sum_area
       rp%droot_litter_dt(p)  = (dp%droot_litter_dt(p)*dp%area + rp%droot_litter_dt(p)*rp%area) * inv_sum_area
    enddo
    
    rp%fuel_eff_moist       = (dp%fuel_eff_moist*dp%area + rp%fuel_eff_moist*rp%area) * inv_sum_area
    rp%livegrass            = (dp%livegrass*dp%area + rp%livegrass*rp%area) * inv_sum_area
    rp%sum_fuel             = (dp%sum_fuel*dp%area + rp%sum_fuel*rp%area) * inv_sum_area
    rp%fuel_bulkd           = (dp%fuel_bulkd*dp%area + rp%fuel_bulkd*rp%area) * inv_sum_area
    rp%fuel_sav             = (dp%fuel_sav*dp%area + rp%fuel_sav*rp%area) * inv_sum_area
    rp%fuel_mef             = (dp%fuel_mef*dp%area + rp%fuel_mef*rp%area) * inv_sum_area
    rp%ros_front            = (dp%ros_front*dp%area + rp%ros_front*rp%area) * inv_sum_area
    rp%effect_wspeed        = (dp%effect_wspeed*dp%area + rp%effect_wspeed*rp%area) * inv_sum_area
    rp%tau_l                = (dp%tau_l*dp%area + rp%tau_l*rp%area) * inv_sum_area
    rp%fuel_frac(:)         = (dp%fuel_frac(:)*dp%area + rp%fuel_frac(:)*rp%area) * inv_sum_area
    rp%tfc_ros              = (dp%tfc_ros*dp%area + rp%tfc_ros*rp%area) * inv_sum_area
    rp%fi                   = (dp%fi*dp%area + rp%fi*rp%area) * inv_sum_area
    rp%fd                   = (dp%fd*dp%area + rp%fd*rp%area) * inv_sum_area
    rp%ros_back             = (dp%ros_back*dp%area + rp%ros_back*rp%area) * inv_sum_area
    rp%ab                   = (dp%ab*dp%area + rp%ab*rp%area) * inv_sum_area
    rp%nf                   = (dp%nf*dp%area + rp%nf*rp%area) * inv_sum_area
    rp%sh                   = (dp%sh*dp%area + rp%sh*rp%area) * inv_sum_area
    rp%frac_burnt           = (dp%frac_burnt*dp%area + rp%frac_burnt*rp%area) * inv_sum_area
    rp%burnt_frac_litter(:) = (dp%burnt_frac_litter(:)*dp%area + rp%burnt_frac_litter(:)*rp%area) * inv_sum_area
    rp%btran_ft(:)          = (dp%btran_ft(:)*dp%area + rp%btran_ft(:)*rp%area) * inv_sum_area
    rp%zstar                = (dp%zstar*dp%area + rp%zstar*rp%area) * inv_sum_area

    rp%area = rp%area + dp%area !THIS MUST COME AT THE END!

    !insert donor cohorts into recipient patch
    if(associated(dp%shortest))then

       currentCohort => dp%shortest
       if(associated(currentCohort)) then
          nextc => currentCohort%taller
       endif

       do while(associated(dp%shortest))

          storebigcohort   => rp%tallest
          storesmallcohort => rp%shortest

          if(associated(rp%tallest))then
             tnull = 0
          else
             tnull = 1
             rp%tallest => currentCohort
          endif

          if(associated(rp%shortest))then
             snull = 0
          else
             snull = 1
             rp%shortest => currentCohort
          endif

          call insert_cohort(currentCohort, rp%tallest, rp%shortest, tnull, snull, storebigcohort, storesmallcohort)

          rp%tallest  => storebigcohort 
          rp%shortest => storesmallcohort    

          currentCohort%patchptr => rp
          currentCohort%siteptr  => rp%siteptr

          currentCohort => nextc

          dp%shortest => currentCohort

          if(associated(currentCohort)) then
             nextc => currentCohort%taller
          endif

       enddo !cohort
    endif !are there any cohorts?

    call patch_pft_size_profile(rp) ! Recalculate the patch size profile for the resulting patch

    ! Define some aliases for the donor patches younger and older neighbors
    ! which may or may not exist.  After we set them, we will remove the donor
    ! And then we will go about re-setting the map.
    csite => dp%siteptr
    if(associated(dp%older))then
       olderp => dp%older
    else
       olderp => null()
    end if
    if(associated(dp%younger))then
       youngerp => dp%younger
    else
       youngerp => null()
    end if

    ! We have no need for the dp pointer anymore, we have passed on it's legacy
    call dealloc_patch(dp)
    deallocate(dp)


    if(associated(youngerp))then
       ! Update the younger patch's new older patch (because it isn't dp anymore)
       youngerp%older => olderp
    else
       ! There was no younger patch than dp, so the head of the young order needs
       ! to be set, and it is set as the patch older than dp.  That patch
       ! already knows it's older patch (so no need to set or change it)
       csite%youngest_patch => olderp
    end if

    
    if(associated(olderp))then
       ! Update the older patch's new younger patch (becuase it isn't dp anymore)
       olderp%younger => youngerp
    else
       ! There was no patch older than dp, so the head of the old patch order needs
       ! to be set, and it is set as the patch younger than dp.  That patch already
       ! knows it's younger patch, no need to set
       csite%oldest_patch => youngerp
    end if


  end subroutine fuse_2_patches

  ! ============================================================================
  subroutine terminate_patches(cs_pnt)
    !
    ! !DESCRIPTION:
    !  Terminate Patches if they  are too small                          
    !
    ! !USES:
    !
    ! !ARGUMENTS:
    type(ed_site_type), target, intent(in) :: cs_pnt
    !
    ! !LOCAL VARIABLES:
    type(ed_site_type),  pointer :: currentSite
    type(ed_patch_type), pointer :: currentPatch, tmpptr
    real(r8) areatot ! variable for checking whether the total patch area is wrong. 
    !---------------------------------------------------------------------
 
    currentSite => cs_pnt

    currentPatch => currentSite%oldest_patch
    
    !fuse patches if one of them is very small.... 
    currentPatch => currentSite%youngest_patch
    do while(associated(currentPatch)) 
       if(currentPatch%area <= min_patch_area)then
          if ( currentPatch%patchno /= currentSite%youngest_patch%patchno) then
            ! Do not force the fusion of the youngest patch to its neighbour. 
            ! This is only really meant for very old patches. 
             if(associated(currentPatch%older) )then
                write(fates_log(),*) 'fusing to older patch because this one is too small',&
                     currentPatch%area, currentPatch%lai, &
                     currentPatch%older%area,currentPatch%older%lai
                call fuse_2_patches(currentPatch%older, currentPatch)
                write(fates_log(),*) 'after fusion to older patch',currentPatch%area
             else
                write(fates_log(),*) 'fusing to younger patch because oldest one is too small',&
                     currentPatch%area, currentPatch%lai
                tmpptr => currentPatch%younger
                call fuse_2_patches(currentPatch, currentPatch%younger)
                write(fates_log(),*) 'after fusion to younger patch'
                currentPatch => tmpptr
             endif
          endif
       endif

       currentPatch => currentPatch%older

    enddo

    !check area is not exceeded
    areatot = 0._r8
    currentPatch => currentSite%oldest_patch
    do while(associated(currentPatch))
       areatot = areatot + currentPatch%area
       currentPatch => currentPatch%younger
       if((areatot-area) > 0.0000001_r8)then
          write(fates_log(),*) 'ED: areatot too large. end terminate', areatot
       endif
    enddo

  end subroutine terminate_patches

  ! =====================================================================================

  subroutine dealloc_patch(cpatch)

    ! This Subroutine is intended to de-allocate the allocatable memory that is pointed
    ! to via the patch structure.  This subroutine DOES NOT deallocate the patch
    ! structure itself.

    type(ed_patch_type), target :: cpatch
    type(ed_cohort_type), pointer :: ccohort  ! current
    type(ed_cohort_type), pointer :: ncohort  ! next
    
    ! First Deallocate the cohort space
    ! -----------------------------------------------------------------------------------
    ccohort => cpatch%shortest
    do while(associated(ccohort))
       
       ncohort => ccohort%taller
       if(hlm_use_planthydro.eq.itrue) call DeallocateHydrCohort(ccohort)
       deallocate(ccohort)
       ccohort => ncohort

    end do

    ! Secondly, and lastly, deallocate the allocatable vector spaces in the patch
    if(allocated(cpatch%tr_soil_dir))then
       deallocate(cpatch%tr_soil_dir)
       deallocate(cpatch%tr_soil_dif)
       deallocate(cpatch%tr_soil_dir_dif)
       deallocate(cpatch%fab)
       deallocate(cpatch%fabd)
       deallocate(cpatch%fabi)
       deallocate(cpatch%sabs_dir)
       deallocate(cpatch%sabs_dif)
       deallocate(cpatch%rootfr_ft)
       deallocate(cpatch%rootr_ft)
    end if

    return
  end subroutine dealloc_patch

  ! ============================================================================
  subroutine patch_pft_size_profile(cp_pnt)
    !
    ! !DESCRIPTION:
    !  Binned patch size profiles generated for patch fusion routine        
    !
    ! !USES:
    !
    ! !ARGUMENTS:
    type(ed_patch_type), target, intent(inout) :: cp_pnt
    !
    ! !LOCAL VARIABLES:
    type(ed_patch_type) , pointer  :: currentPatch
    type(ed_cohort_type), pointer  :: currentCohort
    real(r8) :: mind(N_DBH_BINS) ! Bottom of DBH bin 
    real(r8) :: maxd(N_DBH_BINS) ! Top of DBH bin
    real(r8) :: delta_dbh   ! Size of DBH bin
    integer  :: p    ! Counter for PFT 
    integer  :: j    ! Counter for DBH bins 
    real(r8), parameter :: gigantictrees = 1.e8_r8
    !---------------------------------------------------------------------

    currentPatch => cp_pnt

    delta_dbh = (DBHMAX/N_DBH_BINS)

    currentPatch%pft_agb_profile(:,:) = 0.0_r8

    do j = 1,N_DBH_BINS   
        if (j == 1) then
           mind(j) = 0.0_r8
           maxd(j) = delta_dbh
        else if (j == N_DBH_BINS) then
           mind(j) = (j-1) * delta_dbh
           maxd(j) = gigantictrees
        else 
           mind(j) = (j-1) * delta_dbh
           maxd(j) = (j)*delta_dbh
        endif
    enddo

    currentCohort => currentPatch%shortest
    do while(associated(currentCohort))    
       do j = 1,N_DBH_BINS   
          if((currentCohort%dbh  >  mind(j)) .AND. (currentCohort%dbh  <=  maxd(j)))then

             currentPatch%pft_agb_profile(currentCohort%pft,j) = &
                  currentPatch%pft_agb_profile(currentCohort%pft,j) + &
                  currentCohort%bdead*currentCohort%n/currentPatch%area

          endif
       enddo ! dbh bins

       currentCohort => currentCohort%taller

    enddo !currentCohort 
   
  end subroutine patch_pft_size_profile

  ! =====================================================================================
  function countPatches( nsites, sites ) result ( totNumPatches ) 
    !
    ! !DESCRIPTION:
    !  Loop over all Patches to count how many there are
    !
    ! !USES:
    use EDTypesMod , only : ed_site_type
    !
    ! !ARGUMENTS:
    integer,             intent(in)            :: nsites
    type(ed_site_type) , intent(inout), target :: sites(nsites)
    !
    ! !LOCAL VARIABLES:
    type (ed_patch_type), pointer :: currentPatch
    integer :: totNumPatches  ! total number of patches.  
    integer :: s
    !---------------------------------------------------------------------

    totNumPatches = 0

    do s = 1,nsites
       currentPatch => sites(s)%oldest_patch
       do while(associated(currentPatch))
          totNumPatches = totNumPatches + 1
          currentPatch => currentPatch%younger
       enddo
    enddo

   end function countPatches

   ! ====================================================================================

  subroutine set_root_fraction( cpatch , zi )
    !
    ! !DESCRIPTION:
    !  Calculates the fractions of the root biomass in each layer for each pft. 
    !
    ! !USES:

    !
    ! !ARGUMENTS
    type(ed_patch_type),intent(inout), target :: cpatch
    real(r8),intent(in)  :: zi(0:hlm_numlevsoil)
    !
    ! !LOCAL VARIABLES:
    integer :: lev,p,c,ft
    !----------------------------------------------------------------------
    
    do ft = 1,numpft
       do lev = 1, hlm_numlevgrnd
          cpatch%rootfr_ft(ft,lev) = 0._r8
       enddo

       do lev = 1, hlm_numlevsoil-1
          cpatch%rootfr_ft(ft,lev) = .5_r8*( &
                 exp(-EDPftvarcon_inst%roota_par(ft) * zi(lev-1))  &
               + exp(-EDPftvarcon_inst%rootb_par(ft) * zi(lev-1))  &
               - exp(-EDPftvarcon_inst%roota_par(ft) * zi(lev))    &
               - exp(-EDPftvarcon_inst%rootb_par(ft) * zi(lev)))
       end do
    end do

  end subroutine set_root_fraction

 end module EDPatchDynamicsMod<|MERGE_RESOLUTION|>--- conflicted
+++ resolved
@@ -555,13 +555,9 @@
                            currentSite%imort_rate(currentCohort%size_class, currentCohort%pft) + &
                            nc%n * logging_coll_under_frac / hlm_freq_day
                       currentSite%imort_carbonflux = currentSite%imort_carbonflux + &
-<<<<<<< HEAD
-                           (nc%n * ED_val_understorey_death / hlm_freq_day ) * &
+                           (nc%n * logging_coll_under_frac/ hlm_freq_day ) * &
                            currentCohort%b_total() * g_per_kg * days_per_sec * years_per_day * ha_per_m2
-=======
-                           (nc%n * logging_coll_under_frac/ hlm_freq_day ) * &
-                           currentCohort%b * g_per_kg * days_per_sec * years_per_day * ha_per_m2
->>>>>>> 1a3be630
+
                       
                       ! Step 2:  Apply survivor ship function based on the understory death fraction
                      
