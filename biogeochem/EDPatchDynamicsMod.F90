--- conflicted
+++ resolved
@@ -1457,12 +1457,8 @@
        end do
     end if
 
-<<<<<<< HEAD
+
     ! If/when sending litter fluxes to the donor patch, we divide the total 
-=======
-
-    ! If/when sending litter fluxes to the old patch, we divide the total 
->>>>>>> 95a136c3
     ! mass sent to that patch, by the area it will have remaining
     ! after it donates area.
     ! i.e. subtract the area it is donating.
