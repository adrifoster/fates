module EDPatchDynamicsMod

  ! ============================================================================
  ! Controls formation, creation, fusing and termination of patch level processes. 
  ! ============================================================================
  use FatesGlobals         , only : fates_log 
  use FatesInterfaceMod    , only : hlm_freq_day
  use EDPftvarcon          , only : EDPftvarcon_inst
  use EDCohortDynamicsMod  , only : fuse_cohorts, sort_cohorts, insert_cohort
  use EDtypesMod           , only : ncwd, n_dbh_bins, ntol, area, dbhmax
  use EDTypesMod           , only : maxPatchesPerSite
  use EDTypesMod           , only : ed_site_type, ed_patch_type, ed_cohort_type
  use EDTypesMod           , only : min_patch_area
  use EDTypesMod           , only : nclmax
  use EDTypesMod           , only : maxpft
  use EDTypesMod           , only : dtype_ifall
  use EDTypesMod           , only : dtype_ilog
  use EDTypesMod           , only : dtype_ifire
  use FatesInterfaceMod    , only : hlm_use_planthydro
  use FatesInterfaceMod    , only : hlm_numlevgrnd
  use FatesInterfaceMod    , only : hlm_numlevsoil
  use FatesInterfaceMod    , only : hlm_numSWb
  use FatesInterfaceMod    , only : bc_in_type
  use FatesInterfaceMod    , only : hlm_days_per_year
  use FatesInterfaceMod    , only : numpft
  use FatesGlobals         , only : endrun => fates_endrun
  use FatesConstantsMod    , only : r8 => fates_r8
  use FatesConstantsMod    , only : itrue
  use FatesPlantHydraulicsMod, only : InitHydrCohort
  use FatesPlantHydraulicsMod, only : DeallocateHydrCohort
  use EDLoggingMortalityMod, only : logging_litter_fluxes 
  use EDLoggingMortalityMod, only : logging_time
  use EDParamsMod          , only : fates_mortality_disturbance_fraction
  use FatesAllometryMod    , only : carea_allom
  use FatesConstantsMod    , only : g_per_kg
  use FatesConstantsMod    , only : ha_per_m2
  use FatesConstantsMod    , only : days_per_sec
  use FatesConstantsMod    , only : years_per_day


  ! CIME globals
  use shr_infnan_mod       , only : nan => shr_infnan_nan, assignment(=)
  use shr_log_mod          , only : errMsg => shr_log_errMsg
  
  !
  implicit none
  private
  !
  public :: create_patch
  public :: spawn_patches
  public :: zero_patch
  public :: fuse_patches
  public :: terminate_patches
  public :: patch_pft_size_profile
  public :: disturbance_rates
  public :: check_patch_area
  public :: set_patchno
  public :: set_root_fraction
  private:: fuse_2_patches

  character(len=*), parameter, private :: sourcefile = &
        __FILE__

  ! 10/30/09: Created by Rosie Fisher
  ! ============================================================================

contains

  ! ============================================================================
  subroutine disturbance_rates( site_in, bc_in)
    !
    ! !DESCRIPTION:
    ! Calculates the fire and mortality related disturbance rates for each patch,
    ! and then determines which is the larger at the patch scale (for now, there an only
    ! be one disturbance type for each timestep.  
    ! all disturbance rates here are per daily timestep. 
    
    ! 2016-2017
    ! Modify to add logging disturbance

    ! !USES:
    use EDMortalityFunctionsMod , only : mortality_rates
    ! loging flux
    use EDLoggingMortalityMod , only : LoggingMortality_frac

  
    ! !ARGUMENTS:
    type(ed_site_type) , intent(inout), target :: site_in
    type(bc_in_type) , intent(in) :: bc_in
    !
    ! !LOCAL VARIABLES:
    type (ed_patch_type) , pointer :: currentPatch
    type (ed_cohort_type), pointer :: currentCohort

    real(r8) :: cmort
    real(r8) :: bmort
    real(r8) :: hmort
    real(r8) :: frmort

    real(r8) :: lmort_direct
    real(r8) :: lmort_collateral
    real(r8) :: lmort_infra

    integer  :: threshold_sizeclass

    !----------------------------------------------------------------------------------------------
    ! Calculate Mortality Rates (these were previously calculated during growth derivatives)
    ! And the same rates in understory plants have already been applied to %dndt
    !----------------------------------------------------------------------------------------------
    
    currentPatch => site_in%oldest_patch
    do while (associated(currentPatch))   

       currentCohort => currentPatch%shortest
       do while(associated(currentCohort))        
          ! Mortality for trees in the understorey.
          currentCohort%patchptr => currentPatch

<<<<<<< HEAD
          call mortality_rates(currentCohort,cmort,hmort,bmort)
          currentCohort%dmort  = cmort+hmort+bmort

=======
          call mortality_rates(currentCohort,bc_in,cmort,hmort,bmort,frmort)
          currentCohort%dmort  = cmort+hmort+bmort+frmort
>>>>>>> 1a098adb
          call carea_allom(currentCohort%dbh,currentCohort%n,site_in%spread,currentCohort%pft,currentCohort%c_area)

          ! Initialize diagnostic mortality rates
          currentCohort%cmort = cmort
          currentCohort%bmort = bmort
          currentCohort%hmort = hmort
          currentCohort%frmort = frmort
          currentCohort%fmort = 0.0_r8 ! Fire mortality is initialized as zero, but may be changed

          call LoggingMortality_frac(currentCohort%pft, currentCohort%dbh, &
                lmort_direct,lmort_collateral,lmort_infra )
         
          currentCohort%lmort_direct    = lmort_direct
          currentCohort%lmort_collateral = lmort_collateral
          currentCohort%lmort_infra      = lmort_infra

          
          currentCohort => currentCohort%taller
       end do
       currentPatch => currentPatch%younger
    end do

    ! ---------------------------------------------------------------------------------------------
    ! Calculate Disturbance Rates based on the mortality rates just calculated
    ! ---------------------------------------------------------------------------------------------

    currentPatch => site_in%oldest_patch
    do while (associated(currentPatch))   
       
       currentPatch%disturbance_rates(dtype_ifall) = 0.0_r8
       currentPatch%disturbance_rates(dtype_ilog)  = 0.0_r8

       currentCohort => currentPatch%shortest
       do while(associated(currentCohort))   

          if(currentCohort%canopy_layer == 1)then

             ! Treefall Disturbance Rate
             currentPatch%disturbance_rates(dtype_ifall) = currentPatch%disturbance_rates(dtype_ifall) + &
                  fates_mortality_disturbance_fraction * &
                  min(1.0_r8,currentCohort%dmort)*hlm_freq_day*currentCohort%c_area/currentPatch%area

             ! Logging Disturbance Rate
             currentPatch%disturbance_rates(dtype_ilog) = currentPatch%disturbance_rates(dtype_ilog) + &
                   min(1.0_r8, currentCohort%lmort_direct +                         & 
                               currentCohort%lmort_collateral +                      &
                               currentCohort%lmort_infra ) *                         &
                               currentCohort%c_area/currentPatch%area
             
          endif
          currentCohort => currentCohort%taller
       enddo !currentCohort

       ! Fire Disturbance Rate
       ! Fudge - fires can't burn the whole patch, as this causes /0 errors.
       ! This is accumulating the daily fires over the whole 30 day patch generation phase.  
       currentPatch%disturbance_rates(dtype_ifire) = &
             min(0.99_r8,currentPatch%disturbance_rates(dtype_ifire) + currentPatch%frac_burnt)

       if (currentPatch%disturbance_rates(dtype_ifire) > 0.98_r8)then
          write(fates_log(),*) 'very high fire areas', &
                currentPatch%disturbance_rates(dtype_ifire),currentPatch%frac_burnt
       endif



       ! ------------------------------------------------------------------------------------------
       ! Determine which disturbance is dominant, and force mortality diagnostics in the upper 
       ! canopy to be zero for the non-dominant mode.  Note: upper-canopy tree-fall mortality is 
       ! not always disturbance generating, so when tree-fall mort is non-dominant, make sure
       ! to still diagnose and track the non-disturbance rate
       ! ------------------------------------------------------------------------------------------
       
       
       if (currentPatch%disturbance_rates(dtype_ilog) > currentPatch%disturbance_rates(dtype_ifall) .and. &
             currentPatch%disturbance_rates(dtype_ilog) > currentPatch%disturbance_rates(dtype_ifire) ) then 
          
          currentPatch%disturbance_rate = currentPatch%disturbance_rates(dtype_ilog)

          ! Update diagnostics
          currentCohort => currentPatch%shortest
          do while(associated(currentCohort))
             if(currentCohort%canopy_layer == 1)then
                currentCohort%fmort = 0.0_r8
                currentCohort%cmort = currentCohort%cmort*(1.0_r8 - fates_mortality_disturbance_fraction)
                currentCohort%hmort = currentCohort%hmort*(1.0_r8 - fates_mortality_disturbance_fraction)
                currentCohort%bmort = currentCohort%bmort*(1.0_r8 - fates_mortality_disturbance_fraction)
                currentCohort%dmort = currentCohort%dmort*(1.0_r8 - fates_mortality_disturbance_fraction)
                currentCohort%frmort = currentCohort%frmort*(1.0_r8 - fates_mortality_disturbance_fraction)
             end if
             currentCohort => currentCohort%taller
          enddo !currentCohort
          
          
       elseif (currentPatch%disturbance_rates(dtype_ifire) > currentPatch%disturbance_rates(dtype_ifall) .and. &
             currentPatch%disturbance_rates(dtype_ifire) > currentPatch%disturbance_rates(dtype_ilog) ) then  ! DISTURBANCE IS FIRE

          currentPatch%disturbance_rate = currentPatch%disturbance_rates(dtype_ifire)

          ! Update diagnostics, zero non-fire mortality rates
          currentCohort => currentPatch%shortest
          do while(associated(currentCohort))
             if(currentCohort%canopy_layer == 1)then
                currentCohort%cmort = currentCohort%cmort*(1.0_r8 - fates_mortality_disturbance_fraction)
                currentCohort%hmort = currentCohort%hmort*(1.0_r8 - fates_mortality_disturbance_fraction)
                currentCohort%bmort = currentCohort%bmort*(1.0_r8 - fates_mortality_disturbance_fraction)
                currentCohort%dmort = currentCohort%dmort*(1.0_r8 - fates_mortality_disturbance_fraction)
                currentCohort%frmort = currentCohort%frmort*(1.0_r8 - fates_mortality_disturbance_fraction)
                currentCohort%lmort_direct    = 0.0_r8
                currentCohort%lmort_collateral = 0.0_r8
                currentCohort%lmort_infra      = 0.0_r8
             end if
 
             ! This may be counter-intuitive, but the diagnostic fire-mortality rate
             ! will stay zero in the patch that undergoes fire, this is because
             ! the actual cohorts who experience the fire are only those in the
             ! newly created patch so currentCohort%fmort = 0.0_r8
             ! Don't worry, the cohorts in the newly created patch will reflect burn

             currentCohort => currentCohort%taller
          enddo !currentCohort

       else  ! If fire and loggin are not greater than treefall, just set disturbance rate to tree-fall
             ! which is most likely a 0.0

          currentPatch%disturbance_rate = currentPatch%disturbance_rates(dtype_ifall)
          
          ! Update diagnostics, zero non-treefall mortality rates
          currentCohort => currentPatch%shortest
          do while(associated(currentCohort))
             if(currentCohort%canopy_layer == 1)then
                currentCohort%lmort_direct    = 0.0_r8
                currentCohort%lmort_collateral = 0.0_r8
                currentCohort%lmort_infra      = 0.0_r8
                currentCohort%fmort            = 0.0_r8
             end if
             currentCohort => currentCohort%taller
          enddo !currentCohort


       endif

       currentPatch => currentPatch%younger

    enddo !patch loop 

  end subroutine disturbance_rates

    ! ============================================================================
  subroutine spawn_patches( currentSite, bc_in)
    !
    ! !DESCRIPTION:
    ! In this subroutine, the following happens
    ! 1) the total area disturbed is calculated
    ! 2) a new patch is created
    ! 3) properties are averaged
    ! 4) litter fluxes from fire and mortality are added 
    ! 5) For mortality, plants in existing patch canopy are killed. 
    ! 6) For mortality, Plants in new and existing understorey are killed
    ! 7) For fire, burned plants are killed, and unburned plants are added to new patch. 
    ! 8) New cohorts are added to new patch and sorted. 
    ! 9) New patch is added into linked list
    ! 10) Area checked, and patchno recalculated. 
    !
    ! !USES:
    
    use EDParamsMod         , only : ED_val_understorey_death, logging_coll_under_frac
    use EDCohortDynamicsMod , only : zero_cohort, copy_cohort, terminate_cohorts 

    !
    ! !ARGUMENTS:
    type (ed_site_type), intent(inout), target :: currentSite
    type (bc_in_type), intent(in)              :: bc_in
    !
    ! !LOCAL VARIABLES:
    type (ed_patch_type) , pointer :: new_patch
    type (ed_patch_type) , pointer :: currentPatch
    type (ed_cohort_type), pointer :: currentCohort
    type (ed_cohort_type), pointer :: nc
    type (ed_cohort_type), pointer :: storesmallcohort
    type (ed_cohort_type), pointer :: storebigcohort  
    real(r8) :: site_areadis                 ! total area disturbed in m2 per site per day
    real(r8) :: patch_site_areadis           ! total area disturbed in m2 per patch per day
    real(r8) :: age                          ! notional age of this patch in years
    integer  :: tnull                        ! is there a tallest cohort?
    integer  :: snull                        ! is there a shortest cohort?
    real(r8) :: root_litter_local(maxpft)    ! initial value of root litter. KgC/m2
    real(r8) :: leaf_litter_local(maxpft)    ! initial value of leaf litter. KgC/m2
    real(r8) :: cwd_ag_local(ncwd)           ! initial value of above ground coarse woody debris. KgC/m2
    real(r8) :: cwd_bg_local(ncwd)           ! initial value of below ground coarse woody debris. KgC/m2
    !---------------------------------------------------------------------

    storesmallcohort => null() ! storage of the smallest cohort for insertion routine
    storebigcohort   => null() ! storage of the largest cohort for insertion routine 

    ! calculate area of disturbed land, in this timestep, by summing contributions from each existing patch. 
    currentPatch => currentSite%youngest_patch

    ! zero site-level fire fluxes
    currentSite%cwd_ag_burned       = 0.0_r8
    currentSite%leaf_litter_burned  = 0.0_r8
    currentSite%total_burn_flux_to_atm = 0.0_r8    

    site_areadis = 0.0_r8
    do while(associated(currentPatch))

       !FIX(RF,032414) Does using the max(fire,mort) actually make sense here?
       site_areadis = site_areadis + currentPatch%area * min(1.0_r8,currentPatch%disturbance_rate) 
       currentPatch => currentPatch%older     

    enddo ! end loop over patches. sum area disturbed for all patches. 

    if (site_areadis > 0.0_r8) then  
       cwd_ag_local = 0.0_r8
       cwd_bg_local = 0.0_r8
       leaf_litter_local = 0.0_r8
       root_litter_local = 0.0_r8
       age = 0.0_r8

       allocate(new_patch)
       call create_patch(currentSite, new_patch, age, site_areadis, &
            cwd_ag_local, cwd_bg_local, leaf_litter_local, &
            root_litter_local)

       new_patch%tallest  => null()
       new_patch%shortest => null()

       currentPatch => currentSite%oldest_patch
       ! loop round all the patches that contribute surviving indivduals and litter pools to the new patch.     
       do while(associated(currentPatch))   

          ! This is the amount of patch area that is disturbed, and donated by the donor
          patch_site_areadis = currentPatch%area * currentPatch%disturbance_rate

          call average_patch_properties(currentPatch, new_patch, patch_site_areadis)
          
          if (currentPatch%disturbance_rates(dtype_ilog) > currentPatch%disturbance_rates(dtype_ifall) .and. &
                currentPatch%disturbance_rates(dtype_ilog) > currentPatch%disturbance_rates(dtype_ifire) ) then 
             
             call logging_litter_fluxes(currentSite, currentPatch, new_patch, patch_site_areadis)
             
          elseif (currentPatch%disturbance_rates(dtype_ifire) > currentPatch%disturbance_rates(dtype_ifall) .and. &
                currentPatch%disturbance_rates(dtype_ifire) > currentPatch%disturbance_rates(dtype_ilog) ) then
             
             call fire_litter_fluxes(currentSite, currentPatch, new_patch, patch_site_areadis)  
             
          else
             
             call mortality_litter_fluxes(currentSite, currentPatch, new_patch, patch_site_areadis)
             
          endif

          !INSERT SURVIVORS FROM DISTURBANCE INTO NEW PATCH 
          currentCohort => currentPatch%shortest
          do while(associated(currentCohort))       

             allocate(nc)             
             if(hlm_use_planthydro.eq.itrue) call InitHydrCohort(nc)
             call zero_cohort(nc)

             ! nc is the new cohort that goes in the disturbed patch (new_patch)... currentCohort
             ! is the curent cohort that stays in the donor patch (currentPatch) 
             call copy_cohort(currentCohort, nc)

             !this is the case as the new patch probably doesn't have a closed canopy, and
             ! even if it does, that will be sorted out in canopy_structure. 
             nc%canopy_layer = 1 
             nc%canopy_layer_yesterday = 1._r8 

             ! treefall mortality is the dominant disturbance
             if(currentPatch%disturbance_rates(dtype_ifall) > currentPatch%disturbance_rates(dtype_ifire) .and. &
                    currentPatch%disturbance_rates(dtype_ifall) > currentPatch%disturbance_rates(dtype_ilog))then 

                if(currentCohort%canopy_layer == 1)then

                   ! In the donor patch we are left with fewer trees because the area has decreased
                   ! the plant density for large trees does not actually decrease in the donor patch
                   ! because this is the part of the original patch where no trees have actually fallen
                   ! The diagnostic cmort,bmort,hmort, and frmort  rates have already been saved         

                   currentCohort%n = currentCohort%n * (1.0_r8 - fates_mortality_disturbance_fraction * &
                        min(1.0_r8,currentCohort%dmort * hlm_freq_day))

                   nc%n = 0.0_r8      ! kill all of the trees who caused the disturbance.  
       
                   nc%cmort = nan     ! The mortality diagnostics are set to nan because the cohort should dissappear
                   nc%hmort = nan
                   nc%bmort = nan
                   nc%fmort = nan
                   nc%frmort = nan
                   nc%lmort_direct     = nan
                   nc%lmort_collateral = nan
                   nc%lmort_infra      = nan

                else
                   ! small trees 
                   if(EDPftvarcon_inst%woody(currentCohort%pft) == 1)then


                      ! Survivorship of undestory woody plants.  Two step process.
                      ! Step 1:  Reduce current number of plants to reflect the change in area.
                      !          The number density per square are doesn't change, but since the patch is smaller
                      !          and cohort counts are absolute, reduce this number.
                      nc%n = currentCohort%n * patch_site_areadis/currentPatch%area

                      ! because the mortality rate due to impact for the cohorts which had been in the understory and are now in the newly-
                      ! disturbed patch is very high, passing the imort directly to history results in large numerical errors, on account
                      ! of the sharply reduced number densities.  so instead pass this info via a site-level diagnostic variable before reducing 
                      ! the number density.
                      currentSite%imort_rate(currentCohort%size_class, currentCohort%pft) = &
                           currentSite%imort_rate(currentCohort%size_class, currentCohort%pft) + &
                           nc%n * ED_val_understorey_death / hlm_freq_day
                      currentSite%imort_carbonflux = currentSite%imort_carbonflux + &
                           (nc%n * ED_val_understorey_death / hlm_freq_day ) * &
                           currentCohort%b * g_per_kg * days_per_sec * years_per_day * ha_per_m2

                      ! Step 2:  Apply survivor ship function based on the understory death fraction
                      ! remaining of understory plants of those that are knocked over by the overstorey trees dying...  
                      nc%n = nc%n * (1.0_r8 - ED_val_understorey_death)
                      
                      ! since the donor patch split and sent a fraction of its members
                      ! to the new patch and a fraction to be preserved in itself,
                      ! when reporting diagnostic rates, we must carry over the mortality rates from
                      ! the donor that were applied before the patch split.  Remember this is only
                      ! for diagnostics.  But think of it this way, the rates are weighted by 
                      ! number density in EDCLMLink, and the number density of this new patch is donated
                      ! so with the number density must come the effective mortality rates.

                      nc%fmort            = 0.0_r8               ! Should had also been zero in the donor
                      nc%cmort            = currentCohort%cmort
                      nc%hmort            = currentCohort%hmort
                      nc%bmort            = currentCohort%bmort
                      nc%frmort           = currentCohort%frmort
                      nc%dmort            = currentCohort%dmort
                      nc%lmort_direct     = currentCohort%lmort_direct
                      nc%lmort_collateral = currentCohort%lmort_collateral
                      nc%lmort_infra      = currentCohort%lmort_infra

                      ! understory trees that might potentially be knocked over in the disturbance. 
                      ! The existing (donor) patch should not have any impact mortality, it should
                      ! only lose cohorts due to the decrease in area.  This is not mortality.
                      ! Besides, the current and newly created patch sum to unity                      

                      currentCohort%n = currentCohort%n * (1._r8 -  patch_site_areadis/currentPatch%area)
                      
                   else 
                      ! grass is not killed by mortality disturbance events. Just move it into the new patch area. 
                      ! Just split the grass into the existing and new patch structures
                      nc%n = currentCohort%n * patch_site_areadis/currentPatch%area

                      ! Those remaining in the existing
                      currentCohort%n = currentCohort%n * (1._r8 - patch_site_areadis/currentPatch%area)

                      nc%fmort            = 0.0_r8
                      nc%cmort            = currentCohort%cmort
                      nc%hmort            = currentCohort%hmort
                      nc%bmort            = currentCohort%bmort
                      nc%frmort           = currentCohort%frmort
                      nc%dmort            = currentCohort%dmort
                      nc%lmort_direct    = currentCohort%lmort_direct
                      nc%lmort_collateral = currentCohort%lmort_collateral
                      nc%lmort_infra      = currentCohort%lmort_infra
                      
                   endif
                endif

             ! Fire is the dominant disturbance 
             elseif (currentPatch%disturbance_rates(dtype_ifire) > currentPatch%disturbance_rates(dtype_ifall) .and. &
                     currentPatch%disturbance_rates(dtype_ifire) > currentPatch%disturbance_rates(dtype_ilog)) then !fire

                ! Number of members in the new patch, before we impose fire survivorship
                nc%n = currentCohort%n * patch_site_areadis/currentPatch%area

                ! loss of individuals from source patch due to area shrinking
                currentCohort%n = currentCohort%n * (1._r8 - patch_site_areadis/currentPatch%area) 

                ! loss of individual from fire in new patch.
                nc%n = nc%n * (1.0_r8 - currentCohort%fire_mort) 

                nc%fmort            = currentCohort%fire_mort/hlm_freq_day
                
                nc%cmort            = currentCohort%cmort
                nc%hmort            = currentCohort%hmort
                nc%bmort            = currentCohort%bmort
                nc%frmort           = currentCohort%frmort
                nc%dmort            = currentCohort%dmort
                nc%lmort_direct     = currentCohort%lmort_direct
                nc%lmort_collateral = currentCohort%lmort_collateral
                nc%lmort_infra      = currentCohort%lmort_infra
                
             ! Logging is the dominant disturbance  
             elseif (currentPatch%disturbance_rates(dtype_ilog) > currentPatch%disturbance_rates(dtype_ifall) .and. &
                     currentPatch%disturbance_rates(dtype_ilog) > currentPatch%disturbance_rates(dtype_ifire)) then  ! Logging 

                ! If this cohort is in the upper canopy. It generated 
                if(currentCohort%canopy_layer == 1)then
                   
                   ! Trees generating this disturbance are not there by definition
                   nc%n            = 0.0_r8 

                   ! Reduce counts in the existing/donor patch according to the logging rate
                   currentCohort%n = currentCohort%n * (1.0_r8 - min(1.0_r8,(currentCohort%lmort_direct +    &
                                                                             currentCohort%lmort_collateral + &
                                                                             currentCohort%lmort_infra)))

                   ! The mortality diagnostics are set to nan because the cohort should dissappear
                   nc%cmort            = nan
                   nc%hmort            = nan
                   nc%bmort            = nan
                   nc%frmort           = nan
                   nc%fmort            = nan
                   nc%lmort_direct     = nan
                   nc%lmort_collateral = nan
                   nc%lmort_infra      = nan

                else

                   ! WHat to do with cohorts in the understory of a logging generated
                   ! disturbance patch?

                   if(EDPftvarcon_inst%woody(currentCohort%pft) == 1)then


                      ! Survivorship of undestory woody plants.  Two step process.
                      ! Step 1:  Reduce current number of plants to reflect the change in area.
                      !          The number density per square are doesn't change, but since the patch is smaller
                      !          and cohort counts are absolute, reduce this number.
                      nc%n = currentCohort%n * patch_site_areadis/currentPatch%area

                      ! because the mortality rate due to impact for the cohorts which had been in the understory and are now in the newly-
                      ! disturbed patch is very high, passing the imort directly to history results in large numerical errors, on account
                      ! of the sharply reduced number densities.  so instead pass this info via a site-level diagnostic variable before reducing 
                      ! the number density.
                      currentSite%imort_rate(currentCohort%size_class, currentCohort%pft) = &
                           currentSite%imort_rate(currentCohort%size_class, currentCohort%pft) + &
                           nc%n * logging_coll_under_frac / hlm_freq_day
                      currentSite%imort_carbonflux = currentSite%imort_carbonflux + &
                           (nc%n * logging_coll_under_frac/ hlm_freq_day ) * &
                           currentCohort%b * g_per_kg * days_per_sec * years_per_day * ha_per_m2
                      
                      ! Step 2:  Apply survivor ship function based on the understory death fraction
                     
                      ! remaining of understory plants of those that are knocked over by the overstorey trees dying...  
                      ! LOGGING SURVIVORSHIP OF UNDERSTORY PLANTS IS SET AS A NEW PARAMETER in the fatesparameter files 
                      nc%n = nc%n * (1.0_r8 - logging_coll_under_frac)

                      ! Step 3: Reduce the number count of cohorts in the original/donor/non-disturbed patch 
                      !         to reflect the area change
                      currentCohort%n = currentCohort%n * (1._r8 -  patch_site_areadis/currentPatch%area)


                      nc%fmort            = 0.0_r8
                      nc%cmort            = currentCohort%cmort
                      nc%hmort            = currentCohort%hmort
                      nc%bmort            = currentCohort%bmort
                      nc%frmort           = currentCohort%frmort
                      nc%dmort            = currentCohort%dmort
                      nc%lmort_direct     = currentCohort%lmort_direct
                      nc%lmort_collateral = currentCohort%lmort_collateral
                      nc%lmort_infra      = currentCohort%lmort_infra

                   else
                      
                      ! grass is not killed by mortality disturbance events. Just move it into the new patch area. 
                      ! Just split the grass into the existing and new patch structures
                      nc%n = currentCohort%n * patch_site_areadis/currentPatch%area
                      
                      ! Those remaining in the existing
                      currentCohort%n = currentCohort%n * (1._r8 - patch_site_areadis/currentPatch%area)

                      ! No grass impact mortality imposed on the newly created patch
                      nc%fmort            = 0.0_r8
                      nc%cmort            = currentCohort%cmort
                      nc%hmort            = currentCohort%hmort
                      nc%bmort            = currentCohort%bmort
                      nc%frmort           = currentCohort%frmort
                      nc%dmort            = currentCohort%dmort
                      nc%lmort_direct    = currentCohort%lmort_direct
                      nc%lmort_collateral = currentCohort%lmort_collateral
                      nc%lmort_infra      = currentCohort%lmort_infra
                      
                   endif  ! is/is-not woody
                   
                endif  ! Select canopy layer

             end if   ! Select disturbance mode

             if (nc%n > 0.0_r8) then   
                storebigcohort   =>  new_patch%tallest
                storesmallcohort =>  new_patch%shortest 
                if(associated(new_patch%tallest))then
                   tnull = 0
                else
                   tnull = 1
                   new_patch%tallest => nc
                   nc%taller => null()
                endif

                if(associated(new_patch%shortest))then
                   snull = 0
                else
                   snull = 1
                   new_patch%shortest => nc
                   nc%shorter => null()
                endif
                nc%patchptr => new_patch
                call insert_cohort(nc, new_patch%tallest, new_patch%shortest, tnull, snull, storebigcohort, storesmallcohort)

                new_patch%tallest  => storebigcohort 
                new_patch%shortest => storesmallcohort   
             else
                if(hlm_use_planthydro.eq.itrue) call DeallocateHydrCohort(nc)
                deallocate(nc) !get rid of the new memory.
             endif

             currentCohort => currentCohort%taller      
          enddo ! currentCohort 
          call sort_cohorts(currentPatch)

          !zero disturbance accumulators
          currentPatch%disturbance_rate  = 0._r8
          currentPatch%disturbance_rates = 0._r8

          !update area of donor patch
          currentPatch%area = currentPatch%area - patch_site_areadis

          ! sort out the cohorts, since some of them may be so small as to need removing. 
          ! the first call to terminate cohorts removes sparse number densities,
          ! the second call removes for all other reasons (sparse culling must happen
          ! before fusion)
          call terminate_cohorts(currentSite, currentPatch, 1)
          call fuse_cohorts(currentPatch, bc_in)
          call terminate_cohorts(currentSite, currentPatch, 2)
          call sort_cohorts(currentPatch)

          currentPatch => currentPatch%younger

       enddo ! currentPatch patch loop. 

          
       !*************************/
       !**  INSERT NEW PATCH INTO LINKED LIST    
       !**********`***************/        
       currentPatch               => currentSite%youngest_patch
       new_patch%older            => currentPatch
       new_patch%younger          => NULL()
       currentPatch%younger       => new_patch
       currentSite%youngest_patch => new_patch

       ! sort out the cohorts, since some of them may be so small as to need removing. 
       ! the first call to terminate cohorts removes sparse number densities,
       ! the second call removes for all other reasons (sparse culling must happen
       ! before fusion)
       call terminate_cohorts(currentSite, new_patch, 1)
       call fuse_cohorts(new_patch, bc_in)
       call terminate_cohorts(currentSite, new_patch, 2)
       call sort_cohorts(new_patch)

    endif !end new_patch area 

    call check_patch_area(currentSite)
    call set_patchno(currentSite)

  end subroutine spawn_patches

  ! ============================================================================
  subroutine check_patch_area( currentSite )
    !
    ! !DESCRIPTION:
    !  Check to see that total area is not exceeded.  
    !
    ! !USES:
    !
    ! !ARGUMENTS:
    type(ed_site_type), intent(in), target  :: currentSite 
    !
    ! !LOCAL VARIABLES:
    real(r8) :: areatot
    type(ed_patch_type), pointer :: currentPatch 
    !---------------------------------------------------------------------

    areatot = 0._r8
    currentPatch => currentSite%oldest_patch
    do while(associated(currentPatch))
       areatot = areatot + currentPatch%area
       currentPatch => currentPatch%younger
       if (( areatot - area ) > 0._r8 ) then 
          write(fates_log(),*) 'trimming patch area - is too big' , areatot-area
          currentSite%oldest_patch%area = currentSite%oldest_patch%area - (areatot - area)
       endif
    enddo

  end subroutine check_patch_area

  ! ============================================================================
  subroutine set_patchno( currentSite )
    !
    ! !DESCRIPTION:
    !  Give patches an order number from the oldest to youngest. 
    !
    ! !USES:
    !
    ! !ARGUMENTS:
    type(ed_site_type),intent(in), target :: currentSite 
    !
    ! !LOCAL VARIABLES:
    type(ed_patch_type), pointer :: currentPatch 
    integer patchno
    !---------------------------------------------------------------------

    patchno = 1
    currentPatch => currentSite%oldest_patch
    do while(associated(currentPatch))
       currentPatch%patchno = patchno
       patchno = patchno + 1
       currentPatch => currentPatch%younger
    enddo

  end subroutine set_patchno

  ! ============================================================================
  subroutine average_patch_properties( currentPatch, newPatch, patch_site_areadis )
    !
    ! !DESCRIPTION:
    ! Average together the state properties of all of the donor patches that
    ! make up the new patch. 
    !
    ! !USES:
    !
    ! !ARGUMENTS:
    type(ed_patch_type) , intent(in), target  :: currentPatch
    type(ed_patch_type) , intent(inout)       :: newPatch 
    real(r8)            , intent(out)         :: patch_site_areadis   ! amount of land disturbed in this patch. m2
    !
    ! !LOCAL VARIABLES:
    integer  :: c,p ! counters for PFT and litter size class. 
    !---------------------------------------------------------------------

    patch_site_areadis = currentPatch%area * currentPatch%disturbance_rate ! how much land is disturbed in this donor patch? 
 
    do c = 1,ncwd !move litter pool en mass into the new patch. 
       newPatch%cwd_ag(c) = newPatch%cwd_ag(c) + currentPatch%cwd_ag(c) * patch_site_areadis/newPatch%area
       newPatch%cwd_bg(c) = newPatch%cwd_bg(c) + currentPatch%cwd_bg(c) * patch_site_areadis/newPatch%area
    enddo

    do p = 1,numpft !move litter pool en mass into the new patch
       newPatch%root_litter(p) = newPatch%root_litter(p) + currentPatch%root_litter(p) * patch_site_areadis/newPatch%area
       newPatch%leaf_litter(p) = newPatch%leaf_litter(p) + currentPatch%leaf_litter(p) * patch_site_areadis/newPatch%area

       ! The fragmentation/decomposition flux from donor patches has already occured in existing patches.  However
       ! some of their area has been carved out for this new patches which is receiving donations.
       ! Lets maintain conservation on that pre-existing mass flux in these newly disturbed patches
       
       newPatch%root_litter_out(p) = newPatch%root_litter_out(p) + currentPatch%root_litter_out(p) * &
                                     patch_site_areadis/newPatch%area
       newPatch%leaf_litter_out(p) = newPatch%leaf_litter_out(p) + currentPatch%leaf_litter_out(p) * &
                                     patch_site_areadis/newPatch%area

    enddo

  end subroutine average_patch_properties

  ! ============================================================================
  subroutine fire_litter_fluxes(currentSite, cp_target, new_patch_target, patch_site_areadis)
    !
    ! !DESCRIPTION:
    !  CWD pool burned by a fire. 
    !  Carbon going from burned trees into CWD pool
    !  Burn parts of trees that don't die in fire
    !  Burn live grasses and kill them. 
    !
    ! !USES:
    use SFParamsMod,          only : SF_VAL_CWD_FRAC
    use EDtypesMod          , only : dl_sf
    !
    ! !ARGUMENTS:
    type(ed_site_type)  , intent(inout), target :: currentSite
    type(ed_patch_type) , intent(inout), target :: cp_target
    type(ed_patch_type) , intent(inout), target :: new_patch_target
    real(r8)            , intent(inout)         :: patch_site_areadis
    !
    ! !LOCAL VARIABLES:
    type(ed_patch_type) , pointer :: currentPatch
    type(ed_patch_type) , pointer :: new_patch
    type(ed_cohort_type), pointer :: currentCohort
    real(r8) :: bcroot               ! amount of below ground coarse root per cohort  kgC. (goes into CWD_BG)
    real(r8) :: bstem                ! amount of above ground stem biomass per cohort  kgC.(goes into CWG_AG)
    real(r8) :: dead_tree_density    ! no trees killed by fire per m2
    reaL(r8) :: burned_litter        ! amount of each litter pool burned by fire.  kgC/m2/day
    real(r8) :: burned_leaves        ! amount of tissue consumed by fire for grass. KgC/individual/day
    integer  :: c, p 
    !---------------------------------------------------------------------

    !check that total area is not exceeded. 
    currentPatch => cp_target
    new_patch => new_patch_target

    if ( currentPatch%fire  ==  1 ) then !only do this if there was a fire in this actual patch. 
       patch_site_areadis = currentPatch%area * currentPatch%disturbance_rate ! how much land is disturbed in this donor patch? 

       !************************************/ 
       !PART 1)  Burn the fractions of existing litter in the new patch that were consumed by the fire. 
       !************************************/ 
       do c = 1,ncwd
          burned_litter = new_patch%cwd_ag(c) * patch_site_areadis/new_patch%area * currentPatch%burnt_frac_litter(c+1) !kG/m2/day
          new_patch%cwd_ag(c) = new_patch%cwd_ag(c) - burned_litter
          currentSite%flux_out = currentSite%flux_out + burned_litter * new_patch%area !kG/site/day
          currentSite%total_burn_flux_to_atm = currentSite%total_burn_flux_to_atm + burned_litter * new_patch%area !kG/site/day
       enddo

       do p = 1,numpft
          burned_litter = new_patch%leaf_litter(p) * patch_site_areadis/new_patch%area * currentPatch%burnt_frac_litter(dl_sf)
          new_patch%leaf_litter(p) = new_patch%leaf_litter(p) - burned_litter
          currentSite%flux_out = currentSite%flux_out + burned_litter * new_patch%area !kG/site/day
          currentSite%total_burn_flux_to_atm = currentSite%total_burn_flux_to_atm + burned_litter * new_patch%area !kG/site/day
      enddo

       !************************************/     
       !PART 2) Put unburned parts of plants that died in the fire into the litter pool of new and old patches 
       ! This happens BEFORE the plant numbers have been updated. So we are working with the 
       ! pre-fire population of plants, which is the right way round. 
       !************************************/ 
       currentCohort => currentPatch%shortest
       do while(associated(currentCohort))
          p = currentCohort%pft
          if(EDPftvarcon_inst%woody(p) == 1)then !DEAD (FROM FIRE) TREES
             !************************************/ 
             ! Number of trees that died because of the fire, per m2 of ground. 
             ! Divide their litter into the four litter streams, and spread evenly across ground surface. 
             !************************************/  
             ! stem biomass per tree
             bstem  = (currentCohort%bsw + currentCohort%bdead) * EDPftvarcon_inst%allom_agb_frac(p)
             ! coarse root biomass per tree
             bcroot = (currentCohort%bsw + currentCohort%bdead) * (1.0_r8 - EDPftvarcon_inst%allom_agb_frac(p) )
             ! density of dead trees per m2. 
             dead_tree_density  = (currentCohort%fire_mort * currentCohort%n*patch_site_areadis/currentPatch%area) / AREA  

             ! Unburned parts of dead tree pool. 
             ! Unburned leaves and roots    
             
             new_patch%leaf_litter(p) = new_patch%leaf_litter(p) + dead_tree_density * (currentCohort%bl) &
             * (1.0_r8-currentCohort%cfa)
             new_patch%root_litter(p) = new_patch%root_litter(p) + dead_tree_density * (currentCohort%br+currentCohort%bstore)
             currentPatch%leaf_litter(p) = currentPatch%leaf_litter(p) + dead_tree_density * &
                  (currentCohort%bl) * (1.0_r8-currentCohort%cfa)
             currentPatch%root_litter(p) = currentPatch%root_litter(p) + dead_tree_density * &
                  (currentCohort%br+currentCohort%bstore)

             ! track as diagnostic fluxes
             currentSite%leaf_litter_diagnostic_input_carbonflux(p) = currentSite%leaf_litter_diagnostic_input_carbonflux(p) + &
                  (currentCohort%bl) * (1.0_r8-currentCohort%cfa) * currentCohort%fire_mort * currentCohort%n * &
                  hlm_days_per_year / AREA
             currentSite%root_litter_diagnostic_input_carbonflux(p) = currentSite%root_litter_diagnostic_input_carbonflux(p) + &
                  (currentCohort%br+currentCohort%bstore) * (1.0_r8-currentCohort%cfa) * currentCohort%fire_mort * &
                  currentCohort%n * hlm_days_per_year / AREA
      
             ! below ground coarse woody debris from burned trees
             do c = 1,ncwd
                new_patch%cwd_bg(c) = new_patch%cwd_bg(c) + dead_tree_density * SF_val_CWD_frac(c) * bcroot
                currentPatch%cwd_bg(c) = currentPatch%cwd_bg(c) + dead_tree_density * SF_val_CWD_frac(c) * bcroot

                ! track as diagnostic fluxes
                currentSite%CWD_BG_diagnostic_input_carbonflux(c) = currentSite%CWD_BG_diagnostic_input_carbonflux(c) + &
                     SF_val_CWD_frac(c) * bcroot * currentCohort%fire_mort * currentCohort%n * &
                     hlm_days_per_year / AREA
             enddo

             ! above ground coarse woody debris from unburned twigs and small branches
             do c = 1,2
                new_patch%cwd_ag(c) = new_patch%cwd_ag(c) + dead_tree_density * SF_val_CWD_frac(c) * bstem &
                * (1.0_r8-currentCohort%cfa)
                currentPatch%cwd_ag(c) = currentPatch%cwd_ag(c) + dead_tree_density * SF_val_CWD_frac(c) * &
                     bstem * (1.0_r8-currentCohort%cfa)

                ! track as diagnostic fluxes
                currentSite%CWD_AG_diagnostic_input_carbonflux(c) = currentSite%CWD_AG_diagnostic_input_carbonflux(c) + &
                     SF_val_CWD_frac(c) * bstem * (1.0_r8-currentCohort%cfa) * currentCohort%fire_mort * currentCohort%n * &
                     hlm_days_per_year / AREA
             enddo
             
             ! above ground coarse woody debris from large branches and stems: these do not burn in crown fires. 
             do c = 3,4
                new_patch%cwd_ag(c) = new_patch%cwd_ag(c) + dead_tree_density * SF_val_CWD_frac(c) * bstem
                currentPatch%cwd_ag(c) = currentPatch%cwd_ag(c) + dead_tree_density * SF_val_CWD_frac(c) * bstem

                ! track as diagnostic fluxes
                currentSite%CWD_AG_diagnostic_input_carbonflux(c) = currentSite%CWD_AG_diagnostic_input_carbonflux(c) + &
                     SF_val_CWD_frac(c) * bstem * currentCohort%fire_mort * currentCohort%n * &
                     hlm_days_per_year / AREA
             enddo
             
             ! Burned parts of dead tree pool.  
             ! Burned twigs and small branches. 
             do c = 1,2

                currentSite%cwd_ag_burned(c) = currentSite%cwd_ag_burned(c) + dead_tree_density * &
                     SF_val_CWD_frac(c) * bstem * currentCohort%cfa
                currentSite%flux_out  = currentSite%flux_out + dead_tree_density * &
                     AREA * SF_val_CWD_frac(c) * bstem * currentCohort%cfa
                currentSite%total_burn_flux_to_atm  = currentSite%total_burn_flux_to_atm + dead_tree_density * &
                     AREA * SF_val_CWD_frac(c) * bstem * currentCohort%cfa

             enddo
             
             !burned leaves. 
             do p = 1,numpft                  

                currentSite%leaf_litter_burned(p) = currentSite%leaf_litter_burned(p) + &
                     dead_tree_density * currentCohort%bl * currentCohort%cfa
                currentSite%flux_out  = currentSite%flux_out + &
                     dead_tree_density * AREA * currentCohort%bl * currentCohort%cfa
                currentSite%total_burn_flux_to_atm  = currentSite%total_burn_flux_to_atm + &
                     dead_tree_density * AREA * currentCohort%bl * currentCohort%cfa

             enddo

         endif

          currentCohort => currentCohort%taller

       enddo  ! currentCohort

       !************************************/     
       ! PART 3) Burn parts of trees that did *not* die in the fire.
       ! PART 4) Burn parts of grass that are consumed by the fire. 
       ! grasses are not killed directly by fire. They die by losing all of their leaves and starving. 
       !************************************/ 
       currentCohort => new_patch%shortest
       do while(associated(currentCohort))

          call carea_allom(currentCohort%dbh,currentCohort%n,currentSite%spread,currentCohort%pft,currentCohort%c_area)
          if(EDPftvarcon_inst%woody(currentCohort%pft) == 1)then
             burned_leaves = (currentCohort%bl+currentCohort%bsw) * currentCohort%cfa
          else
             burned_leaves = (currentCohort%bl+currentCohort%bsw) * currentPatch%burnt_frac_litter(6)
          endif
          if (burned_leaves > 0.0_r8) then

             currentCohort%balive = max(currentCohort%br,currentCohort%balive - burned_leaves)
             currentCohort%bl     = max(0.00001_r8,   currentCohort%bl - burned_leaves)
             !KgC/gridcell/day
             currentSite%flux_out = currentSite%flux_out + burned_leaves * currentCohort%n * &
                  patch_site_areadis/currentPatch%area * AREA 
             currentSite%total_burn_flux_to_atm = currentSite%total_burn_flux_to_atm+ burned_leaves * currentCohort%n * &
                  patch_site_areadis/currentPatch%area * AREA 

          endif
          currentCohort%cfa = 0.0_r8        

          currentCohort => currentCohort%taller

       enddo

    endif !currentPatch%fire. 

  end subroutine fire_litter_fluxes

  ! ============================================================================
  subroutine mortality_litter_fluxes(currentSite, cp_target, new_patch_target, patch_site_areadis)
    !
    ! !DESCRIPTION:
    !  Carbon going from ongoing mortality into CWD pools. 
    !
    ! !USES:
    use EDParamsMod,  only : ED_val_understorey_death
    use SFParamsMod,  only : SF_val_cwd_frac
    !
    ! !ARGUMENTS:
    type(ed_site_type)  , intent(inout), target :: currentSite 
    type(ed_patch_type) , intent(inout), target :: cp_target 
    type(ed_patch_type) , intent(inout), target :: new_patch_target
    real(r8)            , intent(in)            :: patch_site_areadis
    !
    ! !LOCAL VARIABLES:
    real(r8) :: cwd_litter_density
    real(r8) :: litter_area ! area over which to distribute this litter. 
    type(ed_cohort_type), pointer :: currentCohort
    type(ed_patch_type) , pointer :: currentPatch 
    type(ed_patch_type) , pointer :: new_patch 
    real(r8) :: understorey_dead  !Number of individual dead from the canopy layer /day
    real(r8) :: canopy_dead       !Number of individual dead from the understorey layer /day
    real(r8) :: np_mult           !Fraction of the new patch which came from the current patch (and so needs the same litter) 
    integer :: p,c
    real(r8) :: canopy_mortality_woody_litter(maxpft)    ! flux of wood litter in to litter pool: KgC/m2/day
    real(r8) :: canopy_mortality_leaf_litter(maxpft)     ! flux in to  leaf litter from tree death: KgC/m2/day
    real(r8) :: canopy_mortality_root_litter(maxpft)     ! flux in to froot litter  from tree death: KgC/m2/day
    !---------------------------------------------------------------------

    currentPatch => cp_target
    new_patch => new_patch_target
    canopy_mortality_woody_litter(:) = 0.0_r8 ! mortality generated litter. KgC/m2/day
    canopy_mortality_leaf_litter(:)  = 0.0_r8
    canopy_mortality_root_litter(:)  = 0.0_r8

    currentCohort => currentPatch%shortest
    do while(associated(currentCohort))       
       p = currentCohort%pft

          if(currentCohort%canopy_layer == 1)then         
             !currentCohort%dmort = mortality_rates(currentCohort) 
             !the disturbance calculations are done with the previous n, c_area and d_mort. So it's probably &
             !not right to recalcualte dmort here.
             canopy_dead = currentCohort%n * min(1.0_r8,currentCohort%dmort * hlm_freq_day * fates_mortality_disturbance_fraction)

             canopy_mortality_woody_litter(p)= canopy_mortality_woody_litter(p) + &
                  canopy_dead*(currentCohort%bdead+currentCohort%bsw)
             canopy_mortality_leaf_litter(p) = canopy_mortality_leaf_litter(p) + &
                  canopy_dead*(currentCohort%bl)
             canopy_mortality_root_litter(p) = canopy_mortality_root_litter(p) + &
                  canopy_dead*(currentCohort%br+currentCohort%bstore)

         else 
             if(EDPftvarcon_inst%woody(currentCohort%pft) == 1)then

                understorey_dead = ED_val_understorey_death * currentCohort%n * (patch_site_areadis/currentPatch%area)  !kgC/site/day
                canopy_mortality_woody_litter(p) = canopy_mortality_woody_litter(p)  + &
                     understorey_dead*(currentCohort%bdead+currentCohort%bsw)  
                canopy_mortality_leaf_litter(p)= canopy_mortality_leaf_litter(p)+ &
                     understorey_dead* currentCohort%bl 
                canopy_mortality_root_litter(p)= canopy_mortality_root_litter(p)+ &
                      understorey_dead*(currentCohort%br+currentCohort%bstore)

             ! FIX(SPM,040114) - clarify this comment
             ! grass is not killed by canopy mortality disturbance events.
             ! Just move it into the new patch area. 
             else 
                ! no-op
             endif
          endif
       

       currentCohort => currentCohort%taller      

    enddo !currentCohort         

    !************************************/
    !Evenly distribute the litter from the trees that died across the new and old patches
    !************************************/
    !************************************/
    !Evenly distribute the litter from the trees that died across the new and old patches
    !'litter' fluxes here are in KgC
    !************************************/
    litter_area = currentPatch%area 
    np_mult =  patch_site_areadis/new_patch%area
    ! This litter is distributed between the current and new patches, &
    ! not to any other patches. This is really the eventually area of the current patch &
    ! (currentPatch%area-patch_site_areadis) +patch_site_areadis...
    ! For the new patch, only some fraction of its land area (patch_areadis/np%area) is derived from the current patch
    ! so we need to multiply by patch_areadis/np%area

    do p = 1,numpft
    
       do c = 1,ncwd
          
          cwd_litter_density = SF_val_CWD_frac(c) * canopy_mortality_woody_litter(p) / litter_area
          
          new_patch%cwd_ag(c)    = new_patch%cwd_ag(c)    + EDPftvarcon_inst%allom_agb_frac(p) * cwd_litter_density * np_mult
          currentPatch%cwd_ag(c) = currentPatch%cwd_ag(c) + EDPftvarcon_inst%allom_agb_frac(p) * cwd_litter_density
          new_patch%cwd_bg(c)    = new_patch%cwd_bg(c)    + (1._r8-EDPftvarcon_inst%allom_agb_frac(p)) * cwd_litter_density * np_mult 
          currentPatch%cwd_bg(c) = currentPatch%cwd_bg(c) + (1._r8-EDPftvarcon_inst%allom_agb_frac(p)) * cwd_litter_density 
          
          ! track as diagnostic fluxes
          currentSite%CWD_AG_diagnostic_input_carbonflux(c) = currentSite%CWD_AG_diagnostic_input_carbonflux(c) + &
                SF_val_CWD_frac(c) * canopy_mortality_woody_litter(p) * hlm_days_per_year * EDPftvarcon_inst%allom_agb_frac(p)/ AREA 
          currentSite%CWD_BG_diagnostic_input_carbonflux(c) = currentSite%CWD_BG_diagnostic_input_carbonflux(c) + &
                SF_val_CWD_frac(c) * canopy_mortality_woody_litter(p) * hlm_days_per_year * (1.0_r8 - EDPftvarcon_inst%allom_agb_frac(p)) / AREA
       enddo

       new_patch%leaf_litter(p) = new_patch%leaf_litter(p) + canopy_mortality_leaf_litter(p) / litter_area * np_mult
       new_patch%root_litter(p) = new_patch%root_litter(p) + canopy_mortality_root_litter(p) / litter_area * np_mult 

       currentPatch%leaf_litter(p) = currentPatch%leaf_litter(p) + canopy_mortality_leaf_litter(p) / litter_area
       currentPatch%root_litter(p) = currentPatch%root_litter(p) + canopy_mortality_root_litter(p) / litter_area

       ! track as diagnostic fluxes
       currentSite%leaf_litter_diagnostic_input_carbonflux(p) = currentSite%leaf_litter_diagnostic_input_carbonflux(p) + &
            canopy_mortality_leaf_litter(p) * hlm_days_per_year / AREA

       currentSite%root_litter_diagnostic_input_carbonflux(p) = currentSite%root_litter_diagnostic_input_carbonflux(p) + &
            canopy_mortality_root_litter(p) * hlm_days_per_year / AREA
    enddo

  end subroutine mortality_litter_fluxes

  ! ============================================================================
  subroutine create_patch(currentSite, new_patch, age, areap,cwd_ag_local,cwd_bg_local, &
       leaf_litter_local,root_litter_local)
    !
    ! !DESCRIPTION:
    !  Set default values for creating a new patch
    !
    ! !USES:
    !
    ! !ARGUMENTS:
    type(ed_site_type) , intent(inout), target :: currentSite
    type(ed_patch_type), intent(inout), target :: new_patch
    real(r8), intent(in) :: age                 ! notional age of this patch in years
    real(r8), intent(in) :: areap               ! initial area of this patch in m2. 
    real(r8), intent(in) :: cwd_ag_local(:)     ! initial value of above ground coarse woody debris. KgC/m2
    real(r8), intent(in) :: cwd_bg_local(:)     ! initial value of below ground coarse woody debris. KgC/m2
    real(r8), intent(in) :: root_litter_local(:)! initial value of root litter. KgC/m2
    real(r8), intent(in) :: leaf_litter_local(:)! initial value of leaf litter. KgC/m2
    !
    ! !LOCAL VARIABLES:
    !---------------------------------------------------------------------

    allocate(new_patch%tr_soil_dir(hlm_numSWb))
    allocate(new_patch%tr_soil_dif(hlm_numSWb))
    allocate(new_patch%tr_soil_dir_dif(hlm_numSWb))
    allocate(new_patch%fab(hlm_numSWb))
    allocate(new_patch%fabd(hlm_numSWb))
    allocate(new_patch%fabi(hlm_numSWb))
    allocate(new_patch%sabs_dir(hlm_numSWb))
    allocate(new_patch%sabs_dif(hlm_numSWb))
    allocate(new_patch%rootfr_ft(numpft,hlm_numlevgrnd))
    allocate(new_patch%rootr_ft(numpft,hlm_numlevgrnd)) 
    
    call zero_patch(new_patch) !The nan value in here is not working??

    new_patch%tallest  => null() ! pointer to patch's tallest cohort    
    new_patch%shortest => null() ! pointer to patch's shortest cohort   
    new_patch%older    => null() ! pointer to next older patch   
    new_patch%younger  => null() ! pointer to next shorter patch      
    new_patch%siteptr  => null() ! pointer to the site that the patch is in

    ! assign known patch attributes 

    new_patch%siteptr            => currentSite 
    new_patch%age                = age   
    new_patch%age_class          = 1
    new_patch%area               = areap 
    new_patch%cwd_ag             = cwd_ag_local
    new_patch%cwd_bg             = cwd_bg_local
    new_patch%leaf_litter        = leaf_litter_local
    new_patch%root_litter        = root_litter_local
 
    !zeroing things because of the surfacealbedo problem... shouldnt really be necesary
    new_patch%cwd_ag_in(:)       = 0._r8
    new_patch%cwd_bg_in(:)       = 0._r8

    new_patch%cwd_ag_out(:)      = 0._r8
    new_patch%cwd_bg_out(:)      = 0._r8

    new_patch%f_sun              = 0._r8
    new_patch%ed_laisun_z(:,:,:) = 0._r8 
    new_patch%ed_laisha_z(:,:,:) = 0._r8 
    new_patch%ed_parsun_z(:,:,:) = 0._r8 
    new_patch%ed_parsha_z(:,:,:) = 0._r8 
    new_patch%fabi               = 0._r8
    new_patch%fabd               = 0._r8
    new_patch%tr_soil_dir(:)     = 1._r8
    new_patch%tr_soil_dif(:)     = 1._r8
    new_patch%tr_soil_dir_dif(:) = 0._r8
    new_patch%fabd_sun_z(:,:,:)  = 0._r8 
    new_patch%fabd_sha_z(:,:,:)  = 0._r8 
    new_patch%fabi_sun_z(:,:,:)  = 0._r8 
    new_patch%fabi_sha_z(:,:,:)  = 0._r8  
    new_patch%frac_burnt         = 0._r8  
    new_patch%total_tree_area    = 0.0_r8  
    new_patch%NCL_p              = 1
 
  end subroutine create_patch

  ! ============================================================================
  subroutine zero_patch(cp_p)
    !
    ! !DESCRIPTION:
    !  Sets all the variables in the patch to nan or zero 
    ! (this needs to be two seperate routines, one for nan & one for zero
    !
    ! !USES:
    !
    ! !ARGUMENTS:
    type(ed_patch_type), intent(inout), target :: cp_p
    !
    ! !LOCAL VARIABLES:
    type(ed_patch_type), pointer :: currentPatch
    !---------------------------------------------------------------------

    currentPatch  => cp_p  

    currentPatch%tallest  => null()          
    currentPatch%shortest => null()         
    currentPatch%older    => null()               
    currentPatch%younger  => null()           
    currentPatch%siteptr  => null()             

    currentPatch%patchno  = 999                            

    currentPatch%age                        = nan                          
    currentPatch%age_class                  = 1
    currentPatch%area                       = nan                                           
    currentPatch%canopy_layer_lai(:)        = nan               
    currentPatch%total_canopy_area          = nan
    currentPatch%canopy_area                = nan                                 
    currentPatch%bare_frac_area             = nan                             

    currentPatch%tlai_profile(:,:,:)        = nan 
    currentPatch%elai_profile(:,:,:)        = 0._r8 
    currentPatch%tsai_profile(:,:,:)        = nan 
    currentPatch%esai_profile(:,:,:)        = nan       
    currentPatch%canopy_area_profile(:,:,:) = nan       

    currentPatch%fabd_sun_z(:,:,:)          = nan 
    currentPatch%fabd_sha_z(:,:,:)          = nan 
    currentPatch%fabi_sun_z(:,:,:)          = nan 
    currentPatch%fabi_sha_z(:,:,:)          = nan  

    currentPatch%ed_laisun_z(:,:,:)         = nan 
    currentPatch%ed_laisha_z(:,:,:)         = nan 
    currentPatch%ed_parsun_z(:,:,:)         = nan 
    currentPatch%ed_parsha_z(:,:,:)         = nan 
    currentPatch%psn_z(:,:,:)               = 0._r8   

    currentPatch%f_sun(:,:,:)               = nan
    currentPatch%tr_soil_dir(:)             = nan    ! fraction of incoming direct  radiation that is transmitted to the soil as direct
    currentPatch%tr_soil_dif(:)             = nan    ! fraction of incoming diffuse radiation that is transmitted to the soil as diffuse
    currentPatch%tr_soil_dir_dif(:)         = nan    ! fraction of incoming direct  radiation that is transmitted to the soil as diffuse
    currentPatch%fabd(:)                    = nan    ! fraction of incoming direct  radiation that is absorbed by the canopy
    currentPatch%fabi(:)                    = nan    ! fraction of incoming diffuse radiation that is absorbed by the canopy

    currentPatch%present(:,:)               = 999    ! is there any of this pft in this layer?
    currentPatch%nrad(:,:)                  = 999    ! number of exposed leaf layers for each canopy layer and pft
    currentPatch%ncan(:,:)                  = 999    ! number of total leaf layers for each canopy layer and pft
    currentPatch%lai                        = nan    ! leaf area index of patch
    currentPatch%pft_agb_profile(:,:)       = nan    

    ! DISTURBANCE 
    currentPatch%disturbance_rates          = 0._r8 
    currentPatch%disturbance_rate           = 0._r8 

    ! LITTER
    currentPatch%cwd_ag(:)                  = 0.0_r8 ! above ground coarse woody debris gc/m2. 
    currentPatch%cwd_bg(:)                  = 0.0_r8 ! below ground coarse woody debris
    currentPatch%root_litter(:)             = 0.0_r8 ! In new disturbed patches, loops over donors to increment total, needs zero here
    currentPatch%leaf_litter(:)             = 0.0_r8 ! In new disturbed patches, loops over donors to increment total, needs zero here

    ! Cold-start initialized patches should have no litter flux in/out as they have not undergone any time.
    ! Litter fluxes in/out also need to be initialized to zero for newly disturbed patches, as they
    ! will incorporate the fluxes from donors over a loop, and need an initialization

    currentPatch%leaf_litter_in(:)  = 0.0_r8 ! As a newly created patch with no age, there is no flux in
    currentPatch%leaf_litter_out(:) = 0.0_r8 ! As a newly created patch with no age, no frag or decomp has happened yet
    currentPatch%root_litter_in(:)  = 0.0_r8 ! As a newly created patch with no age, there is no flux in
    currentPatch%root_litter_out(:) = 0.0_r8 ! As a newly created patch with no age, no frag or decomp has happened yet

    ! FIRE
    currentPatch%fuel_eff_moist             = 0.0_r8 ! average fuel moisture content of the ground fuel 
    ! (incl. live grasses. omits 1000hr fuels)
    currentPatch%livegrass                  = 0.0_r8 ! total ag grass biomass in patch. 1=c3 grass, 2=c4 grass. gc/m2
    currentPatch%sum_fuel                   = 0.0_r8 ! total ground fuel related to ros (omits 1000hr fuels). gc/m2
    currentPatch%fuel_bulkd                 = 0.0_r8 ! average fuel bulk density of the ground fuel 
    ! (incl. live grasses. omits 1000hr fuels). kgc/m3
    currentPatch%fuel_sav                   = 0.0_r8 ! average surface area to volume ratio of the ground fuel 
    ! (incl. live grasses. omits 1000hr fuels).
    currentPatch%fuel_mef                   = 0.0_r8 ! average moisture of extinction factor of the ground fuel
    ! (incl. live grasses. omits 1000hr fuels).
    currentPatch%ros_front                  = 0.0_r8 ! average rate of forward spread of each fire in the patch. m/min.
    currentPatch%effect_wspeed              = 0.0_r8 ! dailywind modified by fraction of relative grass and tree cover. m/min.
    currentPatch%tau_l                      = 0.0_r8 ! mins p&r(1986)
    currentPatch%fuel_frac(:)               = 0.0_r8 ! fraction of each litter class in the sum_fuel 
    !- for purposes of calculating weighted averages. 
    currentPatch%tfc_ros                    = 0.0_r8 ! used in fi calc
    currentPatch%fi                         = 0._r8  ! average fire intensity of flaming front during day.  
    ! backward ros plays no role. kj/m/s or kw/m.
    currentPatch%fire                       = 999    ! sr decide_fire.1=fire hot enough to proceed. 0=stop everything- no fires today
    currentPatch%fd                         = 0.0_r8 ! fire duration (mins)
    currentPatch%ros_back                   = 0.0_r8 ! backward ros (m/min)
    currentPatch%ab                         = 0.0_r8 ! area burnt daily m2
    currentPatch%nf                         = 0.0_r8 ! number of fires initiated daily 
    currentPatch%sh                         = 0.0_r8 ! average scorch height for the patch(m)
    currentPatch%frac_burnt                 = 0.0_r8 ! fraction burnt in each timestep. 
    currentPatch%burnt_frac_litter(:)       = 0.0_r8 
    currentPatch%btran_ft(:)                = 0.0_r8

    currentPatch%canopy_layer_lai(:)        = 0.0_r8

    currentPatch%seeds_in(:)                = 0.0_r8
    currentPatch%seed_decay(:)              = 0.0_r8
    currentPatch%seed_germination(:)        = 0.0_r8

    currentPatch%fab(:)                     = 0.0_r8
    currentPatch%sabs_dir(:)                = 0.0_r8
    currentPatch%sabs_dif(:)                = 0.0_r8
    currentPatch%zstar                      = 0.0_r8

  end subroutine zero_patch

  ! ============================================================================
  subroutine fuse_patches( csite, bc_in )
    !
    ! !DESCRIPTION:
    !  Decide to fuse patches if their cohort structures are similar           
    !
    ! !USES:
    use EDParamsMod , only : ED_val_patch_fusion_tol
    !
    ! !ARGUMENTS:
    type(ed_site_type), intent(inout), target  :: csite
    type(bc_in_type), intent(in)               :: bc_in
    !
    ! !LOCAL VARIABLES:
    type(ed_site_type) , pointer :: currentSite
    type(ed_patch_type), pointer :: currentPatch,tpp,tmpptr
    integer  :: ft,z        !counters for pft and height class
    real(r8) :: norm        !normalized difference between biomass profiles
    real(r8) :: profiletol  !tolerance of patch fusion routine. Starts off high and is reduced if there are too many patches.
    integer  :: maxpatch    !maximum number of allowed patches. FIX-RF. These should be namelist variables. 
    integer  :: nopatches   !number of patches presently in gridcell
    integer  :: iterate     !switch of patch reduction iteration scheme. 1 to keep going, 0 to stop
    integer  :: fuse_flag   !do patches get fused (1) or not (0). 
    !---------------------------------------------------------------------

    !maxpatch = 4  
    maxpatch = maxPatchesPerSite

    currentSite => csite 

    profiletol = ED_val_patch_fusion_tol

    nopatches = 0
    currentPatch => currentSite%youngest_patch
    do while(associated(currentPatch))
       nopatches = nopatches +1
       currentPatch => currentPatch%older
    enddo
    !---------------------------------------------------------------------!
    !  We only really care about fusing patches if nopatches > 1           !
    !---------------------------------------------------------------------!
    iterate = 1

    !---------------------------------------------------------------------!
    !  Keep doing this until nopatches >= maxpatch                         !
    !---------------------------------------------------------------------!

    do while(iterate == 1)
       !---------------------------------------------------------------------!
       ! Calculate the biomass profile of each patch                         !
       !---------------------------------------------------------------------!  
       currentPatch => currentSite%youngest_patch
       do while(associated(currentPatch))
          call patch_pft_size_profile(currentPatch)
          currentPatch => currentPatch%older
       enddo

       !---------------------------------------------------------------------!
       ! Loop round current & target (currentPatch,tpp) patches to assess combinations !
       !---------------------------------------------------------------------!   
       currentPatch => currentSite%youngest_patch
       do while(associated(currentPatch))      
          tpp => currentSite%youngest_patch
          do while(associated(tpp))

             if(.not.associated(currentPatch))then
                write(fates_log(),*) 'ED: issue with currentPatch'
             endif

             if(associated(tpp).and.associated(currentPatch))then
                fuse_flag = 1 !the default is to fuse the patches
                if(currentPatch%patchno /= tpp%patchno) then   !these should be the same patch

                   !---------------------------------------------------------------------!
                   ! Calculate the difference criteria for each pft and dbh class        !
                   !---------------------------------------------------------------------!   
                   do ft = 1,numpft        ! loop over pfts
                      do z = 1,n_dbh_bins      ! loop over hgt bins 
                         !is there biomass in this category?
                         if(currentPatch%pft_agb_profile(ft,z)  > 0.0_r8.or.tpp%pft_agb_profile(ft,z) > 0.0_r8)then 
                            norm = abs(currentPatch%pft_agb_profile(ft,z) - tpp%pft_agb_profile(ft,z))/(0.5_r8*&
                                 &(currentPatch%pft_agb_profile(ft,z) + tpp%pft_agb_profile(ft,z)))
                            !---------------------------------------------------------------------!
                            ! Look for differences in profile biomass, above the minimum biomass  !
                            !---------------------------------------------------------------------!

                            if(norm  > profiletol)then
                               !looking for differences between profile density.                   
                               if(currentPatch%pft_agb_profile(ft,z) > NTOL.or.tpp%pft_agb_profile(ft,z) > NTOL)then
                                  fuse_flag = 0 !do not fuse  - keep apart. 
                               endif
                            endif ! profile tol           
                         endif ! NTOL 
                      enddo !ht bins
                   enddo ! PFT

                   !---------------------------------------------------------------------!
                   ! Call the patch fusion routine if there is a meaningful difference   !
                   ! any of the pft x height categories                                  !
                   !---------------------------------------------------------------------!

                   if(fuse_flag  ==  1)then 
                      tmpptr => currentPatch%older       
                      call fuse_2_patches(currentPatch, tpp)
                      call fuse_cohorts(tpp, bc_in)
                      call sort_cohorts(tpp)
                      currentPatch => tmpptr
                   else
                     ! write(fates_log(),*) 'patches not fused'
                   endif
                endif  !are both patches associated?        
             endif    !are these different patches?   
             tpp => tpp%older
          enddo !tpp loop

          if(associated(currentPatch))then 
             currentPatch => currentPatch%older 
          else
             currentPatch => null()
          endif !associated currentPatch

       enddo ! currentPatch loop

       !---------------------------------------------------------------------!
       ! Is the number of patches larger than the maximum?                   !
       !---------------------------------------------------------------------!   
       nopatches = 0
       currentPatch => currentSite%youngest_patch
       do while(associated(currentPatch))
          nopatches = nopatches +1
          currentPatch => currentPatch%older
       enddo

       if(nopatches > maxpatch)then
          iterate = 1
          profiletol = profiletol * 1.1_r8

          !---------------------------------------------------------------------!
          ! Making profile tolerance larger means that more fusion will happen  !
          !---------------------------------------------------------------------!        
       else
          iterate = 0
       endif

    enddo !do while nopatches>maxpatch
 
  end subroutine fuse_patches

  ! ============================================================================

  subroutine fuse_2_patches(dp, rp)
    !
    ! !DESCRIPTION:
    ! This function fuses the two patches specified in the argument.
    ! It fuses the first patch in the argument (the "donor") into the second
    ! patch in the argument (the "recipient"), and frees the memory 
    ! associated with the secnd patch
    !
    ! !USES:
    use FatesSizeAgeTypeIndicesMod, only: get_age_class_index
    !
    ! !ARGUMENTS:
    type (ed_patch_type) , intent(inout), pointer :: dp ! Donor Patch
    type (ed_patch_type) , intent(inout), pointer :: rp ! Recipient Patch
    !
    ! !LOCAL VARIABLES:
    type (ed_cohort_type), pointer :: currentCohort ! Current Cohort
    type (ed_cohort_type), pointer :: nextc         ! Remembers next cohort in list 
    type (ed_cohort_type), pointer :: storesmallcohort
    type (ed_cohort_type), pointer :: storebigcohort  
    integer                        :: c,p          !counters for pft and litter size class. 
    integer                        :: tnull,snull  ! are the tallest and shortest cohorts associated?
    type(ed_patch_type), pointer   :: youngerp     ! pointer to the patch younger than donor
    type(ed_patch_type), pointer   :: olderp       ! pointer to the patch older than donor
    type(ed_site_type),  pointer   :: csite        ! pointer to the donor patch's site
    real(r8)                       :: inv_sum_area ! Inverse of the sum of the two patches areas
    !-----------------------------------------------------------------------------------------------

    ! Generate a litany of area weighted averages

    inv_sum_area = 1.0_r8/(dp%area + rp%area)
    
    rp%age = (dp%age * dp%area + rp%age * rp%area) * inv_sum_area

    rp%age_class = get_age_class_index(rp%age)


    do c = 1,ncwd
       rp%cwd_ag(c) = (dp%cwd_ag(c)*dp%area + rp%cwd_ag(c)*rp%area) * inv_sum_area
       rp%cwd_bg(c) = (dp%cwd_bg(c)*dp%area + rp%cwd_bg(c)*rp%area) * inv_sum_area
    enddo
    
    do p = 1,numpft 
       rp%seeds_in(p)         = (rp%seeds_in(p)*rp%area + dp%seeds_in(p)*dp%area) * inv_sum_area
       rp%seed_decay(p)       = (rp%seed_decay(p)*rp%area + dp%seed_decay(p)*dp%area) * inv_sum_area
       rp%seed_germination(p) = (rp%seed_germination(p)*rp%area + dp%seed_germination(p)*dp%area) * inv_sum_area

       rp%leaf_litter(p)      = (dp%leaf_litter(p)*dp%area + rp%leaf_litter(p)*rp%area) * inv_sum_area
       rp%root_litter(p)      = (dp%root_litter(p)*dp%area + rp%root_litter(p)*rp%area) * inv_sum_area

       rp%root_litter_out(p)  = (dp%root_litter_out(p)*dp%area + rp%root_litter_out(p)*rp%area) * inv_sum_area
       rp%leaf_litter_out(p)  = (dp%leaf_litter_out(p)*dp%area + rp%leaf_litter_out(p)*rp%area) * inv_sum_area

       rp%root_litter_in(p)   = (dp%root_litter_in(p)*dp%area + rp%root_litter_in(p)*rp%area) * inv_sum_area
       rp%leaf_litter_in(p)   = (dp%leaf_litter_in(p)*dp%area + rp%leaf_litter_in(p)*rp%area) * inv_sum_area

       rp%dleaf_litter_dt(p)  = (dp%dleaf_litter_dt(p)*dp%area + rp%dleaf_litter_dt(p)*rp%area) * inv_sum_area
       rp%droot_litter_dt(p)  = (dp%droot_litter_dt(p)*dp%area + rp%droot_litter_dt(p)*rp%area) * inv_sum_area
    enddo
    
    rp%fuel_eff_moist       = (dp%fuel_eff_moist*dp%area + rp%fuel_eff_moist*rp%area) * inv_sum_area
    rp%livegrass            = (dp%livegrass*dp%area + rp%livegrass*rp%area) * inv_sum_area
    rp%sum_fuel             = (dp%sum_fuel*dp%area + rp%sum_fuel*rp%area) * inv_sum_area
    rp%fuel_bulkd           = (dp%fuel_bulkd*dp%area + rp%fuel_bulkd*rp%area) * inv_sum_area
    rp%fuel_sav             = (dp%fuel_sav*dp%area + rp%fuel_sav*rp%area) * inv_sum_area
    rp%fuel_mef             = (dp%fuel_mef*dp%area + rp%fuel_mef*rp%area) * inv_sum_area
    rp%ros_front            = (dp%ros_front*dp%area + rp%ros_front*rp%area) * inv_sum_area
    rp%effect_wspeed        = (dp%effect_wspeed*dp%area + rp%effect_wspeed*rp%area) * inv_sum_area
    rp%tau_l                = (dp%tau_l*dp%area + rp%tau_l*rp%area) * inv_sum_area
    rp%fuel_frac(:)         = (dp%fuel_frac(:)*dp%area + rp%fuel_frac(:)*rp%area) * inv_sum_area
    rp%tfc_ros              = (dp%tfc_ros*dp%area + rp%tfc_ros*rp%area) * inv_sum_area
    rp%fi                   = (dp%fi*dp%area + rp%fi*rp%area) * inv_sum_area
    rp%fd                   = (dp%fd*dp%area + rp%fd*rp%area) * inv_sum_area
    rp%ros_back             = (dp%ros_back*dp%area + rp%ros_back*rp%area) * inv_sum_area
    rp%ab                   = (dp%ab*dp%area + rp%ab*rp%area) * inv_sum_area
    rp%nf                   = (dp%nf*dp%area + rp%nf*rp%area) * inv_sum_area
    rp%sh                   = (dp%sh*dp%area + rp%sh*rp%area) * inv_sum_area
    rp%frac_burnt           = (dp%frac_burnt*dp%area + rp%frac_burnt*rp%area) * inv_sum_area
    rp%burnt_frac_litter(:) = (dp%burnt_frac_litter(:)*dp%area + rp%burnt_frac_litter(:)*rp%area) * inv_sum_area
    rp%btran_ft(:)          = (dp%btran_ft(:)*dp%area + rp%btran_ft(:)*rp%area) * inv_sum_area
    rp%zstar                = (dp%zstar*dp%area + rp%zstar*rp%area) * inv_sum_area

    rp%area = rp%area + dp%area !THIS MUST COME AT THE END!

    !insert donor cohorts into recipient patch
    if(associated(dp%shortest))then

       currentCohort => dp%shortest
       if(associated(currentCohort)) then
          nextc => currentCohort%taller
       endif

       do while(associated(dp%shortest))

          storebigcohort   => rp%tallest
          storesmallcohort => rp%shortest

          if(associated(rp%tallest))then
             tnull = 0
          else
             tnull = 1
             rp%tallest => currentCohort
          endif

          if(associated(rp%shortest))then
             snull = 0
          else
             snull = 1
             rp%shortest => currentCohort
          endif

          call insert_cohort(currentCohort, rp%tallest, rp%shortest, tnull, snull, storebigcohort, storesmallcohort)

          rp%tallest  => storebigcohort 
          rp%shortest => storesmallcohort    

          currentCohort%patchptr => rp
          currentCohort%siteptr  => rp%siteptr

          currentCohort => nextc

          dp%shortest => currentCohort

          if(associated(currentCohort)) then
             nextc => currentCohort%taller
          endif

       enddo !cohort
    endif !are there any cohorts?

    call patch_pft_size_profile(rp) ! Recalculate the patch size profile for the resulting patch

    ! Define some aliases for the donor patches younger and older neighbors
    ! which may or may not exist.  After we set them, we will remove the donor
    ! And then we will go about re-setting the map.
    csite => dp%siteptr
    if(associated(dp%older))then
       olderp => dp%older
    else
       olderp => null()
    end if
    if(associated(dp%younger))then
       youngerp => dp%younger
    else
       youngerp => null()
    end if

    ! We have no need for the dp pointer anymore, we have passed on it's legacy
    call dealloc_patch(dp)
    deallocate(dp)


    if(associated(youngerp))then
       ! Update the younger patch's new older patch (because it isn't dp anymore)
       youngerp%older => olderp
    else
       ! There was no younger patch than dp, so the head of the young order needs
       ! to be set, and it is set as the patch older than dp.  That patch
       ! already knows it's older patch (so no need to set or change it)
       csite%youngest_patch => olderp
    end if

    
    if(associated(olderp))then
       ! Update the older patch's new younger patch (becuase it isn't dp anymore)
       olderp%younger => youngerp
    else
       ! There was no patch older than dp, so the head of the old patch order needs
       ! to be set, and it is set as the patch younger than dp.  That patch already
       ! knows it's younger patch, no need to set
       csite%oldest_patch => youngerp
    end if


  end subroutine fuse_2_patches

  ! ============================================================================
  subroutine terminate_patches(cs_pnt)
    !
    ! !DESCRIPTION:
    !  Terminate Patches if they  are too small                          
    !
    ! !USES:
    !
    ! !ARGUMENTS:
    type(ed_site_type), target, intent(in) :: cs_pnt
    !
    ! !LOCAL VARIABLES:
    type(ed_site_type),  pointer :: currentSite
    type(ed_patch_type), pointer :: currentPatch, tmpptr
    real(r8) areatot ! variable for checking whether the total patch area is wrong. 
    !---------------------------------------------------------------------
 
    currentSite => cs_pnt

    currentPatch => currentSite%oldest_patch
    
    !fuse patches if one of them is very small.... 
    currentPatch => currentSite%youngest_patch
    do while(associated(currentPatch)) 
       if(currentPatch%area <= min_patch_area)then
          if ( currentPatch%patchno /= currentSite%youngest_patch%patchno) then
            ! Do not force the fusion of the youngest patch to its neighbour. 
            ! This is only really meant for very old patches. 
             if(associated(currentPatch%older) )then
                write(fates_log(),*) 'fusing to older patch because this one is too small',&
                     currentPatch%area, currentPatch%lai, &
                     currentPatch%older%area,currentPatch%older%lai
                call fuse_2_patches(currentPatch%older, currentPatch)
                write(fates_log(),*) 'after fusion to older patch',currentPatch%area
             else
                write(fates_log(),*) 'fusing to younger patch because oldest one is too small',&
                     currentPatch%area, currentPatch%lai
                tmpptr => currentPatch%younger
                call fuse_2_patches(currentPatch, currentPatch%younger)
                write(fates_log(),*) 'after fusion to younger patch'
                currentPatch => tmpptr
             endif
          endif
       endif

       currentPatch => currentPatch%older

    enddo

    !check area is not exceeded
    areatot = 0._r8
    currentPatch => currentSite%oldest_patch
    do while(associated(currentPatch))
       areatot = areatot + currentPatch%area
       currentPatch => currentPatch%younger
       if((areatot-area) > 0.0000001_r8)then
          write(fates_log(),*) 'ED: areatot too large. end terminate', areatot
       endif
    enddo

  end subroutine terminate_patches

  ! =====================================================================================

  subroutine dealloc_patch(cpatch)

    ! This Subroutine is intended to de-allocate the allocatable memory that is pointed
    ! to via the patch structure.  This subroutine DOES NOT deallocate the patch
    ! structure itself.

    type(ed_patch_type), target :: cpatch
    type(ed_cohort_type), pointer :: ccohort  ! current
    type(ed_cohort_type), pointer :: ncohort  ! next
    
    ! First Deallocate the cohort space
    ! -----------------------------------------------------------------------------------
    ccohort => cpatch%shortest
    do while(associated(ccohort))
       
       ncohort => ccohort%taller
       if(hlm_use_planthydro.eq.itrue) call DeallocateHydrCohort(ccohort)
       deallocate(ccohort)
       ccohort => ncohort

    end do

    ! Secondly, and lastly, deallocate the allocatable vector spaces in the patch
    if(allocated(cpatch%tr_soil_dir))then
       deallocate(cpatch%tr_soil_dir)
       deallocate(cpatch%tr_soil_dif)
       deallocate(cpatch%tr_soil_dir_dif)
       deallocate(cpatch%fab)
       deallocate(cpatch%fabd)
       deallocate(cpatch%fabi)
       deallocate(cpatch%sabs_dir)
       deallocate(cpatch%sabs_dif)
       deallocate(cpatch%rootfr_ft)
       deallocate(cpatch%rootr_ft)
    end if

    return
  end subroutine dealloc_patch

  ! ============================================================================
  subroutine patch_pft_size_profile(cp_pnt)
    !
    ! !DESCRIPTION:
    !  Binned patch size profiles generated for patch fusion routine        
    !
    ! !USES:
    !
    ! !ARGUMENTS:
    type(ed_patch_type), target, intent(inout) :: cp_pnt
    !
    ! !LOCAL VARIABLES:
    type(ed_patch_type) , pointer  :: currentPatch
    type(ed_cohort_type), pointer  :: currentCohort
    real(r8) :: mind(N_DBH_BINS) ! Bottom of DBH bin 
    real(r8) :: maxd(N_DBH_BINS) ! Top of DBH bin
    real(r8) :: delta_dbh   ! Size of DBH bin
    integer  :: p    ! Counter for PFT 
    integer  :: j    ! Counter for DBH bins 
    real(r8), parameter :: gigantictrees = 1.e8_r8
    !---------------------------------------------------------------------

    currentPatch => cp_pnt

    delta_dbh = (DBHMAX/N_DBH_BINS)

    currentPatch%pft_agb_profile(:,:) = 0.0_r8

    do j = 1,N_DBH_BINS   
        if (j == 1) then
           mind(j) = 0.0_r8
           maxd(j) = delta_dbh
        else if (j == N_DBH_BINS) then
           mind(j) = (j-1) * delta_dbh
           maxd(j) = gigantictrees
        else 
           mind(j) = (j-1) * delta_dbh
           maxd(j) = (j)*delta_dbh
        endif
    enddo

    currentCohort => currentPatch%shortest
    do while(associated(currentCohort))    
       do j = 1,N_DBH_BINS   
          if((currentCohort%dbh  >  mind(j)) .AND. (currentCohort%dbh  <=  maxd(j)))then

             currentPatch%pft_agb_profile(currentCohort%pft,j) = &
                  currentPatch%pft_agb_profile(currentCohort%pft,j) + &
                  currentCohort%bdead*currentCohort%n/currentPatch%area

          endif
       enddo ! dbh bins

       currentCohort => currentCohort%taller

    enddo !currentCohort 
   
  end subroutine patch_pft_size_profile

  ! =====================================================================================
  function countPatches( nsites, sites ) result ( totNumPatches ) 
    !
    ! !DESCRIPTION:
    !  Loop over all Patches to count how many there are
    !
    ! !USES:
    use EDTypesMod , only : ed_site_type
    !
    ! !ARGUMENTS:
    integer,             intent(in)            :: nsites
    type(ed_site_type) , intent(inout), target :: sites(nsites)
    !
    ! !LOCAL VARIABLES:
    type (ed_patch_type), pointer :: currentPatch
    integer :: totNumPatches  ! total number of patches.  
    integer :: s
    !---------------------------------------------------------------------

    totNumPatches = 0

    do s = 1,nsites
       currentPatch => sites(s)%oldest_patch
       do while(associated(currentPatch))
          totNumPatches = totNumPatches + 1
          currentPatch => currentPatch%younger
       enddo
    enddo

   end function countPatches

   ! ====================================================================================

  subroutine set_root_fraction( cpatch , zi )
    !
    ! !DESCRIPTION:
    !  Calculates the fractions of the root biomass in each layer for each pft. 
    !
    ! !USES:

    !
    ! !ARGUMENTS
    type(ed_patch_type),intent(inout), target :: cpatch
    real(r8),intent(in)  :: zi(0:hlm_numlevsoil)
    !
    ! !LOCAL VARIABLES:
    integer :: lev,p,c,ft
    !----------------------------------------------------------------------
    
    do ft = 1,numpft
       do lev = 1, hlm_numlevgrnd
          cpatch%rootfr_ft(ft,lev) = 0._r8
       enddo

       do lev = 1, hlm_numlevsoil-1
          cpatch%rootfr_ft(ft,lev) = .5_r8*( &
                 exp(-EDPftvarcon_inst%roota_par(ft) * zi(lev-1))  &
               + exp(-EDPftvarcon_inst%rootb_par(ft) * zi(lev-1))  &
               - exp(-EDPftvarcon_inst%roota_par(ft) * zi(lev))    &
               - exp(-EDPftvarcon_inst%rootb_par(ft) * zi(lev)))
       end do
    end do

  end subroutine set_root_fraction

 end module EDPatchDynamicsMod<|MERGE_RESOLUTION|>--- conflicted
+++ resolved
@@ -116,14 +116,8 @@
           ! Mortality for trees in the understorey.
           currentCohort%patchptr => currentPatch
 
-<<<<<<< HEAD
-          call mortality_rates(currentCohort,cmort,hmort,bmort)
-          currentCohort%dmort  = cmort+hmort+bmort
-
-=======
           call mortality_rates(currentCohort,bc_in,cmort,hmort,bmort,frmort)
           currentCohort%dmort  = cmort+hmort+bmort+frmort
->>>>>>> 1a098adb
           call carea_allom(currentCohort%dbh,currentCohort%n,site_in%spread,currentCohort%pft,currentCohort%c_area)
 
           ! Initialize diagnostic mortality rates
