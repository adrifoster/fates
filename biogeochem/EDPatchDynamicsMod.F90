
module EDPatchDynamicsMod
  ! ============================================================================
  ! Controls formation, creation, fusing and termination of patch level processes. 
  ! ============================================================================
  use FatesGlobals         , only : fates_log
  use FatesGlobals         , only : FatesWarn,N2S,A2S
  use FatesInterfaceTypesMod, only : hlm_freq_day
  use FatesInterfaceTypesMod, only : hlm_current_tod
  use EDPftvarcon          , only : EDPftvarcon_inst
  use EDPftvarcon          , only : GetDecompyFrac
  use PRTParametersMod      , only : prt_params
  use EDCohortDynamicsMod  , only : fuse_cohorts, sort_cohorts, insert_cohort
  use EDTypesMod           , only : area_site => area
  use ChecksBalancesMod    , only : PatchMassStock
  use FatesLitterMod       , only : ncwd
  use FatesLitterMod       , only : ndcmpy
  use FatesLitterMod       , only : litter_type
  use FatesConstantsMod    , only : n_dbh_bins 
  use FatesLitterMod       , only : adjust_SF_CWD_frac
  use EDTypesMod           , only : homogenize_seed_pfts
  use EDTypesMod           , only : area
  use FatesConstantsMod    , only : patchfusion_dbhbin_loweredges
  use EDtypesMod           , only : force_patchfuse_min_biomass
  use EDTypesMod           , only : ed_site_type
  use FatesPatchMod,         only : fates_patch_type
  use FatesCohortMod       , only : fates_cohort_type
  use EDTypesMod           , only : site_massbal_type
  use EDTypesMod           , only : site_fluxdiags_type
  use EDTypesMod           , only : min_patch_area
  use EDTypesMod           , only : min_patch_area_forced
  use EDParamsMod          , only : nclmax
  use EDParamsMod          , only : regeneration_model
  use FatesInterfaceTypesMod, only : numpft
  use FatesConstantsMod     , only : dtype_ifall
  use FatesConstantsMod     , only : dtype_ilog
  use FatesConstantsMod     , only : dtype_ifire
  use FatesConstantsMod     , only : dtype_ilandusechange
  use FatesConstantsMod    , only : ican_upper
  use PRTGenericMod        , only : num_elements
  use PRTGenericMod        , only : element_list
  use FatesLitterMod       , only : lg_sf
  use FatesLitterMod       , only : dl_sf
  use FatesConstantsMod    , only : N_DIST_TYPES
  use EDTypesMod           , only : AREA_INV
  use FatesConstantsMod    , only : rsnbl_math_prec
  use FatesConstantsMod    , only : fates_tiny
  use FatesConstantsMod    , only : nocomp_bareground
  use FatesInterfaceTypesMod    , only : hlm_use_planthydro
  use FatesInterfaceTypesMod    , only : hlm_numSWb
  use FatesInterfaceTypesMod    , only : bc_in_type
  use FatesInterfaceTypesMod    , only : numpft
  use FatesInterfaceTypesMod    , only : hlm_stepsize
  use FatesInterfaceTypesMod    , only : hlm_use_sp
  use FatesInterfaceTypesMod    , only : hlm_use_nocomp
  use FatesInterfaceTypesMod    , only : hlm_use_fixed_biogeog
  use FatesInterfaceTypesMod    , only : hlm_num_lu_harvest_cats
  use FatesInterfaceTypesMod    , only : hlm_use_luh
  use FatesInterfaceTypesMod    , only : hlm_num_luh2_states
  use FatesInterfaceTypesMod    , only : hlm_num_luh2_transitions
  use FatesGlobals         , only : endrun => fates_endrun
  use FatesConstantsMod    , only : r8 => fates_r8
  use FatesConstantsMod    , only : itrue, ifalse
  use FatesConstantsMod    , only : t_water_freeze_k_1atm
  use FatesConstantsMod    , only : TRS_regeneration
  use FatesPlantHydraulicsMod, only : InitHydrCohort
  use FatesPlantHydraulicsMod, only : AccumulateMortalityWaterStorage
  use FatesPlantHydraulicsMod, only : DeallocateHydrCohort
  use EDLoggingMortalityMod, only : logging_litter_fluxes 
  use EDLoggingMortalityMod, only : logging_time
  use EDLoggingMortalityMod, only : get_harvest_rate_area
  use EDLoggingMortalityMod, only : get_harvest_rate_carbon
  use EDLoggingMortalityMod, only : get_harvestable_carbon
  use EDLoggingMortalityMod, only : get_harvest_debt
  use EDParamsMod          , only : fates_mortality_disturbance_fraction
  use FatesAllometryMod    , only : carea_allom
  use FatesAllometryMod    , only : set_root_fraction
  use FatesConstantsMod    , only : g_per_kg
  use FatesConstantsMod    , only : ha_per_m2
  use FatesConstantsMod    , only : days_per_sec
  use FatesConstantsMod    , only : years_per_day
  use FatesConstantsMod    , only : nearzero
  use FatesConstantsMod    , only : primaryland, secondaryland, pastureland, rangeland, cropland
  use FatesConstantsMod    , only : n_landuse_cats
  use FatesLandUseChangeMod, only : get_landuse_transition_rates
  use FatesConstantsMod    , only : fates_unset_r8
  use FatesConstantsMod    , only : fates_unset_int
  use FatesConstantsMod    , only : hlm_harvest_carbon
  use EDCohortDynamicsMod  , only : InitPRTObject
  use ChecksBalancesMod,      only : SiteMassStock
  use PRTGenericMod,          only : carbon12_element
  use PRTGenericMod,          only : leaf_organ
  use PRTGenericMod,          only : fnrt_organ
  use PRTGenericMod,          only : sapw_organ
  use PRTGenericMod,          only : store_organ
  use PRTGenericMod,          only : repro_organ
  use PRTGenericMod,          only : struct_organ
  use PRTLossFluxesMod,       only : PRTBurnLosses
  use FatesInterfaceTypesMod,      only : hlm_parteh_mode
  use PRTGenericMod,          only : prt_carbon_allom_hyp   
  use PRTGenericMod,          only : prt_cnp_flex_allom_hyp
  use SFParamsMod,            only : SF_VAL_CWD_FRAC
  use EDParamsMod,            only : logging_event_code
  use EDParamsMod,            only : logging_export_frac
  use EDParamsMod,            only : maxpatch_primaryland, maxpatch_secondaryland
  use EDParamsMod,            only : maxpatch_pastureland, maxpatch_rangeland, maxpatch_cropland
  use EDParamsMod,            only : maxpatch_total
  use FatesRunningMeanMod,    only : ema_sdlng_mdd
  use FatesRunningMeanMod,    only : ema_sdlng_emerg_h2o, ema_sdlng_mort_par, ema_sdlng2sap_par
  use FatesRunningMeanMod,    only : ema_24hr, fixed_24hr, ema_lpa, ema_longterm
  
  ! CIME globals
  use shr_infnan_mod       , only : nan => shr_infnan_nan, assignment(=)
  use shr_log_mod          , only : errMsg => shr_log_errMsg
  
  !
  implicit none
  private
  
  public :: spawn_patches
  public :: fuse_patches
  public :: terminate_patches
  public :: patch_pft_size_profile
  public :: disturbance_rates
  public :: check_patch_area
  public :: set_patchno
  private:: fuse_2_patches
  public :: get_frac_site_primary

  character(len=*), parameter, private :: sourcefile = &
        __FILE__

  logical, parameter :: debug = .false.

  ! When creating new patches from other patches, we need to send some of the
  ! litter from the old patch to the new patch.  Likewise, when plants die
  ! from the disturbance, we need to send some amount from the old patch to
  ! the new patch.  If the plant matter falls straight down, then that
  ! would make a case for all of the litter going to the new patch. 
  ! This would be localization=1
  ! But if we think some of the plant matter drifts, or a tall tree lands
  ! outside of its gap, or are afraid of newly formed patches having 
  ! too much burnable material, then we drop the localization from 1 down
  ! a notch.
  ! Note that in all cases, a localization of 0, suggests that litter
  ! is dispensed randomly in space among the area of the new and old
  ! patch combined. A localization of 1 suggests that
  ! all litter is sent to the new patch.

  real(r8), parameter :: existing_litt_localization = 1.0_r8
  real(r8), parameter :: treefall_localization = 0.0_r8
  real(r8), parameter :: burn_localization = 0.0_r8
  real(r8), parameter :: landusechange_localization = 1.0_r8

  integer :: istat           ! return status code
  character(len=255) :: smsg ! Message string for deallocation errors
  character(len=512) :: msg  ! Message string for warnings and logging
  
  ! 10/30/09: Created by Rosie Fisher
  ! ============================================================================

contains

  ! ============================================================================
  subroutine disturbance_rates( site_in, bc_in)
    !
    ! !DESCRIPTION:
    ! Calculates the fire and mortality related disturbance rates for each patch,
    ! and then determines which is the larger at the patch scale (for now, there an only
    ! be one disturbance type for each timestep.  
    ! all disturbance rates here are per daily timestep. 
    
    ! 2016-2017
    ! Modify to add logging disturbance

    ! !USES:
    use EDMortalityFunctionsMod , only : mortality_rates
    use EDMortalityFunctionsMod , only : ExemptTreefallDist
    ! loging flux
    use EDLoggingMortalityMod , only : LoggingMortality_frac

  
    ! !ARGUMENTS:
    type(ed_site_type) , intent(inout) :: site_in
    type(bc_in_type) , intent(in) :: bc_in
    !
    ! !LOCAL VARIABLES:
    type (fates_patch_type) , pointer :: currentPatch
    type (fates_cohort_type), pointer :: currentCohort

    real(r8) :: cmort
    real(r8) :: bmort
    real(r8) :: hmort
    real(r8) :: frmort
    real(r8) :: smort
    real(r8) :: asmort
    real(r8) :: dgmort
    
    real(r8) :: lmort_direct
    real(r8) :: lmort_collateral
    real(r8) :: lmort_infra
    real(r8) :: l_degrad         ! fraction of trees that are not killed but suffer from forest 
                                 ! degradation (i.e. they are moved to newly-anthro-disturbed 
                                 ! secondary forest patch)
    real(r8) :: dist_rate_ldist_notharvested
    integer  :: threshold_sizeclass
    integer  :: i_dist
    integer  :: h_index
    real(r8) :: frac_site_primary
    real(r8) :: harvest_rate
    real(r8) :: tempsum
    real(r8) :: mean_temp
    real(r8) :: harvestable_forest_c(hlm_num_lu_harvest_cats)
    integer  :: harvest_tag(hlm_num_lu_harvest_cats)
    real(r8) :: landuse_transition_matrix(n_landuse_cats, n_landuse_cats)  ! [m2/m2/day]
    real(r8) :: current_fates_landuse_state_vector(n_landuse_cats)  ! [m2/m2]
    !----------------------------------------------------------------------------------------------
    ! Calculate Mortality Rates (these were previously calculated during growth derivatives)
    ! And the same rates in understory plants have already been applied to %dndt
    !----------------------------------------------------------------------------------------------
    
    ! first calculate the fraction of the site that is primary land
    call get_frac_site_primary(site_in, frac_site_primary)

    ! get available biomass for harvest for all patches
    call get_harvestable_carbon(site_in, bc_in%site_area, bc_in%hlm_harvest_catnames, harvestable_forest_c)
 
    currentPatch => site_in%oldest_patch
    do while (associated(currentPatch))   

       currentCohort => currentPatch%shortest
       do while(associated(currentCohort))        
          ! Mortality for trees in the understorey.
          !currentCohort%patchptr => currentPatch
          mean_temp = currentPatch%tveg24%GetMean()
          call mortality_rates(currentCohort,bc_in,currentPatch%btran_ft,      &
            mean_temp, cmort,hmort,bmort,frmort,smort,asmort,dgmort)
          currentCohort%dmort  = cmort+hmort+bmort+frmort+smort+asmort+dgmort
          call carea_allom(currentCohort%dbh,currentCohort%n,site_in%spread,currentCohort%pft, &
               currentCohort%crowndamage,currentCohort%c_area)

          ! Initialize diagnostic mortality rates
          currentCohort%cmort = cmort
          currentCohort%bmort = bmort
          currentCohort%hmort = hmort
          currentCohort%frmort = frmort
          currentCohort%smort = smort
          currentCohort%asmort = asmort
          currentCohort%dgmort = dgmort
          
          call LoggingMortality_frac(currentCohort%pft, currentCohort%dbh, currentCohort%canopy_layer, &
                lmort_direct,lmort_collateral,lmort_infra,l_degrad,&
                bc_in%hlm_harvest_rates, &
                bc_in%hlm_harvest_catnames, &
                bc_in%hlm_harvest_units, &
                currentPatch%land_use_label, &
                currentPatch%age_since_anthro_disturbance, &
                frac_site_primary, &
                harvestable_forest_c, &
                harvest_tag)
         
          currentCohort%lmort_direct     = lmort_direct
          currentCohort%lmort_collateral = lmort_collateral
          currentCohort%lmort_infra      = lmort_infra
          currentCohort%l_degrad         = l_degrad

          currentCohort => currentCohort%taller
       end do

       currentPatch => currentPatch%younger
    end do

    call get_harvest_debt(site_in, bc_in, harvest_tag)

    call get_landuse_transition_rates(bc_in, landuse_transition_matrix)

    ! calculate total area in each landuse category
    current_fates_landuse_state_vector(:) = 0._r8
    currentPatch => site_in%oldest_patch
    do while (associated(currentPatch))
       current_fates_landuse_state_vector(currentPatch%land_use_label) = &
            current_fates_landuse_state_vector(currentPatch%land_use_label) + &
            currentPatch%area/AREA
       currentPatch => currentPatch%younger
    end do

    ! ---------------------------------------------------------------------------------------------
    ! Calculate Disturbance Rates based on the mortality rates just calculated
    ! ---------------------------------------------------------------------------------------------

    ! Recalculate total canopy area prior to resolving the disturbance
    currentPatch => site_in%oldest_patch
    do while (associated(currentPatch))
       currentPatch%total_canopy_area = 0._r8
       currentCohort => currentPatch%shortest
       do while(associated(currentCohort))   
          if(currentCohort%canopy_layer==1)then
             currentPatch%total_canopy_area = currentPatch%total_canopy_area + currentCohort%c_area
          end if
          currentCohort => currentCohort%taller
       end do
       currentPatch => currentPatch%younger
    end do

    currentPatch => site_in%oldest_patch
    do while (associated(currentPatch))   
       
       currentPatch%disturbance_rates(dtype_ifall) = 0.0_r8
       currentPatch%disturbance_rates(dtype_ilog)  = 0.0_r8
       currentPatch%disturbance_rates(dtype_ifire) = 0.0_r8

       dist_rate_ldist_notharvested = 0.0_r8

       ! Avoid this calculation to avoid NaN due to division by zero result if luh is not used
       if (hlm_use_luh .eq. itrue) then
          currentPatch%landuse_transition_rates(1:n_landuse_cats) = min(1._r8, &
               landuse_transition_matrix(currentPatch%land_use_label,1:n_landuse_cats) / &
               current_fates_landuse_state_vector(currentPatch%land_use_label))
       else
          currentPatch%landuse_transition_rates = 0.0_r8
       end if
       
       currentCohort => currentPatch%shortest
       do while(associated(currentCohort))   

          if(currentCohort%canopy_layer == 1)then

             ! Treefall Disturbance Rate.  Only count this for trees, not grasses
             if ( .not. ExemptTreefallDist(currentCohort) ) then
                currentPatch%disturbance_rates(dtype_ifall) = currentPatch%disturbance_rates(dtype_ifall) + &
                     fates_mortality_disturbance_fraction * &
                     min(1.0_r8,currentCohort%dmort)*hlm_freq_day*currentCohort%c_area/currentPatch%area
             end if

             ! Logging Disturbance Rate
             currentPatch%disturbance_rates(dtype_ilog) = currentPatch%disturbance_rates(dtype_ilog) + &
                   min(1.0_r8, currentCohort%lmort_direct +                          & 
                               currentCohort%lmort_collateral +                      &
                               currentCohort%lmort_infra +                           &
                               currentCohort%l_degrad ) *                            &
                               currentCohort%c_area/currentPatch%area

             if(currentPatch%disturbance_rates(dtype_ilog)>1.0) then
                 write(fates_log(),*) 'See luc mortalities:', currentCohort%lmort_direct, &
                     currentCohort%lmort_collateral, currentCohort%lmort_infra, currentCohort%l_degrad
             end if
             
             ! Non-harvested part of the logging disturbance rate
             dist_rate_ldist_notharvested = dist_rate_ldist_notharvested + currentCohort%l_degrad * &
                  currentCohort%c_area/currentPatch%area
             
          endif
          currentCohort => currentCohort%taller
       enddo !currentCohort

       ! for non-closed-canopy areas subject to logging, add an additional increment of area disturbed
       ! equivalent to the fraction logged to account for transfer of interstitial ground area to new secondary lands
       if ( logging_time .and. &
            (currentPatch%area - currentPatch%total_canopy_area) .gt. fates_tiny ) then
          ! The canopy is NOT closed. 

          if(bc_in%hlm_harvest_units == hlm_harvest_carbon) then
             call get_harvest_rate_carbon (currentPatch%land_use_label, bc_in%hlm_harvest_catnames, &
                   bc_in%hlm_harvest_rates, currentPatch%age_since_anthro_disturbance, harvestable_forest_c, &
                   harvest_rate, harvest_tag)
          else
             call get_harvest_rate_area (currentPatch%land_use_label, bc_in%hlm_harvest_catnames, &
                  bc_in%hlm_harvest_rates, frac_site_primary, currentPatch%age_since_anthro_disturbance, harvest_rate)
          end if

          currentPatch%disturbance_rates(dtype_ilog) = currentPatch%disturbance_rates(dtype_ilog) + &
               (currentPatch%area - currentPatch%total_canopy_area) * harvest_rate / currentPatch%area

          ! Non-harvested part of the logging disturbance rate
          dist_rate_ldist_notharvested = dist_rate_ldist_notharvested + &
               (currentPatch%area - currentPatch%total_canopy_area) * harvest_rate / currentPatch%area
       endif

       ! For nocomp mode, we need to prevent producing too small patches, which may produce small patches
       if ((hlm_use_nocomp .eq. itrue) .and. &
           (currentPatch%disturbance_rates(dtype_ilog)*currentPatch%area .lt. min_patch_area_forced)) then
          currentPatch%disturbance_rates(dtype_ilog) = 0._r8
       end if

       ! fraction of the logging disturbance rate that is non-harvested
       if (currentPatch%disturbance_rates(dtype_ilog) .gt. nearzero) then
          currentPatch%fract_ldist_not_harvested = dist_rate_ldist_notharvested / &
               currentPatch%disturbance_rates(dtype_ilog)
       endif

       ! Fire Disturbance Rate
       currentPatch%disturbance_rates(dtype_ifire) = currentPatch%frac_burnt

       ! Fires can't burn the whole patch, as this causes /0 errors. 
       if (currentPatch%disturbance_rates(dtype_ifire) > 0.98_r8)then
          msg = 'very high fire areas'//trim(A2S(currentPatch%disturbance_rates(:)))//trim(N2S(currentPatch%frac_burnt))
          call FatesWarn(msg,index=2)
       endif

       ! if the sum of all disturbance rates is such that they will exceed total patch area on this day, then reduce them all proportionally.
       if ( (sum(currentPatch%disturbance_rates(:)) + sum(currentPatch%landuse_transition_rates(1:n_landuse_cats))) .gt. 1.0_r8 ) then
          tempsum = sum(currentPatch%disturbance_rates(:)) + sum(currentPatch%landuse_transition_rates(1:n_landuse_cats))
          do i_dist = 1,N_DIST_TYPES
             currentPatch%disturbance_rates(i_dist) = currentPatch%disturbance_rates(i_dist) / tempsum
          end do
          do i_dist = 1,n_landuse_cats
             currentPatch%landuse_transition_rates(i_dist) = currentPatch%landuse_transition_rates(i_dist) / tempsum
          end do
       endif

       currentPatch => currentPatch%younger

    enddo !patch loop 

  end subroutine disturbance_rates

    ! ============================================================================

  subroutine spawn_patches( currentSite, bc_in)
    !
    ! !DESCRIPTION:
    ! In this subroutine, the following happens
    ! 1) the total area disturbed is calculated
    ! 2) a new patch is created
    ! 3) properties are averaged
    ! 4) litter fluxes from fire and mortality are added 
    ! 5) For mortality, plants in existing patch canopy are killed. 
    ! 6) For mortality, Plants in new and existing understorey are killed
    ! 7) For fire, burned plants are killed, and unburned plants are added to new patch. 
    ! 8) New cohorts are added to new patch and sorted. 
    ! 9) New patch is added into linked list
    ! 10) Area checked, and patchno recalculated. 
    !
    ! !USES:

    use EDParamsMod          , only : ED_val_understorey_death, logging_coll_under_frac
    use EDCohortDynamicsMod  , only : terminate_cohorts
    use FatesConstantsMod    , only : rsnbl_math_prec
    use FatesLandUseChangeMod, only : get_landuse_transition_rates
    use FatesLandUseChangeMod, only : get_landusechange_rules
    !
    ! !ARGUMENTS:
    type (ed_site_type), intent(inout) :: currentSite
    type (bc_in_type), intent(in)      :: bc_in
    !
    ! !LOCAL VARIABLES:
<<<<<<< HEAD
    type (ed_patch_type) , pointer :: newPatch
    ! type (ed_patch_type) , pointer :: newPatch_primary
    ! type (ed_patch_type) , pointer :: newPatch_secondary
    type (ed_patch_type) , pointer :: currentPatch
    type (ed_cohort_type), pointer :: currentCohort
    type (ed_cohort_type), pointer :: nc
    type (ed_cohort_type), pointer :: storesmallcohort
    type (ed_cohort_type), pointer :: storebigcohort
=======
    type (fates_patch_type) , pointer :: new_patch
    ! type (fates_patch_type) , pointer :: new_patch_primary
    ! type (fates_patch_type) , pointer :: new_patch_secondary
    type (fates_patch_type) , pointer :: currentPatch
    type (fates_cohort_type), pointer :: currentCohort
    type (fates_cohort_type), pointer :: nc
    type (fates_cohort_type), pointer :: storesmallcohort
    type (fates_cohort_type), pointer :: storebigcohort
>>>>>>> 15027104
    real(r8) :: site_areadis_primary         ! total area disturbed (to primary forest) in m2 per site per day
    real(r8) :: site_areadis_secondary       ! total area disturbed (to secondary forest) in m2 per site per day
    real(r8) :: patch_site_areadis           ! total area disturbed in m2 per patch per day
    real(r8) :: site_areadis                 ! total site area disturbed in m2 per day
    real(r8) :: age                          ! notional age of this patch in years
    integer  :: el                           ! element loop index
    integer  :: pft                          ! pft loop index
    integer  :: tnull                        ! is there a tallest cohort?
    integer  :: snull                        ! is there a shortest cohort?
    integer  :: levcan                       ! canopy level
    real(r8) :: leaf_c                       ! leaf carbon [kg]
    real(r8) :: fnrt_c                       ! fineroot carbon [kg]
    real(r8) :: sapw_c                       ! sapwood carbon [kg]
    real(r8) :: store_c                      ! storage carbon [kg]
    real(r8) :: struct_c                     ! structure carbon [kg]
    real(r8) :: total_c                      ! total carbon of plant [kg]
    real(r8) :: leaf_burn_frac               ! fraction of leaves burned in fire
    ! for both woody and grass species
    real(r8) :: leaf_m                       ! leaf mass during partial burn calculations
    integer  :: min_nocomp_pft, max_nocomp_pft, i_nocomp_pft
    integer  :: i_disturbance_type, i_dist2  ! iterators for looping over disturbance types
    integer  :: i_landusechange_receiverpatchlabel  ! iterator for the land use change types
    integer  :: i_donorpatch_landuse_type    ! iterator for the land use change types donor patch
    integer  :: start_receiver_lulabel       ! starting bound for receiver landuse label type loop
    integer  :: end_receiver_lulabel         ! ending bound for receiver landuse label type loop
    real(r8) :: disturbance_rate             ! rate of disturbance being resolved [fraction of patch area / day]
    real(r8) :: oldarea                      ! old patch area prior to disturbance
    logical  :: clearing_matrix(n_landuse_cats,n_landuse_cats)  ! do we clear vegetation when transferring from one LU type to another?

    !---------------------------------------------------------------------

    storesmallcohort => null() ! storage of the smallest cohort for insertion routine
    storebigcohort   => null() ! storage of the largest cohort for insertion routine 

    if (hlm_use_nocomp .eq. itrue) then
       min_nocomp_pft = 0
       max_nocomp_pft = numpft
    else
       min_nocomp_pft = fates_unset_int
       max_nocomp_pft = fates_unset_int
    endif

    ! zero the diagnostic disturbance rate fields
    currentSite%disturbance_rates(:,:,:) = 0._r8

    ! get rules for vegetation clearing during land use change
    call get_landusechange_rules(clearing_matrix)

    ! in the nocomp cases, since every patch has a PFT identity, it can only receive patch area from patches
    ! that have the same identity. In order to allow this, we have this very high level loop over nocomp PFTs
    ! and only do the disturbance for any patches that have that nocomp PFT identity.
    ! If nocomp is not enabled, then this is not much of a loop, it only passes through once.
    nocomp_pft_loop: do i_nocomp_pft = min_nocomp_pft,max_nocomp_pft

       disturbance_type_loop: do i_disturbance_type = 1,N_DIST_TYPES

          landuse_donortype_loop: do i_donorpatch_landuse_type = 1, n_landuse_cats
             ! figure out what land use label(s) the receiver patch for disturbance from patches with
             ! this disturbance label and disturbance of this type will have, and set receiver label loop bounds accordingly
             if ( i_disturbance_type .eq. dtype_ilog) then
                start_receiver_lulabel = secondaryland
                end_receiver_lulabel = secondaryland
             else if ( i_disturbance_type .eq. dtype_ilandusechange) then
                start_receiver_lulabel = 1  ! this could actually maybe be 2, as primaryland column of matrix should all be zeros, but leave as 1 for now
                end_receiver_lulabel = n_landuse_cats
             else
                start_receiver_lulabel = i_donorpatch_landuse_type
                end_receiver_lulabel = i_donorpatch_landuse_type
             endif

             landusechange_receiverpatchlabel_loop: do i_landusechange_receiverpatchlabel = start_receiver_lulabel, end_receiver_lulabel

                ! calculate area of disturbed land, in this timestep, by summing contributions from each existing patch.
                currentPatch => currentSite%youngest_patch

                site_areadis = 0.0_r8

                patchloop_areadis: do while(associated(currentPatch))

                   cp_nocomp_matches_1_if: if ( hlm_use_nocomp .eq. ifalse .or. &
                        currentPatch%nocomp_pft_label .eq. i_nocomp_pft ) then

                      patchlabel_matches_lutype_if_areadis: if (currentPatch%land_use_label .eq. i_donorpatch_landuse_type) then

                         disturbance_rate = 0.0_r8
                         if ( i_disturbance_type .ne. dtype_ilandusechange) then
                            disturbance_rate = currentPatch%disturbance_rates(i_disturbance_type)
                         else
                            disturbance_rate = currentPatch%landuse_transition_rates(i_landusechange_receiverpatchlabel)
                         endif
                         
                         if(disturbance_rate > (1.0_r8 + rsnbl_math_prec)) then
                            write(fates_log(),*) 'patch disturbance rate > 1 ?',disturbance_rate
                            call currentPatch%Dump()
                            call endrun(msg=errMsg(sourcefile, __LINE__))
                         else if (disturbance_rate > 1.0_r8) then
                            disturbance_rate = 1.0_r8
                         end if

                         ! Only create new patches that have non-negligible amount of land
                         if((currentPatch%area*disturbance_rate) > nearzero ) then

                            site_areadis = site_areadis + currentPatch%area * disturbance_rate

                            ! track disturbance rates to output to history
                            currentSite%disturbance_rates(i_disturbance_type,i_donorpatch_landuse_type,i_landusechange_receiverpatchlabel) = &
                                 currentSite%disturbance_rates(i_disturbance_type,i_donorpatch_landuse_type,i_landusechange_receiverpatchlabel) + &
                                 currentPatch%area * disturbance_rate * AREA_INV
                         end if

                      end if patchlabel_matches_lutype_if_areadis
                   end if cp_nocomp_matches_1_if
                   currentPatch => currentPatch%older
                enddo patchloop_areadis! end loop over patches. sum area disturbed for all patches.

                ! It is possible that no disturbance area was generated
                if ( site_areadis > nearzero) then

                   age = 0.0_r8

                   ! create an empty patch, to absorb newly disturbed area
                   allocate(newPatch)

<<<<<<< HEAD
                   call create_patch(currentSite, newPatch, age, &
                        site_areadis, i_landusechange_receiverpatchlabel, i_nocomp_pft)
=======
                   call new_patch%Create(age, site_areadis, i_landusechange_receiverpatchlabel, i_nocomp_pft, &
                                         hlm_numSWb, numpft, currentSite%nlevsoil, hlm_current_tod,              &
                                         regeneration_model)
>>>>>>> 15027104

                   ! Initialize the litter pools to zero, these
                   ! pools will be populated by looping over the existing patches
                   ! and transfering in mass
                   do el=1,num_elements
                      call newPatch%litter(el)%InitConditions(init_leaf_fines=0._r8, &
                           init_root_fines=0._r8, &
                           init_ag_cwd=0._r8, &
                           init_bg_cwd=0._r8, &
                           init_seed=0._r8,   &
                           init_seed_germ=0._r8)
                   end do
                   newPatch%tallest  => null()
                   newPatch%shortest => null()

                endif

                ! loop round all the patches that contribute surviving indivduals and litter
                ! pools to the new patch.  We only loop the pre-existing patches, so
                ! quit the loop if the current patch is either null, or matches the
                ! two new pointers.

                currentPatch => currentSite%oldest_patch
                patchloop: do while(associated(currentPatch))

                   cp_nocomp_matches_2_if: if ( hlm_use_nocomp .eq. ifalse .or. &
                        currentPatch%nocomp_pft_label .eq. i_nocomp_pft ) then

                      patchlabel_matches_lutype_if: if (currentPatch%land_use_label .eq. i_donorpatch_landuse_type) then


                         ! This is the amount of patch area that is disturbed, and donated by the donor
                         disturbance_rate = 0.0_r8
                         if ( i_disturbance_type .ne. dtype_ilandusechange) then
                            disturbance_rate = currentPatch%disturbance_rates(i_disturbance_type)
                         else
                            disturbance_rate = currentPatch%landuse_transition_rates(i_landusechange_receiverpatchlabel)
                         endif

                         patch_site_areadis = currentPatch%area * disturbance_rate
                         
                         areadis_gt_zero_if: if ( patch_site_areadis > nearzero ) then

                            if(.not.associated(newPatch))then
                               write(fates_log(),*) 'Patch spawning has attempted to point to'
                               write(fates_log(),*) 'an un-allocated patch'
                               call endrun(msg=errMsg(sourcefile, __LINE__))
                            end if

                            ! for the case where the donating patch is not primary, if
                            ! the current disturbance from this patch is non-anthropogenic,
                            ! we need to average in the time-since-anthropogenic-disturbance
                            ! from the donor patch into that of the receiver patch
                            if ( currentPatch%land_use_label .gt. primaryland .and. &
                                 (i_disturbance_type .lt. dtype_ilog) ) then

                               newPatch%age_since_anthro_disturbance = newPatch%age_since_anthro_disturbance + &
                                     currentPatch%age_since_anthro_disturbance * (patch_site_areadis / site_areadis)
                                  
                            endif

                            ! Transfer the litter existing already in the donor patch to the new patch
                            ! This call will only transfer non-burned litter to new patch
                            ! and burned litter to atmosphere. Thus it is important to zero burnt_frac_litter when
                            ! fire is not the current disturbance regime.

                            if(i_disturbance_type .ne. dtype_ifire) then
                               currentPatch%burnt_frac_litter(:) = 0._r8
                            end if

                            call TransLitterNewPatch( currentSite, currentPatch, newPatch, patch_site_areadis)

                            ! Transfer in litter fluxes from plants in various contexts of death and destruction

                            ! CDK what do we do here for land use transitions?

                            select case(i_disturbance_type)
                            case (dtype_ilog)
                               call logging_litter_fluxes(currentSite, currentPatch, &
                                    newPatch, patch_site_areadis,bc_in)
                            case (dtype_ifire)
                               call fire_litter_fluxes(currentSite, currentPatch, &
                                    newPatch, patch_site_areadis,bc_in)
                            case (dtype_ifall)
                               call mortality_litter_fluxes(currentSite, currentPatch, &
                                    newPatch, patch_site_areadis,bc_in)
                            case (dtype_ilandusechange)
                               call landusechange_litter_fluxes(currentSite, currentPatch, &
                                    newPatch, patch_site_areadis,bc_in, &
                                    clearing_matrix(i_donorpatch_landuse_type,i_landusechange_receiverpatchlabel))
                            case default
                               write(fates_log(),*) 'unknown disturbance mode?'
                               write(fates_log(),*) 'i_disturbance_type: ',i_disturbance_type
                               call endrun(msg=errMsg(sourcefile, __LINE__))
                            end select


                            ! Copy any means or timers from the original patch to the new patch
                            ! These values will inherit all info from the original patch
                            ! --------------------------------------------------------------------------
                            call newPatch%tveg24%CopyFromDonor(currentPatch%tveg24)
                            call newPatch%tveg_lpa%CopyFromDonor(currentPatch%tveg_lpa)
                            call newPatch%tveg_longterm%CopyFromDonor(currentPatch%tveg_longterm)


                            if ( regeneration_model == TRS_regeneration ) then
                               call new_patch%seedling_layer_par24%CopyFromDonor(currentPatch%seedling_layer_par24)
                               call new_patch%sdlng_mort_par%CopyFromDonor(currentPatch%sdlng_mort_par)
                               call new_patch%sdlng2sap_par%CopyFromDonor(currentPatch%sdlng2sap_par)
                               do pft = 1,numpft
                                  call new_patch%sdlng_emerg_smp(pft)%p%CopyFromDonor(currentPatch%sdlng_emerg_smp(pft)%p)
                                  call new_patch%sdlng_mdd(pft)%p%CopyFromDonor(currentPatch%sdlng_mdd(pft)%p)
                               enddo
                            end if

                            call new_patch%tveg_longterm%CopyFromDonor(currentPatch%tveg_longterm)

                            ! --------------------------------------------------------------------------
                            ! The newly formed patch from disturbance (newPatch), has now been given
                            ! some litter from dead plants and pre-existing litter from the donor patches.
                            !
                            ! Next, we loop through the cohorts in the donor patch, copy them with
                            ! area modified number density into the new-patch, and apply survivorship.
                            ! -------------------------------------------------------------------------

                            currentCohort => currentPatch%shortest
                            do while(associated(currentCohort))

                               allocate(nc)
                               if(hlm_use_planthydro.eq.itrue) call InitHydrCohort(CurrentSite,nc)

                               ! Initialize the PARTEH object and point to the
                               ! correct boundary condition fields
                               nc%prt => null()
                               call InitPRTObject(nc%prt)
                               call nc%InitPRTBoundaryConditions()

                               !  (Keeping as an example)
                               ! Allocate running mean functions
                               !allocate(nc%tveg_lpa)
                               !call nc%tveg_lpa%InitRMean(ema_lpa,init_value=newPatch%tveg_lpa%GetMean())

                               call nc%ZeroValues()

                               ! nc is the new cohort that goes in the disturbed patch (newPatch)... currentCohort
                               ! is the curent cohort that stays in the donor patch (currentPatch)
                               call currentCohort%Copy(nc)

                               !this is the case as the new patch probably doesn't have a closed canopy, and
                               ! even if it does, that will be sorted out in canopy_structure.
                               nc%canopy_layer = 1
                               nc%canopy_layer_yesterday = 1._r8

                               sapw_c   = currentCohort%prt%GetState(sapw_organ, carbon12_element)
                               struct_c = currentCohort%prt%GetState(struct_organ, carbon12_element)
                               leaf_c   = currentCohort%prt%GetState(leaf_organ, carbon12_element)
                               fnrt_c   = currentCohort%prt%GetState(fnrt_organ, carbon12_element)
                               store_c  = currentCohort%prt%GetState(store_organ, carbon12_element)
                               total_c  = sapw_c + struct_c + leaf_c + fnrt_c + store_c

                               disttype_case: select case(i_disturbance_type)
                                  ! treefall mortality is the current disturbance
                               case (dtype_ifall)
                               
                                  in_canopy_if_falldtype: if(currentCohort%canopy_layer == 1)then

                                     ! In the donor patch we are left with fewer trees because the area has decreased
                                     ! the plant density for large trees does not actually decrease in the donor patch
                                     ! because this is the part of the original patch where no trees have actually fallen
                                     ! The diagnostic cmort,bmort,hmort, and frmort  rates have already been saved

                                     currentCohort%n = currentCohort%n * (1.0_r8 - fates_mortality_disturbance_fraction * &
                                          min(1.0_r8,currentCohort%dmort * hlm_freq_day))

                                     nc%n = 0.0_r8      ! kill all of the trees who caused the disturbance.

                                     nc%cmort = nan     ! The mortality diagnostics are set to nan
                                     ! because the cohort should dissappear
                                     nc%hmort = nan
                                     nc%bmort = nan
                                     nc%frmort = nan
                                     nc%smort = nan
                                     nc%asmort = nan
                                     nc%dgmort = nan
                                     nc%lmort_direct     = nan
                                     nc%lmort_collateral = nan
                                     nc%lmort_infra      = nan
                                     nc%l_degrad         = nan

                                  else
                                     ! small trees
                                     woody_if_falldtype: if( prt_params%woody(currentCohort%pft) == itrue)then


                                        ! Survivorship of undestory woody plants.  Two step process.
                                        ! Step 1:  Reduce current number of plants to reflect the
                                        !          change in area.
                                        !          The number density per square are doesn't change,
                                        !          but since the patch is smaller and cohort counts
                                        !          are absolute, reduce this number.

                                        nc%n = currentCohort%n * patch_site_areadis/currentPatch%area

                                        ! because the mortality rate due to impact for the cohorts which
                                        ! had been in the understory and are now in the newly-
                                        ! disturbed patch is very high, passing the imort directly to history
                                        ! results in large numerical errors, on account of the sharply
                                        ! reduced number densities.  so instead pass this info via a
                                        ! site-level diagnostic variable before reducing the number density.

                                        currentSite%imort_rate(currentCohort%size_class, currentCohort%pft) = &
                                             currentSite%imort_rate(currentCohort%size_class, currentCohort%pft) + &
                                             nc%n * ED_val_understorey_death / hlm_freq_day


                                        currentSite%imort_carbonflux(currentCohort%pft) = &
                                             currentSite%imort_carbonflux(currentCohort%pft) + &
                                             (nc%n * ED_val_understorey_death / hlm_freq_day ) * &
                                             total_c * g_per_kg * days_per_sec * years_per_day * ha_per_m2

                                        currentSite%imort_abg_flux(currentCohort%size_class, currentCohort%pft) = &
                                             currentSite%imort_abg_flux(currentCohort%size_class, currentCohort%pft) + &
                                             (nc%n * ED_val_understorey_death / hlm_freq_day ) * &
                                             ( (sapw_c + struct_c + store_c) * prt_params%allom_agb_frac(currentCohort%pft) + &
                                             leaf_c ) * &
                                             g_per_kg * days_per_sec * years_per_day * ha_per_m2


                                        ! Step 2:  Apply survivor ship function based on the understory death fraction
                                        ! remaining of understory plants of those that are knocked over
                                        ! by the overstorey trees dying...
                                        nc%n = nc%n * (1.0_r8 - ED_val_understorey_death)

                                        ! since the donor patch split and sent a fraction of its members
                                        ! to the new patch and a fraction to be preserved in itself,
                                        ! when reporting diagnostic rates, we must carry over the mortality rates from
                                        ! the donor that were applied before the patch split.  Remember this is only
                                        ! for diagnostics.  But think of it this way, the rates are weighted by
                                        ! number density in EDCLMLink, and the number density of this new patch is donated
                                        ! so with the number density must come the effective mortality rates.

                                        nc%cmort            = currentCohort%cmort
                                        nc%hmort            = currentCohort%hmort
                                        nc%bmort            = currentCohort%bmort
                                        nc%frmort           = currentCohort%frmort
                                        nc%smort            = currentCohort%smort
                                        nc%asmort           = currentCohort%asmort
                                        nc%dgmort           = currentCohort%dgmort
                                        nc%dmort            = currentCohort%dmort
                                        nc%lmort_direct     = currentCohort%lmort_direct
                                        nc%lmort_collateral = currentCohort%lmort_collateral
                                        nc%lmort_infra      = currentCohort%lmort_infra

                                        ! understory trees that might potentially be knocked over in the disturbance.
                                        ! The existing (donor) patch should not have any impact mortality, it should
                                        ! only lose cohorts due to the decrease in area.  This is not mortality.
                                        ! Besides, the current and newly created patch sum to unity

                                        currentCohort%n = currentCohort%n * (1._r8 -  patch_site_areadis/currentPatch%area)

                                     else
                                        ! grass is not killed by mortality disturbance events. Just move it into the new patch area.
                                        ! Just split the grass into the existing and new patch structures
                                        nc%n = currentCohort%n * patch_site_areadis/currentPatch%area

                                        ! Those remaining in the existing
                                        currentCohort%n = currentCohort%n * (1._r8 - patch_site_areadis/currentPatch%area)

                                        nc%cmort            = currentCohort%cmort
                                        nc%hmort            = currentCohort%hmort
                                        nc%bmort            = currentCohort%bmort
                                        nc%frmort           = currentCohort%frmort
                                        nc%smort            = currentCohort%smort
                                        nc%asmort           = currentCohort%asmort
                                        nc%dgmort           = currentCohort%dgmort
                                        nc%dmort            = currentCohort%dmort
                                        nc%lmort_direct    = currentCohort%lmort_direct
                                        nc%lmort_collateral = currentCohort%lmort_collateral
                                        nc%lmort_infra      = currentCohort%lmort_infra

                                     endif woody_if_falldtype
                                  endif in_canopy_if_falldtype

                                  ! Fire is the current disturbance
                               case (dtype_ifire)

                                  ! Number of members in the new patch, before we impose fire survivorship
                                  nc%n = currentCohort%n * patch_site_areadis/currentPatch%area

                                  ! loss of individuals from source patch due to area shrinking
                                  currentCohort%n = currentCohort%n * (1._r8 - patch_site_areadis/currentPatch%area)

                                  levcan = currentCohort%canopy_layer

                                  if(levcan==ican_upper) then

                                     ! before changing number densities, track total rate of trees that died
                                     ! due to fire, as well as from each fire mortality term
                                     currentSite%fmort_rate_canopy(currentCohort%size_class, currentCohort%pft) = &
                                          currentSite%fmort_rate_canopy(currentCohort%size_class, currentCohort%pft) + &
                                          nc%n * currentCohort%fire_mort / hlm_freq_day

                                     currentSite%fmort_carbonflux_canopy(currentCohort%pft) = &
                                          currentSite%fmort_carbonflux_canopy(currentCohort%pft) + &
                                          (nc%n * currentCohort%fire_mort) * &
                                          total_c * g_per_kg * days_per_sec * ha_per_m2

                                  else
                                     currentSite%fmort_rate_ustory(currentCohort%size_class, currentCohort%pft) = &
                                          currentSite%fmort_rate_ustory(currentCohort%size_class, currentCohort%pft) + &
                                          nc%n * currentCohort%fire_mort / hlm_freq_day

                                     currentSite%fmort_carbonflux_ustory(currentCohort%pft) = &
                                          currentSite%fmort_carbonflux_ustory(currentCohort%pft) + &
                                          (nc%n * currentCohort%fire_mort) * &
                                          total_c * g_per_kg * days_per_sec * ha_per_m2
                                  end if

                                  currentSite%fmort_abg_flux(currentCohort%size_class, currentCohort%pft) = &
                                       currentSite%fmort_abg_flux(currentCohort%size_class, currentCohort%pft) + &
                                       (nc%n * currentCohort%fire_mort) * &
                                       ( (sapw_c + struct_c + store_c) * prt_params%allom_agb_frac(currentCohort%pft) + &
                                       leaf_c ) * &
                                       g_per_kg * days_per_sec * ha_per_m2


                                  currentSite%fmort_rate_cambial(currentCohort%size_class, currentCohort%pft) = &
                                       currentSite%fmort_rate_cambial(currentCohort%size_class, currentCohort%pft) + &
                                       nc%n * currentCohort%cambial_mort / hlm_freq_day
                                  currentSite%fmort_rate_crown(currentCohort%size_class, currentCohort%pft) = &
                                       currentSite%fmort_rate_crown(currentCohort%size_class, currentCohort%pft) + &
                                       nc%n * currentCohort%crownfire_mort / hlm_freq_day

                                  ! loss of individual from fire in new patch.
                                  nc%n = nc%n * (1.0_r8 - currentCohort%fire_mort)

                                  nc%cmort            = currentCohort%cmort
                                  nc%hmort            = currentCohort%hmort
                                  nc%bmort            = currentCohort%bmort
                                  nc%frmort           = currentCohort%frmort
                                  nc%smort            = currentCohort%smort
                                  nc%asmort           = currentCohort%asmort
                                  nc%dgmort           = currentCohort%dgmort
                                  nc%dmort            = currentCohort%dmort
                                  nc%lmort_direct     = currentCohort%lmort_direct
                                  nc%lmort_collateral = currentCohort%lmort_collateral
                                  nc%lmort_infra      = currentCohort%lmort_infra


                                  ! Some of of the leaf mass from living plants has been
                                  ! burned off.  Here, we remove that mass, and
                                  ! tally it in the flux we sent to the atmosphere

                                  if(prt_params%woody(currentCohort%pft) == itrue)then
                                     leaf_burn_frac = currentCohort%fraction_crown_burned
                                  else

                                     ! Grasses determine their fraction of leaves burned here

                                     leaf_burn_frac = currentPatch%burnt_frac_litter(lg_sf)
                                  endif

                                  ! Perform a check to make sure that spitfire gave
                                  ! us reasonable mortality and burn fraction rates

                                  if( (leaf_burn_frac < 0._r8) .or. &
                                       (leaf_burn_frac > 1._r8) .or. &
                                       (currentCohort%fire_mort < 0._r8) .or. &
                                       (currentCohort%fire_mort > 1._r8)) then
                                     write(fates_log(),*) 'unexpected fire fractions'
                                     write(fates_log(),*) prt_params%woody(currentCohort%pft)
                                     write(fates_log(),*) leaf_burn_frac
                                     write(fates_log(),*) currentCohort%fire_mort
                                     call endrun(msg=errMsg(sourcefile, __LINE__))
                                  end if

                                  do el = 1,num_elements

                                     leaf_m = nc%prt%GetState(leaf_organ, element_list(el))
                                     ! for woody plants burn only leaves
                                     if(int(prt_params%woody(currentCohort%pft)) == itrue)then

                                        leaf_m = nc%prt%GetState(leaf_organ, element_list(el))

                                     else
                                        ! for grasses burn all aboveground tissues
                                        leaf_m = nc%prt%GetState(leaf_organ, element_list(el)) + &
                                             nc%prt%GetState(sapw_organ, element_list(el)) + &
                                             nc%prt%GetState(struct_organ, element_list(el))

                                     endif

                                     currentSite%mass_balance(el)%burn_flux_to_atm = &
                                          currentSite%mass_balance(el)%burn_flux_to_atm + &
                                          leaf_burn_frac * leaf_m * nc%n
                                  end do

                                  ! Here the mass is removed from the plant

                                  if(int(prt_params%woody(currentCohort%pft)) == itrue)then
                                     call PRTBurnLosses(nc%prt, leaf_organ, leaf_burn_frac)
                                  else
                                     call PRTBurnLosses(nc%prt, leaf_organ, leaf_burn_frac)
                                     call PRTBurnLosses(nc%prt, sapw_organ, leaf_burn_frac)
                                     call PRTBurnLosses(nc%prt, struct_organ, leaf_burn_frac)
                                  endif

                                  currentCohort%fraction_crown_burned = 0.0_r8
                                  nc%fraction_crown_burned            = 0.0_r8



                                  ! Logging is the current disturbance
                               case (dtype_ilog)

                                  ! If this cohort is in the upper canopy. It generated
                                  in_canopy_if_logdtype: if(currentCohort%canopy_layer == 1)then

                                     ! calculate the survivorship of disturbed trees because non-harvested
                                     nc%n = currentCohort%n * currentCohort%l_degrad
                                     ! nc%n            = (currentCohort%l_degrad / (currentCohort%l_degrad + &
                                     !      currentCohort%lmort_direct + currentCohort%lmort_collateral +
                                     !   currentCohort%lmort_infra) ) * &
                                     !      currentCohort%n * patch_site_areadis/currentPatch%area

                                     ! Reduce counts in the existing/donor patch according to the logging rate
                                     currentCohort%n = currentCohort%n * &
                                          (1.0_r8 - min(1.0_r8,(currentCohort%lmort_direct +    &
                                          currentCohort%lmort_collateral + &
                                          currentCohort%lmort_infra + currentCohort%l_degrad)))

                                     nc%cmort            = currentCohort%cmort
                                     nc%hmort            = currentCohort%hmort
                                     nc%bmort            = currentCohort%bmort
                                     nc%frmort           = currentCohort%frmort
                                     nc%smort            = currentCohort%smort
                                     nc%asmort           = currentCohort%asmort
                                     nc%dgmort           = currentCohort%dgmort
                                     nc%dmort            = currentCohort%dmort

                                     ! since these are the ones that weren't logged,
                                     ! set the logging mortality rates as zero
                                     nc%lmort_direct     = 0._r8
                                     nc%lmort_collateral = 0._r8
                                     nc%lmort_infra      = 0._r8

                                  else

                                     ! What to do with cohorts in the understory of a logging generated
                                     ! disturbance patch?

                                     woody_if_logdtype: if(prt_params%woody(currentCohort%pft) == itrue)then


                                        ! Survivorship of undestory woody plants.  Two step process.
                                        ! Step 1:  Reduce current number of plants to reflect the
                                        !          change in area.
                                        !          The number density per square are doesn't change,
                                        !          but since the patch is smaller
                                        !          and cohort counts are absolute, reduce this number.
                                        nc%n = currentCohort%n * patch_site_areadis/currentPatch%area

                                        ! because the mortality rate due to impact for the cohorts which had
                                        ! been in the understory and are now in the newly-
                                        ! disturbed patch is very high, passing the imort directly to
                                        ! history results in large numerical errors, on account
                                        ! of the sharply reduced number densities.  so instead pass this info
                                        ! via a site-level diagnostic variable before reducing
                                        ! the number density.
                                        currentSite%imort_rate(currentCohort%size_class, currentCohort%pft) = &
                                             currentSite%imort_rate(currentCohort%size_class, currentCohort%pft) + &
                                             nc%n * currentPatch%fract_ldist_not_harvested * &
                                             logging_coll_under_frac / hlm_freq_day

                                        currentSite%imort_carbonflux(currentCohort%pft) = &
                                             currentSite%imort_carbonflux(currentCohort%pft) + &
                                             (nc%n * currentPatch%fract_ldist_not_harvested * &
                                             logging_coll_under_frac/ hlm_freq_day ) * &
                                             total_c * g_per_kg * days_per_sec * years_per_day * ha_per_m2

                                        currentSite%imort_abg_flux(currentCohort%size_class, currentCohort%pft) = &
                                             currentSite%imort_abg_flux(currentCohort%size_class, currentCohort%pft) + &
                                             (nc%n * currentPatch%fract_ldist_not_harvested * &
                                             logging_coll_under_frac/ hlm_freq_day ) * &
                                             ( ( sapw_c + struct_c + store_c) * prt_params%allom_agb_frac(currentCohort%pft) + &
                                             leaf_c ) * days_per_sec * years_per_day * ha_per_m2

                                        ! Step 2:  Apply survivor ship function based on the understory death fraction

                                        ! remaining of understory plants of those that are knocked
                                        ! over by the overstorey trees dying...
                                        ! LOGGING SURVIVORSHIP OF UNDERSTORY PLANTS IS SET AS A NEW PARAMETER
                                        ! in the fatesparameter files
                                        nc%n = nc%n * (1.0_r8 - &
                                             (1.0_r8-currentPatch%fract_ldist_not_harvested) * logging_coll_under_frac)

                                        ! Step 3: Reduce the number count of cohorts in the
                                        !         original/donor/non-disturbed patch to reflect the area change
                                        currentCohort%n = currentCohort%n * (1._r8 -  patch_site_areadis/currentPatch%area)

                                        nc%cmort            = currentCohort%cmort
                                        nc%hmort            = currentCohort%hmort
                                        nc%bmort            = currentCohort%bmort
                                        nc%frmort           = currentCohort%frmort
                                        nc%smort            = currentCohort%smort
                                        nc%asmort           = currentCohort%asmort
                                        nc%dgmort           = currentCohort%dgmort
                                        nc%dmort            = currentCohort%dmort
                                        nc%lmort_direct     = currentCohort%lmort_direct
                                        nc%lmort_collateral = currentCohort%lmort_collateral
                                        nc%lmort_infra      = currentCohort%lmort_infra

                                     else

                                        ! grass is not killed by mortality disturbance events.
                                        ! Just move it into the new patch area.
                                        ! Just split the grass into the existing and new patch structures
                                        nc%n = currentCohort%n * patch_site_areadis/currentPatch%area

                                        ! Those remaining in the existing
                                        currentCohort%n = currentCohort%n * (1._r8 - patch_site_areadis/currentPatch%area)

                                        ! No grass impact mortality imposed on the newly created patch
                                        nc%cmort            = currentCohort%cmort
                                        nc%hmort            = currentCohort%hmort
                                        nc%bmort            = currentCohort%bmort
                                        nc%frmort           = currentCohort%frmort
                                        nc%smort            = currentCohort%smort
                                        nc%asmort           = currentCohort%asmort
                                        nc%dgmort           = currentCohort%dgmort
                                        nc%dmort            = currentCohort%dmort
                                        nc%lmort_direct     = currentCohort%lmort_direct
                                        nc%lmort_collateral = currentCohort%lmort_collateral
                                        nc%lmort_infra      = currentCohort%lmort_infra

                                     endif woody_if_logdtype  ! is/is-not woody

                                  endif in_canopy_if_logdtype ! Select canopy layer


                               case (dtype_ilandusechange)

                                  ! Number of members in the new patch, before we impose LUC survivorship
                                  nc%n = currentCohort%n * patch_site_areadis/currentPatch%area

                                  ! loss of individuals from source patch due to area shrinking
                                  currentCohort%n = currentCohort%n * (1._r8 - patch_site_areadis/currentPatch%area)

                                  ! now apply survivorship based on the type of landuse transition
                                  if ( clearing_matrix(i_donorpatch_landuse_type,i_landusechange_receiverpatchlabel) ) then
                                     ! kill everything
                                     nc%n = 0._r8
                                  end if

                               case default
                                  write(fates_log(),*) 'unknown disturbance mode?'
                                  write(fates_log(),*) 'i_disturbance_type: ',i_disturbance_type
                                  call endrun(msg=errMsg(sourcefile, __LINE__))
                               end select disttype_case    ! Select disturbance mode

                               cohort_n_gt_zero: if (nc%n > 0.0_r8) then
                                  storebigcohort   =>  newPatch%tallest
                                  storesmallcohort =>  newPatch%shortest
                                  if(associated(newPatch%tallest))then
                                     tnull = 0
                                  else
                                     tnull = 1
                                     newPatch%tallest => nc
                                     nc%taller => null()
                                  endif

                                  if(associated(newPatch%shortest))then
                                     snull = 0
                                  else
                                     snull = 1
                                     newPatch%shortest => nc
                                     nc%shorter => null()
                                  endif
<<<<<<< HEAD
                                  nc%patchptr => newPatch
                                  call insert_cohort(nc, newPatch%tallest, newPatch%shortest, &
=======
                                  !nc%patchptr => new_patch
                                  call insert_cohort(new_patch, nc, new_patch%tallest, new_patch%shortest, &
>>>>>>> 15027104
                                       tnull, snull, storebigcohort, storesmallcohort)

                                  newPatch%tallest  => storebigcohort
                                  newPatch%shortest => storesmallcohort
                               else

                                  ! Get rid of the new temporary cohort
                                  call nc%FreeMemory()
                                  deallocate(nc, stat=istat, errmsg=smsg)
                                  if (istat/=0) then
                                     write(fates_log(),*) 'dealloc005: fail on deallocate(nc):'//trim(smsg)
                                     call endrun(msg=errMsg(sourcefile, __LINE__))
                                  endif
                               endif cohort_n_gt_zero

                               currentCohort => currentCohort%taller
                            enddo ! currentCohort
                            call sort_cohorts(currentPatch)

                            !update area of donor patch
                            oldarea = currentPatch%area
                            currentPatch%area = currentPatch%area - patch_site_areadis

                            ! for all disturbance rates that haven't been resolved yet, increase their amount so that
                            ! they are the same amount of gridcell-scale disturbance relative to the original patch size
                            if (i_disturbance_type .lt. N_DIST_TYPES) then
                               do i_dist2 = i_disturbance_type+1,N_DIST_TYPES-1
                                  currentPatch%disturbance_rates(i_dist2) = currentPatch%disturbance_rates(i_dist2) &
                                       * oldarea / currentPatch%area
                               end do
                               do i_dist2 = 1,n_landuse_cats
                                  currentPatch%landuse_transition_rates(i_dist2) = currentPatch%landuse_transition_rates(i_dist2) &
                                       * oldarea / currentPatch%area
                               end do
                            else
                               do i_dist2 = i_landusechange_receiverpatchlabel+1,n_landuse_cats
                                  currentPatch%landuse_transition_rates(i_dist2) = currentPatch%landuse_transition_rates(i_dist2) &
                                       * oldarea / currentPatch%area
                               end do
                            end if

                            ! sort out the cohorts, since some of them may be so small as to need removing.
                            ! the first call to terminate cohorts removes sparse number densities,
                            ! the second call removes for all other reasons (sparse culling must happen
                            ! before fusion)
                            call terminate_cohorts(currentSite, currentPatch, 1,16,bc_in)
                            call fuse_cohorts(currentSite,currentPatch, bc_in)
                            call terminate_cohorts(currentSite, currentPatch, 2,16,bc_in)
                            call sort_cohorts(currentPatch)

                         end if areadis_gt_zero_if   ! if ( newPatch%area > nearzero ) then

                      end if patchlabel_matches_lutype_if

                   end if cp_nocomp_matches_2_if
                   currentPatch => currentPatch%younger

                enddo patchloop ! currentPatch patch loop.

                !*************************/
                !**  INSERT NEW PATCH(ES) INTO LINKED LIST
                !*************************/

                if ( site_areadis .gt. nearzero) then

                   call InsertPatch(currentSite, newPatch)

                   ! sort out the cohorts, since some of them may be so small as to need removing.
                   ! the first call to terminate cohorts removes sparse number densities,
                   ! the second call removes for all other reasons (sparse culling must happen
                   ! before fusion)

                   call terminate_cohorts(currentSite, newPatch, 1,17, bc_in)
                   call fuse_cohorts(currentSite,newPatch, bc_in)
                   call terminate_cohorts(currentSite, newPatch, 2,17, bc_in)
                   call sort_cohorts(newPatch)
                endif


                call check_patch_area(currentSite)
                call set_patchno(currentSite)

             end do landusechange_receiverpatchlabel_loop
          end do landuse_donortype_loop
       end do disturbance_type_loop

    end do nocomp_pft_loop

    !zero disturbance rate trackers on all patches
    currentPatch => currentSite%oldest_patch
    do while(associated(currentPatch))
       currentPatch%disturbance_rates(:) = 0._r8
       currentPatch%fract_ldist_not_harvested = 0._r8
       currentPatch => currentPatch%younger
    end do

    return
  end subroutine spawn_patches

  ! ============================================================================

  subroutine check_patch_area( currentSite )
    !
    ! !DESCRIPTION:
    !  Check to see that total area is not exceeded.  
    !
    ! !USES:
    !
    ! !ARGUMENTS:
    type(ed_site_type), intent(inout) :: currentSite
    !
    ! !LOCAL VARIABLES:
    real(r8)                     :: areatot
    type(fates_patch_type), pointer :: currentPatch 
    type(fates_patch_type), pointer :: largestPatch
    real(r8)                     :: largest_area
    integer                      :: el
    real(r8)                     :: live_stock
    real(r8)                     :: seed_stock
    real(r8)                     :: litter_stock
    real(r8)                     :: mass_gain
    real(r8), parameter          :: area_error_fail = 1.0e-6_r8
    !---------------------------------------------------------------------

    areatot = 0._r8
    largest_area = 0._r8
    largestPatch => null()
    currentPatch => currentSite%oldest_patch
    do while(associated(currentPatch))
       areatot = areatot + currentPatch%area
       
       if(currentPatch%area>largest_area) then
          largestPatch => currentPatch
          largest_area = currentPatch%area
       end if
       
       currentPatch => currentPatch%younger
    end do
    
    if ( abs( areatot - area_site ) > nearzero ) then 
       
       if ( abs(areatot-area_site) > area_error_fail ) then
          write(fates_log(),*) 'Patch areas do not sum to 10000 within tolerance'
          write(fates_log(),*) 'Total area: ',areatot,'absolute error: ',areatot-area_site
          call endrun(msg=errMsg(sourcefile, __LINE__))
       end if

       if(debug) then
          write(fates_log(),*) 'Total patch area precision being fixed, adjusting',(areatot-area_site)
          write(fates_log(),*) 'largest patch. This may have slight impacts on carbon balance.'
       end if
       
       do el = 1,num_elements
           ! This returns the total mass on the patch for the current area [kg]
           call PatchMassStock(largestPatch,el,live_stock,seed_stock,litter_stock)
           
           ! Then we scale the total mass by the added area
           mass_gain = (seed_stock+litter_stock) * &
                 (area_site-areatot)/largestPatch%area

           currentSite%mass_balance(el)%patch_resize_err = &
                 currentSite%mass_balance(el)%patch_resize_err + mass_gain

       end do
       
       largestPatch%area = largestPatch%area + (area_site-areatot)
       
    endif

    return
  end subroutine check_patch_area

  ! ============================================================================
  subroutine set_patchno( currentSite )
    !
    ! !DESCRIPTION:
    !  Give patches an order number from the oldest to youngest. 
    !
    ! !USES:
    !
    ! !ARGUMENTS:
    type(ed_site_type),intent(in) :: currentSite 
    !
    ! !LOCAL VARIABLES:
    type(fates_patch_type), pointer :: currentPatch 
    integer patchno
    !---------------------------------------------------------------------

    patchno = 1
    currentPatch => currentSite%oldest_patch
    do while(associated(currentPatch))
       currentPatch%patchno = patchno
       patchno = patchno + 1
       currentPatch => currentPatch%younger
    enddo

    if(hlm_use_fixed_biogeog.eq.itrue .and. hlm_use_nocomp.eq.itrue)then
      patchno = 1
      currentPatch => currentSite%oldest_patch
      do while(associated(currentPatch))
        if(currentPatch%nocomp_pft_label.eq.nocomp_bareground)then
         ! for bareground patch, we make the patch number 0
         ! we also do not count this in the veg. patch numbering scheme.
          currentPatch%patchno = 0
        else
         currentPatch%patchno = patchno
         patchno = patchno + 1
        endif
        currentPatch => currentPatch%younger
       enddo
    endif

  end subroutine set_patchno

  ! ============================================================================

  subroutine TransLitterNewPatch(currentSite,        &
                                 currentPatch,       &
                                 newPatch,           &
                                 patch_site_areadis)

    ! -----------------------------------------------------------------------------------
    ! 
    ! This routine transfers litter fluxes and rates from a donor patch "currentPatch" into 
    ! the new patch. 
    ! This may include the transfer of existing litter from a patch that burned.
    ! This ROUTINE DOES TRANSFER PARTIALLY BURNED LITTER
    !
    ! Also, note we are not transfering in diagnostics that were calculated
    ! prior to disturbance, because those diagnostics we applied to the patch
    ! before it split, so the diagnostics should reflect those ages and areas.
    !
    ! We do transfer fragmentation fluxes, because we need maintain mass conservation.
    !
    ! We do transfer the seed pool, because we don't currently burn seeds.
    ! Note the seed-pool can decay into the litter pool, where
    ! it can burn.
    !
    ! The "newPatch" is the newly created patch. This patch has already been given
    ! an area which is the sum of disturbed area from a list of donors.  
    ! At this point in the call sequence, we are looping over a list of
    ! donor patches, and transferring over their litter pools which is in units 
    ! kg/m2, we need to make sure that we are conserving mass.
    !
    ! AD = Area of each Donor    [m2]
    ! LD = Litter of each Donor  [kg/m2] 
    !
    ! SUM( AD * LD)  / SUM (AD)    =   SUM( AD*LD/SUM(AD) )
    !
    ! newPatch%area = SUM(AD)   the sum of all donor areas has already been given to newPatch
    ! patch_site_areadis = AD   this is the currently donated area
    !
    ! The fragmentation/decomposition flux from donor patches has 
    ! already occured in existing patches.  However some of their area 
    ! has been carved out for this new patch which is receiving donations.
    ! Lets maintain conservation on that pre-existing mass flux in these 
    ! newly disturbed patches.  Include only the fragmentation flux.
    ! -----------------------------------------------------------------------------------
     
    !
    ! !USES:
    !
    ! !ARGUMENTS:
    type(ed_site_type)  , intent(in)    :: currentSite        ! site
    type(fates_patch_type) , intent(in)    :: currentPatch       ! Donor patch
    type(fates_patch_type) , intent(inout) :: newPatch           ! New patch
    real(r8)            , intent(in)    :: patch_site_areadis ! Area being donated
                                                              ! by current patch

    
    ! locals
    type(site_massbal_type), pointer :: site_mass
    type(litter_type),pointer :: curr_litt  ! litter object for current patch
    type(litter_type),pointer :: new_litt  ! litter object for the new patch
    real(r8) :: remainder_area             ! amount of area remaining in patch after donation
    real(r8) :: burned_mass                ! the mass of litter that was supposed to be provided
                                           ! by the donor, but was burned [kg] 
    real(r8) :: donatable_mass             ! mass of donatable litter [kg]
    real(r8) :: donate_frac                ! the fraction of litter mass sent to the new patch
    real(r8) :: retain_frac                ! the fraction of litter mass retained by the donor patch
    real(r8) :: donate_m2                  ! area normalization for litter mass destined to new patch [m-2]
    real(r8) :: retain_m2                  ! area normalization for litter mass destined to old patch [m-2]
    integer  :: el                         ! element loop counter
    integer  :: c                          ! CWD loop counter
    integer  :: pft                        ! PFT loop counter
    integer  :: dcmpy                      ! Decomposibility loop counter
    integer  :: sl                         ! soil layer loop counter
    real(r8) :: litter_stock0,litter_stock1
    real(r8) :: burn_flux0,burn_flux1
    real(r8) :: error

    do el = 1,num_elements

       site_mass => currentSite%mass_balance(el)
       curr_litt  => currentPatch%litter(el)
       new_litt  => newPatch%litter(el)

       ! Distribute the fragmentation litter flux rates. This is only used for diagnostics
       ! at this point.  Litter fragmentation has already been passed to the output
       ! boundary flux arrays.

       do c = 1,ncwd 
          new_litt%ag_cwd_frag(c) = new_litt%ag_cwd_frag(c) + &
               curr_litt%ag_cwd_frag(c) * patch_site_areadis/newPatch%area
          
          do sl=1,currentSite%nlevsoil
             new_litt%bg_cwd_frag(c,sl) = new_litt%bg_cwd_frag(c,sl) + &
                   curr_litt%bg_cwd_frag(c,sl) * patch_site_areadis/newPatch%area
          end do
       enddo
       
       do dcmpy = 1,ndcmpy

          new_litt%leaf_fines_frag(dcmpy) = new_litt%leaf_fines_frag(dcmpy) + &
               curr_litt%leaf_fines_frag(dcmpy) * patch_site_areadis/newPatch%area
          
          do sl=1,currentSite%nlevsoil
             new_litt%root_fines_frag(dcmpy,sl) = new_litt%root_fines_frag(dcmpy,sl) + &
                   curr_litt%root_fines_frag(dcmpy,sl) * patch_site_areadis/newPatch%area
          end do
          
       enddo

       do pft = 1,numpft
          
          new_litt%seed_decay(pft) = new_litt%seed_decay(pft) + &
               curr_litt%seed_decay(pft)*patch_site_areadis/newPatch%area

          new_litt%seed_germ_decay(pft) = new_litt%seed_germ_decay(pft) + &
               curr_litt%seed_germ_decay(pft)*patch_site_areadis/newPatch%area
          
       end do

       ! -----------------------------------------------------------------------------
       ! Distribute the existing litter that was already in place on the donor
       ! patch.  Some of this burns and is sent to the atmosphere, and some goes to the 
       ! litter stocks of the newly created patch. ALso, some may be retained in the 
       ! donor patch.
       !
       ! This routine handles litter transfer for all types. Note that some of the
       ! transfer may burn. If this routine is being called for a tree-fall
       ! or logging disturbance, it is assumed that the burned_masses should come
       ! out to zero.
       ! -----------------------------------------------------------------------------

       ! If/when sending litter fluxes to the old patch, we divide the total 
       ! mass sent to that patch, by the area it will have remaining
       ! after it donates area.
       ! i.e. subtract the area it is donating.
       
       remainder_area = currentPatch%area - patch_site_areadis

       ! Calculate the fraction of litter to be retained versus donated
       ! vis-a-vis the new and donor patch

       retain_frac = (1.0_r8-existing_litt_localization) * &
             remainder_area/(newPatch%area+remainder_area)
       donate_frac = 1.0_r8-retain_frac
        
       if(remainder_area > rsnbl_math_prec) then
           retain_m2 = retain_frac/remainder_area
           donate_m2 = (1.0_r8-retain_frac)/newPatch%area
       else
           retain_m2 = 0._r8
           donate_m2 = 1.0_r8/newPatch%area
       end if


       if (debug) then
          burn_flux0    = site_mass%burn_flux_to_atm
          litter_stock0 = curr_litt%GetTotalLitterMass()*currentPatch%area + & 
                          new_litt%GetTotalLitterMass()*newPatch%area
       end if

       do c = 1,ncwd
             
          ! Transfer above ground CWD
          donatable_mass     = curr_litt%ag_cwd(c) * patch_site_areadis * &
                               (1._r8 - currentPatch%burnt_frac_litter(c))

          burned_mass        = curr_litt%ag_cwd(c) * patch_site_areadis * &
                               currentPatch%burnt_frac_litter(c)
 
          new_litt%ag_cwd(c) = new_litt%ag_cwd(c) + donatable_mass*donate_m2
          curr_litt%ag_cwd(c) = curr_litt%ag_cwd(c) + donatable_mass*retain_m2

          site_mass%burn_flux_to_atm = site_mass%burn_flux_to_atm + burned_mass
             
          ! Transfer below ground CWD (none burns)
          
          do sl = 1,currentSite%nlevsoil
             donatable_mass         = curr_litt%bg_cwd(c,sl) * patch_site_areadis
             new_litt%bg_cwd(c,sl)  = new_litt%bg_cwd(c,sl) + donatable_mass*donate_m2
             curr_litt%bg_cwd(c,sl) = curr_litt%bg_cwd(c,sl) + donatable_mass*retain_m2
          end do
          
       enddo
          
       do dcmpy=1,ndcmpy

           ! Transfer leaf fines
           donatable_mass           = curr_litt%leaf_fines(dcmpy) * patch_site_areadis * &
                                      (1._r8 - currentPatch%burnt_frac_litter(dl_sf))

           burned_mass              = curr_litt%leaf_fines(dcmpy) * patch_site_areadis * &
                                      currentPatch%burnt_frac_litter(dl_sf)

           new_litt%leaf_fines(dcmpy) = new_litt%leaf_fines(dcmpy) + donatable_mass*donate_m2
           curr_litt%leaf_fines(dcmpy) = curr_litt%leaf_fines(dcmpy) + donatable_mass*retain_m2
           
           site_mass%burn_flux_to_atm = site_mass%burn_flux_to_atm + burned_mass
           
           ! Transfer root fines (none burns)
           do sl = 1,currentSite%nlevsoil
               donatable_mass = curr_litt%root_fines(dcmpy,sl) * patch_site_areadis             
               new_litt%root_fines(dcmpy,sl) = new_litt%root_fines(dcmpy,sl) + donatable_mass*donate_m2
               curr_litt%root_fines(dcmpy,sl) = curr_litt%root_fines(dcmpy,sl) + donatable_mass*retain_m2
          end do
          
       end do
             
       do pft = 1,numpft

          ! Transfer seeds (currently we don't burn seeds)
          donatable_mass = curr_litt%seed(pft) * patch_site_areadis

          new_litt%seed(pft) = new_litt%seed(pft) + donatable_mass * donate_m2
          curr_litt%seed(pft) = curr_litt%seed(pft) + donatable_mass * retain_m2
          
          donatable_mass = curr_litt%seed_germ(pft) * patch_site_areadis

          new_litt%seed_germ(pft) = new_litt%seed_germ(pft) + donatable_mass * donate_m2
          curr_litt%seed_germ(pft) = curr_litt%seed_germ(pft) + donatable_mass * retain_m2
          
       enddo

       ! --------------------------------------------------------------------------
       ! Mass conservation check, set debug=.true. if mass imbalances in 
       ! EDMainMod start triggering.
       ! --------------------------------------------------------------------------
       if (debug) then
          burn_flux1    = site_mass%burn_flux_to_atm
          litter_stock1 = curr_litt%GetTotalLitterMass()*remainder_area + & 
                          new_litt%GetTotalLitterMass()*newPatch%area
          error = (litter_stock1 - litter_stock0) + (burn_flux1-burn_flux0)
          if(abs(error)>1.e-8_r8) then
             write(fates_log(),*) 'non trivial carbon mass balance error in litter transfer'
             write(fates_log(),*) 'abs error: ',error
             call endrun(msg=errMsg(sourcefile, __LINE__))
          end if
       end if


    end do

    return
  end subroutine TransLitterNewPatch

  ! ============================================================================

  subroutine fire_litter_fluxes(currentSite, currentPatch, &
       newPatch, patch_site_areadis, bc_in)
    !
    ! !DESCRIPTION:
    !  CWD pool burned by a fire. 
    !  Carbon going from burned trees into CWD pool
    !  Burn parts of trees that don't die in fire
    !  Burn live grasses and kill them. 
    !  Note: The number density of living plants in the donating patch (currentPatch)
    !        has not been scaled down by area yet. That happens after this routine.

    !
    ! !USES:
    use SFParamsMod,          only : SF_VAL_CWD_FRAC
    !
    ! !ARGUMENTS:
    type(ed_site_type)  , intent(inout), target :: currentSite
    type(fates_patch_type) , intent(inout), target :: currentPatch   ! Donor Patch
    type(fates_patch_type) , intent(inout), target :: newPatch   ! New Patch
    real(r8)            , intent(in)            :: patch_site_areadis ! Area being donated
    type(bc_in_type)    , intent(in)            :: bc_in
    
    !
    ! !LOCAL VARIABLES:

    type(fates_cohort_type), pointer      :: currentCohort
    type(litter_type), pointer         :: new_litt
    type(litter_type), pointer         :: curr_litt
    type(site_massbal_type), pointer   :: site_mass
    type(site_fluxdiags_type), pointer :: flux_diags

    real(r8) :: donatable_mass       ! non-burned litter mass provided by the donor [kg]
                                     ! some may or may not be retained by the donor
    real(r8) :: burned_mass          ! the mass of litter that was supposed to be provided
                                     ! by the donor, but was burned [kg]
    real(r8) :: remainder_area       ! current patch's remaining area after donation [m2]
    real(r8) :: retain_frac          ! the fraction of litter mass retained by the donor patch
    real(r8) :: bcroot               ! amount of below ground coarse root per cohort kg
    real(r8) :: bstem                ! amount of above ground stem biomass per cohort kg
    real(r8) :: leaf_burn_frac       ! fraction of leaves burned 
    real(r8) :: leaf_m               ! leaf mass [kg]
    real(r8) :: fnrt_m               ! fineroot mass [kg]
    real(r8) :: sapw_m               ! sapwood mass [kg]
    real(r8) :: store_m              ! storage mass [kg]
    real(r8) :: struct_m             ! structure mass [kg]
    real(r8) :: repro_m              ! Reproductive mass (seeds/flowers) [kg]
    real(r8) :: num_dead_trees       ! total number of dead trees passed in with the burn area
    real(r8) :: num_live_trees       ! total number of live trees passed in with the burn area
    real(r8) :: donate_m2            ! area normalization for litter mass destined to new patch [m-2]
    real(r8) :: retain_m2            ! area normalization for litter mass staying in donor patch [m-2]
    real(r8) :: dcmpy_frac           ! fraction of mass going to each decomposability partition
    integer  :: el                   ! element loop index
    integer  :: sl                   ! soil layer index
    integer  :: c                    ! loop index for coarse woody debris pools
    integer  :: pft                  ! loop index for plant functional types
    integer  :: dcmpy                ! loop index for decomposability pool
    integer  :: element_id           ! parteh compatible global element index
    real(r8) :: SF_val_CWD_frac_adj(4) !Updated wood partitioning to CWD based on dbh
    !---------------------------------------------------------------------

    ! Only do this if there was a fire in this actual patch. 
    if ( currentPatch%fire  ==  ifalse ) return

    ! If plant hydraulics are turned on, account for water leaving the plant-soil
    ! mass balance through the dead trees
    if (hlm_use_planthydro == itrue) then
       currentCohort => currentPatch%shortest
       do while(associated(currentCohort))
          num_dead_trees  = (currentCohort%fire_mort * &
                currentCohort%n*patch_site_areadis/currentPatch%area)
          call AccumulateMortalityWaterStorage(currentSite,currentCohort,num_dead_trees)
          currentCohort => currentCohort%taller
       end do
    end if


    ! If/when sending litter fluxes to the donor patch, we divide the total 
    ! mass sent to that patch, by the area it will have remaining
    ! after it donates area.
    ! i.e. subtract the area it is donating.
    
    remainder_area = currentPatch%area - patch_site_areadis
   
    ! Calculate the fraction of litter to be retained versus donated
    ! vis-a-vis the new and donor patch (if the area remaining
    ! in the original donor patch is small, don't bother 
    ! retaining anything.)
    retain_frac = (1.0_r8-burn_localization) * &
          remainder_area/(newPatch%area+remainder_area)

    if(remainder_area > rsnbl_math_prec) then
        retain_m2 = retain_frac/remainder_area
        donate_m2 = (1.0_r8-retain_frac)/newPatch%area
    else
        retain_m2 = 0._r8
        donate_m2 = 1.0_r8/newPatch%area
    end if

    do el = 1,num_elements
       
       element_id = element_list(el)
       site_mass  => currentSite%mass_balance(el)
       flux_diags => currentSite%flux_diags(el)
       curr_litt  => currentPatch%litter(el)      ! Litter pool of "current" patch
       new_litt   => newPatch%litter(el)          ! Litter pool of "new" patch
       
       ! -----------------------------------------------------------------------------
       ! PART 1) Handle mass fluxes associated with plants that died in the fire. This
       ! includes transfer of non burned plant material to litter, and the burned
       ! part to the atmosphere.
       ! ------------------------------------------------------------------------------

       currentCohort => currentPatch%shortest
       do while(associated(currentCohort))
          
             pft = currentCohort%pft

             ! Number of trees that died because of the fire, per m2 of ground. 
             ! Divide their litter into the four litter streams, and spread 
             ! across ground surface. 
             ! -----------------------------------------------------------------------

             fnrt_m   = currentCohort%prt%GetState(fnrt_organ, element_id)
             store_m  = currentCohort%prt%GetState(store_organ, element_id)
             repro_m  = currentCohort%prt%GetState(repro_organ, element_id)
          
             if (prt_params%woody(currentCohort%pft) == itrue) then
                ! Assumption: for woody plants fluxes from deadwood and sapwood go together in CWD pool
                leaf_m          = currentCohort%prt%GetState(leaf_organ,element_id)
                sapw_m          = currentCohort%prt%GetState(sapw_organ,element_id)
                struct_m        = currentCohort%prt%GetState(struct_organ,element_id)
             else
                ! for non-woody plants all stem fluxes go into the same leaf litter pool
                leaf_m          = currentCohort%prt%GetState(leaf_organ,element_id) + &
                     currentCohort%prt%GetState(sapw_organ,element_id) + &
                     currentCohort%prt%GetState(struct_organ,element_id)
                sapw_m          = 0._r8
                struct_m        = 0._r8
             end if


             ! Absolute number of dead trees being transfered in with the donated area
             num_dead_trees = (currentCohort%fire_mort*currentCohort%n * &
                               patch_site_areadis/currentPatch%area)

             ! Contribution of dead trees to leaf litter
             donatable_mass = num_dead_trees * (leaf_m+repro_m) * &
                              (1.0_r8-currentCohort%fraction_crown_burned)

             ! Contribution of dead trees to leaf burn-flux
             burned_mass  = num_dead_trees * (leaf_m+repro_m) * currentCohort%fraction_crown_burned

             do dcmpy=1,ndcmpy
                 dcmpy_frac = GetDecompyFrac(pft,leaf_organ,dcmpy)
                 new_litt%leaf_fines(dcmpy) = new_litt%leaf_fines(dcmpy) + &
                                              donatable_mass*donate_m2*dcmpy_frac
                 curr_litt%leaf_fines(dcmpy) = curr_litt%leaf_fines(dcmpy) + &
                                               donatable_mass*retain_m2*dcmpy_frac
             end do

             site_mass%burn_flux_to_atm = site_mass%burn_flux_to_atm + burned_mass

             call set_root_fraction(currentSite%rootfrac_scr, pft, currentSite%zi_soil, &
                  bc_in%max_rooting_depth_index_col)

             ! Contribution of dead trees to root litter (no root burn flux to atm)
             do dcmpy=1,ndcmpy
                 dcmpy_frac = GetDecompyFrac(pft,fnrt_organ,dcmpy)
                 do sl = 1,currentSite%nlevsoil
                     donatable_mass = num_dead_trees * (fnrt_m+store_m) * currentSite%rootfrac_scr(sl)
                     new_litt%root_fines(dcmpy,sl) = new_litt%root_fines(dcmpy,sl) + &
                                                     donatable_mass*donate_m2*dcmpy_frac
                     curr_litt%root_fines(dcmpy,sl) = curr_litt%root_fines(dcmpy,sl) + &
                                                      donatable_mass*retain_m2*dcmpy_frac
                 end do
             end do

             ! Track as diagnostic fluxes
             flux_diags%leaf_litter_input(pft) = &
                  flux_diags%leaf_litter_input(pft) + &
                  num_dead_trees * (leaf_m+repro_m) * (1.0_r8-currentCohort%fraction_crown_burned)

             flux_diags%root_litter_input(pft) = &
                  flux_diags%root_litter_input(pft) + &
                  (fnrt_m + store_m) * num_dead_trees

             ! coarse root biomass per tree
             bcroot = (sapw_m + struct_m) * (1.0_r8 - prt_params%allom_agb_frac(pft) )

             ! below ground coarse woody debris from burned trees

             !adjust the how wood is partitioned between the cwd classes based on cohort dbh
	     call adjust_SF_CWD_frac(currentCohort%dbh,ncwd,SF_val_CWD_frac,SF_val_CWD_frac_adj)

             do c = 1,ncwd
                do sl = 1,currentSite%nlevsoil
                   donatable_mass =  num_dead_trees * SF_val_CWD_frac_adj(c) * &
                         bcroot * currentSite%rootfrac_scr(sl)

                   new_litt%bg_cwd(c,sl) = new_litt%bg_cwd(c,sl) + &
                         donatable_mass * donate_m2
                   curr_litt%bg_cwd(c,sl) = curr_litt%bg_cwd(c,sl) + &
                         donatable_mass * retain_m2

                   ! track diagnostics
                   flux_diags%cwd_bg_input(c) = &
                         flux_diags%cwd_bg_input(c) + &
                         donatable_mass
                enddo
             end do

             ! stem biomass per tree
             bstem  = (sapw_m + struct_m) * prt_params%allom_agb_frac(pft)

             ! Above ground coarse woody debris from twigs and small branches
             ! a portion of this pool may burn
             do c = 1,ncwd
                 donatable_mass = num_dead_trees * SF_val_CWD_frac_adj(c) * bstem
                 if (c == 1 .or. c == 2) then
                      donatable_mass = donatable_mass * (1.0_r8-currentCohort%fraction_crown_burned)
                      burned_mass = num_dead_trees * SF_val_CWD_frac_adj(c) * bstem * &
                      currentCohort%fraction_crown_burned
                      site_mass%burn_flux_to_atm = site_mass%burn_flux_to_atm + burned_mass
                endif
                new_litt%ag_cwd(c) = new_litt%ag_cwd(c) + donatable_mass * donate_m2
                curr_litt%ag_cwd(c) = curr_litt%ag_cwd(c) + donatable_mass * retain_m2
                flux_diags%cwd_ag_input(c) = flux_diags%cwd_ag_input(c) + donatable_mass
             enddo


            currentCohort => currentCohort%taller
        enddo
    end do
    
    return
  end subroutine fire_litter_fluxes

  ! ============================================================================

  subroutine mortality_litter_fluxes(currentSite, currentPatch, &
       newPatch, patch_site_areadis,bc_in)
    !
    ! !DESCRIPTION:
    ! Carbon going from mortality associated with disturbance into CWD pools. 
    ! By "associated with disturbance", this includes tree death that
    ! forms gaps, as well as tree death due to impacts from those trees.
    !
    ! We calculate the fraction of litter to be retained versus donated
    ! vis-a-vis the new and donor patch. At this step, we have not
    ! yet removed the area from the pre-existing patch (currentPatch),
    ! so we pre-compute "remainder_area", which is the soon-to-be
    ! area of the patch once disturbance is completed.
    !
    ! !USES:
    use EDParamsMod,  only : ED_val_understorey_death
    use SFParamsMod,  only : SF_val_cwd_frac
    !
    ! !ARGUMENTS:
    type(ed_site_type)  , intent(inout), target :: currentSite 
    type(fates_patch_type) , intent(inout), target :: currentPatch
    type(fates_patch_type) , intent(inout), target :: newPatch
    real(r8)            , intent(in)            :: patch_site_areadis
    type(bc_in_type)    , intent(in)            :: bc_in
    !
    ! !LOCAL VARIABLES:
    type(fates_cohort_type), pointer      :: currentCohort
    type(litter_type), pointer         :: new_litt
    type(litter_type), pointer         :: curr_litt
    type(site_massbal_type), pointer   :: site_mass
    type(site_fluxdiags_type), pointer :: flux_diags

    real(r8) :: remainder_area       ! amount of area remaining in patch after donation
    real(r8) :: num_dead
    real(r8) :: donatable_mass       ! mass of donatable litter [kg]
    real(r8) :: leaf_m               ! leaf mass [kg]
    real(r8) :: fnrt_m               ! fineroot mass [kg]
    real(r8) :: sapw_m               ! sapwood mass [kg]
    real(r8) :: store_m              ! storage mass [kg]
    real(r8) :: struct_m             ! structure mass [kg]
    real(r8) :: repro_m              ! reproductive mass [kg]
    real(r8) :: retain_frac          ! Fraction of mass to be retained
    real(r8) :: donate_frac          ! Fraction of mass to be donated
    real(r8) :: donate_m2            ! area normalization for litter mass destined to new patch [m-2]
    real(r8) :: retain_m2            ! area normalization for litter mass destined to old patch [m-2]
    real(r8) :: ag_wood              ! Total above ground mass in wood [kg]
    real(r8) :: bg_wood              ! Total bg mass in wood [kg]
    real(r8) :: seed_mass            ! Total seed mass generated from storage death [kg]
    integer  :: pft                  ! plant functional type index
    integer  :: dcmpy                ! decomposability index
    integer  :: c                    ! coarse woody debris pool index
    integer  :: el                   ! element loop index
    integer  :: sl                   ! soil layer index
    integer  :: element_id           ! parteh compatible global element index
    real(r8) :: dcmpy_frac           ! decomposability fraction
    real(r8) :: SF_val_CWD_frac_adj(4) !Updated wood partitioning to CWD based on dbh
    !---------------------------------------------------------------------

    remainder_area = currentPatch%area - patch_site_areadis
    
    retain_frac = (1.0_r8-treefall_localization) * &
         remainder_area/(newPatch%area+remainder_area)
    donate_frac = 1.0_r8-retain_frac
    
    if(remainder_area > rsnbl_math_prec) then
       retain_m2 = retain_frac/remainder_area
       donate_m2 = (1.0_r8-retain_frac)/newPatch%area
    else
       retain_m2 = 0._r8
       donate_m2 = 1._r8/newPatch%area
    end if


    do el = 1,num_elements
       
       element_id = element_list(el)
       site_mass  => currentSite%mass_balance(el)
       flux_diags => currentSite%flux_diags(el)
       curr_litt  => currentPatch%litter(el)   ! Litter pool of "current" patch
       new_litt   => newPatch%litter(el)       ! Litter pool of "new" patch

       currentCohort => currentPatch%shortest
       do while(associated(currentCohort))       

          pft = currentCohort%pft
   
          fnrt_m   = currentCohort%prt%GetState(fnrt_organ, element_id)
          store_m  = currentCohort%prt%GetState(store_organ, element_id)
          repro_m  = currentCohort%prt%GetState(repro_organ, element_id)

          if (prt_params%woody(currentCohort%pft) == itrue) then
             ! Assumption: for woody plants fluxes from deadwood and sapwood go together in CWD pool
             leaf_m          = currentCohort%prt%GetState(leaf_organ,element_id)
             sapw_m          = currentCohort%prt%GetState(sapw_organ,element_id)
             struct_m        = currentCohort%prt%GetState(struct_organ,element_id)
          else
             ! for non-woody plants all stem fluxes go into the same leaf litter pool
             leaf_m          = currentCohort%prt%GetState(leaf_organ,element_id) + &
                     currentCohort%prt%GetState(sapw_organ,element_id) + &
                     currentCohort%prt%GetState(struct_organ,element_id)
             sapw_m          = 0._r8
             struct_m        = 0._r8
          end if

          if(currentCohort%canopy_layer == 1)then

             ! Upper canopy trees. The total dead is based on their disturbance
             ! generating mortality rate.
             
             num_dead = currentCohort%n * min(1.0_r8,currentCohort%dmort * &
                   hlm_freq_day * fates_mortality_disturbance_fraction)
             
          elseif(prt_params%woody(pft) == itrue) then
             
             ! Understorey trees. The total dead is based on their survivorship
             ! function, and the total area of disturbance.
             
             num_dead = ED_val_understorey_death * currentCohort%n * &
                   (patch_site_areadis/currentPatch%area) 

          else
             
             ! The only thing left is uderstory grasses. These guys aren't
             ! killed by tree-fall disturbance events.

             num_dead = 0._r8
             
          end if

          ! Update water balance by removing dead plant water
          ! but only do this once (use the carbon element id)
          if( (element_id == carbon12_element) .and. &
              (hlm_use_planthydro == itrue) ) then
              call AccumulateMortalityWaterStorage(currentSite,currentCohort, num_dead)
          end if
          
          ! Transfer leaves of dying trees to leaf litter (includes seeds too)
          do dcmpy=1,ndcmpy
              dcmpy_frac = GetDecompyFrac(pft,leaf_organ,dcmpy)
              new_litt%leaf_fines(dcmpy) = new_litt%leaf_fines(dcmpy) + &
                    num_dead*(leaf_m+repro_m)*donate_m2*dcmpy_frac
              
              curr_litt%leaf_fines(dcmpy) = curr_litt%leaf_fines(dcmpy) + &
                    num_dead*(leaf_m+repro_m)*retain_m2*dcmpy_frac
          end do
                 
          ! Pre-calculate Structural and sapwood, below and above ground, total mass [kg]
          ag_wood = num_dead * (struct_m + sapw_m) * prt_params%allom_agb_frac(pft)
          bg_wood = num_dead * (struct_m + sapw_m) * (1.0_r8-prt_params%allom_agb_frac(pft))
          
          call set_root_fraction(currentSite%rootfrac_scr, pft, currentSite%zi_soil, &
               bc_in%max_rooting_depth_index_col)

          ! Adjust how wood is partitioned between the cwd classes based on cohort dbh
	  call adjust_SF_CWD_frac(currentCohort%dbh,ncwd,SF_val_CWD_frac,SF_val_CWD_frac_adj)

          do c=1,ncwd
             
             ! Transfer wood of dying trees to AG CWD pools
             new_litt%ag_cwd(c) = new_litt%ag_cwd(c) + ag_wood * &
                    SF_val_CWD_frac_adj(c) * donate_m2

             curr_litt%ag_cwd(c) = curr_litt%ag_cwd(c) + ag_wood * &
                   SF_val_CWD_frac_adj(c) * retain_m2
             
             ! Transfer wood of dying trees to BG CWD pools
             do sl = 1,currentSite%nlevsoil
                new_litt%bg_cwd(c,sl) = new_litt%bg_cwd(c,sl) + bg_wood * &
                       currentSite%rootfrac_scr(sl) * SF_val_CWD_frac_adj(c) * &
                       donate_m2

                curr_litt%bg_cwd(c,sl) = curr_litt%bg_cwd(c,sl) + bg_wood * &
                      currentSite%rootfrac_scr(sl) * SF_val_CWD_frac_adj(c) * &
                      retain_m2
             end do
          end do

          ! Transfer fine roots of dying trees to below ground litter pools
          do dcmpy=1,ndcmpy
              dcmpy_frac = GetDecompyFrac(pft,fnrt_organ,dcmpy)
              do sl=1,currentSite%nlevsoil
                  new_litt%root_fines(dcmpy,sl) = new_litt%root_fines(dcmpy,sl) + &
                        num_dead * currentSite%rootfrac_scr(sl) * &
                        (fnrt_m + store_m*(1.0_r8-EDPftvarcon_inst%allom_frbstor_repro(pft))) * &
                        donate_m2 * dcmpy_frac
                  
                  curr_litt%root_fines(dcmpy,sl) = curr_litt%root_fines(dcmpy,sl) + &
                        num_dead * currentSite%rootfrac_scr(sl) * &
                        (fnrt_m + store_m*(1.0_r8-EDPftvarcon_inst%allom_frbstor_repro(pft))) * &
                        retain_m2 * dcmpy_frac
              end do
          end do
              
          ! Transfer some of the storage that is shunted to reproduction
          ! upon death, to the seed-pool. This is was designed for grasses,
          ! but it is possible that some trees may utilize this behavior too

          seed_mass = num_dead * store_m * EDPftvarcon_inst%allom_frbstor_repro(pft)

          ! SEED DISTRIBUTION IS BREAKING MASS CONSERVATION RIGHT NOW...
!          call DistributeSeeds(currentSite,seed_mass,el,pft)

          new_litt%seed(pft) = new_litt%seed(pft) + seed_mass * donate_m2
          curr_litt%seed(pft) = curr_litt%seed(pft) + seed_mass * retain_m2
          
          ! track diagnostic fluxes
          do c=1,ncwd
             flux_diags%cwd_ag_input(c) = & 
                  flux_diags%cwd_ag_input(c) + SF_val_CWD_frac_adj(c) * ag_wood
             
             flux_diags%cwd_bg_input(c) = &
                  flux_diags%cwd_bg_input(c) + SF_val_CWD_frac_adj(c) * bg_wood
          end do

          flux_diags%leaf_litter_input(pft) = flux_diags%leaf_litter_input(pft) + &
               num_dead*(leaf_m + repro_m)

          flux_diags%root_litter_input(pft) = flux_diags%root_litter_input(pft) + & 
               num_dead * (fnrt_m + store_m*(1.0_r8-EDPftvarcon_inst%allom_frbstor_repro(pft)))
          

          
          currentCohort => currentCohort%taller      
       enddo !currentCohort         

    enddo


    return
  end subroutine mortality_litter_fluxes

    ! ============================================================================

  subroutine landusechange_litter_fluxes(currentSite, currentPatch, &
       newPatch, patch_site_areadis, bc_in, &
       clearing_matrix_element)
    !
    ! !DESCRIPTION:
    !  CWD pool from land use change.
    !  Carbon going from felled trees into CWD pool
    !  Either kill everything or nothing on disturbed land, depending on clearing matrix
    !
    ! !USES:
    use SFParamsMod,          only : SF_VAL_CWD_FRAC
    !
    ! !ARGUMENTS:
    type(ed_site_type)     , intent(inout), target :: currentSite
    type(fates_patch_type) , intent(inout), target :: currentPatch   ! Donor Patch
    type(fates_patch_type) , intent(inout), target :: newPatch   ! New Patch
    real(r8)               , intent(in)            :: patch_site_areadis ! Area being donated
    type(bc_in_type)       , intent(in)            :: bc_in
    logical                , intent(in)            :: clearing_matrix_element ! whether or not to clear vegetation

    !
    ! !LOCAL VARIABLES:

    type(fates_cohort_type), pointer      :: currentCohort
    type(litter_type), pointer         :: new_litt
    type(litter_type), pointer         :: curr_litt
    type(site_massbal_type), pointer   :: site_mass
    type(site_fluxdiags_type), pointer :: flux_diags

    real(r8) :: donatable_mass       ! non-burned litter mass provided by the donor [kg]
                                     ! some may or may not be retained by the donor
    real(r8) :: burned_mass          ! the mass of litter that was supposed to be provided
                                     ! by the donor, but was burned [kg]
    real(r8) :: remainder_area       ! current patch's remaining area after donation [m2]
    real(r8) :: retain_frac          ! the fraction of litter mass retained by the donor patch
    real(r8) :: bcroot               ! amount of below ground coarse root per cohort kg
    real(r8) :: bstem                ! amount of above ground stem biomass per cohort kg
    real(r8) :: leaf_burn_frac       ! fraction of leaves burned
    real(r8) :: leaf_m               ! leaf mass [kg]
    real(r8) :: fnrt_m               ! fineroot mass [kg]
    real(r8) :: sapw_m               ! sapwood mass [kg]
    real(r8) :: store_m              ! storage mass [kg]
    real(r8) :: struct_m             ! structure mass [kg]
    real(r8) :: repro_m              ! Reproductive mass (seeds/flowers) [kg]
    real(r8) :: num_dead_trees       ! total number of dead trees passed in with the burn area
    real(r8) :: num_live_trees       ! total number of live trees passed in with the burn area
    real(r8) :: donate_m2            ! area normalization for litter mass destined to new patch [m-2]
    real(r8) :: retain_m2            ! area normalization for litter mass staying in donor patch [m-2]
    real(r8) :: dcmpy_frac           ! fraction of mass going to each decomposability partition
    integer  :: el                   ! element loop index
    integer  :: sl                   ! soil layer index
    integer  :: c                    ! loop index for coarse woody debris pools
    integer  :: pft                  ! loop index for plant functional types
    integer  :: dcmpy                ! loop index for decomposability pool
    integer  :: element_id           ! parteh compatible global element index
    real(r8) :: trunk_product_site   ! flux of carbon in trunk products exported off site      [ kgC/site ]
                                     ! (note we are accumulating over the patch, but scale is site level)
    real(r8) :: woodproduct_mass     ! mass that ends up in wood products [kg]

    ! the following two parameters are new to this logic.
    real(r8), parameter :: burn_frac_landusetransition = 0.5_r8  ! what fraction of plant fines are burned during a land use transition?
    real(r8), parameter :: woodproduct_frac_landusetransition = 0.5_r8  ! what fraction of trunk carbon is turned into wood products during a land use transition?

    !---------------------------------------------------------------------

    clear_veg_if: if (clearing_matrix_element) then

       ! If plant hydraulics are turned on, account for water leaving the plant-soil
       ! mass balance through the dead trees
       if (hlm_use_planthydro == itrue) then
          currentCohort => currentPatch%shortest
          do while(associated(currentCohort))
             num_dead_trees  = (currentCohort%n*patch_site_areadis/currentPatch%area)
             call AccumulateMortalityWaterStorage(currentSite,currentCohort,num_dead_trees)
             currentCohort => currentCohort%taller
          end do
       end if


       ! If/when sending litter fluxes to the donor patch, we divide the total 
       ! mass sent to that patch, by the area it will have remaining
       ! after it donates area.
       ! i.e. subtract the area it is donating.

       remainder_area = currentPatch%area - patch_site_areadis

       ! Calculate the fraction of litter to be retained versus donated
       ! vis-a-vis the new and donor patch (if the area remaining
       ! in the original donor patch is small, don't bother
       ! retaining anything.)
       retain_frac = (1.0_r8-landusechange_localization) * &
            remainder_area/(newPatch%area+remainder_area)

       if(remainder_area > rsnbl_math_prec) then
          retain_m2 = retain_frac/remainder_area
          donate_m2 = (1.0_r8-retain_frac)/newPatch%area
       else
          retain_m2 = 0._r8
          donate_m2 = 1.0_r8/newPatch%area
       end if

       do el = 1,num_elements

          ! Zero some site level accumulator diagnsotics
          trunk_product_site  = 0.0_r8

          element_id = element_list(el)
          site_mass  => currentSite%mass_balance(el)
          flux_diags => currentSite%flux_diags(el)
          curr_litt  => currentPatch%litter(el)      ! Litter pool of "current" patch
          new_litt   => newPatch%litter(el)          ! Litter pool of "new" patch

          ! -----------------------------------------------------------------------------
          ! PART 1) Handle mass fluxes associated with plants that died in the land use transition
          ! ------------------------------------------------------------------------------

          currentCohort => currentPatch%shortest
          do while(associated(currentCohort))

             pft = currentCohort%pft

             ! Number of trees that died because of the land use transition, per m2 of ground.
             ! Divide their litter into the four litter streams, and spread
             ! across ground surface.
             ! -----------------------------------------------------------------------

             fnrt_m   = currentCohort%prt%GetState(fnrt_organ, element_id)
             store_m  = currentCohort%prt%GetState(store_organ, element_id)
             repro_m  = currentCohort%prt%GetState(repro_organ, element_id)

             if (prt_params%woody(currentCohort%pft) == itrue) then
                ! Assumption: for woody plants fluxes from deadwood and sapwood go together in CWD pool
                leaf_m          = currentCohort%prt%GetState(leaf_organ,element_id)
                sapw_m          = currentCohort%prt%GetState(sapw_organ,element_id)
                struct_m        = currentCohort%prt%GetState(struct_organ,element_id)
             else
                ! for non-woody plants all stem fluxes go into the same leaf litter pool
                leaf_m          = currentCohort%prt%GetState(leaf_organ,element_id) + &
                     currentCohort%prt%GetState(sapw_organ,element_id) + &
                     currentCohort%prt%GetState(struct_organ,element_id)
                sapw_m          = 0._r8
                struct_m        = 0._r8
             end if


             ! Absolute number of dead trees being transfered in with the donated area
             num_dead_trees = (currentCohort%n * &
                  patch_site_areadis/currentPatch%area)

             ! Contribution of dead trees to leaf litter
             donatable_mass = num_dead_trees * (leaf_m+repro_m) * &
                  (1.0_r8-burn_frac_landusetransition)

             ! Contribution of dead trees to leaf burn-flux
             burned_mass  = num_dead_trees * (leaf_m+repro_m) * burn_frac_landusetransition

             do dcmpy=1,ndcmpy
                dcmpy_frac = GetDecompyFrac(pft,leaf_organ,dcmpy)
                new_litt%leaf_fines(dcmpy) = new_litt%leaf_fines(dcmpy) + &
                     donatable_mass*donate_m2*dcmpy_frac
                curr_litt%leaf_fines(dcmpy) = curr_litt%leaf_fines(dcmpy) + &
                     donatable_mass*retain_m2*dcmpy_frac
             end do

             site_mass%burn_flux_to_atm = site_mass%burn_flux_to_atm + burned_mass

             call set_root_fraction(currentSite%rootfrac_scr, pft, currentSite%zi_soil, &
                  bc_in%max_rooting_depth_index_col)

             ! Contribution of dead trees to root litter (no root burn flux to atm)
             do dcmpy=1,ndcmpy
                dcmpy_frac = GetDecompyFrac(pft,fnrt_organ,dcmpy)
                do sl = 1,currentSite%nlevsoil
                   donatable_mass = num_dead_trees * (fnrt_m+store_m) * currentSite%rootfrac_scr(sl)
                   new_litt%root_fines(dcmpy,sl) = new_litt%root_fines(dcmpy,sl) + &
                        donatable_mass*donate_m2*dcmpy_frac
                   curr_litt%root_fines(dcmpy,sl) = curr_litt%root_fines(dcmpy,sl) + &
                        donatable_mass*retain_m2*dcmpy_frac
                end do
             end do

             ! Track as diagnostic fluxes
             flux_diags%leaf_litter_input(pft) = &
                  flux_diags%leaf_litter_input(pft) + &
                  num_dead_trees * (leaf_m+repro_m) * (1.0_r8-burn_frac_landusetransition)

             flux_diags%root_litter_input(pft) = &
                  flux_diags%root_litter_input(pft) + &
                  (fnrt_m + store_m) * num_dead_trees

             ! coarse root biomass per tree
             bcroot = (sapw_m + struct_m) * (1.0_r8 - prt_params%allom_agb_frac(pft) )

             ! below ground coarse woody debris from felled trees
             do c = 1,ncwd
                do sl = 1,currentSite%nlevsoil
                   donatable_mass =  num_dead_trees * SF_val_CWD_frac(c) * &
                        bcroot * currentSite%rootfrac_scr(sl)

                   new_litt%bg_cwd(c,sl) = new_litt%bg_cwd(c,sl) + &
                        donatable_mass * donate_m2
                   curr_litt%bg_cwd(c,sl) = curr_litt%bg_cwd(c,sl) + &
                        donatable_mass * retain_m2

                   ! track diagnostics
                   flux_diags%cwd_bg_input(c) = &
                        flux_diags%cwd_bg_input(c) + &
                        donatable_mass
                enddo
             end do

             ! stem biomass per tree
             bstem  = (sapw_m + struct_m) * prt_params%allom_agb_frac(pft)

             ! Above ground coarse woody debris from twigs and small branches
             ! a portion of this pool may burn
             ! a portion may also be carried offsite as wood product
             do c = 1,ncwd
                donatable_mass = num_dead_trees * SF_val_CWD_frac(c) * bstem
                if (c == 1 .or. c == 2) then  ! these pools can burn
                   donatable_mass = donatable_mass * (1.0_r8-burn_frac_landusetransition)
                   burned_mass = num_dead_trees * SF_val_CWD_frac(c) * bstem * &
                        burn_frac_landusetransition

                   site_mass%burn_flux_to_atm = site_mass%burn_flux_to_atm + burned_mass
                else ! all other pools can end up as timber products but not burn
                   donatable_mass = donatable_mass * (1.0_r8-woodproduct_frac_landusetransition)

                   woodproduct_mass = num_dead_trees * SF_val_CWD_frac(c) * bstem * &
                        woodproduct_frac_landusetransition

                   trunk_product_site = trunk_product_site + &
                        woodproduct_mass

                   site_mass%wood_product = site_mass%wood_product + &
                        woodproduct_mass
                endif
                new_litt%ag_cwd(c) = new_litt%ag_cwd(c) + donatable_mass * donate_m2
                curr_litt%ag_cwd(c) = curr_litt%ag_cwd(c) + donatable_mass * retain_m2
                flux_diags%cwd_ag_input(c) = flux_diags%cwd_ag_input(c) + donatable_mass
             enddo

             currentCohort => currentCohort%taller
          enddo

          ! Update the amount of carbon exported from the site through logging.

          if(element_id .eq. carbon12_element) then
             currentSite%resources_management%trunk_product_site  = &
                  currentSite%resources_management%trunk_product_site + &
                  trunk_product_site
          end if


       end do

    end if clear_veg_if
    return
  end subroutine landusechange_litter_fluxes


  ! ============================================================================
<<<<<<< HEAD

  subroutine create_patch(currentSite, newPatch, age, areap, label,nocomp_pft)

    use FatesInterfaceTypesMod, only : hlm_current_tod,hlm_current_date,hlm_reference_date
    
    !
    ! !DESCRIPTION:
    !  Set default values for creating a new patch
    !
    ! !USES:
    !
    ! !ARGUMENTS:
    type(ed_site_type) , intent(inout), target :: currentSite
    type(ed_patch_type), intent(inout), target :: newPatch
    real(r8), intent(in) :: age                  ! notional age of this patch in years
    real(r8), intent(in) :: areap                ! initial area of this patch in m2. 
    integer, intent(in)  :: label                ! anthropogenic disturbance label
    integer, intent(in)  :: nocomp_pft           ! no competition mode pft label


    ! Until bc's are pointed to by sites give veg a default temp [K]
    real(r8), parameter :: temp_init_veg = 15._r8+t_water_freeze_k_1atm 
    

    ! !LOCAL VARIABLES:
    !---------------------------------------------------------------------
    integer :: el                                ! element loop index


    allocate(newPatch%tr_soil_dir(hlm_numSWb))
    allocate(newPatch%tr_soil_dif(hlm_numSWb))
    allocate(newPatch%tr_soil_dir_dif(hlm_numSWb))
    allocate(newPatch%fab(hlm_numSWb))
    allocate(newPatch%fabd(hlm_numSWb))
    allocate(newPatch%fabi(hlm_numSWb))
    allocate(newPatch%sabs_dir(hlm_numSWb))
    allocate(newPatch%sabs_dif(hlm_numSWb))
    allocate(newPatch%fragmentation_scaler(currentSite%nlevsoil))

    allocate(newPatch%tveg24)
    call newPatch%tveg24%InitRMean(fixed_24hr,init_value=temp_init_veg,init_offset=real(hlm_current_tod,r8) )
    allocate(newPatch%tveg_lpa)
    call newPatch%tveg_lpa%InitRmean(ema_lpa,init_value=temp_init_veg)
    allocate(newPatch%tveg_longterm)
    call newPatch%tveg_longterm%InitRmean(ema_longterm,init_value=temp_init_veg)
    
    ! Litter
    ! Allocate, Zero Fluxes, and Initialize to "unset" values

    allocate(newPatch%litter(num_elements))
    do el=1,num_elements
        call newPatch%litter(el)%InitAllocate(numpft,currentSite%nlevsoil,element_list(el))
        call newPatch%litter(el)%ZeroFlux()
        call newPatch%litter(el)%InitConditions(init_leaf_fines = fates_unset_r8, &
              init_root_fines = fates_unset_r8, &
              init_ag_cwd = fates_unset_r8, &
              init_bg_cwd = fates_unset_r8, &
              init_seed = fates_unset_r8,   &
              init_seed_germ = fates_unset_r8)
    end do

    call zero_patch(newPatch) !The nan value in here is not working??

    newPatch%tallest  => null() ! pointer to patch's tallest cohort
    newPatch%shortest => null() ! pointer to patch's shortest cohort
    newPatch%older    => null() ! pointer to next older patch
    newPatch%younger  => null() ! pointer to next shorter patch

    ! assign known patch attributes 

    newPatch%age                = age
    newPatch%age_class          = 1
    newPatch%area               = areap

    ! assign anthropgenic disturbance category and label
    newPatch%land_use_label = label
    if (label .gt. primaryland) then
       newPatch%age_since_anthro_disturbance = age
    else
       newPatch%age_since_anthro_disturbance = fates_unset_r8
    endif
    newPatch%nocomp_pft_label = nocomp_pft

    ! This new value will be generated when the calculate disturbance
    ! rates routine is called. This does not need to be remembered or in the restart file.
 
    newPatch%f_sun              = 0._r8
    newPatch%ed_laisun_z(:,:,:) = 0._r8
    newPatch%ed_laisha_z(:,:,:) = 0._r8
    newPatch%ed_parsun_z(:,:,:) = 0._r8
    newPatch%ed_parsha_z(:,:,:) = 0._r8
    newPatch%fabi               = 0._r8
    newPatch%fabd               = 0._r8
    newPatch%tr_soil_dir(:)     = 1._r8
    newPatch%tr_soil_dif(:)     = 1._r8
    newPatch%tr_soil_dir_dif(:) = 0._r8
    newPatch%fabd_sun_z(:,:,:)  = 0._r8
    newPatch%fabd_sha_z(:,:,:)  = 0._r8
    newPatch%fabi_sun_z(:,:,:)  = 0._r8
    newPatch%fabi_sha_z(:,:,:)  = 0._r8
    newPatch%scorch_ht(:)       = 0._r8
    newPatch%frac_burnt         = 0._r8
    newPatch%litter_moisture(:) = 0._r8
    newPatch%fuel_eff_moist     = 0._r8
    newPatch%livegrass          = 0._r8
    newPatch%sum_fuel           = 0._r8
    newPatch%fuel_bulkd         = 0._r8
    newPatch%fuel_sav           = 0._r8
    newPatch%fuel_mef           = 0._r8
    newPatch%ros_front          = 0._r8
    newPatch%effect_wspeed      = 0._r8
    newPatch%tau_l              = 0._r8
    newPatch%fuel_frac(:)       = 0._r8
    newPatch%tfc_ros            = 0._r8
    newPatch%fi                 = 0._r8
    newPatch%fd                 = 0._r8
    newPatch%ros_back           = 0._r8
    newPatch%scorch_ht(:)       = 0._r8
    newPatch%burnt_frac_litter(:) = 0._r8
    newPatch%total_tree_area    = 0.0_r8
    newPatch%NCL_p              = 1

   
    return
  end subroutine create_patch

  ! ============================================================================
  subroutine zero_patch(cp_p)
    !
    ! !DESCRIPTION:
    !  Sets all the variables in the patch to nan or zero 
    ! (this needs to be two seperate routines, one for nan & one for zero
    !
    ! !USES:
    !
    ! !ARGUMENTS:
    type(ed_patch_type), intent(inout), target :: cp_p
    !
    ! !LOCAL VARIABLES:
    type(ed_patch_type), pointer :: currentPatch
    !---------------------------------------------------------------------

    currentPatch  => cp_p  

    currentPatch%tallest  => null()          
    currentPatch%shortest => null()         
    currentPatch%older    => null()               
    currentPatch%younger  => null()           

    currentPatch%patchno  = 999                            

    currentPatch%age                        = nan                          
    currentPatch%age_class                  = 1
    currentPatch%area                       = nan                                           
    currentPatch%canopy_layer_tlai(:)       = nan               
    currentPatch%total_canopy_area          = nan

    currentPatch%tlai_profile(:,:,:)        = nan 
    currentPatch%elai_profile(:,:,:)        = 0._r8 
    currentPatch%tsai_profile(:,:,:)        = nan 
    currentPatch%esai_profile(:,:,:)        = nan       
    currentPatch%canopy_area_profile(:,:,:) = nan       

    currentPatch%fabd_sun_z(:,:,:)          = nan 
    currentPatch%fabd_sha_z(:,:,:)          = nan 
    currentPatch%fabi_sun_z(:,:,:)          = nan 
    currentPatch%fabi_sha_z(:,:,:)          = nan  

    currentPatch%ed_laisun_z(:,:,:)         = nan 
    currentPatch%ed_laisha_z(:,:,:)         = nan 
    currentPatch%ed_parsun_z(:,:,:)         = nan 
    currentPatch%ed_parsha_z(:,:,:)         = nan 
    currentPatch%psn_z(:,:,:)               = 0._r8   

    currentPatch%f_sun(:,:,:)               = nan
    currentPatch%tr_soil_dir(:)             = nan    ! fraction of incoming direct  radiation that is transmitted to the soil as direct
    currentPatch%tr_soil_dif(:)             = nan    ! fraction of incoming diffuse radiation that is transmitted to the soil as diffuse
    currentPatch%tr_soil_dir_dif(:)         = nan    ! fraction of incoming direct  radiation that is transmitted to the soil as diffuse
    currentPatch%fabd(:)                    = nan    ! fraction of incoming direct  radiation that is absorbed by the canopy
    currentPatch%fabi(:)                    = nan    ! fraction of incoming diffuse radiation that is absorbed by the canopy

    currentPatch%canopy_mask(:,:)           = 999    ! is there any of this pft in this layer?
    currentPatch%nrad(:,:)                  = 999    ! number of exposed leaf layers for each canopy layer and pft
    currentPatch%ncan(:,:)                  = 999    ! number of total leaf layers for each canopy layer and pft
    currentPatch%pft_agb_profile(:,:)       = nan    

    ! DISTURBANCE 
    currentPatch%disturbance_rates(:)       = 0._r8 
    currentPatch%fract_ldist_not_harvested  = 0._r8


    ! FIRE
    currentPatch%litter_moisture(:)         = nan    ! litter moisture
    currentPatch%fuel_eff_moist             = nan    ! average fuel moisture content of the ground fuel 
    ! (incl. live grasses. omits 1000hr fuels)
    currentPatch%livegrass                  = nan    ! total ag grass biomass in patch. 1=c3 grass, 2=c4 grass. gc/m2
    currentPatch%sum_fuel                   = nan    ! total ground fuel related to ros (omits 1000hr fuels). gc/m2
    currentPatch%fuel_bulkd                 = nan    ! average fuel bulk density of the ground fuel 
    ! (incl. live grasses. omits 1000hr fuels). kgc/m3
    currentPatch%fuel_sav                   = nan    ! average surface area to volume ratio of the ground fuel 
    ! (incl. live grasses. omits 1000hr fuels).
    currentPatch%fuel_mef                   = nan    ! average moisture of extinction factor of the ground fuel
    ! (incl. live grasses. omits 1000hr fuels).
    currentPatch%ros_front                  = nan    ! average rate of forward spread of each fire in the patch. m/min.
    currentPatch%effect_wspeed              = nan    ! dailywind modified by fraction of relative grass and tree cover. m/min.
    currentPatch%tau_l                      = nan    ! mins p&r(1986)
    currentPatch%fuel_frac(:)               = nan    ! fraction of each litter class in the sum_fuel 
    !- for purposes of calculating weighted averages. 
    currentPatch%tfc_ros                    = nan    ! used in fi calc
    currentPatch%fi                         = nan    ! average fire intensity of flaming front during day.  
    ! backward ros plays no role. kj/m/s or kw/m.
    currentPatch%fire                       = 999    ! sr decide_fire.1=fire hot enough to proceed. 0=stop everything- no fires today
    currentPatch%fd                         = nan    ! fire duration (mins)
    currentPatch%ros_back                   = nan    ! backward ros (m/min)
    currentPatch%scorch_ht(:)               = nan    ! scorch height of flames on a given PFT
    currentPatch%frac_burnt                 = nan    ! fraction burnt daily  
    currentPatch%burnt_frac_litter(:)       = nan    
    currentPatch%btran_ft(:)                = 0.0_r8

    currentPatch%canopy_layer_tlai(:)       = 0.0_r8

    currentPatch%fab(:)                     = 0.0_r8
    currentPatch%sabs_dir(:)                = 0.0_r8
    currentPatch%sabs_dif(:)                = 0.0_r8
    currentPatch%zstar                      = 0.0_r8
    currentPatch%c_stomata                  = 0.0_r8 ! This is calculated immediately before use
    currentPatch%c_lblayer                  = 0.0_r8
    currentPatch%fragmentation_scaler(:)    = 0.0_r8
    currentPatch%radiation_error            = 0.0_r8

    ! diagnostic radiation profiles
    currentPatch%nrmlzd_parprof_pft_dir_z(:,:,:,:) = 0._r8
    currentPatch%nrmlzd_parprof_pft_dif_z(:,:,:,:) = 0._r8
    currentPatch%nrmlzd_parprof_dir_z(:,:,:)       = 0._r8
    currentPatch%nrmlzd_parprof_dif_z(:,:,:)       = 0._r8

    currentPatch%solar_zenith_flag          = .false.
    currentPatch%solar_zenith_angle         = nan
    currentPatch%fcansno                    = nan

    currentPatch%gnd_alb_dir(:)             = nan
    currentPatch%gnd_alb_dif(:)             = nan

  end subroutine zero_patch

  ! ============================================================================
=======
>>>>>>> 15027104
  subroutine fuse_patches( csite, bc_in )
    !
    ! !DESCRIPTION:
    !  Decide to fuse patches if their cohort structures are similar           
    !
    ! !USES:
    use EDParamsMod , only : ED_val_patch_fusion_tol
    use EDTypesMod , only : patch_fusion_tolerance_relaxation_increment
    use EDTypesMod , only : max_age_of_second_oldest_patch
    !
    ! !ARGUMENTS:
    type(ed_site_type), intent(inout), target  :: csite
    type(bc_in_type), intent(in)               :: bc_in
    !
    ! !LOCAL VARIABLES:
    type(ed_site_type) , pointer :: currentSite
    type(fates_patch_type), pointer :: currentPatch,tpp,tmpptr
    integer  :: ft,z        !counters for pft and height class
    real(r8) :: norm        !normalized difference between biomass profiles
    real(r8) :: profiletol  !tolerance of patch fusion routine. Starts off high and is reduced if there are too many patches.
    integer  :: nopatches(n_landuse_cats)   !number of patches presently in gridcell
    integer  :: iterate     !switch of patch reduction iteration scheme. 1 to keep going, 0 to stop
    integer  :: fuse_flag   !do patches get fused (1) or not (0).
    integer  :: i_lulabel    !iterator over anthropogenic disturbance categories
    integer  :: i_pftlabel  !nocomp pft iterator
    real(r8) :: primary_land_fraction_beforefusion,primary_land_fraction_afterfusion
    integer  :: pftlabelmin, pftlabelmax
    real(r8) :: maxpatches(n_landuse_cats)
    !
    !---------------------------------------------------------------------

    currentSite => csite 

    profiletol = ED_val_patch_fusion_tol

    primary_land_fraction_beforefusion = 0._r8
    primary_land_fraction_afterfusion = 0._r8

    nopatches(1:n_landuse_cats) = 0

    ! Its possible that, in nocomp modes, there are more categorically distinct patches than we allow as 
    ! primary patches in non-nocomp mode.  So if this is the case, bump up the maximum number of primary patches
    ! to let there be one for each type of nocomp PFT on the site.  this is likely to lead to problems
    ! if anthropogenic disturance is enabled.
    if (hlm_use_nocomp.eq.itrue) then
       !!cdk this logic for how many patcehs to allow in nocomp will need to be changed
       maxpatches(primaryland) = max(maxpatch_primaryland, sum(csite%use_this_pft))
       maxpatches(cropland) = maxpatch_cropland
       maxpatches(pastureland) = maxpatch_pastureland
       maxpatches(rangeland) = maxpatch_rangeland
       maxpatches(secondaryland) = maxpatch_total - maxpatches(primaryland) - maxpatches(cropland) - maxpatches(pastureland) - maxpatches(rangeland)
       if (maxpatch_total .lt. maxpatches(primaryland)) then
          write(fates_log(),*) 'too many PFTs and not enough patches for nocomp w/o fixed biogeog'
          write(fates_log(),*) 'maxpatch_total,numpft',maxpatch_total,numpft, sum(csite%use_this_pft)
          call endrun(msg=errMsg(sourcefile, __LINE__))
       endif
    else
       maxpatches(primaryland) = maxpatch_primaryland
       maxpatches(secondaryland) = maxpatch_secondaryland
       maxpatches(cropland) = maxpatch_cropland
       maxpatches(pastureland) = maxpatch_pastureland
       maxpatches(rangeland) = maxpatch_rangeland
    endif

    currentPatch => currentSite%youngest_patch
    do while(associated(currentPatch))
       nopatches(currentPatch%land_use_label) = &
            nopatches(currentPatch%land_use_label) + 1
       
       if (currentPatch%land_use_label .eq. primaryland) then
          primary_land_fraction_beforefusion = primary_land_fraction_beforefusion + &
               currentPatch%area * AREA_INV
       endif

       currentPatch => currentPatch%older
    enddo

    pftlabelmin = 0
    if ( hlm_use_nocomp .eq. itrue ) then
       pftlabelmax = numpft
    else
       pftlabelmax = 0
    endif

    !---------------------------------------------------------------------!
    ! iterate over land use categories
    !---------------------------------------------------------------------!    

    lulabel_loop: do i_lulabel = 1, n_landuse_cats

       !---------------------------------------------------------------------!
       !  We only really care about fusing patches if nopatches > 1          !
       !---------------------------------------------------------------------!

       iterate = 1

       !---------------------------------------------------------------------!
       !  Keep doing this until nopatches <= maxpatch_total                  !
       !---------------------------------------------------------------------!

       iterate_eq_1_loop: do while(iterate == 1)

        !---------------------------------------------------------------------!
        ! iterate over nocomp pft labels (if nocomp is false, then this isn't much of a loop)
        !---------------------------------------------------------------------!

        pftlabel_loop: do i_pftlabel = pftlabelmin, pftlabelmax

          !---------------------------------------------------------------------!
          ! Calculate the biomass profile of each patch                         !
          !---------------------------------------------------------------------!  
          currentPatch => currentSite%youngest_patch
          do while(associated(currentPatch))
             call patch_pft_size_profile(currentPatch)
             currentPatch => currentPatch%older
          enddo

          !-------------------------------------------------------------------------------!
          ! Loop round current & target (currentPatch,tpp) patches to assess combinations !
          !-------------------------------------------------------------------------------!   
          currentPatch => currentSite%youngest_patch
          currentpatch_loop: do while(associated(currentPatch))      
             tpp => currentSite%youngest_patch
             tpp_loop: do while(associated(tpp))

                both_associated_if: if(associated(tpp).and.associated(currentPatch))then
                   !--------------------------------------------------------------------!
                   ! only fuse patches whose anthropogenic disturbance category matches !
                   ! that of the outer loop that we are in                              !
                   !--------------------------------------------------------------------!
                   landuse_labels_match_if: if ( tpp%land_use_label .eq. i_lulabel .and. &
                        currentPatch%land_use_label .eq. i_lulabel) then

                    nocomp_pft_labels_match_if: if (hlm_use_nocomp .eq. ifalse .or. &
                         (tpp%nocomp_pft_label .eq. i_pftlabel .and. &
                         currentPatch%nocomp_pft_label .eq. i_pftlabel)) then

                      !--------------------------------------------------------------------------------------------
                      ! The default is to fuse the patches, unless some criteria is met which keeps them separated.
                      ! there are multiple criteria which all need to be met to keep them distinct:
                      ! (a) one of them is younger than the max age at which we force fusion;
                      ! (b) there is more than a threshold (tiny) amount of biomass in at least one of the patches;
                      ! (c) for at least one pft x size class, where there is biomass in that class in at least one patch,
                      ! and the normalized difference between the patches exceeds a threshold.
                      !--------------------------------------------------------------------------------------------

                      fuse_flag = 1
                      different_patches_if: if(currentPatch%patchno /= tpp%patchno) then   !these should be the same patch

                         !-----------------------------------------------------------------------------------
                         ! check to see if both patches are older than the age at which we force them to fuse
                         !-----------------------------------------------------------------------------------

                         maxage_if: if ( tpp%age .le. max_age_of_second_oldest_patch .or. &
                              currentPatch%age .le. max_age_of_second_oldest_patch ) then


                            !------------------------------------------------------------
                            ! the next bit of logic forces fusion of two patches which 
                            ! both have tiny biomass densities. without this,
                            ! fates gives a bunch of really young patches which all have 
                            ! almost no biomass and so don't need to be distinguished 
                            ! from each other. but if force_patchfuse_min_biomass is too big,
                            ! it takes too long for the youngest patch to build up enough 
                            ! biomass to be its own distinct entity, which leads to large 
                            ! oscillations in the patch dynamics and dependent variables.
                            !------------------------------------------------------------

                            patchfuse_min_biomass_if: if &
                                 (sum(currentPatch%pft_agb_profile(:,:)) > force_patchfuse_min_biomass .or. &
                                 sum(tpp%pft_agb_profile(:,:)) > force_patchfuse_min_biomass ) then

                               !---------------------------------------------------------------------!
                               ! Calculate the difference criteria for each pft and dbh class        !
                               !---------------------------------------------------------------------!   

                               pft_loop: do ft = 1,numpft        ! loop over pfts
                                  hgt_bin_loop: do z = 1,n_dbh_bins      ! loop over hgt bins 

                                     !----------------------------------
                                     ! is there biomass in this category?
                                     !----------------------------------

                                     agbprof_gt_zero_if: if &
                                          (currentPatch%pft_agb_profile(ft,z)  > 0.0_r8 .or.  &
                                          tpp%pft_agb_profile(ft,z) > 0.0_r8)then 

                                        !---------------------------------------------------------------------!
                                        ! what is the relative difference in biomass in this category between
                                        ! the two patches?
                                        !---------------------------------------------------------------------!

                                        norm = abs(currentPatch%pft_agb_profile(ft,z) - &
                                             tpp%pft_agb_profile(ft,z))/(0.5_r8 * &
                                             &(currentPatch%pft_agb_profile(ft,z) + tpp%pft_agb_profile(ft,z)))

                                        !---------------------------------------------------------------------!
                                        ! Look for differences in profile biomass, above the minimum biomass  !
                                        !---------------------------------------------------------------------!

                                        if(norm  > profiletol)then

                                           fuse_flag = 0 !do not fuse  - keep apart. 

                                        endif
                                     endif agbprof_gt_zero_if
                                  enddo hgt_bin_loop
                               enddo pft_loop
                            endif patchfuse_min_biomass_if
                         endif maxage_if

                         !-------------------------------------------------------------------------!
                         ! Call the patch fusion routine if there is not a meaningful difference   !
                         ! any of the pft x height categories                                      !
                         ! or both are older than forced fusion age                                !
                         !-------------------------------------------------------------------------!

                         fuseflagset_if: if(fuse_flag  ==  1)then
                            
                            !-----------------------!
                            ! fuse the two patches  !
                            !-----------------------!
                            
                            tmpptr => currentPatch%older       
                            call fuse_2_patches(csite, currentPatch, tpp)
                            call fuse_cohorts(csite,tpp, bc_in)
                            call sort_cohorts(tpp)
                            currentPatch => tmpptr

                            !------------------------------------------------------------------------!
                            ! since we've just fused two patches, but are still in the midst of      !
                            ! a patch x patch loop, reset the patch fusion tolerance to the starting !
                            ! value so that any subsequent fusions in this loop are done with that   !
                            ! value. otherwise we can end up in a situation where we've loosened the !
                            ! fusion tolerance to get nopatches <= maxpatch_total, but then,      !
                            ! having accomplished that, we continue through all the patch x patch    !
                            ! combinations and then all the patches get fused, ending up with        !
                            ! nopatches << maxpatch_total and losing all heterogeneity.           !
                            !------------------------------------------------------------------------!

                            profiletol = ED_val_patch_fusion_tol

                         endif fuseflagset_if
                      endif different_patches_if
                    endif nocomp_pft_labels_match_if
                   endif landuse_labels_match_if
                endif both_associated_if

                tpp => tpp%older
             enddo tpp_loop

             if(associated(currentPatch))then 
                currentPatch => currentPatch%older 
             else
                currentPatch => null()
             endif !associated currentPatch

          enddo currentpatch_loop

        end do pftlabel_loop

          !---------------------------------------------------------------------!
          ! Is the number of patches larger than the maximum?                   !
          !---------------------------------------------------------------------!   
          nopatches(i_lulabel) = 0
          currentPatch => currentSite%youngest_patch
          do while(associated(currentPatch))
             if (currentPatch%land_use_label .eq. i_lulabel) then
                nopatches(i_lulabel) = nopatches(i_lulabel) +1
             endif
             currentPatch => currentPatch%older
          enddo

          if(nopatches(i_lulabel) > maxpatches(i_lulabel))then
             iterate = 1
             profiletol = profiletol * patch_fusion_tolerance_relaxation_increment

             !---------------------------------------------------------------------!
             ! Making profile tolerance larger means that more fusion will happen  !
             !---------------------------------------------------------------------!        

             ! its possible that there are too many categorical patch types and the tolerances
             ! will never allow patch fusion to occur.  In this case crash and let the user know.
             ! the 100 is sort of a random number, in principle since profile tolerance is compared 
             ! against relative biomass size, it shoudnt ever get above 2 (which would mean fusing 
             ! a zero with a nonzero biomass in a given category)
             if (profiletol .gt. 100._r8) then
                write(fates_log(),*) 'profile tolerance is too big, this shouldnt happen.'
                write(fates_log(),*) 'probably this means there are too many distinct categorical '
                write(fates_log(),*) 'patch types for the maximum number of patches'
                call endrun(msg=errMsg(sourcefile, __LINE__))                
             endif
          else
             iterate = 0
          endif

       enddo iterate_eq_1_loop ! iterate .eq. 1 ==> nopatches>maxpatch_total

    end do lulabel_loop

    currentPatch => currentSite%youngest_patch
    do while(associated(currentPatch))

       if (currentPatch%land_use_label .eq. primaryland) then
          primary_land_fraction_afterfusion = primary_land_fraction_afterfusion + &
               currentPatch%area * AREA_INV
       endif

       currentPatch => currentPatch%older
    enddo

    currentSite%primary_land_patchfusion_error = primary_land_fraction_afterfusion - primary_land_fraction_beforefusion
 
  end subroutine fuse_patches

  ! ============================================================================

  subroutine fuse_2_patches(csite, dp, rp)
    !
    ! !DESCRIPTION:
    ! This function fuses the two patches specified in the argument.
    ! It fuses the first patch in the argument (the "donor") into the second
    ! patch in the argument (the "recipient"), and frees the memory 
    ! associated with the secnd patch
    !
    ! !USES:
    use FatesSizeAgeTypeIndicesMod, only: get_age_class_index
    !
    ! !ARGUMENTS:
    type (ed_site_type), intent(inout),target :: csite  ! Current site 
    type (fates_patch_type) , pointer :: dp                ! Donor Patch
    type (fates_patch_type) , target, intent(inout) :: rp  ! Recipient Patch

    !
    ! !LOCAL VARIABLES:
    type (fates_cohort_type), pointer :: currentCohort ! Current Cohort
    type (fates_cohort_type), pointer :: nextc         ! Remembers next cohort in list 
    type (fates_cohort_type), pointer :: storesmallcohort
    type (fates_cohort_type), pointer :: storebigcohort  
    integer                        :: c,p          !counters for pft and litter size class. 
    integer                        :: tnull,snull  ! are the tallest and shortest cohorts associated?
    integer                        :: el           ! loop counting index for elements
    integer                        :: pft          ! loop counter for pfts
    type(fates_patch_type), pointer   :: youngerp     ! pointer to the patch younger than donor
    type(fates_patch_type), pointer   :: olderp       ! pointer to the patch older than donor
    real(r8)                       :: inv_sum_area ! Inverse of the sum of the two patches areas
    !-----------------------------------------------------------------------------------------------

    ! Generate a litany of area weighted averages

    inv_sum_area = 1.0_r8/(dp%area + rp%area)
    
    rp%age = (dp%age * dp%area + rp%age * rp%area) * inv_sum_area
    rp%age_since_anthro_disturbance = (dp%age_since_anthro_disturbance * dp%area &
         + rp%age_since_anthro_disturbance * rp%area) * inv_sum_area

    rp%age_class = get_age_class_index(rp%age)
    
    do el = 1,num_elements
       call rp%litter(el)%FuseLitter(rp%area,dp%area,dp%litter(el))
    end do

    if ( rp%land_use_label .ne. dp%land_use_label) then
       write(fates_log(),*) 'trying to fuse patches with different land_use_label values'
       call endrun(msg=errMsg(sourcefile, __LINE__))
    endif

    if ( hlm_use_nocomp .eq. itrue .and. rp%nocomp_pft_label .ne. dp%nocomp_pft_label) then
       write(fates_log(),*) 'trying to fuse patches with different nocomp_pft_label values'
       write(fates_log(),*) 'rp%nocomp_pft_label, dp%nocomp_pft_label',rp%nocomp_pft_label, dp%nocomp_pft_label
       write(fates_log(),*) 'rp%area, dp%area',rp%area, dp%area
       write(fates_log(),*) 'sum(rp%pft_agb_profile(:,:), sum(dp%pft_agb_profile(:,:)',sum(rp%pft_agb_profile(:,:)), sum(dp%pft_agb_profile(:,:))
       call endrun(msg=errMsg(sourcefile, __LINE__))
    endif

    ! Weighted mean of the running means
    call rp%tveg24%FuseRMean(dp%tveg24,rp%area*inv_sum_area)
    call rp%tveg_lpa%FuseRMean(dp%tveg_lpa,rp%area*inv_sum_area)

    if ( regeneration_model == TRS_regeneration ) then
       call rp%seedling_layer_par24%FuseRMean(dp%seedling_layer_par24,rp%area*inv_sum_area)
       call rp%sdlng_mort_par%FuseRMean(dp%sdlng_mort_par,rp%area*inv_sum_area)
       call rp%sdlng2sap_par%FuseRMean(dp%sdlng2sap_par,rp%area*inv_sum_area)
       do pft = 1,numpft
          call rp%sdlng_emerg_smp(pft)%p%FuseRMean(dp%sdlng_emerg_smp(pft)%p,rp%area*inv_sum_area)
          call rp%sdlng_mdd(pft)%p%FuseRMean(dp%sdlng_mdd(pft)%p,rp%area*inv_sum_area)
       enddo
    end if
    
    call rp%tveg_longterm%FuseRMean(dp%tveg_longterm,rp%area*inv_sum_area)

    rp%fuel_eff_moist       = (dp%fuel_eff_moist*dp%area + rp%fuel_eff_moist*rp%area) * inv_sum_area
    rp%livegrass            = (dp%livegrass*dp%area + rp%livegrass*rp%area) * inv_sum_area
    rp%sum_fuel             = (dp%sum_fuel*dp%area + rp%sum_fuel*rp%area) * inv_sum_area
    rp%fuel_bulkd           = (dp%fuel_bulkd*dp%area + rp%fuel_bulkd*rp%area) * inv_sum_area
    rp%fuel_sav             = (dp%fuel_sav*dp%area + rp%fuel_sav*rp%area) * inv_sum_area
    rp%fuel_mef             = (dp%fuel_mef*dp%area + rp%fuel_mef*rp%area) * inv_sum_area
    rp%ros_front            = (dp%ros_front*dp%area + rp%ros_front*rp%area) * inv_sum_area
    rp%effect_wspeed        = (dp%effect_wspeed*dp%area + rp%effect_wspeed*rp%area) * inv_sum_area
    rp%tau_l                = (dp%tau_l*dp%area + rp%tau_l*rp%area) * inv_sum_area
    rp%fuel_frac(:)         = (dp%fuel_frac(:)*dp%area + rp%fuel_frac(:)*rp%area) * inv_sum_area
    rp%tfc_ros              = (dp%tfc_ros*dp%area + rp%tfc_ros*rp%area) * inv_sum_area
    rp%fi                   = (dp%fi*dp%area + rp%fi*rp%area) * inv_sum_area
    rp%fd                   = (dp%fd*dp%area + rp%fd*rp%area) * inv_sum_area
    rp%ros_back             = (dp%ros_back*dp%area + rp%ros_back*rp%area) * inv_sum_area
    rp%scorch_ht(:)         = (dp%scorch_ht(:)*dp%area + rp%scorch_ht(:)*rp%area) * inv_sum_area
    rp%frac_burnt           = (dp%frac_burnt*dp%area + rp%frac_burnt*rp%area) * inv_sum_area
    rp%burnt_frac_litter(:) = (dp%burnt_frac_litter(:)*dp%area + rp%burnt_frac_litter(:)*rp%area) * inv_sum_area
    rp%btran_ft(:)          = (dp%btran_ft(:)*dp%area + rp%btran_ft(:)*rp%area) * inv_sum_area
    rp%zstar                = (dp%zstar*dp%area + rp%zstar*rp%area) * inv_sum_area
    rp%c_stomata            = (dp%c_stomata*dp%area + rp%c_stomata*rp%area) * inv_sum_area
    rp%c_lblayer            = (dp%c_lblayer*dp%area + rp%c_lblayer*rp%area) * inv_sum_area
    rp%radiation_error      = (dp%radiation_error*dp%area + rp%radiation_error*rp%area) * inv_sum_area

    rp%area = rp%area + dp%area !THIS MUST COME AT THE END!

    !insert donor cohorts into recipient patch
    if(associated(dp%shortest))then

       currentCohort => dp%shortest
       if(associated(currentCohort)) then
          nextc => currentCohort%taller
       endif

       do while(associated(dp%shortest))

          storebigcohort   => rp%tallest
          storesmallcohort => rp%shortest

          if(associated(rp%tallest))then
             tnull = 0
          else
             tnull = 1
             rp%tallest => currentCohort
          endif

          if(associated(rp%shortest))then
             snull = 0
          else
             snull = 1
             rp%shortest => currentCohort
          endif

          call insert_cohort(rp, currentCohort, rp%tallest, rp%shortest,       &
            tnull, snull, storebigcohort, storesmallcohort)

          rp%tallest  => storebigcohort 
          rp%shortest => storesmallcohort    

          !currentCohort%patchptr => rp

          currentCohort => nextc

          dp%shortest => currentCohort

          if(associated(currentCohort)) then
             nextc => currentCohort%taller
          endif

       enddo !cohort
    endif !are there any cohorts?

    call patch_pft_size_profile(rp) ! Recalculate the patch size profile for the resulting patch

    ! Define some aliases for the donor patches younger and older neighbors
    ! which may or may not exist.  After we set them, we will remove the donor
    ! And then we will go about re-setting the map.
    if(associated(dp%older))then
       olderp => dp%older
    else
       olderp => null()
    end if
    if(associated(dp%younger))then
       youngerp => dp%younger
    else
       youngerp => null()
    end if

    ! We have no need for the dp pointer anymore, we have passed on it's legacy
    call dp%FreeMemory(regeneration_model, numpft)
    deallocate(dp, stat=istat, errmsg=smsg)
    if (istat/=0) then
       write(fates_log(),*) 'dealloc006: fail on deallocate(dp):'//trim(smsg)
       call endrun(msg=errMsg(sourcefile, __LINE__))
    endif

    if(associated(youngerp))then
       ! Update the younger patch's new older patch (because it isn't dp anymore)
       youngerp%older => olderp
    else
       ! There was no younger patch than dp, so the head of the young order needs
       ! to be set, and it is set as the patch older than dp.  That patch
       ! already knows it's older patch (so no need to set or change it)
       csite%youngest_patch => olderp
       olderp%younger       => null()
    end if

    
    if(associated(olderp))then
       ! Update the older patch's new younger patch (becuase it isn't dp anymore)
       olderp%younger => youngerp
    else
       ! There was no patch older than dp, so the head of the old patch order needs
       ! to be set, and it is set as the patch younger than dp.  That patch already
       ! knows it's younger patch, no need to set
       csite%oldest_patch => youngerp
       youngerp%older     => null()
    end if


  end subroutine fuse_2_patches

  ! ============================================================================

  subroutine terminate_patches(currentSite)
    !
    ! !DESCRIPTION:
    !  Terminate Patches if they  are too small                          
    !
    !
    ! !ARGUMENTS:
    type(ed_site_type), target, intent(inout) :: currentSite
    !
    ! !LOCAL VARIABLES:
    type(fates_patch_type), pointer :: currentPatch
    type(fates_patch_type), pointer :: olderPatch
    type(fates_patch_type), pointer :: youngerPatch
    type(fates_patch_type), pointer :: patchpointer
    integer, parameter           :: max_cycles = 10  ! After 10 loops through
                                                     ! You should had fused
    integer                      :: count_cycles
    logical                      :: gotfused

    real(r8) areatot ! variable for checking whether the total patch area is wrong. 
    !---------------------------------------------------------------------
 
    count_cycles = 0

    currentPatch => currentSite%youngest_patch
    do while(associated(currentPatch)) 
       lessthan_min_patcharea_if: if(currentPatch%area <= min_patch_area)then
          
          nocomp_if: if (hlm_use_nocomp .eq. itrue) then

             gotfused = .false.
             patchpointer => currentSite%youngest_patch
             do while(associated(patchpointer))
                if ( .not.associated(currentPatch,patchpointer) .and. &
                     patchpointer%nocomp_pft_label .eq. currentPatch%nocomp_pft_label .and. &
                     patchpointer%land_use_label .eq. currentPatch%land_use_label .and. &
                     .not. gotfused) then

                   call fuse_2_patches(currentSite, patchpointer, currentPatch)
                   
                   gotfused = .true.
                else
                   patchpointer => patchpointer%older
                endif
             end do

             if ( .not. gotfused ) then
                !! somehow didn't find a patch to fuse with.
                write(fates_log(),*) 'Warning. small nocomp patch wasnt able to find another patch to fuse with.', &
                     currentPatch%nocomp_pft_label, currentPatch%land_use_label
             endif

          else nocomp_if

          ! Even if the patch area is small, avoid fusing it into its neighbor
          ! if it is the youngest of all patches. We do this in attempts to maintain
          ! a discrete patch for very young patches
          ! However, if the patch to be fused is excessivlely small, then fuse
          ! at all costs.  If it is not fused, it will make

          notyoungest_if: if ( .not.associated(currentPatch,currentSite%youngest_patch) .or. &
               currentPatch%area <= min_patch_area_forced ) then
             
             gotfused = .false.

             associated_older_if: if(associated(currentPatch%older) )then
                
                if(debug) &
                     write(fates_log(),*) 'fusing to older patch because this one is too small',&
                     currentPatch%area, &
                     currentPatch%older%area
                
                ! We set a pointer to this patch, because
                ! it will be returned by the subroutine as de-referenced
                
                olderPatch => currentPatch%older

                distlabel_1_if: if (currentPatch%land_use_label .eq. olderPatch%land_use_label) then
                   
                   call fuse_2_patches(currentSite, olderPatch, currentPatch)
                
                   ! The fusion process has updated the "older" pointer on currentPatch
                   ! for us.
                
                   ! This logic checks to make sure that the younger patch is not the youngest
                   ! patch. As mentioned earlier, we try not to fuse it.
                   
                   gotfused = .true.
                else distlabel_1_if !i.e. anthro labels of two patches are not the same
                   countcycles_if: if (count_cycles .gt. 0) then
                      ! if we're having an incredibly hard time fusing patches because of their differing anthropogenic disturbance labels, 
                      ! since the size is so small, let's sweep the problem under the rug and change the tiny patch's label to that of its older sibling
                      ! and then allow them to fuse together. 
                      ! We also assigned the age since disturbance value to be the younger (donor) patch to avoid combining a valid
                      ! age with fates_unset_r8 (i.e. the age for primaryland) in the fuse_2_patches procedure
                      currentPatch%land_use_label = olderPatch%land_use_label
                      currentPatch%age_since_anthro_disturbance = olderPatch%age_since_anthro_disturbance
                      call fuse_2_patches(currentSite, olderPatch, currentPatch)
                      gotfused = .true.
                   endif countcycles_if
                endif distlabel_1_if
             endif associated_older_if
             
             not_gotfused_if: if( .not. gotfused .and. associated(currentPatch%younger) ) then
                
                if(debug) &
                     write(fates_log(),*) 'fusing to younger patch because oldest one is too small', &
                     currentPatch%area

                youngerPatch => currentPatch%younger

                distlabel_2_if: if (currentPatch%land_use_label .eq. youngerPatch% land_use_label) then
                   
                   call fuse_2_patches(currentSite, youngerPatch, currentPatch)
                   
                   ! The fusion process has updated the "younger" pointer on currentPatch
                   gotfused = .true.
                else distlabel_2_if
                   if (count_cycles .gt. 0) then
                      ! if we're having an incredibly hard time fusing patches because of their differing anthropogenic disturbance labels, 
                      ! since the size is so small, let's sweep the problem under the rug and change the tiny patch's label to that of its younger sibling
                      ! We also assigned the age since disturbance value to be the younger (donor) patch to avoid combining a valid
                      ! age with fates_unset_r8 (i.e. the age for primaryland) in the fuse_2_patches procedure
                      currentPatch%land_use_label = youngerPatch%land_use_label
                      currentPatch%age_since_anthro_disturbance = youngerPatch%age_since_anthro_disturbance
                      call fuse_2_patches(currentSite, youngerPatch, currentPatch)
                      gotfused = .true.
                   endif ! count cycles
                endif distlabel_2_if     ! anthro labels
              endif not_gotfused_if ! has an older patch
           endif notyoungest_if ! is not the youngest patch  
        endif nocomp_if
        endif lessthan_min_patcharea_if ! very small patch

       ! It is possible that an incredibly small patch just fused into another incredibly
       ! small patch, resulting in an incredibly small patch.  It is also possible that this
       ! resulting incredibly small patch is the oldest patch.  If this was true than
       ! we would had been at the end of the loop, and left with an incredibly small patch.
       ! Think this is impossible? No, this really happens, especially when we have fires.
       ! So, we don't move forward until we have merged enough area into this thing.

        if(currentPatch%area > min_patch_area_forced)then
          currentPatch => currentPatch%older
         
          count_cycles = 0
       else
          count_cycles = count_cycles + 1
       end if

       if(count_cycles > max_cycles) then
          write(fates_log(),*) 'FATES is having difficulties fusing very small patches.'
          write(fates_log(),*) 'It is possible that a either a secondary or primary'
          write(fates_log(),*) 'patch has become the only patch of its kind, and it is'
          write(fates_log(),*) 'is very very small. You can test your luck by'
          write(fates_log(),*) 'disabling the endrun statement following this message.'
          write(fates_log(),*) 'FATES may or may not continue to operate within error'
          write(fates_log(),*) 'tolerances, but will generate another fail if it does not.' 
          call endrun(msg=errMsg(sourcefile, __LINE__))
          
          ! Note to user. If you DO decide to remove the end-run above this line
          ! Make sure that you keep the pointer below this line, or you will get
          ! an infinite loop.
          currentPatch => currentPatch%older
          count_cycles = 0
       end if  !count cycles
       
    enddo ! current patch loop
    
    !check area is not exceeded
    call check_patch_area( currentSite )

    return
  end subroutine terminate_patches

  ! =====================================================================================

  subroutine DistributeSeeds(currentSite,seed_mass,el,pft)
      
      ! !ARGUMENTS:
      type(ed_site_type), target, intent(inout) :: currentSite  !
      real(r8), intent(in)                      :: seed_mass    ! mass of seed input [kg]
      integer, intent(in)                       :: el           ! element index
      integer, intent(in)                       :: pft          ! pft index

      ! !LOCAL VARIABLES:
      type(fates_patch_type), pointer              :: currentPatch
      type(litter_type), pointer                :: litt

      
      currentPatch => currentSite%oldest_patch
      do while(associated(currentPatch)) 
          litt => currentPatch%litter(el)
          
          if(homogenize_seed_pfts) then
              litt%seed(:) = litt%seed(:) + seed_mass/(area_site*real(numpft,r8))
          else
              litt%seed(pft) = litt%seed(pft) + seed_mass/area_site
          end if
          
          currentPatch => currentPatch%younger
      end do
          

      return
  end subroutine DistributeSeeds

  ! ============================================================================
  subroutine patch_pft_size_profile(cp_pnt)
    !
    ! !DESCRIPTION:
    !  Binned patch size profiles generated for patch fusion routine        
    !
    ! !USES:
    !
    ! !ARGUMENTS:
    type(fates_patch_type), target, intent(inout) :: cp_pnt
    !
    ! !LOCAL VARIABLES:
    type(fates_patch_type) , pointer  :: currentPatch
    type(fates_cohort_type), pointer  :: currentCohort
    real(r8) :: mind(N_DBH_BINS) ! Bottom of DBH bin 
    real(r8) :: maxd(N_DBH_BINS) ! Top of DBH bin
    real(r8) :: delta_dbh   ! Size of DBH bin
    integer  :: p    ! Counter for PFT 
    integer  :: j    ! Counter for DBH bins 
    real(r8), parameter :: gigantictrees = 1.e8_r8
    !---------------------------------------------------------------------

    currentPatch => cp_pnt

    currentPatch%pft_agb_profile(:,:) = 0.0_r8

    do j = 1,N_DBH_BINS   
        if (j == N_DBH_BINS) then
           mind(j) = patchfusion_dbhbin_loweredges(j)
           maxd(j) = gigantictrees
        else 
           mind(j) = patchfusion_dbhbin_loweredges(j)
           maxd(j) = patchfusion_dbhbin_loweredges(j+1)
        endif
    enddo

    currentCohort => currentPatch%shortest
    do while(associated(currentCohort))    
       do j = 1,N_DBH_BINS   
          if((currentCohort%dbh  >  mind(j)) .AND. (currentCohort%dbh  <=  maxd(j)))then

             currentPatch%pft_agb_profile(currentCohort%pft,j) = &
                  currentPatch%pft_agb_profile(currentCohort%pft,j) + &
                  currentCohort%prt%GetState(struct_organ, carbon12_element) * &
                  currentCohort%n/currentPatch%area

          endif
       enddo ! dbh bins

       currentCohort => currentCohort%taller

    enddo !currentCohort 
   
  end subroutine patch_pft_size_profile

  ! =====================================================================================
  function countPatches( nsites, sites ) result ( totNumPatches ) 
    !
    ! !DESCRIPTION:
    !  Loop over all Patches to count how many there are
    !
    ! !USES:
    use EDTypesMod , only : ed_site_type
    !
    ! !ARGUMENTS:
    integer,             intent(in)            :: nsites
    type(ed_site_type) , intent(inout), target :: sites(nsites)
    !
    ! !LOCAL VARIABLES:
    type (fates_patch_type), pointer :: currentPatch
    integer :: totNumPatches  ! total number of patches.  
    integer :: s
    !---------------------------------------------------------------------

    totNumPatches = 0

    do s = 1,nsites
       currentPatch => sites(s)%oldest_patch
       do while(associated(currentPatch))
          totNumPatches = totNumPatches + 1
          currentPatch => currentPatch%younger
       enddo
    enddo

   end function countPatches

  ! =====================================================================================

 subroutine get_frac_site_primary(site_in, frac_site_primary)

    !
    ! !DESCRIPTION:
    !  Calculate how much of a site is primary land
    !
    ! !USES:
    use EDTypesMod , only : ed_site_type
    !
    ! !ARGUMENTS:
    type(ed_site_type) , intent(in), target :: site_in
    real(r8)           , intent(out)        :: frac_site_primary

    ! !LOCAL VARIABLES:
    type (fates_patch_type), pointer :: currentPatch

   frac_site_primary = 0._r8
   currentPatch => site_in%oldest_patch
   do while (associated(currentPatch))   
      if (currentPatch%land_use_label .eq. primaryland) then
         frac_site_primary = frac_site_primary + currentPatch%area * AREA_INV
      endif
      currentPatch => currentPatch%younger
   end do

 end subroutine get_frac_site_primary

  ! =====================================================================================

 subroutine InsertPatch(currentSite, newPatch)

    ! !DESCRIPTION:
    ! Insert patch into linked list
    !
    ! !USES:
    !
    ! !ARGUMENTS:
    type (ed_site_type), intent(inout)           :: currentSite
    type (ed_patch_type), intent(inout), pointer :: newPatch

    ! !LOCAL VARIABLES:
    type (ed_patch_type), pointer :: currentPatch
    integer                       :: insert_method   ! Temporary dev
    logical                       :: found_landuselabel_match

    insert_method = 2

    ! Start from the youngest patch and work to oldest
    currentPatch => currentSite%youngest_patch

    ! TODO: Test alternate methods
    ! Insert new patch as the youngest patch in the group of patches with the same land use type.
    ! On a given site, the patches are grouped together by land use type.
    ! Option 1: The landuse type group order doesn't matter at all
    ! Option 2: The order of the groups within the site doesn't matter, except that the older
    ! Option 3: Abitrarily set the group order to numerical order with older being primaryland (similar to previous logic)
    ! patch group are primarylands (similar to the previous logic)
    ! Option 4: landuse type order doesn't matter, only age

    if (currentPatch%land_use_label .eq. newPatch%land_use_label ) then
       ! Regardless of method, if the land use type of the youngest patch on the site
       ! is a match to the new patch land use type, simply insert it as the new youngest
       newPatch%older    => currentPatch
       newPatch%younger  => null()
       currentPatch%younger       => newPatch
       currentSite%youngest_patch => newPatch
    else
       ! If the current site youngest patch lutype doesn't match the new patch lutype
       ! work through the list until you find the matching type.  If a match is not
       ! found, the currentPatch will be unassociated once it hits the end of the list
       if (insert_method .eq. 1) then
          ! Option 1 - order of lutype groups does not matter
          found_landuselabel_match = .false.
          do while(associated(currentPatch) .and. .not. found_landuselabel_match)
             currentPatch => currentPatch%older
             if (associated(currentPatch)) then
                if (currentPatch%land_use_label .eq. newPatch%land_use_label) then
                   found_landuselabel_match = .true.
                endif
             endif
          end do
          if (associated(currentPatch)) then
             ! The case where we've found a patch type matching the new patch type.
             ! In this case insert the newPatch will as the youngest patch for that
             ! land use type.
             newPatch%older    => currentPatch
             newPatch%younger  => currentPatch%younger
             currentPatch%younger%older => newPatch
             currentPatch%younger       => newPatch
          else
             ! The case in which we get to the end of the list and haven't found
             ! a landuse type match.  If this is the case, simply add the new patch
             ! to the end of the list
             newPatch%older    => null()
             newPatch%younger  => currentSite%oldest_patch
             currentSite%oldest_patch%older   => newPatch
             currentSite%oldest_patch   => newPatch
          endif
       elseif (insert_method .eq. 2) then
          ! Option 2 - primaryland group must be on the oldest end
          found_landuselabel_match = .false.
          do while(associated(currentPatch) .and. .not. found_landuselabel_match)
             currentPatch => currentPatch%older
             if (associated(currentPatch)) then
                if (currentPatch%land_use_label .eq. newPatch%land_use_label) then
                   found_landuselabel_match = .true.
                endif
             endif
          end do
          if (associated(currentPatch)) then
             ! The case where we've found a patch type matching the new patch type.
             ! In this case insert the newPatch will as the youngest patch for that
             ! land use type.
             newPatch%older    => currentPatch
             newPatch%younger  => currentPatch%younger
             currentPatch%younger%older => newPatch
             currentPatch%younger       => newPatch
          else
             if (newPatch%land_use_label .eq. primaryland) then
                ! The case in which we get to the end of the list and haven't found
                ! a landuse type match.  If this is the case, add it to the oldest side
                ! if primarland
                newPatch%older    => null()
                newPatch%younger  => currentSite%oldest_patch
                currentSite%oldest_patch%older   => newPatch
                currentSite%oldest_patch   => newPatch
             else
                ! If the new patch land use type is not primary land and we are at the
                ! oldest end of the list, add it to the beginning
                newPatch%older    => currentSite%youngest_patch
                newPatch%younger  => null()
                currentSite%youngest_patch%younger => newPatch
                currentSite%youngest_patch => newPatch
             endif
          endif
       elseif (insert_method .eq. 3) then
          ! Option 3 - groups are numerically ordered with primaryland group starting at oldest end.
          ! If the youngest patch land use label number is greater than the new
          ! patch land use label number, the new patch must be inserted somewhere
          ! in between oldest and youngest
          found_landuselabel_match = .false.
          do while(associated(currentPatch) .and. .not. found_landuselabel_match)
             currentPatch => currentPatch%older
             if (associated(currentPatch)) then
                if (newPatch%land_use_label .eq. currentPatch%land_use_label .or. &
                    newPatch%land_use_label .gt. currentPatch%land_use_label) then
                   found_landuselabel_match = .true.
                endif
             endif
          end do
          if (associated(currentPatch)) then
             ! The case where we've found a patch type matching the new patch type.
             ! In this case insert the newPatch will as the youngest patch for that
             ! land use type.
             newPatch%older    => currentPatch
             newPatch%younger  => currentPatch%younger
             currentPatch%younger%older => newPatch
             currentPatch%younger       => newPatch
          else
             ! In the case were we get to the end, the new patch
             ! must be numerically the smallest, so put it at the oldest position
             newPatch%older    => null()
             newPatch%younger  => currentSite%oldest_patch
             currentSite%oldest_patch%older   => newPatch
             currentSite%oldest_patch   => newPatch
          endif
       elseif (insert_method .eq. 4) then
          ! Option 4 - always add the new patch as the youngest regardless of lutype match
          newPatch%older    => currentPatch
          newPatch%younger  => null()
          currentPatch%younger       => newPatch
          currentSite%youngest_patch => newPatch
       end if
    end if


 end subroutine InsertPatch

 end module EDPatchDynamicsMod<|MERGE_RESOLUTION|>--- conflicted
+++ resolved
@@ -444,16 +444,6 @@
     type (bc_in_type), intent(in)      :: bc_in
     !
     ! !LOCAL VARIABLES:
-<<<<<<< HEAD
-    type (ed_patch_type) , pointer :: newPatch
-    ! type (ed_patch_type) , pointer :: newPatch_primary
-    ! type (ed_patch_type) , pointer :: newPatch_secondary
-    type (ed_patch_type) , pointer :: currentPatch
-    type (ed_cohort_type), pointer :: currentCohort
-    type (ed_cohort_type), pointer :: nc
-    type (ed_cohort_type), pointer :: storesmallcohort
-    type (ed_cohort_type), pointer :: storebigcohort
-=======
     type (fates_patch_type) , pointer :: new_patch
     ! type (fates_patch_type) , pointer :: new_patch_primary
     ! type (fates_patch_type) , pointer :: new_patch_secondary
@@ -462,7 +452,6 @@
     type (fates_cohort_type), pointer :: nc
     type (fates_cohort_type), pointer :: storesmallcohort
     type (fates_cohort_type), pointer :: storebigcohort
->>>>>>> 15027104
     real(r8) :: site_areadis_primary         ! total area disturbed (to primary forest) in m2 per site per day
     real(r8) :: site_areadis_secondary       ! total area disturbed (to secondary forest) in m2 per site per day
     real(r8) :: patch_site_areadis           ! total area disturbed in m2 per patch per day
@@ -586,14 +575,9 @@
                    ! create an empty patch, to absorb newly disturbed area
                    allocate(newPatch)
 
-<<<<<<< HEAD
-                   call create_patch(currentSite, newPatch, age, &
-                        site_areadis, i_landusechange_receiverpatchlabel, i_nocomp_pft)
-=======
                    call new_patch%Create(age, site_areadis, i_landusechange_receiverpatchlabel, i_nocomp_pft, &
                                          hlm_numSWb, numpft, currentSite%nlevsoil, hlm_current_tod,              &
                                          regeneration_model)
->>>>>>> 15027104
 
                    ! Initialize the litter pools to zero, these
                    ! pools will be populated by looping over the existing patches
@@ -1172,13 +1156,8 @@
                                      newPatch%shortest => nc
                                      nc%shorter => null()
                                   endif
-<<<<<<< HEAD
-                                  nc%patchptr => newPatch
-                                  call insert_cohort(nc, newPatch%tallest, newPatch%shortest, &
-=======
                                   !nc%patchptr => new_patch
                                   call insert_cohort(new_patch, nc, new_patch%tallest, new_patch%shortest, &
->>>>>>> 15027104
                                        tnull, snull, storebigcohort, storesmallcohort)
 
                                   newPatch%tallest  => storebigcohort
@@ -2371,257 +2350,7 @@
     return
   end subroutine landusechange_litter_fluxes
 
-
   ! ============================================================================
-<<<<<<< HEAD
-
-  subroutine create_patch(currentSite, newPatch, age, areap, label,nocomp_pft)
-
-    use FatesInterfaceTypesMod, only : hlm_current_tod,hlm_current_date,hlm_reference_date
-    
-    !
-    ! !DESCRIPTION:
-    !  Set default values for creating a new patch
-    !
-    ! !USES:
-    !
-    ! !ARGUMENTS:
-    type(ed_site_type) , intent(inout), target :: currentSite
-    type(ed_patch_type), intent(inout), target :: newPatch
-    real(r8), intent(in) :: age                  ! notional age of this patch in years
-    real(r8), intent(in) :: areap                ! initial area of this patch in m2. 
-    integer, intent(in)  :: label                ! anthropogenic disturbance label
-    integer, intent(in)  :: nocomp_pft           ! no competition mode pft label
-
-
-    ! Until bc's are pointed to by sites give veg a default temp [K]
-    real(r8), parameter :: temp_init_veg = 15._r8+t_water_freeze_k_1atm 
-    
-
-    ! !LOCAL VARIABLES:
-    !---------------------------------------------------------------------
-    integer :: el                                ! element loop index
-
-
-    allocate(newPatch%tr_soil_dir(hlm_numSWb))
-    allocate(newPatch%tr_soil_dif(hlm_numSWb))
-    allocate(newPatch%tr_soil_dir_dif(hlm_numSWb))
-    allocate(newPatch%fab(hlm_numSWb))
-    allocate(newPatch%fabd(hlm_numSWb))
-    allocate(newPatch%fabi(hlm_numSWb))
-    allocate(newPatch%sabs_dir(hlm_numSWb))
-    allocate(newPatch%sabs_dif(hlm_numSWb))
-    allocate(newPatch%fragmentation_scaler(currentSite%nlevsoil))
-
-    allocate(newPatch%tveg24)
-    call newPatch%tveg24%InitRMean(fixed_24hr,init_value=temp_init_veg,init_offset=real(hlm_current_tod,r8) )
-    allocate(newPatch%tveg_lpa)
-    call newPatch%tveg_lpa%InitRmean(ema_lpa,init_value=temp_init_veg)
-    allocate(newPatch%tveg_longterm)
-    call newPatch%tveg_longterm%InitRmean(ema_longterm,init_value=temp_init_veg)
-    
-    ! Litter
-    ! Allocate, Zero Fluxes, and Initialize to "unset" values
-
-    allocate(newPatch%litter(num_elements))
-    do el=1,num_elements
-        call newPatch%litter(el)%InitAllocate(numpft,currentSite%nlevsoil,element_list(el))
-        call newPatch%litter(el)%ZeroFlux()
-        call newPatch%litter(el)%InitConditions(init_leaf_fines = fates_unset_r8, &
-              init_root_fines = fates_unset_r8, &
-              init_ag_cwd = fates_unset_r8, &
-              init_bg_cwd = fates_unset_r8, &
-              init_seed = fates_unset_r8,   &
-              init_seed_germ = fates_unset_r8)
-    end do
-
-    call zero_patch(newPatch) !The nan value in here is not working??
-
-    newPatch%tallest  => null() ! pointer to patch's tallest cohort
-    newPatch%shortest => null() ! pointer to patch's shortest cohort
-    newPatch%older    => null() ! pointer to next older patch
-    newPatch%younger  => null() ! pointer to next shorter patch
-
-    ! assign known patch attributes 
-
-    newPatch%age                = age
-    newPatch%age_class          = 1
-    newPatch%area               = areap
-
-    ! assign anthropgenic disturbance category and label
-    newPatch%land_use_label = label
-    if (label .gt. primaryland) then
-       newPatch%age_since_anthro_disturbance = age
-    else
-       newPatch%age_since_anthro_disturbance = fates_unset_r8
-    endif
-    newPatch%nocomp_pft_label = nocomp_pft
-
-    ! This new value will be generated when the calculate disturbance
-    ! rates routine is called. This does not need to be remembered or in the restart file.
- 
-    newPatch%f_sun              = 0._r8
-    newPatch%ed_laisun_z(:,:,:) = 0._r8
-    newPatch%ed_laisha_z(:,:,:) = 0._r8
-    newPatch%ed_parsun_z(:,:,:) = 0._r8
-    newPatch%ed_parsha_z(:,:,:) = 0._r8
-    newPatch%fabi               = 0._r8
-    newPatch%fabd               = 0._r8
-    newPatch%tr_soil_dir(:)     = 1._r8
-    newPatch%tr_soil_dif(:)     = 1._r8
-    newPatch%tr_soil_dir_dif(:) = 0._r8
-    newPatch%fabd_sun_z(:,:,:)  = 0._r8
-    newPatch%fabd_sha_z(:,:,:)  = 0._r8
-    newPatch%fabi_sun_z(:,:,:)  = 0._r8
-    newPatch%fabi_sha_z(:,:,:)  = 0._r8
-    newPatch%scorch_ht(:)       = 0._r8
-    newPatch%frac_burnt         = 0._r8
-    newPatch%litter_moisture(:) = 0._r8
-    newPatch%fuel_eff_moist     = 0._r8
-    newPatch%livegrass          = 0._r8
-    newPatch%sum_fuel           = 0._r8
-    newPatch%fuel_bulkd         = 0._r8
-    newPatch%fuel_sav           = 0._r8
-    newPatch%fuel_mef           = 0._r8
-    newPatch%ros_front          = 0._r8
-    newPatch%effect_wspeed      = 0._r8
-    newPatch%tau_l              = 0._r8
-    newPatch%fuel_frac(:)       = 0._r8
-    newPatch%tfc_ros            = 0._r8
-    newPatch%fi                 = 0._r8
-    newPatch%fd                 = 0._r8
-    newPatch%ros_back           = 0._r8
-    newPatch%scorch_ht(:)       = 0._r8
-    newPatch%burnt_frac_litter(:) = 0._r8
-    newPatch%total_tree_area    = 0.0_r8
-    newPatch%NCL_p              = 1
-
-   
-    return
-  end subroutine create_patch
-
-  ! ============================================================================
-  subroutine zero_patch(cp_p)
-    !
-    ! !DESCRIPTION:
-    !  Sets all the variables in the patch to nan or zero 
-    ! (this needs to be two seperate routines, one for nan & one for zero
-    !
-    ! !USES:
-    !
-    ! !ARGUMENTS:
-    type(ed_patch_type), intent(inout), target :: cp_p
-    !
-    ! !LOCAL VARIABLES:
-    type(ed_patch_type), pointer :: currentPatch
-    !---------------------------------------------------------------------
-
-    currentPatch  => cp_p  
-
-    currentPatch%tallest  => null()          
-    currentPatch%shortest => null()         
-    currentPatch%older    => null()               
-    currentPatch%younger  => null()           
-
-    currentPatch%patchno  = 999                            
-
-    currentPatch%age                        = nan                          
-    currentPatch%age_class                  = 1
-    currentPatch%area                       = nan                                           
-    currentPatch%canopy_layer_tlai(:)       = nan               
-    currentPatch%total_canopy_area          = nan
-
-    currentPatch%tlai_profile(:,:,:)        = nan 
-    currentPatch%elai_profile(:,:,:)        = 0._r8 
-    currentPatch%tsai_profile(:,:,:)        = nan 
-    currentPatch%esai_profile(:,:,:)        = nan       
-    currentPatch%canopy_area_profile(:,:,:) = nan       
-
-    currentPatch%fabd_sun_z(:,:,:)          = nan 
-    currentPatch%fabd_sha_z(:,:,:)          = nan 
-    currentPatch%fabi_sun_z(:,:,:)          = nan 
-    currentPatch%fabi_sha_z(:,:,:)          = nan  
-
-    currentPatch%ed_laisun_z(:,:,:)         = nan 
-    currentPatch%ed_laisha_z(:,:,:)         = nan 
-    currentPatch%ed_parsun_z(:,:,:)         = nan 
-    currentPatch%ed_parsha_z(:,:,:)         = nan 
-    currentPatch%psn_z(:,:,:)               = 0._r8   
-
-    currentPatch%f_sun(:,:,:)               = nan
-    currentPatch%tr_soil_dir(:)             = nan    ! fraction of incoming direct  radiation that is transmitted to the soil as direct
-    currentPatch%tr_soil_dif(:)             = nan    ! fraction of incoming diffuse radiation that is transmitted to the soil as diffuse
-    currentPatch%tr_soil_dir_dif(:)         = nan    ! fraction of incoming direct  radiation that is transmitted to the soil as diffuse
-    currentPatch%fabd(:)                    = nan    ! fraction of incoming direct  radiation that is absorbed by the canopy
-    currentPatch%fabi(:)                    = nan    ! fraction of incoming diffuse radiation that is absorbed by the canopy
-
-    currentPatch%canopy_mask(:,:)           = 999    ! is there any of this pft in this layer?
-    currentPatch%nrad(:,:)                  = 999    ! number of exposed leaf layers for each canopy layer and pft
-    currentPatch%ncan(:,:)                  = 999    ! number of total leaf layers for each canopy layer and pft
-    currentPatch%pft_agb_profile(:,:)       = nan    
-
-    ! DISTURBANCE 
-    currentPatch%disturbance_rates(:)       = 0._r8 
-    currentPatch%fract_ldist_not_harvested  = 0._r8
-
-
-    ! FIRE
-    currentPatch%litter_moisture(:)         = nan    ! litter moisture
-    currentPatch%fuel_eff_moist             = nan    ! average fuel moisture content of the ground fuel 
-    ! (incl. live grasses. omits 1000hr fuels)
-    currentPatch%livegrass                  = nan    ! total ag grass biomass in patch. 1=c3 grass, 2=c4 grass. gc/m2
-    currentPatch%sum_fuel                   = nan    ! total ground fuel related to ros (omits 1000hr fuels). gc/m2
-    currentPatch%fuel_bulkd                 = nan    ! average fuel bulk density of the ground fuel 
-    ! (incl. live grasses. omits 1000hr fuels). kgc/m3
-    currentPatch%fuel_sav                   = nan    ! average surface area to volume ratio of the ground fuel 
-    ! (incl. live grasses. omits 1000hr fuels).
-    currentPatch%fuel_mef                   = nan    ! average moisture of extinction factor of the ground fuel
-    ! (incl. live grasses. omits 1000hr fuels).
-    currentPatch%ros_front                  = nan    ! average rate of forward spread of each fire in the patch. m/min.
-    currentPatch%effect_wspeed              = nan    ! dailywind modified by fraction of relative grass and tree cover. m/min.
-    currentPatch%tau_l                      = nan    ! mins p&r(1986)
-    currentPatch%fuel_frac(:)               = nan    ! fraction of each litter class in the sum_fuel 
-    !- for purposes of calculating weighted averages. 
-    currentPatch%tfc_ros                    = nan    ! used in fi calc
-    currentPatch%fi                         = nan    ! average fire intensity of flaming front during day.  
-    ! backward ros plays no role. kj/m/s or kw/m.
-    currentPatch%fire                       = 999    ! sr decide_fire.1=fire hot enough to proceed. 0=stop everything- no fires today
-    currentPatch%fd                         = nan    ! fire duration (mins)
-    currentPatch%ros_back                   = nan    ! backward ros (m/min)
-    currentPatch%scorch_ht(:)               = nan    ! scorch height of flames on a given PFT
-    currentPatch%frac_burnt                 = nan    ! fraction burnt daily  
-    currentPatch%burnt_frac_litter(:)       = nan    
-    currentPatch%btran_ft(:)                = 0.0_r8
-
-    currentPatch%canopy_layer_tlai(:)       = 0.0_r8
-
-    currentPatch%fab(:)                     = 0.0_r8
-    currentPatch%sabs_dir(:)                = 0.0_r8
-    currentPatch%sabs_dif(:)                = 0.0_r8
-    currentPatch%zstar                      = 0.0_r8
-    currentPatch%c_stomata                  = 0.0_r8 ! This is calculated immediately before use
-    currentPatch%c_lblayer                  = 0.0_r8
-    currentPatch%fragmentation_scaler(:)    = 0.0_r8
-    currentPatch%radiation_error            = 0.0_r8
-
-    ! diagnostic radiation profiles
-    currentPatch%nrmlzd_parprof_pft_dir_z(:,:,:,:) = 0._r8
-    currentPatch%nrmlzd_parprof_pft_dif_z(:,:,:,:) = 0._r8
-    currentPatch%nrmlzd_parprof_dir_z(:,:,:)       = 0._r8
-    currentPatch%nrmlzd_parprof_dif_z(:,:,:)       = 0._r8
-
-    currentPatch%solar_zenith_flag          = .false.
-    currentPatch%solar_zenith_angle         = nan
-    currentPatch%fcansno                    = nan
-
-    currentPatch%gnd_alb_dir(:)             = nan
-    currentPatch%gnd_alb_dif(:)             = nan
-
-  end subroutine zero_patch
-
-  ! ============================================================================
-=======
->>>>>>> 15027104
   subroutine fuse_patches( csite, bc_in )
     !
     ! !DESCRIPTION:
