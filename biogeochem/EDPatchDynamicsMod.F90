module EDPatchDynamicsMod
  ! ============================================================================
  ! Controls formation, creation, fusing and termination of patch level processes. 
  ! ============================================================================
  use FatesGlobals         , only : fates_log
  use FatesGlobals         , only : FatesWarn,N2S,A2S
  use FatesInterfaceTypesMod, only : hlm_freq_day
  use FatesInterfaceTypesMod, only : hlm_current_tod
  use EDPftvarcon          , only : EDPftvarcon_inst
  use EDPftvarcon          , only : GetDecompyFrac
  use PRTParametersMod      , only : prt_params
  use EDCohortDynamicsMod  , only : fuse_cohorts, sort_cohorts, insert_cohort
  use EDTypesMod           , only : area_site => area
  use ChecksBalancesMod    , only : PatchMassStock
  use FatesLitterMod       , only : ncwd
  use FatesLitterMod       , only : ndcmpy
  use FatesLitterMod       , only : litter_type
  use FatesConstantsMod    , only : n_dbh_bins 
  use FatesLitterMod       , only : adjust_SF_CWD_frac
  use EDTypesMod           , only : homogenize_seed_pfts
  use EDTypesMod           , only : area
  use FatesConstantsMod    , only : patchfusion_dbhbin_loweredges
  use EDtypesMod           , only : force_patchfuse_min_biomass
  use EDTypesMod           , only : ed_site_type
  use FatesPatchMod,         only : fates_patch_type
  use FatesCohortMod       , only : fates_cohort_type
  use EDTypesMod           , only : site_massbal_type
  use EDTypesMod           , only : site_fluxdiags_type
  use EDTypesMod           , only : elem_diag_type
  use EDTypesMod           , only : min_patch_area
  use EDTypesMod           , only : min_patch_area_forced
  use EDParamsMod          , only : regeneration_model
  use FatesInterfaceTypesMod, only : numpft
  use FatesConstantsMod     , only : dtype_ifall
  use FatesConstantsMod     , only : dtype_ilog
  use FatesConstantsMod     , only : dtype_ifire
  use FatesConstantsMod     , only : dtype_ilandusechange
  use FatesConstantsMod    , only : ican_upper
  use PRTGenericMod        , only : num_elements
  use PRTGenericMod        , only : element_list
  use FatesLitterMod       , only : lg_sf
  use FatesLitterMod       , only : dl_sf
  use FatesConstantsMod    , only : N_DIST_TYPES
  use EDTypesMod           , only : AREA_INV
  use EDTypesMod           , only : dump_site
  use FatesConstantsMod    , only : rsnbl_math_prec
  use FatesConstantsMod    , only : fates_tiny
  use FatesConstantsMod    , only : nocomp_bareground
  use FatesInterfaceTypesMod    , only : hlm_use_planthydro
  use FatesInterfaceTypesMod    , only : bc_in_type
  use FatesInterfaceTypesMod    , only : numpft
  use FatesInterfaceTypesMod    , only : hlm_stepsize
  use FatesInterfaceTypesMod    , only : hlm_use_sp
  use FatesInterfaceTypesMod    , only : hlm_use_nocomp
  use FatesInterfaceTypesMod    , only : hlm_use_fixed_biogeog
  use FatesInterfaceTypesMod    , only : hlm_num_lu_harvest_cats
  use FatesInterfaceTypesMod    , only : hlm_use_luh
  use FatesInterfaceTypesMod    , only : hlm_num_luh2_states
  use FatesInterfaceTypesMod    , only : hlm_num_luh2_transitions
  use FatesGlobals         , only : endrun => fates_endrun
  use FatesConstantsMod    , only : r8 => fates_r8
  use FatesConstantsMod    , only : itrue, ifalse
  use FatesConstantsMod    , only : t_water_freeze_k_1atm
  use FatesConstantsMod    , only : TRS_regeneration
  use FatesPlantHydraulicsMod, only : InitHydrCohort
  use FatesPlantHydraulicsMod, only : AccumulateMortalityWaterStorage
  use FatesPlantHydraulicsMod, only : DeallocateHydrCohort
  use EDLoggingMortalityMod, only : logging_litter_fluxes 
  use EDLoggingMortalityMod, only : logging_time
  use EDLoggingMortalityMod, only : get_harvest_rate_area
  use EDLoggingMortalityMod, only : get_harvest_rate_carbon
  use EDLoggingMortalityMod, only : get_harvestable_carbon
  use EDLoggingMortalityMod, only : get_harvest_debt
  use FatesLandUseChangeMod, only : GetInitLanduseHarvestRate
  use EDParamsMod          , only : fates_mortality_disturbance_fraction
  use FatesAllometryMod    , only : carea_allom
  use FatesAllometryMod    , only : set_root_fraction
  use FatesConstantsMod    , only : g_per_kg
  use FatesConstantsMod    , only : ha_per_m2
  use FatesConstantsMod    , only : days_per_sec
  use FatesConstantsMod    , only : years_per_day
  use FatesConstantsMod    , only : nearzero
  use FatesConstantsMod    , only : primaryland, secondaryland, pastureland, rangeland, cropland
  use FatesConstantsMod    , only : nocomp_bareground_land
  use FatesConstantsMod    , only : n_landuse_cats
  use FatesLandUseChangeMod, only : GetLanduseTransitionRates
  use FatesLandUseChangeMod, only : GetInitLanduseTransitionRates
  use FatesLandUseChangeMod, only : GetLUHStatedata
  use FatesConstantsMod    , only : fates_unset_r8
  use FatesConstantsMod    , only : fates_unset_int
  use FatesConstantsMod    , only : hlm_harvest_carbon
  use EDCohortDynamicsMod  , only : InitPRTObject
  use ChecksBalancesMod,      only : SiteMassStock
  use PRTGenericMod,          only : carbon12_element
  use PRTGenericMod,          only : leaf_organ
  use PRTGenericMod,          only : fnrt_organ
  use PRTGenericMod,          only : sapw_organ
  use PRTGenericMod,          only : store_organ
  use PRTGenericMod,          only : repro_organ
  use PRTGenericMod,          only : struct_organ
  use PRTLossFluxesMod,       only : PRTBurnLosses
  use FatesInterfaceTypesMod,      only : hlm_parteh_mode
  use PRTGenericMod,          only : prt_carbon_allom_hyp   
  use PRTGenericMod,          only : prt_cnp_flex_allom_hyp
  use SFParamsMod,            only : SF_VAL_CWD_FRAC
  use EDParamsMod,            only : logging_event_code
  use EDParamsMod,            only : logging_export_frac
  use EDParamsMod,            only : maxpatches_by_landuse
  use FatesRunningMeanMod,    only : ema_sdlng_mdd
  use FatesRunningMeanMod,    only : ema_sdlng_emerg_h2o, ema_sdlng_mort_par, ema_sdlng2sap_par
  use FatesRunningMeanMod,    only : ema_24hr, fixed_24hr, ema_lpa, ema_longterm
  use FatesRadiationMemMod,   only : num_swb

  ! CIME globals
  use shr_infnan_mod       , only : nan => shr_infnan_nan, assignment(=)
  use shr_log_mod          , only : errMsg => shr_log_errMsg
  
  !
  implicit none
  private
  
  public :: spawn_patches
  public :: fuse_patches
  public :: terminate_patches
  public :: patch_pft_size_profile
  public :: disturbance_rates
  public :: check_patch_area
  public :: set_patchno
  private:: fuse_2_patches

  character(len=*), parameter, private :: sourcefile = &
        __FILE__

  logical, parameter :: debug = .false.

  ! When creating new patches from other patches, we need to send some of the
  ! litter from the old patch to the new patch.  Likewise, when plants die
  ! from the disturbance, we need to send some amount from the old patch to
  ! the new patch.  If the plant matter falls straight down, then that
  ! would make a case for all of the litter going to the new patch. 
  ! This would be localization=1
  ! But if we think some of the plant matter drifts, or a tall tree lands
  ! outside of its gap, or are afraid of newly formed patches having 
  ! too much burnable material, then we drop the localization from 1 down
  ! a notch.
  ! Note that in all cases, a localization of 0, suggests that litter
  ! is dispensed randomly in space among the area of the new and old
  ! patch combined. A localization of 1 suggests that
  ! all litter is sent to the new patch.

  real(r8), parameter :: existing_litt_localization = 1.0_r8
  real(r8), parameter :: treefall_localization = 0.0_r8
  real(r8), parameter :: burn_localization = 0.0_r8
  real(r8), parameter :: landusechange_localization = 1.0_r8

  integer :: istat           ! return status code
  character(len=255) :: smsg ! Message string for deallocation errors
  character(len=512) :: msg  ! Message string for warnings and logging
  
  ! 10/30/09: Created by Rosie Fisher
  ! ============================================================================

contains

  ! ============================================================================
  subroutine disturbance_rates( site_in, bc_in)
    !
    ! !DESCRIPTION:
    ! Calculates the fire and mortality related disturbance rates for each patch,
    ! and then determines which is the larger at the patch scale (for now, there an only
    ! be one disturbance type for each timestep.  
    ! all disturbance rates here are per daily timestep. 
    
    ! 2016-2017
    ! Modify to add logging disturbance

    ! !USES:
    use EDMortalityFunctionsMod , only : mortality_rates
    use EDMortalityFunctionsMod , only : ExemptTreefallDist
    ! loging flux
    use EDLoggingMortalityMod , only : LoggingMortality_frac

  
    ! !ARGUMENTS:
    type(ed_site_type) , intent(inout) :: site_in
    type(bc_in_type) , intent(in) :: bc_in
    !
    ! !LOCAL VARIABLES:
    type (fates_patch_type) , pointer :: currentPatch
    type (fates_cohort_type), pointer :: currentCohort

    real(r8) :: cmort
    real(r8) :: bmort
    real(r8) :: hmort
    real(r8) :: frmort
    real(r8) :: smort
    real(r8) :: asmort
    real(r8) :: dgmort
    
    real(r8) :: lmort_direct
    real(r8) :: lmort_collateral
    real(r8) :: lmort_infra
    real(r8) :: l_degrad         ! fraction of trees that are not killed but suffer from forest 
                                 ! degradation (i.e. they are moved to newly-anthro-disturbed 
                                 ! secondary forest patch)
    real(r8) :: dist_rate_ldist_notharvested
    integer  :: threshold_sizeclass
    integer  :: i_dist
    integer  :: h_index
    real(r8) :: harvest_rate
    real(r8) :: tempsum
    real(r8) :: mean_temp
    real(r8) :: harvestable_forest_c(hlm_num_lu_harvest_cats)
    integer  :: harvest_tag(hlm_num_lu_harvest_cats)
    real(r8) :: current_fates_landuse_state_vector(n_landuse_cats)  ! [m2/m2]
    real(r8) :: state_vector(n_landuse_cats)
    real(r8), parameter :: max_daily_disturbance_rate = 0.999_r8
    logical  :: site_secondaryland_first_exceeding_min
    real(r8) :: secondary_young_fraction  ! what fraction of secondary land is young secondary land
    !----------------------------------------------------------------------------------------------
    ! Calculate Mortality Rates (these were previously calculated during growth derivatives)
    ! And the same rates in understory plants have already been applied to %dndt
    !----------------------------------------------------------------------------------------------
    
    ! first calculate the fraction of the site that is primary land
    current_fates_landuse_state_vector = site_in%get_current_landuse_statevector()

    ! and get the fraction of secondary land that is young secondary land
    secondary_young_fraction = site_in%get_secondary_young_fraction()

    ! check status of transition_landuse_from_off_to_on flag, and do some error checking on it
    if(site_in%transition_landuse_from_off_to_on) then
       if (sum(current_fates_landuse_state_vector(secondaryland:cropland)) .gt. nearzero) then
          write(fates_log(),*) 'flag for transition_landuse_from_off_to_on is set to true but site is not entirely primaryland'
          write(fates_log(), *) current_fates_landuse_state_vector
          call endrun(msg=errMsg(sourcefile, __LINE__))
       endif
    endif

    ! get available biomass for harvest for all patches
    call get_harvestable_carbon(site_in, bc_in%site_area, bc_in%hlm_harvest_catnames, harvestable_forest_c)
 
    currentPatch => site_in%oldest_patch
    do while (associated(currentPatch))   

       currentCohort => currentPatch%shortest
       do while(associated(currentCohort))        
          ! Mortality for trees in the understorey.
          !currentCohort%patchptr => currentPatch
          mean_temp = currentPatch%tveg24%GetMean()
          call mortality_rates(currentCohort,bc_in,currentPatch%btran_ft,      &
            mean_temp, cmort,hmort,bmort,frmort,smort,asmort,dgmort)
          currentCohort%dmort  = cmort+hmort+bmort+frmort+smort+asmort+dgmort
          call carea_allom(currentCohort%dbh,currentCohort%n,site_in%spread,currentCohort%pft, &
               currentCohort%crowndamage,currentCohort%c_area)

          ! Initialize diagnostic mortality rates
          currentCohort%cmort = cmort
          currentCohort%bmort = bmort
          currentCohort%hmort = hmort
          currentCohort%frmort = frmort
          currentCohort%smort = smort
          currentCohort%asmort = asmort
          currentCohort%dgmort = dgmort
          
          call LoggingMortality_frac(site_in, bc_in, currentCohort%pft, &
                currentCohort%dbh, currentCohort%canopy_layer, &
                lmort_direct,lmort_collateral,lmort_infra,l_degrad,&
                bc_in%hlm_harvest_rates, &
                bc_in%hlm_harvest_catnames, &
                bc_in%hlm_harvest_units, &
                currentPatch%land_use_label, &
                currentPatch%age_since_anthro_disturbance, &
                current_fates_landuse_state_vector(primaryland), &
                current_fates_landuse_state_vector(secondaryland), &
                harvestable_forest_c, &
                harvest_tag)
         
          currentCohort%lmort_direct     = lmort_direct
          currentCohort%lmort_collateral = lmort_collateral
          currentCohort%lmort_infra      = lmort_infra
          currentCohort%l_degrad         = l_degrad

          currentCohort => currentCohort%taller
       end do

       currentPatch => currentPatch%younger
    end do

    call get_harvest_debt(site_in, bc_in, harvest_tag)

    if ( hlm_use_luh .eq. itrue ) then
       if(.not. site_in%transition_landuse_from_off_to_on) then
          call GetLanduseTransitionRates(bc_in, site_in%min_allowed_landuse_fraction, &
               site_in%landuse_transition_matrix, site_in%landuse_vector_gt_min)
       else
          call GetInitLanduseTransitionRates(bc_in, site_in%min_allowed_landuse_fraction, &
               site_in%landuse_transition_matrix, site_in%landuse_vector_gt_min)
       endif
    else
       site_in%landuse_transition_matrix(:,:) = 0._r8
    endif

    ! ---------------------------------------------------------------------------------------------
    ! Calculate Disturbance Rates based on the mortality rates just calculated
    ! ---------------------------------------------------------------------------------------------

    ! Recalculate total canopy area prior to resolving the disturbance
    currentPatch => site_in%oldest_patch
    do while (associated(currentPatch))
       currentPatch%total_canopy_area = 0._r8
       currentCohort => currentPatch%shortest
       do while(associated(currentCohort))   
          if(currentCohort%canopy_layer==1)then
             currentPatch%total_canopy_area = currentPatch%total_canopy_area + currentCohort%c_area
          end if
          currentCohort => currentCohort%taller
       end do
       currentPatch => currentPatch%younger
    end do

    ! get some info needed to determine whether or not to apply land use change
    site_secondaryland_first_exceeding_min = .false.
    if (hlm_use_luh .eq. itrue) then
       call GetLUHStatedata(bc_in, state_vector)
       site_secondaryland_first_exceeding_min =  (state_vector(secondaryland) .gt. site_in%min_allowed_landuse_fraction) &
            .and. (.not. site_in%landuse_vector_gt_min(secondaryland))
    else
       state_vector = current_fates_landuse_state_vector
    end if

    currentPatch => site_in%oldest_patch
    do while (associated(currentPatch))   
       
       currentPatch%disturbance_rates(dtype_ifall) = 0.0_r8
       currentPatch%disturbance_rates(dtype_ilog)  = 0.0_r8
       currentPatch%disturbance_rates(dtype_ifire) = 0.0_r8

       dist_rate_ldist_notharvested = 0.0_r8

       ! transition matrix has units of area transitioned per unit area of the whole gridcell per time;
       ! need to change to area transitioned per unit area of that land-use type per time;
       ! because the land use state vector sums to one minus area bareground, need to also divide by that
       ! (or rather, multiply since it is in the denominator of the denominator)
       ! Avoid this calculation to avoid NaN due to division by zero result if luh is not used or applying
       ! to bare ground note that an alternative here might be to use what LUH thinks the state vector
       ! should be instead of what the FATES state vector is, in order to not amplify small deviations
       ! between the two...
       if (hlm_use_luh .eq. itrue .and. currentPatch%land_use_label .gt. nocomp_bareground_land) then
          currentPatch%landuse_transition_rates(1:n_landuse_cats) = min(1._r8, &
               site_in%landuse_transition_matrix(currentPatch%land_use_label,1:n_landuse_cats) &
               * (1._r8 - site_in%area_bareground) / &
               current_fates_landuse_state_vector(currentPatch%land_use_label))
       else
          currentPatch%landuse_transition_rates = 0.0_r8
       end if
       
       currentCohort => currentPatch%shortest
       do while(associated(currentCohort))   

          if(currentCohort%canopy_layer == 1)then

             ! Treefall Disturbance Rate.  Only count this for trees, not grasses
             if ( .not. ExemptTreefallDist(currentCohort) ) then
                currentPatch%disturbance_rates(dtype_ifall) = currentPatch%disturbance_rates(dtype_ifall) + &
                     fates_mortality_disturbance_fraction * &
                     min(1.0_r8,currentCohort%dmort)*hlm_freq_day*currentCohort%c_area/currentPatch%area
             end if

             ! Logging Disturbance Rate
             currentPatch%disturbance_rates(dtype_ilog) = currentPatch%disturbance_rates(dtype_ilog) + &
                   min(1.0_r8, currentCohort%lmort_direct +                          & 
                               currentCohort%lmort_collateral +                      &
                               currentCohort%lmort_infra +                           &
                               currentCohort%l_degrad ) *                            &
                               currentCohort%c_area/currentPatch%area

             if(currentPatch%disturbance_rates(dtype_ilog)>1.0) then
                 write(fates_log(),*) 'See luc mortalities:', currentCohort%lmort_direct, &
                     currentCohort%lmort_collateral, currentCohort%lmort_infra, currentCohort%l_degrad
             end if
             
             ! Non-harvested part of the logging disturbance rate
             dist_rate_ldist_notharvested = dist_rate_ldist_notharvested + currentCohort%l_degrad * &
                  currentCohort%c_area/currentPatch%area
             
          endif
          currentCohort => currentCohort%taller
       enddo !currentCohort

       ! for non-closed-canopy areas subject to logging, add an additional increment of area disturbed
       ! equivalent to the fraction logged to account for transfer of interstitial ground area to new secondary lands
       if ( (logging_time .or. site_in%transition_landuse_from_off_to_on .or. site_secondaryland_first_exceeding_min) .and. &
            (currentPatch%area - currentPatch%total_canopy_area) .gt. fates_tiny ) then
          ! The canopy is NOT closed. 

          if (.not. site_in%transition_landuse_from_off_to_on) then
             if(bc_in%hlm_harvest_units == hlm_harvest_carbon) then
                call get_harvest_rate_carbon (currentPatch%land_use_label, bc_in%hlm_harvest_catnames, &
                     bc_in%hlm_harvest_rates, currentPatch%age_since_anthro_disturbance, harvestable_forest_c, &
                     harvest_rate, harvest_tag)
             else
                call get_harvest_rate_area (currentPatch%land_use_label, bc_in%hlm_harvest_catnames, &
                     bc_in%hlm_harvest_rates, current_fates_landuse_state_vector(primaryland), &
                     current_fates_landuse_state_vector(secondaryland), secondary_young_fraction, &
                     currentPatch%age_since_anthro_disturbance, harvest_rate)
             end if

             ! if the total intended area of secondary lands are less than what we can consider
             ! without having too-small patches, or if that was the case until just now,
             ! then there is special logic
             if (state_vector(secondaryland) .le. site_in%min_allowed_landuse_fraction) then
                harvest_rate = 0._r8
             else if (currentPatch%land_use_label .eq. primaryland .and. .not. &
                  site_in%landuse_vector_gt_min(secondaryland)) then
                harvest_rate = state_vector(secondaryland) / sum(state_vector(:))
             else
                harvest_rate = 0._r8
             end if
          else
             call GetInitLanduseHarvestRate(bc_in, site_in%min_allowed_landuse_fraction, &
                  harvest_rate, site_in%landuse_vector_gt_min)
          endif

          currentPatch%disturbance_rates(dtype_ilog) = currentPatch%disturbance_rates(dtype_ilog) + &
               (currentPatch%area - currentPatch%total_canopy_area) * harvest_rate / currentPatch%area

          ! Non-harvested part of the logging disturbance rate
          dist_rate_ldist_notharvested = dist_rate_ldist_notharvested + &
               (currentPatch%area - currentPatch%total_canopy_area) * harvest_rate / currentPatch%area
       endif

       ! For nocomp mode, we need to prevent producing too small patches, which may produce small patches
       if ((hlm_use_nocomp .eq. itrue) .and. &
           (currentPatch%disturbance_rates(dtype_ilog)*currentPatch%area .lt. min_patch_area_forced)) then
          currentPatch%disturbance_rates(dtype_ilog) = 0._r8
       end if

       ! fraction of the logging disturbance rate that is non-harvested
       if (currentPatch%disturbance_rates(dtype_ilog) .gt. nearzero) then
          currentPatch%fract_ldist_not_harvested = dist_rate_ldist_notharvested / &
               currentPatch%disturbance_rates(dtype_ilog)
       endif

       ! Fire Disturbance Rate
       currentPatch%disturbance_rates(dtype_ifire) = currentPatch%frac_burnt

       ! Fires can't burn the whole patch, as this causes /0 errors. 
       if (currentPatch%disturbance_rates(dtype_ifire) > 0.98_r8)then
          msg = 'very high fire areas'//trim(A2S(currentPatch%disturbance_rates(:)))//trim(N2S(currentPatch%frac_burnt))
          call FatesWarn(msg,index=2)
       endif

       ! if the sum of all disturbance rates is such that they will exceed total patch area on this day,
       ! then reduce them all proportionally.
       
       if ( (sum(currentPatch%disturbance_rates(:)) + sum(currentPatch%landuse_transition_rates(1:n_landuse_cats))) .gt. &
            max_daily_disturbance_rate ) then
          tempsum = sum(currentPatch%disturbance_rates(:)) + sum(currentPatch%landuse_transition_rates(1:n_landuse_cats))
          do i_dist = 1,N_DIST_TYPES
             currentPatch%disturbance_rates(i_dist) = max_daily_disturbance_rate * currentPatch%disturbance_rates(i_dist) &
                  / tempsum
          end do
          do i_dist = 1,n_landuse_cats
             currentPatch%landuse_transition_rates(i_dist) = max_daily_disturbance_rate * &
                  currentPatch%landuse_transition_rates(i_dist) / tempsum
          end do
       endif

       currentPatch => currentPatch%younger

    enddo !patch loop

    ! if the area of secondary land has just exceeded the minimum below which we ignore things,
    ! set the flag to keep track of that.
    if ( (state_vector(secondaryland) .gt. site_in%min_allowed_landuse_fraction) .and. &
         (.not. site_in%landuse_vector_gt_min(secondaryland)) ) then
       site_in%landuse_vector_gt_min(secondaryland) = .true.
       write(fates_log(),*) 'setting site_in%landuse_vector_gt_min(secondaryland) = .true.'
       if (debug) then
          currentPatch => site_in%oldest_patch
          do while (associated(currentPatch))
             write(fates_log(),*) 'cpatch area, LU, distrates(ilog): ', currentPatch%area, currentPatch%land_use_label, &
                  currentPatch%nocomp_pft_label, currentPatch%disturbance_rates(dtype_ilog), &
                  currentPatch%area - currentPatch%total_canopy_area
             currentPatch => currentPatch%younger
          end do
       end if
    end if

  end subroutine disturbance_rates

    ! ============================================================================

  subroutine spawn_patches( currentSite, bc_in)
    !
    ! !DESCRIPTION:
    ! In this subroutine, the following happens,
    ! all of which within a complex loop structure of (from outermost to innermost loop),
    ! nocomp-PFT, disturbance type, donor patch land use label, and receiver patch land use label:
    ! 1) the total area disturbed is calculated
    ! 2) a new patch is created
    ! 3) properties are averaged
    ! 4) litter fluxes from fire and mortality are added 
    ! 5) For mortality, plants in existing patch canopy are killed. 
    ! 6) For mortality, Plants in new and existing understorey are killed
    ! 7) For fire, burned plants are killed, and unburned plants are added to new patch. 
    ! 8) New cohorts are added to new patch and sorted. 
    ! 9) New patch is added into linked list
    ! 10) Area checked, and patchno recalculated. 
    !
    ! !USES:

    use EDParamsMod          , only : ED_val_understorey_death, logging_coll_under_frac
    use EDCohortDynamicsMod  , only : terminate_cohorts
    use FatesConstantsMod    , only : rsnbl_math_prec
    use FatesLandUseChangeMod, only : GetLanduseChangeRules
    !
    ! !ARGUMENTS:
    type (ed_site_type), intent(inout) :: currentSite
    type (bc_in_type), intent(in)      :: bc_in
    !
    ! !LOCAL VARIABLES:
    type (fates_patch_type) , pointer :: newPatch
    type (fates_patch_type) , pointer :: currentPatch
    type (fates_cohort_type), pointer :: currentCohort
    type (fates_cohort_type), pointer :: nc
    type (fates_cohort_type), pointer :: storesmallcohort
    type (fates_cohort_type), pointer :: storebigcohort
    real(r8) :: site_areadis_primary         ! total area disturbed (to primary forest) in m2 per site per day
    real(r8) :: site_areadis_secondary       ! total area disturbed (to secondary forest) in m2 per site per day
    real(r8) :: patch_site_areadis           ! total area disturbed in m2 per patch per day
    real(r8) :: site_areadis                 ! total site area disturbed in m2 per day
    real(r8) :: age                          ! notional age of this patch in years
    integer  :: el                           ! element loop index
    integer  :: pft                          ! pft loop index
    integer  :: tnull                        ! is there a tallest cohort?
    integer  :: snull                        ! is there a shortest cohort?
    integer  :: levcan                       ! canopy level
    real(r8) :: leaf_c                       ! leaf carbon [kg]
    real(r8) :: fnrt_c                       ! fineroot carbon [kg]
    real(r8) :: sapw_c                       ! sapwood carbon [kg]
    real(r8) :: store_c                      ! storage carbon [kg]
    real(r8) :: struct_c                     ! structure carbon [kg]
    real(r8) :: total_c                      ! total carbon of plant [kg]
    real(r8) :: leaf_burn_frac               ! fraction of leaves burned in fire
    ! for both woody and grass species
    real(r8) :: leaf_m                       ! leaf mass during partial burn calculations
    integer  :: min_nocomp_pft, max_nocomp_pft, i_nocomp_pft
    integer  :: i_disturbance_type, i_dist2  ! iterators for looping over disturbance types
    integer  :: i_landusechange_receiverpatchlabel  ! iterator for the land use change types
    integer  :: i_donorpatch_landuse_type    ! iterator for the land use change types donor patch
    integer  :: start_receiver_lulabel       ! starting bound for receiver landuse label type loop
    integer  :: end_receiver_lulabel         ! ending bound for receiver landuse label type loop
    real(r8) :: disturbance_rate             ! rate of disturbance being resolved [fraction of patch area / day]
    real(r8) :: oldarea                      ! old patch area prior to disturbance
    logical  :: clearing_matrix(n_landuse_cats,n_landuse_cats)  ! do we clear vegetation when transferring from one LU type to another?
    type (fates_patch_type) , pointer :: buffer_patch, temp_patch, copyPatch, previousPatch
    real(r8) :: nocomp_pft_area_vector(numpft)
    real(r8) :: nocomp_pft_area_vector_filled(numpft)
    real(r8) :: nocomp_pft_area_vector_alt(numpft)
    real(r8) :: newp_area_buffer_frac(numpft) 
    real(r8) :: newp_area_vector(numpft) 
    real(r8) :: max_val
    integer  :: i_land_use_label
    integer  :: i_pft
    real(r8) :: newp_area, area_to_keep, fraction_to_keep
    logical  :: buffer_patch_in_linked_list
    integer  :: n_pfts_by_landuse
    integer  :: which_pft_allowed
    logical  :: buffer_patch_used
    !---------------------------------------------------------------------

    storesmallcohort => null() ! storage of the smallest cohort for insertion routine
    storebigcohort   => null() ! storage of the largest cohort for insertion routine 

    if (hlm_use_nocomp .eq. itrue) then
       min_nocomp_pft = 0
       max_nocomp_pft = numpft
    else
       min_nocomp_pft = fates_unset_int
       max_nocomp_pft = fates_unset_int
    endif

    ! zero the diagnostic disturbance rate fields
    currentSite%disturbance_rates(:,:,:) = 0._r8

    ! get rules for vegetation clearing during land use change
    call GetLanduseChangeRules(clearing_matrix)
    
    ! in the nocomp cases, since every patch has a PFT identity, it can only receive patch area from patches
    ! that have the same identity. In order to allow this, we have this very high level loop over nocomp PFTs
    ! and only do the disturbance for any patches that have that nocomp PFT identity.
    ! If nocomp is not enabled, then this is not much of a loop, it only passes through once.
    nocomp_pft_loop: do i_nocomp_pft = min_nocomp_pft,max_nocomp_pft

       ! we want at the second-outermost loop to go through all disturbance types, because we resolve each of these separately
       disturbance_type_loop: do i_disturbance_type = 1,N_DIST_TYPES

          ! the next loop level is to go through patches that have a specific land-use type. the reason to do this
          ! is because the combination of
          ! disturbance type and donor land-use type uniquly define the land-use type of the receiver patch.
          landuse_donortype_loop: do i_donorpatch_landuse_type = 1, n_landuse_cats

             ! figure out what land use label(s) the receiver patch for disturbance from patches with
             ! this disturbance label and disturbance of this type will have, and set receiver label loop bounds accordingly.

             ! for fire and treefall disturbance, receiver land-use type is whatever the donor land-use type is.
             ! for logging disturbance, receiver land-use type is always secondary lands
             ! for land-use-change disturbance, we need to loop over all possible transition types for land-use-change from
             ! the current land-use type.

             select case(i_disturbance_type)
             case(dtype_ifire)
                start_receiver_lulabel = i_donorpatch_landuse_type
                end_receiver_lulabel = i_donorpatch_landuse_type
             case(dtype_ifall)
                start_receiver_lulabel = i_donorpatch_landuse_type
                end_receiver_lulabel = i_donorpatch_landuse_type
             case(dtype_ilog)
                start_receiver_lulabel = secondaryland
                end_receiver_lulabel = secondaryland
             case(dtype_ilandusechange)
                start_receiver_lulabel = 1  ! this could actually maybe be 2, as primaryland column of matrix should
                ! all be zeros, but leave as 1 for now
                end_receiver_lulabel = n_landuse_cats
             case default
                write(fates_log(),*) 'unknown disturbance mode?'
                write(fates_log(),*) 'i_disturbance_type: ',i_disturbance_type
                call endrun(msg=errMsg(sourcefile, __LINE__))
             end select

             ! next loop level is the set of possible receiver patch land use types.
             ! for disturbance types other than land use change, this is sort of a dummy loop, per the above logic.
             landusechange_receiverpatchlabel_loop: do i_landusechange_receiverpatchlabel = start_receiver_lulabel, &
                  end_receiver_lulabel

                ! now we want to begin resolving all of the disturbance given the above categorical criteria of:
                ! nocomp-PFT, disturbance type, donor patch land use label, and receiver patch land use label.
                ! All of the disturbed area that meets these criteria (if any) will be put into a new patch whose area and
                ! properties are taken from one or more donor patches.

                ! calculate area of disturbed land that meets the above criteria, in this timestep, by summing contributions
                ! from each existing patch.
                currentPatch => currentSite%youngest_patch

                ! this variable site_areadis holds all the newly disturbed area from all patches for all disturbance being
                ! resolved now.
                site_areadis = 0.0_r8

                ! loop over all patches to figure out the total patch area generated as a result of all disturbance being
                ! resolved now.
                patchloop_areadis: do while(associated(currentPatch))

                   cp_nocomp_matches_1_if: if ( hlm_use_nocomp .eq. ifalse .or. &
                        currentPatch%nocomp_pft_label .eq. i_nocomp_pft ) then

                      patchlabel_matches_lutype_if_areadis: if (currentPatch%land_use_label .eq. i_donorpatch_landuse_type) then

                         disturbance_rate = 0.0_r8
                         if ( i_disturbance_type .ne. dtype_ilandusechange) then
                            disturbance_rate = currentPatch%disturbance_rates(i_disturbance_type)
                         else
                            disturbance_rate = currentPatch%landuse_transition_rates(i_landusechange_receiverpatchlabel)
                         endif
                         
                         if(disturbance_rate > (1.0_r8 + rsnbl_math_prec)) then
                            write(fates_log(),*) 'patch disturbance rate > 1 ?',disturbance_rate
                            call currentPatch%Dump()
                            call endrun(msg=errMsg(sourcefile, __LINE__))
                         else if (disturbance_rate > 1.0_r8) then
                            disturbance_rate = 1.0_r8
                         end if

                         ! Only create new patches that have non-negligible amount of land
                         if((currentPatch%area*disturbance_rate) > nearzero ) then

                            site_areadis = site_areadis + currentPatch%area * disturbance_rate

                            ! track disturbance rates to output to history
                            currentSite%disturbance_rates(i_disturbance_type,i_donorpatch_landuse_type,i_landusechange_receiverpatchlabel) = &
                                 currentSite%disturbance_rates(i_disturbance_type,i_donorpatch_landuse_type,i_landusechange_receiverpatchlabel) + &
                                 currentPatch%area * disturbance_rate * AREA_INV
                         end if

                      end if patchlabel_matches_lutype_if_areadis
                   end if cp_nocomp_matches_1_if
                   currentPatch => currentPatch%older
                enddo patchloop_areadis! end loop over patches. sum area disturbed for all patches.

                ! It is possible that no disturbance area was generated
                if ( site_areadis > nearzero) then

                   age = 0.0_r8

                   ! create an empty patch, to absorb newly disturbed area
                   allocate(newPatch)

                   call newPatch%Create(age, site_areadis, i_landusechange_receiverpatchlabel, i_nocomp_pft, &
                                         num_swb, numpft, currentSite%nlevsoil, hlm_current_tod,              &
                                         regeneration_model)

                   ! Initialize the litter pools to zero, these
                   ! pools will be populated by looping over the existing patches
                   ! and transfering in mass
                   do el=1,num_elements
                      call newPatch%litter(el)%InitConditions(init_leaf_fines=0._r8, &
                           init_root_fines=0._r8, &
                           init_ag_cwd=0._r8, &
                           init_bg_cwd=0._r8, &
                           init_seed=0._r8,   &
                           init_seed_germ=0._r8)
                   end do
                   newPatch%tallest  => null()
                   newPatch%shortest => null()

                endif

                ! we now have a new patch and know its area, but it is otherwise empty. Next, we
                ! loop round all the patches that contribute surviving individuals and litter
                ! pools to the new patch.  We only loop the pre-existing patches, so
                ! quit the loop if the current patch is null, and ignore the patch if the patch's categorical variables do not
                ! match those of the outermost set of loops (i.e. the patch's land-use label or nocomp-PFT label
                ! are not what we are resolving right now).

                currentPatch => currentSite%oldest_patch
                patchloop: do while(associated(currentPatch))

                   cp_nocomp_matches_2_if: if ( hlm_use_nocomp .eq. ifalse .or. &
                        currentPatch%nocomp_pft_label .eq. i_nocomp_pft ) then

                      patchlabel_matches_lutype_if: if (currentPatch%land_use_label .eq. i_donorpatch_landuse_type) then


                         ! disturbance_rate is the fraction of the patch's area that is disturbed and donated
                         disturbance_rate = 0.0_r8
                         if ( i_disturbance_type .ne. dtype_ilandusechange) then
                            disturbance_rate = currentPatch%disturbance_rates(i_disturbance_type)
                         else
                            disturbance_rate = currentPatch%landuse_transition_rates(i_landusechange_receiverpatchlabel)
                         endif

                         ! patch_site_areadis is the absolute amount of the patch's area that is disturbed and donated
                         patch_site_areadis = currentPatch%area * disturbance_rate
                         
                         areadis_gt_zero_if: if ( patch_site_areadis > nearzero ) then

                            if(.not.associated(newPatch))then
                               write(fates_log(),*) 'Patch spawning has attempted to point to'
                               write(fates_log(),*) 'an un-allocated patch'
                               call endrun(msg=errMsg(sourcefile, __LINE__))
                            end if

                            ! for the case where the donating patch is not primary, and
                            ! the current disturbance from this patch is non-anthropogenic,
                            ! then we need to average in the time-since-anthropogenic-disturbance
                            ! from the donor patch into that of the receiver patch
                            if ( currentPatch%land_use_label .gt. primaryland .and. &
                                 (i_disturbance_type .lt. dtype_ilog) ) then

                               newPatch%age_since_anthro_disturbance = newPatch%age_since_anthro_disturbance + &
                                     currentPatch%age_since_anthro_disturbance * (patch_site_areadis / site_areadis)
                                  
                            endif

                            ! Transfer the litter existing already in the donor patch to the new patch
                            ! This call will only transfer non-burned litter to new patch
                            ! and burned litter to atmosphere. Thus it is important to zero burnt_frac_litter when
                            ! fire is not the current disturbance regime.

                            if(i_disturbance_type .ne. dtype_ifire) then
                               currentPatch%burnt_frac_litter(:) = 0._r8
                            end if

                            call CopyPatchMeansTimers(currentPatch, newPatch)

                            call TransLitterNewPatch( currentSite, currentPatch, newPatch, patch_site_areadis)

                            ! Transfer in litter fluxes from plants in various contexts of death and destruction
                            select case(i_disturbance_type)
                            case (dtype_ilog)
                               call logging_litter_fluxes(currentSite, currentPatch, &
                                    newPatch, patch_site_areadis,bc_in)

                               ! if transitioning from primary to secondary, then may need to change nocomp pft,
                               ! so tag as having transitioned LU
                               if ( i_disturbance_type .eq. dtype_ilog .and. i_donorpatch_landuse_type .eq. primaryland) then
                                  newPatch%changed_landuse_this_ts = .true.
                               end if
                            case (dtype_ifire)
                               call fire_litter_fluxes(currentSite, currentPatch, &
                                    newPatch, patch_site_areadis,bc_in)
                            case (dtype_ifall)
                               call mortality_litter_fluxes(currentSite, currentPatch, &
                                    newPatch, patch_site_areadis,bc_in)
                            case (dtype_ilandusechange)
                               call landusechange_litter_fluxes(currentSite, currentPatch, &
                                    newPatch, patch_site_areadis,bc_in, &
                                    clearing_matrix(i_donorpatch_landuse_type,i_landusechange_receiverpatchlabel))

                               ! if land use change, then may need to change nocomp pft, so tag as having transitioned LU
                               newPatch%changed_landuse_this_ts = .true.
                            case default
                               write(fates_log(),*) 'unknown disturbance mode?'
                               write(fates_log(),*) 'i_disturbance_type: ',i_disturbance_type
                               call endrun(msg=errMsg(sourcefile, __LINE__))
                            end select

                            ! --------------------------------------------------------------------------
                            ! The newly formed patch from disturbance (newPatch), has now been given
                            ! some litter from dead plants and pre-existing litter from the donor patches.
                            !
                            ! Next, we loop through the cohorts in the donor patch, copy them with
                            ! area modified number density into the new patch, and apply survivorship.
                            ! -------------------------------------------------------------------------

                            currentCohort => currentPatch%shortest
                            cohortloop: do while(associated(currentCohort))

                               allocate(nc)
                               if(hlm_use_planthydro.eq.itrue) call InitHydrCohort(CurrentSite,nc)

                               ! Initialize the PARTEH object and point to the
                               ! correct boundary condition fields
                               nc%prt => null()
                               call InitPRTObject(nc%prt)
                               call nc%InitPRTBoundaryConditions()

                               !  (Keeping as an example)
                               ! Allocate running mean functions
                               !allocate(nc%tveg_lpa)
                               !call nc%tveg_lpa%InitRMean(ema_lpa,init_value=newPatch%tveg_lpa%GetMean())

                               call nc%ZeroValues()

                               ! nc is the new cohort that goes in the disturbed patch (newPatch)... currentCohort
                               ! is the curent cohort that stays in the donor patch (currentPatch)
                               call currentCohort%Copy(nc)

                               !this is the case as the new patch probably doesn't have a closed canopy, and
                               ! even if it does, that will be sorted out in canopy_structure.
                               nc%canopy_layer = 1
                               nc%canopy_layer_yesterday = 1._r8

                               sapw_c   = currentCohort%prt%GetState(sapw_organ, carbon12_element)
                               struct_c = currentCohort%prt%GetState(struct_organ, carbon12_element)
                               leaf_c   = currentCohort%prt%GetState(leaf_organ, carbon12_element)
                               fnrt_c   = currentCohort%prt%GetState(fnrt_organ, carbon12_element)
                               store_c  = currentCohort%prt%GetState(store_organ, carbon12_element)
                               total_c  = sapw_c + struct_c + leaf_c + fnrt_c + store_c

                               ! survivorship of plants in both the disturbed and undisturbed cohorts depends on what type of
                               ! disturbance is happening.

                               disttype_case: select case(i_disturbance_type)

                               ! treefall mortality is the current disturbance
                               case (dtype_ifall)
                               
                                  in_canopy_if_falldtype: if(currentCohort%canopy_layer == 1)then

                                     ! In the donor patch we are left with fewer trees because the area has decreased
                                     ! the plant density for large trees does not actually decrease in the donor patch
                                     ! because this is the part of the original patch where no trees have actually fallen
                                     ! The diagnostic cmort,bmort,hmort, and frmort  rates have already been saved

                                     currentCohort%n = currentCohort%n * (1.0_r8 - fates_mortality_disturbance_fraction * &
                                          min(1.0_r8,currentCohort%dmort * hlm_freq_day))

                                     nc%n = 0.0_r8      ! kill all of the trees who caused the disturbance.

                                     nc%cmort = nan     ! The mortality diagnostics are set to nan
                                     ! because the cohort should dissappear
                                     nc%hmort = nan
                                     nc%bmort = nan
                                     nc%frmort = nan
                                     nc%smort = nan
                                     nc%asmort = nan
                                     nc%dgmort = nan
                                     nc%lmort_direct     = nan
                                     nc%lmort_collateral = nan
                                     nc%lmort_infra      = nan
                                     nc%l_degrad         = nan

                                  else
                                     ! understory trees
                                     woody_if_falldtype: if( prt_params%woody(currentCohort%pft) == itrue)then


                                        ! Survivorship of undestory woody plants.  Two step process.
                                        ! Step 1:  Reduce current number of plants to reflect the
                                        !          change in area.
                                        !          The number density per square are doesn't change,
                                        !          but since the patch is smaller and cohort counts
                                        !          are absolute, reduce this number.

                                        nc%n = currentCohort%n * patch_site_areadis/currentPatch%area

                                        ! because the mortality rate due to impact for the cohorts which
                                        ! had been in the understory and are now in the newly-
                                        ! disturbed patch is very high, passing the imort directly to history
                                        ! results in large numerical errors, on account of the sharply
                                        ! reduced number densities.  so instead pass this info via a
                                        ! site-level diagnostic variable before reducing the number density.

                                        currentSite%imort_rate(currentCohort%size_class, currentCohort%pft) = &
                                             currentSite%imort_rate(currentCohort%size_class, currentCohort%pft) + &
                                             nc%n * ED_val_understorey_death / hlm_freq_day


                                        currentSite%imort_carbonflux(currentCohort%pft) = &
                                             currentSite%imort_carbonflux(currentCohort%pft) + &
                                             (nc%n * ED_val_understorey_death / hlm_freq_day ) * &
                                             total_c * g_per_kg * days_per_sec * years_per_day * ha_per_m2

                                        currentSite%imort_abg_flux(currentCohort%size_class, currentCohort%pft) = &
                                             currentSite%imort_abg_flux(currentCohort%size_class, currentCohort%pft) + &
                                             (nc%n * ED_val_understorey_death / hlm_freq_day ) * &
                                             ( (sapw_c + struct_c + store_c) * prt_params%allom_agb_frac(currentCohort%pft) + &
                                             leaf_c ) * &
                                             g_per_kg * days_per_sec * years_per_day * ha_per_m2


                                        ! Step 2:  Apply survivor ship function based on the understory death fraction
                                        ! remaining of understory plants of those that are knocked over
                                        ! by the overstorey trees dying...
                                        nc%n = nc%n * (1.0_r8 - ED_val_understorey_death)

                                        ! since the donor patch split and sent a fraction of its members
                                        ! to the new patch and a fraction to be preserved in itself,
                                        ! when reporting diagnostic rates, we must carry over the mortality rates from
                                        ! the donor that were applied before the patch split.  Remember this is only
                                        ! for diagnostics.  But think of it this way, the rates are weighted by
                                        ! number density in EDCLMLink, and the number density of this new patch is donated
                                        ! so with the number density must come the effective mortality rates.

                                        nc%cmort            = currentCohort%cmort
                                        nc%hmort            = currentCohort%hmort
                                        nc%bmort            = currentCohort%bmort
                                        nc%frmort           = currentCohort%frmort
                                        nc%smort            = currentCohort%smort
                                        nc%asmort           = currentCohort%asmort
                                        nc%dgmort           = currentCohort%dgmort
                                        nc%dmort            = currentCohort%dmort
                                        nc%lmort_direct     = currentCohort%lmort_direct
                                        nc%lmort_collateral = currentCohort%lmort_collateral
                                        nc%lmort_infra      = currentCohort%lmort_infra

                                        ! understory trees that might potentially be knocked over in the disturbance.
                                        ! The existing (donor) patch should not have any impact mortality, it should
                                        ! only lose cohorts due to the decrease in area.  This is not mortality.
                                        ! Besides, the current and newly created patch sum to unity

                                        currentCohort%n = currentCohort%n * (1._r8 -  patch_site_areadis/currentPatch%area)

                                     else
                                        ! grass is not killed by mortality disturbance events. Just move it into the new patch area.
                                        ! Just split the grass into the existing and new patch structures
                                        nc%n = currentCohort%n * patch_site_areadis/currentPatch%area

                                        ! Those remaining in the existing
                                        currentCohort%n = currentCohort%n * (1._r8 - patch_site_areadis/currentPatch%area)

                                        nc%cmort            = currentCohort%cmort
                                        nc%hmort            = currentCohort%hmort
                                        nc%bmort            = currentCohort%bmort
                                        nc%frmort           = currentCohort%frmort
                                        nc%smort            = currentCohort%smort
                                        nc%asmort           = currentCohort%asmort
                                        nc%dgmort           = currentCohort%dgmort
                                        nc%dmort            = currentCohort%dmort
                                        nc%lmort_direct    = currentCohort%lmort_direct
                                        nc%lmort_collateral = currentCohort%lmort_collateral
                                        nc%lmort_infra      = currentCohort%lmort_infra

                                     endif woody_if_falldtype
                                  endif in_canopy_if_falldtype

                               ! Fire is the current disturbance
                               case (dtype_ifire)

                                  ! Number of members in the new patch, before we impose fire survivorship
                                  nc%n = currentCohort%n * patch_site_areadis/currentPatch%area

                                  ! loss of individuals from source patch due to area shrinking
                                  currentCohort%n = currentCohort%n * (1._r8 - patch_site_areadis/currentPatch%area)

                                  levcan = currentCohort%canopy_layer

                                  if(levcan==ican_upper) then

                                     ! before changing number densities, track total rate of trees that died
                                     ! due to fire, as well as from each fire mortality term
                                     currentSite%fmort_rate_canopy(currentCohort%size_class, currentCohort%pft) = &
                                          currentSite%fmort_rate_canopy(currentCohort%size_class, currentCohort%pft) + &
                                          nc%n * currentCohort%fire_mort / hlm_freq_day

                                     currentSite%fmort_carbonflux_canopy(currentCohort%pft) = &
                                          currentSite%fmort_carbonflux_canopy(currentCohort%pft) + &
                                          (nc%n * currentCohort%fire_mort) * &
                                          total_c * g_per_kg * days_per_sec * ha_per_m2

                                  else
                                     ! understory
                                     currentSite%fmort_rate_ustory(currentCohort%size_class, currentCohort%pft) = &
                                          currentSite%fmort_rate_ustory(currentCohort%size_class, currentCohort%pft) + &
                                          nc%n * currentCohort%fire_mort / hlm_freq_day

                                     currentSite%fmort_carbonflux_ustory(currentCohort%pft) = &
                                          currentSite%fmort_carbonflux_ustory(currentCohort%pft) + &
                                          (nc%n * currentCohort%fire_mort) * &
                                          total_c * g_per_kg * days_per_sec * ha_per_m2
                                  end if

                                  currentSite%fmort_abg_flux(currentCohort%size_class, currentCohort%pft) = &
                                       currentSite%fmort_abg_flux(currentCohort%size_class, currentCohort%pft) + &
                                       (nc%n * currentCohort%fire_mort) * &
                                       ( (sapw_c + struct_c + store_c) * prt_params%allom_agb_frac(currentCohort%pft) + &
                                       leaf_c ) * &
                                       g_per_kg * days_per_sec * ha_per_m2


                                  currentSite%fmort_rate_cambial(currentCohort%size_class, currentCohort%pft) = &
                                       currentSite%fmort_rate_cambial(currentCohort%size_class, currentCohort%pft) + &
                                       nc%n * currentCohort%cambial_mort / hlm_freq_day
                                  currentSite%fmort_rate_crown(currentCohort%size_class, currentCohort%pft) = &
                                       currentSite%fmort_rate_crown(currentCohort%size_class, currentCohort%pft) + &
                                       nc%n * currentCohort%crownfire_mort / hlm_freq_day

                                  ! loss of individual from fire in new patch.
                                  nc%n = nc%n * (1.0_r8 - currentCohort%fire_mort)

                                  nc%cmort            = currentCohort%cmort
                                  nc%hmort            = currentCohort%hmort
                                  nc%bmort            = currentCohort%bmort
                                  nc%frmort           = currentCohort%frmort
                                  nc%smort            = currentCohort%smort
                                  nc%asmort           = currentCohort%asmort
                                  nc%dgmort           = currentCohort%dgmort
                                  nc%dmort            = currentCohort%dmort
                                  nc%lmort_direct     = currentCohort%lmort_direct
                                  nc%lmort_collateral = currentCohort%lmort_collateral
                                  nc%lmort_infra      = currentCohort%lmort_infra


                                  ! Some of of the leaf mass from living plants has been
                                  ! burned off.  Here, we remove that mass, and
                                  ! tally it in the flux we sent to the atmosphere

                                  if(prt_params%woody(currentCohort%pft) == itrue)then
                                     leaf_burn_frac = currentCohort%fraction_crown_burned
                                  else

                                     ! Grasses determine their fraction of leaves burned here

                                     leaf_burn_frac = currentPatch%burnt_frac_litter(lg_sf)
                                  endif

                                  ! Perform a check to make sure that spitfire gave
                                  ! us reasonable mortality and burn fraction rates

                                  if( (leaf_burn_frac < 0._r8) .or. &
                                       (leaf_burn_frac > 1._r8) .or. &
                                       (currentCohort%fire_mort < 0._r8) .or. &
                                       (currentCohort%fire_mort > 1._r8)) then
                                     write(fates_log(),*) 'unexpected fire fractions'
                                     write(fates_log(),*) prt_params%woody(currentCohort%pft)
                                     write(fates_log(),*) leaf_burn_frac
                                     write(fates_log(),*) currentCohort%fire_mort
                                     call endrun(msg=errMsg(sourcefile, __LINE__))
                                  end if

                                  do el = 1,num_elements

                                     leaf_m = nc%prt%GetState(leaf_organ, element_list(el))
                                     ! for woody plants burn only leaves
                                     if(int(prt_params%woody(currentCohort%pft)) == itrue)then

                                        leaf_m = nc%prt%GetState(leaf_organ, element_list(el))

                                     else
                                        ! for grasses burn all aboveground tissues
                                        leaf_m = nc%prt%GetState(leaf_organ, element_list(el)) + &
                                             nc%prt%GetState(sapw_organ, element_list(el)) + &
                                             nc%prt%GetState(struct_organ, element_list(el))

                                     endif

                                     currentSite%mass_balance(el)%burn_flux_to_atm = &
                                          currentSite%mass_balance(el)%burn_flux_to_atm + &
                                          leaf_burn_frac * leaf_m * nc%n

                                     ! This diagnostic only tracks
                                     currentSite%flux_diags%elem(el)%burned_liveveg = &
                                          currentSite%flux_diags%elem(el)%burned_liveveg + & 
                                          leaf_burn_frac * leaf_m * nc%n * area_inv
                                     
                                  end do

                                  ! Here the mass is removed from the plant

                                  if(int(prt_params%woody(currentCohort%pft)) == itrue)then
                                     call PRTBurnLosses(nc%prt, leaf_organ, leaf_burn_frac)
                                  else
                                     call PRTBurnLosses(nc%prt, leaf_organ, leaf_burn_frac)
                                     call PRTBurnLosses(nc%prt, sapw_organ, leaf_burn_frac)
                                     call PRTBurnLosses(nc%prt, struct_organ, leaf_burn_frac)
                                  endif

                                  currentCohort%fraction_crown_burned = 0.0_r8
                                  nc%fraction_crown_burned            = 0.0_r8



                               ! Logging is the current disturbance
                               case (dtype_ilog)

                                  ! If this cohort is in the upper canopy. It generated
                                  in_canopy_if_logdtype: if(currentCohort%canopy_layer == 1)then

                                     ! calculate the survivorship of disturbed trees because non-harvested
                                     nc%n = currentCohort%n * currentCohort%l_degrad
                                     ! nc%n            = (currentCohort%l_degrad / (currentCohort%l_degrad + &
                                     !      currentCohort%lmort_direct + currentCohort%lmort_collateral +
                                     !   currentCohort%lmort_infra) ) * &
                                     !      currentCohort%n * patch_site_areadis/currentPatch%area

                                     ! Reduce counts in the existing/donor patch according to the logging rate
                                     currentCohort%n = currentCohort%n * &
                                          (1.0_r8 - min(1.0_r8,(currentCohort%lmort_direct +    &
                                          currentCohort%lmort_collateral + &
                                          currentCohort%lmort_infra + currentCohort%l_degrad)))

                                     nc%cmort            = currentCohort%cmort
                                     nc%hmort            = currentCohort%hmort
                                     nc%bmort            = currentCohort%bmort
                                     nc%frmort           = currentCohort%frmort
                                     nc%smort            = currentCohort%smort
                                     nc%asmort           = currentCohort%asmort
                                     nc%dgmort           = currentCohort%dgmort
                                     nc%dmort            = currentCohort%dmort

                                     ! since these are the ones that weren't logged,
                                     ! set the logging mortality rates as zero
                                     nc%lmort_direct     = 0._r8
                                     nc%lmort_collateral = 0._r8
                                     nc%lmort_infra      = 0._r8

                                  else

                                     ! What to do with cohorts in the understory of a logging generated
                                     ! disturbance patch?

                                     woody_if_logdtype: if(prt_params%woody(currentCohort%pft) == itrue)then


                                        ! Survivorship of undestory woody plants.  Two step process.
                                        ! Step 1:  Reduce current number of plants to reflect the
                                        !          change in area.
                                        !          The number density per square are doesn't change,
                                        !          but since the patch is smaller
                                        !          and cohort counts are absolute, reduce this number.
                                        nc%n = currentCohort%n * patch_site_areadis/currentPatch%area

                                        ! because the mortality rate due to impact for the cohorts which had
                                        ! been in the understory and are now in the newly-
                                        ! disturbed patch is very high, passing the imort directly to
                                        ! history results in large numerical errors, on account
                                        ! of the sharply reduced number densities.  so instead pass this info
                                        ! via a site-level diagnostic variable before reducing
                                        ! the number density.
                                        currentSite%imort_rate(currentCohort%size_class, currentCohort%pft) = &
                                             currentSite%imort_rate(currentCohort%size_class, currentCohort%pft) + &
                                             nc%n * currentPatch%fract_ldist_not_harvested * &
                                             logging_coll_under_frac / hlm_freq_day

                                        currentSite%imort_carbonflux(currentCohort%pft) = &
                                             currentSite%imort_carbonflux(currentCohort%pft) + &
                                             (nc%n * currentPatch%fract_ldist_not_harvested * &
                                             logging_coll_under_frac/ hlm_freq_day ) * &
                                             total_c * g_per_kg * days_per_sec * years_per_day * ha_per_m2

                                        currentSite%imort_abg_flux(currentCohort%size_class, currentCohort%pft) = &
                                             currentSite%imort_abg_flux(currentCohort%size_class, currentCohort%pft) + &
                                             (nc%n * currentPatch%fract_ldist_not_harvested * &
                                             logging_coll_under_frac/ hlm_freq_day ) * &
                                             ( ( sapw_c + struct_c + store_c) * prt_params%allom_agb_frac(currentCohort%pft) + &
                                             leaf_c ) * days_per_sec * years_per_day * ha_per_m2

                                        ! Step 2:  Apply survivor ship function based on the understory death fraction

                                        ! remaining of understory plants of those that are knocked
                                        ! over by the overstorey trees dying...
                                        ! LOGGING SURVIVORSHIP OF UNDERSTORY PLANTS IS SET AS A NEW PARAMETER
                                        ! in the fatesparameter files
                                        nc%n = nc%n * (1.0_r8 - &
                                             (1.0_r8-currentPatch%fract_ldist_not_harvested) * logging_coll_under_frac)

                                        ! Step 3: Reduce the number count of cohorts in the
                                        !         original/donor/non-disturbed patch to reflect the area change
                                        currentCohort%n = currentCohort%n * (1._r8 -  patch_site_areadis/currentPatch%area)

                                        nc%cmort            = currentCohort%cmort
                                        nc%hmort            = currentCohort%hmort
                                        nc%bmort            = currentCohort%bmort
                                        nc%frmort           = currentCohort%frmort
                                        nc%smort            = currentCohort%smort
                                        nc%asmort           = currentCohort%asmort
                                        nc%dgmort           = currentCohort%dgmort
                                        nc%dmort            = currentCohort%dmort
                                        nc%lmort_direct     = currentCohort%lmort_direct
                                        nc%lmort_collateral = currentCohort%lmort_collateral
                                        nc%lmort_infra      = currentCohort%lmort_infra

                                     else

                                        ! grass is not killed by mortality disturbance events.
                                        ! Just move it into the new patch area.
                                        ! Just split the grass into the existing and new patch structures
                                        nc%n = currentCohort%n * patch_site_areadis/currentPatch%area

                                        ! Those remaining in the existing
                                        currentCohort%n = currentCohort%n * (1._r8 - patch_site_areadis/currentPatch%area)

                                        ! No grass impact mortality imposed on the newly created patch
                                        nc%cmort            = currentCohort%cmort
                                        nc%hmort            = currentCohort%hmort
                                        nc%bmort            = currentCohort%bmort
                                        nc%frmort           = currentCohort%frmort
                                        nc%smort            = currentCohort%smort
                                        nc%asmort           = currentCohort%asmort
                                        nc%dgmort           = currentCohort%dgmort
                                        nc%dmort            = currentCohort%dmort
                                        nc%lmort_direct     = currentCohort%lmort_direct
                                        nc%lmort_collateral = currentCohort%lmort_collateral
                                        nc%lmort_infra      = currentCohort%lmort_infra

                                     endif woody_if_logdtype  ! is/is-not woody

                                  endif in_canopy_if_logdtype ! Select canopy layer

                               ! Land use change is the current disturbance type
                               case (dtype_ilandusechange)

                                  ! Number of members in the new patch, before we impose LUC survivorship
                                  nc%n = currentCohort%n * patch_site_areadis/currentPatch%area

                                  ! loss of individuals from source patch due to area shrinking
                                  currentCohort%n = currentCohort%n * (1._r8 - patch_site_areadis/currentPatch%area)

                                  ! now apply survivorship based on the type of landuse transition
                                  if ( clearing_matrix(i_donorpatch_landuse_type,i_landusechange_receiverpatchlabel) ) then
                                     ! kill everything
                                     nc%n = 0._r8
                                  end if

                               case default
                                  write(fates_log(),*) 'unknown disturbance mode?'
                                  write(fates_log(),*) 'i_disturbance_type: ',i_disturbance_type
                                  call endrun(msg=errMsg(sourcefile, __LINE__))
                               end select disttype_case    ! Select disturbance mode

                               ! if some plants in the new temporary cohort survived the transfer to the new patch,
                               ! then put the cohort into the linked list.
                               cohort_n_gt_zero: if (nc%n > 0.0_r8) then
                                  storebigcohort   =>  newPatch%tallest
                                  storesmallcohort =>  newPatch%shortest
                                  if(associated(newPatch%tallest))then
                                     tnull = 0
                                  else
                                     tnull = 1
                                     newPatch%tallest => nc
                                     nc%taller => null()
                                  endif

                                  if(associated(newPatch%shortest))then
                                     snull = 0
                                  else
                                     snull = 1
                                     newPatch%shortest => nc
                                     nc%shorter => null()
                                  endif

                                  call insert_cohort(newPatch, nc, newPatch%tallest, newPatch%shortest, &
                                       tnull, snull, storebigcohort, storesmallcohort)

                                  newPatch%tallest  => storebigcohort
                                  newPatch%shortest => storesmallcohort

                               else
                                  ! sadly, no plants in the cohort survived. on the bright side, we can deallocate their memory.
                                  call nc%FreeMemory()
                                  deallocate(nc, stat=istat, errmsg=smsg)
                                  if (istat/=0) then
                                     write(fates_log(),*) 'dealloc005: fail on deallocate(nc):'//trim(smsg)
                                     call endrun(msg=errMsg(sourcefile, __LINE__))
                                  endif
                               endif cohort_n_gt_zero

                               currentCohort => currentCohort%taller
                            enddo cohortloop

                            call sort_cohorts(currentPatch)

                            !update area of donor patch
                            oldarea = currentPatch%area
                            currentPatch%area = currentPatch%area - patch_site_areadis

                            ! for all disturbance rates that haven't been resolved yet, increase their amount so that
                            ! they are the same amount of gridcell-scale disturbance relative to the original patch size
                            if (i_disturbance_type .lt. N_DIST_TYPES) then
                               do i_dist2 = i_disturbance_type+1,N_DIST_TYPES-1
                                  currentPatch%disturbance_rates(i_dist2) = currentPatch%disturbance_rates(i_dist2) &
                                       * oldarea / currentPatch%area
                               end do
                               do i_dist2 = 1,n_landuse_cats
                                  currentPatch%landuse_transition_rates(i_dist2) = currentPatch%landuse_transition_rates(i_dist2) &
                                       * oldarea / currentPatch%area
                               end do
                            else
                               do i_dist2 = i_landusechange_receiverpatchlabel+1,n_landuse_cats
                                  currentPatch%landuse_transition_rates(i_dist2) = currentPatch%landuse_transition_rates(i_dist2) &
                                       * oldarea / currentPatch%area
                               end do
                            end if

                            ! sort out the cohorts, since some of them may be so small as to need removing.
                            ! the first call to terminate cohorts removes sparse number densities,
                            ! the second call removes for all other reasons (sparse culling must happen
                            ! before fusion)
                            call terminate_cohorts(currentSite, currentPatch, 1,16,bc_in)
                            call fuse_cohorts(currentSite,currentPatch, bc_in)
                            call terminate_cohorts(currentSite, currentPatch, 2,16,bc_in)
                            call sort_cohorts(currentPatch)

                         end if areadis_gt_zero_if   ! if ( newPatch%area > nearzero ) then

                      end if patchlabel_matches_lutype_if

                   end if cp_nocomp_matches_2_if
                   currentPatch => currentPatch%younger

                enddo patchloop ! currentPatch patch loop.

                !*************************/
                !**  INSERT NEW PATCH(ES) INTO LINKED LIST
                !*************************/

                if ( site_areadis .gt. nearzero) then

                   call InsertPatch(currentSite, newPatch)

                   ! sort out the cohorts, since some of them may be so small as to need removing.
                   ! the first call to terminate cohorts removes sparse number densities,
                   ! the second call removes for all other reasons (sparse culling must happen
                   ! before fusion)

                   call terminate_cohorts(currentSite, newPatch, 1,17, bc_in)
                   call fuse_cohorts(currentSite,newPatch, bc_in)
                   call terminate_cohorts(currentSite, newPatch, 2,17, bc_in)
                   call sort_cohorts(newPatch)
                endif


                call check_patch_area(currentSite)
                call set_patchno(currentSite)

             end do landusechange_receiverpatchlabel_loop
          end do landuse_donortype_loop
       end do disturbance_type_loop

    end do nocomp_pft_loop

    nocomp_and_luh_if: if ( hlm_use_nocomp .eq. itrue .and. hlm_use_luh .eq. itrue ) then
       ! disturbance has just happened, and now the nocomp PFT identities of the newly-disturbed patches
       ! need to be remapped to those associated with the new land use type.

       ! logic:  loop over land use types. figure out the nocomp PFT fractions for all newly-disturbed patches that have become that land use type.
       ! if the

       lu_loop: do i_land_use_label = n_landuse_cats, 1, -1

          nocomp_pft_area_vector(:) = 0._r8
          nocomp_pft_area_vector_filled(:) = 0._r8
          
          currentPatch => currentSite%oldest_patch
          do while(associated(currentPatch))
             if (currentPatch%changed_landuse_this_ts .and. currentPatch%land_use_label .eq. i_land_use_label) then
                nocomp_pft_area_vector(currentPatch%nocomp_pft_label) = nocomp_pft_area_vector(currentPatch%nocomp_pft_label) + currentPatch%area
                copyPatch => currentPatch
             end if
             currentPatch => currentPatch%younger
          end do

          ! figure out how may PFTs on each land use type. if only 1, then the next calculation is much simpler: we just need to know which PFT is allowed.
          n_pfts_by_landuse = 0
          do i_pft = 1,numpft
             if ( currentSite%area_pft(i_pft,i_land_use_label) .gt. nearzero) then
                n_pfts_by_landuse = n_pfts_by_landuse + 1
                which_pft_allowed = i_pft
             end if
          end do
          if ( n_pfts_by_landuse .ne. 1) then
             which_pft_allowed = fates_unset_int
          endif

          patch_area_to_reallocate_if: if ( sum(nocomp_pft_area_vector(:)) .gt. nearzero ) then
             more_than_1_pft_to_handle_if: if ( n_pfts_by_landuse .ne. 1 ) then
                ! create buffer patch to put all of the pieces carved off of other patches
                allocate(buffer_patch)

                call buffer_patch%Create(0._r8, 0._r8, i_land_use_label, 0, &
                     num_swb, numpft, currentSite%nlevsoil, hlm_current_tod,              &
                     regeneration_model)

                ! Initialize the litter pools to zero
                do el=1,num_elements
                   call buffer_patch%litter(el)%InitConditions(init_leaf_fines=0._r8, &
                        init_root_fines=0._r8, &
                        init_ag_cwd=0._r8, &
                        init_bg_cwd=0._r8, &
                        init_seed=0._r8,   &
                        init_seed_germ=0._r8)
                end do
                buffer_patch%tallest  => null()
                buffer_patch%shortest => null()

                call CopyPatchMeansTimers(copyPatch, buffer_patch)

                ! make a note that this buffer patch has not been put into the linked list
                buffer_patch_in_linked_list = .false.
                buffer_patch_used = .false.

                currentPatch => currentSite%oldest_patch
                do while(associated(currentPatch))
                   if (currentPatch%changed_landuse_this_ts .and. currentPatch%land_use_label .eq. i_land_use_label) then

                      ! Calculate the areas to be given to potentially give to the buffer patch and those to keep in the current patch
                      area_to_keep = currentSite%area_pft(currentPatch%nocomp_pft_label,i_land_use_label) * sum(nocomp_pft_area_vector(:)) - & 
                                     nocomp_pft_area_vector_filled(currentPatch%nocomp_pft_label)
                      newp_area = currentPatch%area - area_to_keep
                      fraction_to_keep = area_to_keep / currentPatch%area

                      if (fraction_to_keep .le. nearzero .or. area_to_keep .lt. rsnbl_math_prec) then
                         ! we don't want any patch area with this PFT identity at all anymore. Fuse it into the buffer patch.

                         currentPatch%nocomp_pft_label = 0
                         if (associated(currentPatch%older)) then
                            previousPatch => currentPatch%older
                         else
                            previousPatch => currentPatch
                         endif

                         call fuse_2_patches(currentSite, currentPatch, buffer_patch)
                         currentPatch => previousPatch

                         buffer_patch_used = .true.

                      elseif ( area_to_keep .ge. rsnbl_math_prec .and. newp_area .ge. rsnbl_math_prec) then
                         ! we have more patch are of this PFT than we want, but we do want to keep some of it.
                         ! we want to split the patch into two here. leave one patch as-is, and put the rest into the buffer patch.

                         allocate(temp_patch)

                         call split_patch(currentSite, currentPatch, temp_patch, fraction_to_keep, newp_area)
                         !
                         temp_patch%nocomp_pft_label = 0

                         call fuse_2_patches(currentSite, temp_patch, buffer_patch)
                         !
                         nocomp_pft_area_vector_filled(currentPatch%nocomp_pft_label) = &
                              nocomp_pft_area_vector_filled(currentPatch%nocomp_pft_label) + currentPatch%area

                         currentPatch%changed_landuse_this_ts = .false.

                         buffer_patch_used = .true.
                      else
                         ! we want to keep all of this patch (and possibly more)

                         nocomp_pft_area_vector_filled(currentPatch%nocomp_pft_label) = &
                              nocomp_pft_area_vector_filled(currentPatch%nocomp_pft_label) + currentPatch%area
                         currentPatch%changed_landuse_this_ts = .false.

                      endif
                   end if

                   currentPatch => currentPatch%younger
                end do

                buffer_patch_used_if: if ( buffer_patch_used ) then
                   ! at this point, lets check that the total patch area remaining to be relabelled equals what we think that it is.
                   if (abs(sum(nocomp_pft_area_vector(:) - nocomp_pft_area_vector_filled(:)) - buffer_patch%area) .gt. rsnbl_math_prec) then
                      write(fates_log(),*) 'midway through patch reallocation and things are already not adding up.', i_land_use_label
                      write(fates_log(),*) currentSite%area_pft(:,i_land_use_label)
                      write(fates_log(),*) '-----'
                      write(fates_log(),*) nocomp_pft_area_vector_filled
                      write(fates_log(),*) '-----'
                      write(fates_log(),*) nocomp_pft_area_vector
                      write(fates_log(),*) '-----'
                      write(fates_log(),*) buffer_patch%area, buffer_patch%land_use_label, buffer_patch%nocomp_pft_label
                      write(fates_log(),*) sum(nocomp_pft_area_vector(:)),  sum(nocomp_pft_area_vector_filled(:)), buffer_patch%area
                      currentPatch => currentSite%oldest_patch
                      do while(associated(currentPatch))
                         write(fates_log(),*) currentPatch%area, currentPatch%land_use_label, currentPatch%nocomp_pft_label
                         currentPatch => currentPatch%younger
                      end do
                      call dump_site(currentSite)
                      call endrun(msg=errMsg(sourcefile, __LINE__))
                   end if

                   ! It's possible that we only need to move all of the buffer into one patch, so first determine what the new patch areas look
                   ! like and compare to the buffer patch area
                   newp_area_vector(:)= (currentSite%area_pft(:,i_land_use_label) * sum(nocomp_pft_area_vector(:))) - nocomp_pft_area_vector_filled(:)
                   newp_area_buffer_frac(:) = newp_area_vector(:) / buffer_patch%area

                   ! Find the maximum value of the vector
                   max_val = maxval(newp_area_buffer_frac)

                   ! If the max value is the only value in the array then loop through the array to find the max value pft index and insert buffer
                   if (abs(sum(newp_area_buffer_frac(:)) - max_val) .le. nearzero) then
                      i_pft = 1
                      do while(.not. buffer_patch_in_linked_list)
                         if (abs(newp_area_buffer_frac(i_pft) - max_val) .le. nearzero) then
                            
                            ! give the buffer patch the intended nocomp PFT label
                            buffer_patch%nocomp_pft_label = i_pft

                            ! track that we have added this patch area
                            nocomp_pft_area_vector_filled(i_pft) = nocomp_pft_area_vector_filled(i_pft) + buffer_patch%area

                            ! put the buffer patch directly into the linked list
                            call InsertPatch(currentSite, buffer_patch)
                            
                            ! Set flag to skip the next pft loop
                            buffer_patch_in_linked_list = .true.
                         end if
                         i_pft = i_pft + 1
                      end do
                   end if

                   ! Now we need to loop through the nocomp PFTs, and split the buffer patch into a set of patches to put back in the linked list
                   ! if not already done so above
                   nocomp_pft_loop_2: do i_pft = 1, numpft

                      ! Check the area fraction to makes sure that this pft should have area.  Also make sure that the buffer patch hasn't been 
                      ! added to the linked list already
                      if ( currentSite%area_pft(i_pft,i_land_use_label) .gt. nearzero .and. .not. buffer_patch_in_linked_list) then

                         ! Slightly complicated way of making sure that the same pfts are subtracted from each other which may help to avoid precision
                         ! errors due to differencing between very large and very small areas
                         nocomp_pft_area_vector_alt(:) = nocomp_pft_area_vector(:)
                         nocomp_pft_area_vector_alt(i_pft) = 0._r8
                         newp_area = (currentSite%area_pft(i_pft,i_land_use_label) * nocomp_pft_area_vector(i_pft)) - nocomp_pft_area_vector_filled(i_pft)
                         newp_area = newp_area + sum(currentSite%area_pft(i_pft,i_land_use_label)*nocomp_pft_area_vector_alt(:))

                         ! Compute area and fraction to keep in buffer
                         area_to_keep = buffer_patch%area - newp_area
                         fraction_to_keep = area_to_keep / buffer_patch%area

                         ! only bother doing this if the new new patch area needed is greater than some tiny amount
                         if ( newp_area .gt. rsnbl_math_prec * 0.01_r8) then

                            if (area_to_keep .gt. rsnbl_math_prec) then

                               ! split buffer patch in two, keeping the smaller buffer patch to put into new patches
                               allocate(temp_patch)

                               call split_patch(currentSite, buffer_patch, temp_patch, fraction_to_keep, newp_area)

                               ! give the new patch the intended nocomp PFT label
                               temp_patch%nocomp_pft_label = i_pft

                               ! track that we have added this patch area
                               nocomp_pft_area_vector_filled(i_pft) = nocomp_pft_area_vector_filled(i_pft) + temp_patch%area

                               ! put the new patch into the linked list
                               call InsertPatch(currentSite, temp_patch)

                            else
                               ! give the buffer patch the intended nocomp PFT label
                               buffer_patch%nocomp_pft_label = i_pft

                               ! track that we have added this patch area
                               nocomp_pft_area_vector_filled(i_pft) = nocomp_pft_area_vector_filled(i_pft) + buffer_patch%area

                               ! put the buffer patch directly into the linked list
                               call InsertPatch(currentSite, buffer_patch)

                               buffer_patch_in_linked_list = .true.

                            end if
                         end if
                      end if
                   end do nocomp_pft_loop_2

                   ! now we want to make sure that either the buffer_patch has zero area (presumably it was never used),
                   ! in which case it should be deallocated, or else it does have area but it has been put into the site
                   ! linked list. if either of those, that means everything worked properly, if not, then something has gone wrong.
                   if ( .not. buffer_patch_in_linked_list) then
                      if (buffer_patch%area .lt. rsnbl_math_prec) then
                         ! here we need to deallocate the buffer patch so that we don't get a memory leak.
                         call buffer_patch%FreeMemory(regeneration_model, numpft)
                         deallocate(buffer_patch, stat=istat, errmsg=smsg)
                         if (istat/=0) then
                            write(fates_log(),*) 'dealloc: fail on deallocate(dp):'//trim(smsg)
                            call endrun(msg=errMsg(sourcefile, __LINE__))
                         endif
                      else
                         write(fates_log(),*) 'Buffer patch still has area and it wasnt put into the linked list'
                         write(fates_log(),*) 'buffer_patch%area', buffer_patch%area
                         write(fates_log(),*) sum(nocomp_pft_area_vector_filled(:)), sum(nocomp_pft_area_vector(:))
                         write(fates_log(),*) sum(nocomp_pft_area_vector_filled(:) - nocomp_pft_area_vector(:))

                         call endrun(msg=errMsg(sourcefile, __LINE__))
                      end if
                   end if
                else
                   ! buffer patch was never even used. deallocate.
                   call buffer_patch%FreeMemory(regeneration_model, numpft)
                   deallocate(buffer_patch, stat=istat, errmsg=smsg)
                   if (istat/=0) then
                      write(fates_log(),*) 'dealloc: fail on deallocate(dp):'//trim(smsg)
                      call endrun(msg=errMsg(sourcefile, __LINE__))
                   endif
                end if buffer_patch_used_if

                ! check that the area we have added is the same as the area we have taken away. if not, crash.
                if ( abs(sum(nocomp_pft_area_vector_filled(:) - nocomp_pft_area_vector(:))) .gt. rsnbl_math_prec) then
                   write(fates_log(),*) 'patch reallocation logic doesnt add up. difference is: ', sum(nocomp_pft_area_vector_filled(:) - nocomp_pft_area_vector(:))
                   write(fates_log(),*) nocomp_pft_area_vector_filled
                   write(fates_log(),*) nocomp_pft_area_vector
                   write(fates_log(),*) i_land_use_label
                   currentPatch => currentSite%oldest_patch
                   do while(associated(currentPatch))
                      write(fates_log(),*) currentPatch%area, currentPatch%land_use_label, currentPatch%nocomp_pft_label
                      currentPatch => currentPatch%younger
                   end do
                   call endrun(msg=errMsg(sourcefile, __LINE__))
                end if
             else
                ! if there is only one PFT allowed on this land use type, then all we need to do is relabel all of the patches that just changed
                ! land use type and let patch fusion take care of the rest.
                currentPatch => currentSite%oldest_patch
                do while(associated(currentPatch))
                   if (currentPatch%changed_landuse_this_ts .and. currentPatch%land_use_label .eq. i_land_use_label) then
                      currentPatch%nocomp_pft_label = which_pft_allowed
                      currentPatch%changed_landuse_this_ts = .false.
                   end if
                   currentPatch => currentPatch%younger
                end do
             endif more_than_1_pft_to_handle_if
          end if patch_area_to_reallocate_if
          call check_patch_area(currentSite)
       end do lu_loop
    else
       ! if not using a configuration where the changed_landuse_this_ts is relevant, loop through all patches and reset it
       currentPatch => currentSite%oldest_patch
       do while(associated(currentPatch))
          currentPatch%changed_landuse_this_ts = .false.
          currentPatch => currentPatch%younger
       end do
    endif nocomp_and_luh_if

    !zero disturbance rate trackers on all patches
    currentPatch => currentSite%oldest_patch
    do while(associated(currentPatch))
       currentPatch%disturbance_rates(:) = 0._r8
       currentPatch%fract_ldist_not_harvested = 0._r8
       currentPatch => currentPatch%younger
    end do

    return
  end subroutine spawn_patches

  ! -----------------------------------------------------------------------------------------

  subroutine split_patch(currentSite, currentPatch, new_patch, fraction_to_keep, area_to_remove)
    !
    ! !DESCRIPTION:
    !  Split a patch into two patches that are identical except in their areas
    !
    ! !ARGUMENTS:
    type(ed_site_type),intent(inout) :: currentSite
    type(fates_patch_type) , intent(inout), pointer :: currentPatch      ! Donor Patch
    type(fates_patch_type) , intent(inout), pointer :: new_patch         ! New Patch
    real(r8), intent(in)                            :: fraction_to_keep  ! fraction of currentPatch to keep, the rest goes to newpatch
    real(r8), intent(in), optional                  :: area_to_remove     ! area of currentPatch to remove, the rest goes to newpatch
    !
    ! !LOCAL VARIABLES:
    integer  :: el                           ! element loop index
    type (fates_cohort_type), pointer :: nc
    type (fates_cohort_type), pointer :: storesmallcohort
    type (fates_cohort_type), pointer :: storebigcohort
    type (fates_cohort_type), pointer :: currentCohort
    integer  :: tnull                        ! is there a tallest cohort?
    integer  :: snull                        ! is there a shortest cohort?
    integer  :: pft
    real(r8) :: temp_area

    temp_area = 0._r8
    if (present(area_to_remove)) then
       temp_area = area_to_remove
    else
       temp_area = currentPatch%area - (currentPatch%area * fraction_to_keep)
    end if

    ! first we need to make the new patch
    call new_patch%Create(0._r8, temp_area, &
         currentPatch%land_use_label, currentPatch%nocomp_pft_label, &
         num_swb, numpft, currentSite%nlevsoil, hlm_current_tod, &
         regeneration_model)

    ! Initialize the litter pools to zero, these
    ! pools will be populated shortly
    do el=1,num_elements
       call new_patch%litter(el)%InitConditions(init_leaf_fines=0._r8, &
            init_root_fines=0._r8, &
            init_ag_cwd=0._r8, &
            init_bg_cwd=0._r8, &
            init_seed=0._r8,   &
            init_seed_germ=0._r8)
    end do
    new_patch%tallest  => null()
    new_patch%shortest => null()

    call CopyPatchMeansTimers(currentPatch, new_patch)

    call TransLitterNewPatch( currentSite, currentPatch, new_patch, temp_area)

    currentPatch%burnt_frac_litter(:) = 0._r8

    ! Next, we loop through the cohorts in the donor patch, copy them with
    ! area modified number density into the new-patch, and apply survivorship.
    ! -------------------------------------------------------------------------

    currentCohort => currentPatch%shortest
    do while(associated(currentCohort))

       allocate(nc)
       if(hlm_use_planthydro.eq.itrue) call InitHydrCohort(CurrentSite,nc)

       ! Initialize the PARTEH object and point to the
       ! correct boundary condition fields
       nc%prt => null()
       call InitPRTObject(nc%prt)
       call nc%InitPRTBoundaryConditions()

       !  (Keeping as an example)
       ! Allocate running mean functions
       !allocate(nc%tveg_lpa)
       !call nc%tveg_lpa%InitRMean(ema_lpa,init_value=new_patch%tveg_lpa%GetMean())

       call nc%ZeroValues()

       ! nc is the new cohort that goes in the disturbed patch (new_patch)... currentCohort
       ! is the curent cohort that stays in the donor patch (currentPatch)
       call currentCohort%Copy(nc)

       ! Number of members in the new patch
       nc%n = currentCohort%n * (1._r8 - fraction_to_keep)

       ! loss of individuals from source patch due to area shrinking
       currentCohort%n = currentCohort%n * fraction_to_keep

       storebigcohort   =>  new_patch%tallest
       storesmallcohort =>  new_patch%shortest
       if(associated(new_patch%tallest))then
          tnull = 0
       else
          tnull = 1
          new_patch%tallest => nc
          nc%taller => null()
       endif

       if(associated(new_patch%shortest))then
          snull = 0
       else
          snull = 1
          new_patch%shortest => nc
          nc%shorter => null()
       endif

       call insert_cohort(new_patch, nc, new_patch%tallest, new_patch%shortest, &
            tnull, snull, storebigcohort, storesmallcohort)

       new_patch%tallest  => storebigcohort
       new_patch%shortest => storesmallcohort

       currentCohort => currentCohort%taller
    enddo ! currentCohort

    call sort_cohorts(currentPatch)

    !update area of donor patch
    currentPatch%area = currentPatch%area - temp_area

  end subroutine split_patch

  ! ============================================================================

  subroutine check_patch_area( currentSite )
    !
    ! !DESCRIPTION:
    !  Check to see that total area is not exceeded.  
    !
    ! !USES:
    !
    ! !ARGUMENTS:
    type(ed_site_type), intent(inout) :: currentSite
    !
    ! !LOCAL VARIABLES:
    real(r8)                     :: areatot
    type(fates_patch_type), pointer :: currentPatch 
    type(fates_patch_type), pointer :: largestPatch
    real(r8)                     :: largest_area
    integer                      :: el
    real(r8)                     :: live_stock
    real(r8)                     :: seed_stock
    real(r8)                     :: litter_stock
    real(r8)                     :: mass_gain
    real(r8), parameter          :: area_error_fail = 1.0e-6_r8
    !---------------------------------------------------------------------

    areatot = 0._r8
    largest_area = 0._r8
    largestPatch => null()
    currentPatch => currentSite%oldest_patch
    do while(associated(currentPatch))
       areatot = areatot + currentPatch%area
       
       if(currentPatch%area>largest_area) then
          largestPatch => currentPatch
          largest_area = currentPatch%area
       end if
       
       currentPatch => currentPatch%younger
    end do
    
    if ( abs( areatot - area_site ) > nearzero ) then 
       
       if ( abs(areatot-area_site) > area_error_fail ) then
          write(fates_log(),*) 'Patch areas do not sum to 10000 within tolerance'
          write(fates_log(),*) 'Total area: ',areatot,'absolute error: ',areatot-area_site

          currentPatch => currentSite%oldest_patch
          do while(associated(currentPatch))
             write(fates_log(),*) 'area, LU, PFT', currentPatch%area, currentPatch%land_use_label, currentPatch%nocomp_pft_label
             currentPatch => currentPatch%younger
          end do

          call endrun(msg=errMsg(sourcefile, __LINE__))
       end if

       if(debug) then
          write(fates_log(),*) 'Total patch area precision being fixed, adjusting',(areatot-area_site)
          write(fates_log(),*) 'largest patch. This may have slight impacts on carbon balance.'
       end if
       
       do el = 1,num_elements
           ! This returns the total mass on the patch for the current area [kg]
           call PatchMassStock(largestPatch,el,live_stock,seed_stock,litter_stock)
           
           ! Then we scale the total mass by the added area
           mass_gain = (seed_stock+litter_stock) * &
                 (area_site-areatot)/largestPatch%area

           currentSite%mass_balance(el)%patch_resize_err = &
                 currentSite%mass_balance(el)%patch_resize_err + mass_gain

       end do
       
       largestPatch%area = largestPatch%area + (area_site-areatot)
       
    endif

    return
  end subroutine check_patch_area

  ! ============================================================================
  subroutine set_patchno( currentSite )
    !
    ! !DESCRIPTION:
    !  Give patches an order number from the oldest to youngest. 
    !
    ! !USES:
    !
    ! !ARGUMENTS:
    type(ed_site_type),intent(in) :: currentSite 
    !
    ! !LOCAL VARIABLES:
    type(fates_patch_type), pointer :: currentPatch 
    integer patchno
    !---------------------------------------------------------------------

    patchno = 1
    currentPatch => currentSite%oldest_patch
    do while(associated(currentPatch))
       currentPatch%patchno = patchno
       patchno = patchno + 1
       currentPatch => currentPatch%younger
    enddo

    if(hlm_use_fixed_biogeog.eq.itrue .and. hlm_use_nocomp.eq.itrue)then
      patchno = 1
      currentPatch => currentSite%oldest_patch
      do while(associated(currentPatch))
        if(currentPatch%nocomp_pft_label.eq.nocomp_bareground)then
         ! for bareground patch, we make the patch number 0
         ! we also do not count this in the veg. patch numbering scheme.
          currentPatch%patchno = 0
        else
         currentPatch%patchno = patchno
         patchno = patchno + 1
        endif
        currentPatch => currentPatch%younger
       enddo
    endif

  end subroutine set_patchno

  ! ============================================================================

  subroutine TransLitterNewPatch(currentSite,        &
                                 currentPatch,       &
                                 newPatch,           &
                                 patch_site_areadis)

    ! -----------------------------------------------------------------------------------
    ! 
    ! This routine transfers litter fluxes and rates from a donor patch "currentPatch" into 
    ! the new patch. 
    ! This may include the transfer of existing litter from a patch that burned.
    ! This ROUTINE DOES TRANSFER PARTIALLY BURNED LITTER
    !
    ! Also, note we are not transfering in diagnostics that were calculated
    ! prior to disturbance, because those diagnostics we applied to the patch
    ! before it split, so the diagnostics should reflect those ages and areas.
    !
    ! We do transfer fragmentation fluxes, because we need maintain mass conservation.
    !
    ! We do transfer the seed pool, because we don't currently burn seeds.
    ! Note the seed-pool can decay into the litter pool, where
    ! it can burn.
    !
    ! The "newPatch" is the newly created patch. This patch has already been given
    ! an area which is the sum of disturbed area from a list of donors.  
    ! At this point in the call sequence, we are looping over a list of
    ! donor patches, and transferring over their litter pools which is in units 
    ! kg/m2, we need to make sure that we are conserving mass.
    !
    ! AD = Area of each Donor    [m2]
    ! LD = Litter of each Donor  [kg/m2] 
    !
    ! SUM( AD * LD)  / SUM (AD)    =   SUM( AD*LD/SUM(AD) )
    !
    ! newPatch%area = SUM(AD)   the sum of all donor areas has already been given to newPatch
    ! patch_site_areadis = AD   this is the currently donated area
    !
    ! The fragmentation/decomposition flux from donor patches has 
    ! already occured in existing patches.  However some of their area 
    ! has been carved out for this new patch which is receiving donations.
    ! Lets maintain conservation on that pre-existing mass flux in these 
    ! newly disturbed patches.  Include only the fragmentation flux.
    ! -----------------------------------------------------------------------------------
     
    !
    ! !USES:
    !
    ! !ARGUMENTS:
    type(ed_site_type)  , intent(in)    :: currentSite        ! site
    type(fates_patch_type) , intent(in)    :: currentPatch       ! Donor patch
    type(fates_patch_type) , intent(inout) :: newPatch           ! New patch
    real(r8)            , intent(in)    :: patch_site_areadis ! Area being donated
                                                              ! by current patch

    
    ! locals
    type(site_massbal_type), pointer :: site_mass
    type(litter_type),pointer :: curr_litt  ! litter object for current patch
    type(litter_type),pointer :: new_litt  ! litter object for the new patch
    real(r8) :: remainder_area             ! amount of area remaining in patch after donation
    real(r8) :: burned_mass                ! the mass of litter that was supposed to be provided
                                           ! by the donor, but was burned [kg] 
    real(r8) :: donatable_mass             ! mass of donatable litter [kg]
    real(r8) :: donate_frac                ! the fraction of litter mass sent to the new patch
    real(r8) :: retain_frac                ! the fraction of litter mass retained by the donor patch
    real(r8) :: donate_m2                  ! area normalization for litter mass destined to new patch [m-2]
    real(r8) :: retain_m2                  ! area normalization for litter mass destined to old patch [m-2]
    integer  :: el                         ! element loop counter
    integer  :: c                          ! CWD loop counter
    integer  :: pft                        ! PFT loop counter
    integer  :: dcmpy                      ! Decomposibility loop counter
    integer  :: sl                         ! soil layer loop counter
    real(r8) :: litter_stock0,litter_stock1
    real(r8) :: burn_flux0,burn_flux1
    real(r8) :: error

    do el = 1,num_elements

       site_mass => currentSite%mass_balance(el)
       curr_litt  => currentPatch%litter(el)
       new_litt  => newPatch%litter(el)

       ! Distribute the fragmentation litter flux rates. This is only used for diagnostics
       ! at this point.  Litter fragmentation has already been passed to the output
       ! boundary flux arrays.

       do c = 1,ncwd 
          new_litt%ag_cwd_frag(c) = new_litt%ag_cwd_frag(c) + &
               curr_litt%ag_cwd_frag(c) * patch_site_areadis/newPatch%area
          
          do sl=1,currentSite%nlevsoil
             new_litt%bg_cwd_frag(c,sl) = new_litt%bg_cwd_frag(c,sl) + &
                   curr_litt%bg_cwd_frag(c,sl) * patch_site_areadis/newPatch%area
          end do
       enddo
       
       do dcmpy = 1,ndcmpy

          new_litt%leaf_fines_frag(dcmpy) = new_litt%leaf_fines_frag(dcmpy) + &
               curr_litt%leaf_fines_frag(dcmpy) * patch_site_areadis/newPatch%area
          
          do sl=1,currentSite%nlevsoil
             new_litt%root_fines_frag(dcmpy,sl) = new_litt%root_fines_frag(dcmpy,sl) + &
                   curr_litt%root_fines_frag(dcmpy,sl) * patch_site_areadis/newPatch%area
          end do
          
       enddo

       do pft = 1,numpft
          
          new_litt%seed_decay(pft) = new_litt%seed_decay(pft) + &
               curr_litt%seed_decay(pft)*patch_site_areadis/newPatch%area

          new_litt%seed_germ_decay(pft) = new_litt%seed_germ_decay(pft) + &
               curr_litt%seed_germ_decay(pft)*patch_site_areadis/newPatch%area
          
       end do

       ! -----------------------------------------------------------------------------
       ! Distribute the existing litter that was already in place on the donor
       ! patch.  Some of this burns and is sent to the atmosphere, and some goes to the 
       ! litter stocks of the newly created patch. ALso, some may be retained in the 
       ! donor patch.
       !
       ! This routine handles litter transfer for all types. Note that some of the
       ! transfer may burn. If this routine is being called for a tree-fall
       ! or logging disturbance, it is assumed that the burned_masses should come
       ! out to zero.
       ! -----------------------------------------------------------------------------

       ! If/when sending litter fluxes to the old patch, we divide the total 
       ! mass sent to that patch, by the area it will have remaining
       ! after it donates area.
       ! i.e. subtract the area it is donating.
       
       remainder_area = currentPatch%area - patch_site_areadis

       ! Calculate the fraction of litter to be retained versus donated
       ! vis-a-vis the new and donor patch

       retain_frac = (1.0_r8-existing_litt_localization) * &
             remainder_area/(newPatch%area+remainder_area)
       donate_frac = 1.0_r8-retain_frac
        
       if(remainder_area > rsnbl_math_prec) then
           retain_m2 = retain_frac/remainder_area
           donate_m2 = (1.0_r8-retain_frac)/newPatch%area
       else
           retain_m2 = 0._r8
           donate_m2 = 1.0_r8/newPatch%area
       end if


       if (debug) then
          burn_flux0    = site_mass%burn_flux_to_atm
          litter_stock0 = curr_litt%GetTotalLitterMass()*currentPatch%area + & 
                          new_litt%GetTotalLitterMass()*newPatch%area
       end if

       do c = 1,ncwd
             
          ! Transfer above ground CWD
          donatable_mass     = curr_litt%ag_cwd(c) * patch_site_areadis * &
                               (1._r8 - currentPatch%burnt_frac_litter(c))

          burned_mass        = curr_litt%ag_cwd(c) * patch_site_areadis * &
                               currentPatch%burnt_frac_litter(c)
 
          new_litt%ag_cwd(c) = new_litt%ag_cwd(c) + donatable_mass*donate_m2
          curr_litt%ag_cwd(c) = curr_litt%ag_cwd(c) + donatable_mass*retain_m2

          site_mass%burn_flux_to_atm = site_mass%burn_flux_to_atm + burned_mass
             
          ! Transfer below ground CWD (none burns)
          
          do sl = 1,currentSite%nlevsoil
             donatable_mass         = curr_litt%bg_cwd(c,sl) * patch_site_areadis
             new_litt%bg_cwd(c,sl)  = new_litt%bg_cwd(c,sl) + donatable_mass*donate_m2
             curr_litt%bg_cwd(c,sl) = curr_litt%bg_cwd(c,sl) + donatable_mass*retain_m2
          end do
          
       enddo
          
       do dcmpy=1,ndcmpy

           ! Transfer leaf fines
           donatable_mass           = curr_litt%leaf_fines(dcmpy) * patch_site_areadis * &
                                      (1._r8 - currentPatch%burnt_frac_litter(dl_sf))

           burned_mass              = curr_litt%leaf_fines(dcmpy) * patch_site_areadis * &
                                      currentPatch%burnt_frac_litter(dl_sf)

           new_litt%leaf_fines(dcmpy) = new_litt%leaf_fines(dcmpy) + donatable_mass*donate_m2
           curr_litt%leaf_fines(dcmpy) = curr_litt%leaf_fines(dcmpy) + donatable_mass*retain_m2
           
           site_mass%burn_flux_to_atm = site_mass%burn_flux_to_atm + burned_mass
           
           ! Transfer root fines (none burns)
           do sl = 1,currentSite%nlevsoil
               donatable_mass = curr_litt%root_fines(dcmpy,sl) * patch_site_areadis             
               new_litt%root_fines(dcmpy,sl) = new_litt%root_fines(dcmpy,sl) + donatable_mass*donate_m2
               curr_litt%root_fines(dcmpy,sl) = curr_litt%root_fines(dcmpy,sl) + donatable_mass*retain_m2
          end do
          
       end do
             
       do pft = 1,numpft

          ! Transfer seeds (currently we don't burn seeds)
          donatable_mass = curr_litt%seed(pft) * patch_site_areadis

          new_litt%seed(pft) = new_litt%seed(pft) + donatable_mass * donate_m2
          curr_litt%seed(pft) = curr_litt%seed(pft) + donatable_mass * retain_m2
          
          donatable_mass = curr_litt%seed_germ(pft) * patch_site_areadis

          new_litt%seed_germ(pft) = new_litt%seed_germ(pft) + donatable_mass * donate_m2
          curr_litt%seed_germ(pft) = curr_litt%seed_germ(pft) + donatable_mass * retain_m2
          
       enddo

       ! --------------------------------------------------------------------------
       ! Mass conservation check, set debug=.true. if mass imbalances in 
       ! EDMainMod start triggering.
       ! --------------------------------------------------------------------------
       if (debug) then
          burn_flux1    = site_mass%burn_flux_to_atm
          litter_stock1 = curr_litt%GetTotalLitterMass()*remainder_area + & 
                          new_litt%GetTotalLitterMass()*newPatch%area
          error = (litter_stock1 - litter_stock0) + (burn_flux1-burn_flux0)
          if(abs(error)>1.e-8_r8) then
             write(fates_log(),*) 'non trivial carbon mass balance error in litter transfer'
             write(fates_log(),*) 'abs error: ',error
             call endrun(msg=errMsg(sourcefile, __LINE__))
          end if
       end if


    end do

    return
  end subroutine TransLitterNewPatch

  ! ============================================================================

  subroutine fire_litter_fluxes(currentSite, currentPatch, &
       newPatch, patch_site_areadis, bc_in)
    !
    ! !DESCRIPTION:
    !  CWD pool burned by a fire. 
    !  Carbon going from burned trees into CWD pool
    !  Burn parts of trees that don't die in fire
    !  Burn live grasses and kill them. 
    !  Note: The number density of living plants in the donating patch (currentPatch)
    !        has not been scaled down by area yet. That happens after this routine.

    !
    ! !USES:
    use SFParamsMod,          only : SF_VAL_CWD_FRAC
    !
    ! !ARGUMENTS:
    type(ed_site_type)  , intent(inout), target :: currentSite
    type(fates_patch_type) , intent(inout), target :: currentPatch   ! Donor Patch
    type(fates_patch_type) , intent(inout), target :: newPatch   ! New Patch
    real(r8)            , intent(in)            :: patch_site_areadis ! Area being donated
    type(bc_in_type)    , intent(in)            :: bc_in
    
    !
    ! !LOCAL VARIABLES:

    type(fates_cohort_type), pointer      :: currentCohort
    type(litter_type), pointer         :: new_litt
    type(litter_type), pointer         :: curr_litt
    type(site_massbal_type), pointer   :: site_mass
    type(elem_diag_type), pointer      :: elflux_diags

    real(r8) :: donatable_mass       ! non-burned litter mass provided by the donor [kg]
                                     ! some may or may not be retained by the donor
    real(r8) :: burned_mass          ! the mass of litter that was supposed to be provided
                                     ! by the donor, but was burned [kg]
    real(r8) :: remainder_area       ! current patch's remaining area after donation [m2]
    real(r8) :: retain_frac          ! the fraction of litter mass retained by the donor patch
    real(r8) :: bcroot               ! amount of below ground coarse root per cohort kg
    real(r8) :: bstem                ! amount of above ground stem biomass per cohort kg
    real(r8) :: leaf_burn_frac       ! fraction of leaves burned 
    real(r8) :: leaf_m               ! leaf mass [kg]
    real(r8) :: fnrt_m               ! fineroot mass [kg]
    real(r8) :: sapw_m               ! sapwood mass [kg]
    real(r8) :: store_m              ! storage mass [kg]
    real(r8) :: struct_m             ! structure mass [kg]
    real(r8) :: repro_m              ! Reproductive mass (seeds/flowers) [kg]
    real(r8) :: num_dead_trees       ! total number of dead trees passed in with the burn area
    real(r8) :: num_live_trees       ! total number of live trees passed in with the burn area
    real(r8) :: donate_m2            ! area normalization for litter mass destined to new patch [m-2]
    real(r8) :: retain_m2            ! area normalization for litter mass staying in donor patch [m-2]
    real(r8) :: dcmpy_frac           ! fraction of mass going to each decomposability partition
    integer  :: el                   ! element loop index
    integer  :: sl                   ! soil layer index
    integer  :: c                    ! loop index for coarse woody debris pools
    integer  :: pft                  ! loop index for plant functional types
    integer  :: dcmpy                ! loop index for decomposability pool
    integer  :: element_id           ! parteh compatible global element index
    real(r8) :: SF_val_CWD_frac_adj(4) !Updated wood partitioning to CWD based on dbh
    !---------------------------------------------------------------------

    ! Only do this if there was a fire in this actual patch. 
    if ( currentPatch%fire  ==  ifalse ) return

    ! If plant hydraulics are turned on, account for water leaving the plant-soil
    ! mass balance through the dead trees
    if (hlm_use_planthydro == itrue) then
       currentCohort => currentPatch%shortest
       do while(associated(currentCohort))
          num_dead_trees  = (currentCohort%fire_mort * &
                currentCohort%n*patch_site_areadis/currentPatch%area)
          call AccumulateMortalityWaterStorage(currentSite,currentCohort,num_dead_trees)
          currentCohort => currentCohort%taller
       end do
    end if


    ! If/when sending litter fluxes to the donor patch, we divide the total 
    ! mass sent to that patch, by the area it will have remaining
    ! after it donates area.
    ! i.e. subtract the area it is donating.
    
    remainder_area = currentPatch%area - patch_site_areadis
   
    ! Calculate the fraction of litter to be retained versus donated
    ! vis-a-vis the new and donor patch (if the area remaining
    ! in the original donor patch is small, don't bother 
    ! retaining anything.)
    retain_frac = (1.0_r8-burn_localization) * &
          remainder_area/(newPatch%area+remainder_area)

    if(remainder_area > rsnbl_math_prec) then
        retain_m2 = retain_frac/remainder_area
        donate_m2 = (1.0_r8-retain_frac)/newPatch%area
    else
        retain_m2 = 0._r8
        donate_m2 = 1.0_r8/newPatch%area
    end if

    do el = 1,num_elements
       
       element_id = element_list(el)
       site_mass  => currentSite%mass_balance(el)
       elflux_diags => currentSite%flux_diags%elem(el)
       curr_litt  => currentPatch%litter(el)      ! Litter pool of "current" patch
       new_litt   => newPatch%litter(el)          ! Litter pool of "new" patch
       
       ! -----------------------------------------------------------------------------
       ! PART 1) Handle mass fluxes associated with plants that died in the fire. This
       ! includes transfer of non burned plant material to litter, and the burned
       ! part to the atmosphere.
       ! ------------------------------------------------------------------------------

       currentCohort => currentPatch%shortest
       do while(associated(currentCohort))
          
             pft = currentCohort%pft

             ! Number of trees that died because of the fire, per m2 of ground. 
             ! Divide their litter into the four litter streams, and spread 
             ! across ground surface. 
             ! -----------------------------------------------------------------------

             fnrt_m   = currentCohort%prt%GetState(fnrt_organ, element_id)
             store_m  = currentCohort%prt%GetState(store_organ, element_id)
             repro_m  = currentCohort%prt%GetState(repro_organ, element_id)
          
             if (prt_params%woody(currentCohort%pft) == itrue) then
                ! Assumption: for woody plants fluxes from deadwood and sapwood go together in CWD pool
                leaf_m          = currentCohort%prt%GetState(leaf_organ,element_id)
                sapw_m          = currentCohort%prt%GetState(sapw_organ,element_id)
                struct_m        = currentCohort%prt%GetState(struct_organ,element_id)
             else
                ! for non-woody plants all stem fluxes go into the same leaf litter pool
                leaf_m          = currentCohort%prt%GetState(leaf_organ,element_id) + &
                     currentCohort%prt%GetState(sapw_organ,element_id) + &
                     currentCohort%prt%GetState(struct_organ,element_id)
                sapw_m          = 0._r8
                struct_m        = 0._r8
             end if


             ! Absolute number of dead trees being transfered in with the donated area
             num_dead_trees = (currentCohort%fire_mort*currentCohort%n * &
                               patch_site_areadis/currentPatch%area)

             ! Contribution of dead trees to leaf litter
             donatable_mass = num_dead_trees * (leaf_m+repro_m) * &
                              (1.0_r8-currentCohort%fraction_crown_burned)

             ! Contribution of dead trees to leaf burn-flux
             burned_mass  = num_dead_trees * (leaf_m+repro_m) * currentCohort%fraction_crown_burned

             do dcmpy=1,ndcmpy
                 dcmpy_frac = GetDecompyFrac(pft,leaf_organ,dcmpy)
                 new_litt%leaf_fines(dcmpy) = new_litt%leaf_fines(dcmpy) + &
                                              donatable_mass*donate_m2*dcmpy_frac
                 curr_litt%leaf_fines(dcmpy) = curr_litt%leaf_fines(dcmpy) + &
                                               donatable_mass*retain_m2*dcmpy_frac
             end do

             site_mass%burn_flux_to_atm = site_mass%burn_flux_to_atm + burned_mass

             
             
             call set_root_fraction(currentSite%rootfrac_scr, pft, currentSite%zi_soil, &
                  bc_in%max_rooting_depth_index_col)

             ! Contribution of dead trees to root litter (no root burn flux to atm)
             do dcmpy=1,ndcmpy
                 dcmpy_frac = GetDecompyFrac(pft,fnrt_organ,dcmpy)
                 do sl = 1,currentSite%nlevsoil
                     donatable_mass = num_dead_trees * (fnrt_m+store_m) * currentSite%rootfrac_scr(sl)
                     new_litt%root_fines(dcmpy,sl) = new_litt%root_fines(dcmpy,sl) + &
                                                     donatable_mass*donate_m2*dcmpy_frac
                     curr_litt%root_fines(dcmpy,sl) = curr_litt%root_fines(dcmpy,sl) + &
                                                      donatable_mass*retain_m2*dcmpy_frac
                 end do
             end do

             ! Track as diagnostic fluxes
             elflux_diags%surf_fine_litter_input(pft) = &
                  elflux_diags%surf_fine_litter_input(pft) + &
                  num_dead_trees * (leaf_m+repro_m) * (1.0_r8-currentCohort%fraction_crown_burned)

             elflux_diags%root_litter_input(pft) = &
                  elflux_diags%root_litter_input(pft) + &
                  (fnrt_m + store_m) * num_dead_trees

             ! coarse root biomass per tree
             bcroot = (sapw_m + struct_m) * (1.0_r8 - prt_params%allom_agb_frac(pft) )

             ! below ground coarse woody debris from burned trees

             !adjust the how wood is partitioned between the cwd classes based on cohort dbh
	     call adjust_SF_CWD_frac(currentCohort%dbh,ncwd,SF_val_CWD_frac,SF_val_CWD_frac_adj)

             do c = 1,ncwd
                do sl = 1,currentSite%nlevsoil
                   donatable_mass =  num_dead_trees * SF_val_CWD_frac_adj(c) * &
                         bcroot * currentSite%rootfrac_scr(sl)

                   new_litt%bg_cwd(c,sl) = new_litt%bg_cwd(c,sl) + &
                         donatable_mass * donate_m2
                   curr_litt%bg_cwd(c,sl) = curr_litt%bg_cwd(c,sl) + &
                         donatable_mass * retain_m2

                   ! track diagnostics
                   elflux_diags%cwd_bg_input(c) = &
                        elflux_diags%cwd_bg_input(c) + &
                        donatable_mass
                enddo
             end do

             ! stem biomass per tree
             bstem  = (sapw_m + struct_m) * prt_params%allom_agb_frac(pft)

             ! Above ground coarse woody debris from twigs and small branches
             ! a portion of this pool may burn
             do c = 1,ncwd
                 donatable_mass = num_dead_trees * SF_val_CWD_frac_adj(c) * bstem
                 if (c == 1 .or. c == 2) then
                      donatable_mass = donatable_mass * (1.0_r8-currentCohort%fraction_crown_burned)
                      burned_mass = num_dead_trees * SF_val_CWD_frac_adj(c) * bstem * &
                      currentCohort%fraction_crown_burned
                      site_mass%burn_flux_to_atm = site_mass%burn_flux_to_atm + burned_mass
                endif
                new_litt%ag_cwd(c) = new_litt%ag_cwd(c) + donatable_mass * donate_m2
                curr_litt%ag_cwd(c) = curr_litt%ag_cwd(c) + donatable_mass * retain_m2
                elflux_diags%cwd_ag_input(c) = elflux_diags%cwd_ag_input(c) + donatable_mass
             enddo


            currentCohort => currentCohort%taller
        enddo
    end do
    
    return
  end subroutine fire_litter_fluxes

  ! ============================================================================

  subroutine mortality_litter_fluxes(currentSite, currentPatch, &
       newPatch, patch_site_areadis,bc_in)
    !
    ! !DESCRIPTION:
    ! Carbon going from mortality associated with disturbance into CWD pools. 
    ! By "associated with disturbance", this includes tree death that
    ! forms gaps, as well as tree death due to impacts from those trees.
    !
    ! We calculate the fraction of litter to be retained versus donated
    ! vis-a-vis the new and donor patch. At this step, we have not
    ! yet removed the area from the pre-existing patch (currentPatch),
    ! so we pre-compute "remainder_area", which is the soon-to-be
    ! area of the patch once disturbance is completed.
    !
    ! !USES:
    use EDParamsMod,  only : ED_val_understorey_death
    use SFParamsMod,  only : SF_val_cwd_frac
    !
    ! !ARGUMENTS:
    type(ed_site_type)  , intent(inout), target :: currentSite 
    type(fates_patch_type) , intent(inout), target :: currentPatch
    type(fates_patch_type) , intent(inout), target :: newPatch
    real(r8)            , intent(in)            :: patch_site_areadis
    type(bc_in_type)    , intent(in)            :: bc_in
    !
    ! !LOCAL VARIABLES:
    type(fates_cohort_type), pointer      :: currentCohort
    type(litter_type), pointer         :: new_litt
    type(litter_type), pointer         :: curr_litt
    type(site_massbal_type), pointer   :: site_mass
    type(elem_diag_type), pointer      :: elflux_diags

    real(r8) :: remainder_area       ! amount of area remaining in patch after donation
    real(r8) :: num_dead
    real(r8) :: donatable_mass       ! mass of donatable litter [kg]
    real(r8) :: leaf_m               ! leaf mass [kg]
    real(r8) :: fnrt_m               ! fineroot mass [kg]
    real(r8) :: sapw_m               ! sapwood mass [kg]
    real(r8) :: store_m              ! storage mass [kg]
    real(r8) :: struct_m             ! structure mass [kg]
    real(r8) :: repro_m              ! reproductive mass [kg]
    real(r8) :: retain_frac          ! Fraction of mass to be retained
    real(r8) :: donate_frac          ! Fraction of mass to be donated
    real(r8) :: donate_m2            ! area normalization for litter mass destined to new patch [m-2]
    real(r8) :: retain_m2            ! area normalization for litter mass destined to old patch [m-2]
    real(r8) :: ag_wood              ! Total above ground mass in wood [kg]
    real(r8) :: bg_wood              ! Total bg mass in wood [kg]
    real(r8) :: seed_mass            ! Total seed mass generated from storage death [kg]
    integer  :: pft                  ! plant functional type index
    integer  :: dcmpy                ! decomposability index
    integer  :: c                    ! coarse woody debris pool index
    integer  :: el                   ! element loop index
    integer  :: sl                   ! soil layer index
    integer  :: element_id           ! parteh compatible global element index
    real(r8) :: dcmpy_frac           ! decomposability fraction
    real(r8) :: SF_val_CWD_frac_adj(4) !Updated wood partitioning to CWD based on dbh
    !---------------------------------------------------------------------

    remainder_area = currentPatch%area - patch_site_areadis
    
    retain_frac = (1.0_r8-treefall_localization) * &
         remainder_area/(newPatch%area+remainder_area)
    donate_frac = 1.0_r8-retain_frac
    
    if(remainder_area > rsnbl_math_prec) then
       retain_m2 = retain_frac/remainder_area
       donate_m2 = (1.0_r8-retain_frac)/newPatch%area
    else
       retain_m2 = 0._r8
       donate_m2 = 1._r8/newPatch%area
    end if


    do el = 1,num_elements
       
       element_id = element_list(el)
       site_mass  => currentSite%mass_balance(el)
       elflux_diags => currentSite%flux_diags%elem(el)
       curr_litt  => currentPatch%litter(el)   ! Litter pool of "current" patch
       new_litt   => newPatch%litter(el)       ! Litter pool of "new" patch

       currentCohort => currentPatch%shortest
       do while(associated(currentCohort))       

          pft = currentCohort%pft
   
          fnrt_m   = currentCohort%prt%GetState(fnrt_organ, element_id)
          store_m  = currentCohort%prt%GetState(store_organ, element_id)
          repro_m  = currentCohort%prt%GetState(repro_organ, element_id)

          if (prt_params%woody(currentCohort%pft) == itrue) then
             ! Assumption: for woody plants fluxes from deadwood and sapwood go together in CWD pool
             leaf_m          = currentCohort%prt%GetState(leaf_organ,element_id)
             sapw_m          = currentCohort%prt%GetState(sapw_organ,element_id)
             struct_m        = currentCohort%prt%GetState(struct_organ,element_id)
          else
             ! for non-woody plants all stem fluxes go into the same leaf litter pool
             leaf_m          = currentCohort%prt%GetState(leaf_organ,element_id) + &
                     currentCohort%prt%GetState(sapw_organ,element_id) + &
                     currentCohort%prt%GetState(struct_organ,element_id)
             sapw_m          = 0._r8
             struct_m        = 0._r8
          end if

          if(currentCohort%canopy_layer == 1)then

             ! Upper canopy trees. The total dead is based on their disturbance
             ! generating mortality rate.
             
             num_dead = currentCohort%n * min(1.0_r8,currentCohort%dmort * &
                   hlm_freq_day * fates_mortality_disturbance_fraction)
             
          elseif(prt_params%woody(pft) == itrue) then
             
             ! Understorey trees. The total dead is based on their survivorship
             ! function, and the total area of disturbance.
             
             num_dead = ED_val_understorey_death * currentCohort%n * &
                   (patch_site_areadis/currentPatch%area) 

          else
             
             ! The only thing left is uderstory grasses. These guys aren't
             ! killed by tree-fall disturbance events.

             num_dead = 0._r8
             
          end if

          ! Update water balance by removing dead plant water
          ! but only do this once (use the carbon element id)
          if( (element_id == carbon12_element) .and. &
              (hlm_use_planthydro == itrue) ) then
              call AccumulateMortalityWaterStorage(currentSite,currentCohort, num_dead)
          end if
          
          ! Transfer leaves of dying trees to leaf litter (includes seeds too)
          do dcmpy=1,ndcmpy
              dcmpy_frac = GetDecompyFrac(pft,leaf_organ,dcmpy)
              new_litt%leaf_fines(dcmpy) = new_litt%leaf_fines(dcmpy) + &
                    num_dead*(leaf_m+repro_m)*donate_m2*dcmpy_frac
              
              curr_litt%leaf_fines(dcmpy) = curr_litt%leaf_fines(dcmpy) + &
                    num_dead*(leaf_m+repro_m)*retain_m2*dcmpy_frac
          end do
                 
          ! Pre-calculate Structural and sapwood, below and above ground, total mass [kg]
          ag_wood = num_dead * (struct_m + sapw_m) * prt_params%allom_agb_frac(pft)
          bg_wood = num_dead * (struct_m + sapw_m) * (1.0_r8-prt_params%allom_agb_frac(pft))
          
          call set_root_fraction(currentSite%rootfrac_scr, pft, currentSite%zi_soil, &
               bc_in%max_rooting_depth_index_col)

          ! Adjust how wood is partitioned between the cwd classes based on cohort dbh
	  call adjust_SF_CWD_frac(currentCohort%dbh,ncwd,SF_val_CWD_frac,SF_val_CWD_frac_adj)

          do c=1,ncwd
             
             ! Transfer wood of dying trees to AG CWD pools
             new_litt%ag_cwd(c) = new_litt%ag_cwd(c) + ag_wood * &
                    SF_val_CWD_frac_adj(c) * donate_m2

             curr_litt%ag_cwd(c) = curr_litt%ag_cwd(c) + ag_wood * &
                   SF_val_CWD_frac_adj(c) * retain_m2
             
             ! Transfer wood of dying trees to BG CWD pools
             do sl = 1,currentSite%nlevsoil
                new_litt%bg_cwd(c,sl) = new_litt%bg_cwd(c,sl) + bg_wood * &
                       currentSite%rootfrac_scr(sl) * SF_val_CWD_frac_adj(c) * &
                       donate_m2

                curr_litt%bg_cwd(c,sl) = curr_litt%bg_cwd(c,sl) + bg_wood * &
                      currentSite%rootfrac_scr(sl) * SF_val_CWD_frac_adj(c) * &
                      retain_m2
             end do
          end do

          ! Transfer fine roots of dying trees to below ground litter pools
          do dcmpy=1,ndcmpy
              dcmpy_frac = GetDecompyFrac(pft,fnrt_organ,dcmpy)
              do sl=1,currentSite%nlevsoil
                  new_litt%root_fines(dcmpy,sl) = new_litt%root_fines(dcmpy,sl) + &
                        num_dead * currentSite%rootfrac_scr(sl) * &
                        (fnrt_m + store_m*(1.0_r8-EDPftvarcon_inst%allom_frbstor_repro(pft))) * &
                        donate_m2 * dcmpy_frac
                  
                  curr_litt%root_fines(dcmpy,sl) = curr_litt%root_fines(dcmpy,sl) + &
                        num_dead * currentSite%rootfrac_scr(sl) * &
                        (fnrt_m + store_m*(1.0_r8-EDPftvarcon_inst%allom_frbstor_repro(pft))) * &
                        retain_m2 * dcmpy_frac
              end do
          end do
              
          ! Transfer some of the storage that is shunted to reproduction
          ! upon death, to the seed-pool. This is was designed for grasses,
          ! but it is possible that some trees may utilize this behavior too

          seed_mass = num_dead * store_m * EDPftvarcon_inst%allom_frbstor_repro(pft)

          ! SEED DISTRIBUTION IS BREAKING MASS CONSERVATION RIGHT NOW...
!          call DistributeSeeds(currentSite,seed_mass,el,pft)

          new_litt%seed(pft) = new_litt%seed(pft) + seed_mass * donate_m2
          curr_litt%seed(pft) = curr_litt%seed(pft) + seed_mass * retain_m2
          
          ! track diagnostic fluxes
          do c=1,ncwd
             elflux_diags%cwd_ag_input(c) = & 
                  elflux_diags%cwd_ag_input(c) + SF_val_CWD_frac_adj(c) * ag_wood
             
             elflux_diags%cwd_bg_input(c) = &
                  elflux_diags%cwd_bg_input(c) + SF_val_CWD_frac_adj(c) * bg_wood
          end do

          elflux_diags%surf_fine_litter_input(pft) = elflux_diags%surf_fine_litter_input(pft) + &
               num_dead*(leaf_m + repro_m)

          elflux_diags%root_litter_input(pft) = elflux_diags%root_litter_input(pft) + & 
               num_dead * (fnrt_m + store_m*(1.0_r8-EDPftvarcon_inst%allom_frbstor_repro(pft)))
          

          
          currentCohort => currentCohort%taller      
       enddo !currentCohort         

    enddo


    return
  end subroutine mortality_litter_fluxes

    ! ============================================================================

  subroutine landusechange_litter_fluxes(currentSite, currentPatch, &
       newPatch, patch_site_areadis, bc_in, &
       clearing_matrix_element)
    !
    ! !DESCRIPTION:
    !  CWD pool from land use change.
    !  Carbon going from felled trees into CWD pool
    !  Either kill everything or nothing on disturbed land, depending on clearing matrix
    !
    ! !USES:
    use SFParamsMod,          only : SF_VAL_CWD_FRAC
    !
    ! !ARGUMENTS:
    type(ed_site_type)     , intent(inout), target :: currentSite
    type(fates_patch_type) , intent(inout), target :: currentPatch   ! Donor Patch
    type(fates_patch_type) , intent(inout), target :: newPatch   ! New Patch
    real(r8)               , intent(in)            :: patch_site_areadis ! Area being donated
    type(bc_in_type)       , intent(in)            :: bc_in
    logical                , intent(in)            :: clearing_matrix_element ! whether or not to clear vegetation

    !
    ! !LOCAL VARIABLES:

    type(fates_cohort_type), pointer      :: currentCohort
    type(litter_type), pointer         :: new_litt
    type(litter_type), pointer         :: curr_litt
    type(site_massbal_type), pointer   :: site_mass
    type(elem_diag_type), pointer      :: elflux_diags

    real(r8) :: donatable_mass       ! non-burned litter mass provided by the donor [kg]
                                     ! some may or may not be retained by the donor
    real(r8) :: burned_mass          ! the mass of litter that was supposed to be provided
                                     ! by the donor, but was burned [kg]
    real(r8) :: remainder_area       ! current patch's remaining area after donation [m2]
    real(r8) :: retain_frac          ! the fraction of litter mass retained by the donor patch
    real(r8) :: bcroot               ! amount of below ground coarse root per cohort kg
    real(r8) :: bstem                ! amount of above ground stem biomass per cohort kg
    real(r8) :: leaf_burn_frac       ! fraction of leaves burned
    real(r8) :: leaf_m               ! leaf mass [kg]
    real(r8) :: fnrt_m               ! fineroot mass [kg]
    real(r8) :: sapw_m               ! sapwood mass [kg]
    real(r8) :: store_m              ! storage mass [kg]
    real(r8) :: struct_m             ! structure mass [kg]
    real(r8) :: repro_m              ! Reproductive mass (seeds/flowers) [kg]
    real(r8) :: num_dead_trees       ! total number of dead trees passed in with the burn area
    real(r8) :: num_live_trees       ! total number of live trees passed in with the burn area
    real(r8) :: donate_m2            ! area normalization for litter mass destined to new patch [m-2]
    real(r8) :: retain_m2            ! area normalization for litter mass staying in donor patch [m-2]
    real(r8) :: dcmpy_frac           ! fraction of mass going to each decomposability partition
    integer  :: el                   ! element loop index
    integer  :: sl                   ! soil layer index
    integer  :: c                    ! loop index for coarse woody debris pools
    integer  :: pft                  ! loop index for plant functional types
    integer  :: dcmpy                ! loop index for decomposability pool
    integer  :: element_id           ! parteh compatible global element index
    real(r8) :: trunk_product_site   ! flux of carbon in trunk products exported off site      [ kgC/site ]
                                     ! (note we are accumulating over the patch, but scale is site level)
    real(r8) :: woodproduct_mass     ! mass that ends up in wood products [kg]

    !---------------------------------------------------------------------

    clear_veg_if: if (clearing_matrix_element) then

       ! If plant hydraulics are turned on, account for water leaving the plant-soil
       ! mass balance through the dead trees
       if (hlm_use_planthydro == itrue) then
          currentCohort => currentPatch%shortest
          do while(associated(currentCohort))
             num_dead_trees  = (currentCohort%n*patch_site_areadis/currentPatch%area)
             call AccumulateMortalityWaterStorage(currentSite,currentCohort,num_dead_trees)
             currentCohort => currentCohort%taller
          end do
       end if


       ! If/when sending litter fluxes to the donor patch, we divide the total 
       ! mass sent to that patch, by the area it will have remaining
       ! after it donates area.
       ! i.e. subtract the area it is donating.

       remainder_area = currentPatch%area - patch_site_areadis

       ! Calculate the fraction of litter to be retained versus donated
       ! vis-a-vis the new and donor patch (if the area remaining
       ! in the original donor patch is small, don't bother
       ! retaining anything.)
       retain_frac = (1.0_r8-landusechange_localization) * &
            remainder_area/(newPatch%area+remainder_area)

       if(remainder_area > rsnbl_math_prec) then
          retain_m2 = retain_frac/remainder_area
          donate_m2 = (1.0_r8-retain_frac)/newPatch%area
       else
          retain_m2 = 0._r8
          donate_m2 = 1.0_r8/newPatch%area
       end if

       do el = 1,num_elements

          ! Zero some site level accumulator diagnsotics
          trunk_product_site  = 0.0_r8

          element_id = element_list(el)
          site_mass  => currentSite%mass_balance(el)
          elflux_diags => currentSite%flux_diags%elem(el)
          curr_litt  => currentPatch%litter(el)      ! Litter pool of "current" patch
          new_litt   => newPatch%litter(el)          ! Litter pool of "new" patch

          ! -----------------------------------------------------------------------------
          ! PART 1) Handle mass fluxes associated with plants that died in the land use transition
          ! ------------------------------------------------------------------------------

          currentCohort => currentPatch%shortest
          do while(associated(currentCohort))

             pft = currentCohort%pft

             ! Number of trees that died because of the land use transition, per m2 of ground.
             ! Divide their litter into the four litter streams, and spread
             ! across ground surface.
             ! -----------------------------------------------------------------------

             fnrt_m   = currentCohort%prt%GetState(fnrt_organ, element_id)
             store_m  = currentCohort%prt%GetState(store_organ, element_id)
             repro_m  = currentCohort%prt%GetState(repro_organ, element_id)

             if (prt_params%woody(currentCohort%pft) == itrue) then
                ! Assumption: for woody plants fluxes from deadwood and sapwood go together in CWD pool
                leaf_m          = currentCohort%prt%GetState(leaf_organ,element_id)
                sapw_m          = currentCohort%prt%GetState(sapw_organ,element_id)
                struct_m        = currentCohort%prt%GetState(struct_organ,element_id)
             else
                ! for non-woody plants all stem fluxes go into the same leaf litter pool
                leaf_m          = currentCohort%prt%GetState(leaf_organ,element_id) + &
                     currentCohort%prt%GetState(sapw_organ,element_id) + &
                     currentCohort%prt%GetState(struct_organ,element_id)
                sapw_m          = 0._r8
                struct_m        = 0._r8
             end if


             ! Absolute number of dead trees being transfered in with the donated area
             num_dead_trees = (currentCohort%n * &
                  patch_site_areadis/currentPatch%area)

             ! Contribution of dead trees to leaf litter
             donatable_mass = num_dead_trees * (leaf_m+repro_m) * &
                  (1.0_r8-EDPftvarcon_inst%landusechange_frac_burned(pft))

             ! Contribution of dead trees to leaf burn-flux
             burned_mass  = num_dead_trees * (leaf_m+repro_m) * EDPftvarcon_inst%landusechange_frac_burned(pft)

             do dcmpy=1,ndcmpy
                dcmpy_frac = GetDecompyFrac(pft,leaf_organ,dcmpy)
                new_litt%leaf_fines(dcmpy) = new_litt%leaf_fines(dcmpy) + &
                     donatable_mass*donate_m2*dcmpy_frac
                curr_litt%leaf_fines(dcmpy) = curr_litt%leaf_fines(dcmpy) + &
                     donatable_mass*retain_m2*dcmpy_frac
             end do

             site_mass%burn_flux_to_atm = site_mass%burn_flux_to_atm + burned_mass
             
             call set_root_fraction(currentSite%rootfrac_scr, pft, currentSite%zi_soil, &
                  bc_in%max_rooting_depth_index_col)

             ! Contribution of dead trees to root litter (no root burn flux to atm)
             do dcmpy=1,ndcmpy
                dcmpy_frac = GetDecompyFrac(pft,fnrt_organ,dcmpy)
                do sl = 1,currentSite%nlevsoil
                   donatable_mass = num_dead_trees * (fnrt_m+store_m) * currentSite%rootfrac_scr(sl)
                   new_litt%root_fines(dcmpy,sl) = new_litt%root_fines(dcmpy,sl) + &
                        donatable_mass*donate_m2*dcmpy_frac
                   curr_litt%root_fines(dcmpy,sl) = curr_litt%root_fines(dcmpy,sl) + &
                        donatable_mass*retain_m2*dcmpy_frac
                end do
             end do

             ! Track as diagnostic fluxes
<<<<<<< HEAD
             elflux_diags%surf_fine_litter_input(pft) = &
                  elflux_diags%surf_fine_litter_input(pft) + &
                  num_dead_trees * (leaf_m+repro_m) * (1.0_r8-burn_frac_landusetransition)
=======
             flux_diags%leaf_litter_input(pft) = &
                  flux_diags%leaf_litter_input(pft) + &
                  num_dead_trees * (leaf_m+repro_m) * (1.0_r8-EDPftvarcon_inst%landusechange_frac_burned(pft))
>>>>>>> 825579d0

             elflux_diags%root_litter_input(pft) = &
                  elflux_diags%root_litter_input(pft) + &
                  (fnrt_m + store_m) * num_dead_trees

             ! coarse root biomass per tree
             bcroot = (sapw_m + struct_m) * (1.0_r8 - prt_params%allom_agb_frac(pft) )

             ! below ground coarse woody debris from felled trees
             do c = 1,ncwd
                do sl = 1,currentSite%nlevsoil
                   donatable_mass =  num_dead_trees * SF_val_CWD_frac(c) * &
                        bcroot * currentSite%rootfrac_scr(sl)

                   new_litt%bg_cwd(c,sl) = new_litt%bg_cwd(c,sl) + &
                        donatable_mass * donate_m2
                   curr_litt%bg_cwd(c,sl) = curr_litt%bg_cwd(c,sl) + &
                        donatable_mass * retain_m2

                   ! track diagnostics
                   elflux_diags%cwd_bg_input(c) = &
                        elflux_diags%cwd_bg_input(c) + &
                        donatable_mass
                enddo
             end do

             ! stem biomass per tree
             bstem  = (sapw_m + struct_m) * prt_params%allom_agb_frac(pft)

             ! Above ground coarse woody debris from twigs and small branches
             ! a portion of this pool may burn
             ! a portion may also be carried offsite as wood product
             do c = 1,ncwd
                donatable_mass = num_dead_trees * SF_val_CWD_frac(c) * bstem
                if (c == 1 .or. c == 2) then  ! these pools can burn
                   donatable_mass = donatable_mass * (1.0_r8-EDPftvarcon_inst%landusechange_frac_burned(pft))
                   burned_mass = num_dead_trees * SF_val_CWD_frac(c) * bstem * &
                        EDPftvarcon_inst%landusechange_frac_burned(pft)

                   site_mass%burn_flux_to_atm = site_mass%burn_flux_to_atm + burned_mass
                else ! all other pools can end up as timber products or burn or go to litter
                   donatable_mass = donatable_mass * (1.0_r8-EDPftvarcon_inst%landusechange_frac_exported(pft)) * &
                        (1.0_r8-EDPftvarcon_inst%landusechange_frac_burned(pft))

                   burned_mass = num_dead_trees * SF_val_CWD_frac(c) * bstem * &
                        (1.0_r8-EDPftvarcon_inst%landusechange_frac_exported(pft)) * &
                        EDPftvarcon_inst%landusechange_frac_burned(pft)

                   woodproduct_mass = num_dead_trees * SF_val_CWD_frac(c) * bstem * &
                        EDPftvarcon_inst%landusechange_frac_exported(pft)

                   site_mass%burn_flux_to_atm = site_mass%burn_flux_to_atm + burned_mass

                   trunk_product_site = trunk_product_site + &
                        woodproduct_mass

<<<<<<< HEAD
                   ! Amount of trunk mass exported off site [kg/m2]
                   elflux_diags%exported_harvest = elflux_diags%exported_harvest + &
                        woodproduct_mass * area_inv
                   
                   site_mass%wood_product = site_mass%wood_product + &
=======
                   site_mass%wood_product_landusechange(pft) = site_mass%wood_product_landusechange(pft) + &
>>>>>>> 825579d0
                        woodproduct_mass
                endif
                new_litt%ag_cwd(c) = new_litt%ag_cwd(c) + donatable_mass * donate_m2
                curr_litt%ag_cwd(c) = curr_litt%ag_cwd(c) + donatable_mass * retain_m2
                elflux_diags%cwd_ag_input(c) = elflux_diags%cwd_ag_input(c) + donatable_mass
             enddo

             currentCohort => currentCohort%taller
          enddo

          ! Update the amount of carbon exported from the site through logging.

          if(element_id .eq. carbon12_element) then
             currentSite%resources_management%trunk_product_site  = &
                  currentSite%resources_management%trunk_product_site + &
                  trunk_product_site
          end if


       end do

    end if clear_veg_if
    return
  end subroutine landusechange_litter_fluxes

  ! ============================================================================

  subroutine fuse_patches( csite, bc_in )
    !
    ! !DESCRIPTION:
    !  Decide to fuse patches if their cohort structures are similar           
    !
    ! !USES:
    use EDParamsMod , only : ED_val_patch_fusion_tol
    use EDTypesMod , only : patch_fusion_tolerance_relaxation_increment
    use EDTypesMod , only : max_age_of_second_oldest_patch
    !
    ! !ARGUMENTS:
    type(ed_site_type), intent(inout), target  :: csite
    type(bc_in_type), intent(in)               :: bc_in
    !
    ! !LOCAL VARIABLES:
    type(ed_site_type) , pointer :: currentSite
    type(fates_patch_type), pointer :: currentPatch,tpp,tmpptr
    integer  :: ft,z        !counters for pft and height class
    real(r8) :: norm        !normalized difference between biomass profiles
    real(r8) :: profiletol  !tolerance of patch fusion routine. Starts off high and is reduced if there are too many patches.
    integer  :: nopatches(n_landuse_cats)   !number of patches presently in gridcell
    integer  :: iterate     !switch of patch reduction iteration scheme. 1 to keep going, 0 to stop
    integer  :: fuse_flag   !do patches get fused (1) or not (0).
    integer  :: i_lulabel    !iterator over anthropogenic disturbance categories
    integer  :: i_pftlabel  !nocomp pft iterator
    real(r8) :: primary_land_fraction_beforefusion,primary_land_fraction_afterfusion
    integer  :: pftlabelmin, pftlabelmax
    integer  :: num_bareground_patches
    integer  :: i
    !
    !---------------------------------------------------------------------

    currentSite => csite 

    profiletol = ED_val_patch_fusion_tol

    primary_land_fraction_beforefusion = 0._r8
    primary_land_fraction_afterfusion = 0._r8

    nopatches(1:n_landuse_cats) = 0
    num_bareground_patches = 0
    
    currentPatch => currentSite%youngest_patch
    do while(associated(currentPatch))
       if ( currentPatch%land_use_label .gt. nocomp_bareground_land) then
          nopatches(currentPatch%land_use_label) = &
               nopatches(currentPatch%land_use_label) + 1
       
          if (currentPatch%land_use_label .eq. primaryland) then
             primary_land_fraction_beforefusion = primary_land_fraction_beforefusion + &
                  currentPatch%area * AREA_INV
          endif
       else
          num_bareground_patches = num_bareground_patches + 1
       endif
       currentPatch => currentPatch%older
    enddo

    if (num_bareground_patches .gt. 1 ) then
       write(fates_log(),*) 'somehow there is more than one bare ground patch. this shouldnt have happened.'
       call endrun(msg=errMsg(sourcefile, __LINE__))                
    endif
    
    pftlabelmin = 0
    if ( hlm_use_nocomp .eq. itrue ) then
       pftlabelmax = numpft
    else
       pftlabelmax = 0
    endif

    !---------------------------------------------------------------------!
    ! iterate over land use categories
    !---------------------------------------------------------------------!    

    lulabel_loop: do i_lulabel = 1, n_landuse_cats

       !---------------------------------------------------------------------!
       !  We only really care about fusing patches if nopatches > 1          !
       !---------------------------------------------------------------------!

       iterate = 1

       !---------------------------------------------------------------------!
       !  Keep doing this until nopatches <= maxpatches_by_landuse(i_lulabel)!
       !---------------------------------------------------------------------!

       iterate_eq_1_loop: do while(iterate == 1)

        !---------------------------------------------------------------------!
        ! iterate over nocomp pft labels (if nocomp is false, then this isn't much of a loop)
        !---------------------------------------------------------------------!

        pftlabel_loop: do i_pftlabel = pftlabelmin, pftlabelmax

          !---------------------------------------------------------------------!
          ! Calculate the biomass profile of each patch                         !
          !---------------------------------------------------------------------!  
          currentPatch => currentSite%youngest_patch
          do while(associated(currentPatch))
             call patch_pft_size_profile(currentPatch)
             currentPatch => currentPatch%older
          enddo

          !-------------------------------------------------------------------------------!
          ! Loop round current & target (currentPatch,tpp) patches to assess combinations !
          !-------------------------------------------------------------------------------!   
          currentPatch => currentSite%youngest_patch
          currentpatch_loop: do while(associated(currentPatch))      
             tpp => currentSite%youngest_patch
             tpp_loop: do while(associated(tpp))

                both_associated_if: if(associated(tpp).and.associated(currentPatch))then
                   !--------------------------------------------------------------------!
                   ! only fuse patches whose anthropogenic disturbance category matches !
                   ! that of the outer loop that we are in                              !
                   !--------------------------------------------------------------------!
                   landuse_labels_match_if: if ( tpp%land_use_label .eq. i_lulabel .and. &
                        currentPatch%land_use_label .eq. i_lulabel) then

                    nocomp_pft_labels_match_if: if (hlm_use_nocomp .eq. ifalse .or. &
                         (tpp%nocomp_pft_label .eq. i_pftlabel .and. &
                         currentPatch%nocomp_pft_label .eq. i_pftlabel)) then

                      !--------------------------------------------------------------------------------------------
                      ! The default is to fuse the patches, unless some criteria is met which keeps them separated.
                      ! there are multiple criteria which all need to be met to keep them distinct:
                      ! (a) one of them is younger than the max age at which we force fusion;
                      ! (b) there is more than a threshold (tiny) amount of biomass in at least one of the patches;
                      ! (c) for at least one pft x size class, where there is biomass in that class in at least one patch,
                      ! and the normalized difference between the patches exceeds a threshold.
                      !--------------------------------------------------------------------------------------------

                      fuse_flag = 1
                      different_patches_if: if(currentPatch%patchno /= tpp%patchno) then   !these should be the same patch

                         !-----------------------------------------------------------------------------------
                         ! check to see if both patches are older than the age at which we force them to fuse
                         !-----------------------------------------------------------------------------------

                         maxage_if: if ( tpp%age .le. max_age_of_second_oldest_patch .or. &
                              currentPatch%age .le. max_age_of_second_oldest_patch ) then


                            !------------------------------------------------------------
                            ! the next bit of logic forces fusion of two patches which 
                            ! both have tiny biomass densities. without this,
                            ! fates gives a bunch of really young patches which all have 
                            ! almost no biomass and so don't need to be distinguished 
                            ! from each other. but if force_patchfuse_min_biomass is too big,
                            ! it takes too long for the youngest patch to build up enough 
                            ! biomass to be its own distinct entity, which leads to large 
                            ! oscillations in the patch dynamics and dependent variables.
                            !------------------------------------------------------------

                            patchfuse_min_biomass_if: if &
                                 (sum(currentPatch%pft_agb_profile(:,:)) > force_patchfuse_min_biomass .or. &
                                 sum(tpp%pft_agb_profile(:,:)) > force_patchfuse_min_biomass ) then

                               !---------------------------------------------------------------------!
                               ! Calculate the difference criteria for each pft and dbh class        !
                               !---------------------------------------------------------------------!   

                               pft_loop: do ft = 1,numpft        ! loop over pfts
                                  hgt_bin_loop: do z = 1,n_dbh_bins      ! loop over hgt bins 

                                     !----------------------------------
                                     ! is there biomass in this category?
                                     !----------------------------------

                                     agbprof_gt_zero_if: if &
                                          (currentPatch%pft_agb_profile(ft,z)  > 0.0_r8 .or.  &
                                          tpp%pft_agb_profile(ft,z) > 0.0_r8)then 

                                        !---------------------------------------------------------------------!
                                        ! what is the relative difference in biomass in this category between
                                        ! the two patches?
                                        !---------------------------------------------------------------------!

                                        norm = abs(currentPatch%pft_agb_profile(ft,z) - &
                                             tpp%pft_agb_profile(ft,z))/(0.5_r8 * &
                                             &(currentPatch%pft_agb_profile(ft,z) + tpp%pft_agb_profile(ft,z)))

                                        !---------------------------------------------------------------------!
                                        ! Look for differences in profile biomass, above the minimum biomass  !
                                        !---------------------------------------------------------------------!

                                        if(norm  > profiletol)then

                                           fuse_flag = 0 !do not fuse  - keep apart. 

                                        endif
                                     endif agbprof_gt_zero_if
                                  enddo hgt_bin_loop
                               enddo pft_loop
                            endif patchfuse_min_biomass_if
                         endif maxage_if

                         !-------------------------------------------------------------------------!
                         ! Call the patch fusion routine if there is not a meaningful difference   !
                         ! any of the pft x height categories                                      !
                         ! or both are older than forced fusion age                                !
                         !-------------------------------------------------------------------------!

                         fuseflagset_if: if(fuse_flag  ==  1)then
                            
                            !-----------------------!
                            ! fuse the two patches  !
                            !-----------------------!
                            
                            tmpptr => currentPatch%older       
                            call fuse_2_patches(csite, currentPatch, tpp)
                            call fuse_cohorts(csite,tpp, bc_in)
                            call sort_cohorts(tpp)
                            currentPatch => tmpptr

                            !------------------------------------------------------------------------!
                            ! since we've just fused two patches, but are still in the midst of      !
                            ! a patch x patch loop, reset the patch fusion tolerance to the starting !
                            ! value so that any subsequent fusions in this loop are done with that   !
                            ! value. otherwise we can end up in a situation where we've loosened the !
                            ! fusion tolerance to get nopatches <= maxpatches_by_landuse(i_lulabel), but then,      !
                            ! having accomplished that, we continue through all the patch x patch    !
                            ! combinations and then all the patches get fused, ending up with        !
                            ! nopatches << maxpatches_by_landuse(i_lulabel) and losing all heterogeneity.           !
                            !------------------------------------------------------------------------!

                            profiletol = ED_val_patch_fusion_tol

                         endif fuseflagset_if
                      endif different_patches_if
                    endif nocomp_pft_labels_match_if
                   endif landuse_labels_match_if
                endif both_associated_if

                tpp => tpp%older
             enddo tpp_loop

             if(associated(currentPatch))then 
                currentPatch => currentPatch%older 
             else
                currentPatch => null()
             endif !associated currentPatch

          enddo currentpatch_loop

        end do pftlabel_loop

          !---------------------------------------------------------------------!
          ! Is the number of patches larger than the maximum?                   !
          !---------------------------------------------------------------------!   
          nopatches(i_lulabel) = 0
          currentPatch => currentSite%youngest_patch
          do while(associated(currentPatch))
             if (currentPatch%land_use_label .eq. i_lulabel) then
                nopatches(i_lulabel) = nopatches(i_lulabel) +1
             endif
             currentPatch => currentPatch%older
          enddo

          if(nopatches(i_lulabel) > maxpatches_by_landuse(i_lulabel))then
             iterate = 1
             profiletol = profiletol * patch_fusion_tolerance_relaxation_increment

             !---------------------------------------------------------------------!
             ! Making profile tolerance larger means that more fusion will happen  !
             !---------------------------------------------------------------------!        

             ! its possible that there are too many categorical patch types and the tolerances
             ! will never allow patch fusion to occur.  In this case crash and let the user know.
             ! the 100 is sort of a random number, in principle since profile tolerance is compared 
             ! against relative biomass size, it shoudnt ever get above 2 (which would mean fusing 
             ! a zero with a nonzero biomass in a given category)
             if (profiletol .gt. 100._r8) then
                write(fates_log(),*) 'profile tolerance is too big, this shouldnt happen.'
                write(fates_log(),*) 'probably this means there are too many distinct categorical '
                write(fates_log(),*) 'patch types for the maximum number of patches'
                call dump_site(currentSite)
                write(fates_log(),*) 'currentSite%area_bareground', currentSite%area_bareground
                do i = 1, n_landuse_cats
                   write(fates_log(),*) 'i, currentSite%area_pft(:,i)',i, currentSite%area_pft(:,i)
                end do
                tmpptr => currentSite%youngest_patch
                do while(associated(tmpptr))
                   write(fates_log(),*) tmpptr%area, tmpptr%nocomp_pft_label, tmpptr%land_use_label
                   tmpptr => tmpptr%older
                end do
                
                call endrun(msg=errMsg(sourcefile, __LINE__))                
             endif
          else
             iterate = 0
          endif

       enddo iterate_eq_1_loop ! iterate .eq. 1 ==> nopatches>maxpatches_by_landuse(i_lulabel)

    end do lulabel_loop

    currentPatch => currentSite%youngest_patch
    do while(associated(currentPatch))

       if (currentPatch%land_use_label .eq. primaryland) then
          primary_land_fraction_afterfusion = primary_land_fraction_afterfusion + &
               currentPatch%area * AREA_INV
       endif

       currentPatch => currentPatch%older
    enddo

    currentSite%primary_land_patchfusion_error = primary_land_fraction_afterfusion - primary_land_fraction_beforefusion
 
  end subroutine fuse_patches

  ! ============================================================================

  subroutine fuse_2_patches(csite, dp, rp)
    !
    ! !DESCRIPTION:
    ! This function fuses the two patches specified in the argument.
    ! It fuses the first patch in the argument (the "donor") into the second
    ! patch in the argument (the "recipient"), and frees the memory 
    ! associated with the secnd patch
    !
    ! !USES:
    use FatesSizeAgeTypeIndicesMod, only: get_age_class_index
    !
    ! !ARGUMENTS:
    type (ed_site_type), intent(inout),target :: csite  ! Current site 
    type (fates_patch_type) , pointer :: dp                ! Donor Patch
    type (fates_patch_type) , target, intent(inout) :: rp  ! Recipient Patch

    !
    ! !LOCAL VARIABLES:
    type (fates_cohort_type), pointer :: currentCohort ! Current Cohort
    type (fates_cohort_type), pointer :: nextc         ! Remembers next cohort in list 
    type (fates_cohort_type), pointer :: storesmallcohort
    type (fates_cohort_type), pointer :: storebigcohort  
    integer                        :: c,p          !counters for pft and litter size class. 
    integer                        :: tnull,snull  ! are the tallest and shortest cohorts associated?
    integer                        :: el           ! loop counting index for elements
    integer                        :: pft          ! loop counter for pfts
    type(fates_patch_type), pointer   :: youngerp     ! pointer to the patch younger than donor
    type(fates_patch_type), pointer   :: olderp       ! pointer to the patch older than donor
    real(r8)                       :: inv_sum_area ! Inverse of the sum of the two patches areas
    !-----------------------------------------------------------------------------------------------

    ! Generate a litany of area weighted averages

    inv_sum_area = 1.0_r8/(dp%area + rp%area)
    
    rp%age = (dp%age * dp%area + rp%age * rp%area) * inv_sum_area
    rp%age_since_anthro_disturbance = (dp%age_since_anthro_disturbance * dp%area &
         + rp%age_since_anthro_disturbance * rp%area) * inv_sum_area

    rp%age_class = get_age_class_index(rp%age)

    do el = 1,num_elements
       call rp%litter(el)%FuseLitter(rp%area,dp%area,dp%litter(el))
    end do

    if ( rp%land_use_label .ne. dp%land_use_label) then
       write(fates_log(),*) 'trying to fuse patches with different land_use_label values'
       call endrun(msg=errMsg(sourcefile, __LINE__))
    endif

    if ( hlm_use_nocomp .eq. itrue .and. rp%nocomp_pft_label .ne. dp%nocomp_pft_label) then
       write(fates_log(),*) 'trying to fuse patches with different nocomp_pft_label values'
       write(fates_log(),*) 'rp%nocomp_pft_label, dp%nocomp_pft_label',rp%nocomp_pft_label, dp%nocomp_pft_label
       write(fates_log(),*) 'rp%area, dp%area',rp%area, dp%area
       write(fates_log(),*) 'sum(rp%pft_agb_profile(:,:), sum(dp%pft_agb_profile(:,:)',sum(rp%pft_agb_profile(:,:)), sum(dp%pft_agb_profile(:,:))
       call endrun(msg=errMsg(sourcefile, __LINE__))
    endif

    ! Weighted mean of the running means
    call rp%tveg24%FuseRMean(dp%tveg24,rp%area*inv_sum_area)
    call rp%tveg_lpa%FuseRMean(dp%tveg_lpa,rp%area*inv_sum_area)

    if ( regeneration_model == TRS_regeneration ) then
       call rp%seedling_layer_par24%FuseRMean(dp%seedling_layer_par24,rp%area*inv_sum_area)
       call rp%sdlng_mort_par%FuseRMean(dp%sdlng_mort_par,rp%area*inv_sum_area)
       call rp%sdlng2sap_par%FuseRMean(dp%sdlng2sap_par,rp%area*inv_sum_area)
       do pft = 1,numpft
          call rp%sdlng_emerg_smp(pft)%p%FuseRMean(dp%sdlng_emerg_smp(pft)%p,rp%area*inv_sum_area)
          call rp%sdlng_mdd(pft)%p%FuseRMean(dp%sdlng_mdd(pft)%p,rp%area*inv_sum_area)
       enddo
    end if
    
    call rp%tveg_longterm%FuseRMean(dp%tveg_longterm,rp%area*inv_sum_area)

    rp%fuel_eff_moist       = (dp%fuel_eff_moist*dp%area + rp%fuel_eff_moist*rp%area) * inv_sum_area
    rp%livegrass            = (dp%livegrass*dp%area + rp%livegrass*rp%area) * inv_sum_area
    rp%sum_fuel             = (dp%sum_fuel*dp%area + rp%sum_fuel*rp%area) * inv_sum_area
    rp%fuel_bulkd           = (dp%fuel_bulkd*dp%area + rp%fuel_bulkd*rp%area) * inv_sum_area
    rp%fuel_sav             = (dp%fuel_sav*dp%area + rp%fuel_sav*rp%area) * inv_sum_area
    rp%fuel_mef             = (dp%fuel_mef*dp%area + rp%fuel_mef*rp%area) * inv_sum_area
    rp%ros_front            = (dp%ros_front*dp%area + rp%ros_front*rp%area) * inv_sum_area
    rp%tau_l                = (dp%tau_l*dp%area + rp%tau_l*rp%area) * inv_sum_area
    rp%fuel_frac(:)         = (dp%fuel_frac(:)*dp%area + rp%fuel_frac(:)*rp%area) * inv_sum_area
    rp%tfc_ros              = (dp%tfc_ros*dp%area + rp%tfc_ros*rp%area) * inv_sum_area
    rp%fi                   = (dp%fi*dp%area + rp%fi*rp%area) * inv_sum_area
    rp%fd                   = (dp%fd*dp%area + rp%fd*rp%area) * inv_sum_area
    rp%ros_back             = (dp%ros_back*dp%area + rp%ros_back*rp%area) * inv_sum_area
    rp%scorch_ht(:)         = (dp%scorch_ht(:)*dp%area + rp%scorch_ht(:)*rp%area) * inv_sum_area
    rp%frac_burnt           = (dp%frac_burnt*dp%area + rp%frac_burnt*rp%area) * inv_sum_area
    rp%burnt_frac_litter(:) = (dp%burnt_frac_litter(:)*dp%area + rp%burnt_frac_litter(:)*rp%area) * inv_sum_area
    rp%btran_ft(:)          = (dp%btran_ft(:)*dp%area + rp%btran_ft(:)*rp%area) * inv_sum_area
    rp%zstar                = (dp%zstar*dp%area + rp%zstar*rp%area) * inv_sum_area
    rp%c_stomata            = (dp%c_stomata*dp%area + rp%c_stomata*rp%area) * inv_sum_area
    rp%c_lblayer            = (dp%c_lblayer*dp%area + rp%c_lblayer*rp%area) * inv_sum_area
    rp%rad_error(1)         = (dp%rad_error(1)*dp%area + rp%rad_error(1)*rp%area) * inv_sum_area
    rp%rad_error(2)         = (dp%rad_error(2)*dp%area + rp%rad_error(2)*rp%area) * inv_sum_area
    
    rp%area = rp%area + dp%area !THIS MUST COME AT THE END!

    !insert donor cohorts into recipient patch
    if(associated(dp%shortest))then

       currentCohort => dp%shortest
       if(associated(currentCohort)) then
          nextc => currentCohort%taller
       endif

       do while(associated(dp%shortest))

          storebigcohort   => rp%tallest
          storesmallcohort => rp%shortest

          if(associated(rp%tallest))then
             tnull = 0
          else
             tnull = 1
             rp%tallest => currentCohort
          endif

          if(associated(rp%shortest))then
             snull = 0
          else
             snull = 1
             rp%shortest => currentCohort
          endif

          call insert_cohort(rp, currentCohort, rp%tallest, rp%shortest,       &
            tnull, snull, storebigcohort, storesmallcohort)

          rp%tallest  => storebigcohort 
          rp%shortest => storesmallcohort    

          !currentCohort%patchptr => rp

          currentCohort => nextc

          dp%shortest => currentCohort

          if(associated(currentCohort)) then
             nextc => currentCohort%taller
          endif

       enddo !cohort
    endif !are there any cohorts?

    call patch_pft_size_profile(rp) ! Recalculate the patch size profile for the resulting patch

    ! Define some aliases for the donor patches younger and older neighbors
    ! which may or may not exist.  After we set them, we will remove the donor
    ! And then we will go about re-setting the map.
    if(associated(dp%older))then
       olderp => dp%older
    else
       olderp => null()
    end if
    if(associated(dp%younger))then
       youngerp => dp%younger
    else
       youngerp => null()
    end if

    ! We have no need for the dp pointer anymore, we have passed on it's legacy
    call dp%FreeMemory(regeneration_model, numpft)
    deallocate(dp, stat=istat, errmsg=smsg)
    if (istat/=0) then
       write(fates_log(),*) 'dealloc006: fail on deallocate(dp):'//trim(smsg)
       call endrun(msg=errMsg(sourcefile, __LINE__))
    endif

    ! if neither youngerp nor olderp are associated, that means that the patch we are fusing into
    ! is not part of the linked-list structure, and so no further action needs to be taken.
    if(associated(youngerp) .or. associated(olderp))then

       if(associated(youngerp))then
          ! Update the younger patch's new older patch (because it isn't dp anymore)
          youngerp%older => olderp
       else
          ! There was no younger patch than dp, so the head of the young order needs
          ! to be set, and it is set as the patch older than dp.  That patch
          ! already knows it's older patch (so no need to set or change it)
          csite%youngest_patch => olderp
          olderp%younger       => null()
       end if


       if(associated(olderp))then
          ! Update the older patch's new younger patch (becuase it isn't dp anymore)
          olderp%younger => youngerp
       else
          ! There was no patch older than dp, so the head of the old patch order needs
          ! to be set, and it is set as the patch younger than dp.  That patch already
          ! knows it's younger patch, no need to set
          csite%oldest_patch => youngerp
          youngerp%older     => null()
       end if
    end if

  end subroutine fuse_2_patches

  ! ============================================================================

  subroutine terminate_patches(currentSite, bc_in)
    !
    ! !DESCRIPTION:
    !  Terminate Patches if they  are too small                          
    !
    !
    ! !ARGUMENTS:
    type(ed_site_type), target, intent(inout) :: currentSite
    type(bc_in_type), intent(in)               :: bc_in
    !
    ! !LOCAL VARIABLES:
    type(fates_patch_type), pointer :: currentPatch
    type(fates_patch_type), pointer :: olderPatch
    type(fates_patch_type), pointer :: youngerPatch
    type(fates_patch_type), pointer :: patchpointer
    type(fates_patch_type), pointer :: largest_patch
    integer, parameter           :: max_cycles = 10  ! After 10 loops through
                                                     ! You should had fused
    integer                      :: count_cycles
    logical                      :: gotfused
    logical                      :: current_patch_is_youngest_lutype
    integer                      :: i_landuse, i_pft
    integer                      :: land_use_type_to_remove

    real(r8) areatot ! variable for checking whether the total patch area is wrong.
    real(r8) :: state_vector_driver(n_landuse_cats)  ! [m2/m2]
    real(r8) :: state_vector_internal(n_landuse_cats)  ! [m2/m2]
    !---------------------------------------------------------------------

    ! Initialize the count cycles
    count_cycles = 0

    ! Start at the youngest patch in the list and assume that the largest patch is this patch
    currentPatch => currentSite%youngest_patch
    do while(associated(currentPatch))
       lessthan_min_patcharea_if: if(currentPatch%area <= min_patch_area)then

          nocomp_if: if (hlm_use_nocomp .eq. itrue) then

             gotfused = .false.
             patchpointer => currentSite%youngest_patch
             do while(associated(patchpointer))
                if ( .not.associated(currentPatch,patchpointer) .and. &
                     patchpointer%nocomp_pft_label .eq. currentPatch%nocomp_pft_label .and. &
                     patchpointer%land_use_label .eq. currentPatch%land_use_label .and. &
                     .not. gotfused) then

                   call fuse_2_patches(currentSite, patchpointer, currentPatch)
                   
                   gotfused = .true.
                else
                   patchpointer => patchpointer%older
                endif
             end do

             if ( .not. gotfused ) then
                !! somehow didn't find a patch to fuse with.
                write(fates_log(),*) 'Warning. small nocomp patch wasnt able to find another patch to fuse with.', &
                     currentPatch%nocomp_pft_label, currentPatch%land_use_label, currentPatch%area
             endif

          else nocomp_if

             ! Even if the patch area is small, avoid fusing it into its neighbor
             ! if it is the youngest of all patches. We do this in attempts to maintain
             ! a discrete patch for very young patches.
             ! However, if the patch to be fused is excessively small, then fuse
             ! at all costs.

             notyoungest_if: if ( .not.associated(currentPatch,currentSite%youngest_patch) .or. &
               currentPatch%area <= min_patch_area_forced ) then

                gotfused = .false.

                associated_older_if: if(associated(currentPatch%older)) then

                   if(debug) &
                        write(fates_log(),*) 'fusing to older patch because this one is too small',&
                        currentPatch%area, &
                        currentPatch%older%area

                   ! We set a pointer to this patch, because
                   ! it will be returned by the subroutine as de-referenced

                   olderPatch => currentPatch%older

                   ! If the older patch has the same landuse label fuse the older (donor) patch into the current patch
                   distlabel_1_if: if (currentPatch%land_use_label .eq. olderPatch%land_use_label) then

                      if(debug) &
                           write(fates_log(),*) 'terminate: fused to older patch, same label: ', currentPatch%land_use_label, olderPatch%land_use_label

                      call fuse_2_patches(currentSite, olderPatch, currentPatch)

                      ! The fusion process has updated the "older" pointer on currentPatch
                      ! for us.

                      ! This logic checks to make sure that the younger patch is not the youngest
                      ! patch. As mentioned earlier, we try not to fuse it.

                      gotfused = .true.
                   else distlabel_1_if !i.e. anthro labels of two patches are not the same
                      countcycles_if: if (count_cycles .gt. 0) then
                         ! if we're having an incredibly hard time fusing patches because of their differing anthropogenic disturbance labels,
                         ! since the size is so small, let's sweep the problem under the rug and change the tiny patch's label to that of its older sibling
                         ! and then allow them to fuse together.
                         currentPatch%land_use_label = olderPatch%land_use_label
                         currentPatch%age_since_anthro_disturbance = olderPatch%age_since_anthro_disturbance
                         call fuse_2_patches(currentSite, olderPatch, currentPatch)
                         gotfused = .true.
                      endif countcycles_if
                   endif distlabel_1_if
                endif associated_older_if

                not_gotfused_if: if( .not. gotfused .and. associated(currentPatch%younger) ) then

                   if(debug) &
                        write(fates_log(),*) 'fusing to younger patch because oldest one is too small', &
                        currentPatch%area

                   youngerPatch => currentPatch%younger

                   distlabel_2_if: if (currentPatch%land_use_label .eq. youngerPatch%land_use_label) then

                      call fuse_2_patches(currentSite, youngerPatch, currentPatch)

                      ! The fusion process has updated the "younger" pointer on currentPatch

                      gotfused = .true.

                   else distlabel_2_if
                      if (count_cycles .gt. 0) then
                         ! if we're having an incredibly hard time fusing patches because of their differing anthropogenic disturbance labels,
                         ! since the size is so small, let's sweep the problem under the rug and change the tiny patch's label to that of its younger sibling
                         currentPatch%land_use_label = youngerPatch%land_use_label
                         currentPatch%age_since_anthro_disturbance = youngerPatch%age_since_anthro_disturbance
                         call fuse_2_patches(currentSite, youngerPatch, currentPatch)
                         gotfused = .true.
                      endif ! count cycles
                   endif distlabel_2_if     ! anthro labels
                endif not_gotfused_if ! has an older patch
             endif notyoungest_if ! is not the youngest patch
        endif nocomp_if
        endif lessthan_min_patcharea_if ! very small patch

       ! It is possible that an incredibly small patch just fused into another incredibly
       ! small patch, resulting in an incredibly small patch.  It is also possible that this
       ! resulting incredibly small patch is the oldest patch.  If this was true than
       ! we would had been at the end of the loop, and left with an incredibly small patch.
       ! Think this is impossible? No, this really happens, especially when we have fires.
       ! So, we don't move forward until we have merged enough area into this thing.

        if(currentPatch%area > min_patch_area_forced)then
          currentPatch => currentPatch%older
         
          count_cycles = 0
       else
          count_cycles = count_cycles + 1
       end if

       if(count_cycles > max_cycles) then
          write(fates_log(),*) 'FATES is having difficulties fusing very small patches.'
          write(fates_log(),*) 'It is possible that a either a secondary or primary'
          write(fates_log(),*) 'patch has become the only patch of its kind, and it is'
          write(fates_log(),*) 'is very very small. You can test your luck by'
          write(fates_log(),*) 'disabling the endrun statement following this message.'
          write(fates_log(),*) 'FATES may or may not continue to operate within error'
          write(fates_log(),*) 'tolerances, but will generate another fail if it does not.'
          write(fates_log(),*) 'otherwise, dumping some diagnostics.'
          write(fates_log(),*) currentPatch%area, currentPatch%nocomp_pft_label, currentPatch%land_use_label
          call dump_site(currentSite)

          write(fates_log(),*) 'currentSite%area_bareground', currentSite%area_bareground
          write(fates_log(),*) 'currentSite%area_pft(:,:)', currentSite%area_pft(:,:)
          patchpointer => currentSite%youngest_patch
          do while(associated(patchpointer))
             write(fates_log(),*) patchpointer%area, patchpointer%nocomp_pft_label, patchpointer%land_use_label
             patchpointer => patchpointer%older
          end do
          state_vector_internal = currentSite%get_current_landuse_statevector()
          write(fates_log(),*) 'current landuse state vector: ', state_vector_internal
          write(fates_log(),*) 'current landuse state vector (not including bare gruond): ', state_vector_internal/(1._r8-currentSite%area_bareground)
          call GetLUHStatedata(bc_in, state_vector_driver)
          write(fates_log(),*) 'driver data landuse state vector: ', state_vector_driver
          write(fates_log(),*) 'min_allowed_landuse_fraction: ', currentSite%min_allowed_landuse_fraction
          write(fates_log(),*) 'landuse_vector_gt_min: ', currentSite%landuse_vector_gt_min
          do i_landuse = 1, n_landuse_cats
             write(fates_log(),*) 'trans matrix from: ', i_landuse, currentSite%landuse_transition_matrix(i_landuse,:)
          end do

          if ( (state_vector_driver(currentPatch%land_use_label) .lt. currentSite%min_allowed_landuse_fraction ) .or. &
               (state_vector_internal(currentPatch%land_use_label) .lt. currentSite%min_allowed_landuse_fraction ) ) then

             ! try fusing all of the patches with this land use label into the largest patch on the site.
             land_use_type_to_remove = currentPatch%land_use_label

             write(fates_log(),*) 'removing all patches with land use type ',land_use_type_to_remove

             ! first find the largest patch on the site
             patchpointer => currentSite%youngest_patch
             largest_patch => currentSite%youngest_patch
             do while(associated(patchpointer))
                if (patchpointer%area .gt. largest_patch%area .and. patchpointer%nocomp_pft_label .ne. nocomp_bareground) then
                   largest_patch => patchpointer
                endif
                patchpointer => patchpointer%older
             end do

             ! now go and fuse all patches that have the land use type we are removing into that patch
             patchpointer => currentSite%youngest_patch
             do while(associated(patchpointer))
                if ( patchpointer%land_use_label .eq. land_use_type_to_remove ) then

                   write(fates_log(),*) 'fusing into patch with types, age, and size of:', largest_patch%land_use_label, &
                        largest_patch%nocomp_pft_label, largest_patch%age, largest_patch%area

                   write(fates_log(),*) 'fusing away patch with types, age, and size of:', patchpointer%land_use_label, &
                        patchpointer%nocomp_pft_label, patchpointer%age, patchpointer%area

                   ! reset the categorical properties of the patch and fuse it into the largest patch
                   patchpointer%land_use_label = largest_patch%land_use_label
                   patchpointer%nocomp_pft_label = largest_patch%nocomp_pft_label
                   patchpointer%age_since_anthro_disturbance = largest_patch%age_since_anthro_disturbance
                   call fuse_2_patches(currentSite, patchpointer, largest_patch)

                   ! start over in the loop to make sure we are removing every patch with the targeted land use type
                   patchpointer => currentSite%youngest_patch

                else
                   patchpointer => patchpointer%older
                endif
             end do

             write(fates_log(),*) 'resetting currentSite%landuse_vector_gt_min(i) to .false.'
             ! now reset the allowed land use vector element so that we don't make any more such patches unless they exceed the min area
             currentSite%landuse_vector_gt_min(land_use_type_to_remove) = .false.
             count_cycles = 0
             currentPatch => currentSite%youngest_patch
          else
             write(fates_log(),*) 'this isnt because the land use was less than allowed'

             call endrun(msg=errMsg(sourcefile, __LINE__))
          
             ! Note to user. If you DO decide to remove the end-run above this line
             ! Make sure that you keep the pointer below this line, or you will get
             ! an infinite loop.
             currentPatch => currentPatch%older
             count_cycles = 0
          endif
       end if  !count cycles
       
    enddo ! current patch loop
    
    !check area is not exceeded
    call check_patch_area( currentSite )

    return
  end subroutine terminate_patches

  ! =====================================================================================

  subroutine DistributeSeeds(currentSite,seed_mass,el,pft)
      
      ! !ARGUMENTS:
      type(ed_site_type), target, intent(inout) :: currentSite  !
      real(r8), intent(in)                      :: seed_mass    ! mass of seed input [kg]
      integer, intent(in)                       :: el           ! element index
      integer, intent(in)                       :: pft          ! pft index

      ! !LOCAL VARIABLES:
      type(fates_patch_type), pointer              :: currentPatch
      type(litter_type), pointer                :: litt

      
      currentPatch => currentSite%oldest_patch
      do while(associated(currentPatch)) 
          litt => currentPatch%litter(el)
          
          if(homogenize_seed_pfts) then
              litt%seed(:) = litt%seed(:) + seed_mass/(area_site*real(numpft,r8))
          else
              litt%seed(pft) = litt%seed(pft) + seed_mass/area_site
          end if
          
          currentPatch => currentPatch%younger
      end do
          

      return
  end subroutine DistributeSeeds

  ! ============================================================================
  subroutine patch_pft_size_profile(cp_pnt)
    !
    ! !DESCRIPTION:
    !  Binned patch size profiles generated for patch fusion routine        
    !
    ! !USES:
    !
    ! !ARGUMENTS:
    type(fates_patch_type), target, intent(inout) :: cp_pnt
    !
    ! !LOCAL VARIABLES:
    type(fates_patch_type) , pointer  :: currentPatch
    type(fates_cohort_type), pointer  :: currentCohort
    real(r8) :: mind(N_DBH_BINS) ! Bottom of DBH bin 
    real(r8) :: maxd(N_DBH_BINS) ! Top of DBH bin
    real(r8) :: delta_dbh   ! Size of DBH bin
    integer  :: p    ! Counter for PFT 
    integer  :: j    ! Counter for DBH bins 
    real(r8), parameter :: gigantictrees = 1.e8_r8
    !---------------------------------------------------------------------

    currentPatch => cp_pnt

    currentPatch%pft_agb_profile(:,:) = 0.0_r8

    do j = 1,N_DBH_BINS   
        if (j == N_DBH_BINS) then
           mind(j) = patchfusion_dbhbin_loweredges(j)
           maxd(j) = gigantictrees
        else 
           mind(j) = patchfusion_dbhbin_loweredges(j)
           maxd(j) = patchfusion_dbhbin_loweredges(j+1)
        endif
    enddo

    currentCohort => currentPatch%shortest
    do while(associated(currentCohort))    
       do j = 1,N_DBH_BINS   
          if((currentCohort%dbh  >  mind(j)) .AND. (currentCohort%dbh  <=  maxd(j)))then

             currentPatch%pft_agb_profile(currentCohort%pft,j) = &
                  currentPatch%pft_agb_profile(currentCohort%pft,j) + &
                  currentCohort%prt%GetState(struct_organ, carbon12_element) * &
                  currentCohort%n/currentPatch%area

          endif
       enddo ! dbh bins

       currentCohort => currentCohort%taller

    enddo !currentCohort 
   
  end subroutine patch_pft_size_profile

  ! =====================================================================================
  function countPatches( nsites, sites ) result ( totNumPatches ) 
    !
    ! !DESCRIPTION:
    !  Loop over all Patches to count how many there are
    !
    ! !USES:
    use EDTypesMod , only : ed_site_type
    !
    ! !ARGUMENTS:
    integer,             intent(in)            :: nsites
    type(ed_site_type) , intent(inout), target :: sites(nsites)
    !
    ! !LOCAL VARIABLES:
    type (fates_patch_type), pointer :: currentPatch
    integer :: totNumPatches  ! total number of patches.  
    integer :: s
    !---------------------------------------------------------------------

    totNumPatches = 0

    do s = 1,nsites
       currentPatch => sites(s)%oldest_patch
       do while(associated(currentPatch))
          totNumPatches = totNumPatches + 1
          currentPatch => currentPatch%younger
       enddo
    enddo

   end function countPatches

  ! =====================================================================================

 subroutine InsertPatch(currentSite, newPatch)

    ! !DESCRIPTION:
    ! Insert patch into linked list
    !
    ! !USES:
    !
    ! !ARGUMENTS:
    type (ed_site_type), intent(inout)              :: currentSite
    type (fates_patch_type), intent(inout), pointer :: newPatch

    ! !LOCAL VARIABLES:
    type (fates_patch_type), pointer :: currentPatch
    integer                       :: insert_method   ! Temporary dev
    logical                       :: found_landuselabel_match
    integer, parameter            :: unordered_lul_groups= 1
    integer, parameter            :: primaryland_oldest_group = 2
    integer, parameter            :: numerical_order_lul_groups = 3
    integer, parameter            :: age_order_only = 4

    ! Insert new patch case options:
    ! Option 1: Group the landuse types together, but the group order doesn't matter
    ! Option 2: Option 1, but primarylands are forced to be the oldest group
    ! Option 3: Option 1, but groups are in numerical order according to land use label index integer
    !           (i.e. primarylands=1, secondarylands=2, ..., croplands=5)
    ! Option 4: Don't group the patches by land use label.  Simply add new patches to the youngest end.

    ! Hardcode the default insertion method.  The options developed during FATES V1 land use are
    ! currently being held for potential future usage.
    insert_method = primaryland_oldest_group

    ! Start from the youngest patch and work to oldest, regarless of insertion_method
    currentPatch => currentSite%youngest_patch

    ! For the three grouped cases, if the land use label of the youngest patch on the site
    ! is a match to the new patch land use label, simply insert it as the new youngest.
    ! This is applicable to the non-grouped option 4 method as well.
    if (currentPatch%land_use_label .eq. newPatch%land_use_label ) then
       newPatch%older    => currentPatch
       newPatch%younger  => null()
       currentPatch%younger       => newPatch
       currentSite%youngest_patch => newPatch
    else

       ! If the current site youngest patch land use label doesn't match the new patch
       ! land use label then work through the list until you find the matching type.
       ! Since we've just checked the youngest patch, move to the next patch and
       ! initialize the match flag to false.
       found_landuselabel_match = .false.
       currentPatch => currentPatch%older
       select case(insert_method)

       ! Option 1 - order of land use label groups does not matter
       case (unordered_lul_groups)

          do while(associated(currentPatch) .and. .not. found_landuselabel_match)
            if (currentPatch%land_use_label .eq. newPatch%land_use_label) then
               found_landuselabel_match = .true.
            else
               currentPatch => currentPatch%older
            end if
          end do

          ! In the case where we've found a land use label matching the new patch label,
          ! insert the newPatch will as the youngest patch for that land use type.
          if (associated(currentPatch)) then
             newPatch%older             => currentPatch
             newPatch%younger           => currentPatch%younger
             currentPatch%younger%older => newPatch
             currentPatch%younger       => newPatch
          else
             ! In the case in which we get to the end of the list and haven't found
             ! a landuse label match simply add the new patch to the youngest end.
             newPatch%older                     => currentSite%youngest_patch
             newPatch%younger                   => null()
             currentSite%youngest_patch%younger => newPatch
             currentSite%youngest_patch         => newPatch
          endif

       ! Option 2 - primaryland group must be on the oldest end
       case (primaryland_oldest_group)

          do while(associated(currentPatch) .and. .not. found_landuselabel_match)
             if (currentPatch%land_use_label .eq. newPatch%land_use_label) then
                found_landuselabel_match = .true.
             else
                currentPatch => currentPatch%older
             end if
          end do

          ! In the case where we've found a land use label matching the new patch label,
          ! insert the newPatch will as the youngest patch for that land use type.
          if (associated(currentPatch)) then
             newPatch%older             => currentPatch
             newPatch%younger           => currentPatch%younger
             currentPatch%younger%older => newPatch
             currentPatch%younger       => newPatch
          else
             ! In the case in which we get to the end of the list and haven't found
             ! a landuse label match.

             ! If the new patch is primaryland add it to the oldest end of the list
             if (newPatch%land_use_label .eq. primaryland) then
                newPatch%older                 => null()
                newPatch%younger               => currentSite%oldest_patch
                currentSite%oldest_patch%older => newPatch
                currentSite%oldest_patch       => newPatch
             else
                ! If the new patch land use type is not primaryland and we are at the
                ! oldest end of the list, add it to the youngest end
                newPatch%older                     => currentSite%youngest_patch
                newPatch%younger                   => null()
                currentSite%youngest_patch%younger => newPatch
                currentSite%youngest_patch         => newPatch
             endif
          endif

       ! Option 3 - groups are numerically ordered with primaryland group starting at oldest end.
       case (numerical_order_lul_groups)

          ! If the youngest patch landuse label number is greater than the new
          ! patch land use label number, the new patch must be inserted somewhere
          ! in between oldest and youngest
          do while(associated(currentPatch) .and. .not. found_landuselabel_match)
             if (currentPatch%land_use_label .eq. newPatch%land_use_label .or. &
                 currentPatch%land_use_label .lt. newPatch%land_use_label) then
                found_landuselabel_match = .true.
             else
                currentPatch => currentPatch%older
             endif
          end do

          ! In the case where we've found a landuse label matching the new patch label
          ! insert the newPatch will as the youngest patch for that land use type.
          if (associated(currentPatch)) then

             newPatch%older    => currentPatch
             newPatch%younger  => currentPatch%younger
             currentPatch%younger%older => newPatch
             currentPatch%younger       => newPatch

          else

             ! In the case were we get to the end, the new patch
             ! must be numerically the smallest, so put it at the oldest position
             newPatch%older    => null()
             newPatch%younger  => currentSite%oldest_patch
             currentSite%oldest_patch%older   => newPatch
             currentSite%oldest_patch   => newPatch

          endif

       ! Option 4 - always add the new patch as the youngest regardless of land use label
       case (age_order_only)
          ! Set the current patch to the youngest patch
          newPatch%older                     => currentSite%youngest_patch
          newPatch%younger                   => null()
          currentSite%youngest_patch%younger => newPatch
          currentSite%youngest_patch         => newPatch
       end select
    end if

 end subroutine InsertPatch

  ! =====================================================================================

 subroutine CopyPatchMeansTimers(dp, rp)

    ! !DESCRIPTION:
    ! Copy any means or timers from the original patch to the new patch
    ! These values will inherit all info from the original patch
    ! --------------------------------------------------------------------------
    !
    ! !ARGUMENTS:
    type (fates_patch_type), intent(in)    :: dp  ! Donor Patch
    type (fates_patch_type), intent(inout) :: rp  ! Recipient Patch

    ! LOCAL:
    integer :: ipft   ! pft index

    call rp%tveg24%CopyFromDonor(dp%tveg24)
    call rp%tveg_lpa%CopyFromDonor(dp%tveg_lpa)
    call rp%tveg_longterm%CopyFromDonor(dp%tveg_longterm)

    if ( regeneration_model == TRS_regeneration ) then
       call rp%seedling_layer_par24%CopyFromDonor(dp%seedling_layer_par24)
       call rp%sdlng_mort_par%CopyFromDonor(dp%sdlng_mort_par)
       call rp%sdlng2sap_par%CopyFromDonor(dp%sdlng2sap_par)
       do ipft = 1,numpft
          call rp%sdlng_emerg_smp(ipft)%p%CopyFromDonor(dp%sdlng_emerg_smp(ipft)%p)
          call rp%sdlng_mdd(ipft)%p%CopyFromDonor(dp%sdlng_mdd(ipft)%p)
       enddo
    end if

 end subroutine CopyPatchMeansTimers

 end module EDPatchDynamicsMod<|MERGE_RESOLUTION|>--- conflicted
+++ resolved
@@ -2816,15 +2816,9 @@
              end do
 
              ! Track as diagnostic fluxes
-<<<<<<< HEAD
              elflux_diags%surf_fine_litter_input(pft) = &
                   elflux_diags%surf_fine_litter_input(pft) + &
-                  num_dead_trees * (leaf_m+repro_m) * (1.0_r8-burn_frac_landusetransition)
-=======
-             flux_diags%leaf_litter_input(pft) = &
-                  flux_diags%leaf_litter_input(pft) + &
                   num_dead_trees * (leaf_m+repro_m) * (1.0_r8-EDPftvarcon_inst%landusechange_frac_burned(pft))
->>>>>>> 825579d0
 
              elflux_diags%root_litter_input(pft) = &
                   elflux_diags%root_litter_input(pft) + &
@@ -2881,16 +2875,13 @@
                    trunk_product_site = trunk_product_site + &
                         woodproduct_mass
 
-<<<<<<< HEAD
                    ! Amount of trunk mass exported off site [kg/m2]
                    elflux_diags%exported_harvest = elflux_diags%exported_harvest + &
                         woodproduct_mass * area_inv
+
+                   site_mass%wood_product_landusechange(pft) = site_mass%wood_product_landusechange(pft) + &
+                        woodproduct_mass
                    
-                   site_mass%wood_product = site_mass%wood_product + &
-=======
-                   site_mass%wood_product_landusechange(pft) = site_mass%wood_product_landusechange(pft) + &
->>>>>>> 825579d0
-                        woodproduct_mass
                 endif
                 new_litt%ag_cwd(c) = new_litt%ag_cwd(c) + donatable_mass * donate_m2
                 curr_litt%ag_cwd(c) = curr_litt%ag_cwd(c) + donatable_mass * retain_m2
