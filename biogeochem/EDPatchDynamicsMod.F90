--- conflicted
+++ resolved
@@ -109,12 +109,8 @@
   use FatesRunningMeanMod,    only : ema_sdlng_mdd
   use FatesRunningMeanMod,    only : ema_sdlng_emerg_h2o, ema_sdlng_mort_par, ema_sdlng2sap_par
   use FatesRunningMeanMod,    only : ema_24hr, fixed_24hr, ema_lpa, ema_longterm
-<<<<<<< HEAD
-
-=======
   use FatesRadiationMemMod,   only : num_swb
-  
->>>>>>> 7e4091a3
+
   ! CIME globals
   use shr_infnan_mod       , only : nan => shr_infnan_nan, assignment(=)
   use shr_log_mod          , only : errMsg => shr_log_errMsg
