module EDPatchDynamicsMod

  ! ============================================================================
  ! Controls formation, creation, fusing and termination of patch level processes. 
  ! ============================================================================
  use FatesGlobals         , only : fates_log 
  use FatesInterfaceMod    , only : hlm_freq_day
  use EDPftvarcon          , only : EDPftvarcon_inst
  use EDCohortDynamicsMod  , only : fuse_cohorts, sort_cohorts, insert_cohort
  use EDtypesMod           , only : ncwd, n_dbh_bins, area, patchfusion_dbhbin_loweredges
  use EDtypesMod           , only : force_patchfuse_min_biomass
  use EDTypesMod           , only : maxPatchesPerSite
  use EDTypesMod           , only : ed_site_type, ed_patch_type, ed_cohort_type
  use EDTypesMod           , only : min_patch_area
  use EDTypesMod           , only : nclmax
  use EDTypesMod           , only : maxpft
  use EDTypesMod           , only : dtype_ifall
  use EDTypesMod           , only : dtype_ilog
  use EDTypesMod           , only : dtype_ifire
  use FatesInterfaceMod    , only : hlm_use_planthydro
  use FatesInterfaceMod    , only : hlm_numSWb
  use FatesInterfaceMod    , only : bc_in_type
  use FatesInterfaceMod    , only : hlm_days_per_year
  use FatesInterfaceMod    , only : numpft
  use FatesGlobals         , only : endrun => fates_endrun
  use FatesConstantsMod    , only : r8 => fates_r8
  use FatesConstantsMod    , only : itrue
  use FatesPlantHydraulicsMod, only : InitHydrCohort
  use FatesPlantHydraulicsMod, only : AccumulateMortalityWaterStorage
  use FatesPlantHydraulicsMod, only : DeallocateHydrCohort
  use EDLoggingMortalityMod, only : logging_litter_fluxes 
  use EDLoggingMortalityMod, only : logging_time
  use EDParamsMod          , only : fates_mortality_disturbance_fraction
  use FatesAllometryMod    , only : carea_allom
  use FatesConstantsMod    , only : g_per_kg
  use FatesConstantsMod    , only : ha_per_m2
  use FatesConstantsMod    , only : days_per_sec
  use FatesConstantsMod    , only : years_per_day
  use FatesConstantsMod    , only : nearzero

  use EDCohortDynamicsMod  , only : InitPRTCohort

  use PRTGenericMod,          only : all_carbon_elements
  use PRTGenericMod,          only : leaf_organ
  use PRTGenericMod,          only : fnrt_organ
  use PRTGenericMod,          only : sapw_organ
  use PRTGenericMod,          only : store_organ
  use PRTGenericMod,          only : repro_organ
  use PRTGenericMod,          only : struct_organ
  use PRTLossFluxesMod,       only : PRTBurnLosses


  ! CIME globals
  use shr_infnan_mod       , only : nan => shr_infnan_nan, assignment(=)
  use shr_log_mod          , only : errMsg => shr_log_errMsg
  
  !
  implicit none
  private
  !
  public :: create_patch
  public :: spawn_patches
  public :: zero_patch
  public :: fuse_patches
  public :: terminate_patches
  public :: patch_pft_size_profile
  public :: disturbance_rates
  public :: check_patch_area
  public :: set_patchno
  private:: fuse_2_patches

  character(len=*), parameter, private :: sourcefile = &
        __FILE__

  logical, parameter :: debug = .false.

  ! 10/30/09: Created by Rosie Fisher
  ! ============================================================================

contains

  ! ============================================================================
  subroutine disturbance_rates( site_in, bc_in)
    !
    ! !DESCRIPTION:
    ! Calculates the fire and mortality related disturbance rates for each patch,
    ! and then determines which is the larger at the patch scale (for now, there an only
    ! be one disturbance type for each timestep.  
    ! all disturbance rates here are per daily timestep. 
    
    ! 2016-2017
    ! Modify to add logging disturbance

    ! !USES:
    use EDMortalityFunctionsMod , only : mortality_rates
    ! loging flux
    use EDLoggingMortalityMod , only : LoggingMortality_frac

  
    ! !ARGUMENTS:
    type(ed_site_type) , intent(inout), target :: site_in
    type(bc_in_type) , intent(in) :: bc_in
    !
    ! !LOCAL VARIABLES:
    type (ed_patch_type) , pointer :: currentPatch
    type (ed_cohort_type), pointer :: currentCohort

    real(r8) :: cmort
    real(r8) :: bmort
    real(r8) :: hmort
    real(r8) :: frmort

    real(r8) :: lmort_direct
    real(r8) :: lmort_collateral
    real(r8) :: lmort_infra

    integer  :: threshold_sizeclass

    !----------------------------------------------------------------------------------------------
    ! Calculate Mortality Rates (these were previously calculated during growth derivatives)
    ! And the same rates in understory plants have already been applied to %dndt
    !----------------------------------------------------------------------------------------------
    
    currentPatch => site_in%oldest_patch
    do while (associated(currentPatch))   

       currentCohort => currentPatch%shortest
       do while(associated(currentCohort))        
          ! Mortality for trees in the understorey.
          currentCohort%patchptr => currentPatch

          call mortality_rates(currentCohort,bc_in,cmort,hmort,bmort,frmort)
          currentCohort%dmort  = cmort+hmort+bmort+frmort
          call carea_allom(currentCohort%dbh,currentCohort%n,site_in%spread,currentCohort%pft, &
               currentCohort%c_area)

          ! Initialize diagnostic mortality rates
          currentCohort%cmort = cmort
          currentCohort%bmort = bmort
          currentCohort%hmort = hmort
          currentCohort%frmort = frmort

          call LoggingMortality_frac(currentCohort%pft, currentCohort%dbh, &
                lmort_direct,lmort_collateral,lmort_infra )
         
          currentCohort%lmort_direct    = lmort_direct
          currentCohort%lmort_collateral = lmort_collateral
          currentCohort%lmort_infra      = lmort_infra

          
          currentCohort => currentCohort%taller
       end do
       currentPatch => currentPatch%younger
    end do

    ! ---------------------------------------------------------------------------------------------
    ! Calculate Disturbance Rates based on the mortality rates just calculated
    ! ---------------------------------------------------------------------------------------------

    currentPatch => site_in%oldest_patch
    do while (associated(currentPatch))   
       
       currentPatch%disturbance_rates(dtype_ifall) = 0.0_r8
       currentPatch%disturbance_rates(dtype_ilog)  = 0.0_r8
       currentPatch%disturbance_rates(dtype_ifire) = 0.0_r8
       
       currentCohort => currentPatch%shortest
       do while(associated(currentCohort))   

          if(currentCohort%canopy_layer == 1)then

             ! Treefall Disturbance Rate
             currentPatch%disturbance_rates(dtype_ifall) = currentPatch%disturbance_rates(dtype_ifall) + &
                  fates_mortality_disturbance_fraction * &
                  min(1.0_r8,currentCohort%dmort)*hlm_freq_day*currentCohort%c_area/currentPatch%area

             ! Logging Disturbance Rate
             currentPatch%disturbance_rates(dtype_ilog) = currentPatch%disturbance_rates(dtype_ilog) + &
                   min(1.0_r8, currentCohort%lmort_direct +                         & 
                               currentCohort%lmort_collateral +                      &
                               currentCohort%lmort_infra ) *                         &
                               currentCohort%c_area/currentPatch%area
             
          endif
          currentCohort => currentCohort%taller
       enddo !currentCohort

       ! Fire Disturbance Rate
       ! Fudge - fires can't burn the whole patch, as this causes /0 errors.
       ! This is accumulating the daily fires over the whole 30 day patch generation phase.  
       currentPatch%disturbance_rates(dtype_ifire) = &
             min(0.99_r8,currentPatch%disturbance_rates(dtype_ifire) + currentPatch%frac_burnt)

       if (currentPatch%disturbance_rates(dtype_ifire) > 0.98_r8)then
          write(fates_log(),*) 'very high fire areas', &
                currentPatch%disturbance_rates(dtype_ifire),currentPatch%frac_burnt
       endif



       ! ------------------------------------------------------------------------------------------
       ! Determine which disturbance is dominant, and force mortality diagnostics in the upper 
       ! canopy to be zero for the non-dominant mode.  Note: upper-canopy tree-fall mortality is 
       ! not always disturbance generating, so when tree-fall mort is non-dominant, make sure
       ! to still diagnose and track the non-disturbance rate
       ! ------------------------------------------------------------------------------------------
       
       
       if (currentPatch%disturbance_rates(dtype_ilog) > currentPatch%disturbance_rates(dtype_ifall) .and. &
             currentPatch%disturbance_rates(dtype_ilog) > currentPatch%disturbance_rates(dtype_ifire) ) then 
          
          currentPatch%disturbance_rate = currentPatch%disturbance_rates(dtype_ilog)

          ! Update diagnostics
          currentCohort => currentPatch%shortest
          do while(associated(currentCohort))
             if(currentCohort%canopy_layer == 1)then
                currentCohort%cmort = currentCohort%cmort*(1.0_r8 - fates_mortality_disturbance_fraction)
                currentCohort%hmort = currentCohort%hmort*(1.0_r8 - fates_mortality_disturbance_fraction)
                currentCohort%bmort = currentCohort%bmort*(1.0_r8 - fates_mortality_disturbance_fraction)
                currentCohort%dmort = currentCohort%dmort*(1.0_r8 - fates_mortality_disturbance_fraction)
                currentCohort%frmort = currentCohort%frmort*(1.0_r8 - fates_mortality_disturbance_fraction)
             end if
             currentCohort => currentCohort%taller
          enddo !currentCohort
          
          
       elseif (currentPatch%disturbance_rates(dtype_ifire) > currentPatch%disturbance_rates(dtype_ifall) .and. &
             currentPatch%disturbance_rates(dtype_ifire) > currentPatch%disturbance_rates(dtype_ilog) ) then  ! DISTURBANCE IS FIRE

          currentPatch%disturbance_rate = currentPatch%disturbance_rates(dtype_ifire)

          ! Update diagnostics, zero non-fire mortality rates
          currentCohort => currentPatch%shortest
          do while(associated(currentCohort))
             if(currentCohort%canopy_layer == 1)then
                currentCohort%cmort = currentCohort%cmort*(1.0_r8 - fates_mortality_disturbance_fraction)
                currentCohort%hmort = currentCohort%hmort*(1.0_r8 - fates_mortality_disturbance_fraction)
                currentCohort%bmort = currentCohort%bmort*(1.0_r8 - fates_mortality_disturbance_fraction)
                currentCohort%dmort = currentCohort%dmort*(1.0_r8 - fates_mortality_disturbance_fraction)
                currentCohort%frmort = currentCohort%frmort*(1.0_r8 - fates_mortality_disturbance_fraction)
                currentCohort%lmort_direct    = 0.0_r8
                currentCohort%lmort_collateral = 0.0_r8
                currentCohort%lmort_infra      = 0.0_r8
             end if
 
             ! This may be counter-intuitive, but the diagnostic fire-mortality rate
             ! will stay zero in the patch that undergoes fire, this is because
             ! the actual cohorts who experience the fire are only those in the
             ! newly created patch so currentCohort%fmort = 0.0_r8
             ! Don't worry, the cohorts in the newly created patch will reflect burn

             currentCohort => currentCohort%taller
          enddo !currentCohort

       else  ! If fire and loggin are not greater than treefall, just set disturbance rate to tree-fall
             ! which is most likely a 0.0

          currentPatch%disturbance_rate = currentPatch%disturbance_rates(dtype_ifall)
          
          ! Update diagnostics, zero non-treefall mortality rates
          currentCohort => currentPatch%shortest
          do while(associated(currentCohort))
             if(currentCohort%canopy_layer == 1)then
                currentCohort%lmort_direct    = 0.0_r8
                currentCohort%lmort_collateral = 0.0_r8
                currentCohort%lmort_infra      = 0.0_r8
             end if
             currentCohort => currentCohort%taller
          enddo !currentCohort


       endif

       currentPatch => currentPatch%younger

    enddo !patch loop 

  end subroutine disturbance_rates

    ! ============================================================================
  subroutine spawn_patches( currentSite, bc_in)
    !
    ! !DESCRIPTION:
    ! In this subroutine, the following happens
    ! 1) the total area disturbed is calculated
    ! 2) a new patch is created
    ! 3) properties are averaged
    ! 4) litter fluxes from fire and mortality are added 
    ! 5) For mortality, plants in existing patch canopy are killed. 
    ! 6) For mortality, Plants in new and existing understorey are killed
    ! 7) For fire, burned plants are killed, and unburned plants are added to new patch. 
    ! 8) New cohorts are added to new patch and sorted. 
    ! 9) New patch is added into linked list
    ! 10) Area checked, and patchno recalculated. 
    !
    ! !USES:
    
    use EDParamsMod         , only : ED_val_understorey_death, logging_coll_under_frac
    use EDCohortDynamicsMod , only : zero_cohort, copy_cohort, terminate_cohorts 

    !
    ! !ARGUMENTS:
    type (ed_site_type), intent(inout), target :: currentSite
    type (bc_in_type), intent(in)              :: bc_in
    !
    ! !LOCAL VARIABLES:
    type (ed_patch_type) , pointer :: new_patch
    type (ed_patch_type) , pointer :: currentPatch
    type (ed_cohort_type), pointer :: currentCohort
    type (ed_cohort_type), pointer :: nc
    type (ed_cohort_type), pointer :: storesmallcohort
    type (ed_cohort_type), pointer :: storebigcohort  
    real(r8) :: site_areadis                 ! total area disturbed in m2 per site per day
    real(r8) :: patch_site_areadis           ! total area disturbed in m2 per patch per day
    real(r8) :: age                          ! notional age of this patch in years
    integer  :: tnull                        ! is there a tallest cohort?
    integer  :: snull                        ! is there a shortest cohort?
    real(r8) :: root_litter_local(maxpft)    ! initial value of root litter. KgC/m2
    real(r8) :: leaf_litter_local(maxpft)    ! initial value of leaf litter. KgC/m2
    real(r8) :: cwd_ag_local(ncwd)           ! initial value of above ground coarse woody debris. KgC/m2
    real(r8) :: cwd_bg_local(ncwd)           ! initial value of below ground coarse woody debris. KgC/m2
    integer  :: levcan                       ! canopy level
    real(r8) :: leaf_c                       ! leaf carbon [kg]
<<<<<<< HEAD
    real(r8) :: fnrt_c                       ! fineroot carbon [kg]
    real(r8) :: sapw_c                       ! sapwood carbon [kg]
    real(r8) :: store_c                      ! storage carbon [kg]
    real(r8) :: struct_c                     ! structure carbon [kg]
    real(r8) :: total_c                      ! total carbon of plant [kg]

    !---------------------------------------------------------------------
=======
    real(r8) :: fnrt_c               ! fineroot carbon [kg]
    real(r8) :: sapw_c               ! sapwood carbon [kg]
    real(r8) :: store_c              ! storage carbon [kg]
    real(r8) :: struct_c             ! structure carbon [kg]
    real(r8) :: total_c              ! total carbon of plant [kg]

>>>>>>> 120e49c4

    storesmallcohort => null() ! storage of the smallest cohort for insertion routine
    storebigcohort   => null() ! storage of the largest cohort for insertion routine 

    ! calculate area of disturbed land, in this timestep, by summing contributions from each existing patch. 
    currentPatch => currentSite%youngest_patch

    ! zero site-level fire fluxes
    currentSite%cwd_ag_burned       = 0.0_r8
    currentSite%leaf_litter_burned  = 0.0_r8
    currentSite%total_burn_flux_to_atm = 0.0_r8    

    site_areadis = 0.0_r8
    do while(associated(currentPatch))

       !FIX(RF,032414) Does using the max(fire,mort) actually make sense here?
       if(currentPatch%disturbance_rate>1.0_r8) then
          write(fates_log(),*) 'patch disturbance rate > 1 ?',currentPatch%disturbance_rate
          call endrun(msg=errMsg(sourcefile, __LINE__))          
       end if

       ! Only create new patches that have non-negligible amount of land
       if((currentPatch%area*currentPatch%disturbance_rate) > nearzero ) then
          site_areadis = site_areadis + currentPatch%area * currentPatch%disturbance_rate
       end if

       currentPatch => currentPatch%older     

    enddo ! end loop over patches. sum area disturbed for all patches. 

    if (site_areadis > nearzero) then  

       cwd_ag_local = 0.0_r8
       cwd_bg_local = 0.0_r8
       leaf_litter_local = 0.0_r8
       root_litter_local = 0.0_r8
       age = 0.0_r8

       allocate(new_patch)
       call create_patch(currentSite, new_patch, age, site_areadis, &
            cwd_ag_local, cwd_bg_local, leaf_litter_local, &
            root_litter_local, bc_in%nlevsoil)

       new_patch%tallest  => null()
       new_patch%shortest => null()

       currentPatch => currentSite%oldest_patch
       ! loop round all the patches that contribute surviving indivduals and litter pools to the new patch.     
       do while(associated(currentPatch))   

          ! This is the amount of patch area that is disturbed, and donated by the donor
          patch_site_areadis = currentPatch%area * currentPatch%disturbance_rate

          if (patch_site_areadis > nearzero) then

          call average_patch_properties(currentPatch, new_patch, patch_site_areadis)
          
          if (currentPatch%disturbance_rates(dtype_ilog) > currentPatch%disturbance_rates(dtype_ifall) .and. &
                currentPatch%disturbance_rates(dtype_ilog) > currentPatch%disturbance_rates(dtype_ifire) ) then 
             
             call logging_litter_fluxes(currentSite, currentPatch, new_patch, patch_site_areadis)
             
          elseif (currentPatch%disturbance_rates(dtype_ifire) > currentPatch%disturbance_rates(dtype_ifall) .and. &
                currentPatch%disturbance_rates(dtype_ifire) > currentPatch%disturbance_rates(dtype_ilog) ) then
             
             call fire_litter_fluxes(currentSite, currentPatch, new_patch, patch_site_areadis)  
             
          else
             
             call mortality_litter_fluxes(currentSite, currentPatch, new_patch, patch_site_areadis)
             
          endif

          !INSERT SURVIVORS FROM DISTURBANCE INTO NEW PATCH 
          currentCohort => currentPatch%shortest
          do while(associated(currentCohort))       

             allocate(nc)             
             if(hlm_use_planthydro.eq.itrue) call InitHydrCohort(CurrentSite,nc)
             call InitPRTCohort(nc)
             call zero_cohort(nc)

             ! nc is the new cohort that goes in the disturbed patch (new_patch)... currentCohort
             ! is the curent cohort that stays in the donor patch (currentPatch) 
             call copy_cohort(currentCohort, nc)

             !this is the case as the new patch probably doesn't have a closed canopy, and
             ! even if it does, that will be sorted out in canopy_structure. 
             nc%canopy_layer = 1 
             nc%canopy_layer_yesterday = 1._r8 

             sapw_c   = currentCohort%prt%GetState(sapw_organ, all_carbon_elements)
             struct_c = currentCohort%prt%GetState(struct_organ, all_carbon_elements)
             leaf_c   = currentCohort%prt%GetState(leaf_organ, all_carbon_elements)
             fnrt_c   = currentCohort%prt%GetState(fnrt_organ, all_carbon_elements)
             store_c  = currentCohort%prt%GetState(store_organ, all_carbon_elements)
             
             total_c  = sapw_c + struct_c + leaf_c + fnrt_c + store_c


             ! treefall mortality is the dominant disturbance
             if(currentPatch%disturbance_rates(dtype_ifall) > currentPatch%disturbance_rates(dtype_ifire) .and. &
                    currentPatch%disturbance_rates(dtype_ifall) > currentPatch%disturbance_rates(dtype_ilog))then 

                if(currentCohort%canopy_layer == 1)then

                   ! In the donor patch we are left with fewer trees because the area has decreased
                   ! the plant density for large trees does not actually decrease in the donor patch
                   ! because this is the part of the original patch where no trees have actually fallen
                   ! The diagnostic cmort,bmort,hmort, and frmort  rates have already been saved         

                   currentCohort%n = currentCohort%n * (1.0_r8 - fates_mortality_disturbance_fraction * &
                        min(1.0_r8,currentCohort%dmort * hlm_freq_day))

                   nc%n = 0.0_r8      ! kill all of the trees who caused the disturbance.  
       
                   nc%cmort = nan     ! The mortality diagnostics are set to nan because the cohort should dissappear
                   nc%hmort = nan
                   nc%bmort = nan
                   nc%frmort = nan
                   nc%lmort_direct     = nan
                   nc%lmort_collateral = nan
                   nc%lmort_infra      = nan

                else
                   ! small trees 
                   if(EDPftvarcon_inst%woody(currentCohort%pft) == 1)then


                      ! Survivorship of undestory woody plants.  Two step process.
                      ! Step 1:  Reduce current number of plants to reflect the change in area.
                      !          The number density per square are doesn't change, but since the patch is smaller
                      !          and cohort counts are absolute, reduce this number.
                      nc%n = currentCohort%n * patch_site_areadis/currentPatch%area

                      ! because the mortality rate due to impact for the cohorts which had been in the understory and are now in the newly-
                      ! disturbed patch is very high, passing the imort directly to history results in large numerical errors, on account
                      ! of the sharply reduced number densities.  so instead pass this info via a site-level diagnostic variable before reducing 
                      ! the number density.
                      currentSite%imort_rate(currentCohort%size_class, currentCohort%pft) = &
                           currentSite%imort_rate(currentCohort%size_class, currentCohort%pft) + &
                           nc%n * ED_val_understorey_death / hlm_freq_day

                     
                      
                      currentSite%imort_carbonflux = currentSite%imort_carbonflux + &
                           (nc%n * ED_val_understorey_death / hlm_freq_day ) * &
                           total_c * g_per_kg * days_per_sec * years_per_day * ha_per_m2
                      
                      ! Step 2:  Apply survivor ship function based on the understory death fraction
                      ! remaining of understory plants of those that are knocked over by the overstorey trees dying...  
                      nc%n = nc%n * (1.0_r8 - ED_val_understorey_death)
                      
                      ! since the donor patch split and sent a fraction of its members
                      ! to the new patch and a fraction to be preserved in itself,
                      ! when reporting diagnostic rates, we must carry over the mortality rates from
                      ! the donor that were applied before the patch split.  Remember this is only
                      ! for diagnostics.  But think of it this way, the rates are weighted by 
                      ! number density in EDCLMLink, and the number density of this new patch is donated
                      ! so with the number density must come the effective mortality rates.

                      nc%cmort            = currentCohort%cmort
                      nc%hmort            = currentCohort%hmort
                      nc%bmort            = currentCohort%bmort
                      nc%frmort           = currentCohort%frmort
                      nc%dmort            = currentCohort%dmort
                      nc%lmort_direct     = currentCohort%lmort_direct
                      nc%lmort_collateral = currentCohort%lmort_collateral
                      nc%lmort_infra      = currentCohort%lmort_infra

                      ! understory trees that might potentially be knocked over in the disturbance. 
                      ! The existing (donor) patch should not have any impact mortality, it should
                      ! only lose cohorts due to the decrease in area.  This is not mortality.
                      ! Besides, the current and newly created patch sum to unity                      

                      currentCohort%n = currentCohort%n * (1._r8 -  patch_site_areadis/currentPatch%area)
                      
                   else 
                      ! grass is not killed by mortality disturbance events. Just move it into the new patch area. 
                      ! Just split the grass into the existing and new patch structures
                      nc%n = currentCohort%n * patch_site_areadis/currentPatch%area

                      ! Those remaining in the existing
                      currentCohort%n = currentCohort%n * (1._r8 - patch_site_areadis/currentPatch%area)

                      nc%cmort            = currentCohort%cmort
                      nc%hmort            = currentCohort%hmort
                      nc%bmort            = currentCohort%bmort
                      nc%frmort           = currentCohort%frmort
                      nc%dmort            = currentCohort%dmort
                      nc%lmort_direct    = currentCohort%lmort_direct
                      nc%lmort_collateral = currentCohort%lmort_collateral
                      nc%lmort_infra      = currentCohort%lmort_infra
                      
                   endif
                endif

             ! Fire is the dominant disturbance 
             elseif (currentPatch%disturbance_rates(dtype_ifire) > currentPatch%disturbance_rates(dtype_ifall) .and. &
                     currentPatch%disturbance_rates(dtype_ifire) > currentPatch%disturbance_rates(dtype_ilog)) then !fire

                ! Number of members in the new patch, before we impose fire survivorship
                nc%n = currentCohort%n * patch_site_areadis/currentPatch%area

                ! loss of individuals from source patch due to area shrinking
                currentCohort%n = currentCohort%n * (1._r8 - patch_site_areadis/currentPatch%area) 

                levcan = currentCohort%canopy_layer 

                ! before changing number densities, track total rate of trees that died due to fire, as well as from each fire mortality term
                currentSite%fmort_rate(currentCohort%size_class, currentCohort%pft, levcan) = &
                     currentSite%fmort_rate(currentCohort%size_class, currentCohort%pft, levcan) + &
                     nc%n * currentCohort%fire_mort / hlm_freq_day
                currentSite%fmort_rate_cambial(currentCohort%size_class, currentCohort%pft) = &
                     currentSite%fmort_rate_cambial(currentCohort%size_class, currentCohort%pft) + &
                     nc%n * currentCohort%cambial_mort / hlm_freq_day
                currentSite%fmort_rate_crown(currentCohort%size_class, currentCohort%pft) = &
                     currentSite%fmort_rate_crown(currentCohort%size_class, currentCohort%pft) + &
                     nc%n * currentCohort%crownfire_mort / hlm_freq_day
                currentSite%fmort_carbonflux(levcan) = currentSite%fmort_carbonflux(levcan) + &
                     (nc%n * currentCohort%fire_mort) * &
                     currentCohort%b_total() * g_per_kg * days_per_sec * ha_per_m2

                ! loss of individual from fire in new patch.
                nc%n = nc%n * (1.0_r8 - currentCohort%fire_mort) 

                nc%cmort            = currentCohort%cmort
                nc%hmort            = currentCohort%hmort
                nc%bmort            = currentCohort%bmort
                nc%frmort           = currentCohort%frmort
                nc%dmort            = currentCohort%dmort
                nc%lmort_direct     = currentCohort%lmort_direct
                nc%lmort_collateral = currentCohort%lmort_collateral
                nc%lmort_infra      = currentCohort%lmort_infra


             ! Logging is the dominant disturbance  
             elseif (currentPatch%disturbance_rates(dtype_ilog) > currentPatch%disturbance_rates(dtype_ifall) .and. &
                     currentPatch%disturbance_rates(dtype_ilog) > currentPatch%disturbance_rates(dtype_ifire)) then  ! Logging 

                ! If this cohort is in the upper canopy. It generated 
                if(currentCohort%canopy_layer == 1)then
                   
                   ! Trees generating this disturbance are not there by definition
                   nc%n            = 0.0_r8 

                   ! Reduce counts in the existing/donor patch according to the logging rate
                   currentCohort%n = currentCohort%n * (1.0_r8 - min(1.0_r8,(currentCohort%lmort_direct +    &
                                                                             currentCohort%lmort_collateral + &
                                                                             currentCohort%lmort_infra)))

                   ! The mortality diagnostics are set to nan because the cohort should dissappear
                   nc%cmort            = nan
                   nc%hmort            = nan
                   nc%bmort            = nan
                   nc%frmort           = nan
                   nc%lmort_direct     = nan
                   nc%lmort_collateral = nan
                   nc%lmort_infra      = nan

                else

                   ! WHat to do with cohorts in the understory of a logging generated
                   ! disturbance patch?

                   if(EDPftvarcon_inst%woody(currentCohort%pft) == 1)then


                      ! Survivorship of undestory woody plants.  Two step process.
                      ! Step 1:  Reduce current number of plants to reflect the change in area.
                      !          The number density per square are doesn't change, but since the patch is smaller
                      !          and cohort counts are absolute, reduce this number.
                      nc%n = currentCohort%n * patch_site_areadis/currentPatch%area

                      ! because the mortality rate due to impact for the cohorts which had been in the understory and are now in the newly-
                      ! disturbed patch is very high, passing the imort directly to history results in large numerical errors, on account
                      ! of the sharply reduced number densities.  so instead pass this info via a site-level diagnostic variable before reducing 
                      ! the number density.
                      currentSite%imort_rate(currentCohort%size_class, currentCohort%pft) = &
                           currentSite%imort_rate(currentCohort%size_class, currentCohort%pft) + &
                           nc%n * logging_coll_under_frac / hlm_freq_day
                      currentSite%imort_carbonflux = currentSite%imort_carbonflux + &
                           (nc%n * logging_coll_under_frac/ hlm_freq_day ) * &
                           total_c * g_per_kg * days_per_sec * years_per_day * ha_per_m2

                      
                      ! Step 2:  Apply survivor ship function based on the understory death fraction
                     
                      ! remaining of understory plants of those that are knocked over by the overstorey trees dying...  
                      ! LOGGING SURVIVORSHIP OF UNDERSTORY PLANTS IS SET AS A NEW PARAMETER in the fatesparameter files 
                      nc%n = nc%n * (1.0_r8 - logging_coll_under_frac)

                      ! Step 3: Reduce the number count of cohorts in the original/donor/non-disturbed patch 
                      !         to reflect the area change
                      currentCohort%n = currentCohort%n * (1._r8 -  patch_site_areadis/currentPatch%area)


                      nc%cmort            = currentCohort%cmort
                      nc%hmort            = currentCohort%hmort
                      nc%bmort            = currentCohort%bmort
                      nc%frmort           = currentCohort%frmort
                      nc%dmort            = currentCohort%dmort
                      nc%lmort_direct     = currentCohort%lmort_direct
                      nc%lmort_collateral = currentCohort%lmort_collateral
                      nc%lmort_infra      = currentCohort%lmort_infra

                   else
                      
                      ! grass is not killed by mortality disturbance events. Just move it into the new patch area. 
                      ! Just split the grass into the existing and new patch structures
                      nc%n = currentCohort%n * patch_site_areadis/currentPatch%area
                      
                      ! Those remaining in the existing
                      currentCohort%n = currentCohort%n * (1._r8 - patch_site_areadis/currentPatch%area)

                      ! No grass impact mortality imposed on the newly created patch
                      nc%cmort            = currentCohort%cmort
                      nc%hmort            = currentCohort%hmort
                      nc%bmort            = currentCohort%bmort
                      nc%frmort           = currentCohort%frmort
                      nc%dmort            = currentCohort%dmort
                      nc%lmort_direct     = currentCohort%lmort_direct
                      nc%lmort_collateral = currentCohort%lmort_collateral
                      nc%lmort_infra      = currentCohort%lmort_infra
                      
                   endif  ! is/is-not woody
                   
                endif  ! Select canopy layer

             end if   ! Select disturbance mode

             if (nc%n > 0.0_r8) then   
                storebigcohort   =>  new_patch%tallest
                storesmallcohort =>  new_patch%shortest 
                if(associated(new_patch%tallest))then
                   tnull = 0
                else
                   tnull = 1
                   new_patch%tallest => nc
                   nc%taller => null()
                endif

                if(associated(new_patch%shortest))then
                   snull = 0
                else
                   snull = 1
                   new_patch%shortest => nc
                   nc%shorter => null()
                endif
                nc%patchptr => new_patch
                call insert_cohort(nc, new_patch%tallest, new_patch%shortest, tnull, snull, storebigcohort, storesmallcohort)

                new_patch%tallest  => storebigcohort 
                new_patch%shortest => storesmallcohort   
             else

                ! Get rid of the new temporary cohort
                if(hlm_use_planthydro.eq.itrue) call DeallocateHydrCohort(nc)
                call nc%prt%DeallocatePRTVartypes()
                deallocate(nc%prt)
                deallocate(nc)

             endif

             currentCohort => currentCohort%taller      
          enddo ! currentCohort 
          call sort_cohorts(currentPatch)

          !update area of donor patch
          currentPatch%area = currentPatch%area - patch_site_areadis

          ! sort out the cohorts, since some of them may be so small as to need removing. 
          ! the first call to terminate cohorts removes sparse number densities,
          ! the second call removes for all other reasons (sparse culling must happen
          ! before fusion)
          call terminate_cohorts(currentSite, currentPatch, 1)
          call fuse_cohorts(currentSite,currentPatch, bc_in)
          call terminate_cohorts(currentSite, currentPatch, 2)
          call sort_cohorts(currentPatch)

          end if    ! if (patch_site_areadis > nearzero) then
       
          !zero disturbance rate trackers
          currentPatch%disturbance_rate  = 0._r8
          currentPatch%disturbance_rates = 0._r8
          
          currentPatch => currentPatch%younger

       enddo ! currentPatch patch loop. 

          
       !*************************/
       !**  INSERT NEW PATCH INTO LINKED LIST    
       !**********`***************/        
       currentPatch               => currentSite%youngest_patch
       new_patch%older            => currentPatch
       new_patch%younger          => NULL()
       currentPatch%younger       => new_patch
       currentSite%youngest_patch => new_patch
       
       ! sort out the cohorts, since some of them may be so small as to need removing. 
       ! the first call to terminate cohorts removes sparse number densities,
       ! the second call removes for all other reasons (sparse culling must happen
       ! before fusion)
       call terminate_cohorts(currentSite, new_patch, 1)
       call fuse_cohorts(currentSite,new_patch, bc_in)
       call terminate_cohorts(currentSite, new_patch, 2)
       call sort_cohorts(new_patch)

    endif !end new_patch area 


    call check_patch_area(currentSite)
    call set_patchno(currentSite)

    return
  end subroutine spawn_patches

  ! ============================================================================
  subroutine check_patch_area( currentSite )
    !
    ! !DESCRIPTION:
    !  Check to see that total area is not exceeded.  
    !
    ! !USES:
    !
    ! !ARGUMENTS:
    type(ed_site_type), intent(in), target  :: currentSite 
    !
    ! !LOCAL VARIABLES:
    real(r8) :: areatot
    type(ed_patch_type), pointer :: currentPatch 
    type(ed_patch_type), pointer :: largestPatch
    real(r8) :: largest_area
    real(r8), parameter :: area_error_fail = 1.0e-6_r8
    !---------------------------------------------------------------------

    areatot = 0._r8
    largest_area = 0._r8
    largestPatch => null()
    currentPatch => currentSite%oldest_patch
    do while(associated(currentPatch))
       areatot = areatot + currentPatch%area
       
       if(currentPatch%area>largest_area) then
          largestPatch => currentPatch
          largest_area = currentPatch%area
       end if
       
       currentPatch => currentPatch%younger
    end do
    
    if ( abs( areatot - area ) > nearzero ) then 
       
       if ( abs(areatot-area) > area_error_fail ) then
          write(fates_log(),*) 'Patch areas do not sum to 10000 within tolerance'
          write(fates_log(),*) 'Total area: ',areatot,'absolute error: ',areatot-area
          call endrun(msg=errMsg(sourcefile, __LINE__))
       end if

       if(debug) then
          write(fates_log(),*) 'Total patch area precision being fixed, adjusting'
          write(fates_log(),*) 'largest patch. This may have slight impacts on carbon balance.'
       end if
       
       largestPatch%area = largestPatch%area + (area-areatot)
       
    endif

    return
  end subroutine check_patch_area

  ! ============================================================================
  subroutine set_patchno( currentSite )
    !
    ! !DESCRIPTION:
    !  Give patches an order number from the oldest to youngest. 
    !
    ! !USES:
    !
    ! !ARGUMENTS:
    type(ed_site_type),intent(in), target :: currentSite 
    !
    ! !LOCAL VARIABLES:
    type(ed_patch_type), pointer :: currentPatch 
    integer patchno
    !---------------------------------------------------------------------

    patchno = 1
    currentPatch => currentSite%oldest_patch
    do while(associated(currentPatch))
       currentPatch%patchno = patchno
       patchno = patchno + 1
       currentPatch => currentPatch%younger
    enddo

  end subroutine set_patchno

  ! ============================================================================
  subroutine average_patch_properties( currentPatch, newPatch, patch_site_areadis )
    !
    ! !DESCRIPTION:
    ! Average together the state properties of all of the donor patches that
    ! make up the new patch. 
    !
    ! !USES:
    !
    ! !ARGUMENTS:
    type(ed_patch_type) , intent(in), target  :: currentPatch
    type(ed_patch_type) , intent(inout)       :: newPatch 
    real(r8)            , intent(out)         :: patch_site_areadis   ! amount of land disturbed in this patch. m2
    !
    ! !LOCAL VARIABLES:
    integer  :: c,p ! counters for PFT and litter size class. 
    !---------------------------------------------------------------------

    patch_site_areadis = currentPatch%area * currentPatch%disturbance_rate ! how much land is disturbed in this donor patch? 
 
    do c = 1,ncwd !move litter pool en mass into the new patch. 
       newPatch%cwd_ag(c) = newPatch%cwd_ag(c) + currentPatch%cwd_ag(c) * patch_site_areadis/newPatch%area
       newPatch%cwd_bg(c) = newPatch%cwd_bg(c) + currentPatch%cwd_bg(c) * patch_site_areadis/newPatch%area
    enddo

    do p = 1,numpft !move litter pool en mass into the new patch
       newPatch%root_litter(p) = newPatch%root_litter(p) + &
             currentPatch%root_litter(p) * patch_site_areadis/newPatch%area
       newPatch%leaf_litter(p) = newPatch%leaf_litter(p) + &
             currentPatch%leaf_litter(p) * patch_site_areadis/newPatch%area

       ! The fragmentation/decomposition flux from donor patches has already occured in existing patches.  However
       ! some of their area has been carved out for this new patches which is receiving donations.
       ! Lets maintain conservation on that pre-existing mass flux in these newly disturbed patches
       
       newPatch%root_litter_out(p) = newPatch%root_litter_out(p) + &
             currentPatch%root_litter_out(p) * patch_site_areadis/newPatch%area
       newPatch%leaf_litter_out(p) = newPatch%leaf_litter_out(p) + &
             currentPatch%leaf_litter_out(p) * patch_site_areadis/newPatch%area

    enddo

  end subroutine average_patch_properties

  ! ============================================================================
  subroutine fire_litter_fluxes(currentSite, cp_target, new_patch_target, patch_site_areadis)
    !
    ! !DESCRIPTION:
    !  CWD pool burned by a fire. 
    !  Carbon going from burned trees into CWD pool
    !  Burn parts of trees that don't die in fire
    !  Burn live grasses and kill them. 
    !
    ! !USES:
    use SFParamsMod,          only : SF_VAL_CWD_FRAC
    use EDtypesMod          , only : dl_sf
    !
    ! !ARGUMENTS:
    type(ed_site_type)  , intent(inout), target :: currentSite
    type(ed_patch_type) , intent(inout), target :: cp_target
    type(ed_patch_type) , intent(inout), target :: new_patch_target
    real(r8)            , intent(inout)         :: patch_site_areadis
    !
    ! !LOCAL VARIABLES:
    type(ed_patch_type) , pointer :: currentPatch
    type(ed_patch_type) , pointer :: new_patch
    type(ed_cohort_type), pointer :: currentCohort
    real(r8) :: bcroot               ! amount of below ground coarse root per cohort  kgC. (goes into CWD_BG)
    real(r8) :: bstem                ! amount of above ground stem biomass per cohort  kgC.(goes into CWG_AG)
    real(r8) :: dead_tree_density    ! no trees killed by fire per m2
    reaL(r8) :: burned_litter        ! amount of each litter pool burned by fire.  kgC/m2/day
    real(r8) :: burned_leaves       ! amount of tissue consumed by fire for leaves. KgC/individual/day
    real(r8) :: leaf_burn_frac       ! fraction of leaves burned 
    real(r8) :: leaf_c               ! leaf carbon [kg]
    real(r8) :: fnrt_c               ! fineroot carbon [kg]
    real(r8) :: sapw_c               ! sapwood carbon [kg]
    real(r8) :: store_c              ! storage carbon [kg]
    real(r8) :: struct_c             ! structure carbon [kg]
    integer  :: c, p 
    !---------------------------------------------------------------------

    !check that total area is not exceeded. 
    currentPatch => cp_target
    new_patch => new_patch_target

    if ( currentPatch%fire  ==  1 ) then !only do this if there was a fire in this actual patch. 
       patch_site_areadis = currentPatch%area * currentPatch%disturbance_rate ! how much land is disturbed in this donor patch? 

       !************************************/ 
       !PART 1)  Burn the fractions of existing litter in the new patch that were consumed by the fire. 
       !************************************/ 
       do c = 1,ncwd
          burned_litter = new_patch%cwd_ag(c) * patch_site_areadis/new_patch%area * &
                currentPatch%burnt_frac_litter(c+1) !kG/m2/day
          new_patch%cwd_ag(c) = new_patch%cwd_ag(c) - burned_litter
          currentSite%flux_out = currentSite%flux_out + burned_litter * new_patch%area !kG/site/day
          currentSite%total_burn_flux_to_atm = currentSite%total_burn_flux_to_atm + &
                burned_litter * new_patch%area !kG/site/day
       enddo

       do p = 1,numpft
          burned_litter = new_patch%leaf_litter(p) * patch_site_areadis/new_patch%area * &
                currentPatch%burnt_frac_litter(dl_sf)
          new_patch%leaf_litter(p) = new_patch%leaf_litter(p) - burned_litter
          currentSite%flux_out = currentSite%flux_out + burned_litter * new_patch%area !kG/site/day
          currentSite%total_burn_flux_to_atm = currentSite%total_burn_flux_to_atm + &
                burned_litter * new_patch%area !kG/site/day
      enddo

       !************************************/     
       !PART 2) Put unburned parts of plants that died in the fire into the litter pool of new and old patches 
       ! This happens BEFORE the plant numbers have been updated. So we are working with the 
       ! pre-fire population of plants, which is the right way round. 
       !************************************/ 
       currentCohort => currentPatch%shortest
       do while(associated(currentCohort))
          p = currentCohort%pft

          if(EDPftvarcon_inst%woody(p) == 1)then !DEAD (FROM FIRE) TREES
             !************************************/ 
             ! Number of trees that died because of the fire, per m2 of ground. 
             ! Divide their litter into the four litter streams, and spread evenly across ground surface. 
             !************************************/  

             sapw_c   = currentCohort%prt%GetState(sapw_organ, all_carbon_elements)
             struct_c = currentCohort%prt%GetState(struct_organ, all_carbon_elements)
             leaf_c   = currentCohort%prt%GetState(leaf_organ, all_carbon_elements)
             fnrt_c   = currentCohort%prt%GetState(fnrt_organ, all_carbon_elements)
             store_c  = currentCohort%prt%GetState(store_organ, all_carbon_elements)
             
             ! stem biomass per tree
             bstem  = (sapw_c + struct_c) * EDPftvarcon_inst%allom_agb_frac(p)
             ! coarse root biomass per tree
             bcroot = (sapw_c + struct_c) * (1.0_r8 - EDPftvarcon_inst%allom_agb_frac(p) )
             ! density of dead trees per m2. 
             dead_tree_density  = (currentCohort%fire_mort * currentCohort%n*patch_site_areadis/currentPatch%area) / AREA  
             
             if( hlm_use_planthydro == itrue ) then
                call AccumulateMortalityWaterStorage(currentSite,currentCohort,dead_tree_density*AREA)
             end if

             ! Unburned parts of dead tree pool. 
             ! Unburned leaves and roots    
             
             new_patch%leaf_litter(p) = new_patch%leaf_litter(p) + dead_tree_density * leaf_c * (1.0_r8-currentCohort%fraction_crown_burned)

             new_patch%root_litter(p) = new_patch%root_litter(p) + dead_tree_density * (fnrt_c+store_c)

             currentPatch%leaf_litter(p) = currentPatch%leaf_litter(p) + dead_tree_density * &
                   leaf_c * (1.0_r8-currentCohort%fraction_crown_burned)

             currentPatch%root_litter(p) = currentPatch%root_litter(p) + dead_tree_density * &
                  (fnrt_c + store_c)

             ! track as diagnostic fluxes
             currentSite%leaf_litter_diagnostic_input_carbonflux(p) = currentSite%leaf_litter_diagnostic_input_carbonflux(p) + &
                  leaf_c * (1.0_r8-currentCohort%fraction_crown_burned) * currentCohort%fire_mort * currentCohort%n * &
                  hlm_days_per_year / AREA

             currentSite%root_litter_diagnostic_input_carbonflux(p) = currentSite%root_litter_diagnostic_input_carbonflux(p) + &
                  (fnrt_c + store_c) * (1.0_r8-currentCohort%fraction_crown_burned) * currentCohort%fire_mort * &
                  currentCohort%n * hlm_days_per_year / AREA
      
             ! below ground coarse woody debris from burned trees
             do c = 1,ncwd
                new_patch%cwd_bg(c) = new_patch%cwd_bg(c) + dead_tree_density * SF_val_CWD_frac(c) * bcroot
                currentPatch%cwd_bg(c) = currentPatch%cwd_bg(c) + dead_tree_density * SF_val_CWD_frac(c) * bcroot

                ! track as diagnostic fluxes
                currentSite%CWD_BG_diagnostic_input_carbonflux(c) = currentSite%CWD_BG_diagnostic_input_carbonflux(c) + &
                     SF_val_CWD_frac(c) * bcroot * currentCohort%fire_mort * currentCohort%n * &
                     hlm_days_per_year / AREA
             enddo

             ! above ground coarse woody debris from unburned twigs and small branches
             do c = 1,2
                new_patch%cwd_ag(c) = new_patch%cwd_ag(c) + dead_tree_density * SF_val_CWD_frac(c) * bstem &
                * (1.0_r8-currentCohort%fraction_crown_burned)
                currentPatch%cwd_ag(c) = currentPatch%cwd_ag(c) + dead_tree_density * SF_val_CWD_frac(c) * &
                     bstem * (1.0_r8-currentCohort%fraction_crown_burned)

                ! track as diagnostic fluxes
                currentSite%CWD_AG_diagnostic_input_carbonflux(c) = currentSite%CWD_AG_diagnostic_input_carbonflux(c) + &
                     SF_val_CWD_frac(c) * bstem * (1.0_r8-currentCohort%fraction_crown_burned) * currentCohort%fire_mort &
                     * currentCohort%n * hlm_days_per_year / AREA
             enddo
             
             ! above ground coarse woody debris from large branches and stems: these do not burn in crown fires. 
             do c = 3,4
                new_patch%cwd_ag(c) = new_patch%cwd_ag(c) + dead_tree_density * SF_val_CWD_frac(c) * bstem
                currentPatch%cwd_ag(c) = currentPatch%cwd_ag(c) + dead_tree_density * SF_val_CWD_frac(c) * bstem

                ! track as diagnostic fluxes
                currentSite%CWD_AG_diagnostic_input_carbonflux(c) = currentSite%CWD_AG_diagnostic_input_carbonflux(c) + &
                     SF_val_CWD_frac(c) * bstem * currentCohort%fire_mort * currentCohort%n * &
                     hlm_days_per_year / AREA
             enddo
             
             ! Burned parts of dead tree pool.  
             ! Burned twigs and small branches. 
             do c = 1,2

                currentSite%cwd_ag_burned(c) = currentSite%cwd_ag_burned(c) + dead_tree_density * &
                     SF_val_CWD_frac(c) * bstem * currentCohort%fraction_crown_burned
                currentSite%flux_out  = currentSite%flux_out + dead_tree_density * &
                     AREA * SF_val_CWD_frac(c) * bstem * currentCohort%fraction_crown_burned
                currentSite%total_burn_flux_to_atm  = currentSite%total_burn_flux_to_atm + dead_tree_density * &
                     AREA * SF_val_CWD_frac(c) * bstem * currentCohort%fraction_crown_burned

             enddo
             
             !burned leaves. 
             do p = 1,numpft                  

                currentSite%leaf_litter_burned(p) = currentSite%leaf_litter_burned(p) + &
                     dead_tree_density * leaf_c * currentCohort%fraction_crown_burned

                currentSite%flux_out  = currentSite%flux_out + &
                     dead_tree_density * AREA * leaf_c * currentCohort%fraction_crown_burned

                currentSite%total_burn_flux_to_atm  = currentSite%total_burn_flux_to_atm + &
                     dead_tree_density * AREA * leaf_c * currentCohort%fraction_crown_burned

             enddo

         endif

          currentCohort => currentCohort%taller

       enddo  ! currentCohort

       !************************************/     
       ! PART 3) Burn parts of trees that did *not* die in the fire.
       !         currently we only remove leaves. branch and assocaited sapwood consumption coming soon.
       ! PART 4) Burn parts of grass that are consumed by the fire. 
       ! grasses are not killed directly by fire. They die by losing all of their leaves and starving. 
       !************************************/ 
       currentCohort => new_patch%shortest
       do while(associated(currentCohort))

          sapw_c   = currentCohort%prt%GetState(sapw_organ, all_carbon_elements)
          leaf_c   = currentCohort%prt%GetState(leaf_organ, all_carbon_elements)

          call carea_allom(currentCohort%dbh,currentCohort%n,currentSite%spread,currentCohort%pft,currentCohort%c_area)

          if(EDPftvarcon_inst%woody(currentCohort%pft) == 1)then
             burned_leaves = leaf_c * currentCohort%fraction_crown_burned
          else
             burned_leaves = leaf_c * currentPatch%burnt_frac_litter(6)
          endif

          if (burned_leaves > 0.0_r8) then

             ! Remove burned leaves from the pool
             if(leaf_c>nearzero) then
                leaf_burn_frac = burned_leaves/leaf_c
             else
                leaf_burn_frac = 0.0_r8
             end if
             call PRTBurnLosses(currentCohort%prt, leaf_organ, leaf_burn_frac)
             
             !KgC/gridcell/day
             currentSite%flux_out = currentSite%flux_out + burned_leaves * currentCohort%n * &
                  patch_site_areadis/currentPatch%area * AREA 

             currentSite%total_burn_flux_to_atm = currentSite%total_burn_flux_to_atm+ burned_leaves * currentCohort%n * &
                  patch_site_areadis/currentPatch%area * AREA 

          endif
          currentCohort%fraction_crown_burned = 0.0_r8        

          currentCohort => currentCohort%taller

       enddo

    endif !currentPatch%fire. 

  end subroutine fire_litter_fluxes

  ! ============================================================================
  subroutine mortality_litter_fluxes(currentSite, cp_target, new_patch_target, patch_site_areadis)
    !
    ! !DESCRIPTION:
    !  Carbon going from ongoing mortality into CWD pools. 
    !
    ! !USES:
    use EDParamsMod,  only : ED_val_understorey_death
    use SFParamsMod,  only : SF_val_cwd_frac
    !
    ! !ARGUMENTS:
    type(ed_site_type)  , intent(inout), target :: currentSite 
    type(ed_patch_type) , intent(inout), target :: cp_target 
    type(ed_patch_type) , intent(inout), target :: new_patch_target
    real(r8)            , intent(in)            :: patch_site_areadis
    !
    ! !LOCAL VARIABLES:
    real(r8) :: cwd_litter_density
    real(r8) :: litter_area ! area over which to distribute this litter. 
    type(ed_cohort_type), pointer :: currentCohort
    type(ed_patch_type) , pointer :: currentPatch 
    type(ed_patch_type) , pointer :: new_patch 
    real(r8) :: understorey_dead  !Number of individual dead from the canopy layer /day
    real(r8) :: canopy_dead       !Number of individual dead from the understorey layer /day
    real(r8) :: np_mult           !Fraction of the new patch which came from the current patch (and so needs the same litter) 
    real(r8) :: leaf_c               ! leaf carbon [kg]
    real(r8) :: fnrt_c               ! fineroot carbon [kg]
    real(r8) :: sapw_c               ! sapwood carbon [kg]
    real(r8) :: store_c              ! storage carbon [kg]
    real(r8) :: struct_c             ! structure carbon [kg]
    integer :: p,c
    real(r8) :: canopy_mortality_woody_litter(maxpft)    ! flux of wood litter in to litter pool: KgC/m2/day
    real(r8) :: canopy_mortality_leaf_litter(maxpft)     ! flux in to  leaf litter from tree death: KgC/m2/day
    real(r8) :: canopy_mortality_root_litter(maxpft)     ! flux in to froot litter  from tree death: KgC/m2/day
    !---------------------------------------------------------------------

    currentPatch => cp_target
    new_patch => new_patch_target
    canopy_mortality_woody_litter(:) = 0.0_r8 ! mortality generated litter. KgC/m2/day
    canopy_mortality_leaf_litter(:)  = 0.0_r8
    canopy_mortality_root_litter(:)  = 0.0_r8

    currentCohort => currentPatch%shortest
    do while(associated(currentCohort))       
       p = currentCohort%pft
       
       sapw_c   = currentCohort%prt%GetState(sapw_organ, all_carbon_elements)
       struct_c = currentCohort%prt%GetState(struct_organ, all_carbon_elements)
       leaf_c   = currentCohort%prt%GetState(leaf_organ, all_carbon_elements)
       fnrt_c   = currentCohort%prt%GetState(fnrt_organ, all_carbon_elements)
       store_c  = currentCohort%prt%GetState(store_organ, all_carbon_elements)

          if(currentCohort%canopy_layer == 1)then         
             !currentCohort%dmort = mortality_rates(currentCohort) 
             !the disturbance calculations are done with the previous n, c_area and d_mort. So it's probably &
             !not right to recalcualte dmort here.
             canopy_dead = currentCohort%n * min(1.0_r8,currentCohort%dmort * hlm_freq_day * fates_mortality_disturbance_fraction)

             canopy_mortality_woody_litter(p)= canopy_mortality_woody_litter(p) + &
                  canopy_dead*(struct_c + sapw_c)
             canopy_mortality_leaf_litter(p) = canopy_mortality_leaf_litter(p) + &
                  canopy_dead*leaf_c

             ! Some plants upon death will transfer storage carbon to seed production
             ! Storage carbon that is not transferred to seeds goes to root litter flux

             canopy_mortality_root_litter(p) = canopy_mortality_root_litter(p) + &
                  canopy_dead*(fnrt_c + store_c*(1.0_r8-EDPftvarcon_inst%allom_frbstor_repro(p)) )

             currentSite%seed_bank(p) = currentSite%seed_bank(p) + &
                   canopy_dead * store_c * EDPftvarcon_inst%allom_frbstor_repro(p)/AREA


             if( hlm_use_planthydro == itrue ) then
                call AccumulateMortalityWaterStorage(currentSite,currentCohort, canopy_dead)
             end if

         else 
             if(EDPftvarcon_inst%woody(currentCohort%pft) == 1)then

                understorey_dead = ED_val_understorey_death * currentCohort%n * (patch_site_areadis/currentPatch%area)  !kgC/site/day
                canopy_mortality_woody_litter(p) = canopy_mortality_woody_litter(p)  + &
                     understorey_dead*(struct_c + sapw_c)  
                canopy_mortality_leaf_litter(p)= canopy_mortality_leaf_litter(p)+ &
                     understorey_dead*leaf_c
                canopy_mortality_root_litter(p)= canopy_mortality_root_litter(p)+ &
                      understorey_dead*(fnrt_c + store_c)
                
                if( hlm_use_planthydro == itrue ) then
                   call AccumulateMortalityWaterStorage(currentSite,currentCohort, understorey_dead)
                end if

             ! FIX(SPM,040114) - clarify this comment
             ! grass is not killed by canopy mortality disturbance events.
             ! Just move it into the new patch area. 
             else 
                ! no-op
             endif
          endif

          

       

       currentCohort => currentCohort%taller      

    enddo !currentCohort         

    !************************************/
    !Evenly distribute the litter from the trees that died across the new and old patches
    !************************************/
    !************************************/
    !Evenly distribute the litter from the trees that died across the new and old patches
    !'litter' fluxes here are in KgC
    !************************************/
    litter_area = currentPatch%area 
    np_mult =  patch_site_areadis/new_patch%area
    ! This litter is distributed between the current and new patches, &
    ! not to any other patches. This is really the eventually area of the current patch &
    ! (currentPatch%area-patch_site_areadis) +patch_site_areadis...
    ! For the new patch, only some fraction of its land area (patch_areadis/np%area) is derived from the current patch
    ! so we need to multiply by patch_areadis/np%area

    do p = 1,numpft
    
       do c = 1,ncwd
          
          cwd_litter_density = SF_val_CWD_frac(c) * canopy_mortality_woody_litter(p) / litter_area
          
          new_patch%cwd_ag(c)    = new_patch%cwd_ag(c)    + EDPftvarcon_inst%allom_agb_frac(p) * cwd_litter_density * np_mult
          currentPatch%cwd_ag(c) = currentPatch%cwd_ag(c) + EDPftvarcon_inst%allom_agb_frac(p) * cwd_litter_density
          new_patch%cwd_bg(c)    = new_patch%cwd_bg(c)    + (1._r8-EDPftvarcon_inst%allom_agb_frac(p)) * cwd_litter_density &
                                                            * np_mult 
          currentPatch%cwd_bg(c) = currentPatch%cwd_bg(c) + (1._r8-EDPftvarcon_inst%allom_agb_frac(p)) * cwd_litter_density 
          
          ! track as diagnostic fluxes
          currentSite%CWD_AG_diagnostic_input_carbonflux(c) = currentSite%CWD_AG_diagnostic_input_carbonflux(c) + &
                SF_val_CWD_frac(c) * canopy_mortality_woody_litter(p) * hlm_days_per_year * EDPftvarcon_inst%allom_agb_frac(p) &
                / AREA 
          currentSite%CWD_BG_diagnostic_input_carbonflux(c) = currentSite%CWD_BG_diagnostic_input_carbonflux(c) + &
                SF_val_CWD_frac(c) * canopy_mortality_woody_litter(p) * hlm_days_per_year * (1.0_r8 &
                - EDPftvarcon_inst%allom_agb_frac(p)) / AREA
       enddo

       new_patch%leaf_litter(p) = new_patch%leaf_litter(p) + canopy_mortality_leaf_litter(p) / litter_area * np_mult
       new_patch%root_litter(p) = new_patch%root_litter(p) + canopy_mortality_root_litter(p) / litter_area * np_mult 

       currentPatch%leaf_litter(p) = currentPatch%leaf_litter(p) + canopy_mortality_leaf_litter(p) / litter_area
       currentPatch%root_litter(p) = currentPatch%root_litter(p) + canopy_mortality_root_litter(p) / litter_area

       ! track as diagnostic fluxes
       currentSite%leaf_litter_diagnostic_input_carbonflux(p) = currentSite%leaf_litter_diagnostic_input_carbonflux(p) + &
            canopy_mortality_leaf_litter(p) * hlm_days_per_year / AREA

       currentSite%root_litter_diagnostic_input_carbonflux(p) = currentSite%root_litter_diagnostic_input_carbonflux(p) + &
            canopy_mortality_root_litter(p) * hlm_days_per_year / AREA
    enddo

  end subroutine mortality_litter_fluxes

  ! ============================================================================
  subroutine create_patch(currentSite, new_patch, age, areap,cwd_ag_local,cwd_bg_local, &
       leaf_litter_local,root_litter_local,nlevsoil)
    !
    ! !DESCRIPTION:
    !  Set default values for creating a new patch
    !
    ! !USES:
    !
    ! !ARGUMENTS:
    type(ed_site_type) , intent(inout), target :: currentSite
    type(ed_patch_type), intent(inout), target :: new_patch
    real(r8), intent(in) :: age                  ! notional age of this patch in years
    real(r8), intent(in) :: areap                ! initial area of this patch in m2. 
    real(r8), intent(in) :: cwd_ag_local(:)      ! initial value of above ground coarse woody debris. KgC/m2
    real(r8), intent(in) :: cwd_bg_local(:)      ! initial value of below ground coarse woody debris. KgC/m2
    real(r8), intent(in) :: root_litter_local(:) ! initial value of root litter. KgC/m2
    real(r8), intent(in) :: leaf_litter_local(:) ! initial value of leaf litter. KgC/m2
    integer, intent(in)  :: nlevsoil             ! number of soil layers
    !
    ! !LOCAL VARIABLES:
    !---------------------------------------------------------------------

    allocate(new_patch%tr_soil_dir(hlm_numSWb))
    allocate(new_patch%tr_soil_dif(hlm_numSWb))
    allocate(new_patch%tr_soil_dir_dif(hlm_numSWb))
    allocate(new_patch%fab(hlm_numSWb))
    allocate(new_patch%fabd(hlm_numSWb))
    allocate(new_patch%fabi(hlm_numSWb))
    allocate(new_patch%sabs_dir(hlm_numSWb))
    allocate(new_patch%sabs_dif(hlm_numSWb))
    allocate(new_patch%rootfr_ft(numpft,nlevsoil))
    allocate(new_patch%rootr_ft(numpft,nlevsoil))
    
    call zero_patch(new_patch) !The nan value in here is not working??

    new_patch%tallest  => null() ! pointer to patch's tallest cohort    
    new_patch%shortest => null() ! pointer to patch's shortest cohort   
    new_patch%older    => null() ! pointer to next older patch   
    new_patch%younger  => null() ! pointer to next shorter patch      

    ! assign known patch attributes 

    new_patch%age                = age   
    new_patch%age_class          = 1
    new_patch%area               = areap 
    new_patch%cwd_ag             = cwd_ag_local
    new_patch%cwd_bg             = cwd_bg_local
    new_patch%leaf_litter        = leaf_litter_local
    new_patch%root_litter        = root_litter_local
 
    !zeroing things because of the surfacealbedo problem... shouldnt really be necesary
    new_patch%cwd_ag_in(:)       = 0._r8
    new_patch%cwd_bg_in(:)       = 0._r8

    new_patch%cwd_ag_out(:)      = 0._r8
    new_patch%cwd_bg_out(:)      = 0._r8

    new_patch%f_sun              = 0._r8
    new_patch%ed_laisun_z(:,:,:) = 0._r8 
    new_patch%ed_laisha_z(:,:,:) = 0._r8 
    new_patch%ed_parsun_z(:,:,:) = 0._r8 
    new_patch%ed_parsha_z(:,:,:) = 0._r8 
    new_patch%fabi               = 0._r8
    new_patch%fabd               = 0._r8
    new_patch%tr_soil_dir(:)     = 1._r8
    new_patch%tr_soil_dif(:)     = 1._r8
    new_patch%tr_soil_dir_dif(:) = 0._r8
    new_patch%fabd_sun_z(:,:,:)  = 0._r8 
    new_patch%fabd_sha_z(:,:,:)  = 0._r8 
    new_patch%fabi_sun_z(:,:,:)  = 0._r8 
    new_patch%fabi_sha_z(:,:,:)  = 0._r8  
    new_patch%frac_burnt         = 0._r8  
    new_patch%total_tree_area    = 0.0_r8  
    new_patch%NCL_p              = 1

   
 
  end subroutine create_patch

  ! ============================================================================
  subroutine zero_patch(cp_p)
    !
    ! !DESCRIPTION:
    !  Sets all the variables in the patch to nan or zero 
    ! (this needs to be two seperate routines, one for nan & one for zero
    !
    ! !USES:
    !
    ! !ARGUMENTS:
    type(ed_patch_type), intent(inout), target :: cp_p
    !
    ! !LOCAL VARIABLES:
    type(ed_patch_type), pointer :: currentPatch
    !---------------------------------------------------------------------

    currentPatch  => cp_p  

    currentPatch%tallest  => null()          
    currentPatch%shortest => null()         
    currentPatch%older    => null()               
    currentPatch%younger  => null()           

    currentPatch%patchno  = 999                            

    currentPatch%age                        = nan                          
    currentPatch%age_class                  = 1
    currentPatch%area                       = nan                                           
    currentPatch%canopy_layer_tlai(:)       = nan               
    currentPatch%total_canopy_area          = nan

    currentPatch%tlai_profile(:,:,:)        = nan 
    currentPatch%elai_profile(:,:,:)        = 0._r8 
    currentPatch%tsai_profile(:,:,:)        = nan 
    currentPatch%esai_profile(:,:,:)        = nan       
    currentPatch%canopy_area_profile(:,:,:) = nan       

    currentPatch%fabd_sun_z(:,:,:)          = nan 
    currentPatch%fabd_sha_z(:,:,:)          = nan 
    currentPatch%fabi_sun_z(:,:,:)          = nan 
    currentPatch%fabi_sha_z(:,:,:)          = nan  

    currentPatch%ed_laisun_z(:,:,:)         = nan 
    currentPatch%ed_laisha_z(:,:,:)         = nan 
    currentPatch%ed_parsun_z(:,:,:)         = nan 
    currentPatch%ed_parsha_z(:,:,:)         = nan 
    currentPatch%psn_z(:,:,:)               = 0._r8   

    currentPatch%f_sun(:,:,:)               = nan
    currentPatch%tr_soil_dir(:)             = nan    ! fraction of incoming direct  radiation that is transmitted to the soil as direct
    currentPatch%tr_soil_dif(:)             = nan    ! fraction of incoming diffuse radiation that is transmitted to the soil as diffuse
    currentPatch%tr_soil_dir_dif(:)         = nan    ! fraction of incoming direct  radiation that is transmitted to the soil as diffuse
    currentPatch%fabd(:)                    = nan    ! fraction of incoming direct  radiation that is absorbed by the canopy
    currentPatch%fabi(:)                    = nan    ! fraction of incoming diffuse radiation that is absorbed by the canopy

    currentPatch%canopy_mask(:,:)           = 999    ! is there any of this pft in this layer?
    currentPatch%nrad(:,:)                  = 999    ! number of exposed leaf layers for each canopy layer and pft
    currentPatch%ncan(:,:)                  = 999    ! number of total leaf layers for each canopy layer and pft
    currentPatch%pft_agb_profile(:,:)       = nan    

    ! DISTURBANCE 
    currentPatch%disturbance_rates          = 0._r8 
    currentPatch%disturbance_rate           = 0._r8 

    ! LITTER
    currentPatch%cwd_ag(:)                  = 0.0_r8 ! above ground coarse woody debris gc/m2. 
    currentPatch%cwd_bg(:)                  = 0.0_r8 ! below ground coarse woody debris
    currentPatch%root_litter(:)             = 0.0_r8 ! In new disturbed patches, loops over donors to increment total, needs zero here
    currentPatch%leaf_litter(:)             = 0.0_r8 ! In new disturbed patches, loops over donors to increment total, needs zero here

    ! Cold-start initialized patches should have no litter flux in/out as they have not undergone any time.
    ! Litter fluxes in/out also need to be initialized to zero for newly disturbed patches, as they
    ! will incorporate the fluxes from donors over a loop, and need an initialization

    currentPatch%leaf_litter_in(:)  = 0.0_r8 ! As a newly created patch with no age, there is no flux in
    currentPatch%leaf_litter_out(:) = 0.0_r8 ! As a newly created patch with no age, no frag or decomp has happened yet
    currentPatch%root_litter_in(:)  = 0.0_r8 ! As a newly created patch with no age, there is no flux in
    currentPatch%root_litter_out(:) = 0.0_r8 ! As a newly created patch with no age, no frag or decomp has happened yet

    ! FIRE
    currentPatch%fuel_eff_moist             = 0.0_r8 ! average fuel moisture content of the ground fuel 
    ! (incl. live grasses. omits 1000hr fuels)
    currentPatch%livegrass                  = 0.0_r8 ! total ag grass biomass in patch. 1=c3 grass, 2=c4 grass. gc/m2
    currentPatch%sum_fuel                   = 0.0_r8 ! total ground fuel related to ros (omits 1000hr fuels). gc/m2
    currentPatch%fuel_bulkd                 = 0.0_r8 ! average fuel bulk density of the ground fuel 
    ! (incl. live grasses. omits 1000hr fuels). kgc/m3
    currentPatch%fuel_sav                   = 0.0_r8 ! average surface area to volume ratio of the ground fuel 
    ! (incl. live grasses. omits 1000hr fuels).
    currentPatch%fuel_mef                   = 0.0_r8 ! average moisture of extinction factor of the ground fuel
    ! (incl. live grasses. omits 1000hr fuels).
    currentPatch%ros_front                  = 0.0_r8 ! average rate of forward spread of each fire in the patch. m/min.
    currentPatch%effect_wspeed              = 0.0_r8 ! dailywind modified by fraction of relative grass and tree cover. m/min.
    currentPatch%tau_l                      = 0.0_r8 ! mins p&r(1986)
    currentPatch%fuel_frac(:)               = 0.0_r8 ! fraction of each litter class in the sum_fuel 
    !- for purposes of calculating weighted averages. 
    currentPatch%tfc_ros                    = 0.0_r8 ! used in fi calc
    currentPatch%fi                         = 0._r8  ! average fire intensity of flaming front during day.  
    ! backward ros plays no role. kj/m/s or kw/m.
    currentPatch%fire                       = 999    ! sr decide_fire.1=fire hot enough to proceed. 0=stop everything- no fires today
    currentPatch%fd                         = 0.0_r8 ! fire duration (mins)
    currentPatch%ros_back                   = 0.0_r8 ! backward ros (m/min)
    currentPatch%ab                         = 0.0_r8 ! area burnt daily m2
    currentPatch%nf                         = 0.0_r8 ! number of fires initiated daily 
    currentPatch%sh                         = 0.0_r8 ! average scorch height for the patch(m)
    currentPatch%frac_burnt                 = 0.0_r8 ! fraction burnt in each timestep. 
    currentPatch%burnt_frac_litter(:)       = 0.0_r8 
    currentPatch%btran_ft(:)                = 0.0_r8

    currentPatch%canopy_layer_tlai(:)       = 0.0_r8

    currentPatch%seeds_in(:)                = 0.0_r8
    currentPatch%seed_decay(:)              = 0.0_r8
    currentPatch%seed_germination(:)        = 0.0_r8

    currentPatch%fab(:)                     = 0.0_r8
    currentPatch%sabs_dir(:)                = 0.0_r8
    currentPatch%sabs_dif(:)                = 0.0_r8
    currentPatch%zstar                      = 0.0_r8
    currentPatch%c_stomata                  = 0.0_r8 ! This is calculated immediately before use
    currentPatch%c_lblayer                  = 0.0_r8

    currentPatch%solar_zenith_flag          = .false.
    currentPatch%solar_zenith_angle         = nan

    currentPatch%gnd_alb_dir(:)             = nan
    currentPatch%gnd_alb_dif(:)             = nan

  end subroutine zero_patch

  ! ============================================================================
  subroutine fuse_patches( csite, bc_in )
    !
    ! !DESCRIPTION:
    !  Decide to fuse patches if their cohort structures are similar           
    !
    ! !USES:
    use EDParamsMod , only : ED_val_patch_fusion_tol
    use EDTypesMod , only : patch_fusion_tolerance_relaxation_increment
    use EDTypesMod , only : max_age_of_second_oldest_patch
    !
    ! !ARGUMENTS:
    type(ed_site_type), intent(inout), target  :: csite
    type(bc_in_type), intent(in)               :: bc_in
    !
    ! !LOCAL VARIABLES:
    type(ed_site_type) , pointer :: currentSite
    type(ed_patch_type), pointer :: currentPatch,tpp,tmpptr
    integer  :: ft,z        !counters for pft and height class
    real(r8) :: norm        !normalized difference between biomass profiles
    real(r8) :: profiletol  !tolerance of patch fusion routine. Starts off high and is reduced if there are too many patches.
    integer  :: nopatches   !number of patches presently in gridcell
    integer  :: iterate     !switch of patch reduction iteration scheme. 1 to keep going, 0 to stop
    integer  :: fuse_flag   !do patches get fused (1) or not (0). 
    !
    !---------------------------------------------------------------------

    currentSite => csite 

    profiletol = ED_val_patch_fusion_tol

    nopatches = 0
    currentPatch => currentSite%youngest_patch
    do while(associated(currentPatch))
       nopatches = nopatches +1
       currentPatch => currentPatch%older
    enddo
    !---------------------------------------------------------------------!
    !  We only really care about fusing patches if nopatches > 1           !
    !---------------------------------------------------------------------!
    iterate = 1

    !---------------------------------------------------------------------!
    !  Keep doing this until nopatches >= maxPatchesPerSite                         !
    !---------------------------------------------------------------------!

    do while(iterate == 1)
       !---------------------------------------------------------------------!
       ! Calculate the biomass profile of each patch                         !
       !---------------------------------------------------------------------!  
       currentPatch => currentSite%youngest_patch
       do while(associated(currentPatch))
          call patch_pft_size_profile(currentPatch)
          currentPatch => currentPatch%older
       enddo

       !---------------------------------------------------------------------!
       ! Loop round current & target (currentPatch,tpp) patches to assess combinations !
       !---------------------------------------------------------------------!   
       currentPatch => currentSite%youngest_patch
       do while(associated(currentPatch))      
          tpp => currentSite%youngest_patch
          do while(associated(tpp))

             if(.not.associated(currentPatch))then
                write(fates_log(),*) 'ED: issue with currentPatch'
             endif

             if(associated(tpp).and.associated(currentPatch))then

                !--------------------------------------------------------------------------------------------
                ! The default is to fuse the patches, unless some criteria is met which keeps them separated.
                ! there are multiple criteria which all need to be met to keep them distinct:
                ! (a) one of them is younger than the max age at which we force fusion;
                ! (b) there is more than a threshold (tiny) amount of biomass in at least one of the patches;
                ! (c) for at least one pft x size class, where there is biomass in that class in at least one patch,
                ! and the normalized difference between the patches exceeds a threshold.
                !--------------------------------------------------------------------------------------------
                
                fuse_flag = 1
                if(currentPatch%patchno /= tpp%patchno) then   !these should be the same patch

                   !-----------------------------------------------------------------------------------
                   ! check to see if both patches are older than the age at which we force them to fuse
                   !-----------------------------------------------------------------------------------
                   
                   if ( tpp%age .le. max_age_of_second_oldest_patch .or. &
                      currentPatch%age .le. max_age_of_second_oldest_patch ) then

                      
                      !---------------------------------------------------------------------------------------------------------
                      ! the next bit of logic forces fusion of two patches which both have tiny biomass densities. without this,
                      ! fates gives a bunch of really young patches which all have almost no biomass and so don't need to be 
                      ! distinguished from each other. but if force_patchfuse_min_biomass is too big, it takes too long for the 
                      ! youngest patch to build up enough biomass to be its own distinct entity, which leads to large oscillations 
                      ! in the patch dynamics and dependent variables.
                      !---------------------------------------------------------------------------------------------------------
                      
                      if(sum(currentPatch%pft_agb_profile(:,:)) > force_patchfuse_min_biomass .or. &
                           sum(tpp%pft_agb_profile(:,:)) > force_patchfuse_min_biomass ) then

                         !---------------------------------------------------------------------!
                         ! Calculate the difference criteria for each pft and dbh class        !
                         !---------------------------------------------------------------------!   

                         do ft = 1,numpft        ! loop over pfts
                            do z = 1,n_dbh_bins      ! loop over hgt bins 

                               !----------------------------------
                               !is there biomass in this category?
                               !----------------------------------

                               if(currentPatch%pft_agb_profile(ft,z)  > 0.0_r8 .or.  &
                                    tpp%pft_agb_profile(ft,z) > 0.0_r8)then 

                                  !-------------------------------------------------------------------------------------
                                  ! what is the relative difference in biomass i nthis category between the two patches?
                                  !-------------------------------------------------------------------------------------

                                  norm = abs(currentPatch%pft_agb_profile(ft,z) - &
                                       tpp%pft_agb_profile(ft,z))/(0.5_r8 * &
                                       &(currentPatch%pft_agb_profile(ft,z) + tpp%pft_agb_profile(ft,z)))

                                  !---------------------------------------------------------------------!
                                  ! Look for differences in profile biomass, above the minimum biomass  !
                                  !---------------------------------------------------------------------!

                                  if(norm  > profiletol)then

                                     fuse_flag = 0 !do not fuse  - keep apart. 

                                  endif ! profile tol           
                               endif ! biomass(ft,z) .gt. 0
                            enddo !ht bins
                         enddo ! PFT
                      endif ! sum(biomass(:,:) .gt. force_patchfuse_min_biomass 
                   endif ! maxage

                   !-------------------------------------------------------------------------!
                   ! Call the patch fusion routine if there is not a meaningful difference   !
                   ! any of the pft x height categories                                      !
                   ! or both are older than forced fusion age                                !
                   !-------------------------------------------------------------------------!

                   if(fuse_flag  ==  1)then 
                      tmpptr => currentPatch%older       
                      call fuse_2_patches(csite, currentPatch, tpp)
                      call fuse_cohorts(csite,tpp, bc_in)
                      call sort_cohorts(tpp)
                      currentPatch => tmpptr
                   else
                     ! write(fates_log(),*) 'patches not fused'
                   endif
                endif  !are both patches associated?        
             endif    !are these different patches?   
             tpp => tpp%older
          enddo !tpp loop

          if(associated(currentPatch))then 
             currentPatch => currentPatch%older 
          else
             currentPatch => null()
          endif !associated currentPatch

       enddo ! currentPatch loop

       !---------------------------------------------------------------------!
       ! Is the number of patches larger than the maximum?                   !
       !---------------------------------------------------------------------!   
       nopatches = 0
       currentPatch => currentSite%youngest_patch
       do while(associated(currentPatch))
          nopatches = nopatches +1
          currentPatch => currentPatch%older
       enddo

       if(nopatches > maxPatchesPerSite)then
          iterate = 1
          profiletol = profiletol * patch_fusion_tolerance_relaxation_increment

          !---------------------------------------------------------------------!
          ! Making profile tolerance larger means that more fusion will happen  !
          !---------------------------------------------------------------------!        
       else
          iterate = 0
       endif

    enddo !do while nopatches>maxPatchesPerSite
 
  end subroutine fuse_patches

  ! ============================================================================

  subroutine fuse_2_patches(csite, dp, rp)
    !
    ! !DESCRIPTION:
    ! This function fuses the two patches specified in the argument.
    ! It fuses the first patch in the argument (the "donor") into the second
    ! patch in the argument (the "recipient"), and frees the memory 
    ! associated with the secnd patch
    !
    ! !USES:
    use FatesSizeAgeTypeIndicesMod, only: get_age_class_index
    !
    ! !ARGUMENTS:
    type (ed_site_type), intent(inout),target :: csite  ! Current site 
    type (ed_patch_type) , pointer :: dp                ! Donor Patch
    type (ed_patch_type) , target, intent(inout) :: rp  ! Recipient Patch

    !
    ! !LOCAL VARIABLES:
    type (ed_cohort_type), pointer :: currentCohort ! Current Cohort
    type (ed_cohort_type), pointer :: nextc         ! Remembers next cohort in list 
    type (ed_cohort_type), pointer :: storesmallcohort
    type (ed_cohort_type), pointer :: storebigcohort  
    integer                        :: c,p          !counters for pft and litter size class. 
    integer                        :: tnull,snull  ! are the tallest and shortest cohorts associated?
    type(ed_patch_type), pointer   :: youngerp     ! pointer to the patch younger than donor
    type(ed_patch_type), pointer   :: olderp       ! pointer to the patch older than donor
    real(r8)                       :: inv_sum_area ! Inverse of the sum of the two patches areas
    !-----------------------------------------------------------------------------------------------

    ! Generate a litany of area weighted averages

    inv_sum_area = 1.0_r8/(dp%area + rp%area)
    
    rp%age = (dp%age * dp%area + rp%age * rp%area) * inv_sum_area

    rp%age_class = get_age_class_index(rp%age)


    do c = 1,ncwd
       rp%cwd_ag(c) = (dp%cwd_ag(c)*dp%area + rp%cwd_ag(c)*rp%area) * inv_sum_area
       rp%cwd_bg(c) = (dp%cwd_bg(c)*dp%area + rp%cwd_bg(c)*rp%area) * inv_sum_area
    enddo
    
    do p = 1,numpft 
       rp%seeds_in(p)         = (rp%seeds_in(p)*rp%area + dp%seeds_in(p)*dp%area) * inv_sum_area
       rp%seed_decay(p)       = (rp%seed_decay(p)*rp%area + dp%seed_decay(p)*dp%area) * inv_sum_area
       rp%seed_germination(p) = (rp%seed_germination(p)*rp%area + dp%seed_germination(p)*dp%area) * inv_sum_area

       rp%leaf_litter(p)      = (dp%leaf_litter(p)*dp%area + rp%leaf_litter(p)*rp%area) * inv_sum_area
       rp%root_litter(p)      = (dp%root_litter(p)*dp%area + rp%root_litter(p)*rp%area) * inv_sum_area

       rp%root_litter_out(p)  = (dp%root_litter_out(p)*dp%area + rp%root_litter_out(p)*rp%area) * inv_sum_area
       rp%leaf_litter_out(p)  = (dp%leaf_litter_out(p)*dp%area + rp%leaf_litter_out(p)*rp%area) * inv_sum_area

       rp%root_litter_in(p)   = (dp%root_litter_in(p)*dp%area + rp%root_litter_in(p)*rp%area) * inv_sum_area
       rp%leaf_litter_in(p)   = (dp%leaf_litter_in(p)*dp%area + rp%leaf_litter_in(p)*rp%area) * inv_sum_area

       rp%dleaf_litter_dt(p)  = (dp%dleaf_litter_dt(p)*dp%area + rp%dleaf_litter_dt(p)*rp%area) * inv_sum_area
       rp%droot_litter_dt(p)  = (dp%droot_litter_dt(p)*dp%area + rp%droot_litter_dt(p)*rp%area) * inv_sum_area
    enddo
    
    rp%fuel_eff_moist       = (dp%fuel_eff_moist*dp%area + rp%fuel_eff_moist*rp%area) * inv_sum_area
    rp%livegrass            = (dp%livegrass*dp%area + rp%livegrass*rp%area) * inv_sum_area
    rp%sum_fuel             = (dp%sum_fuel*dp%area + rp%sum_fuel*rp%area) * inv_sum_area
    rp%fuel_bulkd           = (dp%fuel_bulkd*dp%area + rp%fuel_bulkd*rp%area) * inv_sum_area
    rp%fuel_sav             = (dp%fuel_sav*dp%area + rp%fuel_sav*rp%area) * inv_sum_area
    rp%fuel_mef             = (dp%fuel_mef*dp%area + rp%fuel_mef*rp%area) * inv_sum_area
    rp%ros_front            = (dp%ros_front*dp%area + rp%ros_front*rp%area) * inv_sum_area
    rp%effect_wspeed        = (dp%effect_wspeed*dp%area + rp%effect_wspeed*rp%area) * inv_sum_area
    rp%tau_l                = (dp%tau_l*dp%area + rp%tau_l*rp%area) * inv_sum_area
    rp%fuel_frac(:)         = (dp%fuel_frac(:)*dp%area + rp%fuel_frac(:)*rp%area) * inv_sum_area
    rp%tfc_ros              = (dp%tfc_ros*dp%area + rp%tfc_ros*rp%area) * inv_sum_area
    rp%fi                   = (dp%fi*dp%area + rp%fi*rp%area) * inv_sum_area
    rp%fd                   = (dp%fd*dp%area + rp%fd*rp%area) * inv_sum_area
    rp%ros_back             = (dp%ros_back*dp%area + rp%ros_back*rp%area) * inv_sum_area
    rp%ab                   = (dp%ab*dp%area + rp%ab*rp%area) * inv_sum_area
    rp%nf                   = (dp%nf*dp%area + rp%nf*rp%area) * inv_sum_area
    rp%sh                   = (dp%sh*dp%area + rp%sh*rp%area) * inv_sum_area
    rp%frac_burnt           = (dp%frac_burnt*dp%area + rp%frac_burnt*rp%area) * inv_sum_area
    rp%burnt_frac_litter(:) = (dp%burnt_frac_litter(:)*dp%area + rp%burnt_frac_litter(:)*rp%area) * inv_sum_area
    rp%btran_ft(:)          = (dp%btran_ft(:)*dp%area + rp%btran_ft(:)*rp%area) * inv_sum_area
    rp%zstar                = (dp%zstar*dp%area + rp%zstar*rp%area) * inv_sum_area
    rp%c_stomata            = (dp%c_stomata*dp%area + rp%c_stomata*rp%area) * inv_sum_area
    rp%c_lblayer            = (dp%c_lblayer*dp%area + rp%c_lblayer*rp%area) * inv_sum_area
    
    rp%area = rp%area + dp%area !THIS MUST COME AT THE END!

    !insert donor cohorts into recipient patch
    if(associated(dp%shortest))then

       currentCohort => dp%shortest
       if(associated(currentCohort)) then
          nextc => currentCohort%taller
       endif

       do while(associated(dp%shortest))

          storebigcohort   => rp%tallest
          storesmallcohort => rp%shortest

          if(associated(rp%tallest))then
             tnull = 0
          else
             tnull = 1
             rp%tallest => currentCohort
          endif

          if(associated(rp%shortest))then
             snull = 0
          else
             snull = 1
             rp%shortest => currentCohort
          endif

          call insert_cohort(currentCohort, rp%tallest, rp%shortest, tnull, snull, storebigcohort, storesmallcohort)

          rp%tallest  => storebigcohort 
          rp%shortest => storesmallcohort    

          currentCohort%patchptr => rp

          currentCohort => nextc

          dp%shortest => currentCohort

          if(associated(currentCohort)) then
             nextc => currentCohort%taller
          endif

       enddo !cohort
    endif !are there any cohorts?

    call patch_pft_size_profile(rp) ! Recalculate the patch size profile for the resulting patch

    ! Define some aliases for the donor patches younger and older neighbors
    ! which may or may not exist.  After we set them, we will remove the donor
    ! And then we will go about re-setting the map.
    if(associated(dp%older))then
       olderp => dp%older
    else
       olderp => null()
    end if
    if(associated(dp%younger))then
       youngerp => dp%younger
    else
       youngerp => null()
    end if

    ! We have no need for the dp pointer anymore, we have passed on it's legacy
    call dealloc_patch(dp)
    deallocate(dp)


    if(associated(youngerp))then
       ! Update the younger patch's new older patch (because it isn't dp anymore)
       youngerp%older => olderp
    else
       ! There was no younger patch than dp, so the head of the young order needs
       ! to be set, and it is set as the patch older than dp.  That patch
       ! already knows it's older patch (so no need to set or change it)
       csite%youngest_patch => olderp
       olderp%younger       => null()
    end if

    
    if(associated(olderp))then
       ! Update the older patch's new younger patch (becuase it isn't dp anymore)
       olderp%younger => youngerp
    else
       ! There was no patch older than dp, so the head of the old patch order needs
       ! to be set, and it is set as the patch younger than dp.  That patch already
       ! knows it's younger patch, no need to set
       csite%oldest_patch => youngerp
       youngerp%older     => null()
    end if


  end subroutine fuse_2_patches

  ! ============================================================================

  subroutine terminate_patches(currentSite)
    !
    ! !DESCRIPTION:
    !  Terminate Patches if they  are too small                          
    !
    !
    ! !ARGUMENTS:
    type(ed_site_type), target, intent(inout) :: currentSite
    !
    ! !LOCAL VARIABLES:
    type(ed_patch_type), pointer :: currentPatch
    type(ed_patch_type), pointer :: olderPatch
    type(ed_patch_type), pointer :: youngerPatch

    real(r8) areatot ! variable for checking whether the total patch area is wrong. 
    !---------------------------------------------------------------------
 
    currentPatch => currentSite%youngest_patch
    do while(associated(currentPatch)) 
       
       if(currentPatch%area <= min_patch_area)then
          
          if ( .not.associated(currentPatch,currentSite%youngest_patch) ) then
             
             if(associated(currentPatch%older) )then
                
                if(debug) &
                     write(fates_log(),*) 'fusing to older patch because this one is too small',&
                     currentPatch%area, &
                     currentPatch%older%area
                
                ! We set a pointer to this patch, because
                ! it will be returned by the subroutine as de-referenced
                
                olderPatch => currentPatch%older
                call fuse_2_patches(currentSite, olderPatch, currentPatch)
                
                ! The fusion process has updated the "older" pointer on currentPatch
                ! for us.
                
                ! This logic checks to make sure that the younger patch is not the youngest
                ! patch. As mentioned earlier, we try not to fuse it.
                
             elseif( .not. associated(currentPatch%younger,currentSite%youngest_patch) ) then
                
                if(debug) &
                      write(fates_log(),*) 'fusing to younger patch because oldest one is too small', &
                      currentPatch%area
                
                youngerPatch => currentPatch%younger
                call fuse_2_patches(currentSite, youngerPatch, currentPatch)
                
                ! The fusion process has updated the "younger" pointer on currentPatch
                
             endif
          endif
       endif
          
       currentPatch => currentPatch%older
       
    enddo
    
    !check area is not exceeded
    areatot = 0._r8
    currentPatch => currentSite%oldest_patch
    do while(associated(currentPatch))
       areatot = areatot + currentPatch%area
       currentPatch => currentPatch%younger
       if((areatot-area) > 0.0000001_r8)then
          write(fates_log(),*) 'ED: areatot too large. end terminate', areatot
       endif
    enddo

  end subroutine terminate_patches

  ! =====================================================================================

  subroutine dealloc_patch(cpatch)

    ! This Subroutine is intended to de-allocate the allocatable memory that is pointed
    ! to via the patch structure.  This subroutine DOES NOT deallocate the patch
    ! structure itself.

    type(ed_patch_type), target :: cpatch
    type(ed_cohort_type), pointer :: ccohort  ! current
    type(ed_cohort_type), pointer :: ncohort  ! next
    
    ! First Deallocate the cohort space
    ! -----------------------------------------------------------------------------------
    ccohort => cpatch%shortest
    do while(associated(ccohort))
       
       ncohort => ccohort%taller
       if(hlm_use_planthydro.eq.itrue) call DeallocateHydrCohort(ccohort)
       call ccohort%prt%DeallocatePRTVartypes()
       deallocate(ccohort%prt)
       deallocate(ccohort)
       ccohort => ncohort

    end do

    ! Secondly, and lastly, deallocate the allocatable vector spaces in the patch
    if(allocated(cpatch%tr_soil_dir))then
       deallocate(cpatch%tr_soil_dir)
       deallocate(cpatch%tr_soil_dif)
       deallocate(cpatch%tr_soil_dir_dif)
       deallocate(cpatch%fab)
       deallocate(cpatch%fabd)
       deallocate(cpatch%fabi)
       deallocate(cpatch%sabs_dir)
       deallocate(cpatch%sabs_dif)
       deallocate(cpatch%rootfr_ft)
       deallocate(cpatch%rootr_ft)
    end if

    return
  end subroutine dealloc_patch

  ! ============================================================================
  subroutine patch_pft_size_profile(cp_pnt)
    !
    ! !DESCRIPTION:
    !  Binned patch size profiles generated for patch fusion routine        
    !
    ! !USES:
    !
    ! !ARGUMENTS:
    type(ed_patch_type), target, intent(inout) :: cp_pnt
    !
    ! !LOCAL VARIABLES:
    type(ed_patch_type) , pointer  :: currentPatch
    type(ed_cohort_type), pointer  :: currentCohort
    real(r8) :: mind(N_DBH_BINS) ! Bottom of DBH bin 
    real(r8) :: maxd(N_DBH_BINS) ! Top of DBH bin
    real(r8) :: delta_dbh   ! Size of DBH bin
    integer  :: p    ! Counter for PFT 
    integer  :: j    ! Counter for DBH bins 
    real(r8), parameter :: gigantictrees = 1.e8_r8
    !---------------------------------------------------------------------

    currentPatch => cp_pnt

    currentPatch%pft_agb_profile(:,:) = 0.0_r8

    do j = 1,N_DBH_BINS   
        if (j == N_DBH_BINS) then
           mind(j) = patchfusion_dbhbin_loweredges(j)
           maxd(j) = gigantictrees
        else 
           mind(j) = patchfusion_dbhbin_loweredges(j)
           maxd(j) = patchfusion_dbhbin_loweredges(j+1)
        endif
    enddo

    currentCohort => currentPatch%shortest
    do while(associated(currentCohort))    
       do j = 1,N_DBH_BINS   
          if((currentCohort%dbh  >  mind(j)) .AND. (currentCohort%dbh  <=  maxd(j)))then

             currentPatch%pft_agb_profile(currentCohort%pft,j) = &
                  currentPatch%pft_agb_profile(currentCohort%pft,j) + &
                  currentCohort%prt%GetState(struct_organ, all_carbon_elements) * &
                  currentCohort%n/currentPatch%area

          endif
       enddo ! dbh bins

       currentCohort => currentCohort%taller

    enddo !currentCohort 
   
  end subroutine patch_pft_size_profile

  ! =====================================================================================
  function countPatches( nsites, sites ) result ( totNumPatches ) 
    !
    ! !DESCRIPTION:
    !  Loop over all Patches to count how many there are
    !
    ! !USES:
    use EDTypesMod , only : ed_site_type
    !
    ! !ARGUMENTS:
    integer,             intent(in)            :: nsites
    type(ed_site_type) , intent(inout), target :: sites(nsites)
    !
    ! !LOCAL VARIABLES:
    type (ed_patch_type), pointer :: currentPatch
    integer :: totNumPatches  ! total number of patches.  
    integer :: s
    !---------------------------------------------------------------------

    totNumPatches = 0

    do s = 1,nsites
       currentPatch => sites(s)%oldest_patch
       do while(associated(currentPatch))
          totNumPatches = totNumPatches + 1
          currentPatch => currentPatch%younger
       enddo
    enddo

   end function countPatches

 end module EDPatchDynamicsMod<|MERGE_RESOLUTION|>--- conflicted
+++ resolved
@@ -322,7 +322,6 @@
     real(r8) :: cwd_bg_local(ncwd)           ! initial value of below ground coarse woody debris. KgC/m2
     integer  :: levcan                       ! canopy level
     real(r8) :: leaf_c                       ! leaf carbon [kg]
-<<<<<<< HEAD
     real(r8) :: fnrt_c                       ! fineroot carbon [kg]
     real(r8) :: sapw_c                       ! sapwood carbon [kg]
     real(r8) :: store_c                      ! storage carbon [kg]
@@ -330,14 +329,6 @@
     real(r8) :: total_c                      ! total carbon of plant [kg]
 
     !---------------------------------------------------------------------
-=======
-    real(r8) :: fnrt_c               ! fineroot carbon [kg]
-    real(r8) :: sapw_c               ! sapwood carbon [kg]
-    real(r8) :: store_c              ! storage carbon [kg]
-    real(r8) :: struct_c             ! structure carbon [kg]
-    real(r8) :: total_c              ! total carbon of plant [kg]
-
->>>>>>> 120e49c4
 
     storesmallcohort => null() ! storage of the smallest cohort for insertion routine
     storebigcohort   => null() ! storage of the largest cohort for insertion routine 
