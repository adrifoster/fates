--- conflicted
+++ resolved
@@ -876,25 +876,12 @@
                                           total_c * g_per_kg * days_per_sec * ha_per_m2
                                   end if
 
-<<<<<<< HEAD
                                   currentSite%fmort_abg_flux(currentCohort%size_class, currentCohort%pft) = &
                                        currentSite%fmort_abg_flux(currentCohort%size_class, currentCohort%pft) + &
                                        (nc%n * currentCohort%fire_mort) * &
                                        ( (sapw_c + struct_c + store_c) * prt_params%allom_agb_frac(currentCohort%pft) + &
                                        leaf_c ) * &
                                        g_per_kg * days_per_sec * ha_per_m2
-=======
-                                  currentSite%imort_carbonflux(currentCohort%pft) = &
-                                       currentSite%imort_carbonflux(currentCohort%pft) + &
-                                       (nc%n * ED_val_understorey_death / hlm_freq_day ) * &
-                                       total_c * days_per_sec * years_per_day * ha_per_m2
-
-                                  currentSite%imort_abg_flux(currentCohort%size_class, currentCohort%pft) = &
-                                       currentSite%imort_abg_flux(currentCohort%size_class, currentCohort%pft) + &
-                                       (nc%n * ED_val_understorey_death / hlm_freq_day ) * &
-                                       ( (sapw_c + struct_c + store_c) * prt_params%allom_agb_frac(currentCohort%pft) + &
-                                       leaf_c ) * days_per_sec * years_per_day * ha_per_m2
->>>>>>> cac96706
 
 
                                   currentSite%fmort_rate_cambial(currentCohort%size_class, currentCohort%pft) = &
@@ -1051,6 +1038,12 @@
                                              logging_coll_under_frac/ hlm_freq_day ) * &
                                              total_c * g_per_kg * days_per_sec * years_per_day * ha_per_m2
 
+                                        currentSite%imort_abg_flux(currentCohort%size_class, currentCohort%pft) = &
+                                             currentSite%imort_abg_flux(currentCohort%size_class, currentCohort%pft) + &
+                                             (nc%n * currentPatch%fract_ldist_not_harvested * &
+                                             logging_coll_under_frac/ hlm_freq_day ) * &
+                                             ( ( sapw_c + struct_c + store_c) * prt_params%allom_agb_frac(currentCohort%pft) + &
+                                             leaf_c ) * days_per_sec * years_per_day * ha_per_m2
 
                                         ! Step 2:  Apply survivor ship function based on the understory death fraction
 
@@ -1110,61 +1103,8 @@
                                   ! Number of members in the new patch, before we impose LUC survivorship
                                   nc%n = currentCohort%n * patch_site_areadis/currentPatch%area
 
-<<<<<<< HEAD
                                   ! loss of individuals from source patch due to area shrinking
                                   currentCohort%n = currentCohort%n * (1._r8 - patch_site_areadis/currentPatch%area)
-=======
-                                  ! because the mortality rate due to impact for the cohorts which had
-                                  ! been in the understory and are now in the newly-
-                                  ! disturbed patch is very high, passing the imort directly to
-                                  ! history results in large numerical errors, on account
-                                  ! of the sharply reduced number densities.  so instead pass this info
-                                  ! via a site-level diagnostic variable before reducing
-                                  ! the number density.
-                                  currentSite%imort_rate(currentCohort%size_class, currentCohort%pft) = &
-                                       currentSite%imort_rate(currentCohort%size_class, currentCohort%pft) + &
-                                       nc%n * currentPatch%fract_ldist_not_harvested * &
-                                       logging_coll_under_frac / hlm_freq_day
-
-                                  currentSite%imort_carbonflux(currentCohort%pft) = &
-                                       currentSite%imort_carbonflux(currentCohort%pft) + &
-                                       (nc%n * currentPatch%fract_ldist_not_harvested * &
-                                       logging_coll_under_frac/ hlm_freq_day ) * &
-                                       total_c * days_per_sec * years_per_day * ha_per_m2
-
-                                  currentSite%imort_abg_flux(currentCohort%size_class, currentCohort%pft) = &
-                                       currentSite%imort_abg_flux(currentCohort%size_class, currentCohort%pft) + &
-                                       (nc%n * currentPatch%fract_ldist_not_harvested * &
-                                       logging_coll_under_frac/ hlm_freq_day ) * &
-                                       ( ( sapw_c + struct_c + store_c) * prt_params%allom_agb_frac(currentCohort%pft) + &
-                                       leaf_c ) * days_per_sec * years_per_day * ha_per_m2
-
-
-                                  ! Step 2:  Apply survivor ship function based on the understory death fraction
-
-                                  ! remaining of understory plants of those that are knocked
-                                  ! over by the overstorey trees dying...
-                                  ! LOGGING SURVIVORSHIP OF UNDERSTORY PLANTS IS SET AS A NEW PARAMETER
-                                  ! in the fatesparameter files
-                                  nc%n = nc%n * (1.0_r8 - &
-                                       (1.0_r8-currentPatch%fract_ldist_not_harvested) * logging_coll_under_frac)
-
-                                  ! Step 3: Reduce the number count of cohorts in the
-                                  !         original/donor/non-disturbed patch to reflect the area change
-                                  currentCohort%n = currentCohort%n * (1._r8 -  patch_site_areadis/currentPatch%area)
-
-                                  nc%cmort            = currentCohort%cmort
-                                  nc%hmort            = currentCohort%hmort
-                                  nc%bmort            = currentCohort%bmort
-                                  nc%frmort           = currentCohort%frmort
-                                  nc%smort            = currentCohort%smort
-                                  nc%asmort           = currentCohort%asmort
-                                  nc%dgmort           = currentCohort%dgmort
-                                  nc%dmort            = currentCohort%dmort
-                                  nc%lmort_direct     = currentCohort%lmort_direct
-                                  nc%lmort_collateral = currentCohort%lmort_collateral
-                                  nc%lmort_infra      = currentCohort%lmort_infra
->>>>>>> cac96706
 
                                   ! now apply survivorship based on the type of landuse transition
                                   if ( clearing_matrix(i_donorpatch_landuse_type,i_landusechange_receiverpatchlabel) ) then
