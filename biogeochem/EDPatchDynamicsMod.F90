module EDPatchDynamicsMod

  ! ============================================================================
  ! Controls formation, creation, fusing and termination of patch level processes. 
  ! ============================================================================
  use FatesGlobals         , only : fates_log
  use FatesGlobals         , only : FatesWarn,N2S,A2S
  use FatesInterfaceTypesMod    , only : hlm_freq_day
  use EDPftvarcon          , only : EDPftvarcon_inst
  use EDPftvarcon          , only : GetDecompyFrac
  use PRTParametersMod      , only : prt_params
  use EDCohortDynamicsMod  , only : fuse_cohorts, sort_cohorts, insert_cohort
  use EDCohortDynamicsMod  , only : DeallocateCohort
  use EDTypesMod           , only : area_site => area
  use ChecksBalancesMod    , only : PatchMassStock
  use FatesLitterMod       , only : ncwd
  use FatesLitterMod       , only : ndcmpy
  use FatesLitterMod       , only : litter_type
  use EDTypesMod           , only : homogenize_seed_pfts
  use EDTypesMod           , only : n_dbh_bins, area, patchfusion_dbhbin_loweredges
  use EDtypesMod           , only : force_patchfuse_min_biomass
  use EDTypesMod           , only : ed_site_type, ed_patch_type, ed_cohort_type
  use EDTypesMod           , only : site_massbal_type
  use EDTypesMod           , only : site_fluxdiags_type
  use EDTypesMod           , only : min_patch_area
  use EDTypesMod           , only : min_patch_area_forced
  use EDTypesMod           , only : nclmax
  use EDTypesMod           , only : maxpft
  use EDTypesMod           , only : dtype_ifall
  use EDTypesMod           , only : dtype_ilog
  use EDTypesMod           , only : dtype_ifire
  use EDTypesMod           , only : ican_upper
  use PRTGenericMod        , only : num_elements
  use PRTGenericMod        , only : element_list
  use EDTypesMod           , only : lg_sf
  use EDTypesMod           , only : dl_sf
  use EDTypesMod           , only : dump_patch
  use EDTypesMod           , only : N_DIST_TYPES
  use EDTypesMod           , only : AREA_INV
  use FatesConstantsMod    , only : rsnbl_math_prec
  use FatesConstantsMod    , only : fates_tiny
  use FatesInterfaceTypesMod    , only : hlm_use_planthydro
  use FatesInterfaceTypesMod    , only : hlm_numSWb
  use FatesInterfaceTypesMod    , only : bc_in_type
  use FatesInterfaceTypesMod    , only : numpft
  use FatesInterfaceTypesMod    , only : hlm_stepsize
  use FatesInterfaceTypesMod    , only : hlm_use_sp
  use FatesInterfaceTypesMod    , only : hlm_use_nocomp
  use FatesInterfaceTypesMod    , only : hlm_use_fixed_biogeog
  use FatesInterfaceTypesMod    , only : hlm_use_tree_damage
  use FatesGlobals         , only : endrun => fates_endrun
  use FatesConstantsMod    , only : r8 => fates_r8
  use FatesConstantsMod    , only : itrue, ifalse
  use FatesConstantsMod    , only : t_water_freeze_k_1atm
  use FatesPlantHydraulicsMod, only : InitHydrCohort
  use FatesPlantHydraulicsMod, only : AccumulateMortalityWaterStorage
  use FatesPlantHydraulicsMod, only : DeallocateHydrCohort
  use EDLoggingMortalityMod, only : logging_litter_fluxes 
  use EDLoggingMortalityMod, only : logging_time
  use EDLoggingMortalityMod, only : get_harvest_rate_area
  use EDParamsMod          , only : fates_mortality_disturbance_fraction
  use FatesAllometryMod    , only : carea_allom
  use FatesAllometryMod    , only : set_root_fraction
  use FatesConstantsMod    , only : g_per_kg
  use FatesConstantsMod    , only : ha_per_m2
  use FatesConstantsMod    , only : days_per_sec
  use FatesConstantsMod    , only : years_per_day
  use FatesConstantsMod    , only : nearzero
  use FatesConstantsMod    , only : primaryforest, secondaryforest
  use FatesConstantsMod    , only : n_anthro_disturbance_categories
  use FatesConstantsMod    , only : fates_unset_r8
  use FatesConstantsMod    , only : fates_unset_int
  use EDCohortDynamicsMod  , only : InitPRTObject
  use EDCohortDynamicsMod  , only : InitPRTBoundaryConditions
  use ChecksBalancesMod,      only : SiteMassStock
  use PRTGenericMod,          only : all_carbon_elements
  use PRTGenericMod,          only : carbon12_element
  use PRTGenericMod,          only : leaf_organ
  use PRTGenericMod,          only : fnrt_organ
  use PRTGenericMod,          only : sapw_organ
  use PRTGenericMod,          only : store_organ
  use PRTGenericMod,          only : repro_organ
  use PRTGenericMod,          only : struct_organ
  use PRTLossFluxesMod,       only : PRTBurnLosses
  use FatesInterfaceTypesMod,      only : hlm_parteh_mode
  use PRTGenericMod,          only : prt_carbon_allom_hyp   
  use PRTGenericMod,          only : prt_cnp_flex_allom_hyp
  use SFParamsMod,            only : SF_VAL_CWD_FRAC
  use EDParamsMod,            only : logging_event_code
  use EDParamsMod,            only : logging_export_frac
  use EDParamsMod,            only : maxpatch_primary
  use EDParamsMod,            only : maxpatch_secondary
  use EDParamsMod,            only : maxpatch_total
  use FatesRunningMeanMod,    only : ema_24hr, fixed_24hr, ema_lpa
  
  ! CIME globals
  use shr_infnan_mod       , only : nan => shr_infnan_nan, assignment(=)
  use shr_log_mod          , only : errMsg => shr_log_errMsg
  
  !
  implicit none
  private
  !
  public :: create_patch
  public :: spawn_patches
  public :: zero_patch
  public :: fuse_patches
  public :: terminate_patches
  public :: patch_pft_size_profile
  public :: disturbance_rates
  public :: check_patch_area
  public :: set_patchno
  private:: fuse_2_patches
  public :: get_frac_site_primary

  character(len=*), parameter, private :: sourcefile = &
        __FILE__

  logical, parameter :: debug = .false.

  ! When creating new patches from other patches, we need to send some of the
  ! litter from the old patch to the new patch.  Likewise, when plants die
  ! from the disturbance, we need to send some amount from the old patch to
  ! the new patch.  If the plant matter falls straight down, then that
  ! would make a case for all of the litter going to the new patch. 
  ! This would be localization=1
  ! But if we think some of the plant matter drifts, or a tall tree lands
  ! outside of its gap, or are afraid of newly formed patches having 
  ! too much burnable material, then we drop the localization from 1 down
  ! a notch.
  ! Note that in all cases, a localization of 0, suggests that litter
  ! is dispensed randomly in space among the area of the new and old
  ! patch combined. A localization of 1 suggests that
  ! all litter is sent to the new patch.

  real(r8), parameter :: existing_litt_localization = 1.0_r8
  real(r8), parameter :: treefall_localization = 0.0_r8
  real(r8), parameter :: burn_localization = 0.0_r8

  character(len=512) :: msg  ! Message string for warnings and logging
  
  ! 10/30/09: Created by Rosie Fisher
  ! ============================================================================

contains

  ! ============================================================================
  subroutine disturbance_rates( site_in, bc_in)
    !
    ! !DESCRIPTION:
    ! Calculates the fire and mortality related disturbance rates for each patch,
    ! and then determines which is the larger at the patch scale (for now, there an only
    ! be one disturbance type for each timestep.  
    ! all disturbance rates here are per daily timestep. 
    
    ! 2016-2017
    ! Modify to add logging disturbance

    ! !USES:
    use EDMortalityFunctionsMod , only : mortality_rates
    use EDMortalityFunctionsMod , only : ExemptTreefallDist
    ! loging flux
    use EDLoggingMortalityMod , only : LoggingMortality_frac

  
    ! !ARGUMENTS:
    type(ed_site_type) , intent(inout), target :: site_in
    type(bc_in_type) , intent(in) :: bc_in
    !
    ! !LOCAL VARIABLES:
    type (ed_patch_type) , pointer :: currentPatch
    type (ed_cohort_type), pointer :: currentCohort

    real(r8) :: cmort
    real(r8) :: bmort
    real(r8) :: hmort
    real(r8) :: frmort
    real(r8) :: smort
    real(r8) :: asmort
    real(r8) :: dgmort
    
    real(r8) :: lmort_direct
    real(r8) :: lmort_collateral
    real(r8) :: lmort_infra
    real(r8) :: l_degrad         ! fraction of trees that are not killed but suffer from forest 
                                 ! degradation (i.e. they are moved to newly-anthro-disturbed 
                                 ! secondary forest patch)
    real(r8) :: dist_rate_ldist_notharvested
    integer  :: threshold_sizeclass
    integer  :: i_dist
    real(r8) :: frac_site_primary
    real(r8) :: harvest_rate
    real(r8) :: tempsum

    !----------------------------------------------------------------------------------------------
    ! Calculate Mortality Rates (these were previously calculated during growth derivatives)
    ! And the same rates in understory plants have already been applied to %dndt
    !----------------------------------------------------------------------------------------------
    
    ! first calculate the fractino of the site that is primary land
    call get_frac_site_primary(site_in, frac_site_primary)
 
    currentPatch => site_in%oldest_patch
    do while (associated(currentPatch))   

       currentCohort => currentPatch%shortest
       do while(associated(currentCohort))        
          ! Mortality for trees in the understorey.
          currentCohort%patchptr => currentPatch

          call mortality_rates(currentCohort,bc_in,cmort,hmort,bmort,frmort,smort,asmort,dgmort)
          currentCohort%dmort  = cmort+hmort+bmort+frmort+smort+asmort+dgmort
          call carea_allom(currentCohort%dbh,currentCohort%n,site_in%spread,currentCohort%pft, &
               currentCohort%crowndamage,currentCohort%c_area)

          ! Initialize diagnostic mortality rates
          currentCohort%cmort = cmort
          currentCohort%bmort = bmort
          currentCohort%hmort = hmort
          currentCohort%frmort = frmort
          currentCohort%smort = smort
          currentCohort%asmort = asmort
          currentCohort%dgmort = dgmort
          
          call LoggingMortality_frac(currentCohort%pft, currentCohort%dbh, currentCohort%canopy_layer, &
                lmort_direct,lmort_collateral,lmort_infra,l_degrad,&
                bc_in%hlm_harvest_rates, &
                bc_in%hlm_harvest_catnames, &
                bc_in%hlm_harvest_units, &
                currentPatch%anthro_disturbance_label, &
                currentPatch%age_since_anthro_disturbance, &
                frac_site_primary)
         
          currentCohort%lmort_direct     = lmort_direct
          currentCohort%lmort_collateral = lmort_collateral
          currentCohort%lmort_infra      = lmort_infra
          currentCohort%l_degrad         = l_degrad

          currentCohort => currentCohort%taller
       end do
       currentPatch => currentPatch%younger
    end do

    ! ---------------------------------------------------------------------------------------------
    ! Calculate Disturbance Rates based on the mortality rates just calculated
    ! ---------------------------------------------------------------------------------------------

    ! zero the diagnostic disturbance rate fields
    site_in%potential_disturbance_rates(1:N_DIST_TYPES) = 0._r8

    ! Recalculate total canopy area prior to resolving the disturbance
    currentPatch => site_in%oldest_patch
    do while (associated(currentPatch))
       currentPatch%total_canopy_area = 0._r8
       currentCohort => currentPatch%shortest
       do while(associated(currentCohort))   
          if(currentCohort%canopy_layer==1)then
             currentPatch%total_canopy_area = currentPatch%total_canopy_area + currentCohort%c_area
          end if
          currentCohort => currentCohort%taller
       end do
       currentPatch => currentPatch%younger
    end do

    currentPatch => site_in%oldest_patch
    do while (associated(currentPatch))   
       
       currentPatch%disturbance_rates(dtype_ifall) = 0.0_r8
       currentPatch%disturbance_rates(dtype_ilog)  = 0.0_r8
       currentPatch%disturbance_rates(dtype_ifire) = 0.0_r8

       dist_rate_ldist_notharvested = 0.0_r8
       
       currentCohort => currentPatch%shortest
       do while(associated(currentCohort))   

          if(currentCohort%canopy_layer == 1)then

             ! Treefall Disturbance Rate.  Only count this for trees, not grasses
             if ( .not. ExemptTreefallDist(currentCohort) ) then
                currentPatch%disturbance_rates(dtype_ifall) = currentPatch%disturbance_rates(dtype_ifall) + &
                     fates_mortality_disturbance_fraction * &
                     min(1.0_r8,currentCohort%dmort)*hlm_freq_day*currentCohort%c_area/currentPatch%area
             end if

             ! Logging Disturbance Rate
             currentPatch%disturbance_rates(dtype_ilog) = currentPatch%disturbance_rates(dtype_ilog) + &
                   min(1.0_r8, currentCohort%lmort_direct +                          & 
                               currentCohort%lmort_collateral +                      &
                               currentCohort%lmort_infra +                           &
                               currentCohort%l_degrad ) *                            &
                               currentCohort%c_area/currentPatch%area
             
             ! Non-harvested part of the logging disturbance rate
             dist_rate_ldist_notharvested = dist_rate_ldist_notharvested + currentCohort%l_degrad * &
                  currentCohort%c_area/currentPatch%area
             
          endif
          currentCohort => currentCohort%taller
       enddo !currentCohort

       ! for non-closed-canopy areas subject to logging, add an additional increment of area disturbed
       ! equivalent to the fradction logged to account for transfer of interstitial ground area to new secondary lands
       if ( logging_time .and. &
            (currentPatch%area - currentPatch%total_canopy_area) .gt. fates_tiny ) then
          ! The canopy is NOT closed. 

          call get_harvest_rate_area (currentPatch%anthro_disturbance_label, bc_in%hlm_harvest_catnames, &
               bc_in%hlm_harvest_rates, frac_site_primary, currentPatch%age_since_anthro_disturbance, harvest_rate)

          currentPatch%disturbance_rates(dtype_ilog) = currentPatch%disturbance_rates(dtype_ilog) + &
               (currentPatch%area - currentPatch%total_canopy_area) * harvest_rate / currentPatch%area

          ! Non-harvested part of the logging disturbance rate
          dist_rate_ldist_notharvested = dist_rate_ldist_notharvested + &
               (currentPatch%area - currentPatch%total_canopy_area) * harvest_rate / currentPatch%area
       endif

       ! fraction of the logging disturbance rate that is non-harvested
       if (currentPatch%disturbance_rates(dtype_ilog) .gt. nearzero) then
          currentPatch%fract_ldist_not_harvested = dist_rate_ldist_notharvested / &
               currentPatch%disturbance_rates(dtype_ilog)
       endif

       ! Fire Disturbance Rate
       currentPatch%disturbance_rates(dtype_ifire) = currentPatch%frac_burnt

       ! calculate a disgnostic sum of disturbance rates for different classes of disturbance across all patches in this site. 
       do i_dist = 1,N_DIST_TYPES
          site_in%potential_disturbance_rates(i_dist) = site_in%potential_disturbance_rates(i_dist) + &
               currentPatch%disturbance_rates(i_dist) * currentPatch%area * AREA_INV
       end do

       ! Fires can't burn the whole patch, as this causes /0 errors. 
       if (currentPatch%disturbance_rates(dtype_ifire) > 0.98_r8)then
          msg = 'very high fire areas'//trim(A2S(currentPatch%disturbance_rates(:)))//trim(N2S(currentPatch%frac_burnt))
          call FatesWarn(msg,index=2)
       endif

<<<<<<< HEAD



       ! ------------------------------------------------------------------------------------------
       ! Determine which disturbance is dominant, and force mortality diagnostics in the upper 
       ! canopy to be zero for the non-dominant mode.  Note: upper-canopy tree-fall mortality is 
       ! not always disturbance generating, so when tree-fall mort is non-dominant, make sure
       ! to still diagnose and track the non-disturbance rate
       ! ------------------------------------------------------------------------------------------
       
       ! DISTURBANCE IS LOGGING
       if (currentPatch%disturbance_rates(dtype_ilog) > currentPatch%disturbance_rates(dtype_ifall) .and. &
             currentPatch%disturbance_rates(dtype_ilog) > currentPatch%disturbance_rates(dtype_ifire) ) then 
          
          currentPatch%disturbance_rate = currentPatch%disturbance_rates(dtype_ilog)
          currentPatch%disturbance_mode = dtype_ilog

          ! Update diagnostics
          currentCohort => currentPatch%shortest
          do while(associated(currentCohort))
             if(currentCohort%canopy_layer == 1)then
                currentCohort%cmort = currentCohort%cmort*(1.0_r8 - fates_mortality_disturbance_fraction)
                currentCohort%hmort = currentCohort%hmort*(1.0_r8 - fates_mortality_disturbance_fraction)
                currentCohort%bmort = currentCohort%bmort*(1.0_r8 - fates_mortality_disturbance_fraction)
                currentCohort%dmort = currentCohort%dmort*(1.0_r8 - fates_mortality_disturbance_fraction)
                currentCohort%frmort = currentCohort%frmort*(1.0_r8 - fates_mortality_disturbance_fraction)
                currentCohort%smort = currentCohort%smort*(1.0_r8 - fates_mortality_disturbance_fraction)
                currentCohort%asmort = currentCohort%asmort*(1.0_r8 - fates_mortality_disturbance_fraction)
                currentCohort%dgmort = currentCohort%dgmort*(1.0_r8 - fates_mortality_disturbance_fraction)
             end if
             currentCohort => currentCohort%taller
          enddo !currentCohort
          
       ! DISTURBANCE IS FIRE
       elseif (currentPatch%disturbance_rates(dtype_ifire) > currentPatch%disturbance_rates(dtype_ifall) .and. &
             currentPatch%disturbance_rates(dtype_ifire) > currentPatch%disturbance_rates(dtype_ilog) ) then  

          currentPatch%disturbance_rate = currentPatch%disturbance_rates(dtype_ifire)
          currentPatch%disturbance_mode = dtype_ifire

          ! Update diagnostics, zero non-fire mortality rates
          currentCohort => currentPatch%shortest
          do while(associated(currentCohort))
             if(currentCohort%canopy_layer == 1)then
                currentCohort%cmort = currentCohort%cmort*(1.0_r8 - fates_mortality_disturbance_fraction)
                currentCohort%hmort = currentCohort%hmort*(1.0_r8 - fates_mortality_disturbance_fraction)
                currentCohort%bmort = currentCohort%bmort*(1.0_r8 - fates_mortality_disturbance_fraction)
                currentCohort%dmort = currentCohort%dmort*(1.0_r8 - fates_mortality_disturbance_fraction)
                currentCohort%frmort = currentCohort%frmort*(1.0_r8 - fates_mortality_disturbance_fraction)
                currentCohort%smort = currentCohort%smort*(1.0_r8 - fates_mortality_disturbance_fraction)
                currentCohort%asmort = currentCohort%asmort*(1.0_r8 - fates_mortality_disturbance_fraction)
                currentCohort%dgmort = currentCohort%dgmort*(1.0_r8 - fates_mortality_disturbance_fraction)
                currentCohort%lmort_direct    = 0.0_r8
                currentCohort%lmort_collateral = 0.0_r8
                currentCohort%lmort_infra      = 0.0_r8
                currentCohort%l_degrad         = 0.0_r8
             end if
 
             ! This may be counter-intuitive, but the diagnostic fire-mortality rate
             ! will stay zero in the patch that undergoes fire, this is because
             ! the actual cohorts who experience the fire are only those in the
             ! newly created patch so currentCohort%fmort = 0.0_r8
             ! Don't worry, the cohorts in the newly created patch will reflect burn

             currentCohort => currentCohort%taller
          enddo !currentCohort

       else  ! If fire and logging are not greater than treefall, just set disturbance rate to tree-fall
             ! which is most likely a 0.0

          currentPatch%disturbance_rate = currentPatch%disturbance_rates(dtype_ifall)
          currentPatch%disturbance_mode = dtype_ifall

          ! Update diagnostics, zero non-treefall mortality rates
          currentCohort => currentPatch%shortest
          do while(associated(currentCohort))
             if(currentCohort%canopy_layer == 1)then
                currentCohort%lmort_direct    = 0.0_r8
                currentCohort%lmort_collateral = 0.0_r8
                currentCohort%lmort_infra      = 0.0_r8
                currentCohort%l_degrad         = 0.0_r8
             end if
             currentCohort => currentCohort%taller
          enddo !currentCohort


=======
       ! if the sum of all disturbance rates is such that they will exceed total patch area on this day, then reduce them all proportionally.
       if ( sum(currentPatch%disturbance_rates(:)) .gt. 1.0_r8 ) then
          tempsum = sum(currentPatch%disturbance_rates(:))
          do i_dist = 1,N_DIST_TYPES
             currentPatch%disturbance_rates(i_dist) = currentPatch%disturbance_rates(i_dist) / tempsum
          end do
>>>>>>> 12ce31cf
       endif

       currentPatch => currentPatch%younger

    enddo !patch loop 

  end subroutine disturbance_rates

    ! ============================================================================

  subroutine spawn_patches( currentSite, bc_in)
    !
    ! !DESCRIPTION:
    ! In this subroutine, the following happens
    ! 1) the total area disturbed is calculated
    ! 2) a new patch is created
    ! 3) properties are averaged
    ! 4) litter fluxes from fire and mortality are added 
    ! 5) For mortality, plants in existing patch canopy are killed. 
    ! 6) For mortality, Plants in new and existing understorey are killed
    ! 7) For fire, burned plants are killed, and unburned plants are added to new patch. 
    ! 8) New cohorts are added to new patch and sorted. 
    ! 9) New patch is added into linked list
    ! 10) Area checked, and patchno recalculated. 
    !
    ! !USES:
    
    use EDParamsMod         , only : ED_val_understorey_death, logging_coll_under_frac
    use EDCohortDynamicsMod , only : zero_cohort, copy_cohort, terminate_cohorts
    use FatesConstantsMod   , only : rsnbl_math_prec

    !
    ! !ARGUMENTS:
    type (ed_site_type), intent(inout), target :: currentSite
    type (bc_in_type), intent(in)              :: bc_in
    !
    ! !LOCAL VARIABLES:
    type (ed_patch_type) , pointer :: new_patch
    type (ed_patch_type) , pointer :: new_patch_primary
    type (ed_patch_type) , pointer :: new_patch_secondary
    type (ed_patch_type) , pointer :: currentPatch
    type (ed_cohort_type), pointer :: currentCohort
    type (ed_cohort_type), pointer :: nc
    type (ed_cohort_type), pointer :: storesmallcohort
    type (ed_cohort_type), pointer :: storebigcohort
    real(r8) :: site_areadis_primary         ! total area disturbed (to primary forest) in m2 per site per day
    real(r8) :: site_areadis_secondary       ! total area disturbed (to secondary forest) in m2 per site per day    
    real(r8) :: patch_site_areadis           ! total area disturbed in m2 per patch per day
    real(r8) :: age                          ! notional age of this patch in years
    integer  :: el                           ! element loop index
    integer  :: tnull                        ! is there a tallest cohort?
    integer  :: snull                        ! is there a shortest cohort?
    integer  :: levcan                       ! canopy level
    real(r8) :: leaf_c                       ! leaf carbon [kg]
    real(r8) :: fnrt_c                       ! fineroot carbon [kg]
    real(r8) :: sapw_c                       ! sapwood carbon [kg]
    real(r8) :: store_c                      ! storage carbon [kg]
    real(r8) :: struct_c                     ! structure carbon [kg]
    real(r8) :: total_c                      ! total carbon of plant [kg]
    real(r8) :: leaf_burn_frac               ! fraction of leaves burned in fire
                                             ! for both woody and grass species
    real(r8) :: leaf_m                       ! leaf mass during partial burn calculations
    logical  :: found_youngest_primary       ! logical for finding the first primary forest patch
    integer  :: min_nocomp_pft, max_nocomp_pft, i_nocomp_pft
    integer  :: i_disturbance_type, i_dist2  ! iterators for looping over disturbance types
    real(r8) :: disturbance_rate             ! rate of disturbance being resolved [fraction of patch area / day]
    real(r8) :: oldarea                      ! old patch area prior to disturbance
    !---------------------------------------------------------------------

    storesmallcohort => null() ! storage of the smallest cohort for insertion routine
    storebigcohort   => null() ! storage of the largest cohort for insertion routine 

    if (hlm_use_nocomp .eq. itrue) then
       min_nocomp_pft = 0
       max_nocomp_pft = numpft
    else
       min_nocomp_pft = fates_unset_int
       max_nocomp_pft = fates_unset_int
    endif

    ! zero the diagnostic disturbance rate fields
    currentSite%disturbance_rates_primary_to_primary(1:N_DIST_TYPES) = 0._r8
    currentSite%disturbance_rates_primary_to_secondary(1:N_DIST_TYPES) = 0._r8
    currentSite%disturbance_rates_secondary_to_secondary(1:N_DIST_TYPES) = 0._r8

    ! in the nocomp cases, since every patch has a PFT identity, it can only receive patch area from patches
    ! that have the same identity. In order to allow this, we have this very high level loop over nocomp PFTs
    ! and only do the disturbance for any patches that have that nocomp PFT identity.
    ! If nocomp is not enabled, then this is not much of a loop, it only passes through once.
    nocomp_pft_loop: do i_nocomp_pft = min_nocomp_pft,max_nocomp_pft

       disturbance_type_loop: do i_disturbance_type = 1,N_DIST_TYPES

          ! calculate area of disturbed land, in this timestep, by summing contributions from each existing patch.
          currentPatch => currentSite%youngest_patch

          site_areadis_primary = 0.0_r8
          site_areadis_secondary = 0.0_r8

          do while(associated(currentPatch))

             cp_nocomp_matches_1_if: if ( hlm_use_nocomp .eq. ifalse .or. &
                  currentPatch%nocomp_pft_label .eq. i_nocomp_pft ) then

                disturbance_rate = currentPatch%disturbance_rates(i_disturbance_type)

                if(disturbance_rate > (1.0_r8 + rsnbl_math_prec)) then
                   write(fates_log(),*) 'patch disturbance rate > 1 ?',disturbance_rate
                   call dump_patch(currentPatch)
                   call endrun(msg=errMsg(sourcefile, __LINE__))
                end if

                ! Only create new patches that have non-negligible amount of land
                if((currentPatch%area*disturbance_rate) > nearzero ) then

                   ! figure out whether the receiver patch for disturbance from this patch will be
                   ! primary or secondary land receiver patch is primary forest only if both the
                   ! donor patch is primary forest and the current disturbance type is not logging
                   if ( currentPatch%anthro_disturbance_label .eq. primaryforest .and. &
                        (i_disturbance_type .ne. dtype_ilog) ) then

                      site_areadis_primary = site_areadis_primary + currentPatch%area * disturbance_rate

                      ! track disturbance rates to output to history
                      currentSite%disturbance_rates_primary_to_primary(i_disturbance_type) = &
                           currentSite%disturbance_rates_primary_to_primary(i_disturbance_type) + &
                           currentPatch%area * disturbance_rate * AREA_INV
                   else
                      site_areadis_secondary = site_areadis_secondary + currentPatch%area * disturbance_rate

                      ! track disturbance rates to output to history
                      if (currentPatch%anthro_disturbance_label .eq. secondaryforest) then
                         currentSite%disturbance_rates_secondary_to_secondary(i_disturbance_type) = &
                              currentSite%disturbance_rates_secondary_to_secondary(i_disturbance_type) + &
                              currentPatch%area * disturbance_rate * AREA_INV
                      else
                         currentSite%disturbance_rates_primary_to_secondary(i_disturbance_type) = &
                              currentSite%disturbance_rates_primary_to_secondary(i_disturbance_type) + &
                              currentPatch%area * disturbance_rate * AREA_INV
                      endif

                   endif

                end if

             end if cp_nocomp_matches_1_if
             currentPatch => currentPatch%older
          enddo ! end loop over patches. sum area disturbed for all patches.

          ! It is possible that no disturbance area was generated
          if ( (site_areadis_primary + site_areadis_secondary) > nearzero) then

             age = 0.0_r8

             ! create two empty patches, to absorb newly disturbed primary and secondary forest area
             ! first create patch to receive primary forest area
             if ( site_areadis_primary .gt. nearzero ) then
                allocate(new_patch_primary)

                call create_patch(currentSite, new_patch_primary, age, &
                     site_areadis_primary, primaryforest, i_nocomp_pft)

                ! Initialize the litter pools to zero, these
                ! pools will be populated by looping over the existing patches
                ! and transfering in mass
                do el=1,num_elements
                   call new_patch_primary%litter(el)%InitConditions(init_leaf_fines=0._r8, &
                        init_root_fines=0._r8, &
                        init_ag_cwd=0._r8, &
                        init_bg_cwd=0._r8, &
                        init_seed=0._r8,   &
                        init_seed_germ=0._r8)
                end do
                new_patch_primary%tallest  => null()
                new_patch_primary%shortest => null()

             endif

             ! next create patch to receive secondary forest area
             if ( site_areadis_secondary .gt. nearzero) then
                allocate(new_patch_secondary)
                call create_patch(currentSite, new_patch_secondary, age, &
                     site_areadis_secondary, secondaryforest,i_nocomp_pft)

                ! Initialize the litter pools to zero, these
                ! pools will be populated by looping over the existing patches
                ! and transfering in mass
                do el=1,num_elements
                   call new_patch_secondary%litter(el)%InitConditions(init_leaf_fines=0._r8, &
                        init_root_fines=0._r8, &
                        init_ag_cwd=0._r8, &
                        init_bg_cwd=0._r8, &
                        init_seed=0._r8,   &
                        init_seed_germ=0._r8)
                end do
                new_patch_secondary%tallest  => null()
                new_patch_secondary%shortest => null()

             endif

             ! loop round all the patches that contribute surviving indivduals and litter
             ! pools to the new patch.  We only loop the pre-existing patches, so
             ! quit the loop if the current patch is either null, or matches the
             ! two new pointers.

             currentPatch => currentSite%oldest_patch
             do while(associated(currentPatch))

                cp_nocomp_matches_2_if: if ( hlm_use_nocomp .eq. ifalse .or. &
                     currentPatch%nocomp_pft_label .eq. i_nocomp_pft ) then

                   ! This is the amount of patch area that is disturbed, and donated by the donor
                   disturbance_rate = currentPatch%disturbance_rates(i_disturbance_type)
                   patch_site_areadis = currentPatch%area * disturbance_rate


                   if ( patch_site_areadis > nearzero ) then

                      ! figure out whether the receiver patch for disturbance from this patch
                      ! will be primary or secondary land receiver patch is primary forest
                      ! only if both the donor patch is primary forest and the current
                      ! disturbance type is not logging
                      if (currentPatch%anthro_disturbance_label .eq. primaryforest .and. &
                           (i_disturbance_type .ne. dtype_ilog)) then
                         new_patch => new_patch_primary
                      else
                         new_patch => new_patch_secondary
                      endif

                      if(.not.associated(new_patch))then
                         write(fates_log(),*) 'Patch spawning has attempted to point to'
                         write(fates_log(),*) 'an un-allocated patch'
                         call endrun(msg=errMsg(sourcefile, __LINE__))
                      end if

<<<<<<< HEAD
             ! Copy any means or timers from the original patch to the new patch
             ! These values will inherit all info from the original patch
             ! --------------------------------------------------------------------------
             call new_patch%tveg24%CopyFromDonor(currentPatch%tveg24)
             call new_patch%tveg_lpa%CopyFromDonor(currentPatch%tveg_lpa)
             
             
             ! --------------------------------------------------------------------------
             ! The newly formed patch from disturbance (new_patch), has now been given 
             ! some litter from dead plants and pre-existing litter from the donor patches.
             !
             ! Next, we loop through the cohorts in the donor patch, copy them with 
             ! area modified number density into the new-patch, and apply survivorship.
             ! -------------------------------------------------------------------------

             currentCohort => currentPatch%shortest
             do while(associated(currentCohort))       
                 
                 allocate(nc)
                 if(hlm_use_planthydro.eq.itrue) call InitHydrCohort(CurrentSite,nc)
                 
                 ! Initialize the PARTEH object and point to the
                 ! correct boundary condition fields
                 nc%prt => null()
                 call InitPRTObject(nc%prt)
                 call InitPRTBoundaryConditions(nc)

                 !  (Keeping as an example)
                 ! Allocate running mean functions
                 !allocate(nc%tveg_lpa)
                 !call nc%tveg_lpa%InitRMean(ema_lpa,init_value=new_patch%tveg_lpa%GetMean())

                 call zero_cohort(nc)

                 ! nc is the new cohort that goes in the disturbed patch (new_patch)... currentCohort
                 ! is the curent cohort that stays in the donor patch (currentPatch) 
                 call copy_cohort(currentCohort, nc)

                 !this is the case as the new patch probably doesn't have a closed canopy, and
                 ! even if it does, that will be sorted out in canopy_structure. 
                 nc%canopy_layer = 1 
                 nc%canopy_layer_yesterday = 1._r8 
                 
                 sapw_c   = currentCohort%prt%GetState(sapw_organ, all_carbon_elements)
                 struct_c = currentCohort%prt%GetState(struct_organ, all_carbon_elements)
                 leaf_c   = currentCohort%prt%GetState(leaf_organ, all_carbon_elements)
                 fnrt_c   = currentCohort%prt%GetState(fnrt_organ, all_carbon_elements)
                 store_c  = currentCohort%prt%GetState(store_organ, all_carbon_elements)
                 total_c  = sapw_c + struct_c + leaf_c + fnrt_c + store_c

                 ! treefall mortality is the dominant disturbance
                 if(currentPatch%disturbance_mode .eq. dtype_ifall) then
                   
                     if(currentCohort%canopy_layer == 1)then

                      ! In the donor patch we are left with fewer trees because the area has decreased
                      ! the plant density for large trees does not actually decrease in the donor patch
                      ! because this is the part of the original patch where no trees have actually fallen
                      ! The diagnostic cmort,bmort,hmort, and frmort  rates have already been saved         
                      
                      currentCohort%n = currentCohort%n * (1.0_r8 - fates_mortality_disturbance_fraction * &
                           min(1.0_r8,currentCohort%dmort * hlm_freq_day))
                      
                      nc%n = 0.0_r8      ! kill all of the trees who caused the disturbance.  
                      
                      nc%cmort = nan     ! The mortality diagnostics are set to nan 
                                         ! because the cohort should dissappear
                      nc%hmort = nan
                      nc%bmort = nan
                      nc%frmort = nan
                      nc%smort = nan
                      nc%asmort = nan
                      nc%lmort_direct     = nan
                      nc%lmort_collateral = nan
                      nc%lmort_infra      = nan
                      nc%l_degrad         = nan
                      
                   else
                      ! small trees 
                      if( prt_params%woody(currentCohort%pft) == itrue)then
                         
                         
                         ! Survivorship of undestory woody plants.  Two step process.
                         ! Step 1:  Reduce current number of plants to reflect the 
                         !          change in area.
                         !          The number density per square are doesn't change, 
                         !          but since the patch is smaller and cohort counts 
                         !          are absolute, reduce this number.

                         nc%n = currentCohort%n * patch_site_areadis/currentPatch%area
                         
                         ! because the mortality rate due to impact for the cohorts which 
                         ! had been in the understory and are now in the newly-
                         ! disturbed patch is very high, passing the imort directly to history 
                         ! results in large numerical errors, on account of the sharply 
                         ! reduced number densities.  so instead pass this info via a 
                         ! site-level diagnostic variable before reducing the number density.

                         currentSite%imort_rate(currentCohort%size_class, currentCohort%pft) = &
                              currentSite%imort_rate(currentCohort%size_class, currentCohort%pft) + &
                              nc%n * ED_val_understorey_death / hlm_freq_day

                         currentSite%imort_crownarea = currentSite%imort_crownarea + &
                              currentCohort%c_area * ED_val_understorey_death / hlm_freq_day
                         
                         currentSite%imort_carbonflux(currentCohort%pft) = &
                              currentSite%imort_carbonflux(currentCohort%pft) + &
                              (nc%n * ED_val_understorey_death / hlm_freq_day ) * &
                              total_c * g_per_kg * days_per_sec * years_per_day * ha_per_m2

                         if (hlm_use_tree_damage .eq. itrue) then

                            currentSite%imort_rate_damage(currentCohort%crowndamage, &
                                 currentCohort%size_class, currentCohort%pft) = &
                                 currentSite%imort_rate_damage(currentCohort%crowndamage,&
                                 currentCohort%size_class, currentCohort%pft) + &
                                 nc%n * ED_val_understorey_death / hlm_freq_day

                            currentSite%imort_cflux_damage(currentCohort%crowndamage, currentCohort%size_class) = &
                                 currentSite%imort_cflux_damage(currentCohort%crowndamage, currentCohort%size_class) + &
                                 (nc%n * ED_val_understorey_death / hlm_freq_day ) * &
                                 total_c * g_per_kg * days_per_sec * years_per_day * ha_per_m2

                         end if
                         
                         
                         ! Step 2:  Apply survivor ship function based on the understory death fraction
                         ! remaining of understory plants of those that are knocked over 
                         ! by the overstorey trees dying...  
                         nc%n = nc%n * (1.0_r8 - ED_val_understorey_death)
                         
                         ! since the donor patch split and sent a fraction of its members
                         ! to the new patch and a fraction to be preserved in itself,
                         ! when reporting diagnostic rates, we must carry over the mortality rates from
                         ! the donor that were applied before the patch split.  Remember this is only
                         ! for diagnostics.  But think of it this way, the rates are weighted by 
                         ! number density in EDCLMLink, and the number density of this new patch is donated
                         ! so with the number density must come the effective mortality rates.
                         
                         nc%cmort            = currentCohort%cmort
                         nc%hmort            = currentCohort%hmort
                         nc%bmort            = currentCohort%bmort
                         nc%frmort           = currentCohort%frmort
                         nc%smort            = currentCohort%smort
                         nc%asmort           = currentCohort%asmort
                         nc%dmort            = currentCohort%dmort
                         nc%dgmort           = currentCohort%dgmort
                         nc%lmort_direct     = currentCohort%lmort_direct
                         nc%lmort_collateral = currentCohort%lmort_collateral
                         nc%lmort_infra      = currentCohort%lmort_infra
                         
                         ! understory trees that might potentially be knocked over in the disturbance. 
                         ! The existing (donor) patch should not have any impact mortality, it should
                         ! only lose cohorts due to the decrease in area.  This is not mortality.
                         ! Besides, the current and newly created patch sum to unity                      
                         
                         currentCohort%n = currentCohort%n * (1._r8 -  patch_site_areadis/currentPatch%area)
                         
                      else 
                         ! grass is not killed by mortality disturbance events. Just move it into the new patch area. 
                         ! Just split the grass into the existing and new patch structures
                         nc%n = currentCohort%n * patch_site_areadis/currentPatch%area
                         
                         ! Those remaining in the existing
                         currentCohort%n = currentCohort%n * (1._r8 - patch_site_areadis/currentPatch%area)
                         
                         nc%cmort            = currentCohort%cmort
                         nc%hmort            = currentCohort%hmort
                         nc%bmort            = currentCohort%bmort
                         nc%frmort           = currentCohort%frmort
                         nc%smort            = currentCohort%smort
                         nc%asmort           = currentCohort%asmort
                         nc%dmort            = currentCohort%dmort
                         nc%dgmort           = currentCohort%dgmort
                         nc%lmort_direct    = currentCohort%lmort_direct
                         nc%lmort_collateral = currentCohort%lmort_collateral
                         nc%lmort_infra      = currentCohort%lmort_infra
                         
                      endif
                   endif
                   
                   ! Fire is the dominant disturbance 
                elseif (currentPatch%disturbance_mode .eq. dtype_ifire ) then
                   
                   ! Number of members in the new patch, before we impose fire survivorship
                   nc%n = currentCohort%n * patch_site_areadis/currentPatch%area
                   
                   ! loss of individuals from source patch due to area shrinking
                   currentCohort%n = currentCohort%n * (1._r8 - patch_site_areadis/currentPatch%area)
                   
                   levcan = currentCohort%canopy_layer 
                   
                   if(levcan==ican_upper) then
                      
                      ! before changing number densities, track total rate of trees that died 
                      ! due to fire, as well as from each fire mortality term
                      currentSite%fmort_rate_canopy(currentCohort%size_class, currentCohort%pft) = &
                           currentSite%fmort_rate_canopy(currentCohort%size_class, currentCohort%pft) + &
                           nc%n * currentCohort%fire_mort / hlm_freq_day
                      
                      currentSite%fmort_carbonflux_canopy(currentCohort%pft) = &
                           currentSite%fmort_carbonflux_canopy(currentCohort%pft) + &
                           (nc%n * currentCohort%fire_mort) * &
                           total_c * g_per_kg * days_per_sec * ha_per_m2

                      currentSite%fmort_crownarea_canopy = currentSite%fmort_crownarea_canopy + &
                           currentCohort%c_area * currentCohort%fire_mort / hlm_freq_day
                      
                   else
                      currentSite%fmort_rate_ustory(currentCohort%size_class, currentCohort%pft) = &
                           currentSite%fmort_rate_ustory(currentCohort%size_class, currentCohort%pft) + &
                           nc%n * currentCohort%fire_mort / hlm_freq_day
                      
                      currentSite%fmort_carbonflux_ustory(currentCohort%pft) = &
                           currentSite%fmort_carbonflux_ustory(currentCohort%pft) + &
                           (nc%n * currentCohort%fire_mort) * &
                           total_c * g_per_kg * days_per_sec * ha_per_m2

                      currentSite%fmort_crownarea_ustory = currentSite%fmort_crownarea_ustory + &
                           currentCohort%c_area * currentCohort%fire_mort / hlm_freq_day
                   end if
                   
                   ! also track fire damage mortality and cflux along size x damage axis
                   if(hlm_use_tree_damage .eq. itrue) then
                      if(levcan==ican_upper) then
                         currentSite%fmort_rate_canopy_damage(currentCohort%crowndamage, currentCohort%size_class, &
                              currentCohort%pft) = &
                              currentSite%fmort_rate_canopy_damage(currentCohort%crowndamage, currentCohort%size_class,&
                              currentCohort%pft) +  nc%n * currentCohort%fire_mort / hlm_freq_day

                         currentSite%fmort_cflux_canopy_damage(currentCohort%crowndamage, currentCohort%size_class) = &
                              currentSite%fmort_cflux_canopy_damage(currentCohort%crowndamage, currentCohort%size_class) + &
                              (nc%n * currentCohort%fire_mort) * &
                              total_c * g_per_kg * days_per_sec * ha_per_m2
                      else
                         currentSite%fmort_rate_ustory_damage(currentCohort%crowndamage, currentCohort%size_class, &
                              currentCohort%pft) = &
                              currentSite%fmort_rate_ustory_damage(currentCohort%crowndamage, currentCohort%size_class, &
                              currentCohort%pft) +   nc%n * currentCohort%fire_mort / hlm_freq_day

                         currentSite%fmort_cflux_ustory_damage(currentCohort%crowndamage, currentCohort%size_class) = &
                              currentSite%fmort_cflux_ustory_damage(currentCohort%crowndamage, currentCohort%size_class) + &
                              (nc%n * currentCohort%fire_mort) * &
                              total_c * g_per_kg * days_per_sec * ha_per_m2
                      end if
                   end if
                   
                   currentSite%fmort_rate_cambial(currentCohort%size_class, currentCohort%pft) = &
                        currentSite%fmort_rate_cambial(currentCohort%size_class, currentCohort%pft) + &
                        nc%n * currentCohort%cambial_mort / hlm_freq_day
                   currentSite%fmort_rate_crown(currentCohort%size_class, currentCohort%pft) = &
                        currentSite%fmort_rate_crown(currentCohort%size_class, currentCohort%pft) + &
                        nc%n * currentCohort%crownfire_mort / hlm_freq_day
                   
                   ! loss of individual from fire in new patch.
                   nc%n = nc%n * (1.0_r8 - currentCohort%fire_mort) 
                   
                   nc%cmort            = currentCohort%cmort
                   nc%hmort            = currentCohort%hmort
                   nc%bmort            = currentCohort%bmort
                   nc%frmort           = currentCohort%frmort
                   nc%smort            = currentCohort%smort
                   nc%asmort           = currentCohort%asmort
                   nc%dgmort           = currentCohort%dgmort
                   nc%dmort            = currentCohort%dmort
                   nc%lmort_direct     = currentCohort%lmort_direct
                   nc%lmort_collateral = currentCohort%lmort_collateral
                   nc%lmort_infra      = currentCohort%lmort_infra


                   ! Some of of the leaf mass from living plants has been
                   ! burned off.  Here, we remove that mass, and
                   ! tally it in the flux we sent to the atmosphere
                   
                   if(prt_params%woody(currentCohort%pft) == itrue)then
                       leaf_burn_frac = currentCohort%fraction_crown_burned
                   else
=======
                      ! for the case where the donating patch is secondary forest, if
                      ! the current disturbance from this patch is non-anthropogenic,
                      ! we need to average in the time-since-anthropogenic-disturbance
                      ! from the donor patch into that of the receiver patch
                      if ( currentPatch%anthro_disturbance_label .eq. secondaryforest .and. &
                           (i_disturbance_type .ne. dtype_ilog) ) then
>>>>>>> 12ce31cf

                         new_patch%age_since_anthro_disturbance = new_patch%age_since_anthro_disturbance + &
                              currentPatch%age_since_anthro_disturbance * (patch_site_areadis / site_areadis_secondary)

                      endif


                      ! Transfer the litter existing already in the donor patch to the new patch
                      ! This call will only transfer non-burned litter to new patch
                      ! and burned litter to atmosphere. Thus it is important to zero burnt_frac_litter when
                      ! fire is not the current disturbance regime.

                      if(i_disturbance_type .ne. dtype_ifire) then
                         currentPatch%burnt_frac_litter(:) = 0._r8
                      end if

                      call TransLitterNewPatch( currentSite, currentPatch, new_patch, patch_site_areadis)

<<<<<<< HEAD
               ! Logging is the dominant disturbance  
               elseif (currentPatch%disturbance_mode .eq. dtype_ilog ) then
                   
                   ! If this cohort is in the upper canopy. It generated 
                   if(currentCohort%canopy_layer == 1)then
                      
                      ! calculate the survivorship of disturbed trees because non-harvested
                      nc%n = currentCohort%n * currentCohort%l_degrad
                      ! nc%n            = (currentCohort%l_degrad / (currentCohort%l_degrad + &
                      !      currentCohort%lmort_direct + currentCohort%lmort_collateral +
                      !   currentCohort%lmort_infra) ) * &
                      !      currentCohort%n * patch_site_areadis/currentPatch%area
                      
                      ! Reduce counts in the existing/donor patch according to the logging rate
                      currentCohort%n = currentCohort%n * &
                            (1.0_r8 - min(1.0_r8,(currentCohort%lmort_direct +    &
                            currentCohort%lmort_collateral + &
                            currentCohort%lmort_infra + currentCohort%l_degrad)))

                      nc%cmort            = currentCohort%cmort
                      nc%hmort            = currentCohort%hmort
                      nc%bmort            = currentCohort%bmort
                      nc%frmort           = currentCohort%frmort
                      nc%smort            = currentCohort%smort
                      nc%asmort           = currentCohort%asmort
                      nc%dgmort           = currentCohort%dgmort
                      nc%dmort            = currentCohort%dmort

                      ! since these are the ones that weren't logged, 
                      ! set the logging mortality rates as zero
                      nc%lmort_direct     = 0._r8
                      nc%lmort_collateral = 0._r8
                      nc%lmort_infra      = 0._r8
                      
                   else
                      
                      ! WHat to do with cohorts in the understory of a logging generated
                      ! disturbance patch?
                      
                      if(prt_params%woody(currentCohort%pft) == itrue)then
                         
                         
                         ! Survivorship of undestory woody plants.  Two step process.
                         ! Step 1:  Reduce current number of plants to reflect the 
                         !          change in area.
                         !          The number density per square are doesn't change,
                         !          but since the patch is smaller
                         !          and cohort counts are absolute, reduce this number.
                         nc%n = currentCohort%n * patch_site_areadis/currentPatch%area
                         
                         ! because the mortality rate due to impact for the cohorts which had 
                         ! been in the understory and are now in the newly-
                         ! disturbed patch is very high, passing the imort directly to 
                         ! history results in large numerical errors, on account
                         ! of the sharply reduced number densities.  so instead pass this info 
                         ! via a site-level diagnostic variable before reducing 
                         ! the number density.
                         currentSite%imort_rate(currentCohort%size_class, currentCohort%pft) = &
                              currentSite%imort_rate(currentCohort%size_class, currentCohort%pft) + &
                              nc%n * currentPatch%fract_ldist_not_harvested * &
                              logging_coll_under_frac / hlm_freq_day

                         currentSite%imort_carbonflux(currentCohort%pft) = &
                              currentSite%imort_carbonflux(currentCohort%pft) + &
                              (nc%n * currentPatch%fract_ldist_not_harvested * &
                              logging_coll_under_frac/ hlm_freq_day ) * &
                              total_c * g_per_kg * days_per_sec * years_per_day * ha_per_m2
                         
                         
                         ! Step 2:  Apply survivor ship function based on the understory death fraction
                         
                         ! remaining of understory plants of those that are knocked 
                         ! over by the overstorey trees dying...  
                         ! LOGGING SURVIVORSHIP OF UNDERSTORY PLANTS IS SET AS A NEW PARAMETER 
                         ! in the fatesparameter files 
                         nc%n = nc%n * (1.0_r8 - &
                              (1.0_r8-currentPatch%fract_ldist_not_harvested) * logging_coll_under_frac)
                         
                         ! Step 3: Reduce the number count of cohorts in the 
                         !         original/donor/non-disturbed patch to reflect the area change
                         currentCohort%n = currentCohort%n * (1._r8 -  patch_site_areadis/currentPatch%area)
                         
                         nc%cmort            = currentCohort%cmort
                         nc%hmort            = currentCohort%hmort
                         nc%bmort            = currentCohort%bmort
                         nc%frmort           = currentCohort%frmort
                         nc%smort            = currentCohort%smort
                         nc%asmort           = currentCohort%asmort
                         nc%dgmort           = currentCohort%dgmort
                         nc%dmort            = currentCohort%dmort
                         nc%lmort_direct     = currentCohort%lmort_direct
                         nc%lmort_collateral = currentCohort%lmort_collateral
                         nc%lmort_infra      = currentCohort%lmort_infra
                         
=======
                      ! Transfer in litter fluxes from plants in various contexts of death and destruction

                      if(i_disturbance_type .eq. dtype_ilog) then
                         call logging_litter_fluxes(currentSite, currentPatch, &
                              new_patch, patch_site_areadis,bc_in)
                      elseif(i_disturbance_type .eq. dtype_ifire) then
                         call fire_litter_fluxes(currentSite, currentPatch, &
                              new_patch, patch_site_areadis,bc_in)
>>>>>>> 12ce31cf
                      else
                         call mortality_litter_fluxes(currentSite, currentPatch, &
                              new_patch, patch_site_areadis,bc_in)
                      endif


                      ! Copy any means or timers from the original patch to the new patch
                      ! These values will inherit all info from the original patch
                      ! --------------------------------------------------------------------------
                      call new_patch%tveg24%CopyFromDonor(currentPatch%tveg24)
                      call new_patch%tveg_lpa%CopyFromDonor(currentPatch%tveg_lpa)


                      ! --------------------------------------------------------------------------
                      ! The newly formed patch from disturbance (new_patch), has now been given
                      ! some litter from dead plants and pre-existing litter from the donor patches.
                      !
                      ! Next, we loop through the cohorts in the donor patch, copy them with
                      ! area modified number density into the new-patch, and apply survivorship.
                      ! -------------------------------------------------------------------------

                      currentCohort => currentPatch%shortest
                      do while(associated(currentCohort))

                         allocate(nc)
                         if(hlm_use_planthydro.eq.itrue) call InitHydrCohort(CurrentSite,nc)

                         ! Initialize the PARTEH object and point to the
                         ! correct boundary condition fields
                         nc%prt => null()
                         call InitPRTObject(nc%prt)
                         call InitPRTBoundaryConditions(nc)

                         !  (Keeping as an example)
                         ! Allocate running mean functions
                         !allocate(nc%tveg_lpa)
                         !call nc%tveg_lpa%InitRMean(ema_lpa,init_value=new_patch%tveg_lpa%GetMean())

                         call zero_cohort(nc)

                         ! nc is the new cohort that goes in the disturbed patch (new_patch)... currentCohort
                         ! is the curent cohort that stays in the donor patch (currentPatch)
                         call copy_cohort(currentCohort, nc)

                         !this is the case as the new patch probably doesn't have a closed canopy, and
                         ! even if it does, that will be sorted out in canopy_structure.
                         nc%canopy_layer = 1
                         nc%canopy_layer_yesterday = 1._r8

                         sapw_c   = currentCohort%prt%GetState(sapw_organ, all_carbon_elements)
                         struct_c = currentCohort%prt%GetState(struct_organ, all_carbon_elements)
                         leaf_c   = currentCohort%prt%GetState(leaf_organ, all_carbon_elements)
                         fnrt_c   = currentCohort%prt%GetState(fnrt_organ, all_carbon_elements)
                         store_c  = currentCohort%prt%GetState(store_organ, all_carbon_elements)
                         total_c  = sapw_c + struct_c + leaf_c + fnrt_c + store_c

                         ! treefall mortality is the current disturbance
                         if(i_disturbance_type .eq. dtype_ifall) then

                            if(currentCohort%canopy_layer == 1)then

                               ! In the donor patch we are left with fewer trees because the area has decreased
                               ! the plant density for large trees does not actually decrease in the donor patch
                               ! because this is the part of the original patch where no trees have actually fallen
                               ! The diagnostic cmort,bmort,hmort, and frmort  rates have already been saved

                               currentCohort%n = currentCohort%n * (1.0_r8 - fates_mortality_disturbance_fraction * &
                                    min(1.0_r8,currentCohort%dmort * hlm_freq_day))

                               nc%n = 0.0_r8      ! kill all of the trees who caused the disturbance.

                               nc%cmort = nan     ! The mortality diagnostics are set to nan
                               ! because the cohort should dissappear
                               nc%hmort = nan
                               nc%bmort = nan
                               nc%frmort = nan
                               nc%smort = nan
                               nc%asmort = nan
                               nc%lmort_direct     = nan
                               nc%lmort_collateral = nan
                               nc%lmort_infra      = nan
                               nc%l_degrad         = nan

                            else
                               ! small trees
                               if( prt_params%woody(currentCohort%pft) == itrue)then


                                  ! Survivorship of undestory woody plants.  Two step process.
                                  ! Step 1:  Reduce current number of plants to reflect the
                                  !          change in area.
                                  !          The number density per square are doesn't change,
                                  !          but since the patch is smaller and cohort counts
                                  !          are absolute, reduce this number.

                                  nc%n = currentCohort%n * patch_site_areadis/currentPatch%area

                                  ! because the mortality rate due to impact for the cohorts which
                                  ! had been in the understory and are now in the newly-
                                  ! disturbed patch is very high, passing the imort directly to history
                                  ! results in large numerical errors, on account of the sharply
                                  ! reduced number densities.  so instead pass this info via a
                                  ! site-level diagnostic variable before reducing the number density.

                                  currentSite%imort_rate(currentCohort%size_class, currentCohort%pft) = &
                                       currentSite%imort_rate(currentCohort%size_class, currentCohort%pft) + &
                                       nc%n * ED_val_understorey_death / hlm_freq_day


                                  currentSite%imort_carbonflux(currentCohort%pft) = &
                                       currentSite%imort_carbonflux(currentCohort%pft) + &
                                       (nc%n * ED_val_understorey_death / hlm_freq_day ) * &
                                       total_c * g_per_kg * days_per_sec * years_per_day * ha_per_m2

                                  ! Step 2:  Apply survivor ship function based on the understory death fraction
                                  ! remaining of understory plants of those that are knocked over
                                  ! by the overstorey trees dying...
                                  nc%n = nc%n * (1.0_r8 - ED_val_understorey_death)

                                  ! since the donor patch split and sent a fraction of its members
                                  ! to the new patch and a fraction to be preserved in itself,
                                  ! when reporting diagnostic rates, we must carry over the mortality rates from
                                  ! the donor that were applied before the patch split.  Remember this is only
                                  ! for diagnostics.  But think of it this way, the rates are weighted by
                                  ! number density in EDCLMLink, and the number density of this new patch is donated
                                  ! so with the number density must come the effective mortality rates.

                                  nc%cmort            = currentCohort%cmort
                                  nc%hmort            = currentCohort%hmort
                                  nc%bmort            = currentCohort%bmort
                                  nc%frmort           = currentCohort%frmort
                                  nc%smort            = currentCohort%smort
                                  nc%asmort           = currentCohort%asmort
                                  nc%dmort            = currentCohort%dmort
                                  nc%lmort_direct     = currentCohort%lmort_direct
                                  nc%lmort_collateral = currentCohort%lmort_collateral
                                  nc%lmort_infra      = currentCohort%lmort_infra

                                  ! understory trees that might potentially be knocked over in the disturbance.
                                  ! The existing (donor) patch should not have any impact mortality, it should
                                  ! only lose cohorts due to the decrease in area.  This is not mortality.
                                  ! Besides, the current and newly created patch sum to unity

                                  currentCohort%n = currentCohort%n * (1._r8 -  patch_site_areadis/currentPatch%area)

                               else
                                  ! grass is not killed by mortality disturbance events. Just move it into the new patch area.
                                  ! Just split the grass into the existing and new patch structures
                                  nc%n = currentCohort%n * patch_site_areadis/currentPatch%area

                                  ! Those remaining in the existing
                                  currentCohort%n = currentCohort%n * (1._r8 - patch_site_areadis/currentPatch%area)

                                  nc%cmort            = currentCohort%cmort
                                  nc%hmort            = currentCohort%hmort
                                  nc%bmort            = currentCohort%bmort
                                  nc%frmort           = currentCohort%frmort
                                  nc%smort            = currentCohort%smort
                                  nc%asmort           = currentCohort%asmort
                                  nc%dmort            = currentCohort%dmort
                                  nc%lmort_direct    = currentCohort%lmort_direct
                                  nc%lmort_collateral = currentCohort%lmort_collateral
                                  nc%lmort_infra      = currentCohort%lmort_infra

                               endif
                            endif

                            ! Fire is the current disturbance
                         elseif (i_disturbance_type .eq. dtype_ifire ) then

                            ! Number of members in the new patch, before we impose fire survivorship
                            nc%n = currentCohort%n * patch_site_areadis/currentPatch%area

                            ! loss of individuals from source patch due to area shrinking
                            currentCohort%n = currentCohort%n * (1._r8 - patch_site_areadis/currentPatch%area)

                            levcan = currentCohort%canopy_layer

                            if(levcan==ican_upper) then

                               ! before changing number densities, track total rate of trees that died
                               ! due to fire, as well as from each fire mortality term
                               currentSite%fmort_rate_canopy(currentCohort%size_class, currentCohort%pft) = &
                                    currentSite%fmort_rate_canopy(currentCohort%size_class, currentCohort%pft) + &
                                    nc%n * currentCohort%fire_mort / hlm_freq_day

                               currentSite%fmort_carbonflux_canopy(currentCohort%pft) = &
                                    currentSite%fmort_carbonflux_canopy(currentCohort%pft) + &
                                    (nc%n * currentCohort%fire_mort) * &
                                    total_c * g_per_kg * days_per_sec * ha_per_m2

                            else
                               currentSite%fmort_rate_ustory(currentCohort%size_class, currentCohort%pft) = &
                                    currentSite%fmort_rate_ustory(currentCohort%size_class, currentCohort%pft) + &
                                    nc%n * currentCohort%fire_mort / hlm_freq_day

                               currentSite%fmort_carbonflux_ustory(currentCohort%pft) = &
                                    currentSite%fmort_carbonflux_ustory(currentCohort%pft) + &
                                    (nc%n * currentCohort%fire_mort) * &
                                    total_c * g_per_kg * days_per_sec * ha_per_m2
                            end if

                            currentSite%fmort_rate_cambial(currentCohort%size_class, currentCohort%pft) = &
                                 currentSite%fmort_rate_cambial(currentCohort%size_class, currentCohort%pft) + &
                                 nc%n * currentCohort%cambial_mort / hlm_freq_day
                            currentSite%fmort_rate_crown(currentCohort%size_class, currentCohort%pft) = &
                                 currentSite%fmort_rate_crown(currentCohort%size_class, currentCohort%pft) + &
                                 nc%n * currentCohort%crownfire_mort / hlm_freq_day

                            ! loss of individual from fire in new patch.
                            nc%n = nc%n * (1.0_r8 - currentCohort%fire_mort)

                            nc%cmort            = currentCohort%cmort
                            nc%hmort            = currentCohort%hmort
                            nc%bmort            = currentCohort%bmort
                            nc%frmort           = currentCohort%frmort
                            nc%smort            = currentCohort%smort
                            nc%asmort           = currentCohort%asmort
                            nc%dmort            = currentCohort%dmort
                            nc%lmort_direct     = currentCohort%lmort_direct
                            nc%lmort_collateral = currentCohort%lmort_collateral
                            nc%lmort_infra      = currentCohort%lmort_infra


                            ! Some of of the leaf mass from living plants has been
                            ! burned off.  Here, we remove that mass, and
                            ! tally it in the flux we sent to the atmosphere

                            if(prt_params%woody(currentCohort%pft) == itrue)then
                               leaf_burn_frac = currentCohort%fraction_crown_burned
                            else

                               ! Grasses determine their fraction of leaves burned here

                               leaf_burn_frac = currentPatch%burnt_frac_litter(lg_sf)
                            endif

                            ! Perform a check to make sure that spitfire gave
                            ! us reasonable mortality and burn fraction rates

                            if( (leaf_burn_frac < 0._r8) .or. &
                                 (leaf_burn_frac > 1._r8) .or. &
                                 (currentCohort%fire_mort < 0._r8) .or. &
                                 (currentCohort%fire_mort > 1._r8)) then
                               write(fates_log(),*) 'unexpected fire fractions'
                               write(fates_log(),*) prt_params%woody(currentCohort%pft)
                               write(fates_log(),*) leaf_burn_frac
                               write(fates_log(),*) currentCohort%fire_mort
                               call endrun(msg=errMsg(sourcefile, __LINE__))
                            end if

                            do el = 1,num_elements

                               leaf_m = nc%prt%GetState(leaf_organ, element_list(el))

                               currentSite%mass_balance(el)%burn_flux_to_atm = &
                                    currentSite%mass_balance(el)%burn_flux_to_atm + &
                                    leaf_burn_frac * leaf_m * nc%n
                            end do

                            ! Here the mass is removed from the plant

                            call PRTBurnLosses(nc%prt, leaf_organ, leaf_burn_frac)
                            currentCohort%fraction_crown_burned = 0.0_r8
                            nc%fraction_crown_burned            = 0.0_r8



                            ! Logging is the current disturbance
                         elseif (i_disturbance_type .eq. dtype_ilog ) then

                            ! If this cohort is in the upper canopy. It generated
                            if(currentCohort%canopy_layer == 1)then

                               ! calculate the survivorship of disturbed trees because non-harvested
                               nc%n = currentCohort%n * currentCohort%l_degrad
                               ! nc%n            = (currentCohort%l_degrad / (currentCohort%l_degrad + &
                               !      currentCohort%lmort_direct + currentCohort%lmort_collateral +
                               !   currentCohort%lmort_infra) ) * &
                               !      currentCohort%n * patch_site_areadis/currentPatch%area

                               ! Reduce counts in the existing/donor patch according to the logging rate
                               currentCohort%n = currentCohort%n * &
                                    (1.0_r8 - min(1.0_r8,(currentCohort%lmort_direct +    &
                                    currentCohort%lmort_collateral + &
                                    currentCohort%lmort_infra + currentCohort%l_degrad)))

                               nc%cmort            = currentCohort%cmort
                               nc%hmort            = currentCohort%hmort
                               nc%bmort            = currentCohort%bmort
                               nc%frmort           = currentCohort%frmort
                               nc%smort            = currentCohort%smort
                               nc%asmort           = currentCohort%asmort
                               nc%dmort            = currentCohort%dmort

                               ! since these are the ones that weren't logged,
                               ! set the logging mortality rates as zero
                               nc%lmort_direct     = 0._r8
                               nc%lmort_collateral = 0._r8
                               nc%lmort_infra      = 0._r8

                            else

                               ! What to do with cohorts in the understory of a logging generated
                               ! disturbance patch?

                               if(prt_params%woody(currentCohort%pft) == itrue)then


                                  ! Survivorship of undestory woody plants.  Two step process.
                                  ! Step 1:  Reduce current number of plants to reflect the
                                  !          change in area.
                                  !          The number density per square are doesn't change,
                                  !          but since the patch is smaller
                                  !          and cohort counts are absolute, reduce this number.
                                  nc%n = currentCohort%n * patch_site_areadis/currentPatch%area

                                  ! because the mortality rate due to impact for the cohorts which had
                                  ! been in the understory and are now in the newly-
                                  ! disturbed patch is very high, passing the imort directly to
                                  ! history results in large numerical errors, on account
                                  ! of the sharply reduced number densities.  so instead pass this info
                                  ! via a site-level diagnostic variable before reducing
                                  ! the number density.
                                  currentSite%imort_rate(currentCohort%size_class, currentCohort%pft) = &
                                       currentSite%imort_rate(currentCohort%size_class, currentCohort%pft) + &
                                       nc%n * currentPatch%fract_ldist_not_harvested * &
                                       logging_coll_under_frac / hlm_freq_day

                                  currentSite%imort_carbonflux(currentCohort%pft) = &
                                       currentSite%imort_carbonflux(currentCohort%pft) + &
                                       (nc%n * currentPatch%fract_ldist_not_harvested * &
                                       logging_coll_under_frac/ hlm_freq_day ) * &
                                       total_c * g_per_kg * days_per_sec * years_per_day * ha_per_m2


                                  ! Step 2:  Apply survivor ship function based on the understory death fraction

                                  ! remaining of understory plants of those that are knocked
                                  ! over by the overstorey trees dying...
                                  ! LOGGING SURVIVORSHIP OF UNDERSTORY PLANTS IS SET AS A NEW PARAMETER
                                  ! in the fatesparameter files
                                  nc%n = nc%n * (1.0_r8 - &
                                       (1.0_r8-currentPatch%fract_ldist_not_harvested) * logging_coll_under_frac)

                                  ! Step 3: Reduce the number count of cohorts in the
                                  !         original/donor/non-disturbed patch to reflect the area change
                                  currentCohort%n = currentCohort%n * (1._r8 -  patch_site_areadis/currentPatch%area)

                                  nc%cmort            = currentCohort%cmort
                                  nc%hmort            = currentCohort%hmort
                                  nc%bmort            = currentCohort%bmort
                                  nc%frmort           = currentCohort%frmort
                                  nc%smort            = currentCohort%smort
                                  nc%asmort           = currentCohort%asmort
                                  nc%dmort            = currentCohort%dmort
                                  nc%lmort_direct     = currentCohort%lmort_direct
                                  nc%lmort_collateral = currentCohort%lmort_collateral
                                  nc%lmort_infra      = currentCohort%lmort_infra

                               else

                                  ! grass is not killed by mortality disturbance events.
                                  ! Just move it into the new patch area.
                                  ! Just split the grass into the existing and new patch structures
                                  nc%n = currentCohort%n * patch_site_areadis/currentPatch%area

                                  ! Those remaining in the existing
                                  currentCohort%n = currentCohort%n * (1._r8 - patch_site_areadis/currentPatch%area)

                                  ! No grass impact mortality imposed on the newly created patch
                                  nc%cmort            = currentCohort%cmort
                                  nc%hmort            = currentCohort%hmort
                                  nc%bmort            = currentCohort%bmort
                                  nc%frmort           = currentCohort%frmort
                                  nc%smort            = currentCohort%smort
                                  nc%asmort           = currentCohort%asmort
                                  nc%dmort            = currentCohort%dmort
                                  nc%lmort_direct     = currentCohort%lmort_direct
                                  nc%lmort_collateral = currentCohort%lmort_collateral
                                  nc%lmort_infra      = currentCohort%lmort_infra

                               endif  ! is/is-not woody

                            endif  ! Select canopy layer

                         else
                            write(fates_log(),*) 'unknown disturbance mode?'
                            write(fates_log(),*) 'i_disturbance_type: ',i_disturbance_type
                            call endrun(msg=errMsg(sourcefile, __LINE__))
                         end if   ! Select disturbance mode

                         if (nc%n > 0.0_r8) then
                            storebigcohort   =>  new_patch%tallest
                            storesmallcohort =>  new_patch%shortest
                            if(associated(new_patch%tallest))then
                               tnull = 0
                            else
                               tnull = 1
                               new_patch%tallest => nc
                               nc%taller => null()
                            endif

                            if(associated(new_patch%shortest))then
                               snull = 0
                            else
                               snull = 1
                               new_patch%shortest => nc
                               nc%shorter => null()
                            endif
                            nc%patchptr => new_patch
                            call insert_cohort(nc, new_patch%tallest, new_patch%shortest, &
                                 tnull, snull, storebigcohort, storesmallcohort)

                            new_patch%tallest  => storebigcohort
                            new_patch%shortest => storesmallcohort
                         else

                            ! Get rid of the new temporary cohort
                            call DeallocateCohort(nc)
                            deallocate(nc)

                         endif

                         currentCohort => currentCohort%taller
                      enddo ! currentCohort
                      call sort_cohorts(currentPatch)

                      !update area of donor patch
                      oldarea = currentPatch%area
                      currentPatch%area = currentPatch%area - patch_site_areadis

                      ! for all disturbance rates that haven't been resolved yet, increase their amount so that
                      ! they are the same amount of gridcell-scale disturbance relative to the original patch size
                      if (i_disturbance_type .ne. N_DIST_TYPES) then
                         do i_dist2 = i_disturbance_type+1,N_DIST_TYPES
                            currentPatch%disturbance_rates(i_dist2) = currentPatch%disturbance_rates(i_dist2) &
                                 * oldarea / currentPatch%area
                         end do
                      end if

                      ! sort out the cohorts, since some of them may be so small as to need removing.
                      ! the first call to terminate cohorts removes sparse number densities,
                      ! the second call removes for all other reasons (sparse culling must happen
                      ! before fusion)
                      call terminate_cohorts(currentSite, currentPatch, 1,16,bc_in)
                      call fuse_cohorts(currentSite,currentPatch, bc_in)
                      call terminate_cohorts(currentSite, currentPatch, 2,16,bc_in)
                      call sort_cohorts(currentPatch)

                   end if    ! if ( new_patch%area > nearzero ) then

                end if cp_nocomp_matches_2_if
                currentPatch => currentPatch%younger

             enddo ! currentPatch patch loop.

             !*************************/
             !**  INSERT NEW PATCH(ES) INTO LINKED LIST
             !*************************/

             if ( site_areadis_primary .gt. nearzero) then
                currentPatch               => currentSite%youngest_patch
                ! insert new youngest primary patch after all the secondary patches, if there are any.
                ! this requires first finding the current youngest primary to insert the new one ahead of
                if (currentPatch%anthro_disturbance_label .eq. secondaryforest ) then
                   found_youngest_primary = .false.
                   do while(associated(currentPatch) .and. .not. found_youngest_primary)
                      currentPatch => currentPatch%older
                      if (associated(currentPatch)) then
                         if (currentPatch%anthro_disturbance_label .eq. primaryforest) then
                            found_youngest_primary = .true.
                         endif
                      endif
                   end do
                   if (associated(currentPatch)) then
                      ! the case where we've found a youngest primary patch
                      new_patch_primary%older    => currentPatch
                      new_patch_primary%younger  => currentPatch%younger
                      currentPatch%younger%older => new_patch_primary
                      currentPatch%younger       => new_patch_primary
                   else
                      ! the case where we haven't, because the patches are all secondaary,
                      ! and are putting a primary patch at the oldest end of the
                      ! linked list (not sure how this could happen, but who knows...)
                      new_patch_primary%older    => null()
                      new_patch_primary%younger  => currentSite%oldest_patch
                      currentSite%oldest_patch%older   => new_patch_primary
                      currentSite%oldest_patch   => new_patch_primary
                   endif
                else
                   ! the case where there are no secondary patches at the start of the linked list (prior logic)
                   new_patch_primary%older    => currentPatch
                   new_patch_primary%younger  => null()
                   currentPatch%younger       => new_patch_primary
                   currentSite%youngest_patch => new_patch_primary
                endif
             endif

             ! insert first secondary at the start of the list
             if ( site_areadis_secondary .gt. nearzero) then
                currentPatch               => currentSite%youngest_patch
                new_patch_secondary%older  => currentPatch
                new_patch_secondary%younger=> null()
                currentPatch%younger       => new_patch_secondary
                currentSite%youngest_patch => new_patch_secondary
             endif


             ! sort out the cohorts, since some of them may be so small as to need removing.
             ! the first call to terminate cohorts removes sparse number densities,
             ! the second call removes for all other reasons (sparse culling must happen
             ! before fusion)

             if ( site_areadis_primary .gt. nearzero) then
                call terminate_cohorts(currentSite, new_patch_primary, 1,17, bc_in)
                call fuse_cohorts(currentSite,new_patch_primary, bc_in)
                call terminate_cohorts(currentSite, new_patch_primary, 2,17, bc_in)
                call sort_cohorts(new_patch_primary)
             endif

             if ( site_areadis_secondary .gt. nearzero) then
                call terminate_cohorts(currentSite, new_patch_secondary, 1,18,bc_in)
                call fuse_cohorts(currentSite,new_patch_secondary, bc_in)
                call terminate_cohorts(currentSite, new_patch_secondary, 2,18,bc_in)
                call sort_cohorts(new_patch_secondary)
             endif

          endif !end new_patch area


          call check_patch_area(currentSite)
          call set_patchno(currentSite)

       end do disturbance_type_loop

    end do nocomp_pft_loop

    !zero disturbance rate trackers on all patches
    currentPatch => currentSite%oldest_patch
    do while(associated(currentPatch))
       currentPatch%disturbance_rates(:) = 0._r8
       currentPatch%fract_ldist_not_harvested = 0._r8
       currentPatch => currentPatch%younger
    end do

    return
  end subroutine spawn_patches

  ! ============================================================================

  subroutine check_patch_area( currentSite )
    !
    ! !DESCRIPTION:
    !  Check to see that total area is not exceeded.  
    !
    ! !USES:
    !
    ! !ARGUMENTS:
    type(ed_site_type), intent(inout), target  :: currentSite
    !
    ! !LOCAL VARIABLES:
    real(r8)                     :: areatot
    type(ed_patch_type), pointer :: currentPatch 
    type(ed_patch_type), pointer :: largestPatch
    real(r8)                     :: largest_area
    integer                      :: el
    real(r8)                     :: live_stock
    real(r8)                     :: seed_stock
    real(r8)                     :: litter_stock
    real(r8)                     :: mass_gain
    real(r8), parameter          :: area_error_fail = 1.0e-6_r8
    !---------------------------------------------------------------------

    areatot = 0._r8
    largest_area = 0._r8
    largestPatch => null()
    currentPatch => currentSite%oldest_patch
    do while(associated(currentPatch))
       areatot = areatot + currentPatch%area
       
       if(currentPatch%area>largest_area) then
          largestPatch => currentPatch
          largest_area = currentPatch%area
       end if
       
       currentPatch => currentPatch%younger
    end do
    
    if ( abs( areatot - area_site ) > nearzero ) then 
       
       if ( abs(areatot-area_site) > area_error_fail ) then
          write(fates_log(),*) 'Patch areas do not sum to 10000 within tolerance'
          write(fates_log(),*) 'Total area: ',areatot,'absolute error: ',areatot-area_site
          call endrun(msg=errMsg(sourcefile, __LINE__))
       end if

       if(debug) then
          write(fates_log(),*) 'Total patch area precision being fixed, adjusting',(areatot-area_site)
          write(fates_log(),*) 'largest patch. This may have slight impacts on carbon balance.'
       end if
       
       do el = 1,num_elements
           ! This returns the total mass on the patch for the current area [kg]
           call PatchMassStock(largestPatch,el,live_stock,seed_stock,litter_stock)
           
           ! Then we scale the total mass by the added area
           mass_gain = (seed_stock+litter_stock) * &
                 (area_site-areatot)/largestPatch%area

           currentSite%mass_balance(el)%patch_resize_err = &
                 currentSite%mass_balance(el)%patch_resize_err + mass_gain

       end do
       
       largestPatch%area = largestPatch%area + (area_site-areatot)
       
    endif

    return
  end subroutine check_patch_area

  ! ============================================================================
  subroutine set_patchno( currentSite )
    !
    ! !DESCRIPTION:
    !  Give patches an order number from the oldest to youngest. 
    !
    ! !USES:
    !
    ! !ARGUMENTS:
    type(ed_site_type),intent(in), target :: currentSite 
    !
    ! !LOCAL VARIABLES:
    type(ed_patch_type), pointer :: currentPatch 
    integer patchno
    !---------------------------------------------------------------------

    patchno = 1
    currentPatch => currentSite%oldest_patch
    do while(associated(currentPatch))
       currentPatch%patchno = patchno
       patchno = patchno + 1
       currentPatch => currentPatch%younger
    enddo

    if(hlm_use_sp.eq.itrue)then
      patchno = 1
      currentPatch => currentSite%oldest_patch
      do while(associated(currentPatch))
        if(currentPatch%nocomp_pft_label.eq.0)then
         ! for bareground patch, we make the patch number 0
         ! we also do not count this in the veg. patch numbering scheme.
          currentPatch%patchno = 0
        else
         currentPatch%patchno = patchno
         patchno = patchno + 1
        endif
        currentPatch => currentPatch%younger
       enddo
    endif

  end subroutine set_patchno

  ! ============================================================================

  subroutine TransLitterNewPatch(currentSite,        &
                                 currentPatch,       &
                                 newPatch,           &
                                 patch_site_areadis)

    ! -----------------------------------------------------------------------------------
    ! 
    ! This routine transfers litter fluxes and rates from a donor patch "currentPatch" into 
    ! the new patch. 
    ! This may include the transfer of existing litter from a patch that burned.
    ! This ROUTINE DOES TRANSFER PARTIALLY BURNED LITTER
    !
    ! Also, note we are not transfering in diagnostics that were calculated
    ! prior to disturbance, because those diagnostics we applied to the patch
    ! before it split, so the diagnostics should reflect those ages and areas.
    !
    ! We do transfer fragmentation fluxes, because we need maintain mass conservation.
    !
    ! We do transfer the seed pool, because we don't currently burn seeds.
    ! Note the seed-pool can decay into the litter pool, where
    ! it can burn.
    !
    ! The "newPatch" is the newly created patch. This patch has already been given
    ! an area which is the sum of disturbed area from a list of donors.  
    ! At this point in the call sequence, we are looping over a list of
    ! donor patches, and transferring over their litter pools which is in units 
    ! kg/m2, we need to make sure that we are conserving mass.
    !
    ! AD = Area of each Donor    [m2]
    ! LD = Litter of each Donor  [kg/m2] 
    !
    ! SUM( AD * LD)  / SUM (AD)    =   SUM( AD*LD/SUM(AD) )
    !
    ! newPatch%area = SUM(AD)   the sum of all donor areas has already been given to newPatch
    ! patch_site_areadis = AD   this is the currently donated area
    !
    ! The fragmentation/decomposition flux from donor patches has 
    ! already occured in existing patches.  However some of their area 
    ! has been carved out for this new patch which is receiving donations.
    ! Lets maintain conservation on that pre-existing mass flux in these 
    ! newly disturbed patches.  Include only the fragmentation flux.
    ! -----------------------------------------------------------------------------------
     
    !
    ! !USES:
    !
    ! !ARGUMENTS:
    type(ed_site_type)  , intent(in), target  :: currentSite        ! site
    type(ed_patch_type) , intent(in), target  :: currentPatch       ! Donor patch
    type(ed_patch_type) , intent(inout)       :: newPatch           ! New patch
    real(r8)            , intent(in)          :: patch_site_areadis ! Area being donated
                                                                    ! by current patch

    
    ! locals
    type(site_massbal_type), pointer :: site_mass
    type(litter_type),pointer :: curr_litt  ! litter object for current patch
    type(litter_type),pointer :: new_litt  ! litter object for the new patch
    real(r8) :: remainder_area             ! amount of area remaining in patch after donation
    real(r8) :: burned_mass                ! the mass of litter that was supposed to be provided
                                           ! by the donor, but was burned [kg] 
    real(r8) :: donatable_mass             ! mass of donatable litter [kg]
    real(r8) :: donate_frac                ! the fraction of litter mass sent to the new patch
    real(r8) :: retain_frac                ! the fraction of litter mass retained by the donor patch
    real(r8) :: donate_m2                  ! area normalization for litter mass destined to new patch [m-2]
    real(r8) :: retain_m2                  ! area normalization for litter mass destined to old patch [m-2]
    integer  :: el                         ! element loop counter
    integer  :: c                          ! CWD loop counter
    integer  :: pft                        ! PFT loop counter
    integer  :: dcmpy                      ! Decomposibility loop counter
    integer  :: sl                         ! soil layer loop counter
    real(r8) :: litter_stock0,litter_stock1
    real(r8) :: burn_flux0,burn_flux1
    real(r8) :: error

    do el = 1,num_elements

       site_mass => currentSite%mass_balance(el)
       curr_litt  => currentPatch%litter(el)
       new_litt  => newPatch%litter(el)

       ! Distribute the fragmentation litter flux rates. This is only used for diagnostics
       ! at this point.  Litter fragmentation has already been passed to the output
       ! boundary flux arrays.

       do c = 1,ncwd 
          new_litt%ag_cwd_frag(c) = new_litt%ag_cwd_frag(c) + &
               curr_litt%ag_cwd_frag(c) * patch_site_areadis/newPatch%area
          
          do sl=1,currentSite%nlevsoil
             new_litt%bg_cwd_frag(c,sl) = new_litt%bg_cwd_frag(c,sl) + &
                   curr_litt%bg_cwd_frag(c,sl) * patch_site_areadis/newPatch%area
          end do
       enddo
       
       do dcmpy = 1,ndcmpy

          new_litt%leaf_fines_frag(dcmpy) = new_litt%leaf_fines_frag(dcmpy) + &
               curr_litt%leaf_fines_frag(dcmpy) * patch_site_areadis/newPatch%area
          
          do sl=1,currentSite%nlevsoil
             new_litt%root_fines_frag(dcmpy,sl) = new_litt%root_fines_frag(dcmpy,sl) + &
                   curr_litt%root_fines_frag(dcmpy,sl) * patch_site_areadis/newPatch%area
          end do
          
       enddo

       do pft = 1,numpft
          
          new_litt%seed_decay(pft) = new_litt%seed_decay(pft) + &
               curr_litt%seed_decay(pft)*patch_site_areadis/newPatch%area

          new_litt%seed_germ_decay(pft) = new_litt%seed_germ_decay(pft) + &
               curr_litt%seed_germ_decay(pft)*patch_site_areadis/newPatch%area
          
       end do

       ! -----------------------------------------------------------------------------
       ! Distribute the existing litter that was already in place on the donor
       ! patch.  Some of this burns and is sent to the atmosphere, and some goes to the 
       ! litter stocks of the newly created patch. ALso, some may be retained in the 
       ! donor patch.
       !
       ! This routine handles litter transfer for all types. Note that some of the
       ! transfer may burn. If this routine is being called for a tree-fall
       ! or logging disturbance, it is assumed that the burned_masses should come
       ! out to zero.
       ! -----------------------------------------------------------------------------

       ! If/when sending litter fluxes to the old patch, we divide the total 
       ! mass sent to that patch, by the area it will have remaining
       ! after it donates area.
       ! i.e. subtract the area it is donating.
       
       remainder_area = currentPatch%area - patch_site_areadis

       ! Calculate the fraction of litter to be retained versus donated
       ! vis-a-vis the new and donor patch

       retain_frac = (1.0_r8-existing_litt_localization) * &
             remainder_area/(newPatch%area+remainder_area)
       donate_frac = 1.0_r8-retain_frac
        
       if(remainder_area > rsnbl_math_prec) then
           retain_m2 = retain_frac/remainder_area
           donate_m2 = (1.0_r8-retain_frac)/newPatch%area
       else
           retain_m2 = 0._r8
           donate_m2 = 1.0_r8/newPatch%area
       end if


       if (debug) then
          burn_flux0    = site_mass%burn_flux_to_atm
          litter_stock0 = curr_litt%GetTotalLitterMass()*currentPatch%area + & 
                          new_litt%GetTotalLitterMass()*newPatch%area
       end if

       do c = 1,ncwd
             
          ! Transfer above ground CWD
          donatable_mass     = curr_litt%ag_cwd(c) * patch_site_areadis * &
                               (1._r8 - currentPatch%burnt_frac_litter(c))

          burned_mass        = curr_litt%ag_cwd(c) * patch_site_areadis * &
                               currentPatch%burnt_frac_litter(c)
 
          new_litt%ag_cwd(c) = new_litt%ag_cwd(c) + donatable_mass*donate_m2
          curr_litt%ag_cwd(c) = curr_litt%ag_cwd(c) + donatable_mass*retain_m2

          site_mass%burn_flux_to_atm = site_mass%burn_flux_to_atm + burned_mass
             
          ! Transfer below ground CWD (none burns)
          
          do sl = 1,currentSite%nlevsoil
             donatable_mass         = curr_litt%bg_cwd(c,sl) * patch_site_areadis
             new_litt%bg_cwd(c,sl)  = new_litt%bg_cwd(c,sl) + donatable_mass*donate_m2
             curr_litt%bg_cwd(c,sl) = curr_litt%bg_cwd(c,sl) + donatable_mass*retain_m2
          end do
          
       enddo
          
       do dcmpy=1,ndcmpy

           ! Transfer leaf fines
           donatable_mass           = curr_litt%leaf_fines(dcmpy) * patch_site_areadis * &
                                      (1._r8 - currentPatch%burnt_frac_litter(dl_sf))

           burned_mass              = curr_litt%leaf_fines(dcmpy) * patch_site_areadis * &
                                      currentPatch%burnt_frac_litter(dl_sf)

           new_litt%leaf_fines(dcmpy) = new_litt%leaf_fines(dcmpy) + donatable_mass*donate_m2
           curr_litt%leaf_fines(dcmpy) = curr_litt%leaf_fines(dcmpy) + donatable_mass*retain_m2
           
           site_mass%burn_flux_to_atm = site_mass%burn_flux_to_atm + burned_mass
           
           ! Transfer root fines (none burns)
           do sl = 1,currentSite%nlevsoil
               donatable_mass = curr_litt%root_fines(dcmpy,sl) * patch_site_areadis             
               new_litt%root_fines(dcmpy,sl) = new_litt%root_fines(dcmpy,sl) + donatable_mass*donate_m2
               curr_litt%root_fines(dcmpy,sl) = curr_litt%root_fines(dcmpy,sl) + donatable_mass*retain_m2
          end do
          
       end do
             
       do pft = 1,numpft

          ! Transfer seeds (currently we don't burn seeds)
          donatable_mass = curr_litt%seed(pft) * patch_site_areadis

          new_litt%seed(pft) = new_litt%seed(pft) + donatable_mass * donate_m2
          curr_litt%seed(pft) = curr_litt%seed(pft) + donatable_mass * retain_m2
          
          donatable_mass = curr_litt%seed_germ(pft) * patch_site_areadis

          new_litt%seed_germ(pft) = new_litt%seed_germ(pft) + donatable_mass * donate_m2
          curr_litt%seed_germ(pft) = curr_litt%seed_germ(pft) + donatable_mass * retain_m2
          
       enddo

       ! --------------------------------------------------------------------------
       ! Mass conservation check, set debug=.true. if mass imbalances in 
       ! EDMainMod start triggering.
       ! --------------------------------------------------------------------------
       if (debug) then
          burn_flux1    = site_mass%burn_flux_to_atm
          litter_stock1 = curr_litt%GetTotalLitterMass()*remainder_area + & 
                          new_litt%GetTotalLitterMass()*newPatch%area
          error = (litter_stock1 - litter_stock0) + (burn_flux1-burn_flux0)
          if(abs(error)>1.e-8_r8) then
             write(fates_log(),*) 'non trivial carbon mass balance error in litter transfer'
             write(fates_log(),*) 'abs error: ',error
             call endrun(msg=errMsg(sourcefile, __LINE__))
          end if
       end if


    end do

    return
  end subroutine TransLitterNewPatch

  ! ============================================================================

  subroutine fire_litter_fluxes(currentSite, currentPatch, &
       newPatch, patch_site_areadis, bc_in)
    !
    ! !DESCRIPTION:
    !  CWD pool burned by a fire. 
    !  Carbon going from burned trees into CWD pool
    !  Burn parts of trees that don't die in fire
    !  Burn live grasses and kill them. 
    !  Note: The number density of living plants in the donating patch (currentPatch)
    !        has not been scaled down by area yet. That happens after this routine.

    !
    ! !USES:
    use SFParamsMod,          only : SF_VAL_CWD_FRAC
    !
    ! !ARGUMENTS:
    type(ed_site_type)  , intent(inout), target :: currentSite
    type(ed_patch_type) , intent(inout), target :: currentPatch   ! Donor Patch
    type(ed_patch_type) , intent(inout), target :: newPatch   ! New Patch
    real(r8)            , intent(in)            :: patch_site_areadis ! Area being donated
    type(bc_in_type)    , intent(in)            :: bc_in
    
    !
    ! !LOCAL VARIABLES:

    type(ed_cohort_type), pointer      :: currentCohort
    type(litter_type), pointer         :: new_litt
    type(litter_type), pointer         :: curr_litt
    type(site_massbal_type), pointer   :: site_mass
    type(site_fluxdiags_type), pointer :: flux_diags

    real(r8) :: donatable_mass       ! non-burned litter mass provided by the donor [kg]
                                     ! some may or may not be retained by the donor
    real(r8) :: burned_mass          ! the mass of litter that was supposed to be provided
                                     ! by the donor, but was burned [kg]
    real(r8) :: remainder_area       ! current patch's remaining area after donation [m2]
    real(r8) :: retain_frac          ! the fraction of litter mass retained by the donor patch
    real(r8) :: bcroot               ! amount of below ground coarse root per cohort kg
    real(r8) :: bstem                ! amount of above ground stem biomass per cohort kg
    real(r8) :: leaf_burn_frac       ! fraction of leaves burned 
    real(r8) :: leaf_m               ! leaf mass [kg]
    real(r8) :: fnrt_m               ! fineroot mass [kg]
    real(r8) :: sapw_m               ! sapwood mass [kg]
    real(r8) :: store_m              ! storage mass [kg]
    real(r8) :: struct_m             ! structure mass [kg]
    real(r8) :: repro_m              ! Reproductive mass (seeds/flowers) [kg]
    real(r8) :: num_dead_trees       ! total number of dead trees passed in with the burn area
    real(r8) :: num_live_trees       ! total number of live trees passed in with the burn area
    real(r8) :: donate_m2            ! area normalization for litter mass destined to new patch [m-2]
    real(r8) :: retain_m2            ! area normalization for litter mass staying in donor patch [m-2]
    real(r8) :: dcmpy_frac           ! fraction of mass going to each decomposability partition
    integer  :: el                   ! element loop index
    integer  :: sl                   ! soil layer index
    integer  :: c                    ! loop index for coarse woody debris pools
    integer  :: pft                  ! loop index for plant functional types
    integer  :: dcmpy                ! loop index for decomposability pool
    integer  :: element_id           ! parteh compatible global element index

    !---------------------------------------------------------------------

    ! Only do this if there was a fire in this actual patch. 
    if ( currentPatch%fire  ==  ifalse ) return

    ! If plant hydraulics are turned on, account for water leaving the plant-soil
    ! mass balance through the dead trees
    if (hlm_use_planthydro == itrue) then
       currentCohort => currentPatch%shortest
       do while(associated(currentCohort))
          num_dead_trees  = (currentCohort%fire_mort * &
                currentCohort%n*patch_site_areadis/currentPatch%area)
          call AccumulateMortalityWaterStorage(currentSite,currentCohort,num_dead_trees)
          currentCohort => currentCohort%taller
       end do
    end if


    ! If/when sending litter fluxes to the donor patch, we divide the total 
    ! mass sent to that patch, by the area it will have remaining
    ! after it donates area.
    ! i.e. subtract the area it is donating.
    
    remainder_area = currentPatch%area - patch_site_areadis
   
    ! Calculate the fraction of litter to be retained versus donated
    ! vis-a-vis the new and donor patch (if the area remaining
    ! in the original donor patch is small, don't bother 
    ! retaining anything.)
    retain_frac = (1.0_r8-burn_localization) * &
          remainder_area/(newPatch%area+remainder_area)

    if(remainder_area > rsnbl_math_prec) then
        retain_m2 = retain_frac/remainder_area
        donate_m2 = (1.0_r8-retain_frac)/newPatch%area
    else
        retain_m2 = 0._r8
        donate_m2 = 1.0_r8/newPatch%area
    end if

    do el = 1,num_elements
       
       element_id = element_list(el)
       site_mass  => currentSite%mass_balance(el)
       flux_diags => currentSite%flux_diags(el)
       curr_litt  => currentPatch%litter(el)      ! Litter pool of "current" patch
       new_litt   => newPatch%litter(el)          ! Litter pool of "new" patch
       
       ! -----------------------------------------------------------------------------
       ! PART 1) Handle mass fluxes associated with plants that died in the fire. This
       ! includes transfer of non burned plant material to litter, and the burned
       ! part to the atmosphere.
       ! ------------------------------------------------------------------------------

       currentCohort => currentPatch%shortest
       do while(associated(currentCohort))
          
             pft = currentCohort%pft
             
             ! Number of trees that died because of the fire, per m2 of ground. 
             ! Divide their litter into the four litter streams, and spread 
             ! across ground surface. 
             ! -----------------------------------------------------------------------
             
             sapw_m   = currentCohort%prt%GetState(sapw_organ, element_id)
             struct_m = currentCohort%prt%GetState(struct_organ, element_id)
             leaf_m   = currentCohort%prt%GetState(leaf_organ, element_id)
             fnrt_m   = currentCohort%prt%GetState(fnrt_organ, element_id)
             store_m  = currentCohort%prt%GetState(store_organ, element_id)
             repro_m  = currentCohort%prt%GetState(repro_organ, element_id)
             
             ! Absolute number of dead trees being transfered in with the donated area
             num_dead_trees = (currentCohort%fire_mort*currentCohort%n * &
                               patch_site_areadis/currentPatch%area)

             ! Contribution of dead trees to leaf litter
             donatable_mass = num_dead_trees * (leaf_m+repro_m) * &
                              (1.0_r8-currentCohort%fraction_crown_burned)

             ! Contribution of dead trees to leaf burn-flux
             burned_mass  = num_dead_trees * (leaf_m+repro_m) * currentCohort%fraction_crown_burned
             
             do dcmpy=1,ndcmpy
                 dcmpy_frac = GetDecompyFrac(pft,leaf_organ,dcmpy)
                 new_litt%leaf_fines(dcmpy) = new_litt%leaf_fines(dcmpy) + &
                                              donatable_mass*donate_m2*dcmpy_frac
                 curr_litt%leaf_fines(dcmpy) = curr_litt%leaf_fines(dcmpy) + &
                                               donatable_mass*retain_m2*dcmpy_frac
             end do

             site_mass%burn_flux_to_atm = site_mass%burn_flux_to_atm + burned_mass

             call set_root_fraction(currentSite%rootfrac_scr, pft, currentSite%zi_soil, &
                  bc_in%max_rooting_depth_index_col)

             ! Contribution of dead trees to root litter (no root burn flux to atm)
             do dcmpy=1,ndcmpy
                 dcmpy_frac = GetDecompyFrac(pft,fnrt_organ,dcmpy)
                 do sl = 1,currentSite%nlevsoil
                     donatable_mass = num_dead_trees * (fnrt_m+store_m) * currentSite%rootfrac_scr(sl)
                     new_litt%root_fines(dcmpy,sl) = new_litt%root_fines(dcmpy,sl) + &
                                                     donatable_mass*donate_m2*dcmpy_frac
                     curr_litt%root_fines(dcmpy,sl) = curr_litt%root_fines(dcmpy,sl) + &
                                                      donatable_mass*retain_m2*dcmpy_frac
                 end do
             end do

             ! Track as diagnostic fluxes
             flux_diags%leaf_litter_input(pft) = &
                  flux_diags%leaf_litter_input(pft) + &
                  num_dead_trees * (leaf_m+repro_m) * (1.0_r8-currentCohort%fraction_crown_burned)

             flux_diags%root_litter_input(pft) = &
                  flux_diags%root_litter_input(pft) + &
                  (fnrt_m + store_m) * num_dead_trees
             
             ! coarse root biomass per tree
             bcroot = (sapw_m + struct_m) * (1.0_r8 - prt_params%allom_agb_frac(pft) )
      
             ! below ground coarse woody debris from burned trees
             do c = 1,ncwd
                do sl = 1,currentSite%nlevsoil
                   donatable_mass =  num_dead_trees * SF_val_CWD_frac(c) * &
                         bcroot * currentSite%rootfrac_scr(sl)

                   new_litt%bg_cwd(c,sl) = new_litt%bg_cwd(c,sl) + &
                         donatable_mass * donate_m2
                   curr_litt%bg_cwd(c,sl) = curr_litt%bg_cwd(c,sl) + &
                         donatable_mass * retain_m2

                   ! track diagnostics
                   flux_diags%cwd_bg_input(c) = &
                         flux_diags%cwd_bg_input(c) + &
                         donatable_mass
                enddo
             end do

             ! stem biomass per tree
             bstem  = (sapw_m + struct_m) * prt_params%allom_agb_frac(pft)

             ! Above ground coarse woody debris from twigs and small branches
             ! a portion of this pool may burn
             do c = 1,ncwd
                 donatable_mass = num_dead_trees * SF_val_CWD_frac(c) * bstem
                 if (c == 1 .or. c == 2) then
                      donatable_mass = donatable_mass * (1.0_r8-currentCohort%fraction_crown_burned)
                      burned_mass = num_dead_trees * SF_val_CWD_frac(c) * bstem * & 
                      currentCohort%fraction_crown_burned
                      site_mass%burn_flux_to_atm = site_mass%burn_flux_to_atm + burned_mass
                endif
                new_litt%ag_cwd(c) = new_litt%ag_cwd(c) + donatable_mass * donate_m2
                curr_litt%ag_cwd(c) = curr_litt%ag_cwd(c) + donatable_mass * retain_m2
                flux_diags%cwd_ag_input(c) = flux_diags%cwd_ag_input(c) + donatable_mass
             enddo   
                  

            currentCohort => currentCohort%taller
        enddo
    end do
    
    return
  end subroutine fire_litter_fluxes

  ! ============================================================================

  subroutine mortality_litter_fluxes(currentSite, currentPatch, &
       newPatch, patch_site_areadis,bc_in)
    !
    ! !DESCRIPTION:
    ! Carbon going from mortality associated with disturbance into CWD pools. 
    ! By "associated with disturbance", this includes tree death that
    ! forms gaps, as well as tree death due to impacts from those trees.
    !
    ! We calculate the fraction of litter to be retained versus donated
    ! vis-a-vis the new and donor patch. At this step, we have not
    ! yet removed the area from the pre-existing patch (currentPatch),
    ! so we pre-compute "remainder_area", which is the soon-to-be
    ! area of the patch once disturbance is completed.
    !
    ! !USES:
    use EDParamsMod,  only : ED_val_understorey_death
    use SFParamsMod,  only : SF_val_cwd_frac
    !
    ! !ARGUMENTS:
    type(ed_site_type)  , intent(inout), target :: currentSite 
    type(ed_patch_type) , intent(inout), target :: currentPatch
    type(ed_patch_type) , intent(inout), target :: newPatch
    real(r8)            , intent(in)            :: patch_site_areadis
    type(bc_in_type)    , intent(in)            :: bc_in
    !
    ! !LOCAL VARIABLES:
    type(ed_cohort_type), pointer      :: currentCohort
    type(litter_type), pointer         :: new_litt
    type(litter_type), pointer         :: curr_litt
    type(site_massbal_type), pointer   :: site_mass
    type(site_fluxdiags_type), pointer :: flux_diags

    real(r8) :: remainder_area       ! amount of area remaining in patch after donation
    real(r8) :: num_dead
    real(r8) :: donatable_mass       ! mass of donatable litter [kg]
    real(r8) :: leaf_m               ! leaf mass [kg]
    real(r8) :: fnrt_m               ! fineroot mass [kg]
    real(r8) :: sapw_m               ! sapwood mass [kg]
    real(r8) :: store_m              ! storage mass [kg]
    real(r8) :: struct_m             ! structure mass [kg]
    real(r8) :: repro_m              ! reproductive mass [kg]
    real(r8) :: retain_frac          ! Fraction of mass to be retained
    real(r8) :: donate_frac          ! Fraction of mass to be donated
    real(r8) :: donate_m2            ! area normalization for litter mass destined to new patch [m-2]
    real(r8) :: retain_m2            ! area normalization for litter mass destined to old patch [m-2]
    real(r8) :: ag_wood              ! Total above ground mass in wood [kg]
    real(r8) :: bg_wood              ! Total bg mass in wood [kg]
    real(r8) :: seed_mass            ! Total seed mass generated from storage death [kg]
    integer  :: pft                  ! plant functional type index
    integer  :: dcmpy                ! decomposability index
    integer  :: c                    ! coarse woody debris pool index
    integer  :: el                   ! element loop index
    integer  :: sl                   ! soil layer index
    integer  :: element_id           ! parteh compatible global element index
    real(r8) :: dcmpy_frac           ! decomposability fraction 
    !---------------------------------------------------------------------

    remainder_area = currentPatch%area - patch_site_areadis
    
    retain_frac = (1.0_r8-treefall_localization) * &
         remainder_area/(newPatch%area+remainder_area)
    donate_frac = 1.0_r8-retain_frac
    
    if(remainder_area > rsnbl_math_prec) then
       retain_m2 = retain_frac/remainder_area
       donate_m2 = (1.0_r8-retain_frac)/newPatch%area
    else
       retain_m2 = 0._r8
       donate_m2 = 1._r8/newPatch%area
    end if


    do el = 1,num_elements
       
       element_id = element_list(el)
       site_mass  => currentSite%mass_balance(el)
       flux_diags => currentSite%flux_diags(el)
       curr_litt  => currentPatch%litter(el)   ! Litter pool of "current" patch
       new_litt   => newPatch%litter(el)       ! Litter pool of "new" patch

       currentCohort => currentPatch%shortest
       do while(associated(currentCohort))       

          pft = currentCohort%pft
   
          sapw_m   = currentCohort%prt%GetState(sapw_organ, element_id)
          struct_m = currentCohort%prt%GetState(struct_organ, element_id)
          leaf_m   = currentCohort%prt%GetState(leaf_organ, element_id)
          fnrt_m   = currentCohort%prt%GetState(fnrt_organ, element_id)
          store_m  = currentCohort%prt%GetState(store_organ, element_id)
          repro_m  = currentCohort%prt%GetState(repro_organ, element_id)

          if(currentCohort%canopy_layer == 1)then

             ! Upper canopy trees. The total dead is based on their disturbance
             ! generating mortality rate.
             
             num_dead = currentCohort%n * min(1.0_r8,currentCohort%dmort * &
                   hlm_freq_day * fates_mortality_disturbance_fraction)
             
          elseif(prt_params%woody(pft) == itrue) then
             
             ! Understorey trees. The total dead is based on their survivorship
             ! function, and the total area of disturbance.
             
             num_dead = ED_val_understorey_death * currentCohort%n * &
                   (patch_site_areadis/currentPatch%area) 

          else
             
             ! The only thing left is uderstory grasses. These guys aren't
             ! killed by tree-fall disturbance events.

             num_dead = 0._r8
             
          end if

          ! Update water balance by removing dead plant water
          ! but only do this once (use the carbon element id)
          if( (element_id == carbon12_element) .and. &
              (hlm_use_planthydro == itrue) ) then
              call AccumulateMortalityWaterStorage(currentSite,currentCohort, num_dead)
          end if
          
          ! Transfer leaves of dying trees to leaf litter (includes seeds too)
          do dcmpy=1,ndcmpy
              dcmpy_frac = GetDecompyFrac(pft,leaf_organ,dcmpy)
              new_litt%leaf_fines(dcmpy) = new_litt%leaf_fines(dcmpy) + &
                    num_dead*(leaf_m+repro_m)*donate_m2*dcmpy_frac
              
              curr_litt%leaf_fines(dcmpy) = curr_litt%leaf_fines(dcmpy) + &
                    num_dead*(leaf_m+repro_m)*retain_m2*dcmpy_frac
          end do
                 
          ! Pre-calculate Structural and sapwood, below and above ground, total mass [kg]
          ag_wood = num_dead * (struct_m + sapw_m) * prt_params%allom_agb_frac(pft)
          bg_wood = num_dead * (struct_m + sapw_m) * (1.0_r8-prt_params%allom_agb_frac(pft))
          
          call set_root_fraction(currentSite%rootfrac_scr, pft, currentSite%zi_soil, &
               bc_in%max_rooting_depth_index_col)


          do c=1,ncwd

             ! Transfer wood of dying trees to AG CWD pools
             new_litt%ag_cwd(c) = new_litt%ag_cwd(c) + ag_wood * &
                    SF_val_CWD_frac(c) * donate_m2

             curr_litt%ag_cwd(c) = curr_litt%ag_cwd(c) + ag_wood * &
                   SF_val_CWD_frac(c) * retain_m2
             
             ! Transfer wood of dying trees to BG CWD pools
             do sl = 1,currentSite%nlevsoil
                new_litt%bg_cwd(c,sl) = new_litt%bg_cwd(c,sl) + bg_wood * &
                       currentSite%rootfrac_scr(sl) * SF_val_CWD_frac(c) * &
                       donate_m2

                curr_litt%bg_cwd(c,sl) = curr_litt%bg_cwd(c,sl) + bg_wood * &
                      currentSite%rootfrac_scr(sl) * SF_val_CWD_frac(c) * &
                      retain_m2
             end do
          end do

          ! Transfer fine roots of dying trees to below ground litter pools
          do dcmpy=1,ndcmpy
              dcmpy_frac = GetDecompyFrac(pft,fnrt_organ,dcmpy)
              do sl=1,currentSite%nlevsoil
                  new_litt%root_fines(dcmpy,sl) = new_litt%root_fines(dcmpy,sl) + &
                        num_dead * currentSite%rootfrac_scr(sl) * &
                        (fnrt_m + store_m*(1.0_r8-EDPftvarcon_inst%allom_frbstor_repro(pft))) * &
                        donate_m2 * dcmpy_frac
                  
                  curr_litt%root_fines(dcmpy,sl) = curr_litt%root_fines(dcmpy,sl) + &
                        num_dead * currentSite%rootfrac_scr(sl) * &
                        (fnrt_m + store_m*(1.0_r8-EDPftvarcon_inst%allom_frbstor_repro(pft))) * &
                        retain_m2 * dcmpy_frac
              end do
          end do
              
          ! Transfer some of the storage that is shunted to reproduction
          ! upon death, to the seed-pool. This is was designed for grasses,
          ! but it is possible that some trees may utilize this behavior too

          seed_mass = num_dead * store_m * EDPftvarcon_inst%allom_frbstor_repro(pft)

          ! SEED DISTRIBUTION IS BREAKING MASS CONSERVATION RIGHT NOW...
!          call DistributeSeeds(currentSite,seed_mass,el,pft)

          new_litt%seed(pft) = new_litt%seed(pft) + seed_mass * donate_m2
          curr_litt%seed(pft) = curr_litt%seed(pft) + seed_mass * retain_m2
          
          ! track diagnostic fluxes
          do c=1,ncwd
             flux_diags%cwd_ag_input(c) = & 
                  flux_diags%cwd_ag_input(c) + SF_val_CWD_frac(c) * ag_wood
             
             flux_diags%cwd_bg_input(c) = &
                  flux_diags%cwd_bg_input(c) + SF_val_CWD_frac(c) * bg_wood
          end do

          flux_diags%leaf_litter_input(pft) = flux_diags%leaf_litter_input(pft) + &
               num_dead*(leaf_m + repro_m)

          flux_diags%root_litter_input(pft) = flux_diags%root_litter_input(pft) + & 
               num_dead * (fnrt_m + store_m*(1.0_r8-EDPftvarcon_inst%allom_frbstor_repro(pft)))
          

          
          currentCohort => currentCohort%taller      
       enddo !currentCohort         

    enddo


    return
  end subroutine mortality_litter_fluxes

  ! ============================================================================

  subroutine create_patch(currentSite, new_patch, age, areap, label,nocomp_pft)

    use FatesInterfaceTypesMod, only : hlm_current_tod,hlm_current_date,hlm_reference_date
    
    !
    ! !DESCRIPTION:
    !  Set default values for creating a new patch
    !
    ! !USES:
    !
    ! !ARGUMENTS:
    type(ed_site_type) , intent(inout), target :: currentSite
    type(ed_patch_type), intent(inout), target :: new_patch
    real(r8), intent(in) :: age                  ! notional age of this patch in years
    real(r8), intent(in) :: areap                ! initial area of this patch in m2. 
    integer, intent(in)  :: label                ! anthropogenic disturbance label
    integer, intent(in)  :: nocomp_pft


    ! Until bc's are pointed to by sites give veg a default temp [K]
    real(r8), parameter :: temp_init_veg = 15._r8+t_water_freeze_k_1atm 
    

    ! !LOCAL VARIABLES:
    !---------------------------------------------------------------------
    integer :: el                                ! element loop index


    allocate(new_patch%tr_soil_dir(hlm_numSWb))
    allocate(new_patch%tr_soil_dif(hlm_numSWb))
    allocate(new_patch%tr_soil_dir_dif(hlm_numSWb))
    allocate(new_patch%fab(hlm_numSWb))
    allocate(new_patch%fabd(hlm_numSWb))
    allocate(new_patch%fabi(hlm_numSWb))
    allocate(new_patch%sabs_dir(hlm_numSWb))
    allocate(new_patch%sabs_dif(hlm_numSWb))
    allocate(new_patch%fragmentation_scaler(currentSite%nlevsoil))

    allocate(new_patch%tveg24)
    call new_patch%tveg24%InitRMean(fixed_24hr,init_value=temp_init_veg,init_offset=real(hlm_current_tod,r8) )
    allocate(new_patch%tveg_lpa)
    call new_patch%tveg_lpa%InitRmean(ema_lpa,init_value=temp_init_veg)
    
    ! Litter
    ! Allocate, Zero Fluxes, and Initialize to "unset" values

    allocate(new_patch%litter(num_elements))
    do el=1,num_elements
        call new_patch%litter(el)%InitAllocate(numpft,currentSite%nlevsoil,element_list(el))
        call new_patch%litter(el)%ZeroFlux()
        call new_patch%litter(el)%InitConditions(init_leaf_fines = fates_unset_r8, &
              init_root_fines = fates_unset_r8, &
              init_ag_cwd = fates_unset_r8, &
              init_bg_cwd = fates_unset_r8, &
              init_seed = fates_unset_r8,   &
              init_seed_germ = fates_unset_r8)
    end do

    call zero_patch(new_patch) !The nan value in here is not working??

    new_patch%tallest  => null() ! pointer to patch's tallest cohort    
    new_patch%shortest => null() ! pointer to patch's shortest cohort   
    new_patch%older    => null() ! pointer to next older patch   
    new_patch%younger  => null() ! pointer to next shorter patch      

    ! assign known patch attributes 

    new_patch%age                = age   
    new_patch%age_class          = 1
    new_patch%area               = areap 

    ! assign anthropgenic disturbance category and label
    new_patch%anthro_disturbance_label = label
    if (label .eq. secondaryforest) then
       new_patch%age_since_anthro_disturbance = age
    else
       new_patch%age_since_anthro_disturbance = fates_unset_r8
    endif
    new_patch%nocomp_pft_label = nocomp_pft

    ! This new value will be generated when the calculate disturbance
    ! rates routine is called. This does not need to be remembered or in the restart file.
 
    new_patch%f_sun              = 0._r8
    new_patch%ed_laisun_z(:,:,:) = 0._r8 
    new_patch%ed_laisha_z(:,:,:) = 0._r8 
    new_patch%ed_parsun_z(:,:,:) = 0._r8 
    new_patch%ed_parsha_z(:,:,:) = 0._r8 
    new_patch%fabi               = 0._r8
    new_patch%fabd               = 0._r8
    new_patch%tr_soil_dir(:)     = 1._r8
    new_patch%tr_soil_dif(:)     = 1._r8
    new_patch%tr_soil_dir_dif(:) = 0._r8
    new_patch%fabd_sun_z(:,:,:)  = 0._r8 
    new_patch%fabd_sha_z(:,:,:)  = 0._r8 
    new_patch%fabi_sun_z(:,:,:)  = 0._r8 
    new_patch%fabi_sha_z(:,:,:)  = 0._r8  
    new_patch%scorch_ht(:)       = 0._r8  
    new_patch%frac_burnt         = 0._r8  
    new_patch%litter_moisture(:) = 0._r8
    new_patch%fuel_eff_moist     = 0._r8
    new_patch%livegrass          = 0._r8
    new_patch%sum_fuel           = 0._r8
    new_patch%fuel_bulkd         = 0._r8
    new_patch%fuel_sav           = 0._r8
    new_patch%fuel_mef           = 0._r8
    new_patch%ros_front          = 0._r8
    new_patch%effect_wspeed      = 0._r8
    new_patch%tau_l              = 0._r8
    new_patch%fuel_frac(:)       = 0._r8
    new_patch%tfc_ros            = 0._r8
    new_patch%fi                 = 0._r8
    new_patch%fd                 = 0._r8
    new_patch%ros_back           = 0._r8
    new_patch%scorch_ht(:)       = 0._r8
    new_patch%burnt_frac_litter(:) = 0._r8
    new_patch%total_tree_area    = 0.0_r8  
    new_patch%NCL_p              = 1

   
    return
  end subroutine create_patch

  ! ============================================================================
  subroutine zero_patch(cp_p)
    !
    ! !DESCRIPTION:
    !  Sets all the variables in the patch to nan or zero 
    ! (this needs to be two seperate routines, one for nan & one for zero
    !
    ! !USES:
    !
    ! !ARGUMENTS:
    type(ed_patch_type), intent(inout), target :: cp_p
    !
    ! !LOCAL VARIABLES:
    type(ed_patch_type), pointer :: currentPatch
    !---------------------------------------------------------------------

    currentPatch  => cp_p  

    currentPatch%tallest  => null()          
    currentPatch%shortest => null()         
    currentPatch%older    => null()               
    currentPatch%younger  => null()           

    currentPatch%patchno  = 999                            

    currentPatch%age                        = nan                          
    currentPatch%age_class                  = 1
    currentPatch%area                       = nan                                           
    currentPatch%canopy_layer_tlai(:)       = nan               
    currentPatch%total_canopy_area          = nan

    currentPatch%tlai_profile(:,:,:)        = nan 
    currentPatch%elai_profile(:,:,:)        = 0._r8 
    currentPatch%tsai_profile(:,:,:)        = nan 
    currentPatch%esai_profile(:,:,:)        = nan       
    currentPatch%canopy_area_profile(:,:,:) = nan       

    currentPatch%fabd_sun_z(:,:,:)          = nan 
    currentPatch%fabd_sha_z(:,:,:)          = nan 
    currentPatch%fabi_sun_z(:,:,:)          = nan 
    currentPatch%fabi_sha_z(:,:,:)          = nan  

    currentPatch%ed_laisun_z(:,:,:)         = nan 
    currentPatch%ed_laisha_z(:,:,:)         = nan 
    currentPatch%ed_parsun_z(:,:,:)         = nan 
    currentPatch%ed_parsha_z(:,:,:)         = nan 
    currentPatch%psn_z(:,:,:)               = 0._r8   

    currentPatch%f_sun(:,:,:)               = nan
    currentPatch%tr_soil_dir(:)             = nan    ! fraction of incoming direct  radiation that is transmitted to the soil as direct
    currentPatch%tr_soil_dif(:)             = nan    ! fraction of incoming diffuse radiation that is transmitted to the soil as diffuse
    currentPatch%tr_soil_dir_dif(:)         = nan    ! fraction of incoming direct  radiation that is transmitted to the soil as diffuse
    currentPatch%fabd(:)                    = nan    ! fraction of incoming direct  radiation that is absorbed by the canopy
    currentPatch%fabi(:)                    = nan    ! fraction of incoming diffuse radiation that is absorbed by the canopy

    currentPatch%canopy_mask(:,:)           = 999    ! is there any of this pft in this layer?
    currentPatch%nrad(:,:)                  = 999    ! number of exposed leaf layers for each canopy layer and pft
    currentPatch%ncan(:,:)                  = 999    ! number of total leaf layers for each canopy layer and pft
    currentPatch%pft_agb_profile(:,:)       = nan    

    ! DISTURBANCE 
    currentPatch%disturbance_rates(:)       = 0._r8 
    currentPatch%fract_ldist_not_harvested  = 0._r8


    ! FIRE
    currentPatch%litter_moisture(:)         = nan    ! litter moisture
    currentPatch%fuel_eff_moist             = nan    ! average fuel moisture content of the ground fuel 
    ! (incl. live grasses. omits 1000hr fuels)
    currentPatch%livegrass                  = nan    ! total ag grass biomass in patch. 1=c3 grass, 2=c4 grass. gc/m2
    currentPatch%sum_fuel                   = nan    ! total ground fuel related to ros (omits 1000hr fuels). gc/m2
    currentPatch%fuel_bulkd                 = nan    ! average fuel bulk density of the ground fuel 
    ! (incl. live grasses. omits 1000hr fuels). kgc/m3
    currentPatch%fuel_sav                   = nan    ! average surface area to volume ratio of the ground fuel 
    ! (incl. live grasses. omits 1000hr fuels).
    currentPatch%fuel_mef                   = nan    ! average moisture of extinction factor of the ground fuel
    ! (incl. live grasses. omits 1000hr fuels).
    currentPatch%ros_front                  = nan    ! average rate of forward spread of each fire in the patch. m/min.
    currentPatch%effect_wspeed              = nan    ! dailywind modified by fraction of relative grass and tree cover. m/min.
    currentPatch%tau_l                      = nan    ! mins p&r(1986)
    currentPatch%fuel_frac(:)               = nan    ! fraction of each litter class in the sum_fuel 
    !- for purposes of calculating weighted averages. 
    currentPatch%tfc_ros                    = nan    ! used in fi calc
    currentPatch%fi                         = nan    ! average fire intensity of flaming front during day.  
    ! backward ros plays no role. kj/m/s or kw/m.
    currentPatch%fire                       = 999    ! sr decide_fire.1=fire hot enough to proceed. 0=stop everything- no fires today
    currentPatch%fd                         = nan    ! fire duration (mins)
    currentPatch%ros_back                   = nan    ! backward ros (m/min)
    currentPatch%scorch_ht(:)               = nan    ! scorch height of flames on a given PFT
    currentPatch%frac_burnt                 = nan    ! fraction burnt daily  
    currentPatch%burnt_frac_litter(:)       = nan    
    currentPatch%btran_ft(:)                = 0.0_r8

    currentPatch%canopy_layer_tlai(:)       = 0.0_r8

    currentPatch%fab(:)                     = 0.0_r8
    currentPatch%sabs_dir(:)                = 0.0_r8
    currentPatch%sabs_dif(:)                = 0.0_r8
    currentPatch%zstar                      = 0.0_r8
    currentPatch%c_stomata                  = 0.0_r8 ! This is calculated immediately before use
    currentPatch%c_lblayer                  = 0.0_r8
    currentPatch%fragmentation_scaler(:)    = 0.0_r8
    currentPatch%radiation_error            = 0.0_r8

    ! diagnostic radiation profiles
    currentPatch%nrmlzd_parprof_pft_dir_z(:,:,:,:) = 0._r8
    currentPatch%nrmlzd_parprof_pft_dif_z(:,:,:,:) = 0._r8
    currentPatch%nrmlzd_parprof_dir_z(:,:,:)       = 0._r8
    currentPatch%nrmlzd_parprof_dif_z(:,:,:)       = 0._r8

    currentPatch%solar_zenith_flag          = .false.
    currentPatch%solar_zenith_angle         = nan
    currentPatch%fcansno                    = nan

    currentPatch%gnd_alb_dir(:)             = nan
    currentPatch%gnd_alb_dif(:)             = nan

  end subroutine zero_patch

  ! ============================================================================
  subroutine fuse_patches( csite, bc_in )
    !
    ! !DESCRIPTION:
    !  Decide to fuse patches if their cohort structures are similar           
    !
    ! !USES:
    use EDParamsMod , only : ED_val_patch_fusion_tol
    use EDTypesMod , only : patch_fusion_tolerance_relaxation_increment
    use EDTypesMod , only : max_age_of_second_oldest_patch
    !
    ! !ARGUMENTS:
    type(ed_site_type), intent(inout), target  :: csite
    type(bc_in_type), intent(in)               :: bc_in
    !
    ! !LOCAL VARIABLES:
    type(ed_site_type) , pointer :: currentSite
    type(ed_patch_type), pointer :: currentPatch,tpp,tmpptr
    integer  :: ft,z        !counters for pft and height class
    real(r8) :: norm        !normalized difference between biomass profiles
    real(r8) :: profiletol  !tolerance of patch fusion routine. Starts off high and is reduced if there are too many patches.
    integer  :: nopatches(n_anthro_disturbance_categories)   !number of patches presently in gridcell
    integer  :: iterate     !switch of patch reduction iteration scheme. 1 to keep going, 0 to stop
    integer  :: fuse_flag   !do patches get fused (1) or not (0).
    integer  :: i_disttype  !iterator over anthropogenic disturbance categories
    integer  :: i_pftlabel  !nocomp pft iterator
    real(r8) :: primary_land_fraction_beforefusion,primary_land_fraction_afterfusion
    integer  :: pftlabelmin, pftlabelmax
    real(r8) :: maxpatches(n_anthro_disturbance_categories)
    !
    !---------------------------------------------------------------------

    currentSite => csite 

    profiletol = ED_val_patch_fusion_tol

    primary_land_fraction_beforefusion = 0._r8
    primary_land_fraction_afterfusion = 0._r8

    nopatches(1:n_anthro_disturbance_categories) = 0

    ! Its possible that, in nocomp modes, there are more categorically distinct patches than we allow as 
    ! primary patches in non-nocomp mode.  So if this is the case, bump up the maximum number of primary patches
    ! to let there be one for each type of nocomp PFT on the site.  this is likely to lead to problems
    ! if anthropogenic disturance is enabled.
    if (hlm_use_nocomp.eq.itrue) then
       maxpatches(primaryforest) = max(maxpatch_primary, sum(csite%use_this_pft))
       maxpatches(secondaryforest) = maxpatch_total - maxpatches(primaryforest)
       if (maxpatch_total .lt. maxpatches(primaryforest)) then
          write(fates_log(),*) 'too many PFTs and not enough patches for nocomp w/o fixed biogeog'
          write(fates_log(),*) 'maxpatch_total,numpft',maxpatch_total,numpft, sum(csite%use_this_pft)
          call endrun(msg=errMsg(sourcefile, __LINE__))
       endif
    else
       maxpatches(primaryforest) = maxpatch_primary
       maxpatches(secondaryforest) = maxpatch_secondary
    endif

    currentPatch => currentSite%youngest_patch
    do while(associated(currentPatch))
       nopatches(currentPatch%anthro_disturbance_label) = &
            nopatches(currentPatch%anthro_disturbance_label) + 1
       
       if (currentPatch%anthro_disturbance_label .eq. primaryforest) then
          primary_land_fraction_beforefusion = primary_land_fraction_beforefusion + &
               currentPatch%area * AREA_INV
       endif

       currentPatch => currentPatch%older
    enddo

    pftlabelmin = 0
    if ( hlm_use_nocomp .eq. itrue ) then
       pftlabelmax = numpft
    else
       pftlabelmax = 0
    endif

    !---------------------------------------------------------------------!
    ! iterate over anthropogenic disturbance categories
    !---------------------------------------------------------------------!    

    disttype_loop: do i_disttype = 1, n_anthro_disturbance_categories

       !---------------------------------------------------------------------!
       !  We only really care about fusing patches if nopatches > 1          !
       !---------------------------------------------------------------------!

       iterate = 1

       !---------------------------------------------------------------------!
       !  Keep doing this until nopatches <= maxpatch_total                  !
       !---------------------------------------------------------------------!

       iterate_eq_1_loop: do while(iterate == 1)

        !---------------------------------------------------------------------!
        ! iterate over nocomp pft labels (if nocomp is false, then this isn't much of a loop)
        !---------------------------------------------------------------------!

        pftlabel_loop: do i_pftlabel = pftlabelmin, pftlabelmax

          !---------------------------------------------------------------------!
          ! Calculate the biomass profile of each patch                         !
          !---------------------------------------------------------------------!  
          currentPatch => currentSite%youngest_patch
          do while(associated(currentPatch))
             call patch_pft_size_profile(currentPatch)
             currentPatch => currentPatch%older
          enddo

          !-------------------------------------------------------------------------------!
          ! Loop round current & target (currentPatch,tpp) patches to assess combinations !
          !-------------------------------------------------------------------------------!   
          currentPatch => currentSite%youngest_patch
          currentpatch_loop: do while(associated(currentPatch))      
             tpp => currentSite%youngest_patch
             tpp_loop: do while(associated(tpp))

                both_associated_if: if(associated(tpp).and.associated(currentPatch))then
                   !--------------------------------------------------------------------!
                   ! only fuse patches whose anthropogenic disturbance category matches !
                   ! that of the outer loop that we are in                              !
                   !--------------------------------------------------------------------!
                   anthro_dist_labels_match_if: if ( tpp%anthro_disturbance_label .eq. i_disttype .and. &
                        currentPatch%anthro_disturbance_label .eq. i_disttype) then

                    nocomp_pft_labels_match_if: if (hlm_use_nocomp .eq. ifalse .or. &
                         (tpp%nocomp_pft_label .eq. i_pftlabel .and. &
                         currentPatch%nocomp_pft_label .eq. i_pftlabel)) then

                      !--------------------------------------------------------------------------------------------
                      ! The default is to fuse the patches, unless some criteria is met which keeps them separated.
                      ! there are multiple criteria which all need to be met to keep them distinct:
                      ! (a) one of them is younger than the max age at which we force fusion;
                      ! (b) there is more than a threshold (tiny) amount of biomass in at least one of the patches;
                      ! (c) for at least one pft x size class, where there is biomass in that class in at least one patch,
                      ! and the normalized difference between the patches exceeds a threshold.
                      !--------------------------------------------------------------------------------------------

                      fuse_flag = 1
                      different_patches_if: if(currentPatch%patchno /= tpp%patchno) then   !these should be the same patch

                         !-----------------------------------------------------------------------------------
                         ! check to see if both patches are older than the age at which we force them to fuse
                         !-----------------------------------------------------------------------------------

                         maxage_if: if ( tpp%age .le. max_age_of_second_oldest_patch .or. &
                              currentPatch%age .le. max_age_of_second_oldest_patch ) then


                            !------------------------------------------------------------
                            ! the next bit of logic forces fusion of two patches which 
                            ! both have tiny biomass densities. without this,
                            ! fates gives a bunch of really young patches which all have 
                            ! almost no biomass and so don't need to be distinguished 
                            ! from each other. but if force_patchfuse_min_biomass is too big,
                            ! it takes too long for the youngest patch to build up enough 
                            ! biomass to be its own distinct entity, which leads to large 
                            ! oscillations in the patch dynamics and dependent variables.
                            !------------------------------------------------------------

                            patchfuse_min_biomass_if: if &
                                 (sum(currentPatch%pft_agb_profile(:,:)) > force_patchfuse_min_biomass .or. &
                                 sum(tpp%pft_agb_profile(:,:)) > force_patchfuse_min_biomass ) then

                               !---------------------------------------------------------------------!
                               ! Calculate the difference criteria for each pft and dbh class        !
                               !---------------------------------------------------------------------!   

                               pft_loop: do ft = 1,numpft        ! loop over pfts
                                  hgt_bin_loop: do z = 1,n_dbh_bins      ! loop over hgt bins 

                                     !----------------------------------
                                     ! is there biomass in this category?
                                     !----------------------------------

                                     agbprof_gt_zero_if: if &
                                          (currentPatch%pft_agb_profile(ft,z)  > 0.0_r8 .or.  &
                                          tpp%pft_agb_profile(ft,z) > 0.0_r8)then 

                                        !---------------------------------------------------------------------!
                                        ! what is the relative difference in biomass in this category between
                                        ! the two patches?
                                        !---------------------------------------------------------------------!

                                        norm = abs(currentPatch%pft_agb_profile(ft,z) - &
                                             tpp%pft_agb_profile(ft,z))/(0.5_r8 * &
                                             &(currentPatch%pft_agb_profile(ft,z) + tpp%pft_agb_profile(ft,z)))

                                        !---------------------------------------------------------------------!
                                        ! Look for differences in profile biomass, above the minimum biomass  !
                                        !---------------------------------------------------------------------!

                                        if(norm  > profiletol)then

                                           fuse_flag = 0 !do not fuse  - keep apart. 

                                        endif
                                     endif agbprof_gt_zero_if
                                  enddo hgt_bin_loop
                               enddo pft_loop
                            endif patchfuse_min_biomass_if
                         endif maxage_if

                         !-------------------------------------------------------------------------!
                         ! Call the patch fusion routine if there is not a meaningful difference   !
                         ! any of the pft x height categories                                      !
                         ! or both are older than forced fusion age                                !
                         !-------------------------------------------------------------------------!

                         fuseflagset_if: if(fuse_flag  ==  1)then
                            
                            !-----------------------!
                            ! fuse the two patches  !
                            !-----------------------!
                            
                            tmpptr => currentPatch%older       
                            call fuse_2_patches(csite, currentPatch, tpp)
                            call fuse_cohorts(csite,tpp, bc_in)
                            call sort_cohorts(tpp)
                            currentPatch => tmpptr

                            !------------------------------------------------------------------------!
                            ! since we've just fused two patches, but are still in the midst of      !
                            ! a patch x patch loop, reset the patch fusion tolerance to the starting !
                            ! value so that any subsequent fusions in this loop are done with that   !
                            ! value. otherwise we can end up in a situation where we've loosened the !
                            ! fusion tolerance to get nopatches <= maxpatch_total, but then,      !
                            ! having accomplished that, we continue through all the patch x patch    !
                            ! combinations and then all the patches get fused, ending up with        !
                            ! nopatches << maxpatch_total and losing all heterogeneity.           !
                            !------------------------------------------------------------------------!

                            profiletol = ED_val_patch_fusion_tol

                         endif fuseflagset_if
                      endif different_patches_if
                    endif nocomp_pft_labels_match_if
                   endif anthro_dist_labels_match_if
                endif both_associated_if

                tpp => tpp%older
             enddo tpp_loop

             if(associated(currentPatch))then 
                currentPatch => currentPatch%older 
             else
                currentPatch => null()
             endif !associated currentPatch

          enddo currentpatch_loop

        end do pftlabel_loop

          !---------------------------------------------------------------------!
          ! Is the number of patches larger than the maximum?                   !
          !---------------------------------------------------------------------!   
          nopatches(i_disttype) = 0
          currentPatch => currentSite%youngest_patch
          do while(associated(currentPatch))
             if (currentPatch%anthro_disturbance_label .eq. i_disttype) then
                nopatches(i_disttype) = nopatches(i_disttype) +1
             endif
             currentPatch => currentPatch%older
          enddo

          if(nopatches(i_disttype) > maxpatches(i_disttype))then
             iterate = 1
             profiletol = profiletol * patch_fusion_tolerance_relaxation_increment

             !---------------------------------------------------------------------!
             ! Making profile tolerance larger means that more fusion will happen  !
             !---------------------------------------------------------------------!        

             ! its possible that there are too many categorical patch types and the tolerances
             ! will never allow patch fusion to occur.  In this case crash and let the user know.
             ! the 100 is sort of a random number, in principle since profile tolerance is compared 
             ! against relative biomass size, it shoudnt ever get above 2 (which would mean fusing 
             ! a zero with a nonzero biomass in a given category)
             if (profiletol .gt. 100._r8) then
                write(fates_log(),*) 'profile tolerance is too big, this shouldnt happen.'
                write(fates_log(),*) 'probably this means there are too many distinct categorical '
                write(fates_log(),*) 'patch types for the maximum number of patches'
                call endrun(msg=errMsg(sourcefile, __LINE__))                
             endif
          else
             iterate = 0
          endif

       enddo iterate_eq_1_loop ! iterate .eq. 1 ==> nopatches>maxpatch_total

    end do disttype_loop

    currentPatch => currentSite%youngest_patch
    do while(associated(currentPatch))

       if (currentPatch%anthro_disturbance_label .eq. primaryforest) then
          primary_land_fraction_afterfusion = primary_land_fraction_afterfusion + &
               currentPatch%area * AREA_INV
       endif

       currentPatch => currentPatch%older
    enddo

    currentSite%primary_land_patchfusion_error = primary_land_fraction_afterfusion - primary_land_fraction_beforefusion
 
  end subroutine fuse_patches

  ! ============================================================================

  subroutine fuse_2_patches(csite, dp, rp)
    !
    ! !DESCRIPTION:
    ! This function fuses the two patches specified in the argument.
    ! It fuses the first patch in the argument (the "donor") into the second
    ! patch in the argument (the "recipient"), and frees the memory 
    ! associated with the secnd patch
    !
    ! !USES:
    use FatesSizeAgeTypeIndicesMod, only: get_age_class_index
    !
    ! !ARGUMENTS:
    type (ed_site_type), intent(inout),target :: csite  ! Current site 
    type (ed_patch_type) , pointer :: dp                ! Donor Patch
    type (ed_patch_type) , target, intent(inout) :: rp  ! Recipient Patch

    !
    ! !LOCAL VARIABLES:
    type (ed_cohort_type), pointer :: currentCohort ! Current Cohort
    type (ed_cohort_type), pointer :: nextc         ! Remembers next cohort in list 
    type (ed_cohort_type), pointer :: storesmallcohort
    type (ed_cohort_type), pointer :: storebigcohort  
    integer                        :: c,p          !counters for pft and litter size class. 
    integer                        :: tnull,snull  ! are the tallest and shortest cohorts associated?
    integer                        :: el           ! loop counting index for elements
    type(ed_patch_type), pointer   :: youngerp     ! pointer to the patch younger than donor
    type(ed_patch_type), pointer   :: olderp       ! pointer to the patch older than donor
    real(r8)                       :: inv_sum_area ! Inverse of the sum of the two patches areas
    !-----------------------------------------------------------------------------------------------

    ! Generate a litany of area weighted averages

    inv_sum_area = 1.0_r8/(dp%area + rp%area)
    
    rp%age = (dp%age * dp%area + rp%age * rp%area) * inv_sum_area
    rp%age_since_anthro_disturbance = (dp%age_since_anthro_disturbance * dp%area &
         + rp%age_since_anthro_disturbance * rp%area) * inv_sum_area

    rp%age_class = get_age_class_index(rp%age)
    
    do el = 1,num_elements
       call rp%litter(el)%FuseLitter(rp%area,dp%area,dp%litter(el))
    end do

    if ( rp%anthro_disturbance_label .ne. dp%anthro_disturbance_label) then
       write(fates_log(),*) 'trying to fuse patches with different anthro_disturbance_label values'
       call endrun(msg=errMsg(sourcefile, __LINE__))
    endif

    if ( hlm_use_nocomp .eq. itrue .and. rp%nocomp_pft_label .ne. dp%nocomp_pft_label) then
       write(fates_log(),*) 'trying to fuse patches with different nocomp_pft_label values'
       write(fates_log(),*) 'rp%nocomp_pft_label, dp%nocomp_pft_label',rp%nocomp_pft_label, dp%nocomp_pft_label
       write(fates_log(),*) 'rp%area, dp%area',rp%area, dp%area
       write(fates_log(),*) 'sum(rp%pft_agb_profile(:,:), sum(dp%pft_agb_profile(:,:)',sum(rp%pft_agb_profile(:,:)), sum(dp%pft_agb_profile(:,:))
       call endrun(msg=errMsg(sourcefile, __LINE__))
    endif

    ! Weighted mean of the running means
    call rp%tveg24%FuseRMean(dp%tveg24,rp%area*inv_sum_area)
    call rp%tveg_lpa%FuseRMean(dp%tveg_lpa,rp%area*inv_sum_area)
    
    rp%fuel_eff_moist       = (dp%fuel_eff_moist*dp%area + rp%fuel_eff_moist*rp%area) * inv_sum_area
    rp%livegrass            = (dp%livegrass*dp%area + rp%livegrass*rp%area) * inv_sum_area
    rp%sum_fuel             = (dp%sum_fuel*dp%area + rp%sum_fuel*rp%area) * inv_sum_area
    rp%fuel_bulkd           = (dp%fuel_bulkd*dp%area + rp%fuel_bulkd*rp%area) * inv_sum_area
    rp%fuel_sav             = (dp%fuel_sav*dp%area + rp%fuel_sav*rp%area) * inv_sum_area
    rp%fuel_mef             = (dp%fuel_mef*dp%area + rp%fuel_mef*rp%area) * inv_sum_area
    rp%ros_front            = (dp%ros_front*dp%area + rp%ros_front*rp%area) * inv_sum_area
    rp%effect_wspeed        = (dp%effect_wspeed*dp%area + rp%effect_wspeed*rp%area) * inv_sum_area
    rp%tau_l                = (dp%tau_l*dp%area + rp%tau_l*rp%area) * inv_sum_area
    rp%fuel_frac(:)         = (dp%fuel_frac(:)*dp%area + rp%fuel_frac(:)*rp%area) * inv_sum_area
    rp%tfc_ros              = (dp%tfc_ros*dp%area + rp%tfc_ros*rp%area) * inv_sum_area
    rp%fi                   = (dp%fi*dp%area + rp%fi*rp%area) * inv_sum_area
    rp%fd                   = (dp%fd*dp%area + rp%fd*rp%area) * inv_sum_area
    rp%ros_back             = (dp%ros_back*dp%area + rp%ros_back*rp%area) * inv_sum_area
    rp%scorch_ht(:)         = (dp%scorch_ht(:)*dp%area + rp%scorch_ht(:)*rp%area) * inv_sum_area
    rp%frac_burnt           = (dp%frac_burnt*dp%area + rp%frac_burnt*rp%area) * inv_sum_area
    rp%burnt_frac_litter(:) = (dp%burnt_frac_litter(:)*dp%area + rp%burnt_frac_litter(:)*rp%area) * inv_sum_area
    rp%btran_ft(:)          = (dp%btran_ft(:)*dp%area + rp%btran_ft(:)*rp%area) * inv_sum_area
    rp%zstar                = (dp%zstar*dp%area + rp%zstar*rp%area) * inv_sum_area
    rp%c_stomata            = (dp%c_stomata*dp%area + rp%c_stomata*rp%area) * inv_sum_area
    rp%c_lblayer            = (dp%c_lblayer*dp%area + rp%c_lblayer*rp%area) * inv_sum_area
    rp%radiation_error      = (dp%radiation_error*dp%area + rp%radiation_error*rp%area) * inv_sum_area

    rp%area = rp%area + dp%area !THIS MUST COME AT THE END!

    !insert donor cohorts into recipient patch
    if(associated(dp%shortest))then

       currentCohort => dp%shortest
       if(associated(currentCohort)) then
          nextc => currentCohort%taller
       endif

       do while(associated(dp%shortest))

          storebigcohort   => rp%tallest
          storesmallcohort => rp%shortest

          if(associated(rp%tallest))then
             tnull = 0
          else
             tnull = 1
             rp%tallest => currentCohort
          endif

          if(associated(rp%shortest))then
             snull = 0
          else
             snull = 1
             rp%shortest => currentCohort
          endif

          call insert_cohort(currentCohort, rp%tallest, rp%shortest, tnull, snull, storebigcohort, storesmallcohort)

          rp%tallest  => storebigcohort 
          rp%shortest => storesmallcohort    

          currentCohort%patchptr => rp

          currentCohort => nextc

          dp%shortest => currentCohort

          if(associated(currentCohort)) then
             nextc => currentCohort%taller
          endif

       enddo !cohort
    endif !are there any cohorts?

    call patch_pft_size_profile(rp) ! Recalculate the patch size profile for the resulting patch

    ! Define some aliases for the donor patches younger and older neighbors
    ! which may or may not exist.  After we set them, we will remove the donor
    ! And then we will go about re-setting the map.
    if(associated(dp%older))then
       olderp => dp%older
    else
       olderp => null()
    end if
    if(associated(dp%younger))then
       youngerp => dp%younger
    else
       youngerp => null()
    end if

    ! We have no need for the dp pointer anymore, we have passed on it's legacy
    call dealloc_patch(dp)
    deallocate(dp)


    if(associated(youngerp))then
       ! Update the younger patch's new older patch (because it isn't dp anymore)
       youngerp%older => olderp
    else
       ! There was no younger patch than dp, so the head of the young order needs
       ! to be set, and it is set as the patch older than dp.  That patch
       ! already knows it's older patch (so no need to set or change it)
       csite%youngest_patch => olderp
       olderp%younger       => null()
    end if

    
    if(associated(olderp))then
       ! Update the older patch's new younger patch (becuase it isn't dp anymore)
       olderp%younger => youngerp
    else
       ! There was no patch older than dp, so the head of the old patch order needs
       ! to be set, and it is set as the patch younger than dp.  That patch already
       ! knows it's younger patch, no need to set
       csite%oldest_patch => youngerp
       youngerp%older     => null()
    end if


  end subroutine fuse_2_patches

  ! ============================================================================

  subroutine terminate_patches(currentSite)
    !
    ! !DESCRIPTION:
    !  Terminate Patches if they  are too small                          
    !
    !
    ! !ARGUMENTS:
    type(ed_site_type), target, intent(inout) :: currentSite
    !
    ! !LOCAL VARIABLES:
    type(ed_patch_type), pointer :: currentPatch
    type(ed_patch_type), pointer :: olderPatch
    type(ed_patch_type), pointer :: youngerPatch
    type(ed_patch_type), pointer :: patchpointer
    integer, parameter           :: max_cycles = 10  ! After 10 loops through
                                                     ! You should had fused
    integer                      :: count_cycles
    logical                      :: gotfused

    real(r8) areatot ! variable for checking whether the total patch area is wrong. 
    !---------------------------------------------------------------------
 
    count_cycles = 0

    currentPatch => currentSite%youngest_patch
    do while(associated(currentPatch)) 
       lessthan_min_patcharea_if: if(currentPatch%area <= min_patch_area)then
          
          nocomp_if: if (hlm_use_nocomp .eq. itrue) then

             gotfused = .false.
             patchpointer => currentSite%youngest_patch
             do while(associated(patchpointer))
                if ( .not.associated(currentPatch,patchpointer) .and. &
                     patchpointer%nocomp_pft_label .eq. currentPatch%nocomp_pft_label .and. &
                     patchpointer%anthro_disturbance_label .eq. currentPatch%anthro_disturbance_label .and. &
                     .not. gotfused) then

                   call fuse_2_patches(currentSite, patchpointer, currentPatch)
                   
                   gotfused = .true.
                else
                   patchpointer => patchpointer%older
                endif
             end do

             if ( .not. gotfused ) then
                !! somehow didn't find a patch to fuse with.
                write(fates_log(),*) 'Warning. small nocomp patch wasnt able to find another patch to fuse with.', &
                     currentPatch%nocomp_pft_label, currentPatch%anthro_disturbance_label
             endif

          else nocomp_if

          ! Even if the patch area is small, avoid fusing it into its neighbor
          ! if it is the youngest of all patches. We do this in attempts to maintain
          ! a discrete patch for very young patches
          ! However, if the patch to be fused is excessivlely small, then fuse
          ! at all costs.  If it is not fused, it will make

          notyoungest_if: if ( .not.associated(currentPatch,currentSite%youngest_patch) .or. &
               currentPatch%area <= min_patch_area_forced ) then
             
             gotfused = .false.

             associated_older_if: if(associated(currentPatch%older) )then
                
                if(debug) &
                     write(fates_log(),*) 'fusing to older patch because this one is too small',&
                     currentPatch%area, &
                     currentPatch%older%area
                
                ! We set a pointer to this patch, because
                ! it will be returned by the subroutine as de-referenced
                
                olderPatch => currentPatch%older

                distlabel_1_if: if (currentPatch%anthro_disturbance_label .eq. olderPatch%anthro_disturbance_label) then
                   
                   call fuse_2_patches(currentSite, olderPatch, currentPatch)
                
                   ! The fusion process has updated the "older" pointer on currentPatch
                   ! for us.
                
                   ! This logic checks to make sure that the younger patch is not the youngest
                   ! patch. As mentioned earlier, we try not to fuse it.
                   
                   gotfused = .true.
                else distlabel_1_if !i.e. anthro labels of two patches are not the same
                   countcycles_if: if (count_cycles .gt. 0) then
                      ! if we're having an incredibly hard time fusing patches because of their differing anthropogenic disturbance labels, 
                      ! since the size is so small, let's sweep the problem under the rug and change the tiny patch's label to that of its older sibling
                      ! and then allow them to fuse together. 
                      currentPatch%anthro_disturbance_label = olderPatch%anthro_disturbance_label
                      call fuse_2_patches(currentSite, olderPatch, currentPatch)
                      gotfused = .true.
                   endif countcycles_if
                endif distlabel_1_if
             endif associated_older_if
             
             not_gotfused_if: if( .not. gotfused .and. associated(currentPatch%younger) ) then
                
                if(debug) &
                     write(fates_log(),*) 'fusing to younger patch because oldest one is too small', &
                     currentPatch%area

                youngerPatch => currentPatch%younger

                distlabel_2_if: if (currentPatch%anthro_disturbance_label .eq. youngerPatch% anthro_disturbance_label) then
                   
                   call fuse_2_patches(currentSite, youngerPatch, currentPatch)
                   
                   ! The fusion process has updated the "younger" pointer on currentPatch
                   
                else distlabel_2_if
                   if (count_cycles .gt. 0) then
                      ! if we're having an incredibly hard time fusing patches because of their differing anthropogenic disturbance labels, 
                      ! since the size is so small, let's sweep the problem under the rug and change the tiny patch's label to that of its younger sibling
                      currentPatch%anthro_disturbance_label = youngerPatch%anthro_disturbance_label
                      call fuse_2_patches(currentSite, youngerPatch, currentPatch)
                      gotfused = .true.
                   endif ! count cycles
                endif distlabel_2_if     ! anthro labels
              endif not_gotfused_if ! has an older patch
           endif notyoungest_if ! is not the youngest patch  
        endif nocomp_if
        endif lessthan_min_patcharea_if ! very small patch

       ! It is possible that an incredibly small patch just fused into another incredibly
       ! small patch, resulting in an incredibly small patch.  It is also possible that this
       ! resulting incredibly small patch is the oldest patch.  If this was true than
       ! we would had been at the end of the loop, and left with an incredibly small patch.
       ! Think this is impossible? No, this really happens, especially when we have fires.
       ! So, we don't move forward until we have merged enough area into this thing.

        if(currentPatch%area > min_patch_area_forced)then
          currentPatch => currentPatch%older
         
          count_cycles = 0
       else
          count_cycles = count_cycles + 1
       end if

       if(count_cycles > max_cycles) then
          write(fates_log(),*) 'FATES is having difficulties fusing very small patches.'
          write(fates_log(),*) 'It is possible that a either a secondary or primary'
          write(fates_log(),*) 'patch has become the only patch of its kind, and it is'
          write(fates_log(),*) 'is very very small. You can test your luck by'
          write(fates_log(),*) 'disabling the endrun statement following this message.'
          write(fates_log(),*) 'FATES may or may not continue to operate within error'
          write(fates_log(),*) 'tolerances, but will generate another fail if it does not.' 
          call endrun(msg=errMsg(sourcefile, __LINE__))
          
          ! Note to user. If you DO decide to remove the end-run above this line
          ! Make sure that you keep the pointer below this line, or you will get
          ! an infinite loop.
          currentPatch => currentPatch%older
          count_cycles = 0
       end if  !count cycles
       
    enddo ! current patch loop
    
    !check area is not exceeded
    call check_patch_area( currentSite )

    return
  end subroutine terminate_patches

  ! =====================================================================================

  subroutine DistributeSeeds(currentSite,seed_mass,el,pft)
      
      ! !ARGUMENTS:
      type(ed_site_type), target, intent(inout) :: currentSite  !
      real(r8), intent(in)                      :: seed_mass    ! mass of seed input [kg]
      integer, intent(in)                       :: el           ! element index
      integer, intent(in)                       :: pft          ! pft index

      ! !LOCAL VARIABLES:
      type(ed_patch_type), pointer              :: currentPatch
      type(litter_type), pointer                :: litt

      
      currentPatch => currentSite%oldest_patch
      do while(associated(currentPatch)) 
          litt => currentPatch%litter(el)
          
          if(homogenize_seed_pfts) then
              litt%seed(:) = litt%seed(:) + seed_mass/(area_site*real(numpft,r8))
          else
              litt%seed(pft) = litt%seed(pft) + seed_mass/area_site
          end if
          
          currentPatch => currentPatch%younger
      end do
          

      return
  end subroutine DistributeSeeds


  ! =====================================================================================

  subroutine dealloc_patch(cpatch)

    ! This Subroutine is intended to de-allocate the allocatable memory that is pointed
    ! to via the patch structure.  This subroutine DOES NOT deallocate the patch
    ! structure itself.

    type(ed_patch_type), target :: cpatch

    type(ed_cohort_type), pointer :: ccohort  ! current
    type(ed_cohort_type), pointer :: ncohort  ! next
    integer                       :: el       ! loop counter for elements
    
    ! First Deallocate the cohort space
    ! -----------------------------------------------------------------------------------
    ccohort => cpatch%shortest
    do while(associated(ccohort))
       
       ncohort => ccohort%taller

       call DeallocateCohort(ccohort)
       deallocate(ccohort)
       ccohort => ncohort

    end do

    ! Deallocate all litter objects
    do el=1,num_elements
       call cpatch%litter(el)%DeallocateLitt()
    end do
    deallocate(cpatch%litter)

    ! Secondly, and lastly, deallocate the allocatable vector spaces in the patch
    if(allocated(cpatch%tr_soil_dir))then
       deallocate(cpatch%tr_soil_dir)
       deallocate(cpatch%tr_soil_dif)
       deallocate(cpatch%tr_soil_dir_dif)
       deallocate(cpatch%fab)
       deallocate(cpatch%fabd)
       deallocate(cpatch%fabi)
       deallocate(cpatch%sabs_dir)
       deallocate(cpatch%sabs_dif)
       deallocate(cpatch%fragmentation_scaler)
    end if

    
    ! Deallocate any running means
    deallocate(cpatch%tveg24)
    deallocate(cpatch%tveg_lpa)
    
    return
  end subroutine dealloc_patch

  ! ============================================================================
  subroutine patch_pft_size_profile(cp_pnt)
    !
    ! !DESCRIPTION:
    !  Binned patch size profiles generated for patch fusion routine        
    !
    ! !USES:
    !
    ! !ARGUMENTS:
    type(ed_patch_type), target, intent(inout) :: cp_pnt
    !
    ! !LOCAL VARIABLES:
    type(ed_patch_type) , pointer  :: currentPatch
    type(ed_cohort_type), pointer  :: currentCohort
    real(r8) :: mind(N_DBH_BINS) ! Bottom of DBH bin 
    real(r8) :: maxd(N_DBH_BINS) ! Top of DBH bin
    real(r8) :: delta_dbh   ! Size of DBH bin
    integer  :: p    ! Counter for PFT 
    integer  :: j    ! Counter for DBH bins 
    real(r8), parameter :: gigantictrees = 1.e8_r8
    !---------------------------------------------------------------------

    currentPatch => cp_pnt

    currentPatch%pft_agb_profile(:,:) = 0.0_r8

    do j = 1,N_DBH_BINS   
        if (j == N_DBH_BINS) then
           mind(j) = patchfusion_dbhbin_loweredges(j)
           maxd(j) = gigantictrees
        else 
           mind(j) = patchfusion_dbhbin_loweredges(j)
           maxd(j) = patchfusion_dbhbin_loweredges(j+1)
        endif
    enddo

    currentCohort => currentPatch%shortest
    do while(associated(currentCohort))    
       do j = 1,N_DBH_BINS   
          if((currentCohort%dbh  >  mind(j)) .AND. (currentCohort%dbh  <=  maxd(j)))then

             currentPatch%pft_agb_profile(currentCohort%pft,j) = &
                  currentPatch%pft_agb_profile(currentCohort%pft,j) + &
                  currentCohort%prt%GetState(struct_organ, all_carbon_elements) * &
                  currentCohort%n/currentPatch%area

          endif
       enddo ! dbh bins

       currentCohort => currentCohort%taller

    enddo !currentCohort 
   
  end subroutine patch_pft_size_profile

  ! =====================================================================================
  function countPatches( nsites, sites ) result ( totNumPatches ) 
    !
    ! !DESCRIPTION:
    !  Loop over all Patches to count how many there are
    !
    ! !USES:
    use EDTypesMod , only : ed_site_type
    !
    ! !ARGUMENTS:
    integer,             intent(in)            :: nsites
    type(ed_site_type) , intent(inout), target :: sites(nsites)
    !
    ! !LOCAL VARIABLES:
    type (ed_patch_type), pointer :: currentPatch
    integer :: totNumPatches  ! total number of patches.  
    integer :: s
    !---------------------------------------------------------------------

    totNumPatches = 0

    do s = 1,nsites
       currentPatch => sites(s)%oldest_patch
       do while(associated(currentPatch))
          totNumPatches = totNumPatches + 1
          currentPatch => currentPatch%younger
       enddo
    enddo

   end function countPatches

  ! =====================================================================================

 subroutine get_frac_site_primary(site_in, frac_site_primary)

    !
    ! !DESCRIPTION:
    !  Calculate how much of a site is primary land
    !
    ! !USES:
    use EDTypesMod , only : ed_site_type
    !
    ! !ARGUMENTS:
    type(ed_site_type) , intent(in), target :: site_in
    real(r8)           , intent(out)        :: frac_site_primary

    ! !LOCAL VARIABLES:
    type (ed_patch_type), pointer :: currentPatch

   frac_site_primary = 0._r8
   currentPatch => site_in%oldest_patch
   do while (associated(currentPatch))   
      if (currentPatch%anthro_disturbance_label .eq. primaryforest) then
         frac_site_primary = frac_site_primary + currentPatch%area * AREA_INV
      endif
      currentPatch => currentPatch%younger
   end do

 end subroutine get_frac_site_primary

 end module EDPatchDynamicsMod<|MERGE_RESOLUTION|>--- conflicted
+++ resolved
@@ -337,101 +337,12 @@
           call FatesWarn(msg,index=2)
        endif
 
-<<<<<<< HEAD
-
-
-
-       ! ------------------------------------------------------------------------------------------
-       ! Determine which disturbance is dominant, and force mortality diagnostics in the upper 
-       ! canopy to be zero for the non-dominant mode.  Note: upper-canopy tree-fall mortality is 
-       ! not always disturbance generating, so when tree-fall mort is non-dominant, make sure
-       ! to still diagnose and track the non-disturbance rate
-       ! ------------------------------------------------------------------------------------------
-       
-       ! DISTURBANCE IS LOGGING
-       if (currentPatch%disturbance_rates(dtype_ilog) > currentPatch%disturbance_rates(dtype_ifall) .and. &
-             currentPatch%disturbance_rates(dtype_ilog) > currentPatch%disturbance_rates(dtype_ifire) ) then 
-          
-          currentPatch%disturbance_rate = currentPatch%disturbance_rates(dtype_ilog)
-          currentPatch%disturbance_mode = dtype_ilog
-
-          ! Update diagnostics
-          currentCohort => currentPatch%shortest
-          do while(associated(currentCohort))
-             if(currentCohort%canopy_layer == 1)then
-                currentCohort%cmort = currentCohort%cmort*(1.0_r8 - fates_mortality_disturbance_fraction)
-                currentCohort%hmort = currentCohort%hmort*(1.0_r8 - fates_mortality_disturbance_fraction)
-                currentCohort%bmort = currentCohort%bmort*(1.0_r8 - fates_mortality_disturbance_fraction)
-                currentCohort%dmort = currentCohort%dmort*(1.0_r8 - fates_mortality_disturbance_fraction)
-                currentCohort%frmort = currentCohort%frmort*(1.0_r8 - fates_mortality_disturbance_fraction)
-                currentCohort%smort = currentCohort%smort*(1.0_r8 - fates_mortality_disturbance_fraction)
-                currentCohort%asmort = currentCohort%asmort*(1.0_r8 - fates_mortality_disturbance_fraction)
-                currentCohort%dgmort = currentCohort%dgmort*(1.0_r8 - fates_mortality_disturbance_fraction)
-             end if
-             currentCohort => currentCohort%taller
-          enddo !currentCohort
-          
-       ! DISTURBANCE IS FIRE
-       elseif (currentPatch%disturbance_rates(dtype_ifire) > currentPatch%disturbance_rates(dtype_ifall) .and. &
-             currentPatch%disturbance_rates(dtype_ifire) > currentPatch%disturbance_rates(dtype_ilog) ) then  
-
-          currentPatch%disturbance_rate = currentPatch%disturbance_rates(dtype_ifire)
-          currentPatch%disturbance_mode = dtype_ifire
-
-          ! Update diagnostics, zero non-fire mortality rates
-          currentCohort => currentPatch%shortest
-          do while(associated(currentCohort))
-             if(currentCohort%canopy_layer == 1)then
-                currentCohort%cmort = currentCohort%cmort*(1.0_r8 - fates_mortality_disturbance_fraction)
-                currentCohort%hmort = currentCohort%hmort*(1.0_r8 - fates_mortality_disturbance_fraction)
-                currentCohort%bmort = currentCohort%bmort*(1.0_r8 - fates_mortality_disturbance_fraction)
-                currentCohort%dmort = currentCohort%dmort*(1.0_r8 - fates_mortality_disturbance_fraction)
-                currentCohort%frmort = currentCohort%frmort*(1.0_r8 - fates_mortality_disturbance_fraction)
-                currentCohort%smort = currentCohort%smort*(1.0_r8 - fates_mortality_disturbance_fraction)
-                currentCohort%asmort = currentCohort%asmort*(1.0_r8 - fates_mortality_disturbance_fraction)
-                currentCohort%dgmort = currentCohort%dgmort*(1.0_r8 - fates_mortality_disturbance_fraction)
-                currentCohort%lmort_direct    = 0.0_r8
-                currentCohort%lmort_collateral = 0.0_r8
-                currentCohort%lmort_infra      = 0.0_r8
-                currentCohort%l_degrad         = 0.0_r8
-             end if
- 
-             ! This may be counter-intuitive, but the diagnostic fire-mortality rate
-             ! will stay zero in the patch that undergoes fire, this is because
-             ! the actual cohorts who experience the fire are only those in the
-             ! newly created patch so currentCohort%fmort = 0.0_r8
-             ! Don't worry, the cohorts in the newly created patch will reflect burn
-
-             currentCohort => currentCohort%taller
-          enddo !currentCohort
-
-       else  ! If fire and logging are not greater than treefall, just set disturbance rate to tree-fall
-             ! which is most likely a 0.0
-
-          currentPatch%disturbance_rate = currentPatch%disturbance_rates(dtype_ifall)
-          currentPatch%disturbance_mode = dtype_ifall
-
-          ! Update diagnostics, zero non-treefall mortality rates
-          currentCohort => currentPatch%shortest
-          do while(associated(currentCohort))
-             if(currentCohort%canopy_layer == 1)then
-                currentCohort%lmort_direct    = 0.0_r8
-                currentCohort%lmort_collateral = 0.0_r8
-                currentCohort%lmort_infra      = 0.0_r8
-                currentCohort%l_degrad         = 0.0_r8
-             end if
-             currentCohort => currentCohort%taller
-          enddo !currentCohort
-
-
-=======
        ! if the sum of all disturbance rates is such that they will exceed total patch area on this day, then reduce them all proportionally.
        if ( sum(currentPatch%disturbance_rates(:)) .gt. 1.0_r8 ) then
           tempsum = sum(currentPatch%disturbance_rates(:))
           do i_dist = 1,N_DIST_TYPES
              currentPatch%disturbance_rates(i_dist) = currentPatch%disturbance_rates(i_dist) / tempsum
           end do
->>>>>>> 12ce31cf
        endif
 
        currentPatch => currentPatch%younger
@@ -567,6 +478,7 @@
                          currentSite%disturbance_rates_secondary_to_secondary(i_disturbance_type) = &
                               currentSite%disturbance_rates_secondary_to_secondary(i_disturbance_type) + &
                               currentPatch%area * disturbance_rate * AREA_INV
+
                       else
                          currentSite%disturbance_rates_primary_to_secondary(i_disturbance_type) = &
                               currentSite%disturbance_rates_primary_to_secondary(i_disturbance_type) + &
@@ -667,292 +579,12 @@
                          call endrun(msg=errMsg(sourcefile, __LINE__))
                       end if
 
-<<<<<<< HEAD
-             ! Copy any means or timers from the original patch to the new patch
-             ! These values will inherit all info from the original patch
-             ! --------------------------------------------------------------------------
-             call new_patch%tveg24%CopyFromDonor(currentPatch%tveg24)
-             call new_patch%tveg_lpa%CopyFromDonor(currentPatch%tveg_lpa)
-             
-             
-             ! --------------------------------------------------------------------------
-             ! The newly formed patch from disturbance (new_patch), has now been given 
-             ! some litter from dead plants and pre-existing litter from the donor patches.
-             !
-             ! Next, we loop through the cohorts in the donor patch, copy them with 
-             ! area modified number density into the new-patch, and apply survivorship.
-             ! -------------------------------------------------------------------------
-
-             currentCohort => currentPatch%shortest
-             do while(associated(currentCohort))       
-                 
-                 allocate(nc)
-                 if(hlm_use_planthydro.eq.itrue) call InitHydrCohort(CurrentSite,nc)
-                 
-                 ! Initialize the PARTEH object and point to the
-                 ! correct boundary condition fields
-                 nc%prt => null()
-                 call InitPRTObject(nc%prt)
-                 call InitPRTBoundaryConditions(nc)
-
-                 !  (Keeping as an example)
-                 ! Allocate running mean functions
-                 !allocate(nc%tveg_lpa)
-                 !call nc%tveg_lpa%InitRMean(ema_lpa,init_value=new_patch%tveg_lpa%GetMean())
-
-                 call zero_cohort(nc)
-
-                 ! nc is the new cohort that goes in the disturbed patch (new_patch)... currentCohort
-                 ! is the curent cohort that stays in the donor patch (currentPatch) 
-                 call copy_cohort(currentCohort, nc)
-
-                 !this is the case as the new patch probably doesn't have a closed canopy, and
-                 ! even if it does, that will be sorted out in canopy_structure. 
-                 nc%canopy_layer = 1 
-                 nc%canopy_layer_yesterday = 1._r8 
-                 
-                 sapw_c   = currentCohort%prt%GetState(sapw_organ, all_carbon_elements)
-                 struct_c = currentCohort%prt%GetState(struct_organ, all_carbon_elements)
-                 leaf_c   = currentCohort%prt%GetState(leaf_organ, all_carbon_elements)
-                 fnrt_c   = currentCohort%prt%GetState(fnrt_organ, all_carbon_elements)
-                 store_c  = currentCohort%prt%GetState(store_organ, all_carbon_elements)
-                 total_c  = sapw_c + struct_c + leaf_c + fnrt_c + store_c
-
-                 ! treefall mortality is the dominant disturbance
-                 if(currentPatch%disturbance_mode .eq. dtype_ifall) then
-                   
-                     if(currentCohort%canopy_layer == 1)then
-
-                      ! In the donor patch we are left with fewer trees because the area has decreased
-                      ! the plant density for large trees does not actually decrease in the donor patch
-                      ! because this is the part of the original patch where no trees have actually fallen
-                      ! The diagnostic cmort,bmort,hmort, and frmort  rates have already been saved         
-                      
-                      currentCohort%n = currentCohort%n * (1.0_r8 - fates_mortality_disturbance_fraction * &
-                           min(1.0_r8,currentCohort%dmort * hlm_freq_day))
-                      
-                      nc%n = 0.0_r8      ! kill all of the trees who caused the disturbance.  
-                      
-                      nc%cmort = nan     ! The mortality diagnostics are set to nan 
-                                         ! because the cohort should dissappear
-                      nc%hmort = nan
-                      nc%bmort = nan
-                      nc%frmort = nan
-                      nc%smort = nan
-                      nc%asmort = nan
-                      nc%lmort_direct     = nan
-                      nc%lmort_collateral = nan
-                      nc%lmort_infra      = nan
-                      nc%l_degrad         = nan
-                      
-                   else
-                      ! small trees 
-                      if( prt_params%woody(currentCohort%pft) == itrue)then
-                         
-                         
-                         ! Survivorship of undestory woody plants.  Two step process.
-                         ! Step 1:  Reduce current number of plants to reflect the 
-                         !          change in area.
-                         !          The number density per square are doesn't change, 
-                         !          but since the patch is smaller and cohort counts 
-                         !          are absolute, reduce this number.
-
-                         nc%n = currentCohort%n * patch_site_areadis/currentPatch%area
-                         
-                         ! because the mortality rate due to impact for the cohorts which 
-                         ! had been in the understory and are now in the newly-
-                         ! disturbed patch is very high, passing the imort directly to history 
-                         ! results in large numerical errors, on account of the sharply 
-                         ! reduced number densities.  so instead pass this info via a 
-                         ! site-level diagnostic variable before reducing the number density.
-
-                         currentSite%imort_rate(currentCohort%size_class, currentCohort%pft) = &
-                              currentSite%imort_rate(currentCohort%size_class, currentCohort%pft) + &
-                              nc%n * ED_val_understorey_death / hlm_freq_day
-
-                         currentSite%imort_crownarea = currentSite%imort_crownarea + &
-                              currentCohort%c_area * ED_val_understorey_death / hlm_freq_day
-                         
-                         currentSite%imort_carbonflux(currentCohort%pft) = &
-                              currentSite%imort_carbonflux(currentCohort%pft) + &
-                              (nc%n * ED_val_understorey_death / hlm_freq_day ) * &
-                              total_c * g_per_kg * days_per_sec * years_per_day * ha_per_m2
-
-                         if (hlm_use_tree_damage .eq. itrue) then
-
-                            currentSite%imort_rate_damage(currentCohort%crowndamage, &
-                                 currentCohort%size_class, currentCohort%pft) = &
-                                 currentSite%imort_rate_damage(currentCohort%crowndamage,&
-                                 currentCohort%size_class, currentCohort%pft) + &
-                                 nc%n * ED_val_understorey_death / hlm_freq_day
-
-                            currentSite%imort_cflux_damage(currentCohort%crowndamage, currentCohort%size_class) = &
-                                 currentSite%imort_cflux_damage(currentCohort%crowndamage, currentCohort%size_class) + &
-                                 (nc%n * ED_val_understorey_death / hlm_freq_day ) * &
-                                 total_c * g_per_kg * days_per_sec * years_per_day * ha_per_m2
-
-                         end if
-                         
-                         
-                         ! Step 2:  Apply survivor ship function based on the understory death fraction
-                         ! remaining of understory plants of those that are knocked over 
-                         ! by the overstorey trees dying...  
-                         nc%n = nc%n * (1.0_r8 - ED_val_understorey_death)
-                         
-                         ! since the donor patch split and sent a fraction of its members
-                         ! to the new patch and a fraction to be preserved in itself,
-                         ! when reporting diagnostic rates, we must carry over the mortality rates from
-                         ! the donor that were applied before the patch split.  Remember this is only
-                         ! for diagnostics.  But think of it this way, the rates are weighted by 
-                         ! number density in EDCLMLink, and the number density of this new patch is donated
-                         ! so with the number density must come the effective mortality rates.
-                         
-                         nc%cmort            = currentCohort%cmort
-                         nc%hmort            = currentCohort%hmort
-                         nc%bmort            = currentCohort%bmort
-                         nc%frmort           = currentCohort%frmort
-                         nc%smort            = currentCohort%smort
-                         nc%asmort           = currentCohort%asmort
-                         nc%dmort            = currentCohort%dmort
-                         nc%dgmort           = currentCohort%dgmort
-                         nc%lmort_direct     = currentCohort%lmort_direct
-                         nc%lmort_collateral = currentCohort%lmort_collateral
-                         nc%lmort_infra      = currentCohort%lmort_infra
-                         
-                         ! understory trees that might potentially be knocked over in the disturbance. 
-                         ! The existing (donor) patch should not have any impact mortality, it should
-                         ! only lose cohorts due to the decrease in area.  This is not mortality.
-                         ! Besides, the current and newly created patch sum to unity                      
-                         
-                         currentCohort%n = currentCohort%n * (1._r8 -  patch_site_areadis/currentPatch%area)
-                         
-                      else 
-                         ! grass is not killed by mortality disturbance events. Just move it into the new patch area. 
-                         ! Just split the grass into the existing and new patch structures
-                         nc%n = currentCohort%n * patch_site_areadis/currentPatch%area
-                         
-                         ! Those remaining in the existing
-                         currentCohort%n = currentCohort%n * (1._r8 - patch_site_areadis/currentPatch%area)
-                         
-                         nc%cmort            = currentCohort%cmort
-                         nc%hmort            = currentCohort%hmort
-                         nc%bmort            = currentCohort%bmort
-                         nc%frmort           = currentCohort%frmort
-                         nc%smort            = currentCohort%smort
-                         nc%asmort           = currentCohort%asmort
-                         nc%dmort            = currentCohort%dmort
-                         nc%dgmort           = currentCohort%dgmort
-                         nc%lmort_direct    = currentCohort%lmort_direct
-                         nc%lmort_collateral = currentCohort%lmort_collateral
-                         nc%lmort_infra      = currentCohort%lmort_infra
-                         
-                      endif
-                   endif
-                   
-                   ! Fire is the dominant disturbance 
-                elseif (currentPatch%disturbance_mode .eq. dtype_ifire ) then
-                   
-                   ! Number of members in the new patch, before we impose fire survivorship
-                   nc%n = currentCohort%n * patch_site_areadis/currentPatch%area
-                   
-                   ! loss of individuals from source patch due to area shrinking
-                   currentCohort%n = currentCohort%n * (1._r8 - patch_site_areadis/currentPatch%area)
-                   
-                   levcan = currentCohort%canopy_layer 
-                   
-                   if(levcan==ican_upper) then
-                      
-                      ! before changing number densities, track total rate of trees that died 
-                      ! due to fire, as well as from each fire mortality term
-                      currentSite%fmort_rate_canopy(currentCohort%size_class, currentCohort%pft) = &
-                           currentSite%fmort_rate_canopy(currentCohort%size_class, currentCohort%pft) + &
-                           nc%n * currentCohort%fire_mort / hlm_freq_day
-                      
-                      currentSite%fmort_carbonflux_canopy(currentCohort%pft) = &
-                           currentSite%fmort_carbonflux_canopy(currentCohort%pft) + &
-                           (nc%n * currentCohort%fire_mort) * &
-                           total_c * g_per_kg * days_per_sec * ha_per_m2
-
-                      currentSite%fmort_crownarea_canopy = currentSite%fmort_crownarea_canopy + &
-                           currentCohort%c_area * currentCohort%fire_mort / hlm_freq_day
-                      
-                   else
-                      currentSite%fmort_rate_ustory(currentCohort%size_class, currentCohort%pft) = &
-                           currentSite%fmort_rate_ustory(currentCohort%size_class, currentCohort%pft) + &
-                           nc%n * currentCohort%fire_mort / hlm_freq_day
-                      
-                      currentSite%fmort_carbonflux_ustory(currentCohort%pft) = &
-                           currentSite%fmort_carbonflux_ustory(currentCohort%pft) + &
-                           (nc%n * currentCohort%fire_mort) * &
-                           total_c * g_per_kg * days_per_sec * ha_per_m2
-
-                      currentSite%fmort_crownarea_ustory = currentSite%fmort_crownarea_ustory + &
-                           currentCohort%c_area * currentCohort%fire_mort / hlm_freq_day
-                   end if
-                   
-                   ! also track fire damage mortality and cflux along size x damage axis
-                   if(hlm_use_tree_damage .eq. itrue) then
-                      if(levcan==ican_upper) then
-                         currentSite%fmort_rate_canopy_damage(currentCohort%crowndamage, currentCohort%size_class, &
-                              currentCohort%pft) = &
-                              currentSite%fmort_rate_canopy_damage(currentCohort%crowndamage, currentCohort%size_class,&
-                              currentCohort%pft) +  nc%n * currentCohort%fire_mort / hlm_freq_day
-
-                         currentSite%fmort_cflux_canopy_damage(currentCohort%crowndamage, currentCohort%size_class) = &
-                              currentSite%fmort_cflux_canopy_damage(currentCohort%crowndamage, currentCohort%size_class) + &
-                              (nc%n * currentCohort%fire_mort) * &
-                              total_c * g_per_kg * days_per_sec * ha_per_m2
-                      else
-                         currentSite%fmort_rate_ustory_damage(currentCohort%crowndamage, currentCohort%size_class, &
-                              currentCohort%pft) = &
-                              currentSite%fmort_rate_ustory_damage(currentCohort%crowndamage, currentCohort%size_class, &
-                              currentCohort%pft) +   nc%n * currentCohort%fire_mort / hlm_freq_day
-
-                         currentSite%fmort_cflux_ustory_damage(currentCohort%crowndamage, currentCohort%size_class) = &
-                              currentSite%fmort_cflux_ustory_damage(currentCohort%crowndamage, currentCohort%size_class) + &
-                              (nc%n * currentCohort%fire_mort) * &
-                              total_c * g_per_kg * days_per_sec * ha_per_m2
-                      end if
-                   end if
-                   
-                   currentSite%fmort_rate_cambial(currentCohort%size_class, currentCohort%pft) = &
-                        currentSite%fmort_rate_cambial(currentCohort%size_class, currentCohort%pft) + &
-                        nc%n * currentCohort%cambial_mort / hlm_freq_day
-                   currentSite%fmort_rate_crown(currentCohort%size_class, currentCohort%pft) = &
-                        currentSite%fmort_rate_crown(currentCohort%size_class, currentCohort%pft) + &
-                        nc%n * currentCohort%crownfire_mort / hlm_freq_day
-                   
-                   ! loss of individual from fire in new patch.
-                   nc%n = nc%n * (1.0_r8 - currentCohort%fire_mort) 
-                   
-                   nc%cmort            = currentCohort%cmort
-                   nc%hmort            = currentCohort%hmort
-                   nc%bmort            = currentCohort%bmort
-                   nc%frmort           = currentCohort%frmort
-                   nc%smort            = currentCohort%smort
-                   nc%asmort           = currentCohort%asmort
-                   nc%dgmort           = currentCohort%dgmort
-                   nc%dmort            = currentCohort%dmort
-                   nc%lmort_direct     = currentCohort%lmort_direct
-                   nc%lmort_collateral = currentCohort%lmort_collateral
-                   nc%lmort_infra      = currentCohort%lmort_infra
-
-
-                   ! Some of of the leaf mass from living plants has been
-                   ! burned off.  Here, we remove that mass, and
-                   ! tally it in the flux we sent to the atmosphere
-                   
-                   if(prt_params%woody(currentCohort%pft) == itrue)then
-                       leaf_burn_frac = currentCohort%fraction_crown_burned
-                   else
-=======
                       ! for the case where the donating patch is secondary forest, if
                       ! the current disturbance from this patch is non-anthropogenic,
                       ! we need to average in the time-since-anthropogenic-disturbance
                       ! from the donor patch into that of the receiver patch
                       if ( currentPatch%anthro_disturbance_label .eq. secondaryforest .and. &
                            (i_disturbance_type .ne. dtype_ilog) ) then
->>>>>>> 12ce31cf
 
                          new_patch%age_since_anthro_disturbance = new_patch%age_since_anthro_disturbance + &
                               currentPatch%age_since_anthro_disturbance * (patch_site_areadis / site_areadis_secondary)
@@ -971,102 +603,6 @@
 
                       call TransLitterNewPatch( currentSite, currentPatch, new_patch, patch_site_areadis)
 
-<<<<<<< HEAD
-               ! Logging is the dominant disturbance  
-               elseif (currentPatch%disturbance_mode .eq. dtype_ilog ) then
-                   
-                   ! If this cohort is in the upper canopy. It generated 
-                   if(currentCohort%canopy_layer == 1)then
-                      
-                      ! calculate the survivorship of disturbed trees because non-harvested
-                      nc%n = currentCohort%n * currentCohort%l_degrad
-                      ! nc%n            = (currentCohort%l_degrad / (currentCohort%l_degrad + &
-                      !      currentCohort%lmort_direct + currentCohort%lmort_collateral +
-                      !   currentCohort%lmort_infra) ) * &
-                      !      currentCohort%n * patch_site_areadis/currentPatch%area
-                      
-                      ! Reduce counts in the existing/donor patch according to the logging rate
-                      currentCohort%n = currentCohort%n * &
-                            (1.0_r8 - min(1.0_r8,(currentCohort%lmort_direct +    &
-                            currentCohort%lmort_collateral + &
-                            currentCohort%lmort_infra + currentCohort%l_degrad)))
-
-                      nc%cmort            = currentCohort%cmort
-                      nc%hmort            = currentCohort%hmort
-                      nc%bmort            = currentCohort%bmort
-                      nc%frmort           = currentCohort%frmort
-                      nc%smort            = currentCohort%smort
-                      nc%asmort           = currentCohort%asmort
-                      nc%dgmort           = currentCohort%dgmort
-                      nc%dmort            = currentCohort%dmort
-
-                      ! since these are the ones that weren't logged, 
-                      ! set the logging mortality rates as zero
-                      nc%lmort_direct     = 0._r8
-                      nc%lmort_collateral = 0._r8
-                      nc%lmort_infra      = 0._r8
-                      
-                   else
-                      
-                      ! WHat to do with cohorts in the understory of a logging generated
-                      ! disturbance patch?
-                      
-                      if(prt_params%woody(currentCohort%pft) == itrue)then
-                         
-                         
-                         ! Survivorship of undestory woody plants.  Two step process.
-                         ! Step 1:  Reduce current number of plants to reflect the 
-                         !          change in area.
-                         !          The number density per square are doesn't change,
-                         !          but since the patch is smaller
-                         !          and cohort counts are absolute, reduce this number.
-                         nc%n = currentCohort%n * patch_site_areadis/currentPatch%area
-                         
-                         ! because the mortality rate due to impact for the cohorts which had 
-                         ! been in the understory and are now in the newly-
-                         ! disturbed patch is very high, passing the imort directly to 
-                         ! history results in large numerical errors, on account
-                         ! of the sharply reduced number densities.  so instead pass this info 
-                         ! via a site-level diagnostic variable before reducing 
-                         ! the number density.
-                         currentSite%imort_rate(currentCohort%size_class, currentCohort%pft) = &
-                              currentSite%imort_rate(currentCohort%size_class, currentCohort%pft) + &
-                              nc%n * currentPatch%fract_ldist_not_harvested * &
-                              logging_coll_under_frac / hlm_freq_day
-
-                         currentSite%imort_carbonflux(currentCohort%pft) = &
-                              currentSite%imort_carbonflux(currentCohort%pft) + &
-                              (nc%n * currentPatch%fract_ldist_not_harvested * &
-                              logging_coll_under_frac/ hlm_freq_day ) * &
-                              total_c * g_per_kg * days_per_sec * years_per_day * ha_per_m2
-                         
-                         
-                         ! Step 2:  Apply survivor ship function based on the understory death fraction
-                         
-                         ! remaining of understory plants of those that are knocked 
-                         ! over by the overstorey trees dying...  
-                         ! LOGGING SURVIVORSHIP OF UNDERSTORY PLANTS IS SET AS A NEW PARAMETER 
-                         ! in the fatesparameter files 
-                         nc%n = nc%n * (1.0_r8 - &
-                              (1.0_r8-currentPatch%fract_ldist_not_harvested) * logging_coll_under_frac)
-                         
-                         ! Step 3: Reduce the number count of cohorts in the 
-                         !         original/donor/non-disturbed patch to reflect the area change
-                         currentCohort%n = currentCohort%n * (1._r8 -  patch_site_areadis/currentPatch%area)
-                         
-                         nc%cmort            = currentCohort%cmort
-                         nc%hmort            = currentCohort%hmort
-                         nc%bmort            = currentCohort%bmort
-                         nc%frmort           = currentCohort%frmort
-                         nc%smort            = currentCohort%smort
-                         nc%asmort           = currentCohort%asmort
-                         nc%dgmort           = currentCohort%dgmort
-                         nc%dmort            = currentCohort%dmort
-                         nc%lmort_direct     = currentCohort%lmort_direct
-                         nc%lmort_collateral = currentCohort%lmort_collateral
-                         nc%lmort_infra      = currentCohort%lmort_infra
-                         
-=======
                       ! Transfer in litter fluxes from plants in various contexts of death and destruction
 
                       if(i_disturbance_type .eq. dtype_ilog) then
@@ -1075,7 +611,6 @@
                       elseif(i_disturbance_type .eq. dtype_ifire) then
                          call fire_litter_fluxes(currentSite, currentPatch, &
                               new_patch, patch_site_areadis,bc_in)
->>>>>>> 12ce31cf
                       else
                          call mortality_litter_fluxes(currentSite, currentPatch, &
                               new_patch, patch_site_areadis,bc_in)
@@ -1154,6 +689,7 @@
                                nc%frmort = nan
                                nc%smort = nan
                                nc%asmort = nan
+                               nc%dgmort = nan
                                nc%lmort_direct     = nan
                                nc%lmort_collateral = nan
                                nc%lmort_infra      = nan
@@ -1209,6 +745,7 @@
                                   nc%frmort           = currentCohort%frmort
                                   nc%smort            = currentCohort%smort
                                   nc%asmort           = currentCohort%asmort
+                                  nc%dgmort           = currentCohort%dgmort
                                   nc%dmort            = currentCohort%dmort
                                   nc%lmort_direct     = currentCohort%lmort_direct
                                   nc%lmort_collateral = currentCohort%lmort_collateral
@@ -1235,6 +772,7 @@
                                   nc%frmort           = currentCohort%frmort
                                   nc%smort            = currentCohort%smort
                                   nc%asmort           = currentCohort%asmort
+                                  nc%dgmort           = currentCohort%dgmort
                                   nc%dmort            = currentCohort%dmort
                                   nc%lmort_direct    = currentCohort%lmort_direct
                                   nc%lmort_collateral = currentCohort%lmort_collateral
@@ -1294,6 +832,7 @@
                             nc%frmort           = currentCohort%frmort
                             nc%smort            = currentCohort%smort
                             nc%asmort           = currentCohort%asmort
+                            nc%dgmort           = currentCohort%dgmort
                             nc%dmort            = currentCohort%dmort
                             nc%lmort_direct     = currentCohort%lmort_direct
                             nc%lmort_collateral = currentCohort%lmort_collateral
@@ -1369,6 +908,7 @@
                                nc%frmort           = currentCohort%frmort
                                nc%smort            = currentCohort%smort
                                nc%asmort           = currentCohort%asmort
+                               nc%dgmort           = currentCohort%dgmort
                                nc%dmort            = currentCohort%dmort
 
                                ! since these are the ones that weren't logged,
@@ -1431,6 +971,7 @@
                                   nc%frmort           = currentCohort%frmort
                                   nc%smort            = currentCohort%smort
                                   nc%asmort           = currentCohort%asmort
+                                  nc%dgmort           = currentCohort%dgmort
                                   nc%dmort            = currentCohort%dmort
                                   nc%lmort_direct     = currentCohort%lmort_direct
                                   nc%lmort_collateral = currentCohort%lmort_collateral
@@ -1453,6 +994,7 @@
                                   nc%frmort           = currentCohort%frmort
                                   nc%smort            = currentCohort%smort
                                   nc%asmort           = currentCohort%asmort
+                                  nc%dgmort           = currentCohort%dgmort
                                   nc%dmort            = currentCohort%dmort
                                   nc%lmort_direct     = currentCohort%lmort_direct
                                   nc%lmort_collateral = currentCohort%lmort_collateral
