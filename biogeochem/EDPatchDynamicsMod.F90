module EDPatchDynamicsMod

  ! ============================================================================
  ! Controls formation, creation, fusing and termination of patch level processes. 
  ! ============================================================================
  use FatesGlobals         , only : fates_log
  use FatesGlobals         , only : FatesWarn,N2S,A2S
  use FatesInterfaceTypesMod    , only : hlm_freq_day
  use EDPftvarcon          , only : EDPftvarcon_inst
  use EDPftvarcon          , only : GetDecompyFrac
  use PRTParametersMod      , only : prt_params
  use EDCohortDynamicsMod  , only : fuse_cohorts, sort_cohorts, insert_cohort
  use EDCohortDynamicsMod  , only : DeallocateCohort
  use EDTypesMod           , only : area_site => area
  use ChecksBalancesMod    , only : PatchMassStock
  use FatesLitterMod       , only : ncwd
  use FatesLitterMod       , only : ndcmpy
  use FatesLitterMod       , only : litter_type
  use EDTypesMod           , only : homogenize_seed_pfts
  use EDTypesMod           , only : n_dbh_bins, area, patchfusion_dbhbin_loweredges
  use EDtypesMod           , only : force_patchfuse_min_biomass
  use EDTypesMod           , only : ed_site_type, ed_patch_type, ed_cohort_type
  use EDTypesMod           , only : site_massbal_type
  use EDTypesMod           , only : site_fluxdiags_type
  use EDTypesMod           , only : min_patch_area
  use EDTypesMod           , only : min_patch_area_forced
  use EDTypesMod           , only : nclmax
  use EDTypesMod           , only : maxpft
  use EDTypesMod           , only : dtype_ifall
  use EDTypesMod           , only : dtype_ilog
  use EDTypesMod           , only : dtype_ifire
  use EDTypesMod           , only : ican_upper
  use PRTGenericMod        , only : num_elements
  use PRTGenericMod        , only : element_list
  use EDTypesMod           , only : lg_sf
  use EDTypesMod           , only : dl_sf
  use EDTypesMod           , only : dump_patch
  use EDTypesMod           , only : N_DIST_TYPES
  use EDTypesMod           , only : AREA_INV
  use FatesConstantsMod    , only : rsnbl_math_prec
  use FatesConstantsMod    , only : fates_tiny
  use FatesInterfaceTypesMod    , only : hlm_use_planthydro
  use FatesInterfaceTypesMod    , only : hlm_numSWb
  use FatesInterfaceTypesMod    , only : bc_in_type
  use FatesInterfaceTypesMod    , only : hlm_days_per_year
  use FatesInterfaceTypesMod    , only : numpft
  use FatesInterfaceTypesMod    , only : hlm_stepsize
  use FatesInterfaceTypesMod    , only : hlm_use_sp
  use FatesInterfaceTypesMod    , only : hlm_use_nocomp
  use FatesInterfaceTypesMod    , only : hlm_use_fixed_biogeog
  use FatesGlobals         , only : endrun => fates_endrun
  use FatesConstantsMod    , only : r8 => fates_r8
  use FatesConstantsMod    , only : itrue, ifalse
  use FatesConstantsMod    , only : t_water_freeze_k_1atm
  use FatesPlantHydraulicsMod, only : InitHydrCohort
  use FatesPlantHydraulicsMod, only : AccumulateMortalityWaterStorage
  use FatesPlantHydraulicsMod, only : DeallocateHydrCohort
  use EDLoggingMortalityMod, only : logging_litter_fluxes 
  use EDLoggingMortalityMod, only : logging_time
  use EDLoggingMortalityMod, only : get_harvest_rate_area
  use EDParamsMod          , only : fates_mortality_disturbance_fraction
  use FatesAllometryMod    , only : carea_allom
  use FatesAllometryMod    , only : set_root_fraction
  use FatesConstantsMod    , only : g_per_kg
  use FatesConstantsMod    , only : ha_per_m2
  use FatesConstantsMod    , only : days_per_sec
  use FatesConstantsMod    , only : years_per_day
  use FatesConstantsMod    , only : nearzero
  use FatesConstantsMod    , only : primaryforest, secondaryforest
  use FatesConstantsMod    , only : n_anthro_disturbance_categories
  use FatesConstantsMod    , only : fates_unset_r8
  use FatesConstantsMod    , only : fates_unset_int
  use EDCohortDynamicsMod  , only : InitPRTObject
  use EDCohortDynamicsMod  , only : InitPRTBoundaryConditions
  use ChecksBalancesMod,      only : SiteMassStock
  use PRTGenericMod,          only : all_carbon_elements
  use PRTGenericMod,          only : carbon12_element
  use PRTGenericMod,          only : leaf_organ
  use PRTGenericMod,          only : fnrt_organ
  use PRTGenericMod,          only : sapw_organ
  use PRTGenericMod,          only : store_organ
  use PRTGenericMod,          only : repro_organ
  use PRTGenericMod,          only : struct_organ
  use PRTLossFluxesMod,       only : PRTBurnLosses
  use FatesInterfaceTypesMod,      only : hlm_parteh_mode
  use PRTGenericMod,          only : prt_carbon_allom_hyp   
  use PRTGenericMod,          only : prt_cnp_flex_allom_hyp
  use SFParamsMod,            only : SF_VAL_CWD_FRAC
  use EDParamsMod,            only : logging_event_code
  use EDParamsMod,            only : logging_export_frac
  use EDParamsMod,            only : maxpatch_primary
  use EDParamsMod,            only : maxpatch_secondary
  use EDParamsMod,            only : maxpatch_total
  use FatesRunningMeanMod,    only : ema_24hr, fixed_24hr, ema_lpa
  
  ! CIME globals
  use shr_infnan_mod       , only : nan => shr_infnan_nan, assignment(=)
  use shr_log_mod          , only : errMsg => shr_log_errMsg
  
  !
  implicit none
  private
  !
  public :: create_patch
  public :: spawn_patches
  public :: zero_patch
  public :: fuse_patches
  public :: terminate_patches
  public :: patch_pft_size_profile
  public :: disturbance_rates
  public :: check_patch_area
  public :: set_patchno
  private:: fuse_2_patches
  public :: get_frac_site_primary

  character(len=*), parameter, private :: sourcefile = &
        __FILE__

  logical, parameter :: debug = .false.

  ! When creating new patches from other patches, we need to send some of the
  ! litter from the old patch to the new patch.  Likewise, when plants die
  ! from the disturbance, we need to send some amount from the old patch to
  ! the new patch.  If the plant matter falls straight down, then that
  ! would make a case for all of the litter going to the new patch. 
  ! This would be localization=1
  ! But if we think some of the plant matter drifts, or a tall tree lands
  ! outside of its gap, or are afraid of newly formed patches having 
  ! too much burnable material, then we drop the localization from 1 down
  ! a notch.
  ! Note that in all cases, a localization of 0, suggests that litter
  ! is dispensed randomly in space among the area of the new and old
  ! patch combined. A localization of 1 suggests that
  ! all litter is sent to the new patch.

  real(r8), parameter :: existing_litt_localization = 1.0_r8
  real(r8), parameter :: treefall_localization = 0.0_r8
  real(r8), parameter :: burn_localization = 0.0_r8

  character(len=512) :: msg  ! Message string for warnings and logging
  
  ! 10/30/09: Created by Rosie Fisher
  ! ============================================================================

contains

  ! ============================================================================
  subroutine disturbance_rates( site_in, bc_in)
    !
    ! !DESCRIPTION:
    ! Calculates the fire and mortality related disturbance rates for each patch,
    ! and then determines which is the larger at the patch scale (for now, there an only
    ! be one disturbance type for each timestep.  
    ! all disturbance rates here are per daily timestep. 
    
    ! 2016-2017
    ! Modify to add logging disturbance

    ! !USES:
    use EDMortalityFunctionsMod , only : mortality_rates
    ! loging flux
    use EDLoggingMortalityMod , only : LoggingMortality_frac

  
    ! !ARGUMENTS:
    type(ed_site_type) , intent(inout), target :: site_in
    type(bc_in_type) , intent(in) :: bc_in
    !
    ! !LOCAL VARIABLES:
    type (ed_patch_type) , pointer :: currentPatch
    type (ed_cohort_type), pointer :: currentCohort

    real(r8) :: cmort
    real(r8) :: bmort
    real(r8) :: hmort
    real(r8) :: frmort
    real(r8) :: smort
    real(r8) :: asmort

    real(r8) :: lmort_direct
    real(r8) :: lmort_collateral
    real(r8) :: lmort_infra
    real(r8) :: l_degrad         ! fraction of trees that are not killed but suffer from forest 
                                 ! degradation (i.e. they are moved to newly-anthro-disturbed 
                                 ! secondary forest patch)
    real(r8) :: dist_rate_ldist_notharvested
    integer  :: threshold_sizeclass
    integer  :: i_dist
    real(r8) :: frac_site_primary
    real(r8) :: harvest_rate
    real(r8) :: tempsum

    !----------------------------------------------------------------------------------------------
    ! Calculate Mortality Rates (these were previously calculated during growth derivatives)
    ! And the same rates in understory plants have already been applied to %dndt
    !----------------------------------------------------------------------------------------------
    
    ! first calculate the fractino of the site that is primary land
    call get_frac_site_primary(site_in, frac_site_primary)
 
    currentPatch => site_in%oldest_patch
    do while (associated(currentPatch))   

       currentCohort => currentPatch%shortest
       do while(associated(currentCohort))        
          ! Mortality for trees in the understorey.
          currentCohort%patchptr => currentPatch

          call mortality_rates(currentCohort,bc_in,cmort,hmort,bmort,frmort,smort,asmort)
          currentCohort%dmort  = cmort+hmort+bmort+frmort+smort+asmort
          call carea_allom(currentCohort%dbh,currentCohort%n,site_in%spread,currentCohort%pft, &
               currentCohort%c_area)

          ! Initialize diagnostic mortality rates
          currentCohort%cmort = cmort
          currentCohort%bmort = bmort
          currentCohort%hmort = hmort
          currentCohort%frmort = frmort
          currentCohort%smort = smort
          currentCohort%asmort = asmort

          call LoggingMortality_frac(currentCohort%pft, currentCohort%dbh, currentCohort%canopy_layer, &
                lmort_direct,lmort_collateral,lmort_infra,l_degrad,&
                bc_in%hlm_harvest_rates, &
                bc_in%hlm_harvest_catnames, &
                bc_in%hlm_harvest_units, &
                currentPatch%anthro_disturbance_label, &
                currentPatch%age_since_anthro_disturbance, &
                frac_site_primary)
         
          currentCohort%lmort_direct     = lmort_direct
          currentCohort%lmort_collateral = lmort_collateral
          currentCohort%lmort_infra      = lmort_infra
          currentCohort%l_degrad         = l_degrad

          currentCohort => currentCohort%taller
       end do
       currentPatch => currentPatch%younger
    end do

    ! ---------------------------------------------------------------------------------------------
    ! Calculate Disturbance Rates based on the mortality rates just calculated
    ! ---------------------------------------------------------------------------------------------

    ! zero the diagnostic disturbance rate fields
    site_in%potential_disturbance_rates(1:N_DIST_TYPES) = 0._r8

    ! Recalculate total canopy area prior to resolving the disturbance
    currentPatch => site_in%oldest_patch
    do while (associated(currentPatch))
       currentPatch%total_canopy_area = 0._r8
       currentCohort => currentPatch%shortest
       do while(associated(currentCohort))   
          if(currentCohort%canopy_layer==1)then
             currentPatch%total_canopy_area = currentPatch%total_canopy_area + currentCohort%c_area
          end if
          currentCohort => currentCohort%taller
       end do
       currentPatch => currentPatch%younger
    end do

    currentPatch => site_in%oldest_patch
    do while (associated(currentPatch))   
       
       currentPatch%disturbance_rates(dtype_ifall) = 0.0_r8
       currentPatch%disturbance_rates(dtype_ilog)  = 0.0_r8
       currentPatch%disturbance_rates(dtype_ifire) = 0.0_r8

       dist_rate_ldist_notharvested = 0.0_r8
       
       currentCohort => currentPatch%shortest
       do while(associated(currentCohort))   

          if(currentCohort%canopy_layer == 1)then

             ! Treefall Disturbance Rate
             currentPatch%disturbance_rates(dtype_ifall) = currentPatch%disturbance_rates(dtype_ifall) + &
                  fates_mortality_disturbance_fraction * &
                  min(1.0_r8,currentCohort%dmort)*hlm_freq_day*currentCohort%c_area/currentPatch%area

             ! Logging Disturbance Rate
             currentPatch%disturbance_rates(dtype_ilog) = currentPatch%disturbance_rates(dtype_ilog) + &
                   min(1.0_r8, currentCohort%lmort_direct +                          & 
                               currentCohort%lmort_collateral +                      &
                               currentCohort%lmort_infra +                           &
                               currentCohort%l_degrad ) *                            &
                               currentCohort%c_area/currentPatch%area
             
             ! Non-harvested part of the logging disturbance rate
             dist_rate_ldist_notharvested = dist_rate_ldist_notharvested + currentCohort%l_degrad * &
                  currentCohort%c_area/currentPatch%area
             
          endif
          currentCohort => currentCohort%taller
       enddo !currentCohort

       ! for non-closed-canopy areas subject to logging, add an additional increment of area disturbed
       ! equivalent to the fradction logged to account for transfer of interstitial ground area to new secondary lands
       if ( logging_time .and. &
            (currentPatch%area - currentPatch%total_canopy_area) .gt. fates_tiny ) then
          ! The canopy is NOT closed. 

          call get_harvest_rate_area (currentPatch%anthro_disturbance_label, bc_in%hlm_harvest_catnames, &
               bc_in%hlm_harvest_rates, frac_site_primary, currentPatch%age_since_anthro_disturbance, harvest_rate)

          currentPatch%disturbance_rates(dtype_ilog) = currentPatch%disturbance_rates(dtype_ilog) + &
               (currentPatch%area - currentPatch%total_canopy_area) * harvest_rate / currentPatch%area

          ! Non-harvested part of the logging disturbance rate
          dist_rate_ldist_notharvested = dist_rate_ldist_notharvested + &
               (currentPatch%area - currentPatch%total_canopy_area) * harvest_rate / currentPatch%area
       endif

       ! fraction of the logging disturbance rate that is non-harvested
       if (currentPatch%disturbance_rates(dtype_ilog) .gt. nearzero) then
          currentPatch%fract_ldist_not_harvested = dist_rate_ldist_notharvested / &
               currentPatch%disturbance_rates(dtype_ilog)
       endif

       ! Fire Disturbance Rate
       currentPatch%disturbance_rates(dtype_ifire) = currentPatch%frac_burnt

       ! calculate a disgnostic sum of disturbance rates for different classes of disturbance across all patches in this site. 
       do i_dist = 1,N_DIST_TYPES
          site_in%potential_disturbance_rates(i_dist) = site_in%potential_disturbance_rates(i_dist) + &
               currentPatch%disturbance_rates(i_dist) * currentPatch%area * AREA_INV
       end do

       ! Fires can't burn the whole patch, as this causes /0 errors. 
       if (currentPatch%disturbance_rates(dtype_ifire) > 0.98_r8)then
          msg = 'very high fire areas'//trim(A2S(currentPatch%disturbance_rates(:)))//trim(N2S(currentPatch%frac_burnt))
          call FatesWarn(msg,index=2)
       endif

       ! if the sum of all disturbance rates is such that they will exceed total patch area on this day, then reduce them all proportionally.
       if ( sum(currentPatch%disturbance_rates(:)) .gt. 1.0_r8 ) then
          tempsum = sum(currentPatch%disturbance_rates(:))
          do i_dist = 1,N_DIST_TYPES
             currentPatch%disturbance_rates(i_dist) = currentPatch%disturbance_rates(i_dist) / tempsum
          end do
       endif

       currentPatch => currentPatch%younger

    enddo !patch loop 

  end subroutine disturbance_rates

    ! ============================================================================

  subroutine spawn_patches( currentSite, bc_in)
    !
    ! !DESCRIPTION:
    ! In this subroutine, the following happens
    ! 1) the total area disturbed is calculated
    ! 2) a new patch is created
    ! 3) properties are averaged
    ! 4) litter fluxes from fire and mortality are added 
    ! 5) For mortality, plants in existing patch canopy are killed. 
    ! 6) For mortality, Plants in new and existing understorey are killed
    ! 7) For fire, burned plants are killed, and unburned plants are added to new patch. 
    ! 8) New cohorts are added to new patch and sorted. 
    ! 9) New patch is added into linked list
    ! 10) Area checked, and patchno recalculated. 
    !
    ! !USES:
    
    use EDParamsMod         , only : ED_val_understorey_death, logging_coll_under_frac
    use EDCohortDynamicsMod , only : zero_cohort, copy_cohort, terminate_cohorts
    use FatesConstantsMod   , only : rsnbl_math_prec

    !
    ! !ARGUMENTS:
    type (ed_site_type), intent(inout), target :: currentSite
    type (bc_in_type), intent(in)              :: bc_in
    !
    ! !LOCAL VARIABLES:
    type (ed_patch_type) , pointer :: new_patch
    type (ed_patch_type) , pointer :: new_patch_primary
    type (ed_patch_type) , pointer :: new_patch_secondary
    type (ed_patch_type) , pointer :: currentPatch
    type (ed_cohort_type), pointer :: currentCohort
    type (ed_cohort_type), pointer :: nc
    type (ed_cohort_type), pointer :: storesmallcohort
    type (ed_cohort_type), pointer :: storebigcohort
    real(r8) :: site_areadis_primary         ! total area disturbed (to primary forest) in m2 per site per day
    real(r8) :: site_areadis_secondary       ! total area disturbed (to secondary forest) in m2 per site per day    
    real(r8) :: patch_site_areadis           ! total area disturbed in m2 per patch per day
    real(r8) :: age                          ! notional age of this patch in years
    integer  :: el                           ! element loop index
    integer  :: tnull                        ! is there a tallest cohort?
    integer  :: snull                        ! is there a shortest cohort?
    integer  :: levcan                       ! canopy level
    real(r8) :: leaf_c                       ! leaf carbon [kg]
    real(r8) :: fnrt_c                       ! fineroot carbon [kg]
    real(r8) :: sapw_c                       ! sapwood carbon [kg]
    real(r8) :: store_c                      ! storage carbon [kg]
    real(r8) :: struct_c                     ! structure carbon [kg]
    real(r8) :: total_c                      ! total carbon of plant [kg]
    real(r8) :: leaf_burn_frac               ! fraction of leaves burned in fire
                                             ! for both woody and grass species
    real(r8) :: leaf_m                       ! leaf mass during partial burn calculations
    logical  :: found_youngest_primary       ! logical for finding the first primary forest patch
    integer  :: min_nocomp_pft, max_nocomp_pft, i_nocomp_pft
    integer  :: i_disturbance_type, i_dist2  ! iterators for looping over disturbance types
    real(r8) :: disturbance_rate             ! rate of disturbance being resolved [fraction of patch area / day]
    real(r8) :: oldarea                      ! old patch area prior to disturbance
    !---------------------------------------------------------------------

    storesmallcohort => null() ! storage of the smallest cohort for insertion routine
    storebigcohort   => null() ! storage of the largest cohort for insertion routine 

    if (hlm_use_nocomp .eq. itrue) then
       min_nocomp_pft = 0
       max_nocomp_pft = numpft
    else
       min_nocomp_pft = fates_unset_int
       max_nocomp_pft = fates_unset_int
    endif

    ! zero the diagnostic disturbance rate fields
    currentSite%disturbance_rates_primary_to_primary(1:N_DIST_TYPES) = 0._r8
    currentSite%disturbance_rates_primary_to_secondary(1:N_DIST_TYPES) = 0._r8
    currentSite%disturbance_rates_secondary_to_secondary(1:N_DIST_TYPES) = 0._r8

    ! in the nocomp cases, since every patch has a PFT identity, it can only receive patch area from patches
    ! that have the same identity. In order to allow this, we have this very high level loop over nocomp PFTs
    ! and only do the disturbance for any patches that have that nocomp PFT identity.
    ! If nocomp is not enabled, then this is not much of a loop, it only passes through once.
    nocomp_pft_loop: do i_nocomp_pft = min_nocomp_pft,max_nocomp_pft

       disturbance_type_loop: do i_disturbance_type = 1,N_DIST_TYPES

          ! calculate area of disturbed land, in this timestep, by summing contributions from each existing patch.
          currentPatch => currentSite%youngest_patch

          site_areadis_primary = 0.0_r8
          site_areadis_secondary = 0.0_r8

          do while(associated(currentPatch))

             cp_nocomp_matches_1_if: if ( hlm_use_nocomp .eq. ifalse .or. &
                  currentPatch%nocomp_pft_label .eq. i_nocomp_pft ) then

                disturbance_rate = currentPatch%disturbance_rates(i_disturbance_type)

                if(disturbance_rate > (1.0_r8 + rsnbl_math_prec)) then
                   write(fates_log(),*) 'patch disturbance rate > 1 ?',disturbance_rate
                   call dump_patch(currentPatch)
                   call endrun(msg=errMsg(sourcefile, __LINE__))
                end if

                ! Only create new patches that have non-negligible amount of land
                if((currentPatch%area*disturbance_rate) > nearzero ) then

                   ! figure out whether the receiver patch for disturbance from this patch will be
                   ! primary or secondary land receiver patch is primary forest only if both the
                   ! donor patch is primary forest and the current disturbance type is not logging
                   if ( currentPatch%anthro_disturbance_label .eq. primaryforest .and. &
                        (i_disturbance_type .ne. dtype_ilog) ) then

                      site_areadis_primary = site_areadis_primary + currentPatch%area * disturbance_rate

                      ! track disturbance rates to output to history
                      currentSite%disturbance_rates_primary_to_primary(i_disturbance_type) = &
                           currentSite%disturbance_rates_primary_to_primary(i_disturbance_type) + &
                           currentPatch%area * disturbance_rate * AREA_INV
                   else
                      site_areadis_secondary = site_areadis_secondary + currentPatch%area * disturbance_rate

                      ! track disturbance rates to output to history
                      if (currentPatch%anthro_disturbance_label .eq. secondaryforest) then
                         currentSite%disturbance_rates_secondary_to_secondary(i_disturbance_type) = &
                              currentSite%disturbance_rates_secondary_to_secondary(i_disturbance_type) + &
                              currentPatch%area * disturbance_rate * AREA_INV
                      else
                         currentSite%disturbance_rates_primary_to_secondary(i_disturbance_type) = &
                              currentSite%disturbance_rates_primary_to_secondary(i_disturbance_type) + &
                              currentPatch%area * disturbance_rate * AREA_INV
                      endif

                   endif

                end if

             end if cp_nocomp_matches_1_if
             currentPatch => currentPatch%older
          enddo ! end loop over patches. sum area disturbed for all patches.

          ! It is possible that no disturbance area was generated
          if ( (site_areadis_primary + site_areadis_secondary) > nearzero) then

             age = 0.0_r8

             ! create two empty patches, to absorb newly disturbed primary and secondary forest area
             ! first create patch to receive primary forest area
             if ( site_areadis_primary .gt. nearzero ) then
                allocate(new_patch_primary)

                call create_patch(currentSite, new_patch_primary, age, &
                     site_areadis_primary, primaryforest, i_nocomp_pft)

                ! Initialize the litter pools to zero, these
                ! pools will be populated by looping over the existing patches
                ! and transfering in mass
                do el=1,num_elements
                   call new_patch_primary%litter(el)%InitConditions(init_leaf_fines=0._r8, &
                        init_root_fines=0._r8, &
                        init_ag_cwd=0._r8, &
                        init_bg_cwd=0._r8, &
                        init_seed=0._r8,   &
                        init_seed_germ=0._r8)
                end do
                new_patch_primary%tallest  => null()
                new_patch_primary%shortest => null()

             endif

             ! next create patch to receive secondary forest area
             if ( site_areadis_secondary .gt. nearzero) then
                allocate(new_patch_secondary)
                call create_patch(currentSite, new_patch_secondary, age, &
                     site_areadis_secondary, secondaryforest,i_nocomp_pft)

                ! Initialize the litter pools to zero, these
                ! pools will be populated by looping over the existing patches
                ! and transfering in mass
                do el=1,num_elements
                   call new_patch_secondary%litter(el)%InitConditions(init_leaf_fines=0._r8, &
                        init_root_fines=0._r8, &
                        init_ag_cwd=0._r8, &
                        init_bg_cwd=0._r8, &
                        init_seed=0._r8,   &
                        init_seed_germ=0._r8)
                end do
                new_patch_secondary%tallest  => null()
                new_patch_secondary%shortest => null()

             endif

             ! loop round all the patches that contribute surviving indivduals and litter
             ! pools to the new patch.  We only loop the pre-existing patches, so
             ! quit the loop if the current patch is either null, or matches the
             ! two new pointers.

             currentPatch => currentSite%oldest_patch
             do while(associated(currentPatch))

                cp_nocomp_matches_2_if: if ( hlm_use_nocomp .eq. ifalse .or. &
                     currentPatch%nocomp_pft_label .eq. i_nocomp_pft ) then

                   ! This is the amount of patch area that is disturbed, and donated by the donor
                   disturbance_rate = currentPatch%disturbance_rates(i_disturbance_type)
                   patch_site_areadis = currentPatch%area * disturbance_rate


                   if ( patch_site_areadis > nearzero ) then

                      ! figure out whether the receiver patch for disturbance from this patch
                      ! will be primary or secondary land receiver patch is primary forest
                      ! only if both the donor patch is primary forest and the current
                      ! disturbance type is not logging
                      if (currentPatch%anthro_disturbance_label .eq. primaryforest .and. &
                           (i_disturbance_type .ne. dtype_ilog)) then
                         new_patch => new_patch_primary
                      else
                         new_patch => new_patch_secondary
                      endif

                      if(.not.associated(new_patch))then
                         write(fates_log(),*) 'Patch spawning has attempted to point to'
                         write(fates_log(),*) 'an un-allocated patch'
                         call endrun(msg=errMsg(sourcefile, __LINE__))
                      end if

                      ! for the case where the donating patch is secondary forest, if
                      ! the current disturbance from this patch is non-anthropogenic,
                      ! we need to average in the time-since-anthropogenic-disturbance
                      ! from the donor patch into that of the receiver patch
                      if ( currentPatch%anthro_disturbance_label .eq. secondaryforest .and. &
                           (i_disturbance_type .ne. dtype_ilog) ) then

                         new_patch%age_since_anthro_disturbance = new_patch%age_since_anthro_disturbance + &
                              currentPatch%age_since_anthro_disturbance * (patch_site_areadis / site_areadis_secondary)

                      endif


                      ! Transfer the litter existing already in the donor patch to the new patch
                      ! This call will only transfer non-burned litter to new patch
                      ! and burned litter to atmosphere. Thus it is important to zero burnt_frac_litter when
                      ! fire is not the current disturbance regime.

                      if(i_disturbance_type .ne. dtype_ifire) then
                         currentPatch%burnt_frac_litter(:) = 0._r8
                      end if

                      call TransLitterNewPatch( currentSite, currentPatch, new_patch, patch_site_areadis)

                      ! Transfer in litter fluxes from plants in various contexts of death and destruction

                      if(i_disturbance_type .eq. dtype_ilog) then
                         call logging_litter_fluxes(currentSite, currentPatch, &
                              new_patch, patch_site_areadis,bc_in)
                      elseif(i_disturbance_type .eq. dtype_ifire) then
                         call fire_litter_fluxes(currentSite, currentPatch, &
                              new_patch, patch_site_areadis,bc_in)
                      else
                         call mortality_litter_fluxes(currentSite, currentPatch, &
                              new_patch, patch_site_areadis,bc_in)
                      endif


                      ! Copy any means or timers from the original patch to the new patch
                      ! These values will inherit all info from the original patch
                      ! --------------------------------------------------------------------------
                      call new_patch%tveg24%CopyFromDonor(currentPatch%tveg24)
                      call new_patch%tveg_lpa%CopyFromDonor(currentPatch%tveg_lpa)


                      ! --------------------------------------------------------------------------
                      ! The newly formed patch from disturbance (new_patch), has now been given
                      ! some litter from dead plants and pre-existing litter from the donor patches.
                      !
                      ! Next, we loop through the cohorts in the donor patch, copy them with
                      ! area modified number density into the new-patch, and apply survivorship.
                      ! -------------------------------------------------------------------------

                      currentCohort => currentPatch%shortest
                      do while(associated(currentCohort))

                         allocate(nc)
                         if(hlm_use_planthydro.eq.itrue) call InitHydrCohort(CurrentSite,nc)

                         ! Initialize the PARTEH object and point to the
                         ! correct boundary condition fields
                         nc%prt => null()
                         call InitPRTObject(nc%prt)
                         call InitPRTBoundaryConditions(nc)

                         !  (Keeping as an example)
                         ! Allocate running mean functions
                         !allocate(nc%tveg_lpa)
                         !call nc%tveg_lpa%InitRMean(ema_lpa,init_value=new_patch%tveg_lpa%GetMean())

                         call zero_cohort(nc)

                         ! nc is the new cohort that goes in the disturbed patch (new_patch)... currentCohort
                         ! is the curent cohort that stays in the donor patch (currentPatch)
                         call copy_cohort(currentCohort, nc)

                         !this is the case as the new patch probably doesn't have a closed canopy, and
                         ! even if it does, that will be sorted out in canopy_structure.
                         nc%canopy_layer = 1
                         nc%canopy_layer_yesterday = 1._r8

                         sapw_c   = currentCohort%prt%GetState(sapw_organ, all_carbon_elements)
                         struct_c = currentCohort%prt%GetState(struct_organ, all_carbon_elements)
                         leaf_c   = currentCohort%prt%GetState(leaf_organ, all_carbon_elements)
                         fnrt_c   = currentCohort%prt%GetState(fnrt_organ, all_carbon_elements)
                         store_c  = currentCohort%prt%GetState(store_organ, all_carbon_elements)
                         total_c  = sapw_c + struct_c + leaf_c + fnrt_c + store_c

                         ! treefall mortality is the current disturbance
                         if(i_disturbance_type .eq. dtype_ifall) then

                            if(currentCohort%canopy_layer == 1)then

                               ! In the donor patch we are left with fewer trees because the area has decreased
                               ! the plant density for large trees does not actually decrease in the donor patch
                               ! because this is the part of the original patch where no trees have actually fallen
                               ! The diagnostic cmort,bmort,hmort, and frmort  rates have already been saved

                               currentCohort%n = currentCohort%n * (1.0_r8 - fates_mortality_disturbance_fraction * &
                                    min(1.0_r8,currentCohort%dmort * hlm_freq_day))

                               nc%n = 0.0_r8      ! kill all of the trees who caused the disturbance.

                               nc%cmort = nan     ! The mortality diagnostics are set to nan
                               ! because the cohort should dissappear
                               nc%hmort = nan
                               nc%bmort = nan
                               nc%frmort = nan
                               nc%smort = nan
                               nc%asmort = nan
                               nc%lmort_direct     = nan
                               nc%lmort_collateral = nan
                               nc%lmort_infra      = nan
                               nc%l_degrad         = nan

                            else
                               ! small trees
                               if( prt_params%woody(currentCohort%pft) == itrue)then


                                  ! Survivorship of undestory woody plants.  Two step process.
                                  ! Step 1:  Reduce current number of plants to reflect the
                                  !          change in area.
                                  !          The number density per square are doesn't change,
                                  !          but since the patch is smaller and cohort counts
                                  !          are absolute, reduce this number.

                                  nc%n = currentCohort%n * patch_site_areadis/currentPatch%area

                                  ! because the mortality rate due to impact for the cohorts which
                                  ! had been in the understory and are now in the newly-
                                  ! disturbed patch is very high, passing the imort directly to history
                                  ! results in large numerical errors, on account of the sharply
                                  ! reduced number densities.  so instead pass this info via a
                                  ! site-level diagnostic variable before reducing the number density.

                                  currentSite%imort_rate(currentCohort%size_class, currentCohort%pft) = &
                                       currentSite%imort_rate(currentCohort%size_class, currentCohort%pft) + &
                                       nc%n * ED_val_understorey_death / hlm_freq_day


                                  currentSite%imort_carbonflux(currentCohort%pft) = &
                                       currentSite%imort_carbonflux(currentCohort%pft) + &
                                       (nc%n * ED_val_understorey_death / hlm_freq_day ) * &
                                       total_c * g_per_kg * days_per_sec * years_per_day * ha_per_m2

                                  ! Step 2:  Apply survivor ship function based on the understory death fraction
                                  ! remaining of understory plants of those that are knocked over
                                  ! by the overstorey trees dying...
                                  nc%n = nc%n * (1.0_r8 - ED_val_understorey_death)

                                  ! since the donor patch split and sent a fraction of its members
                                  ! to the new patch and a fraction to be preserved in itself,
                                  ! when reporting diagnostic rates, we must carry over the mortality rates from
                                  ! the donor that were applied before the patch split.  Remember this is only
                                  ! for diagnostics.  But think of it this way, the rates are weighted by
                                  ! number density in EDCLMLink, and the number density of this new patch is donated
                                  ! so with the number density must come the effective mortality rates.

                                  nc%cmort            = currentCohort%cmort
                                  nc%hmort            = currentCohort%hmort
                                  nc%bmort            = currentCohort%bmort
                                  nc%frmort           = currentCohort%frmort
                                  nc%smort            = currentCohort%smort
                                  nc%asmort           = currentCohort%asmort
                                  nc%dmort            = currentCohort%dmort
                                  nc%lmort_direct     = currentCohort%lmort_direct
                                  nc%lmort_collateral = currentCohort%lmort_collateral
                                  nc%lmort_infra      = currentCohort%lmort_infra

                                  ! understory trees that might potentially be knocked over in the disturbance.
                                  ! The existing (donor) patch should not have any impact mortality, it should
                                  ! only lose cohorts due to the decrease in area.  This is not mortality.
                                  ! Besides, the current and newly created patch sum to unity

                                  currentCohort%n = currentCohort%n * (1._r8 -  patch_site_areadis/currentPatch%area)

                               else
                                  ! grass is not killed by mortality disturbance events. Just move it into the new patch area.
                                  ! Just split the grass into the existing and new patch structures
                                  nc%n = currentCohort%n * patch_site_areadis/currentPatch%area

                                  ! Those remaining in the existing
                                  currentCohort%n = currentCohort%n * (1._r8 - patch_site_areadis/currentPatch%area)

                                  nc%cmort            = currentCohort%cmort
                                  nc%hmort            = currentCohort%hmort
                                  nc%bmort            = currentCohort%bmort
                                  nc%frmort           = currentCohort%frmort
                                  nc%smort            = currentCohort%smort
                                  nc%asmort           = currentCohort%asmort
                                  nc%dmort            = currentCohort%dmort
                                  nc%lmort_direct    = currentCohort%lmort_direct
                                  nc%lmort_collateral = currentCohort%lmort_collateral
                                  nc%lmort_infra      = currentCohort%lmort_infra

                               endif
                            endif

                            ! Fire is the current disturbance
                         elseif (i_disturbance_type .eq. dtype_ifire ) then

                            ! Number of members in the new patch, before we impose fire survivorship
                            nc%n = currentCohort%n * patch_site_areadis/currentPatch%area

                            ! loss of individuals from source patch due to area shrinking
                            currentCohort%n = currentCohort%n * (1._r8 - patch_site_areadis/currentPatch%area)

                            levcan = currentCohort%canopy_layer

                            if(levcan==ican_upper) then

                               ! before changing number densities, track total rate of trees that died
                               ! due to fire, as well as from each fire mortality term
                               currentSite%fmort_rate_canopy(currentCohort%size_class, currentCohort%pft) = &
                                    currentSite%fmort_rate_canopy(currentCohort%size_class, currentCohort%pft) + &
                                    nc%n * currentCohort%fire_mort / hlm_freq_day

                               currentSite%fmort_carbonflux_canopy(currentCohort%pft) = &
                                    currentSite%fmort_carbonflux_canopy(currentCohort%pft) + &
                                    (nc%n * currentCohort%fire_mort) * &
                                    total_c * g_per_kg * days_per_sec * ha_per_m2

                            else
                               currentSite%fmort_rate_ustory(currentCohort%size_class, currentCohort%pft) = &
                                    currentSite%fmort_rate_ustory(currentCohort%size_class, currentCohort%pft) + &
                                    nc%n * currentCohort%fire_mort / hlm_freq_day

                               currentSite%fmort_carbonflux_ustory(currentCohort%pft) = &
                                    currentSite%fmort_carbonflux_ustory(currentCohort%pft) + &
                                    (nc%n * currentCohort%fire_mort) * &
                                    total_c * g_per_kg * days_per_sec * ha_per_m2
                            end if

                            currentSite%fmort_rate_cambial(currentCohort%size_class, currentCohort%pft) = &
                                 currentSite%fmort_rate_cambial(currentCohort%size_class, currentCohort%pft) + &
                                 nc%n * currentCohort%cambial_mort / hlm_freq_day
                            currentSite%fmort_rate_crown(currentCohort%size_class, currentCohort%pft) = &
                                 currentSite%fmort_rate_crown(currentCohort%size_class, currentCohort%pft) + &
                                 nc%n * currentCohort%crownfire_mort / hlm_freq_day

                            ! loss of individual from fire in new patch.
                            nc%n = nc%n * (1.0_r8 - currentCohort%fire_mort)

                            nc%cmort            = currentCohort%cmort
                            nc%hmort            = currentCohort%hmort
                            nc%bmort            = currentCohort%bmort
                            nc%frmort           = currentCohort%frmort
                            nc%smort            = currentCohort%smort
                            nc%asmort           = currentCohort%asmort
                            nc%dmort            = currentCohort%dmort
                            nc%lmort_direct     = currentCohort%lmort_direct
                            nc%lmort_collateral = currentCohort%lmort_collateral
                            nc%lmort_infra      = currentCohort%lmort_infra


                            ! Some of of the leaf mass from living plants has been
                            ! burned off.  Here, we remove that mass, and
                            ! tally it in the flux we sent to the atmosphere

                            if(prt_params%woody(currentCohort%pft) == itrue)then
                               leaf_burn_frac = currentCohort%fraction_crown_burned
                            else

                               ! Grasses determine their fraction of leaves burned here

                               leaf_burn_frac = currentPatch%burnt_frac_litter(lg_sf)
                            endif

                            ! Perform a check to make sure that spitfire gave
                            ! us reasonable mortality and burn fraction rates

                            if( (leaf_burn_frac < 0._r8) .or. &
                                 (leaf_burn_frac > 1._r8) .or. &
                                 (currentCohort%fire_mort < 0._r8) .or. &
                                 (currentCohort%fire_mort > 1._r8)) then
                               write(fates_log(),*) 'unexpected fire fractions'
                               write(fates_log(),*) prt_params%woody(currentCohort%pft)
                               write(fates_log(),*) leaf_burn_frac
                               write(fates_log(),*) currentCohort%fire_mort
                               call endrun(msg=errMsg(sourcefile, __LINE__))
                            end if

                            do el = 1,num_elements

                               leaf_m = nc%prt%GetState(leaf_organ, element_list(el))
                               ! for grasses burn all aboveground tissues, for woody plants burn only leaves
                               if(int(prt_params%woody(currentCohort%pft)) == itrue)then

                                  leaf_m = nc%prt%GetState(leaf_organ, element_list(el))

                               else

                                  leaf_m = nc%prt%GetState(leaf_organ, element_list(el)) + &
                                       nc%prt%GetState(sapw_organ, element_list(el)) + &
                                       nc%prt%GetState(struct_organ, element_list(el))

                               endif

                               currentSite%mass_balance(el)%burn_flux_to_atm = &
                                    currentSite%mass_balance(el)%burn_flux_to_atm + &
                                    leaf_burn_frac * leaf_m * nc%n
                            end do

                            ! Here the mass is removed from the plant

                            if(int(prt_params%woody(currentCohort%pft)) == itrue)then
                               call PRTBurnLosses(nc%prt, leaf_organ, leaf_burn_frac)
                            else
                               call PRTBurnLosses(nc%prt, leaf_organ, leaf_burn_frac)
                               call PRTBurnLosses(nc%prt, sapw_organ, leaf_burn_frac)
                               call PRTBurnLosses(nc%prt, struct_organ, leaf_burn_frac)
                            endif

                            currentCohort%fraction_crown_burned = 0.0_r8
                            nc%fraction_crown_burned            = 0.0_r8



                            ! Logging is the current disturbance
                         elseif (i_disturbance_type .eq. dtype_ilog ) then

                            ! If this cohort is in the upper canopy. It generated
                            if(currentCohort%canopy_layer == 1)then

                               ! calculate the survivorship of disturbed trees because non-harvested
                               nc%n = currentCohort%n * currentCohort%l_degrad
                               ! nc%n            = (currentCohort%l_degrad / (currentCohort%l_degrad + &
                               !      currentCohort%lmort_direct + currentCohort%lmort_collateral +
                               !   currentCohort%lmort_infra) ) * &
                               !      currentCohort%n * patch_site_areadis/currentPatch%area

                               ! Reduce counts in the existing/donor patch according to the logging rate
                               currentCohort%n = currentCohort%n * &
                                    (1.0_r8 - min(1.0_r8,(currentCohort%lmort_direct +    &
                                    currentCohort%lmort_collateral + &
                                    currentCohort%lmort_infra + currentCohort%l_degrad)))

                               nc%cmort            = currentCohort%cmort
                               nc%hmort            = currentCohort%hmort
                               nc%bmort            = currentCohort%bmort
                               nc%frmort           = currentCohort%frmort
                               nc%smort            = currentCohort%smort
                               nc%asmort           = currentCohort%asmort
                               nc%dmort            = currentCohort%dmort

                               ! since these are the ones that weren't logged,
                               ! set the logging mortality rates as zero
                               nc%lmort_direct     = 0._r8
                               nc%lmort_collateral = 0._r8
                               nc%lmort_infra      = 0._r8

                            else

                               ! What to do with cohorts in the understory of a logging generated
                               ! disturbance patch?

                               if(prt_params%woody(currentCohort%pft) == itrue)then


                                  ! Survivorship of undestory woody plants.  Two step process.
                                  ! Step 1:  Reduce current number of plants to reflect the
                                  !          change in area.
                                  !          The number density per square are doesn't change,
                                  !          but since the patch is smaller
                                  !          and cohort counts are absolute, reduce this number.
                                  nc%n = currentCohort%n * patch_site_areadis/currentPatch%area

                                  ! because the mortality rate due to impact for the cohorts which had
                                  ! been in the understory and are now in the newly-
                                  ! disturbed patch is very high, passing the imort directly to
                                  ! history results in large numerical errors, on account
                                  ! of the sharply reduced number densities.  so instead pass this info
                                  ! via a site-level diagnostic variable before reducing
                                  ! the number density.
                                  currentSite%imort_rate(currentCohort%size_class, currentCohort%pft) = &
                                       currentSite%imort_rate(currentCohort%size_class, currentCohort%pft) + &
                                       nc%n * currentPatch%fract_ldist_not_harvested * &
                                       logging_coll_under_frac / hlm_freq_day

                                  currentSite%imort_carbonflux(currentCohort%pft) = &
                                       currentSite%imort_carbonflux(currentCohort%pft) + &
                                       (nc%n * currentPatch%fract_ldist_not_harvested * &
                                       logging_coll_under_frac/ hlm_freq_day ) * &
                                       total_c * g_per_kg * days_per_sec * years_per_day * ha_per_m2


                                  ! Step 2:  Apply survivor ship function based on the understory death fraction

                                  ! remaining of understory plants of those that are knocked
                                  ! over by the overstorey trees dying...
                                  ! LOGGING SURVIVORSHIP OF UNDERSTORY PLANTS IS SET AS A NEW PARAMETER
                                  ! in the fatesparameter files
                                  nc%n = nc%n * (1.0_r8 - &
                                       (1.0_r8-currentPatch%fract_ldist_not_harvested) * logging_coll_under_frac)

                                  ! Step 3: Reduce the number count of cohorts in the
                                  !         original/donor/non-disturbed patch to reflect the area change
                                  currentCohort%n = currentCohort%n * (1._r8 -  patch_site_areadis/currentPatch%area)

                                  nc%cmort            = currentCohort%cmort
                                  nc%hmort            = currentCohort%hmort
                                  nc%bmort            = currentCohort%bmort
                                  nc%frmort           = currentCohort%frmort
                                  nc%smort            = currentCohort%smort
                                  nc%asmort           = currentCohort%asmort
                                  nc%dmort            = currentCohort%dmort
                                  nc%lmort_direct     = currentCohort%lmort_direct
                                  nc%lmort_collateral = currentCohort%lmort_collateral
                                  nc%lmort_infra      = currentCohort%lmort_infra

                               else

                                  ! grass is not killed by mortality disturbance events.
                                  ! Just move it into the new patch area.
                                  ! Just split the grass into the existing and new patch structures
                                  nc%n = currentCohort%n * patch_site_areadis/currentPatch%area

                                  ! Those remaining in the existing
                                  currentCohort%n = currentCohort%n * (1._r8 - patch_site_areadis/currentPatch%area)

                                  ! No grass impact mortality imposed on the newly created patch
                                  nc%cmort            = currentCohort%cmort
                                  nc%hmort            = currentCohort%hmort
                                  nc%bmort            = currentCohort%bmort
                                  nc%frmort           = currentCohort%frmort
                                  nc%smort            = currentCohort%smort
                                  nc%asmort           = currentCohort%asmort
                                  nc%dmort            = currentCohort%dmort
                                  nc%lmort_direct     = currentCohort%lmort_direct
                                  nc%lmort_collateral = currentCohort%lmort_collateral
                                  nc%lmort_infra      = currentCohort%lmort_infra

                               endif  ! is/is-not woody

                            endif  ! Select canopy layer

                         else
                            write(fates_log(),*) 'unknown disturbance mode?'
                            write(fates_log(),*) 'i_disturbance_type: ',i_disturbance_type
                            call endrun(msg=errMsg(sourcefile, __LINE__))
                         end if   ! Select disturbance mode

                         if (nc%n > 0.0_r8) then
                            storebigcohort   =>  new_patch%tallest
                            storesmallcohort =>  new_patch%shortest
                            if(associated(new_patch%tallest))then
                               tnull = 0
                            else
                               tnull = 1
                               new_patch%tallest => nc
                               nc%taller => null()
                            endif

                            if(associated(new_patch%shortest))then
                               snull = 0
                            else
                               snull = 1
                               new_patch%shortest => nc
                               nc%shorter => null()
                            endif
                            nc%patchptr => new_patch
                            call insert_cohort(nc, new_patch%tallest, new_patch%shortest, &
                                 tnull, snull, storebigcohort, storesmallcohort)

                            new_patch%tallest  => storebigcohort
                            new_patch%shortest => storesmallcohort
                         else

                            ! Get rid of the new temporary cohort
                            call DeallocateCohort(nc)
                            deallocate(nc)

                         endif

                         currentCohort => currentCohort%taller
                      enddo ! currentCohort
                      call sort_cohorts(currentPatch)

                      !update area of donor patch
                      oldarea = currentPatch%area
                      currentPatch%area = currentPatch%area - patch_site_areadis

                      ! for all disturbance rates that haven't been resolved yet, increase their amount so that
                      ! they are the same amount of gridcell-scale disturbance relative to the original patch size
                      if (i_disturbance_type .ne. N_DIST_TYPES) then
                         do i_dist2 = i_disturbance_type+1,N_DIST_TYPES
                            currentPatch%disturbance_rates(i_dist2) = currentPatch%disturbance_rates(i_dist2) &
                                 * oldarea / currentPatch%area
                         end do
                      end if

                      ! sort out the cohorts, since some of them may be so small as to need removing.
                      ! the first call to terminate cohorts removes sparse number densities,
                      ! the second call removes for all other reasons (sparse culling must happen
                      ! before fusion)
                      call terminate_cohorts(currentSite, currentPatch, 1,16,bc_in)
                      call fuse_cohorts(currentSite,currentPatch, bc_in)
                      call terminate_cohorts(currentSite, currentPatch, 2,16,bc_in)
                      call sort_cohorts(currentPatch)

                   end if    ! if ( new_patch%area > nearzero ) then

                end if cp_nocomp_matches_2_if
                currentPatch => currentPatch%younger

             enddo ! currentPatch patch loop.

             !*************************/
             !**  INSERT NEW PATCH(ES) INTO LINKED LIST
             !*************************/

             if ( site_areadis_primary .gt. nearzero) then
                currentPatch               => currentSite%youngest_patch
                ! insert new youngest primary patch after all the secondary patches, if there are any.
                ! this requires first finding the current youngest primary to insert the new one ahead of
                if (currentPatch%anthro_disturbance_label .eq. secondaryforest ) then
                   found_youngest_primary = .false.
                   do while(associated(currentPatch) .and. .not. found_youngest_primary)
                      currentPatch => currentPatch%older
                      if (associated(currentPatch)) then
                         if (currentPatch%anthro_disturbance_label .eq. primaryforest) then
                            found_youngest_primary = .true.
                         endif
                      endif
                   end do
                   if (associated(currentPatch)) then
                      ! the case where we've found a youngest primary patch
                      new_patch_primary%older    => currentPatch
                      new_patch_primary%younger  => currentPatch%younger
                      currentPatch%younger%older => new_patch_primary
                      currentPatch%younger       => new_patch_primary
                   else
                      ! the case where we haven't, because the patches are all secondaary,
                      ! and are putting a primary patch at the oldest end of the
                      ! linked list (not sure how this could happen, but who knows...)
                      new_patch_primary%older    => null()
                      new_patch_primary%younger  => currentSite%oldest_patch
                      currentSite%oldest_patch%older   => new_patch_primary
                      currentSite%oldest_patch   => new_patch_primary
                   endif
                else
                   ! the case where there are no secondary patches at the start of the linked list (prior logic)
                   new_patch_primary%older    => currentPatch
                   new_patch_primary%younger  => null()
                   currentPatch%younger       => new_patch_primary
                   currentSite%youngest_patch => new_patch_primary
                endif
             endif

             ! insert first secondary at the start of the list
             if ( site_areadis_secondary .gt. nearzero) then
                currentPatch               => currentSite%youngest_patch
                new_patch_secondary%older  => currentPatch
                new_patch_secondary%younger=> null()
                currentPatch%younger       => new_patch_secondary
                currentSite%youngest_patch => new_patch_secondary
             endif


             ! sort out the cohorts, since some of them may be so small as to need removing.
             ! the first call to terminate cohorts removes sparse number densities,
             ! the second call removes for all other reasons (sparse culling must happen
             ! before fusion)

             if ( site_areadis_primary .gt. nearzero) then
                call terminate_cohorts(currentSite, new_patch_primary, 1,17, bc_in)
                call fuse_cohorts(currentSite,new_patch_primary, bc_in)
                call terminate_cohorts(currentSite, new_patch_primary, 2,17, bc_in)
                call sort_cohorts(new_patch_primary)
             endif

             if ( site_areadis_secondary .gt. nearzero) then
                call terminate_cohorts(currentSite, new_patch_secondary, 1,18,bc_in)
                call fuse_cohorts(currentSite,new_patch_secondary, bc_in)
                call terminate_cohorts(currentSite, new_patch_secondary, 2,18,bc_in)
                call sort_cohorts(new_patch_secondary)
             endif

          endif !end new_patch area


          call check_patch_area(currentSite)
          call set_patchno(currentSite)

       end do disturbance_type_loop

    end do nocomp_pft_loop

    !zero disturbance rate trackers on all patches
    currentPatch => currentSite%oldest_patch
    do while(associated(currentPatch))
       currentPatch%disturbance_rates(:) = 0._r8
       currentPatch%fract_ldist_not_harvested = 0._r8
       currentPatch => currentPatch%younger
    end do

    return
  end subroutine spawn_patches

  ! ============================================================================

  subroutine check_patch_area( currentSite )
    !
    ! !DESCRIPTION:
    !  Check to see that total area is not exceeded.  
    !
    ! !USES:
    !
    ! !ARGUMENTS:
    type(ed_site_type), intent(inout), target  :: currentSite
    !
    ! !LOCAL VARIABLES:
    real(r8)                     :: areatot
    type(ed_patch_type), pointer :: currentPatch 
    type(ed_patch_type), pointer :: largestPatch
    real(r8)                     :: largest_area
    integer                      :: el
    real(r8)                     :: live_stock
    real(r8)                     :: seed_stock
    real(r8)                     :: litter_stock
    real(r8)                     :: mass_gain
    real(r8), parameter          :: area_error_fail = 1.0e-6_r8
    !---------------------------------------------------------------------

    areatot = 0._r8
    largest_area = 0._r8
    largestPatch => null()
    currentPatch => currentSite%oldest_patch
    do while(associated(currentPatch))
       areatot = areatot + currentPatch%area
       
       if(currentPatch%area>largest_area) then
          largestPatch => currentPatch
          largest_area = currentPatch%area
       end if
       
       currentPatch => currentPatch%younger
    end do
    
    if ( abs( areatot - area_site ) > nearzero ) then 
       
       if ( abs(areatot-area_site) > area_error_fail ) then
          write(fates_log(),*) 'Patch areas do not sum to 10000 within tolerance'
          write(fates_log(),*) 'Total area: ',areatot,'absolute error: ',areatot-area_site
          call endrun(msg=errMsg(sourcefile, __LINE__))
       end if

       if(debug) then
          write(fates_log(),*) 'Total patch area precision being fixed, adjusting',(areatot-area_site)
          write(fates_log(),*) 'largest patch. This may have slight impacts on carbon balance.'
       end if
       
       do el = 1,num_elements
           ! This returns the total mass on the patch for the current area [kg]
           call PatchMassStock(largestPatch,el,live_stock,seed_stock,litter_stock)
           
           ! Then we scale the total mass by the added area
           mass_gain = (seed_stock+litter_stock) * &
                 (area_site-areatot)/largestPatch%area

           currentSite%mass_balance(el)%patch_resize_err = &
                 currentSite%mass_balance(el)%patch_resize_err + mass_gain

       end do
       
       largestPatch%area = largestPatch%area + (area_site-areatot)
       
    endif

    return
  end subroutine check_patch_area

  ! ============================================================================
  subroutine set_patchno( currentSite )
    !
    ! !DESCRIPTION:
    !  Give patches an order number from the oldest to youngest. 
    !
    ! !USES:
    !
    ! !ARGUMENTS:
    type(ed_site_type),intent(in), target :: currentSite 
    !
    ! !LOCAL VARIABLES:
    type(ed_patch_type), pointer :: currentPatch 
    integer patchno
    !---------------------------------------------------------------------

    patchno = 1
    currentPatch => currentSite%oldest_patch
    do while(associated(currentPatch))
       currentPatch%patchno = patchno
       patchno = patchno + 1
       currentPatch => currentPatch%younger
    enddo

    if(hlm_use_sp.eq.itrue)then
      patchno = 1
      currentPatch => currentSite%oldest_patch
      do while(associated(currentPatch))
        if(currentPatch%nocomp_pft_label.eq.0)then
         ! for bareground patch, we make the patch number 0
         ! we also do not count this in the veg. patch numbering scheme.
          currentPatch%patchno = 0
        else
         currentPatch%patchno = patchno
         patchno = patchno + 1
        endif
        currentPatch => currentPatch%younger
       enddo
    endif

  end subroutine set_patchno

  ! ============================================================================

  subroutine TransLitterNewPatch(currentSite,        &
                                 currentPatch,       &
                                 newPatch,           &
                                 patch_site_areadis)

    ! -----------------------------------------------------------------------------------
    ! 
    ! This routine transfers litter fluxes and rates from a donor patch "currentPatch" into 
    ! the new patch. 
    ! This may include the transfer of existing litter from a patch that burned.
    ! This ROUTINE DOES TRANSFER PARTIALLY BURNED LITTER
    !
    ! Also, note we are not transfering in diagnostics that were calculated
    ! prior to disturbance, because those diagnostics we applied to the patch
    ! before it split, so the diagnostics should reflect those ages and areas.
    !
    ! We do transfer fragmentation fluxes, because we need maintain mass conservation.
    !
    ! We do transfer the seed pool, because we don't currently burn seeds.
    ! Note the seed-pool can decay into the litter pool, where
    ! it can burn.
    !
    ! The "newPatch" is the newly created patch. This patch has already been given
    ! an area which is the sum of disturbed area from a list of donors.  
    ! At this point in the call sequence, we are looping over a list of
    ! donor patches, and transferring over their litter pools which is in units 
    ! kg/m2, we need to make sure that we are conserving mass.
    !
    ! AD = Area of each Donor    [m2]
    ! LD = Litter of each Donor  [kg/m2] 
    !
    ! SUM( AD * LD)  / SUM (AD)    =   SUM( AD*LD/SUM(AD) )
    !
    ! newPatch%area = SUM(AD)   the sum of all donor areas has already been given to newPatch
    ! patch_site_areadis = AD   this is the currently donated area
    !
    ! The fragmentation/decomposition flux from donor patches has 
    ! already occured in existing patches.  However some of their area 
    ! has been carved out for this new patch which is receiving donations.
    ! Lets maintain conservation on that pre-existing mass flux in these 
    ! newly disturbed patches.  Include only the fragmentation flux.
    ! -----------------------------------------------------------------------------------
     
    !
    ! !USES:
    !
    ! !ARGUMENTS:
    type(ed_site_type)  , intent(in), target  :: currentSite        ! site
    type(ed_patch_type) , intent(in), target  :: currentPatch       ! Donor patch
    type(ed_patch_type) , intent(inout)       :: newPatch           ! New patch
    real(r8)            , intent(in)          :: patch_site_areadis ! Area being donated
                                                                    ! by current patch

    
    ! locals
    type(site_massbal_type), pointer :: site_mass
    type(litter_type),pointer :: curr_litt  ! litter object for current patch
    type(litter_type),pointer :: new_litt  ! litter object for the new patch
    real(r8) :: remainder_area             ! amount of area remaining in patch after donation
    real(r8) :: burned_mass                ! the mass of litter that was supposed to be provided
                                           ! by the donor, but was burned [kg] 
    real(r8) :: donatable_mass             ! mass of donatable litter [kg]
    real(r8) :: donate_frac                ! the fraction of litter mass sent to the new patch
    real(r8) :: retain_frac                ! the fraction of litter mass retained by the donor patch
    real(r8) :: donate_m2                  ! area normalization for litter mass destined to new patch [m-2]
    real(r8) :: retain_m2                  ! area normalization for litter mass destined to old patch [m-2]
    integer  :: el                         ! element loop counter
    integer  :: c                          ! CWD loop counter
    integer  :: pft                        ! PFT loop counter
    integer  :: dcmpy                      ! Decomposibility loop counter
    integer  :: sl                         ! soil layer loop counter
    real(r8) :: litter_stock0,litter_stock1
    real(r8) :: burn_flux0,burn_flux1
    real(r8) :: error

    do el = 1,num_elements

       site_mass => currentSite%mass_balance(el)
       curr_litt  => currentPatch%litter(el)
       new_litt  => newPatch%litter(el)

       ! Distribute the fragmentation litter flux rates. This is only used for diagnostics
       ! at this point.  Litter fragmentation has already been passed to the output
       ! boundary flux arrays.

       do c = 1,ncwd 
          new_litt%ag_cwd_frag(c) = new_litt%ag_cwd_frag(c) + &
               curr_litt%ag_cwd_frag(c) * patch_site_areadis/newPatch%area
          
          do sl=1,currentSite%nlevsoil
             new_litt%bg_cwd_frag(c,sl) = new_litt%bg_cwd_frag(c,sl) + &
                   curr_litt%bg_cwd_frag(c,sl) * patch_site_areadis/newPatch%area
          end do
       enddo
       
       do dcmpy = 1,ndcmpy

          new_litt%leaf_fines_frag(dcmpy) = new_litt%leaf_fines_frag(dcmpy) + &
               curr_litt%leaf_fines_frag(dcmpy) * patch_site_areadis/newPatch%area
          
          do sl=1,currentSite%nlevsoil
             new_litt%root_fines_frag(dcmpy,sl) = new_litt%root_fines_frag(dcmpy,sl) + &
                   curr_litt%root_fines_frag(dcmpy,sl) * patch_site_areadis/newPatch%area
          end do
          
       enddo

       do pft = 1,numpft
          
          new_litt%seed_decay(pft) = new_litt%seed_decay(pft) + &
               curr_litt%seed_decay(pft)*patch_site_areadis/newPatch%area

          new_litt%seed_germ_decay(pft) = new_litt%seed_germ_decay(pft) + &
               curr_litt%seed_germ_decay(pft)*patch_site_areadis/newPatch%area
          
       end do

       ! -----------------------------------------------------------------------------
       ! Distribute the existing litter that was already in place on the donor
       ! patch.  Some of this burns and is sent to the atmosphere, and some goes to the 
       ! litter stocks of the newly created patch. ALso, some may be retained in the 
       ! donor patch.
       !
       ! This routine handles litter transfer for all types. Note that some of the
       ! transfer may burn. If this routine is being called for a tree-fall
       ! or logging disturbance, it is assumed that the burned_masses should come
       ! out to zero.
       ! -----------------------------------------------------------------------------

       ! If/when sending litter fluxes to the old patch, we divide the total 
       ! mass sent to that patch, by the area it will have remaining
       ! after it donates area.
       ! i.e. subtract the area it is donating.
       
       remainder_area = currentPatch%area - patch_site_areadis

       ! Calculate the fraction of litter to be retained versus donated
       ! vis-a-vis the new and donor patch

       retain_frac = (1.0_r8-existing_litt_localization) * &
             remainder_area/(newPatch%area+remainder_area)
       donate_frac = 1.0_r8-retain_frac
        
       if(remainder_area > rsnbl_math_prec) then
           retain_m2 = retain_frac/remainder_area
           donate_m2 = (1.0_r8-retain_frac)/newPatch%area
       else
           retain_m2 = 0._r8
           donate_m2 = 1.0_r8/newPatch%area
       end if


       if (debug) then
          burn_flux0    = site_mass%burn_flux_to_atm
          litter_stock0 = curr_litt%GetTotalLitterMass()*currentPatch%area + & 
                          new_litt%GetTotalLitterMass()*newPatch%area
       end if

       do c = 1,ncwd
             
          ! Transfer above ground CWD
          donatable_mass     = curr_litt%ag_cwd(c) * patch_site_areadis * &
                               (1._r8 - currentPatch%burnt_frac_litter(c))

          burned_mass        = curr_litt%ag_cwd(c) * patch_site_areadis * &
                               currentPatch%burnt_frac_litter(c)
 
          new_litt%ag_cwd(c) = new_litt%ag_cwd(c) + donatable_mass*donate_m2
          curr_litt%ag_cwd(c) = curr_litt%ag_cwd(c) + donatable_mass*retain_m2

          site_mass%burn_flux_to_atm = site_mass%burn_flux_to_atm + burned_mass
             
          ! Transfer below ground CWD (none burns)
          
          do sl = 1,currentSite%nlevsoil
             donatable_mass         = curr_litt%bg_cwd(c,sl) * patch_site_areadis
             new_litt%bg_cwd(c,sl)  = new_litt%bg_cwd(c,sl) + donatable_mass*donate_m2
             curr_litt%bg_cwd(c,sl) = curr_litt%bg_cwd(c,sl) + donatable_mass*retain_m2
          end do
          
       enddo
          
       do dcmpy=1,ndcmpy

           ! Transfer leaf fines
           donatable_mass           = curr_litt%leaf_fines(dcmpy) * patch_site_areadis * &
                                      (1._r8 - currentPatch%burnt_frac_litter(dl_sf))

           burned_mass              = curr_litt%leaf_fines(dcmpy) * patch_site_areadis * &
                                      currentPatch%burnt_frac_litter(dl_sf)

           new_litt%leaf_fines(dcmpy) = new_litt%leaf_fines(dcmpy) + donatable_mass*donate_m2
           curr_litt%leaf_fines(dcmpy) = curr_litt%leaf_fines(dcmpy) + donatable_mass*retain_m2
           
           site_mass%burn_flux_to_atm = site_mass%burn_flux_to_atm + burned_mass
           
           ! Transfer root fines (none burns)
           do sl = 1,currentSite%nlevsoil
               donatable_mass = curr_litt%root_fines(dcmpy,sl) * patch_site_areadis             
               new_litt%root_fines(dcmpy,sl) = new_litt%root_fines(dcmpy,sl) + donatable_mass*donate_m2
               curr_litt%root_fines(dcmpy,sl) = curr_litt%root_fines(dcmpy,sl) + donatable_mass*retain_m2
          end do
          
       end do
             
       do pft = 1,numpft

          ! Transfer seeds (currently we don't burn seeds)
          donatable_mass = curr_litt%seed(pft) * patch_site_areadis

          new_litt%seed(pft) = new_litt%seed(pft) + donatable_mass * donate_m2
          curr_litt%seed(pft) = curr_litt%seed(pft) + donatable_mass * retain_m2
          
          donatable_mass = curr_litt%seed_germ(pft) * patch_site_areadis

          new_litt%seed_germ(pft) = new_litt%seed_germ(pft) + donatable_mass * donate_m2
          curr_litt%seed_germ(pft) = curr_litt%seed_germ(pft) + donatable_mass * retain_m2
          
       enddo

       ! --------------------------------------------------------------------------
       ! Mass conservation check, set debug=.true. if mass imbalances in 
       ! EDMainMod start triggering.
       ! --------------------------------------------------------------------------
       if (debug) then
          burn_flux1    = site_mass%burn_flux_to_atm
          litter_stock1 = curr_litt%GetTotalLitterMass()*remainder_area + & 
                          new_litt%GetTotalLitterMass()*newPatch%area
          error = (litter_stock1 - litter_stock0) + (burn_flux1-burn_flux0)
          if(abs(error)>1.e-8_r8) then
             write(fates_log(),*) 'non trivial carbon mass balance error in litter transfer'
             write(fates_log(),*) 'abs error: ',error
             call endrun(msg=errMsg(sourcefile, __LINE__))
          end if
       end if


    end do

    return
  end subroutine TransLitterNewPatch

  ! ============================================================================

  subroutine fire_litter_fluxes(currentSite, currentPatch, &
       newPatch, patch_site_areadis, bc_in)
    !
    ! !DESCRIPTION:
    !  CWD pool burned by a fire. 
    !  Carbon going from burned trees into CWD pool
    !  Burn parts of trees that don't die in fire
    !  Burn live grasses and kill them. 
    !  Note: The number density of living plants in the donating patch (currentPatch)
    !        has not been scaled down by area yet. That happens after this routine.

    !
    ! !USES:
    use SFParamsMod,          only : SF_VAL_CWD_FRAC
    !
    ! !ARGUMENTS:
    type(ed_site_type)  , intent(inout), target :: currentSite
    type(ed_patch_type) , intent(inout), target :: currentPatch   ! Donor Patch
    type(ed_patch_type) , intent(inout), target :: newPatch   ! New Patch
    real(r8)            , intent(in)            :: patch_site_areadis ! Area being donated
    type(bc_in_type)    , intent(in)            :: bc_in
    
    !
    ! !LOCAL VARIABLES:

    type(ed_cohort_type), pointer      :: currentCohort
    type(litter_type), pointer         :: new_litt
    type(litter_type), pointer         :: curr_litt
    type(site_massbal_type), pointer   :: site_mass
    type(site_fluxdiags_type), pointer :: flux_diags

    real(r8) :: donatable_mass       ! non-burned litter mass provided by the donor [kg]
                                     ! some may or may not be retained by the donor
    real(r8) :: burned_mass          ! the mass of litter that was supposed to be provided
                                     ! by the donor, but was burned [kg]
    real(r8) :: remainder_area       ! current patch's remaining area after donation [m2]
    real(r8) :: retain_frac          ! the fraction of litter mass retained by the donor patch
    real(r8) :: bcroot               ! amount of below ground coarse root per cohort kg
    real(r8) :: bstem                ! amount of above ground stem biomass per cohort kg
    real(r8) :: leaf_burn_frac       ! fraction of leaves burned 
    real(r8) :: leaf_m               ! leaf mass [kg]
    real(r8) :: fnrt_m               ! fineroot mass [kg]
    real(r8) :: sapw_m               ! sapwood mass [kg]
    real(r8) :: store_m              ! storage mass [kg]
    real(r8) :: struct_m             ! structure mass [kg]
    real(r8) :: repro_m              ! Reproductive mass (seeds/flowers) [kg]
    real(r8) :: num_dead_trees       ! total number of dead trees passed in with the burn area
    real(r8) :: num_live_trees       ! total number of live trees passed in with the burn area
    real(r8) :: donate_m2            ! area normalization for litter mass destined to new patch [m-2]
    real(r8) :: retain_m2            ! area normalization for litter mass staying in donor patch [m-2]
    real(r8) :: dcmpy_frac           ! fraction of mass going to each decomposability partition
    integer  :: el                   ! element loop index
    integer  :: sl                   ! soil layer index
    integer  :: c                    ! loop index for coarse woody debris pools
    integer  :: pft                  ! loop index for plant functional types
    integer  :: dcmpy                ! loop index for decomposability pool
    integer  :: element_id           ! parteh compatible global element index

    !---------------------------------------------------------------------

    ! Only do this if there was a fire in this actual patch. 
    if ( currentPatch%fire  ==  ifalse ) return

    ! If plant hydraulics are turned on, account for water leaving the plant-soil
    ! mass balance through the dead trees
    if (hlm_use_planthydro == itrue) then
       currentCohort => currentPatch%shortest
       do while(associated(currentCohort))
          num_dead_trees  = (currentCohort%fire_mort * &
                currentCohort%n*patch_site_areadis/currentPatch%area)
          call AccumulateMortalityWaterStorage(currentSite,currentCohort,num_dead_trees)
          currentCohort => currentCohort%taller
       end do
    end if


    ! If/when sending litter fluxes to the donor patch, we divide the total 
    ! mass sent to that patch, by the area it will have remaining
    ! after it donates area.
    ! i.e. subtract the area it is donating.
    
    remainder_area = currentPatch%area - patch_site_areadis
   
    ! Calculate the fraction of litter to be retained versus donated
    ! vis-a-vis the new and donor patch (if the area remaining
    ! in the original donor patch is small, don't bother 
    ! retaining anything.)
    retain_frac = (1.0_r8-burn_localization) * &
          remainder_area/(newPatch%area+remainder_area)

    if(remainder_area > rsnbl_math_prec) then
        retain_m2 = retain_frac/remainder_area
        donate_m2 = (1.0_r8-retain_frac)/newPatch%area
    else
        retain_m2 = 0._r8
        donate_m2 = 1.0_r8/newPatch%area
    end if

    do el = 1,num_elements
       
       element_id = element_list(el)
       site_mass  => currentSite%mass_balance(el)
       flux_diags => currentSite%flux_diags(el)
       curr_litt  => currentPatch%litter(el)      ! Litter pool of "current" patch
       new_litt   => newPatch%litter(el)          ! Litter pool of "new" patch
       
       ! -----------------------------------------------------------------------------
       ! PART 1) Handle mass fluxes associated with plants that died in the fire. This
       ! includes transfer of non burned plant material to litter, and the burned
       ! part to the atmosphere.
       ! ------------------------------------------------------------------------------

       currentCohort => currentPatch%shortest
       do while(associated(currentCohort))
          
             pft = currentCohort%pft
             
             ! Number of trees that died because of the fire, per m2 of ground. 
             ! Divide their litter into the four litter streams, and spread 
             ! across ground surface. 
             ! -----------------------------------------------------------------------
             
<<<<<<< HEAD
             fnrt_m   = currentCohort%prt%GetState(fnrt_organ, element_id)
             store_m  = currentCohort%prt%GetState(store_organ, element_id)
             repro_m  = currentCohort%prt%GetState(repro_organ, element_id)

             if (prt_params%woody(currentCohort%pft) == itrue) then
                ! Assumption: for woody plants, we lump fluxes from deadwood and sapwood together in CWD pool.
                ! for non-woody plants, we put all stem fluxes into the same leaf litter pool.
                leaf_m          = currentCohort%prt%GetState(leaf_organ,element_id)
                sapw_m          = currentCohort%prt%GetState(sapw_organ,element_id)
                struct_m        = currentCohort%prt%GetState(struct_organ,element_id)
             else
                leaf_m          = currentCohort%prt%GetState(leaf_organ,element_id) + &
                     currentCohort%prt%GetState(sapw_organ,element_id) + &
                     currentCohort%prt%GetState(struct_organ,element_id)
                sapw_m          = 0._r8
                struct_m        = 0._r8
             end if

             
             ! Absolute number of dead trees being transfered in with the donated area
             num_dead_trees = (currentCohort%fire_mort*currentCohort%n * &
=======
			if ( prt_params%woody(pft) == itrue) then !trees only, May require additional accounting for the atm_fluxes when PFT is grass. 
													  ! Goal was to not add to pools in the event of grass fire. Grass would typically not introduce a flux of dead leaves	
													  ! or coarse woody debris. This may be too coarse a solution in the long term. 
                leaf_m   = currentCohort%prt%GetState(leaf_organ, element_list(el))
                store_m  = currentCohort%prt%GetState(store_organ, element_list(el))
                sapw_m   = currentCohort%prt%GetState(sapw_organ, element_list(el))
                fnrt_m   = currentCohort%prt%GetState(fnrt_organ, element_list(el))
                struct_m = currentCohort%prt%GetState(struct_organ, element_list(el))
                repro_m  = currentCohort%prt%GetState(repro_organ, element_list(el))
				! Absolute number of dead trees being transfered in with the donated area
				num_dead_trees = (currentCohort%fire_mort*currentCohort%n * &
>>>>>>> 89536812
                               patch_site_areadis/currentPatch%area)
							   
				! Contribution of dead trees to leaf litter
				donatable_mass = num_dead_trees * (leaf_m+repro_m) * &
                              (1.0_r8-currentCohort%fraction_crown_burned)

				! Contribution of dead trees to leaf burn-flux
				burned_mass  = num_dead_trees * (leaf_m+repro_m) * currentCohort%fraction_crown_burned

				do dcmpy=1,ndcmpy
					dcmpy_frac = GetDecompyFrac(pft,leaf_organ,dcmpy)
					new_litt%leaf_fines(dcmpy) = new_litt%leaf_fines(dcmpy) + &
												donatable_mass*donate_m2*dcmpy_frac
					curr_litt%leaf_fines(dcmpy) = curr_litt%leaf_fines(dcmpy) + &
                                               donatable_mass*retain_m2*dcmpy_frac
				end do

				site_mass%burn_flux_to_atm = site_mass%burn_flux_to_atm + burned_mass

				call set_root_fraction(currentSite%rootfrac_scr, pft, currentSite%zi_soil, &
                  bc_in%max_rooting_depth_index_col)
				do dcmpy=1,ndcmpy
					dcmpy_frac = GetDecompyFrac(pft,fnrt_organ,dcmpy)
                    do sl = 1,currentSite%nlevsoil
                     donatable_mass = num_dead_trees * (fnrt_m+store_m) * currentSite%rootfrac_scr(sl)
                     new_litt%root_fines(dcmpy,sl) = new_litt%root_fines(dcmpy,sl) + &
                                                     donatable_mass*donate_m2*dcmpy_frac
                     curr_litt%root_fines(dcmpy,sl) = curr_litt%root_fines(dcmpy,sl) + &
                                                      donatable_mass*retain_m2*dcmpy_frac
					end do
				end do
				! Track as diagnostic fluxes
				flux_diags%leaf_litter_input(pft) = &
                  flux_diags%leaf_litter_input(pft) + &
                  num_dead_trees * (leaf_m+repro_m) * (1.0_r8-currentCohort%fraction_crown_burned)

				flux_diags%root_litter_input(pft) = &
					flux_diags%root_litter_input(pft) + &
					(fnrt_m + store_m) * num_dead_trees

             ! coarse root biomass per tree
				bcroot = (sapw_m + struct_m) * (1.0_r8 - prt_params%allom_agb_frac(pft) )

             ! below ground coarse woody debris from burned trees
				do c = 1,ncwd
					do sl = 1,currentSite%nlevsoil
						donatable_mass =  num_dead_trees * SF_val_CWD_frac(c) * &
                         bcroot * currentSite%rootfrac_scr(sl)
                    new_litt%bg_cwd(c,sl) = new_litt%bg_cwd(c,sl) + &
                         donatable_mass * donate_m2
                    curr_litt%bg_cwd(c,sl) = curr_litt%bg_cwd(c,sl) + &
                         donatable_mass * retain_m2

                   ! track diagnostics
                    flux_diags%cwd_bg_input(c) = &
                         flux_diags%cwd_bg_input(c) + &
                         donatable_mass
					enddo
				end do
             ! stem biomass per tree
             bstem  = (sapw_m + struct_m) * prt_params%allom_agb_frac(pft)

             ! Above ground coarse woody debris from twigs and small branches
             ! a portion of this pool may burn
				do c = 1,ncwd
					donatable_mass = num_dead_trees * SF_val_CWD_frac(c) * bstem
					if (c == 1 .or. c == 2) then
                      donatable_mass = donatable_mass * (1.0_r8-currentCohort%fraction_crown_burned)
                      burned_mass = num_dead_trees * SF_val_CWD_frac(c) * bstem * &
                      currentCohort%fraction_crown_burned
                      site_mass%burn_flux_to_atm = site_mass%burn_flux_to_atm + burned_mass
					endif
					new_litt%ag_cwd(c) = new_litt%ag_cwd(c) + donatable_mass * donate_m2
					curr_litt%ag_cwd(c) = curr_litt%ag_cwd(c) + donatable_mass * retain_m2
					flux_diags%cwd_ag_input(c) = flux_diags%cwd_ag_input(c) + donatable_mass
				enddo
             endif
                  

            currentCohort => currentCohort%taller
        enddo
    end do
    
    return
  end subroutine fire_litter_fluxes

  ! ============================================================================

  subroutine mortality_litter_fluxes(currentSite, currentPatch, &
       newPatch, patch_site_areadis,bc_in)
    !
    ! !DESCRIPTION:
    ! Carbon going from mortality associated with disturbance into CWD pools. 
    ! By "associated with disturbance", this includes tree death that
    ! forms gaps, as well as tree death due to impacts from those trees.
    !
    ! We calculate the fraction of litter to be retained versus donated
    ! vis-a-vis the new and donor patch. At this step, we have not
    ! yet removed the area from the pre-existing patch (currentPatch),
    ! so we pre-compute "remainder_area", which is the soon-to-be
    ! area of the patch once disturbance is completed.
    !
    ! !USES:
    use EDParamsMod,  only : ED_val_understorey_death
    use SFParamsMod,  only : SF_val_cwd_frac
    !
    ! !ARGUMENTS:
    type(ed_site_type)  , intent(inout), target :: currentSite 
    type(ed_patch_type) , intent(inout), target :: currentPatch
    type(ed_patch_type) , intent(inout), target :: newPatch
    real(r8)            , intent(in)            :: patch_site_areadis
    type(bc_in_type)    , intent(in)            :: bc_in
    !
    ! !LOCAL VARIABLES:
    type(ed_cohort_type), pointer      :: currentCohort
    type(litter_type), pointer         :: new_litt
    type(litter_type), pointer         :: curr_litt
    type(site_massbal_type), pointer   :: site_mass
    type(site_fluxdiags_type), pointer :: flux_diags

    real(r8) :: remainder_area       ! amount of area remaining in patch after donation
    real(r8) :: num_dead
    real(r8) :: donatable_mass       ! mass of donatable litter [kg]
    real(r8) :: leaf_m               ! leaf mass [kg]
    real(r8) :: fnrt_m               ! fineroot mass [kg]
    real(r8) :: sapw_m               ! sapwood mass [kg]
    real(r8) :: store_m              ! storage mass [kg]
    real(r8) :: struct_m             ! structure mass [kg]
    real(r8) :: repro_m              ! reproductive mass [kg]
    real(r8) :: retain_frac          ! Fraction of mass to be retained
    real(r8) :: donate_frac          ! Fraction of mass to be donated
    real(r8) :: donate_m2            ! area normalization for litter mass destined to new patch [m-2]
    real(r8) :: retain_m2            ! area normalization for litter mass destined to old patch [m-2]
    real(r8) :: ag_wood              ! Total above ground mass in wood [kg]
    real(r8) :: bg_wood              ! Total bg mass in wood [kg]
    real(r8) :: seed_mass            ! Total seed mass generated from storage death [kg]
    integer  :: pft                  ! plant functional type index
    integer  :: dcmpy                ! decomposability index
    integer  :: c                    ! coarse woody debris pool index
    integer  :: el                   ! element loop index
    integer  :: sl                   ! soil layer index
    integer  :: element_id           ! parteh compatible global element index
    real(r8) :: dcmpy_frac           ! decomposability fraction 
    !---------------------------------------------------------------------

    remainder_area = currentPatch%area - patch_site_areadis
    
    retain_frac = (1.0_r8-treefall_localization) * &
         remainder_area/(newPatch%area+remainder_area)
    donate_frac = 1.0_r8-retain_frac
    
    if(remainder_area > rsnbl_math_prec) then
       retain_m2 = retain_frac/remainder_area
       donate_m2 = (1.0_r8-retain_frac)/newPatch%area
    else
       retain_m2 = 0._r8
       donate_m2 = 1._r8/newPatch%area
    end if


    do el = 1,num_elements
       
       element_id = element_list(el)
       site_mass  => currentSite%mass_balance(el)
       flux_diags => currentSite%flux_diags(el)
       curr_litt  => currentPatch%litter(el)   ! Litter pool of "current" patch
       new_litt   => newPatch%litter(el)       ! Litter pool of "new" patch

       currentCohort => currentPatch%shortest
       do while(associated(currentCohort))       

          pft = currentCohort%pft
   
          fnrt_m   = currentCohort%prt%GetState(fnrt_organ, element_id)
          store_m  = currentCohort%prt%GetState(store_organ, element_id)
          repro_m  = currentCohort%prt%GetState(repro_organ, element_id)

          if (prt_params%woody(currentCohort%pft) == itrue) then
             ! Assumption: for woody plants, we lump fluxes from deadwood and sapwood together in CWD pool.
             ! for non-woody plants, we put all stem fluxes into the same leaf litter pool.
             leaf_m          = currentCohort%prt%GetState(leaf_organ,element_id)
             sapw_m          = currentCohort%prt%GetState(sapw_organ,element_id)
             struct_m        = currentCohort%prt%GetState(struct_organ,element_id)
          else
             leaf_m          = currentCohort%prt%GetState(leaf_organ,element_id) + &
                     currentCohort%prt%GetState(sapw_organ,element_id) + &
                     currentCohort%prt%GetState(struct_organ,element_id)
             sapw_m          = 0._r8
             struct_m        = 0._r8
          end if

          if(currentCohort%canopy_layer == 1)then

             ! Upper canopy trees. The total dead is based on their disturbance
             ! generating mortality rate.
             
             num_dead = currentCohort%n * min(1.0_r8,currentCohort%dmort * &
                   hlm_freq_day * fates_mortality_disturbance_fraction)
             
          elseif(prt_params%woody(pft) == itrue) then
             
             ! Understorey trees. The total dead is based on their survivorship
             ! function, and the total area of disturbance.
             
             num_dead = ED_val_understorey_death * currentCohort%n * &
                   (patch_site_areadis/currentPatch%area) 

          else
             
             ! The only thing left is uderstory grasses. These guys aren't
             ! killed by tree-fall disturbance events.

             num_dead = 0._r8
             
          end if

          ! Update water balance by removing dead plant water
          ! but only do this once (use the carbon element id)
          if( (element_id == carbon12_element) .and. &
              (hlm_use_planthydro == itrue) ) then
              call AccumulateMortalityWaterStorage(currentSite,currentCohort, num_dead)
          end if
          
          ! Transfer leaves of dying trees to leaf litter (includes seeds too)
          do dcmpy=1,ndcmpy
              dcmpy_frac = GetDecompyFrac(pft,leaf_organ,dcmpy)
              new_litt%leaf_fines(dcmpy) = new_litt%leaf_fines(dcmpy) + &
                    num_dead*(leaf_m+repro_m)*donate_m2*dcmpy_frac
              
              curr_litt%leaf_fines(dcmpy) = curr_litt%leaf_fines(dcmpy) + &
                    num_dead*(leaf_m+repro_m)*retain_m2*dcmpy_frac
          end do
                 
          ! Pre-calculate Structural and sapwood, below and above ground, total mass [kg]
          ag_wood = num_dead * (struct_m + sapw_m) * prt_params%allom_agb_frac(pft)
          bg_wood = num_dead * (struct_m + sapw_m) * (1.0_r8-prt_params%allom_agb_frac(pft))
          
          call set_root_fraction(currentSite%rootfrac_scr, pft, currentSite%zi_soil, &
               bc_in%max_rooting_depth_index_col)


          do c=1,ncwd

             ! Transfer wood of dying trees to AG CWD pools
             new_litt%ag_cwd(c) = new_litt%ag_cwd(c) + ag_wood * &
                    SF_val_CWD_frac(c) * donate_m2

             curr_litt%ag_cwd(c) = curr_litt%ag_cwd(c) + ag_wood * &
                   SF_val_CWD_frac(c) * retain_m2
             
             ! Transfer wood of dying trees to BG CWD pools
             do sl = 1,currentSite%nlevsoil
                new_litt%bg_cwd(c,sl) = new_litt%bg_cwd(c,sl) + bg_wood * &
                       currentSite%rootfrac_scr(sl) * SF_val_CWD_frac(c) * &
                       donate_m2

                curr_litt%bg_cwd(c,sl) = curr_litt%bg_cwd(c,sl) + bg_wood * &
                      currentSite%rootfrac_scr(sl) * SF_val_CWD_frac(c) * &
                      retain_m2
             end do
          end do

          ! Transfer fine roots of dying trees to below ground litter pools
          do dcmpy=1,ndcmpy
              dcmpy_frac = GetDecompyFrac(pft,fnrt_organ,dcmpy)
              do sl=1,currentSite%nlevsoil
                  new_litt%root_fines(dcmpy,sl) = new_litt%root_fines(dcmpy,sl) + &
                        num_dead * currentSite%rootfrac_scr(sl) * &
                        (fnrt_m + store_m*(1.0_r8-EDPftvarcon_inst%allom_frbstor_repro(pft))) * &
                        donate_m2 * dcmpy_frac
                  
                  curr_litt%root_fines(dcmpy,sl) = curr_litt%root_fines(dcmpy,sl) + &
                        num_dead * currentSite%rootfrac_scr(sl) * &
                        (fnrt_m + store_m*(1.0_r8-EDPftvarcon_inst%allom_frbstor_repro(pft))) * &
                        retain_m2 * dcmpy_frac
              end do
          end do
              
          ! Transfer some of the storage that is shunted to reproduction
          ! upon death, to the seed-pool. This is was designed for grasses,
          ! but it is possible that some trees may utilize this behavior too

          seed_mass = num_dead * store_m * EDPftvarcon_inst%allom_frbstor_repro(pft)

          ! SEED DISTRIBUTION IS BREAKING MASS CONSERVATION RIGHT NOW...
!          call DistributeSeeds(currentSite,seed_mass,el,pft)

          new_litt%seed(pft) = new_litt%seed(pft) + seed_mass * donate_m2
          curr_litt%seed(pft) = curr_litt%seed(pft) + seed_mass * retain_m2
          
          ! track diagnostic fluxes
          do c=1,ncwd
             flux_diags%cwd_ag_input(c) = & 
                  flux_diags%cwd_ag_input(c) + SF_val_CWD_frac(c) * ag_wood
             
             flux_diags%cwd_bg_input(c) = &
                  flux_diags%cwd_bg_input(c) + SF_val_CWD_frac(c) * bg_wood
          end do

          flux_diags%leaf_litter_input(pft) = flux_diags%leaf_litter_input(pft) + &
               num_dead*(leaf_m + repro_m)

          flux_diags%root_litter_input(pft) = flux_diags%root_litter_input(pft) + & 
               num_dead * (fnrt_m + store_m*(1.0_r8-EDPftvarcon_inst%allom_frbstor_repro(pft)))
          

          
          currentCohort => currentCohort%taller      
       enddo !currentCohort         

    enddo


    return
  end subroutine mortality_litter_fluxes

  ! ============================================================================

  subroutine create_patch(currentSite, new_patch, age, areap, label,nocomp_pft)

    use FatesInterfaceTypesMod, only : hlm_current_tod,hlm_current_date,hlm_reference_date
    
    !
    ! !DESCRIPTION:
    !  Set default values for creating a new patch
    !
    ! !USES:
    !
    ! !ARGUMENTS:
    type(ed_site_type) , intent(inout), target :: currentSite
    type(ed_patch_type), intent(inout), target :: new_patch
    real(r8), intent(in) :: age                  ! notional age of this patch in years
    real(r8), intent(in) :: areap                ! initial area of this patch in m2. 
    integer, intent(in)  :: label                ! anthropogenic disturbance label
    integer, intent(in)  :: nocomp_pft


    ! Until bc's are pointed to by sites give veg a default temp [K]
    real(r8), parameter :: temp_init_veg = 15._r8+t_water_freeze_k_1atm 
    

    ! !LOCAL VARIABLES:
    !---------------------------------------------------------------------
    integer :: el                                ! element loop index


    allocate(new_patch%tr_soil_dir(hlm_numSWb))
    allocate(new_patch%tr_soil_dif(hlm_numSWb))
    allocate(new_patch%tr_soil_dir_dif(hlm_numSWb))
    allocate(new_patch%fab(hlm_numSWb))
    allocate(new_patch%fabd(hlm_numSWb))
    allocate(new_patch%fabi(hlm_numSWb))
    allocate(new_patch%sabs_dir(hlm_numSWb))
    allocate(new_patch%sabs_dif(hlm_numSWb))
    allocate(new_patch%fragmentation_scaler(currentSite%nlevsoil))

    allocate(new_patch%tveg24)
    call new_patch%tveg24%InitRMean(fixed_24hr,init_value=temp_init_veg,init_offset=real(hlm_current_tod,r8) )
    allocate(new_patch%tveg_lpa)
    call new_patch%tveg_lpa%InitRmean(ema_lpa,init_value=temp_init_veg)
    
    ! Litter
    ! Allocate, Zero Fluxes, and Initialize to "unset" values

    allocate(new_patch%litter(num_elements))
    do el=1,num_elements
        call new_patch%litter(el)%InitAllocate(numpft,currentSite%nlevsoil,element_list(el))
        call new_patch%litter(el)%ZeroFlux()
        call new_patch%litter(el)%InitConditions(init_leaf_fines = fates_unset_r8, &
              init_root_fines = fates_unset_r8, &
              init_ag_cwd = fates_unset_r8, &
              init_bg_cwd = fates_unset_r8, &
              init_seed = fates_unset_r8,   &
              init_seed_germ = fates_unset_r8)
    end do

    call zero_patch(new_patch) !The nan value in here is not working??

    new_patch%tallest  => null() ! pointer to patch's tallest cohort    
    new_patch%shortest => null() ! pointer to patch's shortest cohort   
    new_patch%older    => null() ! pointer to next older patch   
    new_patch%younger  => null() ! pointer to next shorter patch      

    ! assign known patch attributes 

    new_patch%age                = age   
    new_patch%age_class          = 1
    new_patch%area               = areap 

    ! assign anthropgenic disturbance category and label
    new_patch%anthro_disturbance_label = label
    if (label .eq. secondaryforest) then
       new_patch%age_since_anthro_disturbance = age
    else
       new_patch%age_since_anthro_disturbance = fates_unset_r8
    endif
    new_patch%nocomp_pft_label = nocomp_pft

    ! This new value will be generated when the calculate disturbance
    ! rates routine is called. This does not need to be remembered or in the restart file.
 
    new_patch%f_sun              = 0._r8
    new_patch%ed_laisun_z(:,:,:) = 0._r8 
    new_patch%ed_laisha_z(:,:,:) = 0._r8 
    new_patch%ed_parsun_z(:,:,:) = 0._r8 
    new_patch%ed_parsha_z(:,:,:) = 0._r8 
    new_patch%fabi               = 0._r8
    new_patch%fabd               = 0._r8
    new_patch%tr_soil_dir(:)     = 1._r8
    new_patch%tr_soil_dif(:)     = 1._r8
    new_patch%tr_soil_dir_dif(:) = 0._r8
    new_patch%fabd_sun_z(:,:,:)  = 0._r8 
    new_patch%fabd_sha_z(:,:,:)  = 0._r8 
    new_patch%fabi_sun_z(:,:,:)  = 0._r8 
    new_patch%fabi_sha_z(:,:,:)  = 0._r8  
    new_patch%scorch_ht(:)       = 0._r8  
    new_patch%frac_burnt         = 0._r8  
    new_patch%litter_moisture(:) = 0._r8
    new_patch%fuel_eff_moist     = 0._r8
    new_patch%livegrass          = 0._r8
    new_patch%sum_fuel           = 0._r8
    new_patch%fuel_bulkd         = 0._r8
    new_patch%fuel_sav           = 0._r8
    new_patch%fuel_mef           = 0._r8
    new_patch%ros_front          = 0._r8
    new_patch%effect_wspeed      = 0._r8
    new_patch%tau_l              = 0._r8
    new_patch%fuel_frac(:)       = 0._r8
    new_patch%tfc_ros            = 0._r8
    new_patch%fi                 = 0._r8
    new_patch%fd                 = 0._r8
    new_patch%ros_back           = 0._r8
    new_patch%scorch_ht(:)       = 0._r8
    new_patch%burnt_frac_litter(:) = 0._r8
    new_patch%total_tree_area    = 0.0_r8  
    new_patch%NCL_p              = 1

   
    return
  end subroutine create_patch

  ! ============================================================================
  subroutine zero_patch(cp_p)
    !
    ! !DESCRIPTION:
    !  Sets all the variables in the patch to nan or zero 
    ! (this needs to be two seperate routines, one for nan & one for zero
    !
    ! !USES:
    !
    ! !ARGUMENTS:
    type(ed_patch_type), intent(inout), target :: cp_p
    !
    ! !LOCAL VARIABLES:
    type(ed_patch_type), pointer :: currentPatch
    !---------------------------------------------------------------------

    currentPatch  => cp_p  

    currentPatch%tallest  => null()          
    currentPatch%shortest => null()         
    currentPatch%older    => null()               
    currentPatch%younger  => null()           

    currentPatch%patchno  = 999                            

    currentPatch%age                        = nan                          
    currentPatch%age_class                  = 1
    currentPatch%area                       = nan                                           
    currentPatch%canopy_layer_tlai(:)       = nan               
    currentPatch%total_canopy_area          = nan

    currentPatch%tlai_profile(:,:,:)        = nan 
    currentPatch%elai_profile(:,:,:)        = 0._r8 
    currentPatch%tsai_profile(:,:,:)        = nan 
    currentPatch%esai_profile(:,:,:)        = nan       
    currentPatch%canopy_area_profile(:,:,:) = nan       

    currentPatch%fabd_sun_z(:,:,:)          = nan 
    currentPatch%fabd_sha_z(:,:,:)          = nan 
    currentPatch%fabi_sun_z(:,:,:)          = nan 
    currentPatch%fabi_sha_z(:,:,:)          = nan  

    currentPatch%ed_laisun_z(:,:,:)         = nan 
    currentPatch%ed_laisha_z(:,:,:)         = nan 
    currentPatch%ed_parsun_z(:,:,:)         = nan 
    currentPatch%ed_parsha_z(:,:,:)         = nan 
    currentPatch%psn_z(:,:,:)               = 0._r8   

    currentPatch%f_sun(:,:,:)               = nan
    currentPatch%tr_soil_dir(:)             = nan    ! fraction of incoming direct  radiation that is transmitted to the soil as direct
    currentPatch%tr_soil_dif(:)             = nan    ! fraction of incoming diffuse radiation that is transmitted to the soil as diffuse
    currentPatch%tr_soil_dir_dif(:)         = nan    ! fraction of incoming direct  radiation that is transmitted to the soil as diffuse
    currentPatch%fabd(:)                    = nan    ! fraction of incoming direct  radiation that is absorbed by the canopy
    currentPatch%fabi(:)                    = nan    ! fraction of incoming diffuse radiation that is absorbed by the canopy

    currentPatch%canopy_mask(:,:)           = 999    ! is there any of this pft in this layer?
    currentPatch%nrad(:,:)                  = 999    ! number of exposed leaf layers for each canopy layer and pft
    currentPatch%ncan(:,:)                  = 999    ! number of total leaf layers for each canopy layer and pft
    currentPatch%pft_agb_profile(:,:)       = nan    

    ! DISTURBANCE 
    currentPatch%disturbance_rates(:)       = 0._r8 
    currentPatch%fract_ldist_not_harvested  = 0._r8


    ! FIRE
    currentPatch%litter_moisture(:)         = nan    ! litter moisture
    currentPatch%fuel_eff_moist             = nan    ! average fuel moisture content of the ground fuel 
    ! (incl. live grasses. omits 1000hr fuels)
    currentPatch%livegrass                  = nan    ! total ag grass biomass in patch. 1=c3 grass, 2=c4 grass. gc/m2
    currentPatch%sum_fuel                   = nan    ! total ground fuel related to ros (omits 1000hr fuels). gc/m2
    currentPatch%fuel_bulkd                 = nan    ! average fuel bulk density of the ground fuel 
    ! (incl. live grasses. omits 1000hr fuels). kgc/m3
    currentPatch%fuel_sav                   = nan    ! average surface area to volume ratio of the ground fuel 
    ! (incl. live grasses. omits 1000hr fuels).
    currentPatch%fuel_mef                   = nan    ! average moisture of extinction factor of the ground fuel
    ! (incl. live grasses. omits 1000hr fuels).
    currentPatch%ros_front                  = nan    ! average rate of forward spread of each fire in the patch. m/min.
    currentPatch%effect_wspeed              = nan    ! dailywind modified by fraction of relative grass and tree cover. m/min.
    currentPatch%tau_l                      = nan    ! mins p&r(1986)
    currentPatch%fuel_frac(:)               = nan    ! fraction of each litter class in the sum_fuel 
    !- for purposes of calculating weighted averages. 
    currentPatch%tfc_ros                    = nan    ! used in fi calc
    currentPatch%fi                         = nan    ! average fire intensity of flaming front during day.  
    ! backward ros plays no role. kj/m/s or kw/m.
    currentPatch%fire                       = 999    ! sr decide_fire.1=fire hot enough to proceed. 0=stop everything- no fires today
    currentPatch%fd                         = nan    ! fire duration (mins)
    currentPatch%ros_back                   = nan    ! backward ros (m/min)
    currentPatch%scorch_ht(:)               = nan    ! scorch height of flames on a given PFT
    currentPatch%frac_burnt                 = nan    ! fraction burnt daily  
    currentPatch%burnt_frac_litter(:)       = nan    
    currentPatch%btran_ft(:)                = 0.0_r8

    currentPatch%canopy_layer_tlai(:)       = 0.0_r8

    currentPatch%fab(:)                     = 0.0_r8
    currentPatch%sabs_dir(:)                = 0.0_r8
    currentPatch%sabs_dif(:)                = 0.0_r8
    currentPatch%zstar                      = 0.0_r8
    currentPatch%c_stomata                  = 0.0_r8 ! This is calculated immediately before use
    currentPatch%c_lblayer                  = 0.0_r8
    currentPatch%fragmentation_scaler(:)    = 0.0_r8
    currentPatch%radiation_error            = 0.0_r8

    ! diagnostic radiation profiles
    currentPatch%nrmlzd_parprof_pft_dir_z(:,:,:,:) = 0._r8
    currentPatch%nrmlzd_parprof_pft_dif_z(:,:,:,:) = 0._r8
    currentPatch%nrmlzd_parprof_dir_z(:,:,:)       = 0._r8
    currentPatch%nrmlzd_parprof_dif_z(:,:,:)       = 0._r8

    currentPatch%solar_zenith_flag          = .false.
    currentPatch%solar_zenith_angle         = nan
    currentPatch%fcansno                    = nan

    currentPatch%gnd_alb_dir(:)             = nan
    currentPatch%gnd_alb_dif(:)             = nan

  end subroutine zero_patch

  ! ============================================================================
  subroutine fuse_patches( csite, bc_in )
    !
    ! !DESCRIPTION:
    !  Decide to fuse patches if their cohort structures are similar           
    !
    ! !USES:
    use EDParamsMod , only : ED_val_patch_fusion_tol
    use EDTypesMod , only : patch_fusion_tolerance_relaxation_increment
    use EDTypesMod , only : max_age_of_second_oldest_patch
    !
    ! !ARGUMENTS:
    type(ed_site_type), intent(inout), target  :: csite
    type(bc_in_type), intent(in)               :: bc_in
    !
    ! !LOCAL VARIABLES:
    type(ed_site_type) , pointer :: currentSite
    type(ed_patch_type), pointer :: currentPatch,tpp,tmpptr
    integer  :: ft,z        !counters for pft and height class
    real(r8) :: norm        !normalized difference between biomass profiles
    real(r8) :: profiletol  !tolerance of patch fusion routine. Starts off high and is reduced if there are too many patches.
    integer  :: nopatches(n_anthro_disturbance_categories)   !number of patches presently in gridcell
    integer  :: iterate     !switch of patch reduction iteration scheme. 1 to keep going, 0 to stop
    integer  :: fuse_flag   !do patches get fused (1) or not (0).
    integer  :: i_disttype  !iterator over anthropogenic disturbance categories
    integer  :: i_pftlabel  !nocomp pft iterator
    real(r8) :: primary_land_fraction_beforefusion,primary_land_fraction_afterfusion
    integer  :: pftlabelmin, pftlabelmax
    real(r8) :: maxpatches(n_anthro_disturbance_categories)
    !
    !---------------------------------------------------------------------

    currentSite => csite 

    profiletol = ED_val_patch_fusion_tol

    primary_land_fraction_beforefusion = 0._r8
    primary_land_fraction_afterfusion = 0._r8

    nopatches(1:n_anthro_disturbance_categories) = 0

    ! Its possible that, in nocomp modes, there are more categorically distinct patches than we allow as 
    ! primary patches in non-nocomp mode.  So if this is the case, bump up the maximum number of primary patches
    ! to let there be one for each type of nocomp PFT on the site.  this is likely to lead to problems
    ! if anthropogenic disturance is enabled.
    if (hlm_use_nocomp.eq.itrue) then
       maxpatches(primaryforest) = max(maxpatch_primary, sum(csite%use_this_pft))
       maxpatches(secondaryforest) = maxpatch_total - maxpatches(primaryforest)
       if (maxpatch_total .lt. maxpatches(primaryforest)) then
          write(fates_log(),*) 'too many PFTs and not enough patches for nocomp w/o fixed biogeog'
          write(fates_log(),*) 'maxpatch_total,numpft',maxpatch_total,numpft, sum(csite%use_this_pft)
          call endrun(msg=errMsg(sourcefile, __LINE__))
       endif
    else
       maxpatches(primaryforest) = maxpatch_primary
       maxpatches(secondaryforest) = maxpatch_secondary
    endif

    currentPatch => currentSite%youngest_patch
    do while(associated(currentPatch))
       nopatches(currentPatch%anthro_disturbance_label) = &
            nopatches(currentPatch%anthro_disturbance_label) + 1
       
       if (currentPatch%anthro_disturbance_label .eq. primaryforest) then
          primary_land_fraction_beforefusion = primary_land_fraction_beforefusion + &
               currentPatch%area * AREA_INV
       endif

       currentPatch => currentPatch%older
    enddo

    pftlabelmin = 0
    if ( hlm_use_nocomp .eq. itrue ) then
       pftlabelmax = numpft
    else
       pftlabelmax = 0
    endif

    !---------------------------------------------------------------------!
    ! iterate over anthropogenic disturbance categories
    !---------------------------------------------------------------------!    

    disttype_loop: do i_disttype = 1, n_anthro_disturbance_categories

       !---------------------------------------------------------------------!
       !  We only really care about fusing patches if nopatches > 1          !
       !---------------------------------------------------------------------!

       iterate = 1

       !---------------------------------------------------------------------!
       !  Keep doing this until nopatches <= maxpatch_total                  !
       !---------------------------------------------------------------------!

       iterate_eq_1_loop: do while(iterate == 1)

        !---------------------------------------------------------------------!
        ! iterate over nocomp pft labels (if nocomp is false, then this isn't much of a loop)
        !---------------------------------------------------------------------!

        pftlabel_loop: do i_pftlabel = pftlabelmin, pftlabelmax

          !---------------------------------------------------------------------!
          ! Calculate the biomass profile of each patch                         !
          !---------------------------------------------------------------------!  
          currentPatch => currentSite%youngest_patch
          do while(associated(currentPatch))
             call patch_pft_size_profile(currentPatch)
             currentPatch => currentPatch%older
          enddo

          !-------------------------------------------------------------------------------!
          ! Loop round current & target (currentPatch,tpp) patches to assess combinations !
          !-------------------------------------------------------------------------------!   
          currentPatch => currentSite%youngest_patch
          currentpatch_loop: do while(associated(currentPatch))      
             tpp => currentSite%youngest_patch
             tpp_loop: do while(associated(tpp))

                both_associated_if: if(associated(tpp).and.associated(currentPatch))then
                   !--------------------------------------------------------------------!
                   ! only fuse patches whose anthropogenic disturbance category matches !
                   ! that of the outer loop that we are in                              !
                   !--------------------------------------------------------------------!
                   anthro_dist_labels_match_if: if ( tpp%anthro_disturbance_label .eq. i_disttype .and. &
                        currentPatch%anthro_disturbance_label .eq. i_disttype) then

                    nocomp_pft_labels_match_if: if (hlm_use_nocomp .eq. ifalse .or. &
                         (tpp%nocomp_pft_label .eq. i_pftlabel .and. &
                         currentPatch%nocomp_pft_label .eq. i_pftlabel)) then

                      !--------------------------------------------------------------------------------------------
                      ! The default is to fuse the patches, unless some criteria is met which keeps them separated.
                      ! there are multiple criteria which all need to be met to keep them distinct:
                      ! (a) one of them is younger than the max age at which we force fusion;
                      ! (b) there is more than a threshold (tiny) amount of biomass in at least one of the patches;
                      ! (c) for at least one pft x size class, where there is biomass in that class in at least one patch,
                      ! and the normalized difference between the patches exceeds a threshold.
                      !--------------------------------------------------------------------------------------------

                      fuse_flag = 1
                      different_patches_if: if(currentPatch%patchno /= tpp%patchno) then   !these should be the same patch

                         !-----------------------------------------------------------------------------------
                         ! check to see if both patches are older than the age at which we force them to fuse
                         !-----------------------------------------------------------------------------------

                         maxage_if: if ( tpp%age .le. max_age_of_second_oldest_patch .or. &
                              currentPatch%age .le. max_age_of_second_oldest_patch ) then


                            !------------------------------------------------------------
                            ! the next bit of logic forces fusion of two patches which 
                            ! both have tiny biomass densities. without this,
                            ! fates gives a bunch of really young patches which all have 
                            ! almost no biomass and so don't need to be distinguished 
                            ! from each other. but if force_patchfuse_min_biomass is too big,
                            ! it takes too long for the youngest patch to build up enough 
                            ! biomass to be its own distinct entity, which leads to large 
                            ! oscillations in the patch dynamics and dependent variables.
                            !------------------------------------------------------------

                            patchfuse_min_biomass_if: if &
                                 (sum(currentPatch%pft_agb_profile(:,:)) > force_patchfuse_min_biomass .or. &
                                 sum(tpp%pft_agb_profile(:,:)) > force_patchfuse_min_biomass ) then

                               !---------------------------------------------------------------------!
                               ! Calculate the difference criteria for each pft and dbh class        !
                               !---------------------------------------------------------------------!   

                               pft_loop: do ft = 1,numpft        ! loop over pfts
                                  hgt_bin_loop: do z = 1,n_dbh_bins      ! loop over hgt bins 

                                     !----------------------------------
                                     ! is there biomass in this category?
                                     !----------------------------------

                                     agbprof_gt_zero_if: if &
                                          (currentPatch%pft_agb_profile(ft,z)  > 0.0_r8 .or.  &
                                          tpp%pft_agb_profile(ft,z) > 0.0_r8)then 

                                        !---------------------------------------------------------------------!
                                        ! what is the relative difference in biomass in this category between
                                        ! the two patches?
                                        !---------------------------------------------------------------------!

                                        norm = abs(currentPatch%pft_agb_profile(ft,z) - &
                                             tpp%pft_agb_profile(ft,z))/(0.5_r8 * &
                                             &(currentPatch%pft_agb_profile(ft,z) + tpp%pft_agb_profile(ft,z)))

                                        !---------------------------------------------------------------------!
                                        ! Look for differences in profile biomass, above the minimum biomass  !
                                        !---------------------------------------------------------------------!

                                        if(norm  > profiletol)then

                                           fuse_flag = 0 !do not fuse  - keep apart. 

                                        endif
                                     endif agbprof_gt_zero_if
                                  enddo hgt_bin_loop
                               enddo pft_loop
                            endif patchfuse_min_biomass_if
                         endif maxage_if

                         !-------------------------------------------------------------------------!
                         ! Call the patch fusion routine if there is not a meaningful difference   !
                         ! any of the pft x height categories                                      !
                         ! or both are older than forced fusion age                                !
                         !-------------------------------------------------------------------------!

                         fuseflagset_if: if(fuse_flag  ==  1)then
                            
                            !-----------------------!
                            ! fuse the two patches  !
                            !-----------------------!
                            
                            tmpptr => currentPatch%older       
                            call fuse_2_patches(csite, currentPatch, tpp)
                            call fuse_cohorts(csite,tpp, bc_in)
                            call sort_cohorts(tpp)
                            currentPatch => tmpptr

                            !------------------------------------------------------------------------!
                            ! since we've just fused two patches, but are still in the midst of      !
                            ! a patch x patch loop, reset the patch fusion tolerance to the starting !
                            ! value so that any subsequent fusions in this loop are done with that   !
                            ! value. otherwise we can end up in a situation where we've loosened the !
                            ! fusion tolerance to get nopatches <= maxpatch_total, but then,      !
                            ! having accomplished that, we continue through all the patch x patch    !
                            ! combinations and then all the patches get fused, ending up with        !
                            ! nopatches << maxpatch_total and losing all heterogeneity.           !
                            !------------------------------------------------------------------------!

                            profiletol = ED_val_patch_fusion_tol

                         endif fuseflagset_if
                      endif different_patches_if
                    endif nocomp_pft_labels_match_if
                   endif anthro_dist_labels_match_if
                endif both_associated_if

                tpp => tpp%older
             enddo tpp_loop

             if(associated(currentPatch))then 
                currentPatch => currentPatch%older 
             else
                currentPatch => null()
             endif !associated currentPatch

          enddo currentpatch_loop

        end do pftlabel_loop

          !---------------------------------------------------------------------!
          ! Is the number of patches larger than the maximum?                   !
          !---------------------------------------------------------------------!   
          nopatches(i_disttype) = 0
          currentPatch => currentSite%youngest_patch
          do while(associated(currentPatch))
             if (currentPatch%anthro_disturbance_label .eq. i_disttype) then
                nopatches(i_disttype) = nopatches(i_disttype) +1
             endif
             currentPatch => currentPatch%older
          enddo

          if(nopatches(i_disttype) > maxpatches(i_disttype))then
             iterate = 1
             profiletol = profiletol * patch_fusion_tolerance_relaxation_increment

             !---------------------------------------------------------------------!
             ! Making profile tolerance larger means that more fusion will happen  !
             !---------------------------------------------------------------------!        

             ! its possible that there are too many categorical patch types and the tolerances
             ! will never allow patch fusion to occur.  In this case crash and let the user know.
             ! the 100 is sort of a random number, in principle since profile tolerance is compared 
             ! against relative biomass size, it shoudnt ever get above 2 (which would mean fusing 
             ! a zero with a nonzero biomass in a given category)
             if (profiletol .gt. 100._r8) then
                write(fates_log(),*) 'profile tolerance is too big, this shouldnt happen.'
                write(fates_log(),*) 'probably this means there are too many distinct categorical '
                write(fates_log(),*) 'patch types for the maximum number of patches'
                call endrun(msg=errMsg(sourcefile, __LINE__))                
             endif
          else
             iterate = 0
          endif

       enddo iterate_eq_1_loop ! iterate .eq. 1 ==> nopatches>maxpatch_total

    end do disttype_loop

    currentPatch => currentSite%youngest_patch
    do while(associated(currentPatch))

       if (currentPatch%anthro_disturbance_label .eq. primaryforest) then
          primary_land_fraction_afterfusion = primary_land_fraction_afterfusion + &
               currentPatch%area * AREA_INV
       endif

       currentPatch => currentPatch%older
    enddo

    currentSite%primary_land_patchfusion_error = primary_land_fraction_afterfusion - primary_land_fraction_beforefusion
 
  end subroutine fuse_patches

  ! ============================================================================

  subroutine fuse_2_patches(csite, dp, rp)
    !
    ! !DESCRIPTION:
    ! This function fuses the two patches specified in the argument.
    ! It fuses the first patch in the argument (the "donor") into the second
    ! patch in the argument (the "recipient"), and frees the memory 
    ! associated with the secnd patch
    !
    ! !USES:
    use FatesSizeAgeTypeIndicesMod, only: get_age_class_index
    !
    ! !ARGUMENTS:
    type (ed_site_type), intent(inout),target :: csite  ! Current site 
    type (ed_patch_type) , pointer :: dp                ! Donor Patch
    type (ed_patch_type) , target, intent(inout) :: rp  ! Recipient Patch

    !
    ! !LOCAL VARIABLES:
    type (ed_cohort_type), pointer :: currentCohort ! Current Cohort
    type (ed_cohort_type), pointer :: nextc         ! Remembers next cohort in list 
    type (ed_cohort_type), pointer :: storesmallcohort
    type (ed_cohort_type), pointer :: storebigcohort  
    integer                        :: c,p          !counters for pft and litter size class. 
    integer                        :: tnull,snull  ! are the tallest and shortest cohorts associated?
    integer                        :: el           ! loop counting index for elements
    type(ed_patch_type), pointer   :: youngerp     ! pointer to the patch younger than donor
    type(ed_patch_type), pointer   :: olderp       ! pointer to the patch older than donor
    real(r8)                       :: inv_sum_area ! Inverse of the sum of the two patches areas
    !-----------------------------------------------------------------------------------------------

    ! Generate a litany of area weighted averages

    inv_sum_area = 1.0_r8/(dp%area + rp%area)
    
    rp%age = (dp%age * dp%area + rp%age * rp%area) * inv_sum_area
    rp%age_since_anthro_disturbance = (dp%age_since_anthro_disturbance * dp%area &
         + rp%age_since_anthro_disturbance * rp%area) * inv_sum_area

    rp%age_class = get_age_class_index(rp%age)
    
    do el = 1,num_elements
       call rp%litter(el)%FuseLitter(rp%area,dp%area,dp%litter(el))
    end do

    if ( rp%anthro_disturbance_label .ne. dp%anthro_disturbance_label) then
       write(fates_log(),*) 'trying to fuse patches with different anthro_disturbance_label values'
       call endrun(msg=errMsg(sourcefile, __LINE__))
    endif

    if ( hlm_use_nocomp .eq. itrue .and. rp%nocomp_pft_label .ne. dp%nocomp_pft_label) then
       write(fates_log(),*) 'trying to fuse patches with different nocomp_pft_label values'
       write(fates_log(),*) 'rp%nocomp_pft_label, dp%nocomp_pft_label',rp%nocomp_pft_label, dp%nocomp_pft_label
       write(fates_log(),*) 'rp%area, dp%area',rp%area, dp%area
       write(fates_log(),*) 'sum(rp%pft_agb_profile(:,:), sum(dp%pft_agb_profile(:,:)',sum(rp%pft_agb_profile(:,:)), sum(dp%pft_agb_profile(:,:))
       call endrun(msg=errMsg(sourcefile, __LINE__))
    endif

    ! Weighted mean of the running means
    call rp%tveg24%FuseRMean(dp%tveg24,rp%area*inv_sum_area)
    call rp%tveg_lpa%FuseRMean(dp%tveg_lpa,rp%area*inv_sum_area)
    
    rp%fuel_eff_moist       = (dp%fuel_eff_moist*dp%area + rp%fuel_eff_moist*rp%area) * inv_sum_area
    rp%livegrass            = (dp%livegrass*dp%area + rp%livegrass*rp%area) * inv_sum_area
    rp%sum_fuel             = (dp%sum_fuel*dp%area + rp%sum_fuel*rp%area) * inv_sum_area
    rp%fuel_bulkd           = (dp%fuel_bulkd*dp%area + rp%fuel_bulkd*rp%area) * inv_sum_area
    rp%fuel_sav             = (dp%fuel_sav*dp%area + rp%fuel_sav*rp%area) * inv_sum_area
    rp%fuel_mef             = (dp%fuel_mef*dp%area + rp%fuel_mef*rp%area) * inv_sum_area
    rp%ros_front            = (dp%ros_front*dp%area + rp%ros_front*rp%area) * inv_sum_area
    rp%effect_wspeed        = (dp%effect_wspeed*dp%area + rp%effect_wspeed*rp%area) * inv_sum_area
    rp%tau_l                = (dp%tau_l*dp%area + rp%tau_l*rp%area) * inv_sum_area
    rp%fuel_frac(:)         = (dp%fuel_frac(:)*dp%area + rp%fuel_frac(:)*rp%area) * inv_sum_area
    rp%tfc_ros              = (dp%tfc_ros*dp%area + rp%tfc_ros*rp%area) * inv_sum_area
    rp%fi                   = (dp%fi*dp%area + rp%fi*rp%area) * inv_sum_area
    rp%fd                   = (dp%fd*dp%area + rp%fd*rp%area) * inv_sum_area
    rp%ros_back             = (dp%ros_back*dp%area + rp%ros_back*rp%area) * inv_sum_area
    rp%scorch_ht(:)         = (dp%scorch_ht(:)*dp%area + rp%scorch_ht(:)*rp%area) * inv_sum_area
    rp%frac_burnt           = (dp%frac_burnt*dp%area + rp%frac_burnt*rp%area) * inv_sum_area
    rp%burnt_frac_litter(:) = (dp%burnt_frac_litter(:)*dp%area + rp%burnt_frac_litter(:)*rp%area) * inv_sum_area
    rp%btran_ft(:)          = (dp%btran_ft(:)*dp%area + rp%btran_ft(:)*rp%area) * inv_sum_area
    rp%zstar                = (dp%zstar*dp%area + rp%zstar*rp%area) * inv_sum_area
    rp%c_stomata            = (dp%c_stomata*dp%area + rp%c_stomata*rp%area) * inv_sum_area
    rp%c_lblayer            = (dp%c_lblayer*dp%area + rp%c_lblayer*rp%area) * inv_sum_area
    rp%radiation_error      = (dp%radiation_error*dp%area + rp%radiation_error*rp%area) * inv_sum_area

    rp%area = rp%area + dp%area !THIS MUST COME AT THE END!

    !insert donor cohorts into recipient patch
    if(associated(dp%shortest))then

       currentCohort => dp%shortest
       if(associated(currentCohort)) then
          nextc => currentCohort%taller
       endif

       do while(associated(dp%shortest))

          storebigcohort   => rp%tallest
          storesmallcohort => rp%shortest

          if(associated(rp%tallest))then
             tnull = 0
          else
             tnull = 1
             rp%tallest => currentCohort
          endif

          if(associated(rp%shortest))then
             snull = 0
          else
             snull = 1
             rp%shortest => currentCohort
          endif

          call insert_cohort(currentCohort, rp%tallest, rp%shortest, tnull, snull, storebigcohort, storesmallcohort)

          rp%tallest  => storebigcohort 
          rp%shortest => storesmallcohort    

          currentCohort%patchptr => rp

          currentCohort => nextc

          dp%shortest => currentCohort

          if(associated(currentCohort)) then
             nextc => currentCohort%taller
          endif

       enddo !cohort
    endif !are there any cohorts?

    call patch_pft_size_profile(rp) ! Recalculate the patch size profile for the resulting patch

    ! Define some aliases for the donor patches younger and older neighbors
    ! which may or may not exist.  After we set them, we will remove the donor
    ! And then we will go about re-setting the map.
    if(associated(dp%older))then
       olderp => dp%older
    else
       olderp => null()
    end if
    if(associated(dp%younger))then
       youngerp => dp%younger
    else
       youngerp => null()
    end if

    ! We have no need for the dp pointer anymore, we have passed on it's legacy
    call dealloc_patch(dp)
    deallocate(dp)


    if(associated(youngerp))then
       ! Update the younger patch's new older patch (because it isn't dp anymore)
       youngerp%older => olderp
    else
       ! There was no younger patch than dp, so the head of the young order needs
       ! to be set, and it is set as the patch older than dp.  That patch
       ! already knows it's older patch (so no need to set or change it)
       csite%youngest_patch => olderp
       olderp%younger       => null()
    end if

    
    if(associated(olderp))then
       ! Update the older patch's new younger patch (becuase it isn't dp anymore)
       olderp%younger => youngerp
    else
       ! There was no patch older than dp, so the head of the old patch order needs
       ! to be set, and it is set as the patch younger than dp.  That patch already
       ! knows it's younger patch, no need to set
       csite%oldest_patch => youngerp
       youngerp%older     => null()
    end if


  end subroutine fuse_2_patches

  ! ============================================================================

  subroutine terminate_patches(currentSite)
    !
    ! !DESCRIPTION:
    !  Terminate Patches if they  are too small                          
    !
    !
    ! !ARGUMENTS:
    type(ed_site_type), target, intent(inout) :: currentSite
    !
    ! !LOCAL VARIABLES:
    type(ed_patch_type), pointer :: currentPatch
    type(ed_patch_type), pointer :: olderPatch
    type(ed_patch_type), pointer :: youngerPatch
    type(ed_patch_type), pointer :: patchpointer
    integer, parameter           :: max_cycles = 10  ! After 10 loops through
                                                     ! You should had fused
    integer                      :: count_cycles
    logical                      :: gotfused

    real(r8) areatot ! variable for checking whether the total patch area is wrong. 
    !---------------------------------------------------------------------
 
    count_cycles = 0

    currentPatch => currentSite%youngest_patch
    do while(associated(currentPatch)) 
       lessthan_min_patcharea_if: if(currentPatch%area <= min_patch_area)then
          
          nocomp_if: if (hlm_use_nocomp .eq. itrue) then

             gotfused = .false.
             patchpointer => currentSite%youngest_patch
             do while(associated(patchpointer))
                if ( .not.associated(currentPatch,patchpointer) .and. &
                     patchpointer%nocomp_pft_label .eq. currentPatch%nocomp_pft_label .and. &
                     patchpointer%anthro_disturbance_label .eq. currentPatch%anthro_disturbance_label .and. &
                     .not. gotfused) then

                   call fuse_2_patches(currentSite, patchpointer, currentPatch)
                   
                   gotfused = .true.
                else
                   patchpointer => patchpointer%older
                endif
             end do

             if ( .not. gotfused ) then
                !! somehow didn't find a patch to fuse with.
                write(fates_log(),*) 'Warning. small nocomp patch wasnt able to find another patch to fuse with.', &
                     currentPatch%nocomp_pft_label, currentPatch%anthro_disturbance_label
             endif

          else nocomp_if

          ! Even if the patch area is small, avoid fusing it into its neighbor
          ! if it is the youngest of all patches. We do this in attempts to maintain
          ! a discrete patch for very young patches
          ! However, if the patch to be fused is excessivlely small, then fuse
          ! at all costs.  If it is not fused, it will make

          notyoungest_if: if ( .not.associated(currentPatch,currentSite%youngest_patch) .or. &
               currentPatch%area <= min_patch_area_forced ) then
             
             gotfused = .false.

             associated_older_if: if(associated(currentPatch%older) )then
                
                if(debug) &
                     write(fates_log(),*) 'fusing to older patch because this one is too small',&
                     currentPatch%area, &
                     currentPatch%older%area
                
                ! We set a pointer to this patch, because
                ! it will be returned by the subroutine as de-referenced
                
                olderPatch => currentPatch%older

                distlabel_1_if: if (currentPatch%anthro_disturbance_label .eq. olderPatch%anthro_disturbance_label) then
                   
                   call fuse_2_patches(currentSite, olderPatch, currentPatch)
                
                   ! The fusion process has updated the "older" pointer on currentPatch
                   ! for us.
                
                   ! This logic checks to make sure that the younger patch is not the youngest
                   ! patch. As mentioned earlier, we try not to fuse it.
                   
                   gotfused = .true.
                else distlabel_1_if !i.e. anthro labels of two patches are not the same
                   countcycles_if: if (count_cycles .gt. 0) then
                      ! if we're having an incredibly hard time fusing patches because of their differing anthropogenic disturbance labels, 
                      ! since the size is so small, let's sweep the problem under the rug and change the tiny patch's label to that of its older sibling
                      ! and then allow them to fuse together. 
                      currentPatch%anthro_disturbance_label = olderPatch%anthro_disturbance_label
                      call fuse_2_patches(currentSite, olderPatch, currentPatch)
                      gotfused = .true.
                   endif countcycles_if
                endif distlabel_1_if
             endif associated_older_if
             
             not_gotfused_if: if( .not. gotfused .and. associated(currentPatch%younger) ) then
                
                if(debug) &
                     write(fates_log(),*) 'fusing to younger patch because oldest one is too small', &
                     currentPatch%area

                youngerPatch => currentPatch%younger

                distlabel_2_if: if (currentPatch%anthro_disturbance_label .eq. youngerPatch% anthro_disturbance_label) then
                   
                   call fuse_2_patches(currentSite, youngerPatch, currentPatch)
                   
                   ! The fusion process has updated the "younger" pointer on currentPatch
                   
                else distlabel_2_if
                   if (count_cycles .gt. 0) then
                      ! if we're having an incredibly hard time fusing patches because of their differing anthropogenic disturbance labels, 
                      ! since the size is so small, let's sweep the problem under the rug and change the tiny patch's label to that of its younger sibling
                      currentPatch%anthro_disturbance_label = youngerPatch%anthro_disturbance_label
                      call fuse_2_patches(currentSite, youngerPatch, currentPatch)
                      gotfused = .true.
                   endif ! count cycles
                endif distlabel_2_if     ! anthro labels
              endif not_gotfused_if ! has an older patch
           endif notyoungest_if ! is not the youngest patch  
        endif nocomp_if
        endif lessthan_min_patcharea_if ! very small patch

       ! It is possible that an incredibly small patch just fused into another incredibly
       ! small patch, resulting in an incredibly small patch.  It is also possible that this
       ! resulting incredibly small patch is the oldest patch.  If this was true than
       ! we would had been at the end of the loop, and left with an incredibly small patch.
       ! Think this is impossible? No, this really happens, especially when we have fires.
       ! So, we don't move forward until we have merged enough area into this thing.

        if(currentPatch%area > min_patch_area_forced)then
          currentPatch => currentPatch%older
         
          count_cycles = 0
       else
          count_cycles = count_cycles + 1
       end if

       if(count_cycles > max_cycles) then
          write(fates_log(),*) 'FATES is having difficulties fusing very small patches.'
          write(fates_log(),*) 'It is possible that a either a secondary or primary'
          write(fates_log(),*) 'patch has become the only patch of its kind, and it is'
          write(fates_log(),*) 'is very very small. You can test your luck by'
          write(fates_log(),*) 'disabling the endrun statement following this message.'
          write(fates_log(),*) 'FATES may or may not continue to operate within error'
          write(fates_log(),*) 'tolerances, but will generate another fail if it does not.' 
          call endrun(msg=errMsg(sourcefile, __LINE__))
          
          ! Note to user. If you DO decide to remove the end-run above this line
          ! Make sure that you keep the pointer below this line, or you will get
          ! an infinite loop.
          currentPatch => currentPatch%older
          count_cycles = 0
       end if  !count cycles
       
    enddo ! current patch loop
    
    !check area is not exceeded
    call check_patch_area( currentSite )

    return
  end subroutine terminate_patches

  ! =====================================================================================

  subroutine DistributeSeeds(currentSite,seed_mass,el,pft)
      
      ! !ARGUMENTS:
      type(ed_site_type), target, intent(inout) :: currentSite  !
      real(r8), intent(in)                      :: seed_mass    ! mass of seed input [kg]
      integer, intent(in)                       :: el           ! element index
      integer, intent(in)                       :: pft          ! pft index

      ! !LOCAL VARIABLES:
      type(ed_patch_type), pointer              :: currentPatch
      type(litter_type), pointer                :: litt

      
      currentPatch => currentSite%oldest_patch
      do while(associated(currentPatch)) 
          litt => currentPatch%litter(el)
          
          if(homogenize_seed_pfts) then
              litt%seed(:) = litt%seed(:) + seed_mass/(area_site*real(numpft,r8))
          else
              litt%seed(pft) = litt%seed(pft) + seed_mass/area_site
          end if
          
          currentPatch => currentPatch%younger
      end do
          

      return
  end subroutine DistributeSeeds


  ! =====================================================================================

  subroutine dealloc_patch(cpatch)

    ! This Subroutine is intended to de-allocate the allocatable memory that is pointed
    ! to via the patch structure.  This subroutine DOES NOT deallocate the patch
    ! structure itself.

    type(ed_patch_type), target :: cpatch

    type(ed_cohort_type), pointer :: ccohort  ! current
    type(ed_cohort_type), pointer :: ncohort  ! next
    integer                       :: el       ! loop counter for elements
    
    ! First Deallocate the cohort space
    ! -----------------------------------------------------------------------------------
    ccohort => cpatch%shortest
    do while(associated(ccohort))
       
       ncohort => ccohort%taller

       call DeallocateCohort(ccohort)
       deallocate(ccohort)
       ccohort => ncohort

    end do

    ! Deallocate all litter objects
    do el=1,num_elements
       call cpatch%litter(el)%DeallocateLitt()
    end do
    deallocate(cpatch%litter)

    ! Secondly, and lastly, deallocate the allocatable vector spaces in the patch
    if(allocated(cpatch%tr_soil_dir))then
       deallocate(cpatch%tr_soil_dir)
       deallocate(cpatch%tr_soil_dif)
       deallocate(cpatch%tr_soil_dir_dif)
       deallocate(cpatch%fab)
       deallocate(cpatch%fabd)
       deallocate(cpatch%fabi)
       deallocate(cpatch%sabs_dir)
       deallocate(cpatch%sabs_dif)
       deallocate(cpatch%fragmentation_scaler)
    end if

    
    ! Deallocate any running means
    deallocate(cpatch%tveg24)
    deallocate(cpatch%tveg_lpa)
    
    return
  end subroutine dealloc_patch

  ! ============================================================================
  subroutine patch_pft_size_profile(cp_pnt)
    !
    ! !DESCRIPTION:
    !  Binned patch size profiles generated for patch fusion routine        
    !
    ! !USES:
    !
    ! !ARGUMENTS:
    type(ed_patch_type), target, intent(inout) :: cp_pnt
    !
    ! !LOCAL VARIABLES:
    type(ed_patch_type) , pointer  :: currentPatch
    type(ed_cohort_type), pointer  :: currentCohort
    real(r8) :: mind(N_DBH_BINS) ! Bottom of DBH bin 
    real(r8) :: maxd(N_DBH_BINS) ! Top of DBH bin
    real(r8) :: delta_dbh   ! Size of DBH bin
    integer  :: p    ! Counter for PFT 
    integer  :: j    ! Counter for DBH bins 
    real(r8), parameter :: gigantictrees = 1.e8_r8
    !---------------------------------------------------------------------

    currentPatch => cp_pnt

    currentPatch%pft_agb_profile(:,:) = 0.0_r8

    do j = 1,N_DBH_BINS   
        if (j == N_DBH_BINS) then
           mind(j) = patchfusion_dbhbin_loweredges(j)
           maxd(j) = gigantictrees
        else 
           mind(j) = patchfusion_dbhbin_loweredges(j)
           maxd(j) = patchfusion_dbhbin_loweredges(j+1)
        endif
    enddo

    currentCohort => currentPatch%shortest
    do while(associated(currentCohort))    
       do j = 1,N_DBH_BINS   
          if((currentCohort%dbh  >  mind(j)) .AND. (currentCohort%dbh  <=  maxd(j)))then

             currentPatch%pft_agb_profile(currentCohort%pft,j) = &
                  currentPatch%pft_agb_profile(currentCohort%pft,j) + &
                  currentCohort%prt%GetState(struct_organ, all_carbon_elements) * &
                  currentCohort%n/currentPatch%area

          endif
       enddo ! dbh bins

       currentCohort => currentCohort%taller

    enddo !currentCohort 
   
  end subroutine patch_pft_size_profile

  ! =====================================================================================
  function countPatches( nsites, sites ) result ( totNumPatches ) 
    !
    ! !DESCRIPTION:
    !  Loop over all Patches to count how many there are
    !
    ! !USES:
    use EDTypesMod , only : ed_site_type
    !
    ! !ARGUMENTS:
    integer,             intent(in)            :: nsites
    type(ed_site_type) , intent(inout), target :: sites(nsites)
    !
    ! !LOCAL VARIABLES:
    type (ed_patch_type), pointer :: currentPatch
    integer :: totNumPatches  ! total number of patches.  
    integer :: s
    !---------------------------------------------------------------------

    totNumPatches = 0

    do s = 1,nsites
       currentPatch => sites(s)%oldest_patch
       do while(associated(currentPatch))
          totNumPatches = totNumPatches + 1
          currentPatch => currentPatch%younger
       enddo
    enddo

   end function countPatches

  ! =====================================================================================

 subroutine get_frac_site_primary(site_in, frac_site_primary)

    !
    ! !DESCRIPTION:
    !  Calculate how much of a site is primary land
    !
    ! !USES:
    use EDTypesMod , only : ed_site_type
    !
    ! !ARGUMENTS:
    type(ed_site_type) , intent(in), target :: site_in
    real(r8)           , intent(out)        :: frac_site_primary

    ! !LOCAL VARIABLES:
    type (ed_patch_type), pointer :: currentPatch

   frac_site_primary = 0._r8
   currentPatch => site_in%oldest_patch
   do while (associated(currentPatch))   
      if (currentPatch%anthro_disturbance_label .eq. primaryforest) then
         frac_site_primary = frac_site_primary + currentPatch%area * AREA_INV
      endif
      currentPatch => currentPatch%younger
   end do

 end subroutine get_frac_site_primary

 end module EDPatchDynamicsMod<|MERGE_RESOLUTION|>--- conflicted
+++ resolved
@@ -1650,17 +1650,16 @@
        do while(associated(currentCohort))
           
              pft = currentCohort%pft
-             
+
              ! Number of trees that died because of the fire, per m2 of ground. 
              ! Divide their litter into the four litter streams, and spread 
              ! across ground surface. 
              ! -----------------------------------------------------------------------
-             
-<<<<<<< HEAD
+
              fnrt_m   = currentCohort%prt%GetState(fnrt_organ, element_id)
              store_m  = currentCohort%prt%GetState(store_organ, element_id)
              repro_m  = currentCohort%prt%GetState(repro_organ, element_id)
-
+          
              if (prt_params%woody(currentCohort%pft) == itrue) then
                 ! Assumption: for woody plants, we lump fluxes from deadwood and sapwood together in CWD pool.
                 ! for non-woody plants, we put all stem fluxes into the same leaf litter pool.
@@ -1675,100 +1674,91 @@
                 struct_m        = 0._r8
              end if
 
-             
+
              ! Absolute number of dead trees being transfered in with the donated area
              num_dead_trees = (currentCohort%fire_mort*currentCohort%n * &
-=======
-			if ( prt_params%woody(pft) == itrue) then !trees only, May require additional accounting for the atm_fluxes when PFT is grass. 
-													  ! Goal was to not add to pools in the event of grass fire. Grass would typically not introduce a flux of dead leaves	
-													  ! or coarse woody debris. This may be too coarse a solution in the long term. 
-                leaf_m   = currentCohort%prt%GetState(leaf_organ, element_list(el))
-                store_m  = currentCohort%prt%GetState(store_organ, element_list(el))
-                sapw_m   = currentCohort%prt%GetState(sapw_organ, element_list(el))
-                fnrt_m   = currentCohort%prt%GetState(fnrt_organ, element_list(el))
-                struct_m = currentCohort%prt%GetState(struct_organ, element_list(el))
-                repro_m  = currentCohort%prt%GetState(repro_organ, element_list(el))
-				! Absolute number of dead trees being transfered in with the donated area
-				num_dead_trees = (currentCohort%fire_mort*currentCohort%n * &
->>>>>>> 89536812
                                patch_site_areadis/currentPatch%area)
-							   
-				! Contribution of dead trees to leaf litter
-				donatable_mass = num_dead_trees * (leaf_m+repro_m) * &
+
+             ! Contribution of dead trees to leaf litter
+             donatable_mass = num_dead_trees * (leaf_m+repro_m) * &
                               (1.0_r8-currentCohort%fraction_crown_burned)
 
-				! Contribution of dead trees to leaf burn-flux
-				burned_mass  = num_dead_trees * (leaf_m+repro_m) * currentCohort%fraction_crown_burned
-
-				do dcmpy=1,ndcmpy
-					dcmpy_frac = GetDecompyFrac(pft,leaf_organ,dcmpy)
-					new_litt%leaf_fines(dcmpy) = new_litt%leaf_fines(dcmpy) + &
-												donatable_mass*donate_m2*dcmpy_frac
-					curr_litt%leaf_fines(dcmpy) = curr_litt%leaf_fines(dcmpy) + &
+             ! Contribution of dead trees to leaf burn-flux
+             burned_mass  = num_dead_trees * (leaf_m+repro_m) * currentCohort%fraction_crown_burned
+
+             do dcmpy=1,ndcmpy
+                 dcmpy_frac = GetDecompyFrac(pft,leaf_organ,dcmpy)
+                 new_litt%leaf_fines(dcmpy) = new_litt%leaf_fines(dcmpy) + &
+                                              donatable_mass*donate_m2*dcmpy_frac
+                 curr_litt%leaf_fines(dcmpy) = curr_litt%leaf_fines(dcmpy) + &
                                                donatable_mass*retain_m2*dcmpy_frac
-				end do
-
-				site_mass%burn_flux_to_atm = site_mass%burn_flux_to_atm + burned_mass
-
-				call set_root_fraction(currentSite%rootfrac_scr, pft, currentSite%zi_soil, &
+             end do
+
+             site_mass%burn_flux_to_atm = site_mass%burn_flux_to_atm + burned_mass
+
+             call set_root_fraction(currentSite%rootfrac_scr, pft, currentSite%zi_soil, &
                   bc_in%max_rooting_depth_index_col)
-				do dcmpy=1,ndcmpy
-					dcmpy_frac = GetDecompyFrac(pft,fnrt_organ,dcmpy)
-                    do sl = 1,currentSite%nlevsoil
+
+             ! Contribution of dead trees to root litter (no root burn flux to atm)
+             do dcmpy=1,ndcmpy
+                 dcmpy_frac = GetDecompyFrac(pft,fnrt_organ,dcmpy)
+                 do sl = 1,currentSite%nlevsoil
                      donatable_mass = num_dead_trees * (fnrt_m+store_m) * currentSite%rootfrac_scr(sl)
                      new_litt%root_fines(dcmpy,sl) = new_litt%root_fines(dcmpy,sl) + &
                                                      donatable_mass*donate_m2*dcmpy_frac
                      curr_litt%root_fines(dcmpy,sl) = curr_litt%root_fines(dcmpy,sl) + &
                                                       donatable_mass*retain_m2*dcmpy_frac
-					end do
-				end do
-				! Track as diagnostic fluxes
-				flux_diags%leaf_litter_input(pft) = &
+                 end do
+             end do
+
+             ! Track as diagnostic fluxes
+             flux_diags%leaf_litter_input(pft) = &
                   flux_diags%leaf_litter_input(pft) + &
                   num_dead_trees * (leaf_m+repro_m) * (1.0_r8-currentCohort%fraction_crown_burned)
 
-				flux_diags%root_litter_input(pft) = &
-					flux_diags%root_litter_input(pft) + &
-					(fnrt_m + store_m) * num_dead_trees
+             flux_diags%root_litter_input(pft) = &
+                  flux_diags%root_litter_input(pft) + &
+                  (fnrt_m + store_m) * num_dead_trees
 
              ! coarse root biomass per tree
-				bcroot = (sapw_m + struct_m) * (1.0_r8 - prt_params%allom_agb_frac(pft) )
+             bcroot = (sapw_m + struct_m) * (1.0_r8 - prt_params%allom_agb_frac(pft) )
 
              ! below ground coarse woody debris from burned trees
-				do c = 1,ncwd
-					do sl = 1,currentSite%nlevsoil
-						donatable_mass =  num_dead_trees * SF_val_CWD_frac(c) * &
+             do c = 1,ncwd
+                do sl = 1,currentSite%nlevsoil
+                   donatable_mass =  num_dead_trees * SF_val_CWD_frac(c) * &
                          bcroot * currentSite%rootfrac_scr(sl)
-                    new_litt%bg_cwd(c,sl) = new_litt%bg_cwd(c,sl) + &
+
+                   new_litt%bg_cwd(c,sl) = new_litt%bg_cwd(c,sl) + &
                          donatable_mass * donate_m2
-                    curr_litt%bg_cwd(c,sl) = curr_litt%bg_cwd(c,sl) + &
+                   curr_litt%bg_cwd(c,sl) = curr_litt%bg_cwd(c,sl) + &
                          donatable_mass * retain_m2
 
                    ! track diagnostics
-                    flux_diags%cwd_bg_input(c) = &
+                   flux_diags%cwd_bg_input(c) = &
                          flux_diags%cwd_bg_input(c) + &
                          donatable_mass
-					enddo
-				end do
+                enddo
+             end do
+
              ! stem biomass per tree
              bstem  = (sapw_m + struct_m) * prt_params%allom_agb_frac(pft)
 
              ! Above ground coarse woody debris from twigs and small branches
              ! a portion of this pool may burn
-				do c = 1,ncwd
-					donatable_mass = num_dead_trees * SF_val_CWD_frac(c) * bstem
-					if (c == 1 .or. c == 2) then
+             do c = 1,ncwd
+                 donatable_mass = num_dead_trees * SF_val_CWD_frac(c) * bstem
+                 if (c == 1 .or. c == 2) then
                       donatable_mass = donatable_mass * (1.0_r8-currentCohort%fraction_crown_burned)
                       burned_mass = num_dead_trees * SF_val_CWD_frac(c) * bstem * &
                       currentCohort%fraction_crown_burned
                       site_mass%burn_flux_to_atm = site_mass%burn_flux_to_atm + burned_mass
-					endif
-					new_litt%ag_cwd(c) = new_litt%ag_cwd(c) + donatable_mass * donate_m2
-					curr_litt%ag_cwd(c) = curr_litt%ag_cwd(c) + donatable_mass * retain_m2
-					flux_diags%cwd_ag_input(c) = flux_diags%cwd_ag_input(c) + donatable_mass
-				enddo
-             endif
-                  
+                endif
+                new_litt%ag_cwd(c) = new_litt%ag_cwd(c) + donatable_mass * donate_m2
+                curr_litt%ag_cwd(c) = curr_litt%ag_cwd(c) + donatable_mass * retain_m2
+                flux_diags%cwd_ag_input(c) = flux_diags%cwd_ag_input(c) + donatable_mass
+             enddo
+
 
             currentCohort => currentCohort%taller
         enddo
