--- conflicted
+++ resolved
@@ -1279,32 +1279,6 @@
        rp%droot_litter_dt(p)  = (dp%droot_litter_dt(p)*dp%area + rp%droot_litter_dt(p)*rp%area) * inv_sum_area
     enddo
     
-<<<<<<< HEAD
-    rp%fuel_eff_moist       = (dp%fuel_eff_moist*dp%area + rp%fuel_eff_moist*rp%area)/(dp%area + rp%area)
-    rp%livegrass            = (dp%livegrass*dp%area + rp%livegrass*rp%area)/(dp%area + rp%area)
-    rp%sum_fuel             = (dp%sum_fuel*dp%area + rp%sum_fuel*rp%area)/(dp%area + rp%area)
-    rp%fuel_bulkd           = (dp%fuel_bulkd*dp%area + rp%fuel_bulkd*rp%area)/(dp%area + rp%area)
-    rp%fuel_sav             = (dp%fuel_sav*dp%area + rp%fuel_sav*rp%area)/(dp%area + rp%area)
-    rp%fuel_mef             = (dp%fuel_mef*dp%area + rp%fuel_mef*rp%area)/(dp%area + rp%area)
-    rp%ros_front            = (dp%ros_front*dp%area + rp%ros_front*rp%area)/(dp%area + rp%area)
-    rp%effect_wspeed        = (dp%effect_wspeed*dp%area + rp%effect_wspeed*rp%area)/(dp%area + rp%area)
-    rp%tau_l                = (dp%tau_l*dp%area + rp%tau_l*rp%area)/(dp%area + rp%area)
-    rp%fuel_frac(:)         = (dp%fuel_frac(:)*dp%area + rp%fuel_frac(:)*rp%area)/(dp%area + rp%area)
-    rp%tfc_ros              = (dp%tfc_ros*dp%area + rp%tfc_ros*rp%area)/(dp%area + rp%area)
-    rp%fi                   = (dp%fi*dp%area + rp%fi*rp%area)/(dp%area + rp%area)
-    rp%fd                   = (dp%fd*dp%area + rp%fd*rp%area)/(dp%area + rp%area)
-    rp%ros_back             = (dp%ros_back*dp%area + rp%ros_back*rp%area)/(dp%area + rp%area)
-    rp%ab                   = (dp%ab*dp%area + rp%ab*rp%area)/(dp%area + rp%area)
-    rp%nf                   = (dp%nf*dp%area + rp%nf*rp%area)/(dp%area + rp%area)
-    rp%sh                   = (dp%sh*dp%area + rp%sh*rp%area)/(dp%area + rp%area)
-    rp%frac_burnt           = (dp%frac_burnt*dp%area + rp%frac_burnt*rp%area)/(dp%area + rp%area)
-    rp%burnt_frac_litter(:) = (dp%burnt_frac_litter(:)*dp%area + rp%burnt_frac_litter(:)*rp%area)/(dp%area + rp%area)
-    rp%btran_ft(:)          = (dp%btran_ft(:)*dp%area + rp%btran_ft(:)*rp%area)/(dp%area + rp%area)
-    rp%dleaf_litter_dt(:)   = (dp%dleaf_litter_dt(:)*dp%area + rp%dleaf_litter_dt(:)*rp%area)/(dp%area+rp%area)
-    rp%leaf_litter_in(:)    = (dp%leaf_litter_in(:)*dp%area  + rp%leaf_litter_in(:)*rp%area)/(dp%area+rp%area)
-    rp%leaf_litter_out(:)   = (dp%leaf_litter_out(:)*dp%area + rp%leaf_litter_out(:)*rp%area)/(dp%area+rp%area)
-    rp%zstar                = (dp%zstar*dp%area + rp%zstar*rp%area)/(dp%area+rp%area)
-=======
     rp%fuel_eff_moist       = (dp%fuel_eff_moist*dp%area + rp%fuel_eff_moist*rp%area) * inv_sum_area
     rp%livegrass            = (dp%livegrass*dp%area + rp%livegrass*rp%area) * inv_sum_area
     rp%sum_fuel             = (dp%sum_fuel*dp%area + rp%sum_fuel*rp%area) * inv_sum_area
@@ -1325,7 +1299,7 @@
     rp%frac_burnt           = (dp%frac_burnt*dp%area + rp%frac_burnt*rp%area) * inv_sum_area
     rp%burnt_frac_litter(:) = (dp%burnt_frac_litter(:)*dp%area + rp%burnt_frac_litter(:)*rp%area) * inv_sum_area
     rp%btran_ft(:)          = (dp%btran_ft(:)*dp%area + rp%btran_ft(:)*rp%area) * inv_sum_area
->>>>>>> f90a8d7f
+    rp%zstar                = (dp%zstar*dp%area + rp%zstar*rp%area) * inv_sum_area
 
     rp%area = rp%area + dp%area !THIS MUST COME AT THE END!
 
