module EDPatchDynamicsMod

  ! ============================================================================
  ! Controls formation, creation, fusing and termination of patch level processes. 
  ! ============================================================================
  use FatesGlobals         , only : fates_log 
  use FatesInterfaceTypesMod    , only : hlm_freq_day
  use FatesInterfaceTypesMod    , only : hlm_days_per_year
  use EDPftvarcon          , only : EDPftvarcon_inst
  use EDPftvarcon          , only : GetDecompyFrac
  use PRTParametersMod      , only : prt_params
  use EDCohortDynamicsMod  , only : fuse_cohorts, sort_cohorts, insert_cohort
  use EDCohortDynamicsMod  , only : DeallocateCohort
  use EDTypesMod           , only : area_site => area
  use ChecksBalancesMod    , only : PatchMassStock
  use FatesLitterMod       , only : ncwd
  use FatesLitterMod       , only : ndcmpy
  use FatesLitterMod       , only : litter_type
  use EDTypesMod           , only : homogenize_seed_pfts
  use EDTypesMod           , only : n_dbh_bins, area, patchfusion_dbhbin_loweredges
  use EDtypesMod           , only : force_patchfuse_min_biomass
  use EDTypesMod           , only : maxPatchesPerSite
  use EDTypesMod           , only : maxPatchesPerSite_by_disttype  
  use EDTypesMod           , only : ed_site_type, ed_patch_type, ed_cohort_type
  use EDTypesMod           , only : site_massbal_type
  use EDTypesMod           , only : site_fluxdiags_type
  use EDTypesMod           , only : min_patch_area
  use EDTypesMod           , only : min_patch_area_forced
  use EDTypesMod           , only : nclmax
  use EDTypesMod           , only : maxpft
  use EDTypesMod           , only : dtype_ifall
  use EDTypesMod           , only : dtype_ilog
  use EDTypesMod           , only : dtype_ifire
  use EDTypesMod           , only : ican_upper
  use PRTGenericMod        , only : num_elements
  use PRTGenericMod        , only : element_list
  use EDTypesMod           , only : lg_sf
  use EDTypesMod           , only : dl_sf
  use EDTypesMod           , only : dump_patch
  use EDTypesMod           , only : N_DIST_TYPES
  use EDTypesMod           , only : AREA_INV
  use FatesConstantsMod    , only : rsnbl_math_prec
  use FatesConstantsMod    , only : fates_tiny
  use FatesInterfaceTypesMod    , only : hlm_use_planthydro
  use FatesInterfaceTypesMod    , only : hlm_numSWb
  use FatesInterfaceTypesMod    , only : bc_in_type
  use FatesInterfaceTypesMod    , only : hlm_days_per_year
  use FatesInterfaceTypesMod    , only : numpft
  use FatesInterfaceTypesMod    , only : hlm_stepsize
  use FatesInterfaceTypesMod    , only : hlm_use_sp
  use FatesInterfaceTypesMod    , only : hlm_use_nocomp
  use FatesInterfaceTypesMod    , only : hlm_use_fixed_biogeog
  use FatesGlobals         , only : endrun => fates_endrun
  use FatesConstantsMod    , only : r8 => fates_r8
  use FatesConstantsMod    , only : itrue, ifalse
  use FatesConstantsMod    , only : t_water_freeze_k_1atm
  use FatesPlantHydraulicsMod, only : InitHydrCohort
  use FatesPlantHydraulicsMod, only : AccumulateMortalityWaterStorage
  use FatesPlantHydraulicsMod, only : DeallocateHydrCohort
  use EDLoggingMortalityMod, only : logging_litter_fluxes 
  use EDLoggingMortalityMod, only : logging_time
  use EDLoggingMortalityMod, only : get_harvest_rate_area
  use EDParamsMod          , only : fates_mortality_disturbance_fraction
  use DamageMainMod        , only : damage_time
  use FatesAllometryMod    , only : carea_allom
  use FatesAllometryMod    , only : set_root_fraction
  use FatesConstantsMod    , only : g_per_kg
  use FatesConstantsMod    , only : ha_per_m2
  use FatesConstantsMod    , only : days_per_sec
  use FatesConstantsMod    , only : years_per_day
  use FatesConstantsMod    , only : nearzero
  use FatesConstantsMod    , only : primaryforest, secondaryforest
  use FatesConstantsMod    , only : n_anthro_disturbance_categories
  use FatesConstantsMod    , only : fates_unset_r8
  use FatesConstantsMod    , only : fates_unset_int
  use EDCohortDynamicsMod  , only : InitPRTObject
  use EDCohortDynamicsMod  , only : InitPRTBoundaryConditions
  use ChecksBalancesMod,      only : SiteMassStock
  use PRTGenericMod,          only : all_carbon_elements
  use PRTGenericMod,          only : carbon12_element
  use PRTGenericMod,          only : leaf_organ
  use PRTGenericMod,          only : fnrt_organ
  use PRTGenericMod,          only : sapw_organ
  use PRTGenericMod,          only : store_organ
  use PRTGenericMod,          only : repro_organ
  use PRTGenericMod,          only : struct_organ
  use PRTLossFluxesMod,       only : PRTBurnLosses
  use FatesInterfaceTypesMod,      only : hlm_parteh_mode
  use PRTGenericMod,          only : prt_carbon_allom_hyp   
  use PRTGenericMod,          only : prt_cnp_flex_allom_hyp
  use SFParamsMod,            only : SF_VAL_CWD_FRAC
  use EDParamsMod,            only : logging_event_code
  use EDParamsMod,            only : logging_export_frac
  use FatesRunningMeanMod,    only : ema_24hr, fixed_24hr, ema_lpa
  
  ! CIME globals
  use shr_infnan_mod       , only : nan => shr_infnan_nan, assignment(=)
  use shr_log_mod          , only : errMsg => shr_log_errMsg
  
  !
  implicit none
  private
  !
  public :: create_patch
  public :: spawn_patches
  public :: zero_patch
  public :: fuse_patches
  public :: terminate_patches
  public :: patch_pft_size_profile
  public :: disturbance_rates
  public :: check_patch_area
  public :: set_patchno
  private:: fuse_2_patches
  public :: get_frac_site_primary

  character(len=*), parameter, private :: sourcefile = &
        __FILE__

  logical, parameter :: debug = .false.

  ! When creating new patches from other patches, we need to send some of the
  ! litter from the old patch to the new patch.  Likewise, when plants die
  ! from the disturbance, we need to send some amount from the old patch to
  ! the new patch.  If the plant matter falls straight down, then that
  ! would make a case for all of the litter going to the new patch. 
  ! This would be localization=1
  ! But if we think some of the plant matter drifts, or a tall tree lands
  ! outside of its gap, or are afraid of newly formed patches having 
  ! too much burnable material, then we drop the localization from 1 down
  ! a notch.
  ! Note that in all cases, a localization of 0, suggests that litter
  ! is dispensed randomly in space among the area of the new and old
  ! patch combined. A localization of 1 suggests that
  ! all litter is sent to the new patch.

  real(r8), parameter :: existing_litt_localization = 1.0_r8
  real(r8), parameter :: treefall_localization = 0.0_r8
  real(r8), parameter :: burn_localization = 0.0_r8
  real(r8), parameter :: damage_localization = 0.0_r8

  ! 10/30/09: Created by Rosie Fisher
  ! ============================================================================

contains

  ! ============================================================================
  subroutine disturbance_rates( site_in, bc_in)
    !
    ! !DESCRIPTION:
    ! Calculates the fire and mortality related disturbance rates for each patch,
    ! and then determines which is the larger at the patch scale (for now, there an only
    ! be one disturbance type for each timestep.  
    ! all disturbance rates here are per daily timestep. 
    
    ! 2016-2017
    ! Modify to add logging disturbance

    ! !USES:
    use EDMortalityFunctionsMod , only : mortality_rates
    ! loging flux
    use EDLoggingMortalityMod , only : LoggingMortality_frac

  
    ! !ARGUMENTS:
    type(ed_site_type) , intent(inout), target :: site_in
    type(bc_in_type) , intent(in) :: bc_in
    !
    ! !LOCAL VARIABLES:
    type (ed_patch_type) , pointer :: currentPatch
    type (ed_cohort_type), pointer :: currentCohort

    real(r8) :: cmort
    real(r8) :: bmort
    real(r8) :: hmort
    real(r8) :: frmort
    real(r8) :: smort
    real(r8) :: asmort
    real(r8) :: dgmort
    
    real(r8) :: lmort_direct
    real(r8) :: lmort_collateral
    real(r8) :: lmort_infra
    real(r8) :: l_degrad         ! fraction of trees that are not killed but suffer from forest 
                                 ! degradation (i.e. they are moved to newly-anthro-disturbed 
                                 ! secondary forest patch)
    real(r8) :: dist_rate_ldist_notharvested
    integer  :: threshold_sizeclass
    integer  :: i_dist
    real(r8) :: frac_site_primary
    real(r8) :: harvest_rate

    !----------------------------------------------------------------------------------------------
    ! Calculate Mortality Rates (these were previously calculated during growth derivatives)
    ! And the same rates in understory plants have already been applied to %dndt
    !----------------------------------------------------------------------------------------------
    
    ! first calculate the fractino of the site that is primary land
    call get_frac_site_primary(site_in, frac_site_primary)
 
    site_in%harvest_carbon_flux = 0._r8

    currentPatch => site_in%oldest_patch
    do while (associated(currentPatch))   

       currentCohort => currentPatch%shortest
       do while(associated(currentCohort))        
          ! Mortality for trees in the understorey.
          currentCohort%patchptr => currentPatch

          call mortality_rates(currentCohort,bc_in,cmort,hmort,bmort,frmort,smort,asmort,dgmort)
          currentCohort%dmort  = cmort+hmort+bmort+frmort+smort+asmort+dgmort
          
          call carea_allom(currentCohort%dbh,currentCohort%n,site_in%spread,currentCohort%pft, &
               currentCohort%crowndamage,currentCohort%c_area)

         
          ! Initialize diagnostic mortality rates
          currentCohort%cmort = cmort
          currentCohort%bmort = bmort
          currentCohort%hmort = hmort
          currentCohort%frmort = frmort
          currentCohort%smort = smort
          currentCohort%asmort = asmort
          currentCohort%dgmort = dgmort

          call LoggingMortality_frac(currentCohort%pft, currentCohort%dbh, currentCohort%canopy_layer, &
                lmort_direct,lmort_collateral,lmort_infra,l_degrad,&
                bc_in%hlm_harvest_rates, &
                bc_in%hlm_harvest_catnames, &
                bc_in%hlm_harvest_units, &
                currentPatch%anthro_disturbance_label, &
                currentPatch%age_since_anthro_disturbance, &
                frac_site_primary)
         
          currentCohort%lmort_direct     = lmort_direct
          currentCohort%lmort_collateral = lmort_collateral
          currentCohort%lmort_infra      = lmort_infra
          currentCohort%l_degrad         = l_degrad

          ! estimate the wood product (trunk_product_site)
          if (currentCohort%canopy_layer>=1) then
             site_in%harvest_carbon_flux = site_in%harvest_carbon_flux + &
                  currentCohort%lmort_direct * currentCohort%n * &
                  ( currentCohort%prt%GetState(sapw_organ, all_carbon_elements) + &
                  currentCohort%prt%GetState(struct_organ, all_carbon_elements)) * &
                  prt_params%allom_agb_frac(currentCohort%pft) * &
                  SF_val_CWD_frac(ncwd) * logging_export_frac
          endif

          currentCohort => currentCohort%taller
       end do
       currentPatch%disturbance_mode = fates_unset_int
       currentPatch => currentPatch%younger
    end do

    ! ---------------------------------------------------------------------------------------------
    ! Calculate Disturbance Rates based on the mortality rates just calculated
    ! ---------------------------------------------------------------------------------------------

    ! zero the diagnostic disturbance rate fields
    site_in%potential_disturbance_rates(1:N_DIST_TYPES) = 0._r8

    ! Recalculate total canopy area prior to resolving the disturbance
    currentPatch => site_in%oldest_patch
    do while (associated(currentPatch))
       currentPatch%total_canopy_area = 0._r8
       currentCohort => currentPatch%shortest
       do while(associated(currentCohort))   
          if(currentCohort%canopy_layer==1)then
             currentPatch%total_canopy_area = currentPatch%total_canopy_area + currentCohort%c_area
          end if
          currentCohort => currentCohort%taller
       end do
       currentPatch => currentPatch%younger
    end do

    currentPatch => site_in%oldest_patch
    do while (associated(currentPatch))   
       
       currentPatch%disturbance_rates(dtype_ifall) = 0.0_r8
       currentPatch%disturbance_rates(dtype_ilog)  = 0.0_r8
       currentPatch%disturbance_rates(dtype_ifire) = 0.0_r8

       dist_rate_ldist_notharvested = 0.0_r8
       
       currentCohort => currentPatch%shortest
       do while(associated(currentCohort))   

          if(currentCohort%canopy_layer == 1)then

             ! Treefall Disturbance Rate
             currentPatch%disturbance_rates(dtype_ifall) = currentPatch%disturbance_rates(dtype_ifall) + &
                  fates_mortality_disturbance_fraction * &
                  min(1.0_r8,currentCohort%dmort)*hlm_freq_day*currentCohort%c_area/currentPatch%area

             ! Logging Disturbance Rate
             currentPatch%disturbance_rates(dtype_ilog) = currentPatch%disturbance_rates(dtype_ilog) + &
                   min(1.0_r8, currentCohort%lmort_direct +                          & 
                               currentCohort%lmort_collateral +                      &
                               currentCohort%lmort_infra +                           &
                               currentCohort%l_degrad ) *                            &
                               currentCohort%c_area/currentPatch%area
             
             ! Non-harvested part of the logging disturbance rate
             dist_rate_ldist_notharvested = dist_rate_ldist_notharvested + currentCohort%l_degrad * &
                  currentCohort%c_area/currentPatch%area
             
          endif

          
          currentCohort => currentCohort%taller
       enddo !currentCohort

       ! for non-closed-canopy areas subject to logging, add an additional increment of area disturbed
       ! equivalent to the fradction loged to account for transfer of interstitial ground area to new secondary lands
       if ( logging_time .and. &
            (currentPatch%area - currentPatch%total_canopy_area) .gt. fates_tiny ) then
          ! The canopy is NOT closed. 

          call get_harvest_rate_area (currentPatch%anthro_disturbance_label, bc_in%hlm_harvest_catnames, &
               bc_in%hlm_harvest_rates, frac_site_primary, currentPatch%age_since_anthro_disturbance, harvest_rate)

          currentPatch%disturbance_rates(dtype_ilog) = currentPatch%disturbance_rates(dtype_ilog) + &
               (currentPatch%area - currentPatch%total_canopy_area) * harvest_rate / currentPatch%area

          ! Non-harvested part of the logging disturbance rate
          dist_rate_ldist_notharvested = dist_rate_ldist_notharvested + &
               (currentPatch%area - currentPatch%total_canopy_area) * harvest_rate / currentPatch%area
       endif

       ! fraction of the logging disturbance rate that is non-harvested
       if (currentPatch%disturbance_rates(dtype_ilog) .gt. nearzero) then
          currentPatch%fract_ldist_not_harvested = dist_rate_ldist_notharvested / &
               currentPatch%disturbance_rates(dtype_ilog)
       endif

       ! Fire Disturbance Rate
       currentPatch%disturbance_rates(dtype_ifire) = currentPatch%frac_burnt

       ! calculate a disgnostic sum of disturbance rates for different classes of disturbance across all patches in this site. 
       do i_dist = 1,N_DIST_TYPES
          site_in%potential_disturbance_rates(i_dist) = site_in%potential_disturbance_rates(i_dist) + &
               currentPatch%disturbance_rates(i_dist) * currentPatch%area * AREA_INV
       end do

       ! Fires can't burn the whole patch, as this causes /0 errors. 
       if (debug) then
          if (currentPatch%disturbance_rates(dtype_ifire) > 0.98_r8)then
          write(fates_log(),*) 'very high fire areas', &
               currentPatch%disturbance_rates(dtype_ifire),currentPatch%frac_burnt
          endif
       endif



       ! ------------------------------------------------------------------------------------------
       ! Determine which disturbance is dominant, and force mortality diagnostics in the upper 
       ! canopy to be zero for the non-dominant mode.  Note: upper-canopy tree-fall mortality is 
       ! not always disturbance generating, so when tree-fall mort is non-dominant, make sure
       ! to still diagnose and track the non-disturbance rate
       ! ------------------------------------------------------------------------------------------
       
       ! DISTURBANCE IS LOGGING
       if (currentPatch%disturbance_rates(dtype_ilog) > currentPatch%disturbance_rates(dtype_ifall) .and. &
             currentPatch%disturbance_rates(dtype_ilog) > currentPatch%disturbance_rates(dtype_ifire) ) then 
          
          currentPatch%disturbance_rate = currentPatch%disturbance_rates(dtype_ilog)
          currentPatch%disturbance_mode = dtype_ilog

          ! Update diagnostics
          currentCohort => currentPatch%shortest
          do while(associated(currentCohort))
             if(currentCohort%canopy_layer == 1)then
                currentCohort%cmort = currentCohort%cmort*(1.0_r8 - fates_mortality_disturbance_fraction)
                currentCohort%hmort = currentCohort%hmort*(1.0_r8 - fates_mortality_disturbance_fraction)
                currentCohort%bmort = currentCohort%bmort*(1.0_r8 - fates_mortality_disturbance_fraction)
                currentCohort%dmort = currentCohort%dmort*(1.0_r8 - fates_mortality_disturbance_fraction)
                currentCohort%frmort = currentCohort%frmort*(1.0_r8 - fates_mortality_disturbance_fraction)
                currentCohort%smort = currentCohort%smort*(1.0_r8 - fates_mortality_disturbance_fraction)
                currentCohort%asmort = currentCohort%asmort*(1.0_r8 - fates_mortality_disturbance_fraction)
                currentCohort%dgmort = currentCohort%dgmort*(1.0_r8 - fates_mortality_disturbance_fraction)
             end if
             currentCohort => currentCohort%taller
          enddo !currentCohort
          
       ! DISTURBANCE IS FIRE
       elseif (currentPatch%disturbance_rates(dtype_ifire) > currentPatch%disturbance_rates(dtype_ifall) .and. &
             currentPatch%disturbance_rates(dtype_ifire) > currentPatch%disturbance_rates(dtype_ilog) ) then  

          currentPatch%disturbance_rate = currentPatch%disturbance_rates(dtype_ifire)
          currentPatch%disturbance_mode = dtype_ifire

          ! Update diagnostics, zero non-fire mortality rates
          currentCohort => currentPatch%shortest
          do while(associated(currentCohort))
             if(currentCohort%canopy_layer == 1)then
                currentCohort%cmort = currentCohort%cmort*(1.0_r8 - fates_mortality_disturbance_fraction)
                currentCohort%hmort = currentCohort%hmort*(1.0_r8 - fates_mortality_disturbance_fraction)
                currentCohort%bmort = currentCohort%bmort*(1.0_r8 - fates_mortality_disturbance_fraction)
                currentCohort%dmort = currentCohort%dmort*(1.0_r8 - fates_mortality_disturbance_fraction)
                currentCohort%frmort = currentCohort%frmort*(1.0_r8 - fates_mortality_disturbance_fraction)
                currentCohort%smort = currentCohort%smort*(1.0_r8 - fates_mortality_disturbance_fraction)
                currentCohort%asmort = currentCohort%asmort*(1.0_r8 - fates_mortality_disturbance_fraction)
                currentCohort%dgmort = currentCohort%dgmort*(1.0_r8 - fates_mortality_disturbance_fraction)
                currentCohort%lmort_direct    = 0.0_r8
                currentCohort%lmort_collateral = 0.0_r8
                currentCohort%lmort_infra      = 0.0_r8
                currentCohort%l_degrad         = 0.0_r8
             end if
 
             ! This may be counter-intuitive, but the diagnostic fire-mortality rate
             ! will stay zero in the patch that undergoes fire, this is because
             ! the actual cohorts who experience the fire are only those in the
             ! newly created patch so currentCohort%fmort = 0.0_r8
             ! Don't worry, the cohorts in the newly created patch will reflect burn

             currentCohort => currentCohort%taller
          enddo !currentCohort

       else  ! If fire and logging are not greater than treefall, just set disturbance rate to tree-fall
             ! which is most likely a 0.0

          currentPatch%disturbance_rate = currentPatch%disturbance_rates(dtype_ifall)
          currentPatch%disturbance_mode = dtype_ifall

          ! Update diagnostics, zero non-treefall mortality rates
          currentCohort => currentPatch%shortest
          do while(associated(currentCohort))
             if(currentCohort%canopy_layer == 1)then
                currentCohort%lmort_direct    = 0.0_r8
                currentCohort%lmort_collateral = 0.0_r8
                currentCohort%lmort_infra      = 0.0_r8
                currentCohort%l_degrad         = 0.0_r8
             end if
             currentCohort => currentCohort%taller
          enddo !currentCohort


       endif

       currentPatch => currentPatch%younger

    enddo !patch loop 

  end subroutine disturbance_rates

    ! ============================================================================

  subroutine spawn_patches( currentSite, bc_in)
    !
    ! !DESCRIPTION:
    ! In this subroutine, the following happens
    ! 1) the total area disturbed is calculated
    ! 2) a new patch is created
    ! 3) properties are averaged
    ! 4) litter fluxes from fire and mortality are added 
    ! 5) For mortality, plants in existing patch canopy are killed. 
    ! 6) For mortality, Plants in new and existing understorey are killed
    ! 7) For fire, burned plants are killed, and unburned plants are added to new patch. 
    ! 8) New cohorts are added to new patch and sorted. 
    !    This includes splitting cohorts within the new patch into different damage classes
    ! 9) New patch is added into linked list
    ! 10) Area checked, and patchno recalculated. 
    !
    ! !USES:
    
    use EDParamsMod         , only : ED_val_understorey_death, logging_coll_under_frac
    use EDCohortDynamicsMod , only : zero_cohort, copy_cohort, terminate_cohorts
    use FatesConstantsMod   , only : rsnbl_math_prec
    use DamageMainMod       , only : get_crown_reduction
    use DamageMainMod       , only : get_damage_frac
    use PRTLossFluxesMod    , only : PRTDamageLosses
    use PRTGenericMod       , only : leaf_organ
    use ChecksBalancesMod   , only : SiteMassStock
    use FatesInterfaceTypesMod, only : hlm_use_canopy_damage
    use FatesInterfaceTypesMod, only : hlm_use_understory_damage
    use FatesInterfaceTypesMod, only : ncrowndamage
    use FatesParameterDerivedMod, only : param_derived
    
    !
    ! !ARGUMENTS:
    type (ed_site_type), intent(inout), target :: currentSite
    type (bc_in_type), intent(in)              :: bc_in
    !
    ! !LOCAL VARIABLES:
    type(litter_type), pointer :: litt
    type(litter_type), pointer :: litt_new

    type (ed_patch_type) , pointer :: new_patch
    type (ed_patch_type) , pointer :: new_patch_primary
    type (ed_patch_type) , pointer :: new_patch_secondary
    type (ed_patch_type) , pointer :: currentPatch
    type (ed_cohort_type), pointer :: currentCohort
    type (ed_cohort_type), pointer :: nc
    type (ed_cohort_type), pointer :: nc_d
    type (ed_cohort_type), pointer :: storesmallcohort
    type (ed_cohort_type), pointer :: storebigcohort
    real(r8) :: site_areadis_primary         ! total area disturbed (to primary forest) in m2 per site per day
    real(r8) :: site_areadis_secondary       ! total area disturbed (to secondary forest) in m2 per site per day    
    real(r8) :: patch_site_areadis           ! total area disturbed in m2 per patch per day
    real(r8) :: age                          ! notional age of this patch in years
    integer  :: el                           ! element loop index
    integer  :: tnull                        ! is there a tallest cohort?
    integer  :: snull                        ! is there a shortest cohort?
    integer  :: levcan                       ! canopy level
    real(r8) :: leaf_c                       ! leaf carbon [kg]
    real(r8) :: fnrt_c                       ! fineroot carbon [kg]
    real(r8) :: sapw_c                       ! sapwood carbon [kg]
    real(r8) :: store_c                      ! storage carbon [kg]
    real(r8) :: struct_c                     ! structure carbon [kg]
    real(r8) :: repro_c                      ! reproductive carbon [kg]
    real(r8) :: total_c                      ! total carbon of plant [kg]
    real(r8) :: leaf_burn_frac               ! fraction of leaves burned in fire
                                             ! for both woody and grass species
    real(r8) :: leaf_m                       ! leaf mass during partial burn calculations

    real(r8) :: total_litter_d               ! total litter from damage
    real(r8) :: patch_damage_litter          ! patch level litter from damage
    real(r8) :: mass_frac                    ! mass to remove from damaged cohorts
    real(r8) :: leaf_m_pre                   ! leaf mass pre damage
    real(r8) :: leaf_m_post                  ! leaf mass post damage
    real(r8) :: leaf_loss_prt                ! leaf mass lost
    real(r8) :: sapw_m_pre                   ! sapw mass pre damage
    real(r8) :: sapw_m_post                  ! sapw mass post damage
    real(r8) :: sapw_loss_prt                ! sapw mass lost
    real(r8) :: struct_m_pre                 ! struct mass pre damage
    real(r8) :: struct_m_post                ! struct mass post damage
    real(r8) :: struct_loss_prt              ! struct mass lost
    real(r8) :: store_m_pre                  ! storage mass pre damage
    real(r8) :: store_m_post                 ! storage mass post damage
    real(r8) :: store_loss_prt               ! storage mass lost
    real(r8) :: cd_n                         ! number in new damaged cohort
    real(r8) :: cd_n_total                   ! total number damaged
    integer :: cd                            ! crowndamage counter
    real(r8) :: cd_frac                      ! fraction of cohort going to new damage class
    real(r8) :: agb_frac                     ! agoveground biomass fraction of cohort 
    real(r8) :: branch_frac                  ! branch fraction of aboveground biomass
    
    logical  :: found_youngest_primary       ! logical for finding the first primary forest patch
<<<<<<< HEAD
=======
    integer  :: min_nocomp_pft, max_nocomp_pft, i_nocomp_pft
    !---------------------------------------------------------------------
>>>>>>> d59e2494

    real(r8), parameter          :: damage_error_fail = 1.0e-6_r8
    
    !--------------------------------------------------------------------- 
    
    total_litter_d = 0.0_r8
   
    storesmallcohort => null() ! storage of the smallest cohort for insertion routine
    storebigcohort   => null() ! storage of the largest cohort for insertion routine 

<<<<<<< HEAD
    ! calculate area of disturbed land, in this timestep, by summing contributions from each existing patch. 
    currentPatch => currentSite%youngest_patch

    site_areadis_primary = 0.0_r8
    site_areadis_secondary = 0.0_r8
=======
    if (hlm_use_nocomp .eq. itrue) then
       min_nocomp_pft = 0
       max_nocomp_pft = numpft
    else
       min_nocomp_pft = fates_unset_int
       max_nocomp_pft = fates_unset_int
    endif
>>>>>>> d59e2494

    leaf_loss_prt = 0.0_r8
    sapw_loss_prt = 0.0_r8
    struct_loss_prt = 0.0_r8
    store_loss_prt = 0.0_r8
    patch_damage_litter = 0.0_r8
 
    ! zero the diagnostic disturbance rate fields
    currentSite%disturbance_rates_primary_to_primary(1:N_DIST_TYPES) = 0._r8
    currentSite%disturbance_rates_primary_to_secondary(1:N_DIST_TYPES) = 0._r8
    currentSite%disturbance_rates_secondary_to_secondary(1:N_DIST_TYPES) = 0._r8

    ! in the nocomp cases, since every patch has a PFT identity, it can only receive patch area from patches
    ! that have the same identity. In order to allow this, we have this very high level loop over nocomp PFTs
    ! and only do the disturbance for any patches that have that nocomp PFT identity.  
    ! If nocomp is not enabled, then this is not much of a loop, it only passes through once.
    nocomp_pft_loop: do i_nocomp_pft = min_nocomp_pft,max_nocomp_pft

    ! calculate area of disturbed land, in this timestep, by summing contributions from each existing patch. 
    currentPatch => currentSite%youngest_patch

    site_areadis_primary = 0.0_r8
    site_areadis_secondary = 0.0_r8    

    do while(associated(currentPatch))

       cp_nocomp_matches_1_if: if ( hlm_use_nocomp .eq. ifalse .or. &
            currentPatch%nocomp_pft_label .eq. i_nocomp_pft ) then
    
       if(currentPatch%disturbance_rate > (1.0_r8 + rsnbl_math_prec)) then
          write(fates_log(),*) 'patch disturbance rate > 1 ?',currentPatch%disturbance_rate
          call dump_patch(currentPatch)
          call endrun(msg=errMsg(sourcefile, __LINE__))          
       end if

       ! Check to make sure that the disturbance mode of the patch is set
       if( .not.any(currentPatch%disturbance_mode == [dtype_ilog,dtype_ifall,dtype_ifire])) then
           write(fates_log(),*) 'undefined disturbance mode? : ',currentPatch%disturbance_mode
           call endrun(msg=errMsg(sourcefile, __LINE__))    
       end if


       ! Only create new patches that have non-negligible amount of land
       if((currentPatch%area*currentPatch%disturbance_rate) > nearzero ) then
          
          ! figure out whether the receiver patch for disturbance from this patch will be 
          ! primary or secondary land receiver patch is primary forest only if both the 
          ! donor patch is primary forest and the dominant disturbance type is not logging
          if ( currentPatch%anthro_disturbance_label .eq. primaryforest .and. &
                (currentPatch%disturbance_mode .ne. dtype_ilog) ) then
             
             site_areadis_primary = site_areadis_primary + currentPatch%area * currentPatch%disturbance_rate

             ! track disturbance rates to output to history
             currentSite%disturbance_rates_primary_to_primary(currentPatch%disturbance_mode) = &
                  currentSite%disturbance_rates_primary_to_primary(currentPatch%disturbance_mode) + &
                  currentPatch%area * currentPatch%disturbance_rate * AREA_INV
          else
             site_areadis_secondary = site_areadis_secondary + currentPatch%area * currentPatch%disturbance_rate          

             ! track disturbance rates to output to history
             if (currentPatch%anthro_disturbance_label .eq. secondaryforest) then
                currentSite%disturbance_rates_secondary_to_secondary(currentPatch%disturbance_mode) = &
                     currentSite%disturbance_rates_secondary_to_secondary(currentPatch%disturbance_mode) + &
                     currentPatch%area * currentPatch%disturbance_rate * AREA_INV
             else
                currentSite%disturbance_rates_primary_to_secondary(currentPatch%disturbance_mode) = &
                     currentSite%disturbance_rates_primary_to_secondary(currentPatch%disturbance_mode) + &
                     currentPatch%area * currentPatch%disturbance_rate * AREA_INV
             endif

          endif
          
       end if
       
       end if cp_nocomp_matches_1_if
       currentPatch => currentPatch%older     
    enddo ! end loop over patches. sum area disturbed for all patches. 

    ! It is possible that no disturbance area was generated
    if ( (site_areadis_primary + site_areadis_secondary) > nearzero) then  

       age = 0.0_r8

       ! create two empty patches, to absorb newly disturbed primary and secondary forest area
       ! first create patch to receive primary forest area
       if ( site_areadis_primary .gt. nearzero ) then
          allocate(new_patch_primary)

          call create_patch(currentSite, new_patch_primary, age, &
                site_areadis_primary, primaryforest, i_nocomp_pft)
          
          ! Initialize the litter pools to zero, these
          ! pools will be populated by looping over the existing patches
          ! and transfering in mass
          do el=1,num_elements
             call new_patch_primary%litter(el)%InitConditions(init_leaf_fines=0._r8, &
                  init_root_fines=0._r8, &
                  init_ag_cwd=0._r8, &
                  init_bg_cwd=0._r8, &
                  init_seed=0._r8,   &
                  init_seed_germ=0._r8)
          end do
          new_patch_primary%tallest  => null()
          new_patch_primary%shortest => null()

       endif

       ! next create patch to receive secondary forest area
       if ( site_areadis_secondary .gt. nearzero) then
          allocate(new_patch_secondary)
          call create_patch(currentSite, new_patch_secondary, age, &
                site_areadis_secondary, secondaryforest,i_nocomp_pft)
          
          ! Initialize the litter pools to zero, these
          ! pools will be populated by looping over the existing patches
          ! and transfering in mass
          do el=1,num_elements
              call new_patch_secondary%litter(el)%InitConditions(init_leaf_fines=0._r8, &
                    init_root_fines=0._r8, &
                    init_ag_cwd=0._r8, &
                    init_bg_cwd=0._r8, &
                    init_seed=0._r8,   &
                    init_seed_germ=0._r8)
          end do
          new_patch_secondary%tallest  => null()
          new_patch_secondary%shortest => null() 

       endif
    
       ! loop round all the patches that contribute surviving indivduals and litter 
       ! pools to the new patch.  We only loop the pre-existing patches, so 
       ! quit the loop if the current patch is either null, or matches the
       ! two new pointers.
  
       currentPatch => currentSite%oldest_patch
       do while(associated(currentPatch))

          cp_nocomp_matches_2_if: if ( hlm_use_nocomp .eq. ifalse .or. &
            currentPatch%nocomp_pft_label .eq. i_nocomp_pft ) then

          ! This is the amount of patch area that is disturbed, and donated by the donor
          patch_site_areadis = currentPatch%area * currentPatch%disturbance_rate

          if ( patch_site_areadis > nearzero ) then

             ! figure out whether the receiver patch for disturbance from this patch 
             ! will be primary or secondary land receiver patch is primary forest 
             ! only if both the donor patch is primary forest and the dominant 
             ! disturbance type is not logging
             if (currentPatch%anthro_disturbance_label .eq. primaryforest .and. &
                  (currentPatch%disturbance_mode .ne. dtype_ilog)) then
                new_patch => new_patch_primary
             else
                new_patch => new_patch_secondary
             endif

             if(.not.associated(new_patch))then
                write(fates_log(),*) 'Patch spawning has attempted to point to'
                write(fates_log(),*) 'an un-allocated patch'
                call endrun(msg=errMsg(sourcefile, __LINE__)) 
             end if

             ! for the case where the donating patch is secondary forest, if 
             ! the dominant disturbance from this patch is non-anthropogenic,
             ! we need to average in the time-since-anthropogenic-disturbance 
             ! from the donor patch into that of the receiver patch
             if ( currentPatch%anthro_disturbance_label .eq. secondaryforest .and. &
                  (currentPatch%disturbance_mode .ne. dtype_ilog) ) then

                new_patch%age_since_anthro_disturbance = new_patch%age_since_anthro_disturbance + &
                     currentPatch%age_since_anthro_disturbance * (patch_site_areadis / site_areadis_secondary)

             endif


             ! Transfer the litter existing already in the donor patch to the new patch
             ! This call will only transfer non-burned litter to new patch
             ! and burned litter to atmosphere. Thus it is important to zero burnt_frac_litter when
             ! fire is not the dominant disturbance regime. 

             if(currentPatch%disturbance_mode .ne. dtype_ifire) then
                currentPatch%burnt_frac_litter(:) = 0._r8
             end if

             call TransLitterNewPatch( currentSite, currentPatch, new_patch, patch_site_areadis)

             ! Transfer in litter fluxes from plants in various contexts of death and destruction

             if(currentPatch%disturbance_mode .eq. dtype_ilog) then
                call logging_litter_fluxes(currentSite, currentPatch, &
                     new_patch, patch_site_areadis,bc_in)
             elseif(currentPatch%disturbance_mode .eq. dtype_ifire) then
                call fire_litter_fluxes(currentSite, currentPatch, &
                     new_patch, patch_site_areadis,bc_in)  
             else
                call mortality_litter_fluxes(currentSite, currentPatch,&
                     new_patch, patch_site_areadis,bc_in)
             end if


             
             ! and the damaged trees
             if(hlm_use_canopy_damage .eq. itrue .or. hlm_use_understory_damage .eq. itrue) then
                if( damage_time ) then 

                   call damage_litter_fluxes(currentSite, currentPatch, &
                        new_patch, patch_site_areadis, patch_damage_litter)
                end if
             end if
             
             ! in kg - for mass conservation checking
             total_litter_d = total_litter_d + patch_damage_litter


             ! Copy any means or timers from the original patch to the new patch
             ! These values will inherit all info from the original patch
             ! --------------------------------------------------------------------------
             call new_patch%tveg24%CopyFromDonor(currentPatch%tveg24)
             call new_patch%tveg_lpa%CopyFromDonor(currentPatch%tveg_lpa)
             
             
             ! --------------------------------------------------------------------------
             ! The newly formed patch from disturbance (new_patch), has now been given 
             ! some litter from dead plants and pre-existing litter from the donor patches.
             !
             ! Next, we loop through the cohorts in the donor patch, copy them with 
             ! area modified number density into the new-patch, and apply survivorship.
             ! Cohorts in the new patch have to be split into damage and undamaged. 
             ! -------------------------------------------------------------------------

             currentCohort => currentPatch%shortest
             do while(associated(currentCohort))       
                 
                 allocate(nc)
                 if(hlm_use_planthydro.eq.itrue) call InitHydrCohort(CurrentSite,nc)
                 
                 ! Initialize the PARTEH object and point to the
                 ! correct boundary condition fields
                 nc%prt => null()
                 call InitPRTObject(nc%prt)
                 call InitPRTBoundaryConditions(nc)

                 !  (Keeping as an example)
                 ! Allocate running mean functions
                 !allocate(nc%tveg_lpa)
                 !call nc%tveg_lpa%InitRMean(ema_lpa,init_value=new_patch%tveg_lpa%GetMean())

                 call zero_cohort(nc)

                agb_frac = prt_params%allom_agb_frac(currentCohort%pft)
                branch_frac = param_derived%branch_frac(currentCohort%pft)
                
                allocate(nc)  ! new cohort surviving
                if(hlm_use_planthydro.eq.itrue) call InitHydrCohort(CurrentSite,nc)

                ! Initialize the PARTEH object and point to the
                ! correct boundary condition fields
                nc%prt => null()

                call InitPRTObject(nc%prt)
                call InitPRTBoundaryConditions(nc)
                call zero_cohort(nc)


                ! nc is the new cohort that goes in the disturbed patch (new_patch)... currentCohort
                ! is the curent cohort that stays in the donor patch (currentPatch)
                ! nc_d is the new cohort that goes in the disturbed (new) patch and gets damaged 
                call copy_cohort(currentCohort, nc)

                !this is the case as the new patch probably doesn't have a closed canopy, and
                ! even if it does, that will be sorted out in canopy_structure. 
                nc%canopy_layer = 1 
                nc%canopy_layer_yesterday = 1._r8 

                sapw_c   = currentCohort%prt%GetState(sapw_organ, all_carbon_elements)
                struct_c = currentCohort%prt%GetState(struct_organ, all_carbon_elements)
                leaf_c   = currentCohort%prt%GetState(leaf_organ, all_carbon_elements)
                fnrt_c   = currentCohort%prt%GetState(fnrt_organ, all_carbon_elements)
                store_c  = currentCohort%prt%GetState(store_organ, all_carbon_elements)
                total_c  = sapw_c + struct_c + leaf_c + fnrt_c + store_c


                ! As we loop through disturbances we just focus on nc - surviving trees in new patch
                ! After this loop we can alter number densities in nc and nc_d and apply damage

                ! if treefall mortality is the dominant disturbance
                if(currentPatch%disturbance_mode .eq. dtype_ifall) then

                   ! if canopy
                   if(currentCohort%canopy_layer == 1)then

                      ! In the donor patch we are left with fewer trees because the area has decreased
                      ! the plant density for large trees does not actually decrease in the donor patch
                      ! because this is the part of the original patch where no trees have actually fallen
                      ! The diagnostic cmort,bmort,hmort, and frmort  rates have already been saved         

                      currentCohort%n = currentCohort%n * (1.0_r8 - fates_mortality_disturbance_fraction * &
                           min(1.0_r8,currentCohort%dmort * hlm_freq_day))  

                      nc%n = 0.0_r8      ! kill all of the trees who caused the disturbance.  

                      nc%cmort = nan     ! The mortality diagnostics are set to nan 
                      ! because the cohort should dissappear
                      nc%hmort = nan
                      nc%bmort = nan
                      nc%frmort = nan
                      nc%smort = nan
                      nc%asmort = nan
                      nc%dgmort = nan
                      nc%lmort_direct     = nan
                      nc%lmort_collateral = nan
                      nc%lmort_infra      = nan
                      nc%l_degrad         = nan

                   else
                      ! small trees 
                      if( int(prt_params%woody(currentCohort%pft)) == itrue)then


                         ! Survivorship of undestory woody plants.  Two step process.
                         ! Step 1:  Reduce current number of plants to reflect the 
                         !          change in area.
                         !          The number density per square are doesn't change, 
                         !          but since the patch is smaller and cohort counts 
                         !          are absolute, reduce this number.

                         nc%n = currentCohort%n * patch_site_areadis/currentPatch%area

                         ! because the mortality rate due to impact for the cohorts which 
                         ! had been in the understory and are now in the newly-
                         ! disturbed patch is very high, passing the imort directly to history 
                         ! results in large numerical errors, on account of the sharply 
                         ! reduced number densities.  so instead pass this info via a 
                         ! site-level diagnostic variable before reducing the number density.

                         currentSite%imort_rate(currentCohort%size_class, currentCohort%pft) = &
                              currentSite%imort_rate(currentCohort%size_class, currentCohort%pft) + &
                              nc%n * ED_val_understorey_death / hlm_freq_day

                         currentSite%imort_crownarea = currentSite%imort_crownarea + &
                              currentCohort%c_area * ED_val_understorey_death / hlm_freq_day 

                         currentSite%imort_carbonflux = currentSite%imort_carbonflux + &
                              (nc%n * ED_val_understorey_death / hlm_freq_day ) * &
                              total_c * g_per_kg * days_per_sec * years_per_day * ha_per_m2


                         if (hlm_use_canopy_damage .eq. itrue .or. hlm_use_understory_damage .eq. itrue) then

                            currentSite%imort_rate_damage(currentCohort%crowndamage, &
                                 currentCohort%size_class, currentCohort%pft) = &
                                 currentSite%imort_rate_damage(currentCohort%crowndamage,&
                                 currentCohort%size_class, currentCohort%pft) + &
                                 nc%n * ED_val_understorey_death / hlm_freq_day

                            currentSite%imort_cflux_damage(currentCohort%crowndamage, currentCohort%size_class) = &
                                 currentSite%imort_cflux_damage(currentCohort%crowndamage, currentCohort%size_class) + &
                                 (nc%n * ED_val_understorey_death / hlm_freq_day ) * &
                                 total_c * g_per_kg * days_per_sec * years_per_day * ha_per_m2

                         end if


                         ! Step 2:  Apply survivor ship function based on the understory death fraction
                         ! remaining of understory plants of those that are knocked over 
                         ! by the overstorey trees dying...  
                         nc%n = nc%n * (1.0_r8 - ED_val_understorey_death)

                         ! since the donor patch split and sent a fraction of its members
                         ! to the new patch and a fraction to be preserved in itself,
                         ! when reporting diagnostic rates, we must carry over the mortality rates from
                         ! the donor that were applied before the patch split.  Remember this is only
                         ! for diagnostics.  But think of it this way, the rates are weighted by 
                         ! number density in EDCLMLink, and the number density of this new patch is donated
                         ! so with the number density must come the effective mortality rates.

                         nc%cmort            = currentCohort%cmort
                         nc%hmort            = currentCohort%hmort
                         nc%bmort            = currentCohort%bmort
                         nc%frmort           = currentCohort%frmort
                         nc%smort            = currentCohort%smort
                         nc%asmort           = currentCohort%asmort
                         nc%dgmort           = currentCohort%dgmort
                         nc%dmort            = currentCohort%dmort
                         nc%lmort_direct     = currentCohort%lmort_direct
                         nc%lmort_collateral = currentCohort%lmort_collateral
                         nc%lmort_infra      = currentCohort%lmort_infra

                         ! understory trees that might potentially be knocked over in the disturbance. 
                         ! The existing (donor) patch should not have any impact mortality, it should
                         ! only lose cohorts due to the decrease in area.  This is not mortality.
                         ! Besides, the current and newly created patch sum to unity                      

                         currentCohort%n = currentCohort%n * (1._r8 -  patch_site_areadis/currentPatch%area)

                      else ! if not woody
                         ! grass is not killed by mortality disturbance events. Just move it into the new patch area. 
                         ! Just split the grass into the existing and new patch structures
                         nc%n = currentCohort%n * patch_site_areadis/currentPatch%area

                         ! Those remaining in the existing
                         currentCohort%n = currentCohort%n * (1._r8 - patch_site_areadis/currentPatch%area)

                         nc%cmort            = currentCohort%cmort
                         nc%hmort            = currentCohort%hmort
                         nc%bmort            = currentCohort%bmort
                         nc%frmort           = currentCohort%frmort
                         nc%smort            = currentCohort%smort
                         nc%asmort           = currentCohort%asmort
                         nc%dgmort           = currentCohort%dgmort
                         nc%dmort            = currentCohort%dmort
                         nc%lmort_direct    = currentCohort%lmort_direct
                         nc%lmort_collateral = currentCohort%lmort_collateral
                         nc%lmort_infra      = currentCohort%lmort_infra

                      endif
                   end if

                   ! Fire is the dominant disturbance 
                elseif (currentPatch%disturbance_mode .eq. dtype_ifire ) then

                   ! Number of members in the new patch, before we impose fire survivorship
                   nc%n = currentCohort%n * patch_site_areadis/currentPatch%area

                   ! loss of individuals from source patch due to area shrinking
                   currentCohort%n = currentCohort%n * (1._r8 - patch_site_areadis/currentPatch%area)

                   levcan = currentCohort%canopy_layer 

                   if(levcan==ican_upper) then

                      ! before changing number densities, track total rate of trees that died 
                      ! due to fire, as well as from each fire mortality term
                      currentSite%fmort_rate_canopy(currentCohort%size_class, currentCohort%pft) = &
                           currentSite%fmort_rate_canopy(currentCohort%size_class, currentCohort%pft) + &
                           nc%n * currentCohort%fire_mort / hlm_freq_day

                      currentSite%fmort_carbonflux_canopy = currentSite%fmort_carbonflux_canopy + &
                           (nc%n * currentCohort%fire_mort) * &
                           total_c * g_per_kg * days_per_sec * ha_per_m2

                      currentSite%fmort_crownarea_canopy = currentSite%fmort_crownarea_canopy + &
                           currentCohort%c_area * currentCohort%fire_mort / hlm_freq_day

                   else
                      currentSite%fmort_rate_ustory(currentCohort%size_class, currentCohort%pft) = &
                           currentSite%fmort_rate_ustory(currentCohort%size_class, currentCohort%pft) + &
                           nc%n * currentCohort%fire_mort / hlm_freq_day

                      currentSite%fmort_carbonflux_ustory = currentSite%fmort_carbonflux_ustory + &
                           (nc%n * currentCohort%fire_mort) * &
                           total_c * g_per_kg * days_per_sec * ha_per_m2

                      currentSite%fmort_crownarea_ustory = currentSite%fmort_crownarea_ustory + &
                           currentCohort%c_area * currentCohort%fire_mort / hlm_freq_day

                   end if
                   
                   ! also track fire damage mortality and cflux along size x damage axis
                   if(hlm_use_canopy_damage .eq. itrue .or. hlm_use_understory_damage .eq. itrue) then
                      if(levcan==ican_upper) then
                         currentSite%fmort_rate_canopy_damage(currentCohort%crowndamage, currentCohort%size_class, &
                              currentCohort%pft) = &
                              currentSite%fmort_rate_canopy_damage(currentCohort%crowndamage, currentCohort%size_class,&
                              currentCohort%pft) +  nc%n * currentCohort%fire_mort / hlm_freq_day

                         currentSite%fmort_cflux_canopy_damage(currentCohort%crowndamage, currentCohort%size_class) = &
                              currentSite%fmort_cflux_canopy_damage(currentCohort%crowndamage, currentCohort%size_class) + &
                              (nc%n * currentCohort%fire_mort) * &
                              total_c * g_per_kg * days_per_sec * ha_per_m2
                      else
                         currentSite%fmort_rate_ustory_damage(currentCohort%crowndamage, currentCohort%size_class, &
                              currentCohort%pft) = &
                              currentSite%fmort_rate_ustory_damage(currentCohort%crowndamage, currentCohort%size_class, &
                              currentCohort%pft) +   nc%n * currentCohort%fire_mort / hlm_freq_day

                         currentSite%fmort_cflux_ustory_damage(currentCohort%crowndamage, currentCohort%size_class) = &
                              currentSite%fmort_cflux_ustory_damage(currentCohort%crowndamage, currentCohort%size_class) + &
                              (nc%n * currentCohort%fire_mort) * &
                              total_c * g_per_kg * days_per_sec * ha_per_m2
                      end if
                   end if

                   currentSite%fmort_rate_cambial(currentCohort%size_class, currentCohort%pft) = &
                        currentSite%fmort_rate_cambial(currentCohort%size_class, currentCohort%pft) + &
                        nc%n * currentCohort%cambial_mort / hlm_freq_day
                   currentSite%fmort_rate_crown(currentCohort%size_class, currentCohort%pft) = &
                        currentSite%fmort_rate_crown(currentCohort%size_class, currentCohort%pft) + &
                        nc%n * currentCohort%crownfire_mort / hlm_freq_day

                   ! loss of individual from fire in new patch.
                   nc%n = nc%n * (1.0_r8 - currentCohort%fire_mort) 

                   nc%cmort            = currentCohort%cmort
                   nc%hmort            = currentCohort%hmort
                   nc%bmort            = currentCohort%bmort
                   nc%frmort           = currentCohort%frmort
                   nc%smort            = currentCohort%smort
                   nc%asmort           = currentCohort%asmort
                   nc%dgmort           = currentCohort%dgmort
                   nc%dmort            = currentCohort%dmort
                   nc%lmort_direct     = currentCohort%lmort_direct
                   nc%lmort_collateral = currentCohort%lmort_collateral
                   nc%lmort_infra      = currentCohort%lmort_infra


                   ! Some of of the leaf mass from living plants has been
                   ! burned off.  Here, we remove that mass, and
                   ! tally it in the flux we sent to the atmosphere

                   if(int(prt_params%woody(currentCohort%pft)) == itrue)then
                      leaf_burn_frac = currentCohort%fraction_crown_burned
                   else

                      ! Grasses determine their fraction of leaves burned here

                      leaf_burn_frac = currentPatch%burnt_frac_litter(lg_sf)
                   endif

                   ! Perform a check to make sure that spitfire gave
                   ! us reasonable mortality and burn fraction rates

                   if( (leaf_burn_frac < 0._r8) .or. &
                        (leaf_burn_frac > 1._r8) .or. &
                        (currentCohort%fire_mort < 0._r8) .or. &
                        (currentCohort%fire_mort > 1._r8)) then
                      write(fates_log(),*) 'unexpected fire fractions'
                      write(fates_log(),*) prt_params%woody(currentCohort%pft)
                      write(fates_log(),*) leaf_burn_frac
                      write(fates_log(),*) currentCohort%fire_mort
                      call endrun(msg=errMsg(sourcefile, __LINE__))
                   end if

                   do el = 1,num_elements

                      leaf_m = nc%prt%GetState(leaf_organ, element_list(el))

                      currentSite%mass_balance(el)%burn_flux_to_atm = &
                           currentSite%mass_balance(el)%burn_flux_to_atm + & 
                           leaf_burn_frac * leaf_m * nc%n
                   end do

                   ! Here the mass is removed from the plant

                   call PRTBurnLosses(nc%prt, leaf_organ, leaf_burn_frac)
                   currentCohort%fraction_crown_burned = 0.0_r8
                   nc%fraction_crown_burned            = 0.0_r8

                   ! Logging is the dominant disturbance  
                elseif (currentPatch%disturbance_mode .eq. dtype_ilog ) then

                   ! If this cohort is in the upper canopy. It generated 
                   if(currentCohort%canopy_layer == 1)then

                      ! calculate the survivorship of disturbed trees because non-harvested
                      nc%n = currentCohort%n * currentCohort%l_degrad
                      ! nc%n            = (currentCohort%l_degrad / (currentCohort%l_degrad + &
                      !      currentCohort%lmort_direct + currentCohort%lmort_collateral +
                      !   currentCohort%lmort_infra) ) * &
                      !      currentCohort%n * patch_site_areadis/currentPatch%area

                      ! Reduce counts in the existing/donor patch according to the logging rate
                      currentCohort%n = currentCohort%n * &
                           (1.0_r8 - min(1.0_r8,(currentCohort%lmort_direct +    &
                           currentCohort%lmort_collateral + &
                           currentCohort%lmort_infra + currentCohort%l_degrad)))

                      nc%cmort            = currentCohort%cmort
                      nc%hmort            = currentCohort%hmort
                      nc%bmort            = currentCohort%bmort
                      nc%frmort           = currentCohort%frmort
                      nc%smort            = currentCohort%smort
                      nc%asmort           = currentCohort%asmort
                      nc%dgmort           = currentCohort%dgmort
                      nc%dmort            = currentCohort%dmort

                      ! since these are the ones that weren't logged, 
                      ! set the logging mortality rates as zero
                      nc%lmort_direct     = 0._r8
                      nc%lmort_collateral = 0._r8
                      nc%lmort_infra      = 0._r8

                   else

                      ! WHat to do with cohorts in the understory of a logging generated
                      ! disturbance patch?

                      if(int(prt_params%woody(currentCohort%pft)) == itrue)then


                         ! Survivorship of undestory woody plants.  Two step process.
                         ! Step 1:  Reduce current number of plants to reflect the 
                         !          change in area.
                         !          The number density per square are doesn't change,
                         !          but since the patch is smaller
                         !          and cohort counts are absolute, reduce this number.
                         nc%n = currentCohort%n * patch_site_areadis/currentPatch%area


                         ! because the mortality rate due to impact for the cohorts which had 
                         ! been in the understory and are now in the newly-
                         ! disturbed patch is very high, passing the imort directly to 
                         ! history results in large numerical errors, on account
                         ! of the sharply reduced number densities.  so instead pass this info 
                         ! via a site-level diagnostic variable before reducing 
                         ! the number density.
                         currentSite%imort_rate(currentCohort%size_class, currentCohort%pft) = &
                              currentSite%imort_rate(currentCohort%size_class, currentCohort%pft) + &
                              nc%n * currentPatch%fract_ldist_not_harvested * &
                              logging_coll_under_frac / hlm_freq_day
                         
                         currentSite%imort_crownarea = currentSite%imort_crownarea + &
                              nc%c_area * currentPatch%fract_ldist_not_harvested * &
                              logging_coll_under_frac / hlm_freq_day

                         currentSite%imort_carbonflux = currentSite%imort_carbonflux + &
                              (nc%n * currentPatch%fract_ldist_not_harvested * &
                              logging_coll_under_frac/ hlm_freq_day ) * &
                              total_c * g_per_kg * days_per_sec * years_per_day * ha_per_m2

                         if (hlm_use_canopy_damage .eq. itrue .or. hlm_use_understory_damage .eq. itrue) then 
                            currentSite%imort_rate_damage(currentCohort%crowndamage,&
                                 currentCohort%size_class, currentCohort%pft) = &
                                 currentSite%imort_rate_damage(currentCohort%crowndamage,&
                                 currentCohort%size_class, currentCohort%pft) + &
                                 nc%n * currentPatch%fract_ldist_not_harvested * &
                                 logging_coll_under_frac / hlm_freq_day

                            currentSite%imort_cflux_damage(nc%crowndamage, nc%size_class) = &
                                 currentSite%imort_cflux_damage(nc%crowndamage, nc%size_class) + &
                                 (nc%n * currentPatch%fract_ldist_not_harvested * &
                                 logging_coll_under_frac/ hlm_freq_day ) * &
                                 total_c * g_per_kg * days_per_sec * years_per_day * ha_per_m2
                         end if

                         ! Step 2:  Apply survivor ship function based on the understory death fraction

                         ! remaining of understory plants of those that are knocked 
                         ! over by the overstorey trees dying...  
                         ! LOGGING SURVIVORSHIP OF UNDERSTORY PLANTS IS SET AS A NEW PARAMETER 
                         ! in the fatesparameter files 
                         nc%n = nc%n * (1.0_r8 - &
                              (1.0_r8-currentPatch%fract_ldist_not_harvested) * logging_coll_under_frac)

                         ! Step 3: Reduce the number count of cohorts in the 
                         !         original/donor/non-disturbed patch to reflect the area change
                         currentCohort%n = currentCohort%n * (1._r8 -  patch_site_areadis/currentPatch%area)

                         nc%cmort            = currentCohort%cmort
                         nc%hmort            = currentCohort%hmort
                         nc%bmort            = currentCohort%bmort
                         nc%frmort           = currentCohort%frmort
                         nc%smort            = currentCohort%smort
                         nc%asmort           = currentCohort%asmort
                         nc%dgmort           = currentCohort%dgmort
                         nc%dmort            = currentCohort%dmort
                         nc%lmort_direct     = currentCohort%lmort_direct
                         nc%lmort_collateral = currentCohort%lmort_collateral
                         nc%lmort_infra      = currentCohort%lmort_infra

                      else  ! if not woody

                         ! grass is not killed by mortality disturbance events. 
                         ! Just move it into the new patch area. 
                         ! Just split the grass into the existing and new patch structures
                         nc%n = currentCohort%n * patch_site_areadis/currentPatch%area

                         ! Those remaining in the existing
                         currentCohort%n = currentCohort%n * (1._r8 - patch_site_areadis/currentPatch%area)

                         ! No grass impact mortality imposed on the newly created patch
                         nc%cmort            = currentCohort%cmort
                         nc%hmort            = currentCohort%hmort
                         nc%bmort            = currentCohort%bmort
                         nc%frmort           = currentCohort%frmort
                         nc%smort            = currentCohort%smort
                         nc%asmort           = currentCohort%asmort
                         nc%dgmort           = currentCohort%dgmort
                         nc%dmort            = currentCohort%dmort
                         nc%lmort_direct     = currentCohort%lmort_direct
                         nc%lmort_collateral = currentCohort%lmort_collateral
                         nc%lmort_infra      = currentCohort%lmort_infra

                      endif  ! is/is-not woody

                   end if

                else
                   write(fates_log(),*) 'unknown disturbance mode?'
                   write(fates_log(),*) 'disturbance_mode: ',currentPatch%disturbance_mode 
                   call endrun(msg=errMsg(sourcefile, __LINE__))          
                end if   ! Select disturbance mode

                
                ! Regardless of disturbance type, reduce mass of damaged trees
                if(hlm_use_canopy_damage .eq.itrue .or. hlm_use_understory_damage .eq. itrue) then
                   if(damage_time) then

                      ! if woody
                      if (prt_params%woody(currentCohort%pft)==1  ) then

                         if(.not. currentCohort%isnew ) then

                            ! to keep track of how much canopy n  needs to be reduced by after the loop
                            cd_n_total = 0.0_r8

                            ! for each damage class find the number density and if big enough allocate a new cohort
                            do cd = currentCohort%crowndamage+1, ncrowndamage

                               call get_damage_frac(currentCohort%crowndamage, cd, currentCohort%pft, cd_frac)

                               if(hlm_use_canopy_damage .eq. itrue .and. currentCohort%canopy_layer == 1) then
                                  cd_n = currentCohort%n * cd_frac
                               else if(hlm_use_understory_damage .eq. itrue .and. currentCohort%canopy_layer > 1) then
                                  cd_n = nc%n * cd_frac
                               else
                                  cd_n = 0._r8
                               end if


                               if(cd_n > nearzero) then

                                  cd_n_total = cd_n_total + cd_n
                                  
                                  allocate(nc_d)  ! new cohort surviving but damaged
                                  if(hlm_use_planthydro.eq.itrue) call InitHydrCohort(CurrentSite,nc_d)

                                  ! Initialize the PARTEH object and point to the
                                  ! correct boundary condition fields
                                  nc_d%prt => null()

                                  call InitPRTObject(nc_d%prt)
                                  call InitPRTBoundaryConditions(nc_d)
                                  call zero_cohort(nc_d)

                                  ! nc_canopy_d is the new cohort that gets damaged 
                                  call copy_cohort(currentCohort, nc_d)

                                  nc_d%canopy_layer = currentCohort%canopy_layer
                                  nc_d%canopy_layer_yesterday = 1._r8 

                                  ! new number densities - we just do damaged cohort here -
                                  ! undamaged at the end of the cohort loop once we know how many damaged to
                                  ! subtract

                                  nc_d%n = cd_n
                                  nc_d%crowndamage = cd

                                  ! update crown area here - for cohort fusion and canopy organisation below 
                                  call carea_allom(nc_d%dbh, nc_d%n, currentSite%spread,&
                                       nc_d%pft, nc_d%crowndamage, nc_d%c_area)

                                  call get_crown_reduction(nc_d%crowndamage, mass_frac)


                                  leaf_m_pre = nc_d%prt%GetState(leaf_organ, all_carbon_elements) + &
                                       nc_d%prt%GetState(repro_organ, all_carbon_elements)
                                  call PRTDamageLosses(nc_d%prt, leaf_organ, mass_frac)
                                  call PRTDamageLosses(nc_d%prt, repro_organ, mass_frac)
                                  leaf_m_post = nc_d%prt%GetState(leaf_organ, all_carbon_elements) + &
                                       nc_d%prt%GetState(repro_organ, all_carbon_elements) 

                                  leaf_loss_prt = leaf_loss_prt + (leaf_m_pre - leaf_m_post)* &
                                       nc_d%n

                                  sapw_m_pre = nc_d%prt%GetState(sapw_organ, all_carbon_elements)
                                  call PRTDamageLosses(nc_d%prt, sapw_organ, mass_frac * &
                                       branch_frac * agb_frac)
                                  sapw_m_post = nc_d%prt%GetState(sapw_organ, all_carbon_elements)
                                  sapw_loss_prt = sapw_loss_prt + (sapw_m_pre - sapw_m_post)*nc_d%n

                                  struct_m_pre = nc_d%prt%GetState(struct_organ, all_carbon_elements)
                                  call PRTDamageLosses(nc_d%prt, struct_organ, mass_frac * &
                                       branch_frac * agb_frac)
                                  struct_m_post = nc_d%prt%GetState(struct_organ, all_carbon_elements)
                                  struct_loss_prt = struct_loss_prt + (struct_m_pre - struct_m_post)* &
                                       nc_d%n

                                  store_m_pre = nc_d%prt%GetState(store_organ, all_carbon_elements)
                                  call PRTDamageLosses(nc_d%prt, store_organ, mass_frac * &
                                       branch_frac * agb_frac)
                                  store_m_post = nc_d%prt%GetState(store_organ, all_carbon_elements)
                                  store_loss_prt = store_loss_prt + (store_m_pre - store_m_post)* &
                                       nc_d%n
                                  
                                  fnrt_c  = nc_d%prt%GetState(fnrt_organ, all_carbon_elements)

                                  
                                  if(hlm_use_canopy_damage .eq. itrue) then
                                     currentSite%crownarea_canopy_damage = currentSite%crownarea_canopy_damage + &
                                          (currentCohort%c_area/currentCohort%n - nc_d%c_area/nc_d%n) * nc_d%n 
                                  end if

                                  if(hlm_use_understory_damage .eq. itrue) then
                                     currentSite%crownarea_ustory_damage = currentSite%crownarea_ustory_damage + &
                                          (currentCohort%c_area/currentCohort%n - nc_d%c_area/nc_d%n) * nc_d%n
                                  end if

                                  
                                  storebigcohort   =>  currentPatch%tallest
                                  storesmallcohort =>  currentPatch%shortest 
                                  if(associated(currentPatch%tallest))then
                                     tnull = 0
                                  else
                                     tnull = 1
                                     currentPatch%tallest => nc_d
                                     nc_d%taller => null()
                                  endif

                                  if(associated(currentPatch%shortest))then
                                     snull = 0
                                  else
                                     snull = 1
                                     currentPatch%shortest => nc_d
                                     nc_d%shorter => null()
                                  endif

                                  call insert_cohort(nc_d, currentPatch%tallest, currentPatch%shortest, &
                                       tnull, snull, storebigcohort, storesmallcohort)

                                  currentPatch%tallest  => storebigcohort 
                                  currentPatch%shortest => storesmallcohort   

                               end if ! end if new n is large enough

                            end do ! end crowndamage loop

                            ! Reduce currentCohort%n now based on sum of all new damage classes  
                            if(hlm_use_canopy_damage .eq. itrue) then
                               currentCohort%n = currentCohort%n - cd_n_total
                            else if(hlm_use_understory_damage .eq. itrue) then
                               nc%n = nc%n - cd_n_total
                            end if

                            
                         end if ! end if not new
                      end if  ! end if canopy and woody              
                   end if ! end if damage time
                end if ! end if damage is on 
                
                   
                ! Put new undamaged cohorts in the correct place in the linked list
                if (nc%n > 0.0_r8) then   
                   storebigcohort   =>  new_patch%tallest
                   storesmallcohort =>  new_patch%shortest 
                   if(associated(new_patch%tallest))then
                      tnull = 0
                   else
                      tnull = 1
                      new_patch%tallest => nc
                      nc%taller => null()
                   endif

                   if(associated(new_patch%shortest))then
                      snull = 0
                   else
                      snull = 1
                      new_patch%shortest => nc
                      nc%shorter => null()
                   endif
                   nc%patchptr => new_patch
                   call insert_cohort(nc, new_patch%tallest, new_patch%shortest, &
                        tnull, snull, storebigcohort, storesmallcohort)

                   new_patch%tallest  => storebigcohort 
                   new_patch%shortest => storesmallcohort   
                else

                   ! Get rid of the new temporary cohort
                   call DeallocateCohort(nc)
                   deallocate(nc)

                endif

                currentCohort => currentCohort%taller      
             enddo ! currentCohort 

             
             call sort_cohorts(currentPatch)

             !update area of donor patch
             currentPatch%area = currentPatch%area - patch_site_areadis

             ! sort out the cohorts, since some of them may be so small as to need removing. 
             ! the first call to terminate cohorts removes sparse number densities,
             ! the second call removes for all other reasons (sparse culling must happen
             ! before fusion)
             call terminate_cohorts(currentSite, currentPatch, 1,16,bc_in)
             call fuse_cohorts(currentSite,currentPatch, bc_in)
             call terminate_cohorts(currentSite, currentPatch, 2,16,bc_in)
             call sort_cohorts(currentPatch)


          end if    ! if ( new_patch%area > nearzero ) then 

          !zero disturbance rate trackers
          currentPatch%disturbance_rate  = 0._r8
          currentPatch%disturbance_rates = 0._r8
          currentPatch%fract_ldist_not_harvested = 0._r8

<<<<<<< HEAD
=======
          end if cp_nocomp_matches_2_if
>>>>>>> d59e2494
          currentPatch => currentPatch%younger


       enddo ! currentPatch patch loop.

           
       !*************************/
      !**  INSERT NEW PATCH(ES) INTO LINKED LIST    
      !*************************/
       
      if ( site_areadis_primary .gt. nearzero) then
          currentPatch               => currentSite%youngest_patch
          ! insert new youngest primary patch after all the secondary patches, if there are any.
          ! this requires first finding the current youngest primary to insert the new one ahead of
          if (currentPatch%anthro_disturbance_label .eq. secondaryforest ) then
             found_youngest_primary = .false.
             do while(associated(currentPatch) .and. .not. found_youngest_primary) 
                currentPatch => currentPatch%older
                if (associated(currentPatch)) then
                   if (currentPatch%anthro_disturbance_label .eq. primaryforest) then
                      found_youngest_primary = .true.
                   endif
                endif
             end do
             if (associated(currentPatch)) then
                ! the case where we've found a youngest primary patch
                new_patch_primary%older    => currentPatch
                new_patch_primary%younger  => currentPatch%younger
                currentPatch%younger%older => new_patch_primary
                currentPatch%younger       => new_patch_primary
             else
                ! the case where we haven't, because the patches are all secondaary, 
                ! and are putting a primary patch at the oldest end of the 
                ! linked list (not sure how this could happen, but who knows...)
                new_patch_primary%older    => null()
                new_patch_primary%younger  => currentSite%oldest_patch
                currentSite%oldest_patch%older   => new_patch_primary
                currentSite%oldest_patch   => new_patch_primary
             endif
          else
             ! the case where there are no secondary patches at the start of the linked list (prior logic)
             new_patch_primary%older    => currentPatch
             new_patch_primary%younger  => null()
             currentPatch%younger       => new_patch_primary
             currentSite%youngest_patch => new_patch_primary
          endif
      endif
      
      ! insert first secondary at the start of the list
      if ( site_areadis_secondary .gt. nearzero) then
          currentPatch               => currentSite%youngest_patch
          new_patch_secondary%older  => currentPatch
          new_patch_secondary%younger=> null()
          currentPatch%younger       => new_patch_secondary
          currentSite%youngest_patch => new_patch_secondary
      endif
 
       
       ! sort out the cohorts, since some of them may be so small as to need removing. 
       ! the first call to terminate cohorts removes sparse number densities,
       ! the second call removes for all other reasons (sparse culling must happen
       ! before fusion)

       if ( site_areadis_primary .gt. nearzero) then
          call terminate_cohorts(currentSite, new_patch_primary, 1,17, bc_in)
          call fuse_cohorts(currentSite,new_patch_primary, bc_in)
          call terminate_cohorts(currentSite, new_patch_primary, 2,17, bc_in)
          call sort_cohorts(new_patch_primary)
       endif
       
       if ( site_areadis_secondary .gt. nearzero) then
          call terminate_cohorts(currentSite, new_patch_secondary, 1,18,bc_in)
          call fuse_cohorts(currentSite,new_patch_secondary, bc_in)
          call terminate_cohorts(currentSite, new_patch_secondary, 2,18,bc_in)
          call sort_cohorts(new_patch_secondary)
       endif
       
    endif !end new_patch area 
    
    
    call check_patch_area(currentSite)
    call set_patchno(currentSite)

    ! Stop run if the amount of litter from damage does not match the biomass lost from damaged cohorts
    if ( abs(total_litter_d - (leaf_loss_prt + sapw_loss_prt + &
         struct_loss_prt + store_loss_prt)) > damage_error_fail ) then
       write(fates_log(),*) 'Damage to litter does not match biomass loss'
       write(fates_log(),*) 'Damage to litter: ',total_litter_d, &
            'biomass loss: ', (leaf_loss_prt + sapw_loss_prt + struct_loss_prt + store_loss_prt), &
            'error: ',total_litter_d - (leaf_loss_prt + sapw_loss_prt + struct_loss_prt + store_loss_prt)
       call endrun(msg=errMsg(sourcefile, __LINE__))
    end if

    if (damage_time) then

       
       write(fates_log(),*) 'Damage to litter: ',total_litter_d
       write(fates_log(),*) 'Damage from trees:',leaf_loss_prt+ &
            sapw_loss_prt + struct_loss_prt + store_loss_prt
    end if
    
    end do nocomp_pft_loop
    return
  end subroutine spawn_patches

  ! ============================================================================

  subroutine check_patch_area( currentSite )
    !
    ! !DESCRIPTION:
    !  Check to see that total area is not exceeded.  
    !
    ! !USES:
    !
    ! !ARGUMENTS:
    type(ed_site_type), intent(inout), target  :: currentSite
    !
    ! !LOCAL VARIABLES:
    real(r8)                     :: areatot
    type(ed_patch_type), pointer :: currentPatch 
    type(ed_patch_type), pointer :: largestPatch
    real(r8)                     :: largest_area
    integer                      :: el
    real(r8)                     :: live_stock
    real(r8)                     :: seed_stock
    real(r8)                     :: litter_stock
    real(r8)                     :: mass_gain
    real(r8)                     :: litter_leaf
    real(r8)                     :: live_leaf
    real(r8), parameter          :: area_error_fail = 1.0e-6_r8
    !---------------------------------------------------------------------

    areatot = 0._r8
    largest_area = 0._r8
    largestPatch => null()
    currentPatch => currentSite%oldest_patch
    do while(associated(currentPatch))
       areatot = areatot + currentPatch%area
       
       if(currentPatch%area>largest_area) then
          largestPatch => currentPatch
          largest_area = currentPatch%area
       end if
       
       currentPatch => currentPatch%younger
    end do
    
    if ( abs( areatot - area_site ) > nearzero ) then 
       
       if ( abs(areatot-area_site) > area_error_fail ) then
          write(fates_log(),*) 'Patch areas do not sum to 10000 within tolerance'
          write(fates_log(),*) 'Total area: ',areatot,'absolute error: ',areatot-area_site
          call endrun(msg=errMsg(sourcefile, __LINE__))
       end if

       if(debug) then
          write(fates_log(),*) 'Total patch area precision being fixed, adjusting',(areatot-area_site)
          write(fates_log(),*) 'largest patch. This may have slight impacts on carbon balance.'
       end if
       
       do el = 1,num_elements
           ! This returns the total mass on the patch for the current area [kg]
          call PatchMassStock(largestPatch,el,live_stock,seed_stock,litter_stock)          
           ! Then we scale the total mass by the added area
           mass_gain = (seed_stock+litter_stock) * &
                 (area_site-areatot)/largestPatch%area

           currentSite%mass_balance(el)%patch_resize_err = &
                 currentSite%mass_balance(el)%patch_resize_err + mass_gain

       end do
       
       largestPatch%area = largestPatch%area + (area_site-areatot)
       
    endif

    return
  end subroutine check_patch_area

  ! ============================================================================
  subroutine set_patchno( currentSite )
    !
    ! !DESCRIPTION:
    !  Give patches an order number from the oldest to youngest. 
    !
    ! !USES:
    !
    ! !ARGUMENTS:
    type(ed_site_type),intent(in), target :: currentSite 
    !
    ! !LOCAL VARIABLES:
    type(ed_patch_type), pointer :: currentPatch 
    integer patchno
    !---------------------------------------------------------------------

    patchno = 1
    currentPatch => currentSite%oldest_patch
    do while(associated(currentPatch))
       currentPatch%patchno = patchno
       patchno = patchno + 1
       currentPatch => currentPatch%younger
    enddo

    if(hlm_use_sp.eq.itrue)then
      patchno = 1
      currentPatch => currentSite%oldest_patch
      do while(associated(currentPatch))
        if(currentPatch%nocomp_pft_label.eq.0)then
         ! for bareground patch, we make the patch number 0
         ! we also do not count this in the veg. patch numbering scheme.
          currentPatch%patchno = 0
        else
         currentPatch%patchno = patchno
         patchno = patchno + 1
        endif
        currentPatch => currentPatch%younger
       enddo
    endif

  end subroutine set_patchno

  ! ============================================================================

  subroutine TransLitterNewPatch(currentSite,        &
                                 currentPatch,       &
                                 newPatch,           &
                                 patch_site_areadis)

    ! -----------------------------------------------------------------------------------
    ! 
    ! This routine transfers litter fluxes and rates from a donor patch "currentPatch" into 
    ! the new patch. 
    ! This may include the transfer of existing litter from a patch that burned.
    ! This ROUTINE DOES TRANSFER PARTIALLY BURNED LITTER
    !
    ! Also, note we are not transfering in diagnostics that were calculated
    ! prior to disturbance, because those diagnostics we applied to the patch
    ! before it split, so the diagnostics should reflect those ages and areas.
    !
    ! We do transfer fragmentation fluxes, because we need maintain mass conservation.
    !
    ! We do transfer the seed pool, because we don't currently burn seeds.
    ! Note the seed-pool can decay into the litter pool, where
    ! it can burn.
    !
    ! The "newPatch" is the newly created patch. This patch has already been given
    ! an area which is the sum of disturbed area from a list of donors.  
    ! At this point in the call sequence, we are looping over a list of
    ! donor patches, and transferring over their litter pools which is in units 
    ! kg/m2, we need to make sure that we are conserving mass.
    !
    ! AD = Area of each Donor    [m2]
    ! LD = Litter of each Donor  [kg/m2] 
    !
    ! SUM( AD * LD)  / SUM (AD)    =   SUM( AD*LD/SUM(AD) )
    !
    ! newPatch%area = SUM(AD)   the sum of all donor areas has already been given to newPatch
    ! patch_site_areadis = AD   this is the currently donated area
    !
    ! The fragmentation/decomposition flux from donor patches has 
    ! already occured in existing patches.  However some of their area 
    ! has been carved out for this new patch which is receiving donations.
    ! Lets maintain conservation on that pre-existing mass flux in these 
    ! newly disturbed patches.  Include only the fragmentation flux.
    ! -----------------------------------------------------------------------------------
     
    !
    ! !USES:
    !
    ! !ARGUMENTS:
    type(ed_site_type)  , intent(in), target  :: currentSite        ! site
    type(ed_patch_type) , intent(in), target  :: currentPatch       ! Donor patch
    type(ed_patch_type) , intent(inout)       :: newPatch           ! New patch
    real(r8)            , intent(in)          :: patch_site_areadis ! Area being donated
                                                                    ! by current patch

    
    ! locals
    type(site_massbal_type), pointer :: site_mass
    type(litter_type),pointer :: curr_litt  ! litter object for current patch
    type(litter_type),pointer :: new_litt  ! litter object for the new patch
    real(r8) :: remainder_area             ! amount of area remaining in patch after donation
    real(r8) :: burned_mass                ! the mass of litter that was supposed to be provided
                                           ! by the donor, but was burned [kg] 
    real(r8) :: donatable_mass             ! mass of donatable litter [kg]
    real(r8) :: donate_frac                ! the fraction of litter mass sent to the new patch
    real(r8) :: retain_frac                ! the fraction of litter mass retained by the donor patch
    real(r8) :: donate_m2                  ! area normalization for litter mass destined to new patch [m-2]
    real(r8) :: retain_m2                  ! area normalization for litter mass destined to old patch [m-2]
    integer  :: el                         ! element loop counter
    integer  :: c                          ! CWD loop counter
    integer  :: pft                        ! PFT loop counter
    integer  :: dcmpy                      ! Decomposibility loop counter
    integer  :: sl                         ! soil layer loop counter
    real(r8) :: litter_stock0,litter_stock1
    real(r8) :: burn_flux0,burn_flux1
    real(r8) :: error

    do el = 1,num_elements

       site_mass => currentSite%mass_balance(el)
       curr_litt  => currentPatch%litter(el)
       new_litt  => newPatch%litter(el)

       
       ! Distribute the fragmentation litter flux rates. This is only used for diagnostics
       ! at this point.  Litter fragmentation has already been passed to the output
       ! boundary flux arrays.

       do c = 1,ncwd 
          new_litt%ag_cwd_frag(c) = new_litt%ag_cwd_frag(c) + &
               curr_litt%ag_cwd_frag(c) * patch_site_areadis/newPatch%area
          
          do sl=1,currentSite%nlevsoil
             new_litt%bg_cwd_frag(c,sl) = new_litt%bg_cwd_frag(c,sl) + &
                   curr_litt%bg_cwd_frag(c,sl) * patch_site_areadis/newPatch%area
          end do
       enddo
       
       do dcmpy = 1,ndcmpy

          new_litt%leaf_fines_frag(dcmpy) = new_litt%leaf_fines_frag(dcmpy) + &
               curr_litt%leaf_fines_frag(dcmpy) * patch_site_areadis/newPatch%area
          
          do sl=1,currentSite%nlevsoil
             new_litt%root_fines_frag(dcmpy,sl) = new_litt%root_fines_frag(dcmpy,sl) + &
                   curr_litt%root_fines_frag(dcmpy,sl) * patch_site_areadis/newPatch%area
          end do
          
       enddo

       do pft = 1,numpft
          
          new_litt%seed_decay(pft) = new_litt%seed_decay(pft) + &
               curr_litt%seed_decay(pft)*patch_site_areadis/newPatch%area

          new_litt%seed_germ_decay(pft) = new_litt%seed_germ_decay(pft) + &
               curr_litt%seed_germ_decay(pft)*patch_site_areadis/newPatch%area
          
       end do

       ! -----------------------------------------------------------------------------
       ! Distribute the existing litter that was already in place on the donor
       ! patch.  Some of this burns and is sent to the atmosphere, and some goes to the 
       ! litter stocks of the newly created patch. ALso, some may be retained in the 
       ! donor patch.
       !
       ! This routine handles litter transfer for all types. Note that some of the
       ! transfer may burn. If this routine is being called for a tree-fall
       ! or logging disturbance, it is assumed that the burned_masses should come
       ! out to zero.
       ! -----------------------------------------------------------------------------

       ! If/when sending litter fluxes to the old patch, we divide the total 
       ! mass sent to that patch, by the area it will have remaining
       ! after it donates area.
       ! i.e. subtract the area it is donating.
       
       remainder_area = currentPatch%area - patch_site_areadis

       ! Calculate the fraction of litter to be retained versus donated
       ! vis-a-vis the new and donor patch

       retain_frac = (1.0_r8-existing_litt_localization) * &
             remainder_area/(newPatch%area+remainder_area)
       donate_frac = 1.0_r8-retain_frac
        
       if(remainder_area > rsnbl_math_prec) then
           retain_m2 = retain_frac/remainder_area
           donate_m2 = (1.0_r8-retain_frac)/newPatch%area
       else
           retain_m2 = 0._r8
           donate_m2 = 1.0_r8/newPatch%area
       end if


       if (debug) then
          burn_flux0    = site_mass%burn_flux_to_atm
          litter_stock0 = curr_litt%GetTotalLitterMass()*currentPatch%area + & 
                          new_litt%GetTotalLitterMass()*newPatch%area
       end if

       do c = 1,ncwd
             
          ! Transfer above ground CWD
          donatable_mass     = curr_litt%ag_cwd(c) * patch_site_areadis * &
                               (1._r8 - currentPatch%burnt_frac_litter(c))

          burned_mass        = curr_litt%ag_cwd(c) * patch_site_areadis * &
                               currentPatch%burnt_frac_litter(c)
 
          new_litt%ag_cwd(c) = new_litt%ag_cwd(c) + donatable_mass*donate_m2
          curr_litt%ag_cwd(c) = curr_litt%ag_cwd(c) + donatable_mass*retain_m2

          site_mass%burn_flux_to_atm = site_mass%burn_flux_to_atm + burned_mass
             
          ! Transfer below ground CWD (none burns)
          
          do sl = 1,currentSite%nlevsoil
             donatable_mass         = curr_litt%bg_cwd(c,sl) * patch_site_areadis
             new_litt%bg_cwd(c,sl)  = new_litt%bg_cwd(c,sl) + donatable_mass*donate_m2
             curr_litt%bg_cwd(c,sl) = curr_litt%bg_cwd(c,sl) + donatable_mass*retain_m2
          end do
          
       enddo
          
       do dcmpy=1,ndcmpy

           ! Transfer leaf fines
           donatable_mass           = curr_litt%leaf_fines(dcmpy) * patch_site_areadis * &
                                      (1._r8 - currentPatch%burnt_frac_litter(dl_sf))

           burned_mass              = curr_litt%leaf_fines(dcmpy) * patch_site_areadis * &
                                      currentPatch%burnt_frac_litter(dl_sf)

           new_litt%leaf_fines(dcmpy) = new_litt%leaf_fines(dcmpy) + donatable_mass*donate_m2
           curr_litt%leaf_fines(dcmpy) = curr_litt%leaf_fines(dcmpy) + donatable_mass*retain_m2
           
           site_mass%burn_flux_to_atm = site_mass%burn_flux_to_atm + burned_mass
           
           ! Transfer root fines (none burns)
           do sl = 1,currentSite%nlevsoil
               donatable_mass = curr_litt%root_fines(dcmpy,sl) * patch_site_areadis             
               new_litt%root_fines(dcmpy,sl) = new_litt%root_fines(dcmpy,sl) + donatable_mass*donate_m2
               curr_litt%root_fines(dcmpy,sl) = curr_litt%root_fines(dcmpy,sl) + donatable_mass*retain_m2
          end do
          
       end do

             
       do pft = 1,numpft

          ! Transfer seeds (currently we don't burn seeds)
          donatable_mass = curr_litt%seed(pft) * patch_site_areadis

          new_litt%seed(pft) = new_litt%seed(pft) + donatable_mass * donate_m2
          curr_litt%seed(pft) = curr_litt%seed(pft) + donatable_mass * retain_m2
          
          donatable_mass = curr_litt%seed_germ(pft) * patch_site_areadis

          new_litt%seed_germ(pft) = new_litt%seed_germ(pft) + donatable_mass * donate_m2
          curr_litt%seed_germ(pft) = curr_litt%seed_germ(pft) + donatable_mass * retain_m2
          
       enddo

       ! --------------------------------------------------------------------------
       ! Mass conservation check, set debug=.true. if mass imbalances in 
       ! EDMainMod start triggering.
       ! --------------------------------------------------------------------------
       if (debug) then
          burn_flux1    = site_mass%burn_flux_to_atm
          litter_stock1 = curr_litt%GetTotalLitterMass()*remainder_area + & 
                          new_litt%GetTotalLitterMass()*newPatch%area
          error = (litter_stock1 - litter_stock0) + (burn_flux1-burn_flux0)
          if(abs(error)>1.e-8_r8) then
             write(fates_log(),*) 'non trivial carbon mass balance error in litter transfer'
             write(fates_log(),*) 'abs error: ',error
             call endrun(msg=errMsg(sourcefile, __LINE__))
          end if
       end if


    end do

    return
  end subroutine TransLitterNewPatch

  ! ============================================================================

  subroutine fire_litter_fluxes(currentSite, currentPatch, &
       newPatch, patch_site_areadis, bc_in)
    !
    ! !DESCRIPTION:
    !  CWD pool burned by a fire. 
    !  Carbon going from burned trees into CWD pool
    !  Burn parts of trees that don't die in fire
    !  Burn live grasses and kill them. 
    !  Note: The number density of living plants in the donating patch (currentPatch)
    !        has not been scaled down by area yet. That happens after this routine.

    !
    ! !USES:
    use SFParamsMod,          only : SF_VAL_CWD_FRAC
    !
    ! !ARGUMENTS:
    type(ed_site_type)  , intent(inout), target :: currentSite
    type(ed_patch_type) , intent(inout), target :: currentPatch   ! Donor Patch
    type(ed_patch_type) , intent(inout), target :: newPatch   ! New Patch
    real(r8)            , intent(in)            :: patch_site_areadis ! Area being donated
    type(bc_in_type)    , intent(in)            :: bc_in
    
    !
    ! !LOCAL VARIABLES:

    type(ed_cohort_type), pointer      :: currentCohort
    type(litter_type), pointer         :: new_litt
    type(litter_type), pointer         :: curr_litt
    type(site_massbal_type), pointer   :: site_mass
    type(site_fluxdiags_type), pointer :: flux_diags

    real(r8) :: donatable_mass       ! non-burned litter mass provided by the donor [kg]
                                     ! some may or may not be retained by the donor
    real(r8) :: burned_mass          ! the mass of litter that was supposed to be provided
                                     ! by the donor, but was burned [kg]
    real(r8) :: remainder_area       ! current patch's remaining area after donation [m2]
    real(r8) :: retain_frac          ! the fraction of litter mass retained by the donor patch
    real(r8) :: bcroot               ! amount of below ground coarse root per cohort kg
    real(r8) :: bstem                ! amount of above ground stem biomass per cohort kg
    real(r8) :: leaf_burn_frac       ! fraction of leaves burned 
    real(r8) :: leaf_m               ! leaf mass [kg]
    real(r8) :: fnrt_m               ! fineroot mass [kg]
    real(r8) :: sapw_m               ! sapwood mass [kg]
    real(r8) :: store_m              ! storage mass [kg]
    real(r8) :: struct_m             ! structure mass [kg]
    real(r8) :: repro_m              ! Reproductive mass (seeds/flowers) [kg]
    real(r8) :: num_dead_trees       ! total number of dead trees passed in with the burn area
    real(r8) :: num_live_trees       ! total number of live trees passed in with the burn area
    real(r8) :: donate_m2            ! area normalization for litter mass destined to new patch [m-2]
    real(r8) :: retain_m2            ! area normalization for litter mass staying in donor patch [m-2]
    real(r8) :: dcmpy_frac           ! fraction of mass going to each decomposability partition
    integer  :: el                   ! element loop index
    integer  :: sl                   ! soil layer index
    integer  :: c                    ! loop index for coarse woody debris pools
    integer  :: pft                  ! loop index for plant functional types
    integer  :: dcmpy                ! loop index for decomposability pool
    integer  :: element_id           ! parteh compatible global element index

    !---------------------------------------------------------------------

    ! Only do this if there was a fire in this actual patch. 
    if ( currentPatch%fire  ==  ifalse ) return

    ! If plant hydraulics are turned on, account for water leaving the plant-soil
    ! mass balance through the dead trees
    if (hlm_use_planthydro == itrue) then
       currentCohort => currentPatch%shortest
       do while(associated(currentCohort))
          num_dead_trees  = (currentCohort%fire_mort * &
                currentCohort%n*patch_site_areadis/currentPatch%area)
          call AccumulateMortalityWaterStorage(currentSite,currentCohort,num_dead_trees)
          currentCohort => currentCohort%taller
       end do
    end if


    ! If/when sending litter fluxes to the donor patch, we divide the total 
    ! mass sent to that patch, by the area it will have remaining
    ! after it donates area.
    ! i.e. subtract the area it is donating.
    
    remainder_area = currentPatch%area - patch_site_areadis
   
    ! Calculate the fraction of litter to be retained versus donated
    ! vis-a-vis the new and donor patch (if the area remaining
    ! in the original donor patch is small, don't bother 
    ! retaining anything.)
    retain_frac = (1.0_r8-burn_localization) * &
          remainder_area/(newPatch%area+remainder_area)

    if(remainder_area > rsnbl_math_prec) then
        retain_m2 = retain_frac/remainder_area
        donate_m2 = (1.0_r8-retain_frac)/newPatch%area
    else
        retain_m2 = 0._r8
        donate_m2 = 1.0_r8/newPatch%area
    end if

    do el = 1,num_elements
       
       element_id = element_list(el)
       site_mass  => currentSite%mass_balance(el)
       flux_diags => currentSite%flux_diags(el)
       curr_litt  => currentPatch%litter(el)      ! Litter pool of "current" patch
       new_litt   => newPatch%litter(el)          ! Litter pool of "new" patch
       
       ! -----------------------------------------------------------------------------
       ! PART 1) Handle mass fluxes associated with plants that died in the fire. This
       ! includes transfer of non burned plant material to litter, and the burned
       ! part to the atmosphere.
       ! ------------------------------------------------------------------------------

       currentCohort => currentPatch%shortest
       do while(associated(currentCohort))
          
             pft = currentCohort%pft
             
             ! Number of trees that died because of the fire, per m2 of ground. 
             ! Divide their litter into the four litter streams, and spread 
             ! across ground surface. 
             ! -----------------------------------------------------------------------
             
             sapw_m   = currentCohort%prt%GetState(sapw_organ, element_id)
             struct_m = currentCohort%prt%GetState(struct_organ, element_id)
             leaf_m   = currentCohort%prt%GetState(leaf_organ, element_id)
             fnrt_m   = currentCohort%prt%GetState(fnrt_organ, element_id)
             store_m  = currentCohort%prt%GetState(store_organ, element_id)
             repro_m  = currentCohort%prt%GetState(repro_organ, element_id)
             
             ! Absolute number of dead trees being transfered in with the donated area
             num_dead_trees = (currentCohort%fire_mort*currentCohort%n * &
                               patch_site_areadis/currentPatch%area)

             ! Contribution of dead trees to leaf litter
             donatable_mass = num_dead_trees * (leaf_m+repro_m) * &
                              (1.0_r8-currentCohort%fraction_crown_burned)

             ! Contribution of dead trees to leaf burn-flux
             burned_mass  = num_dead_trees * (leaf_m+repro_m) * currentCohort%fraction_crown_burned
             
             do dcmpy=1,ndcmpy
                 dcmpy_frac = GetDecompyFrac(pft,leaf_organ,dcmpy)
                 new_litt%leaf_fines(dcmpy) = new_litt%leaf_fines(dcmpy) + &
                                              donatable_mass*donate_m2*dcmpy_frac
                 curr_litt%leaf_fines(dcmpy) = curr_litt%leaf_fines(dcmpy) + &
                                               donatable_mass*retain_m2*dcmpy_frac
             end do

             site_mass%burn_flux_to_atm = site_mass%burn_flux_to_atm + burned_mass

             call set_root_fraction(currentSite%rootfrac_scr, pft, currentSite%zi_soil, &
                  bc_in%max_rooting_depth_index_col)

             ! Contribution of dead trees to root litter (no root burn flux to atm)
             do dcmpy=1,ndcmpy
                 dcmpy_frac = GetDecompyFrac(pft,fnrt_organ,dcmpy)
                 do sl = 1,currentSite%nlevsoil
                     donatable_mass = num_dead_trees * (fnrt_m+store_m) * currentSite%rootfrac_scr(sl)
                     new_litt%root_fines(dcmpy,sl) = new_litt%root_fines(dcmpy,sl) + &
                                                     donatable_mass*donate_m2*dcmpy_frac
                     curr_litt%root_fines(dcmpy,sl) = curr_litt%root_fines(dcmpy,sl) + &
                                                      donatable_mass*retain_m2*dcmpy_frac
                 end do
             end do

             ! Track as diagnostic fluxes
             flux_diags%leaf_litter_input(pft) = &
                  flux_diags%leaf_litter_input(pft) + &
                  num_dead_trees * (leaf_m+repro_m) * (1.0_r8-currentCohort%fraction_crown_burned)

             flux_diags%root_litter_input(pft) = &
                  flux_diags%root_litter_input(pft) + &
                  (fnrt_m + store_m) * num_dead_trees
             
             ! coarse root biomass per tree
             bcroot = (sapw_m + struct_m) * (1.0_r8 - prt_params%allom_agb_frac(pft) )
      
             ! below ground coarse woody debris from burned trees
             do c = 1,ncwd
                do sl = 1,currentSite%nlevsoil
                   donatable_mass =  num_dead_trees * SF_val_CWD_frac(c) * &
                         bcroot * currentSite%rootfrac_scr(sl)

                   new_litt%bg_cwd(c,sl) = new_litt%bg_cwd(c,sl) + &
                         donatable_mass * donate_m2
                   curr_litt%bg_cwd(c,sl) = curr_litt%bg_cwd(c,sl) + &
                         donatable_mass * retain_m2

                   ! track diagnostics
                   flux_diags%cwd_bg_input(c) = &
                         flux_diags%cwd_bg_input(c) + &
                         donatable_mass
                enddo
             end do

             ! stem biomass per tree
             bstem  = (sapw_m + struct_m) * prt_params%allom_agb_frac(pft)

             ! Above ground coarse woody debris from twigs and small branches
             ! a portion of this pool may burn
             do c = 1,ncwd
                 donatable_mass = num_dead_trees * SF_val_CWD_frac(c) * bstem
                 if (c == 1 .or. c == 2) then
                      donatable_mass = donatable_mass * (1.0_r8-currentCohort%fraction_crown_burned)
                      burned_mass = num_dead_trees * SF_val_CWD_frac(c) * bstem * & 
                      currentCohort%fraction_crown_burned
                      site_mass%burn_flux_to_atm = site_mass%burn_flux_to_atm + burned_mass
                endif
                new_litt%ag_cwd(c) = new_litt%ag_cwd(c) + donatable_mass * donate_m2
                curr_litt%ag_cwd(c) = curr_litt%ag_cwd(c) + donatable_mass * retain_m2
                flux_diags%cwd_ag_input(c) = flux_diags%cwd_ag_input(c) + donatable_mass
             enddo   
                  

            currentCohort => currentCohort%taller
        enddo
    end do
    
    return
  end subroutine fire_litter_fluxes

  ! ============================================================================

  subroutine mortality_litter_fluxes(currentSite, currentPatch, &
       newPatch, patch_site_areadis,bc_in)
    !
    ! !DESCRIPTION:
    ! Carbon going from mortality associated with disturbance into CWD pools. 
    ! By "associated with disturbance", this includes tree death that
    ! forms gaps, as well as tree death due to impacts from those trees.
    !
    ! We calculate the fraction of litter to be retained versus donated
    ! vis-a-vis the new and donor patch. At this step, we have not
    ! yet removed the area from the pre-existing patch (currentPatch),
    ! so we pre-compute "remainder_area", which is the soon-to-be
    ! area of the patch once disturbance is completed.
    !
    ! !USES:
    use EDParamsMod,  only : ED_val_understorey_death
    use SFParamsMod,  only : SF_val_cwd_frac
    !
    ! !ARGUMENTS:
    type(ed_site_type)  , intent(inout), target :: currentSite 
    type(ed_patch_type) , intent(inout), target :: currentPatch
    type(ed_patch_type) , intent(inout), target :: newPatch
    real(r8)            , intent(in)            :: patch_site_areadis
    type(bc_in_type)    , intent(in)            :: bc_in
    !
    ! !LOCAL VARIABLES:
    type(ed_cohort_type), pointer      :: currentCohort
    type(litter_type), pointer         :: new_litt
    type(litter_type), pointer         :: curr_litt
    type(site_massbal_type), pointer   :: site_mass
    type(site_fluxdiags_type), pointer :: flux_diags

    real(r8) :: remainder_area       ! amount of area remaining in patch after donation
    real(r8) :: num_dead
    real(r8) :: donatable_mass       ! mass of donatable litter [kg]
    real(r8) :: leaf_m               ! leaf mass [kg]
    real(r8) :: fnrt_m               ! fineroot mass [kg]
    real(r8) :: sapw_m               ! sapwood mass [kg]
    real(r8) :: store_m              ! storage mass [kg]
    real(r8) :: struct_m             ! structure mass [kg]
    real(r8) :: repro_m              ! reproductive mass [kg]
    real(r8) :: retain_frac          ! Fraction of mass to be retained
    real(r8) :: donate_frac          ! Fraction of mass to be donated
    real(r8) :: donate_m2            ! area normalization for litter mass destined to new patch [m-2]
    real(r8) :: retain_m2            ! area normalization for litter mass destined to old patch [m-2]
    real(r8) :: ag_wood              ! Total above ground mass in wood [kg]
    real(r8) :: bg_wood              ! Total bg mass in wood [kg]
    real(r8) :: seed_mass            ! Total seed mass generated from storage death [kg]
    integer  :: pft                  ! plant functional type index
    integer  :: dcmpy                ! decomposability index
    integer  :: c                    ! coarse woody debris pool index
    integer  :: el                   ! element loop index
    integer  :: sl                   ! soil layer index
    integer  :: element_id           ! parteh compatible global element index
    real(r8) :: dcmpy_frac           ! decomposability fraction 
    !---------------------------------------------------------------------

    remainder_area = currentPatch%area - patch_site_areadis
    
    retain_frac = (1.0_r8-treefall_localization) * &
         remainder_area/(newPatch%area+remainder_area)
    donate_frac = 1.0_r8-retain_frac
    
    if(remainder_area > rsnbl_math_prec) then
       retain_m2 = retain_frac/remainder_area
       donate_m2 = (1.0_r8-retain_frac)/newPatch%area
    else
       retain_m2 = 0._r8
       donate_m2 = 1._r8/newPatch%area
    end if


    do el = 1,num_elements
       
       element_id = element_list(el)
       site_mass  => currentSite%mass_balance(el)
       flux_diags => currentSite%flux_diags(el)
       curr_litt  => currentPatch%litter(el)   ! Litter pool of "current" patch
       new_litt   => newPatch%litter(el)       ! Litter pool of "new" patch

       currentCohort => currentPatch%shortest
       do while(associated(currentCohort))       

          pft = currentCohort%pft
   
          sapw_m   = currentCohort%prt%GetState(sapw_organ, element_id)
          struct_m = currentCohort%prt%GetState(struct_organ, element_id)
          leaf_m   = currentCohort%prt%GetState(leaf_organ, element_id)
          fnrt_m   = currentCohort%prt%GetState(fnrt_organ, element_id)
          store_m  = currentCohort%prt%GetState(store_organ, element_id)
          repro_m  = currentCohort%prt%GetState(repro_organ, element_id)

          if(currentCohort%canopy_layer == 1)then

             ! Upper canopy trees. The total dead is based on their disturbance
             ! generating mortality rate.
             
             num_dead = currentCohort%n * min(1.0_r8,currentCohort%dmort * &
                   hlm_freq_day * fates_mortality_disturbance_fraction)
             
          elseif(int(prt_params%woody(pft)) == itrue) then
             
             ! Understorey trees. The total dead is based on their survivorship
             ! function, and the total area of disturbance.
             
             num_dead = ED_val_understorey_death * currentCohort%n * &
                   (patch_site_areadis/currentPatch%area) 

          else
             
             ! The only thing left is uderstory grasses. These guys aren't
             ! killed by tree-fall disturbance events.

             num_dead = 0._r8
             
          end if

          ! Update water balance by removing dead plant water
          ! but only do this once (use the carbon element id)
          if( (element_id == carbon12_element) .and. &
              (hlm_use_planthydro == itrue) ) then
              call AccumulateMortalityWaterStorage(currentSite,currentCohort, num_dead)
          end if
          
          ! Transfer leaves of dying trees to leaf litter (includes seeds too)
          do dcmpy=1,ndcmpy
              dcmpy_frac = GetDecompyFrac(pft,leaf_organ,dcmpy)
              new_litt%leaf_fines(dcmpy) = new_litt%leaf_fines(dcmpy) + &
                    num_dead*(leaf_m+repro_m)*donate_m2*dcmpy_frac
              
              curr_litt%leaf_fines(dcmpy) = curr_litt%leaf_fines(dcmpy) + &
                    num_dead*(leaf_m+repro_m)*retain_m2*dcmpy_frac
          end do
                 
          ! Pre-calculate Structural and sapwood, below and above ground, total mass [kg]
          ag_wood = num_dead * (struct_m + sapw_m) * prt_params%allom_agb_frac(pft)
          bg_wood = num_dead * (struct_m + sapw_m) * (1.0_r8-prt_params%allom_agb_frac(pft))
          
          call set_root_fraction(currentSite%rootfrac_scr, pft, currentSite%zi_soil, &
               bc_in%max_rooting_depth_index_col)


          do c=1,ncwd

             ! Transfer wood of dying trees to AG CWD pools
             new_litt%ag_cwd(c) = new_litt%ag_cwd(c) + ag_wood * &
                    SF_val_CWD_frac(c) * donate_m2

             curr_litt%ag_cwd(c) = curr_litt%ag_cwd(c) + ag_wood * &
                   SF_val_CWD_frac(c) * retain_m2
             
             ! Transfer wood of dying trees to BG CWD pools
             do sl = 1,currentSite%nlevsoil
                new_litt%bg_cwd(c,sl) = new_litt%bg_cwd(c,sl) + bg_wood * &
                       currentSite%rootfrac_scr(sl) * SF_val_CWD_frac(c) * &
                       donate_m2

                curr_litt%bg_cwd(c,sl) = curr_litt%bg_cwd(c,sl) + bg_wood * &
                      currentSite%rootfrac_scr(sl) * SF_val_CWD_frac(c) * &
                      retain_m2
             end do
          end do

          ! Transfer fine roots of dying trees to below ground litter pools
          do dcmpy=1,ndcmpy
              dcmpy_frac = GetDecompyFrac(pft,fnrt_organ,dcmpy)
              do sl=1,currentSite%nlevsoil
                  new_litt%root_fines(dcmpy,sl) = new_litt%root_fines(dcmpy,sl) + &
                        num_dead * currentSite%rootfrac_scr(sl) * &
                        (fnrt_m + store_m*(1.0_r8-EDPftvarcon_inst%allom_frbstor_repro(pft))) * &
                        donate_m2 * dcmpy_frac
                  
                  curr_litt%root_fines(dcmpy,sl) = curr_litt%root_fines(dcmpy,sl) + &
                        num_dead * currentSite%rootfrac_scr(sl) * &
                        (fnrt_m + store_m*(1.0_r8-EDPftvarcon_inst%allom_frbstor_repro(pft))) * &
                        retain_m2 * dcmpy_frac
              end do
          end do
              
          ! Transfer some of the storage that is shunted to reproduction
          ! upon death, to the seed-pool. This is was designed for grasses,
          ! but it is possible that some trees may utilize this behavior too

          seed_mass = num_dead * store_m * EDPftvarcon_inst%allom_frbstor_repro(pft)

          ! SEED DISTRIBUTION IS BREAKING MASS CONSERVATION RIGHT NOW...
!          call DistributeSeeds(currentSite,seed_mass,el,pft)

          new_litt%seed(pft) = new_litt%seed(pft) + seed_mass * donate_m2
          curr_litt%seed(pft) = curr_litt%seed(pft) + seed_mass * retain_m2
          
          ! track diagnostic fluxes
          do c=1,ncwd
             flux_diags%cwd_ag_input(c) = & 
                  flux_diags%cwd_ag_input(c) + SF_val_CWD_frac(c) * ag_wood
             
             flux_diags%cwd_bg_input(c) = &
                  flux_diags%cwd_bg_input(c) + SF_val_CWD_frac(c) * bg_wood
          end do

          flux_diags%leaf_litter_input(pft) = flux_diags%leaf_litter_input(pft) + &
               num_dead*(leaf_m + repro_m)
          flux_diags%root_litter_input(pft) = flux_diags%root_litter_input(pft) + & 
               num_dead * (fnrt_m + store_m*(1.0_r8-EDPftvarcon_inst%allom_frbstor_repro(pft)))
          

          
          currentCohort => currentCohort%taller      
       enddo !currentCohort         

    enddo


    return
  end subroutine mortality_litter_fluxes

  ! ============================================================================
  
  subroutine damage_litter_fluxes(currentSite, currentPatch, newPatch,patch_site_areadis, &
       total_damage_litter)
    !
    ! !DESCRIPTION:
    !
    ! !USES:
    use DamageMainMod,     only : get_crown_reduction
    use DamageMainMod    , only : get_damage_frac
    use SFParamsMod      , only : SF_val_cwd_frac
    use FatesInterfaceTypesMod , only : ncrowndamage
    use EDParamsMod      , only : ED_val_understorey_death
    use FatesInterfaceTypesMod, only : hlm_use_canopy_damage
    use FatesInterfaceTypesMod, only : hlm_use_understory_damage
    use FatesConstantsMod,      only : itrue
    use FatesParameterDerivedMod, only : param_derived
    !

    ! !ARGUMENTS:
    type(ed_site_type)  , intent(inout), target :: currentSite 
    type(ed_patch_type) , intent(inout), target :: currentPatch
    type(ed_patch_type) , intent(inout), target :: newPatch
    real(r8)            , intent(in)            :: patch_site_areadis
    real(r8), intent(out) :: total_damage_litter
   

    ! !LOCAL VARIABLES:
    type(ed_cohort_type), pointer      :: currentCohort
    type(litter_type), pointer         :: new_litt
    type(litter_type), pointer         :: curr_litt
    type(site_massbal_type), pointer   :: site_mass
    type(site_fluxdiags_type), pointer :: flux_diags

    real(r8) :: leaf_donatable_mass  ! mass of donatable litter [kg]
    real(r8) :: branch_donatable_mass! mass of donatable cwd [kg] 
    real(r8) :: leaf_m               ! leaf mass [kg]
    real(r8) :: sapw_m               ! sapwood mass [kg]
    real(r8) :: struct_m             ! structure mass [kg]
    real(r8) :: repro_m              ! reproductive mass [kg]
    real(r8) :: store_m              ! storage mass [kg]
    real(r8) :: remainder_area       ! current patch area after donation [m2]
    real(r8) :: retain_frac          ! Fraction of mass to be retained
    real(r8) :: retain_m2            ! area normalization for litter mass destined to old patch [m-2]
    real(r8) :: donate_frac          ! Fraction of mass to be donated                     
    real(r8) :: donate_m2            ! area normalization for litter mass destined to new patch [m-2]   
    integer  :: pft                  ! plant functional type index
    integer  :: crowndamage          ! new increased crown damage class 
    real(r8) :: crown_reduction      ! amount that crown is reduced by (must be same as leaf biomass)
    real(r8) :: leaf_loss            ! amount of leaf biomass that has been lost
    real(r8) :: branch_loss          ! amount of branch biomass that has been lost
    integer  :: dcmpy                ! decomposability index
    real(r8) :: seed_mass            ! Total seed mass generated from storage death [kg]
    integer  :: c                    ! coarse woody debris pool index
    integer  :: el                   ! element loop index
    integer  :: sl                   ! soil layer index
    integer  :: element_id           ! parteh compatible global element index
    real(r8) :: dcmpy_frac           ! decomposability fraction
    real(r8) :: num_trees            ! number of trees that were damaged
    real(r8) :: num_trees_cd
    integer :: cd
    real(r8) :: cd_frac
    real(r8) :: agb_frac
    real(r8) :: branch_frac
    integer :: ncwd_no_trunk
    real(r8), allocatable :: SF_val_CWD_frac_canopy(:)
    real(r8) :: cd_n_tot
    !---------------------------------------------------------------------
    total_damage_litter = 0.0_r8
    cd_n_tot = 0.0_r8
    ncwd_no_trunk = ncwd - 1
    allocate(SF_val_CWD_frac_canopy(ncwd_no_trunk))

    ! crown damage is currently not trunks - but we want 100% of
    ! damage above to go to litter. We therefore have to
    ! renormalise just the first three litter bins    
    SF_val_CWD_frac_canopy = SF_val_CWD_frac(1:ncwd_no_trunk)/sum(SF_val_CWD_frac(1:ncwd_no_trunk))


    ! m2
    remainder_area = currentPatch%area - patch_site_areadis
    ! fraction of litter to retain (remain area frac * how much
    ! dispersal of litter there is)
    retain_frac = (1.0_r8-damage_localization) * &
         remainder_area/(newPatch%area+remainder_area)
    donate_frac = 1.0_r8-retain_frac

    if(remainder_area > rsnbl_math_prec) then
       retain_m2 = retain_frac/remainder_area
       donate_m2 = (1.0_r8-retain_frac)/newPatch%area
    else
       retain_m2 = 0._r8
       donate_m2 = 1._r8/newPatch%area
    end if


    ! loop through elements and spread between retain and donate litter
    do el = 1,num_elements

       element_id = element_list(el)
       site_mass  => currentSite%mass_balance(el)
       flux_diags => currentSite%flux_diags(el)
       curr_litt  => currentPatch%litter(el)   ! Litter pool of "current" patch
       new_litt   => newPatch%litter(el)

       
       
       currentCohort => currentPatch%shortest

       do while(associated(currentCohort))       


          pft = currentCohort%pft
          agb_frac = prt_params%allom_agb_frac(pft)
          branch_frac = param_derived%branch_frac(pft)
          
          ! Get mass in Kg of the element in the specified organ
          sapw_m   = currentCohort%prt%GetState(sapw_organ, element_id)
          struct_m = currentCohort%prt%GetState(struct_organ, element_id)
          leaf_m   = currentCohort%prt%GetState(leaf_organ, element_id) !kg
          repro_m  = currentCohort%prt%GetState(repro_organ, element_id)
          store_m  = currentCohort%prt%GetState(store_organ, element_id)

          if(prt_params%woody(currentCohort%pft)==1) then

             if( hlm_use_canopy_damage .eq.itrue .and. &
                  currentCohort%canopy_layer ==1 .and. .not. currentCohort%isnew) then

                ! litter is called before damage - so we need to account for mortality here too
                num_trees = currentCohort%n * (1.0_r8 - fates_mortality_disturbance_fraction * &
                     min(1.0_r8, currentCohort%dmort* hlm_freq_day))

             else if( hlm_use_understory_damage .eq.itrue .and. &
                  currentCohort%canopy_layer > 1 .and. .not. currentCohort%isnew) then

                ! for trees in new patch to be damaged
                num_trees = currentCohort%n * (patch_site_areadis/currentPatch%area) * &
                     (1.0_r8 - ED_val_understorey_death) 
 
             else
                num_trees = 0._r8
             end if

           

             do cd = currentCohort%crowndamage+1, ncrowndamage

                call get_damage_frac(currentCohort%crowndamage, cd, currentCohort%pft, cd_frac)

                ! now to get the number of damaged trees we multiply by damage frac
                num_trees_cd = num_trees * cd_frac

                cd_n_tot = cd_n_tot + num_trees_cd
                
                ! if non negligable get litter
                if (num_trees_cd > nearzero ) then

                   call get_crown_reduction(cd, crown_reduction)

                   
                   ! leaf loss in kg
                   leaf_loss =  (leaf_m + repro_m) * crown_reduction
                   leaf_donatable_mass = num_trees_cd * leaf_loss

                   do dcmpy=1,ndcmpy
                      dcmpy_frac = GetDecompyFrac(pft,leaf_organ,dcmpy)

                      new_litt%leaf_fines(dcmpy) = new_litt%leaf_fines(dcmpy) + &
                           leaf_donatable_mass*donate_m2*dcmpy_frac ! kg per m2
                      curr_litt%leaf_fines(dcmpy) = curr_litt%leaf_fines(dcmpy) + &
                           leaf_donatable_mass*retain_m2*dcmpy_frac ! kg per m2
                   end do

                   flux_diags%leaf_litter_input(pft) = flux_diags%leaf_litter_input(pft) + &
                        leaf_donatable_mass

                   ! branch loss
                   branch_loss = (sapw_m + struct_m + store_m) * crown_reduction * &
                        branch_frac * agb_frac * num_trees_cd
                   
                   do c=1,(ncwd_no_trunk)

                      branch_donatable_mass = branch_loss * SF_val_CWD_frac_canopy(c)

                      ! Transfer wood of dying trees to AG CWD pools
                      new_litt%ag_cwd(c) = new_litt%ag_cwd(c) + branch_donatable_mass * donate_m2

                      curr_litt%ag_cwd(c) = curr_litt%ag_cwd(c) + branch_donatable_mass * retain_m2

                      flux_diags%cwd_ag_input(c) = & 
                           flux_diags%cwd_ag_input(c) + branch_donatable_mass

                   end do

                   ! should match leaf damage that is printed after PRTDamageLosses is called
                   total_damage_litter = total_damage_litter + leaf_donatable_mass + &
                        branch_loss

                end if ! end if non-negligable
             end do ! end crown damage loop
             
          end if ! end if woody
             


          currentCohort => currentCohort%taller
          

       enddo !currentCohort

       enddo ! end element

    return
  end subroutine damage_litter_fluxes



  
  ! ============================================================================

  subroutine create_patch(currentSite, new_patch, age, areap, label,nocomp_pft)

    use FatesInterfaceTypesMod, only : hlm_current_tod,hlm_current_date,hlm_reference_date
    
    !
    ! !DESCRIPTION:
    !  Set default values for creating a new patch
    !
    ! !USES:
    !
    ! !ARGUMENTS:
    type(ed_site_type) , intent(inout), target :: currentSite
    type(ed_patch_type), intent(inout), target :: new_patch
    real(r8), intent(in) :: age                  ! notional age of this patch in years
    real(r8), intent(in) :: areap                ! initial area of this patch in m2. 
    integer, intent(in)  :: label                ! anthropogenic disturbance label
    integer, intent(in)  :: nocomp_pft


    ! Until bc's are pointed to by sites give veg a default temp [K]
    real(r8), parameter :: temp_init_veg = 15._r8+t_water_freeze_k_1atm 
    

    ! !LOCAL VARIABLES:
    !---------------------------------------------------------------------
    integer :: el                                ! element loop index


    allocate(new_patch%tr_soil_dir(hlm_numSWb))
    allocate(new_patch%tr_soil_dif(hlm_numSWb))
    allocate(new_patch%tr_soil_dir_dif(hlm_numSWb))
    allocate(new_patch%fab(hlm_numSWb))
    allocate(new_patch%fabd(hlm_numSWb))
    allocate(new_patch%fabi(hlm_numSWb))
    allocate(new_patch%sabs_dir(hlm_numSWb))
    allocate(new_patch%sabs_dif(hlm_numSWb))
    allocate(new_patch%fragmentation_scaler(currentSite%nlevsoil))

    allocate(new_patch%tveg24)
    call new_patch%tveg24%InitRMean(fixed_24hr,init_value=temp_init_veg,init_offset=real(hlm_current_tod,r8) )
    allocate(new_patch%tveg_lpa)
    call new_patch%tveg_lpa%InitRmean(ema_lpa,init_value=temp_init_veg)
    
    ! Litter
    ! Allocate, Zero Fluxes, and Initialize to "unset" values

    allocate(new_patch%litter(num_elements))
    do el=1,num_elements
        call new_patch%litter(el)%InitAllocate(numpft,currentSite%nlevsoil,element_list(el))
        call new_patch%litter(el)%ZeroFlux()
        call new_patch%litter(el)%InitConditions(init_leaf_fines = fates_unset_r8, &
              init_root_fines = fates_unset_r8, &
              init_ag_cwd = fates_unset_r8, &
              init_bg_cwd = fates_unset_r8, &
              init_seed = fates_unset_r8,   &
              init_seed_germ = fates_unset_r8)
    end do

    call zero_patch(new_patch) !The nan value in here is not working??

    new_patch%tallest  => null() ! pointer to patch's tallest cohort    
    new_patch%shortest => null() ! pointer to patch's shortest cohort   
    new_patch%older    => null() ! pointer to next older patch   
    new_patch%younger  => null() ! pointer to next shorter patch      

    ! assign known patch attributes 

    new_patch%age                = age   
    new_patch%age_class          = 1
    new_patch%area               = areap 

    ! assign anthropgenic disturbance category and label
    new_patch%anthro_disturbance_label = label
    if (label .eq. secondaryforest) then
       new_patch%age_since_anthro_disturbance = age
    else
       new_patch%age_since_anthro_disturbance = fates_unset_r8
    endif
    new_patch%nocomp_pft_label = nocomp_pft

    ! This new value will be generated when the calculate disturbance
    ! rates routine is called. This does not need to be remembered or in the restart file.
    new_patch%disturbance_mode   = fates_unset_int
 
    new_patch%f_sun              = 0._r8
    new_patch%ed_laisun_z(:,:,:) = 0._r8 
    new_patch%ed_laisha_z(:,:,:) = 0._r8 
    new_patch%ed_parsun_z(:,:,:) = 0._r8 
    new_patch%ed_parsha_z(:,:,:) = 0._r8 
    new_patch%fabi               = 0._r8
    new_patch%fabd               = 0._r8
    new_patch%tr_soil_dir(:)     = 1._r8
    new_patch%tr_soil_dif(:)     = 1._r8
    new_patch%tr_soil_dir_dif(:) = 0._r8
    new_patch%fabd_sun_z(:,:,:)  = 0._r8 
    new_patch%fabd_sha_z(:,:,:)  = 0._r8 
    new_patch%fabi_sun_z(:,:,:)  = 0._r8 
    new_patch%fabi_sha_z(:,:,:)  = 0._r8  
    new_patch%scorch_ht(:)       = 0._r8  
    new_patch%frac_burnt         = 0._r8  
    new_patch%litter_moisture(:) = 0._r8
    new_patch%fuel_eff_moist     = 0._r8
    new_patch%livegrass          = 0._r8
    new_patch%sum_fuel           = 0._r8
    new_patch%fuel_bulkd         = 0._r8
    new_patch%fuel_sav           = 0._r8
    new_patch%fuel_mef           = 0._r8
    new_patch%ros_front          = 0._r8
    new_patch%effect_wspeed      = 0._r8
    new_patch%tau_l              = 0._r8
    new_patch%fuel_frac(:)       = 0._r8
    new_patch%tfc_ros            = 0._r8
    new_patch%fi                 = 0._r8
    new_patch%fd                 = 0._r8
    new_patch%ros_back           = 0._r8
    new_patch%scorch_ht(:)       = 0._r8
    new_patch%burnt_frac_litter(:) = 0._r8
    new_patch%total_tree_area    = 0.0_r8  
    new_patch%NCL_p              = 1

   
    return
  end subroutine create_patch

  ! ============================================================================
  subroutine zero_patch(cp_p)
    !
    ! !DESCRIPTION:
    !  Sets all the variables in the patch to nan or zero 
    ! (this needs to be two seperate routines, one for nan & one for zero
    !
    ! !USES:
    !
    ! !ARGUMENTS:
    type(ed_patch_type), intent(inout), target :: cp_p
    !
    ! !LOCAL VARIABLES:
    type(ed_patch_type), pointer :: currentPatch
    !---------------------------------------------------------------------

    currentPatch  => cp_p  

    currentPatch%tallest  => null()          
    currentPatch%shortest => null()         
    currentPatch%older    => null()               
    currentPatch%younger  => null()           

    currentPatch%patchno  = 999                            

    currentPatch%age                        = nan                          
    currentPatch%age_class                  = 1
    currentPatch%area                       = nan                                           
    currentPatch%canopy_layer_tlai(:)       = nan               
    currentPatch%total_canopy_area          = nan

    currentPatch%tlai_profile(:,:,:)        = nan 
    currentPatch%elai_profile(:,:,:)        = 0._r8 
    currentPatch%tsai_profile(:,:,:)        = nan 
    currentPatch%esai_profile(:,:,:)        = nan       
    currentPatch%canopy_area_profile(:,:,:) = nan       

    currentPatch%fabd_sun_z(:,:,:)          = nan 
    currentPatch%fabd_sha_z(:,:,:)          = nan 
    currentPatch%fabi_sun_z(:,:,:)          = nan 
    currentPatch%fabi_sha_z(:,:,:)          = nan  

    currentPatch%ed_laisun_z(:,:,:)         = nan 
    currentPatch%ed_laisha_z(:,:,:)         = nan 
    currentPatch%ed_parsun_z(:,:,:)         = nan 
    currentPatch%ed_parsha_z(:,:,:)         = nan 
    currentPatch%psn_z(:,:,:)               = 0._r8   

    currentPatch%f_sun(:,:,:)               = nan
    currentPatch%tr_soil_dir(:)             = nan    ! fraction of incoming direct  radiation that is transmitted to the soil as direct
    currentPatch%tr_soil_dif(:)             = nan    ! fraction of incoming diffuse radiation that is transmitted to the soil as diffuse
    currentPatch%tr_soil_dir_dif(:)         = nan    ! fraction of incoming direct  radiation that is transmitted to the soil as diffuse
    currentPatch%fabd(:)                    = nan    ! fraction of incoming direct  radiation that is absorbed by the canopy
    currentPatch%fabi(:)                    = nan    ! fraction of incoming diffuse radiation that is absorbed by the canopy

    currentPatch%canopy_mask(:,:)           = 999    ! is there any of this pft in this layer?
    currentPatch%nrad(:,:)                  = 999    ! number of exposed leaf layers for each canopy layer and pft
    currentPatch%ncan(:,:)                  = 999    ! number of total leaf layers for each canopy layer and pft
    currentPatch%pft_agb_profile(:,:)       = nan    

    ! DISTURBANCE 
    currentPatch%disturbance_rates          = 0._r8 
    currentPatch%disturbance_rate           = 0._r8
    currentPatch%fract_ldist_not_harvested  = 0._r8


    ! FIRE
    currentPatch%litter_moisture(:)         = nan    ! litter moisture
    currentPatch%fuel_eff_moist             = nan    ! average fuel moisture content of the ground fuel 
    ! (incl. live grasses. omits 1000hr fuels)
    currentPatch%livegrass                  = nan    ! total ag grass biomass in patch. 1=c3 grass, 2=c4 grass. gc/m2
    currentPatch%sum_fuel                   = nan    ! total ground fuel related to ros (omits 1000hr fuels). gc/m2
    currentPatch%fuel_bulkd                 = nan    ! average fuel bulk density of the ground fuel 
    ! (incl. live grasses. omits 1000hr fuels). kgc/m3
    currentPatch%fuel_sav                   = nan    ! average surface area to volume ratio of the ground fuel 
    ! (incl. live grasses. omits 1000hr fuels).
    currentPatch%fuel_mef                   = nan    ! average moisture of extinction factor of the ground fuel
    ! (incl. live grasses. omits 1000hr fuels).
    currentPatch%ros_front                  = nan    ! average rate of forward spread of each fire in the patch. m/min.
    currentPatch%effect_wspeed              = nan    ! dailywind modified by fraction of relative grass and tree cover. m/min.
    currentPatch%tau_l                      = nan    ! mins p&r(1986)
    currentPatch%fuel_frac(:)               = nan    ! fraction of each litter class in the sum_fuel 
    !- for purposes of calculating weighted averages. 
    currentPatch%tfc_ros                    = nan    ! used in fi calc
    currentPatch%fi                         = nan    ! average fire intensity of flaming front during day.  
    ! backward ros plays no role. kj/m/s or kw/m.
    currentPatch%fire                       = 999    ! sr decide_fire.1=fire hot enough to proceed. 0=stop everything- no fires today
    currentPatch%fd                         = nan    ! fire duration (mins)
    currentPatch%ros_back                   = nan    ! backward ros (m/min)
    currentPatch%scorch_ht(:)               = nan    ! scorch height of flames on a given PFT
    currentPatch%frac_burnt                 = nan    ! fraction burnt daily  
    currentPatch%burnt_frac_litter(:)       = nan    
    currentPatch%btran_ft(:)                = 0.0_r8

    currentPatch%canopy_layer_tlai(:)       = 0.0_r8

    currentPatch%fab(:)                     = 0.0_r8
    currentPatch%sabs_dir(:)                = 0.0_r8
    currentPatch%sabs_dif(:)                = 0.0_r8
    currentPatch%zstar                      = 0.0_r8
    currentPatch%c_stomata                  = 0.0_r8 ! This is calculated immediately before use
    currentPatch%c_lblayer                  = 0.0_r8
    currentPatch%fragmentation_scaler(:)    = 0.0_r8
    currentPatch%radiation_error            = 0.0_r8

    ! diagnostic radiation profiles
    currentPatch%nrmlzd_parprof_pft_dir_z(:,:,:,:) = 0._r8
    currentPatch%nrmlzd_parprof_pft_dif_z(:,:,:,:) = 0._r8
    currentPatch%nrmlzd_parprof_dir_z(:,:,:)       = 0._r8
    currentPatch%nrmlzd_parprof_dif_z(:,:,:)       = 0._r8

    currentPatch%solar_zenith_flag          = .false.
    currentPatch%solar_zenith_angle         = nan
    currentPatch%fcansno                    = nan

    currentPatch%gnd_alb_dir(:)             = nan
    currentPatch%gnd_alb_dif(:)             = nan

  end subroutine zero_patch

  ! ============================================================================
  subroutine fuse_patches( csite, bc_in )
    !
    ! !DESCRIPTION:
    !  Decide to fuse patches if their cohort structures are similar           
    !
    ! !USES:
    use EDParamsMod , only : ED_val_patch_fusion_tol
    use EDTypesMod , only : patch_fusion_tolerance_relaxation_increment
    use EDTypesMod , only : max_age_of_second_oldest_patch
    !
    ! !ARGUMENTS:
    type(ed_site_type), intent(inout), target  :: csite
    type(bc_in_type), intent(in)               :: bc_in
    !
    ! !LOCAL VARIABLES:
    type(ed_site_type) , pointer :: currentSite
    type(ed_patch_type), pointer :: currentPatch,tpp,tmpptr
    integer  :: ft,z        !counters for pft and height class
    real(r8) :: norm        !normalized difference between biomass profiles
    real(r8) :: profiletol  !tolerance of patch fusion routine. Starts off high and is reduced if there are too many patches.
    integer  :: nopatches(n_anthro_disturbance_categories)   !number of patches presently in gridcell
    integer  :: iterate     !switch of patch reduction iteration scheme. 1 to keep going, 0 to stop
    integer  :: fuse_flag   !do patches get fused (1) or not (0).
    integer  :: i_disttype  !iterator over anthropogenic disturbance categories
    integer  :: i_pftlabel  !nocomp pft iterator
    real(r8) :: primary_land_fraction_beforefusion,primary_land_fraction_afterfusion
    integer  :: pftlabelmin, pftlabelmax
    real(r8) :: maxpatches(n_anthro_disturbance_categories)
    !
    !---------------------------------------------------------------------

    currentSite => csite 

    profiletol = ED_val_patch_fusion_tol

    primary_land_fraction_beforefusion = 0._r8
    primary_land_fraction_afterfusion = 0._r8

    nopatches(1:n_anthro_disturbance_categories) = 0

    ! Its possible that, in nocomp modes, there are more categorically distinct patches than we allow as 
    ! primary patches in non-nocomp mode.  So if this is the case, bump up the maximum number of primary patches
    ! to let there be one for each type of nocomp PFT on the site.  this is likely to lead to problems
    ! if anthropogenic disturance is enabled.
    if (hlm_use_nocomp.eq.itrue) then
       maxpatches(primaryforest) = max(maxPatchesPerSite_by_disttype(primaryforest), sum(csite%use_this_pft))
       maxpatches(secondaryforest) = maxPatchesPerSite - maxpatches(primaryforest)
       if (maxPatchesPerSite .lt. maxpatches(primaryforest)) then
          write(fates_log(),*) 'too many PFTs and not enough patches for nocomp w/o fixed biogeog'
          write(fates_log(),*) 'maxPatchesPerSite,numpft',maxPatchesPerSite,numpft, sum(csite%use_this_pft)
          call endrun(msg=errMsg(sourcefile, __LINE__))
       endif
    else
       maxpatches(:) = maxPatchesPerSite_by_disttype(:)
    endif

    currentPatch => currentSite%youngest_patch
    do while(associated(currentPatch))
       nopatches(currentPatch%anthro_disturbance_label) = &
            nopatches(currentPatch%anthro_disturbance_label) + 1
       
       if (currentPatch%anthro_disturbance_label .eq. primaryforest) then
          primary_land_fraction_beforefusion = primary_land_fraction_beforefusion + &
               currentPatch%area * AREA_INV
       endif

       currentPatch => currentPatch%older
    enddo

    pftlabelmin = 0
    if ( hlm_use_nocomp .eq. itrue ) then
       pftlabelmax = numpft
    else
       pftlabelmax = 0
    endif

    !---------------------------------------------------------------------!
    ! iterate over anthropogenic disturbance categories
    !---------------------------------------------------------------------!    

    disttype_loop: do i_disttype = 1, n_anthro_disturbance_categories

       !---------------------------------------------------------------------!
       !  We only really care about fusing patches if nopatches > 1          !
       !---------------------------------------------------------------------!

       iterate = 1

       !---------------------------------------------------------------------!
       !  Keep doing this until nopatches <= maxPatchesPerSite               !
       !---------------------------------------------------------------------!

       iterate_eq_1_loop: do while(iterate == 1)

        !---------------------------------------------------------------------!
        ! iterate over nocomp pft labels (if nocomp is false, then this isn't much of a loop)
        !---------------------------------------------------------------------!

        pftlabel_loop: do i_pftlabel = pftlabelmin, pftlabelmax

          !---------------------------------------------------------------------!
          ! Calculate the biomass profile of each patch                         !
          !---------------------------------------------------------------------!  
          currentPatch => currentSite%youngest_patch
          do while(associated(currentPatch))
             call patch_pft_size_profile(currentPatch)
             currentPatch => currentPatch%older
          enddo

          !-------------------------------------------------------------------------------!
          ! Loop round current & target (currentPatch,tpp) patches to assess combinations !
          !-------------------------------------------------------------------------------!   
          currentPatch => currentSite%youngest_patch
          currentpatch_loop: do while(associated(currentPatch))      
             tpp => currentSite%youngest_patch
             tpp_loop: do while(associated(tpp))

                if(.not.associated(currentPatch))then
                   write(fates_log(),*) 'ED: issue with currentPatch'
                endif

                both_associated_if: if(associated(tpp).and.associated(currentPatch))then
                   !--------------------------------------------------------------------!
                   ! only fuse patches whose anthropogenic disturbance category matches !
                   ! that of the outer loop that we are in                              !
                   !--------------------------------------------------------------------!
                   anthro_dist_labels_match_if: if ( tpp%anthro_disturbance_label .eq. i_disttype .and. &
                        currentPatch%anthro_disturbance_label .eq. i_disttype) then

                    nocomp_pft_labels_match_if: if (hlm_use_nocomp .eq. ifalse .or. &
                         (tpp%nocomp_pft_label .eq. i_pftlabel .and. &
                         currentPatch%nocomp_pft_label .eq. i_pftlabel)) then

                      !--------------------------------------------------------------------------------------------
                      ! The default is to fuse the patches, unless some criteria is met which keeps them separated.
                      ! there are multiple criteria which all need to be met to keep them distinct:
                      ! (a) one of them is younger than the max age at which we force fusion;
                      ! (b) there is more than a threshold (tiny) amount of biomass in at least one of the patches;
                      ! (c) for at least one pft x size class, where there is biomass in that class in at least one patch,
                      ! and the normalized difference between the patches exceeds a threshold.
                      !--------------------------------------------------------------------------------------------

                      fuse_flag = 1
                      different_patches_if: if(currentPatch%patchno /= tpp%patchno) then   !these should be the same patch

                         !-----------------------------------------------------------------------------------
                         ! check to see if both patches are older than the age at which we force them to fuse
                         !-----------------------------------------------------------------------------------

                         maxage_if: if ( tpp%age .le. max_age_of_second_oldest_patch .or. &
                              currentPatch%age .le. max_age_of_second_oldest_patch ) then


                            !------------------------------------------------------------
                            ! the next bit of logic forces fusion of two patches which 
                            ! both have tiny biomass densities. without this,
                            ! fates gives a bunch of really young patches which all have 
                            ! almost no biomass and so don't need to be distinguished 
                            ! from each other. but if force_patchfuse_min_biomass is too big,
                            ! it takes too long for the youngest patch to build up enough 
                            ! biomass to be its own distinct entity, which leads to large 
                            ! oscillations in the patch dynamics and dependent variables.
                            !------------------------------------------------------------

                            patchfuse_min_biomass_if: if &
                                 (sum(currentPatch%pft_agb_profile(:,:)) > force_patchfuse_min_biomass .or. &
                                 sum(tpp%pft_agb_profile(:,:)) > force_patchfuse_min_biomass ) then

                               !---------------------------------------------------------------------!
                               ! Calculate the difference criteria for each pft and dbh class        !
                               !---------------------------------------------------------------------!   

                               pft_loop: do ft = 1,numpft        ! loop over pfts
                                  hgt_bin_loop: do z = 1,n_dbh_bins      ! loop over hgt bins 

                                     !----------------------------------
                                     ! is there biomass in this category?
                                     !----------------------------------

                                     agbprof_gt_zero_if: if &
                                          (currentPatch%pft_agb_profile(ft,z)  > 0.0_r8 .or.  &
                                          tpp%pft_agb_profile(ft,z) > 0.0_r8)then 

                                        !---------------------------------------------------------------------!
                                        ! what is the relative difference in biomass in this category between
                                        ! the two patches?
                                        !---------------------------------------------------------------------!

                                        norm = abs(currentPatch%pft_agb_profile(ft,z) - &
                                             tpp%pft_agb_profile(ft,z))/(0.5_r8 * &
                                             &(currentPatch%pft_agb_profile(ft,z) + tpp%pft_agb_profile(ft,z)))

                                        !---------------------------------------------------------------------!
                                        ! Look for differences in profile biomass, above the minimum biomass  !
                                        !---------------------------------------------------------------------!

                                        if(norm  > profiletol)then

                                           fuse_flag = 0 !do not fuse  - keep apart. 

                                        endif
                                     endif agbprof_gt_zero_if
                                  enddo hgt_bin_loop
                               enddo pft_loop
                            endif patchfuse_min_biomass_if
                         endif maxage_if

                         !-------------------------------------------------------------------------!
                         ! Call the patch fusion routine if there is not a meaningful difference   !
                         ! any of the pft x height categories                                      !
                         ! or both are older than forced fusion age                                !
                         !-------------------------------------------------------------------------!

                         fuseflagset_if: if(fuse_flag  ==  1)then
                            
                            !-----------------------!
                            ! fuse the two patches  !
                            !-----------------------!
                            
                            tmpptr => currentPatch%older       
                            call fuse_2_patches(csite, currentPatch, tpp)
                            call fuse_cohorts(csite,tpp, bc_in)
                            call sort_cohorts(tpp)
                            currentPatch => tmpptr

                            !------------------------------------------------------------------------!
                            ! since we've just fused two patches, but are still in the midst of      !
                            ! a patch x patch loop, reset the patch fusion tolerance to the starting !
                            ! value so that any subsequent fusions in this loop are done with that   !
                            ! value. otherwise we can end up in a situation where we've loosened the !
                            ! fusion tolerance to get nopatches <= maxPatchesPerSite, but then,      !
                            ! having accomplished that, we continue through all the patch x patch    !
                            ! combinations and then all the patches get fused, ending up with        !
                            ! nopatches << maxPatchesPerSite and losing all heterogeneity.           !
                            !------------------------------------------------------------------------!

                            profiletol = ED_val_patch_fusion_tol
                            
                         endif fuseflagset_if
                      endif different_patches_if
                    endif nocomp_pft_labels_match_if
                   endif anthro_dist_labels_match_if
                endif both_associated_if
                tpp => tpp%older
             enddo tpp_loop

             if(associated(currentPatch))then 
                currentPatch => currentPatch%older 
             else
                currentPatch => null()
             endif !associated currentPatch

          enddo currentpatch_loop

        end do pftlabel_loop

          !---------------------------------------------------------------------!
          ! Is the number of patches larger than the maximum?                   !
          !---------------------------------------------------------------------!   
          nopatches(i_disttype) = 0
          currentPatch => currentSite%youngest_patch
          do while(associated(currentPatch))
             if (currentPatch%anthro_disturbance_label .eq. i_disttype) then
                nopatches(i_disttype) = nopatches(i_disttype) +1
             endif
             currentPatch => currentPatch%older
          enddo

          if(nopatches(i_disttype) > maxpatches(i_disttype))then
             iterate = 1
             profiletol = profiletol * patch_fusion_tolerance_relaxation_increment

             !---------------------------------------------------------------------!
             ! Making profile tolerance larger means that more fusion will happen  !
             !---------------------------------------------------------------------!        

             ! its possible that there are too many categorical patch types and the tolerances
             ! will never allow patch fusion to occur.  In this case crash and let the user know.
             ! the 100 is sort of a random number, in principle since profile tolerance is compared 
             ! against relative biomass size, it shoudnt ever get above 2 (which would mean fusing 
             ! a zero with a nonzero biomass in a given category)
             if (profiletol .gt. 100._r8) then
                write(fates_log(),*) 'profile tolerance is too big, this shouldnt happen.'
                write(fates_log(),*) 'probably this means there are too many distinct categorical '
                write(fates_log(),*) 'patch types for the maximum number of patches'
                call endrun(msg=errMsg(sourcefile, __LINE__))                
             endif
          else
             iterate = 0
          endif

       enddo iterate_eq_1_loop ! iterate .eq. 1 ==> nopatches>maxPatchesPerSite

    end do disttype_loop

    currentPatch => currentSite%youngest_patch
    do while(associated(currentPatch))

       if (currentPatch%anthro_disturbance_label .eq. primaryforest) then
          primary_land_fraction_afterfusion = primary_land_fraction_afterfusion + &
               currentPatch%area * AREA_INV
       endif

       currentPatch => currentPatch%older
    enddo

    currentSite%primary_land_patchfusion_error = primary_land_fraction_afterfusion - primary_land_fraction_beforefusion
 
  end subroutine fuse_patches

  ! ============================================================================

  subroutine fuse_2_patches(csite, dp, rp)
    !
    ! !DESCRIPTION:
    ! This function fuses the two patches specified in the argument.
    ! It fuses the first patch in the argument (the "donor") into the second
    ! patch in the argument (the "recipient"), and frees the memory 
    ! associated with the secnd patch
    !
    ! !USES:
    use FatesSizeAgeTypeIndicesMod, only: get_age_class_index
    !
    ! !ARGUMENTS:
    type (ed_site_type), intent(inout),target :: csite  ! Current site 
    type (ed_patch_type) , pointer :: dp                ! Donor Patch
    type (ed_patch_type) , target, intent(inout) :: rp  ! Recipient Patch

    !
    ! !LOCAL VARIABLES:
    type (ed_cohort_type), pointer :: currentCohort ! Current Cohort
    type (ed_cohort_type), pointer :: nextc         ! Remembers next cohort in list 
    type (ed_cohort_type), pointer :: storesmallcohort
    type (ed_cohort_type), pointer :: storebigcohort  
    integer                        :: c,p          !counters for pft and litter size class. 
    integer                        :: tnull,snull  ! are the tallest and shortest cohorts associated?
    integer                        :: el           ! loop counting index for elements
    type(ed_patch_type), pointer   :: youngerp     ! pointer to the patch younger than donor
    type(ed_patch_type), pointer   :: olderp       ! pointer to the patch older than donor
    real(r8)                       :: inv_sum_area ! Inverse of the sum of the two patches areas
    !-----------------------------------------------------------------------------------------------

    ! Generate a litany of area weighted averages

    inv_sum_area = 1.0_r8/(dp%area + rp%area)
    
    rp%age = (dp%age * dp%area + rp%age * rp%area) * inv_sum_area
    rp%age_since_anthro_disturbance = (dp%age_since_anthro_disturbance * dp%area &
         + rp%age_since_anthro_disturbance * rp%area) * inv_sum_area

    rp%age_class = get_age_class_index(rp%age)
    
    do el = 1,num_elements
       call rp%litter(el)%FuseLitter(rp%area,dp%area,dp%litter(el))
    end do

    if ( rp%anthro_disturbance_label .ne. dp%anthro_disturbance_label) then
       write(fates_log(),*) 'trying to fuse patches with different anthro_disturbance_label values'
       call endrun(msg=errMsg(sourcefile, __LINE__))
    endif

    if ( hlm_use_nocomp .eq. itrue .and. rp%nocomp_pft_label .ne. dp%nocomp_pft_label) then
       write(fates_log(),*) 'trying to fuse patches with different nocomp_pft_label values'
       write(fates_log(),*) 'rp%nocomp_pft_label, dp%nocomp_pft_label',rp%nocomp_pft_label, dp%nocomp_pft_label
       write(fates_log(),*) 'rp%area, dp%area',rp%area, dp%area
       write(fates_log(),*) 'sum(rp%pft_agb_profile(:,:), sum(dp%pft_agb_profile(:,:)',sum(rp%pft_agb_profile(:,:)), sum(dp%pft_agb_profile(:,:))
       call endrun(msg=errMsg(sourcefile, __LINE__))
    endif

    ! Weighted mean of the running means
    call rp%tveg24%FuseRMean(dp%tveg24,rp%area*inv_sum_area)
    call rp%tveg_lpa%FuseRMean(dp%tveg_lpa,rp%area*inv_sum_area)
    
    rp%fuel_eff_moist       = (dp%fuel_eff_moist*dp%area + rp%fuel_eff_moist*rp%area) * inv_sum_area
    rp%livegrass            = (dp%livegrass*dp%area + rp%livegrass*rp%area) * inv_sum_area
    rp%sum_fuel             = (dp%sum_fuel*dp%area + rp%sum_fuel*rp%area) * inv_sum_area
    rp%fuel_bulkd           = (dp%fuel_bulkd*dp%area + rp%fuel_bulkd*rp%area) * inv_sum_area
    rp%fuel_sav             = (dp%fuel_sav*dp%area + rp%fuel_sav*rp%area) * inv_sum_area
    rp%fuel_mef             = (dp%fuel_mef*dp%area + rp%fuel_mef*rp%area) * inv_sum_area
    rp%ros_front            = (dp%ros_front*dp%area + rp%ros_front*rp%area) * inv_sum_area
    rp%effect_wspeed        = (dp%effect_wspeed*dp%area + rp%effect_wspeed*rp%area) * inv_sum_area
    rp%tau_l                = (dp%tau_l*dp%area + rp%tau_l*rp%area) * inv_sum_area
    rp%fuel_frac(:)         = (dp%fuel_frac(:)*dp%area + rp%fuel_frac(:)*rp%area) * inv_sum_area
    rp%tfc_ros              = (dp%tfc_ros*dp%area + rp%tfc_ros*rp%area) * inv_sum_area
    rp%fi                   = (dp%fi*dp%area + rp%fi*rp%area) * inv_sum_area
    rp%fd                   = (dp%fd*dp%area + rp%fd*rp%area) * inv_sum_area
    rp%ros_back             = (dp%ros_back*dp%area + rp%ros_back*rp%area) * inv_sum_area
    rp%scorch_ht(:)         = (dp%scorch_ht(:)*dp%area + rp%scorch_ht(:)*rp%area) * inv_sum_area
    rp%frac_burnt           = (dp%frac_burnt*dp%area + rp%frac_burnt*rp%area) * inv_sum_area
    rp%burnt_frac_litter(:) = (dp%burnt_frac_litter(:)*dp%area + rp%burnt_frac_litter(:)*rp%area) * inv_sum_area
    rp%btran_ft(:)          = (dp%btran_ft(:)*dp%area + rp%btran_ft(:)*rp%area) * inv_sum_area
    rp%zstar                = (dp%zstar*dp%area + rp%zstar*rp%area) * inv_sum_area
    rp%c_stomata            = (dp%c_stomata*dp%area + rp%c_stomata*rp%area) * inv_sum_area
    rp%c_lblayer            = (dp%c_lblayer*dp%area + rp%c_lblayer*rp%area) * inv_sum_area
    rp%radiation_error      = (dp%radiation_error*dp%area + rp%radiation_error*rp%area) * inv_sum_area

    rp%area = rp%area + dp%area !THIS MUST COME AT THE END!

    !insert donor cohorts into recipient patch
    if(associated(dp%shortest))then

       currentCohort => dp%shortest
       if(associated(currentCohort)) then
          nextc => currentCohort%taller
       endif

       do while(associated(dp%shortest))

          storebigcohort   => rp%tallest
          storesmallcohort => rp%shortest

          if(associated(rp%tallest))then
             tnull = 0
          else
             tnull = 1
             rp%tallest => currentCohort
          endif

          if(associated(rp%shortest))then
             snull = 0
          else
             snull = 1
             rp%shortest => currentCohort
          endif

          call insert_cohort(currentCohort, rp%tallest, rp%shortest, tnull, snull, storebigcohort, storesmallcohort)

          rp%tallest  => storebigcohort 
          rp%shortest => storesmallcohort    

          currentCohort%patchptr => rp

          currentCohort => nextc

          dp%shortest => currentCohort

          if(associated(currentCohort)) then
             nextc => currentCohort%taller
          endif

       enddo !cohort
    endif !are there any cohorts?

    call patch_pft_size_profile(rp) ! Recalculate the patch size profile for the resulting patch

    ! Define some aliases for the donor patches younger and older neighbors
    ! which may or may not exist.  After we set them, we will remove the donor
    ! And then we will go about re-setting the map.
    if(associated(dp%older))then
       olderp => dp%older
    else
       olderp => null()
    end if
    if(associated(dp%younger))then
       youngerp => dp%younger
    else
       youngerp => null()
    end if

    ! We have no need for the dp pointer anymore, we have passed on it's legacy
    call dealloc_patch(dp)
    deallocate(dp)


    if(associated(youngerp))then
       ! Update the younger patch's new older patch (because it isn't dp anymore)
       youngerp%older => olderp
    else
       ! There was no younger patch than dp, so the head of the young order needs
       ! to be set, and it is set as the patch older than dp.  That patch
       ! already knows it's older patch (so no need to set or change it)
       csite%youngest_patch => olderp
       olderp%younger       => null()
    end if

    
    if(associated(olderp))then
       ! Update the older patch's new younger patch (becuase it isn't dp anymore)
       olderp%younger => youngerp
    else
       ! There was no patch older than dp, so the head of the old patch order needs
       ! to be set, and it is set as the patch younger than dp.  That patch already
       ! knows it's younger patch, no need to set
       csite%oldest_patch => youngerp
       youngerp%older     => null()
    end if


  end subroutine fuse_2_patches

  ! ============================================================================

  subroutine terminate_patches(currentSite)
    !
    ! !DESCRIPTION:
    !  Terminate Patches if they  are too small                          
    !
    !
    ! !ARGUMENTS:
    type(ed_site_type), target, intent(inout) :: currentSite
    !
    ! !LOCAL VARIABLES:
    type(ed_patch_type), pointer :: currentPatch
    type(ed_patch_type), pointer :: olderPatch
    type(ed_patch_type), pointer :: youngerPatch
    type(ed_patch_type), pointer :: patchpointer
    integer, parameter           :: max_cycles = 10  ! After 10 loops through
                                                     ! You should had fused
    integer                      :: count_cycles
    logical                      :: gotfused

    real(r8) areatot ! variable for checking whether the total patch area is wrong. 
    !---------------------------------------------------------------------
 
    count_cycles = 0

    currentPatch => currentSite%youngest_patch
    do while(associated(currentPatch)) 
       lessthan_min_patcharea_if: if(currentPatch%area <= min_patch_area)then
          
          nocomp_if: if (hlm_use_nocomp .eq. itrue) then

             gotfused = .false.
             patchpointer => currentSite%youngest_patch
             do while(associated(patchpointer))
                if ( .not.associated(currentPatch,patchpointer) .and. &
                     patchpointer%nocomp_pft_label .eq. currentPatch%nocomp_pft_label .and. &
                     patchpointer%anthro_disturbance_label .eq. currentPatch%anthro_disturbance_label .and. &
                     .not. gotfused) then

                   call fuse_2_patches(currentSite, patchpointer, currentPatch)
                   
                   gotfused = .true.
                else
                   patchpointer => patchpointer%older
                endif
             end do

             if ( .not. gotfused ) then
                !! somehow didn't find a patch to fuse with.
                write(fates_log(),*) 'Warning. small nocomp patch wasnt able to find another patch to fuse with.', &
                     currentPatch%nocomp_pft_label, currentPatch%anthro_disturbance_label
             endif

          else nocomp_if

          ! Even if the patch area is small, avoid fusing it into its neighbor
          ! if it is the youngest of all patches. We do this in attempts to maintain
          ! a discrete patch for very young patches
          ! However, if the patch to be fused is excessivlely small, then fuse
          ! at all costs.  If it is not fused, it will make

          notyoungest_if: if ( .not.associated(currentPatch,currentSite%youngest_patch) .or. &
               currentPatch%area <= min_patch_area_forced ) then
             
             gotfused = .false.

             associated_older_if: if(associated(currentPatch%older) )then
                
                if(debug) &
                     write(fates_log(),*) 'fusing to older patch because this one is too small',&
                     currentPatch%area, &
                     currentPatch%older%area
                
                ! We set a pointer to this patch, because
                ! it will be returned by the subroutine as de-referenced
                
                olderPatch => currentPatch%older

                distlabel_1_if: if (currentPatch%anthro_disturbance_label .eq. olderPatch%anthro_disturbance_label) then
                   
                   call fuse_2_patches(currentSite, olderPatch, currentPatch)
                
                   ! The fusion process has updated the "older" pointer on currentPatch
                   ! for us.
                
                   ! This logic checks to make sure that the younger patch is not the youngest
                   ! patch. As mentioned earlier, we try not to fuse it.
                   
                   gotfused = .true.
                else distlabel_1_if !i.e. anthro labels of two patches are not the same
                   countcycles_if: if (count_cycles .gt. 0) then
                      ! if we're having an incredibly hard time fusing patches because of their differing anthropogenic disturbance labels, 
                      ! since the size is so small, let's sweep the problem under the rug and change the tiny patch's label to that of its older sibling
                      ! and then allow them to fuse together. 
                      currentPatch%anthro_disturbance_label = olderPatch%anthro_disturbance_label
                      call fuse_2_patches(currentSite, olderPatch, currentPatch)
                      gotfused = .true.
                   endif countcycles_if
                endif distlabel_1_if
             endif associated_older_if
             
             not_gotfused_if: if( .not. gotfused .and. associated(currentPatch%younger) ) then
                
                if(debug) &
                     write(fates_log(),*) 'fusing to younger patch because oldest one is too small', &
                     currentPatch%area

                youngerPatch => currentPatch%younger

                distlabel_2_if: if (currentPatch%anthro_disturbance_label .eq. youngerPatch% anthro_disturbance_label) then
                   
                   call fuse_2_patches(currentSite, youngerPatch, currentPatch)
                   
                   ! The fusion process has updated the "younger" pointer on currentPatch
                   
                else distlabel_2_if
                   if (count_cycles .gt. 0) then
                      ! if we're having an incredibly hard time fusing patches because of their differing anthropogenic disturbance labels, 
                      ! since the size is so small, let's sweep the problem under the rug and change the tiny patch's label to that of its younger sibling
                      currentPatch%anthro_disturbance_label = youngerPatch%anthro_disturbance_label
                      call fuse_2_patches(currentSite, youngerPatch, currentPatch)
                      gotfused = .true.
                   endif ! count cycles
                endif distlabel_2_if     ! anthro labels
              endif not_gotfused_if ! has an older patch
           endif notyoungest_if ! is not the youngest patch  
        endif nocomp_if
        endif lessthan_min_patcharea_if ! very small patch

       ! It is possible that an incredibly small patch just fused into another incredibly
       ! small patch, resulting in an incredibly small patch.  It is also possible that this
       ! resulting incredibly small patch is the oldest patch.  If this was true than
       ! we would had been at the end of the loop, and left with an incredibly small patch.
       ! Think this is impossible? No, this really happens, especially when we have fires.
       ! So, we don't move forward until we have merged enough area into this thing.

        if(currentPatch%area > min_patch_area_forced)then
          currentPatch => currentPatch%older
         
          count_cycles = 0
       else
          count_cycles = count_cycles + 1
       end if

       if(count_cycles > max_cycles) then
          write(fates_log(),*) 'FATES is having difficulties fusing very small patches.'
          write(fates_log(),*) 'It is possible that a either a secondary or primary'
          write(fates_log(),*) 'patch has become the only patch of its kind, and it is'
          write(fates_log(),*) 'is very very small. You can test your luck by'
          write(fates_log(),*) 'disabling the endrun statement following this message.'
          write(fates_log(),*) 'FATES may or may not continue to operate within error'
          write(fates_log(),*) 'tolerances, but will generate another fail if it does not.' 
          call endrun(msg=errMsg(sourcefile, __LINE__))
          
          ! Note to user. If you DO decide to remove the end-run above this line
          ! Make sure that you keep the pointer below this line, or you will get
          ! an infinite loop.
          currentPatch => currentPatch%older
          count_cycles = 0
       end if  !count cycles
       
    enddo ! current patch loop
    
    !check area is not exceeded
    call check_patch_area( currentSite )

    return
  end subroutine terminate_patches

  ! =====================================================================================

  subroutine DistributeSeeds(currentSite,seed_mass,el,pft)
      
      ! !ARGUMENTS:
      type(ed_site_type), target, intent(inout) :: currentSite  !
      real(r8), intent(in)                      :: seed_mass    ! mass of seed input [kg]
      integer, intent(in)                       :: el           ! element index
      integer, intent(in)                       :: pft          ! pft index

      ! !LOCAL VARIABLES:
      type(ed_patch_type), pointer              :: currentPatch
      type(litter_type), pointer                :: litt

      
      currentPatch => currentSite%oldest_patch
      do while(associated(currentPatch)) 
          litt => currentPatch%litter(el)
          
          if(homogenize_seed_pfts) then
              litt%seed(:) = litt%seed(:) + seed_mass/(area_site*real(numpft,r8))
          else
              litt%seed(pft) = litt%seed(pft) + seed_mass/area_site
          end if
          
          currentPatch => currentPatch%younger
      end do
          

      return
  end subroutine DistributeSeeds


  ! =====================================================================================

  subroutine dealloc_patch(cpatch)

    ! This Subroutine is intended to de-allocate the allocatable memory that is pointed
    ! to via the patch structure.  This subroutine DOES NOT deallocate the patch
    ! structure itself.

    type(ed_patch_type), target :: cpatch

    type(ed_cohort_type), pointer :: ccohort  ! current
    type(ed_cohort_type), pointer :: ncohort  ! next
    integer                       :: el       ! loop counter for elements
    
    ! First Deallocate the cohort space
    ! -----------------------------------------------------------------------------------
    ccohort => cpatch%shortest
    do while(associated(ccohort))
       
       ncohort => ccohort%taller

       call DeallocateCohort(ccohort)
       deallocate(ccohort)
       ccohort => ncohort

    end do

    ! Deallocate all litter objects
    do el=1,num_elements
       call cpatch%litter(el)%DeallocateLitt()
    end do
    deallocate(cpatch%litter)

    ! Secondly, and lastly, deallocate the allocatable vector spaces in the patch
    if(allocated(cpatch%tr_soil_dir))then
       deallocate(cpatch%tr_soil_dir)
       deallocate(cpatch%tr_soil_dif)
       deallocate(cpatch%tr_soil_dir_dif)
       deallocate(cpatch%fab)
       deallocate(cpatch%fabd)
       deallocate(cpatch%fabi)
       deallocate(cpatch%sabs_dir)
       deallocate(cpatch%sabs_dif)
       deallocate(cpatch%fragmentation_scaler)
    end if

    
    ! Deallocate any running means
    deallocate(cpatch%tveg24)
    deallocate(cpatch%tveg_lpa)
    
    return
  end subroutine dealloc_patch

  ! ============================================================================
  subroutine patch_pft_size_profile(cp_pnt)
    !
    ! !DESCRIPTION:
    !  Binned patch size profiles generated for patch fusion routine        
    !
    ! !USES:
    !
    ! !ARGUMENTS:
    type(ed_patch_type), target, intent(inout) :: cp_pnt
    !
    ! !LOCAL VARIABLES:
    type(ed_patch_type) , pointer  :: currentPatch
    type(ed_cohort_type), pointer  :: currentCohort
    real(r8) :: mind(N_DBH_BINS) ! Bottom of DBH bin 
    real(r8) :: maxd(N_DBH_BINS) ! Top of DBH bin
    real(r8) :: delta_dbh   ! Size of DBH bin
    integer  :: p    ! Counter for PFT 
    integer  :: j    ! Counter for DBH bins 
    real(r8), parameter :: gigantictrees = 1.e8_r8
    !---------------------------------------------------------------------

    currentPatch => cp_pnt

    currentPatch%pft_agb_profile(:,:) = 0.0_r8

    do j = 1,N_DBH_BINS   
        if (j == N_DBH_BINS) then
           mind(j) = patchfusion_dbhbin_loweredges(j)
           maxd(j) = gigantictrees
        else 
           mind(j) = patchfusion_dbhbin_loweredges(j)
           maxd(j) = patchfusion_dbhbin_loweredges(j+1)
        endif
    enddo

    currentCohort => currentPatch%shortest
    do while(associated(currentCohort))    
       do j = 1,N_DBH_BINS   
          if((currentCohort%dbh  >  mind(j)) .AND. (currentCohort%dbh  <=  maxd(j)))then

             currentPatch%pft_agb_profile(currentCohort%pft,j) = &
                  currentPatch%pft_agb_profile(currentCohort%pft,j) + &
                  currentCohort%prt%GetState(struct_organ, all_carbon_elements) * &
                  currentCohort%n/currentPatch%area

          endif
       enddo ! dbh bins

       currentCohort => currentCohort%taller

    enddo !currentCohort 
   
  end subroutine patch_pft_size_profile

  ! =====================================================================================
  function countPatches( nsites, sites ) result ( totNumPatches ) 
    !
    ! !DESCRIPTION:
    !  Loop over all Patches to count how many there are
    !
    ! !USES:
    use EDTypesMod , only : ed_site_type
    !
    ! !ARGUMENTS:
    integer,             intent(in)            :: nsites
    type(ed_site_type) , intent(inout), target :: sites(nsites)
    !
    ! !LOCAL VARIABLES:
    type (ed_patch_type), pointer :: currentPatch
    integer :: totNumPatches  ! total number of patches.  
    integer :: s
    !---------------------------------------------------------------------

    totNumPatches = 0

    do s = 1,nsites
       currentPatch => sites(s)%oldest_patch
       do while(associated(currentPatch))
          totNumPatches = totNumPatches + 1
          currentPatch => currentPatch%younger
       enddo
    enddo

   end function countPatches

  ! =====================================================================================

 subroutine get_frac_site_primary(site_in, frac_site_primary)

    !
    ! !DESCRIPTION:
    !  Calculate how much of a site is primary land
    !
    ! !USES:
    use EDTypesMod , only : ed_site_type
    !
    ! !ARGUMENTS:
    type(ed_site_type) , intent(in), target :: site_in
    real(r8)           , intent(out)        :: frac_site_primary

    ! !LOCAL VARIABLES:
    type (ed_patch_type), pointer :: currentPatch

   frac_site_primary = 0._r8
   currentPatch => site_in%oldest_patch
   do while (associated(currentPatch))   
      if (currentPatch%anthro_disturbance_label .eq. primaryforest) then
         frac_site_primary = frac_site_primary + currentPatch%area * AREA_INV
      endif
      currentPatch => currentPatch%younger
   end do

 end subroutine get_frac_site_primary

 end module EDPatchDynamicsMod<|MERGE_RESOLUTION|>--- conflicted
+++ resolved
@@ -537,11 +537,8 @@
     real(r8) :: branch_frac                  ! branch fraction of aboveground biomass
     
     logical  :: found_youngest_primary       ! logical for finding the first primary forest patch
-<<<<<<< HEAD
-=======
     integer  :: min_nocomp_pft, max_nocomp_pft, i_nocomp_pft
     !---------------------------------------------------------------------
->>>>>>> d59e2494
 
     real(r8), parameter          :: damage_error_fail = 1.0e-6_r8
     
@@ -552,13 +549,6 @@
     storesmallcohort => null() ! storage of the smallest cohort for insertion routine
     storebigcohort   => null() ! storage of the largest cohort for insertion routine 
 
-<<<<<<< HEAD
-    ! calculate area of disturbed land, in this timestep, by summing contributions from each existing patch. 
-    currentPatch => currentSite%youngest_patch
-
-    site_areadis_primary = 0.0_r8
-    site_areadis_secondary = 0.0_r8
-=======
     if (hlm_use_nocomp .eq. itrue) then
        min_nocomp_pft = 0
        max_nocomp_pft = numpft
@@ -566,7 +556,6 @@
        min_nocomp_pft = fates_unset_int
        max_nocomp_pft = fates_unset_int
     endif
->>>>>>> d59e2494
 
     leaf_loss_prt = 0.0_r8
     sapw_loss_prt = 0.0_r8
@@ -1468,11 +1457,8 @@
           currentPatch%disturbance_rates = 0._r8
           currentPatch%fract_ldist_not_harvested = 0._r8
 
-<<<<<<< HEAD
-=======
-          end if cp_nocomp_matches_2_if
->>>>>>> d59e2494
-          currentPatch => currentPatch%younger
+       end if cp_nocomp_matches_2_if
+       currentPatch => currentPatch%younger
 
 
        enddo ! currentPatch patch loop.
