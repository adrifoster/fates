--- conflicted
+++ resolved
@@ -1340,11 +1340,6 @@
     !
     !---------------------------------------------------------------------
 
-<<<<<<< HEAD
-=======
-    maxpatch = maxPatchesPerSite
-
->>>>>>> 5c40b266
     currentSite => csite 
 
     profiletol = ED_val_patch_fusion_tol
