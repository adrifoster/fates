module EDPatchDynamicsMod

  ! ============================================================================
  ! Controls formation, creation, fusing and termination of patch level processes. 
  ! ============================================================================
  use FatesGlobals         , only : fates_log 
  use FatesInterfaceTypesMod    , only : hlm_freq_day
  use EDPftvarcon          , only : EDPftvarcon_inst
  use EDPftvarcon          , only : GetDecompyFrac
  use PRTParametersMod      , only : prt_params
  use EDCohortDynamicsMod  , only : fuse_cohorts, sort_cohorts, insert_cohort
  use EDCohortDynamicsMod  , only : DeallocateCohort
  use EDTypesMod           , only : area_site => area
  use ChecksBalancesMod    , only : PatchMassStock
  use FatesLitterMod       , only : ncwd
  use FatesLitterMod       , only : ndcmpy
  use FatesLitterMod       , only : litter_type
  use EDTypesMod           , only : homogenize_seed_pfts
  use EDTypesMod           , only : n_dbh_bins, area, patchfusion_dbhbin_loweredges
  use EDtypesMod           , only : force_patchfuse_min_biomass
  use EDTypesMod           , only : maxPatchesPerSite
  use EDTypesMod           , only : maxPatchesPerSite_by_disttype  
  use EDTypesMod           , only : ed_site_type, ed_patch_type, ed_cohort_type
  use EDTypesMod           , only : site_massbal_type
  use EDTypesMod           , only : site_fluxdiags_type
  use EDTypesMod           , only : min_patch_area
  use EDTypesMod           , only : min_patch_area_forced
  use EDTypesMod           , only : nclmax
  use EDTypesMod           , only : maxpft
  use EDTypesMod           , only : dtype_ifall
  use EDTypesMod           , only : dtype_ilog
  use EDTypesMod           , only : dtype_ifire
  use EDTypesMod           , only : ican_upper
  use PRTGenericMod        , only : num_elements
  use PRTGenericMod        , only : element_list
  use EDTypesMod           , only : lg_sf
  use EDTypesMod           , only : dl_sf
  use EDTypesMod           , only : dump_patch
  use EDTypesMod           , only : N_DIST_TYPES
  use EDTypesMod           , only : AREA_INV
  use FatesConstantsMod    , only : rsnbl_math_prec
  use FatesConstantsMod    , only : fates_tiny
  use FatesInterfaceTypesMod    , only : hlm_use_planthydro
  use FatesInterfaceTypesMod    , only : hlm_numSWb
  use FatesInterfaceTypesMod    , only : bc_in_type
  use FatesInterfaceTypesMod    , only : hlm_days_per_year
  use FatesInterfaceTypesMod    , only : numpft
  use FatesGlobals         , only : endrun => fates_endrun
  use FatesConstantsMod    , only : r8 => fates_r8
  use FatesConstantsMod    , only : itrue, ifalse
  use FatesPlantHydraulicsMod, only : InitHydrCohort
  use FatesPlantHydraulicsMod, only : AccumulateMortalityWaterStorage
  use FatesPlantHydraulicsMod, only : DeallocateHydrCohort
  use EDLoggingMortalityMod, only : logging_litter_fluxes 
  use EDLoggingMortalityMod, only : logging_time
  use EDLoggingMortalityMod, only : get_harvest_rate_area
  use EDParamsMod          , only : fates_mortality_disturbance_fraction
  use FatesAllometryMod    , only : carea_allom
  use FatesAllometryMod    , only : set_root_fraction
  use FatesConstantsMod    , only : g_per_kg
  use FatesConstantsMod    , only : ha_per_m2
  use FatesConstantsMod    , only : days_per_sec
  use FatesConstantsMod    , only : years_per_day
  use FatesConstantsMod    , only : nearzero
  use FatesConstantsMod    , only : primaryforest, secondaryforest
  use FatesConstantsMod    , only : n_anthro_disturbance_categories
  use FatesConstantsMod    , only : fates_unset_r8
  use FatesConstantsMod    , only : fates_unset_int
  use EDCohortDynamicsMod  , only : InitPRTObject
  use EDCohortDynamicsMod  , only : InitPRTBoundaryConditions
  use ChecksBalancesMod,      only : SiteMassStock
  use PRTGenericMod,          only : all_carbon_elements
  use PRTGenericMod,          only : carbon12_element
  use PRTGenericMod,          only : leaf_organ
  use PRTGenericMod,          only : fnrt_organ
  use PRTGenericMod,          only : sapw_organ
  use PRTGenericMod,          only : store_organ
  use PRTGenericMod,          only : repro_organ
  use PRTGenericMod,          only : struct_organ
  use PRTLossFluxesMod,       only : PRTBurnLosses
  use FatesInterfaceTypesMod,      only : hlm_parteh_mode
  use PRTGenericMod,          only : prt_carbon_allom_hyp   
  use PRTGenericMod,          only : prt_cnp_flex_allom_hyp
  use SFParamsMod,            only : SF_VAL_CWD_FRAC
  use EDParamsMod,            only : logging_event_code
  use EDParamsMod,            only : logging_export_frac

  ! CIME globals
  use shr_infnan_mod       , only : nan => shr_infnan_nan, assignment(=)
  use shr_log_mod          , only : errMsg => shr_log_errMsg
  
  !
  implicit none
  private
  !
  public :: create_patch
  public :: spawn_patches
  public :: zero_patch
  public :: fuse_patches
  public :: terminate_patches
  public :: patch_pft_size_profile
  public :: disturbance_rates
  public :: check_patch_area
  public :: set_patchno
  private:: fuse_2_patches
  public :: get_frac_site_primary

  character(len=*), parameter, private :: sourcefile = &
        __FILE__

  logical, parameter :: debug = .false.

  ! When creating new patches from other patches, we need to send some of the
  ! litter from the old patch to the new patch.  Likewise, when plants die
  ! from the disturbance, we need to send some amount from the old patch to
  ! the new patch.  If the plant matter falls straight down, then that
  ! would make a case for all of the litter going to the new patch. 
  ! This would be localization=1
  ! But if we think some of the plant matter drifts, or a tall tree lands
  ! outside of its gap, or are afraid of newly formed patches having 
  ! too much burnable material, then we drop the localization from 1 down
  ! a notch.
  ! Note that in all cases, a localization of 0, suggests that litter
  ! is dispensed randomly in space among the area of the new and old
  ! patch combined. A localization of 1 suggests that
  ! all litter is sent to the new patch.

  real(r8), parameter :: existing_litt_localization = 1.0_r8
  real(r8), parameter :: treefall_localization = 0.0_r8
  real(r8), parameter :: burn_localization = 0.0_r8


  ! 10/30/09: Created by Rosie Fisher
  ! ============================================================================

contains

  ! ============================================================================
  subroutine disturbance_rates( site_in, bc_in)
    !
    ! !DESCRIPTION:
    ! Calculates the fire and mortality related disturbance rates for each patch,
    ! and then determines which is the larger at the patch scale (for now, there an only
    ! be one disturbance type for each timestep.  
    ! all disturbance rates here are per daily timestep. 
    
    ! 2016-2017
    ! Modify to add logging disturbance

    ! !USES:
    use EDMortalityFunctionsMod , only : mortality_rates
    ! loging flux
    use EDLoggingMortalityMod , only : LoggingMortality_frac

  
    ! !ARGUMENTS:
    type(ed_site_type) , intent(inout), target :: site_in
    type(bc_in_type) , intent(in) :: bc_in
    !
    ! !LOCAL VARIABLES:
    type (ed_patch_type) , pointer :: currentPatch
    type (ed_cohort_type), pointer :: currentCohort

    real(r8) :: cmort
    real(r8) :: bmort
    real(r8) :: hmort
    real(r8) :: frmort
    real(r8) :: smort
    real(r8) :: asmort

    real(r8) :: lmort_direct
    real(r8) :: lmort_collateral
    real(r8) :: lmort_infra
    real(r8) :: l_degrad         ! fraction of trees that are not killed but suffer from forest 
                                 ! degradation (i.e. they are moved to newly-anthro-disturbed 
                                 ! secondary forest patch)
    real(r8) :: dist_rate_ldist_notharvested
    integer  :: threshold_sizeclass
    integer  :: i_dist
    real(r8) :: frac_site_primary
    real(r8) :: harvest_rate

    !----------------------------------------------------------------------------------------------
    ! Calculate Mortality Rates (these were previously calculated during growth derivatives)
    ! And the same rates in understory plants have already been applied to %dndt
    !----------------------------------------------------------------------------------------------
    
    ! first calculate the fractino of the site that is primary land
    call get_frac_site_primary(site_in, frac_site_primary)
 
    site_in%harvest_carbon_flux = 0._r8

    currentPatch => site_in%oldest_patch
    do while (associated(currentPatch))   

       currentCohort => currentPatch%shortest
       do while(associated(currentCohort))        
          ! Mortality for trees in the understorey.
          currentCohort%patchptr => currentPatch

          call mortality_rates(currentCohort,bc_in,cmort,hmort,bmort,frmort,smort,asmort)
          currentCohort%dmort  = cmort+hmort+bmort+frmort+smort+asmort
          call carea_allom(currentCohort%dbh,currentCohort%n,site_in%spread,currentCohort%pft, &
               currentCohort%c_area)

          ! Initialize diagnostic mortality rates
          currentCohort%cmort = cmort
          currentCohort%bmort = bmort
          currentCohort%hmort = hmort
          currentCohort%frmort = frmort
          currentCohort%smort = smort
          currentCohort%asmort = asmort

          call LoggingMortality_frac(currentCohort%pft, currentCohort%dbh, currentCohort%canopy_layer, &
                lmort_direct,lmort_collateral,lmort_infra,l_degrad,&
                bc_in%hlm_harvest_rates, &
                bc_in%hlm_harvest_catnames, &
                bc_in%hlm_harvest_units, &
                currentPatch%anthro_disturbance_label, &
                currentPatch%age_since_anthro_disturbance, &
                frac_site_primary)
         
          currentCohort%lmort_direct     = lmort_direct
          currentCohort%lmort_collateral = lmort_collateral
          currentCohort%lmort_infra      = lmort_infra
          currentCohort%l_degrad         = l_degrad

          ! estimate the wood product (trunk_product_site)
          if (currentCohort%canopy_layer>=1) then
             site_in%harvest_carbon_flux = site_in%harvest_carbon_flux + &
                  currentCohort%lmort_direct * currentCohort%n * &
                  ( currentCohort%prt%GetState(sapw_organ, all_carbon_elements) + &
                  currentCohort%prt%GetState(struct_organ, all_carbon_elements)) * &
                  prt_params%allom_agb_frac(currentCohort%pft) * &
                  SF_val_CWD_frac(ncwd) * logging_export_frac
          endif

          currentCohort => currentCohort%taller
       end do
       currentPatch%disturbance_mode = fates_unset_int
       currentPatch => currentPatch%younger
    end do

    ! ---------------------------------------------------------------------------------------------
    ! Calculate Disturbance Rates based on the mortality rates just calculated
    ! ---------------------------------------------------------------------------------------------

    ! zero the diagnostic disturbance rate fields
    site_in%potential_disturbance_rates(1:N_DIST_TYPES) = 0._r8

    ! Recalculate total canopy area prior to resolving the disturbance
    currentPatch => site_in%oldest_patch
    do while (associated(currentPatch))
       currentPatch%total_canopy_area = 0._r8
       currentCohort => currentPatch%shortest
       do while(associated(currentCohort))   
          if(currentCohort%canopy_layer==1)then
             currentPatch%total_canopy_area = currentPatch%total_canopy_area + currentCohort%c_area
          end if
          currentCohort => currentCohort%taller
       end do
       currentPatch => currentPatch%younger
    end do

    currentPatch => site_in%oldest_patch
    do while (associated(currentPatch))   
       
       currentPatch%disturbance_rates(dtype_ifall) = 0.0_r8
       currentPatch%disturbance_rates(dtype_ilog)  = 0.0_r8
       currentPatch%disturbance_rates(dtype_ifire) = 0.0_r8

       dist_rate_ldist_notharvested = 0.0_r8
       
       currentCohort => currentPatch%shortest
       do while(associated(currentCohort))   

          if(currentCohort%canopy_layer == 1)then

             ! Treefall Disturbance Rate
             currentPatch%disturbance_rates(dtype_ifall) = currentPatch%disturbance_rates(dtype_ifall) + &
                  fates_mortality_disturbance_fraction * &
                  min(1.0_r8,currentCohort%dmort)*hlm_freq_day*currentCohort%c_area/currentPatch%area

             ! Logging Disturbance Rate
             currentPatch%disturbance_rates(dtype_ilog) = currentPatch%disturbance_rates(dtype_ilog) + &
                   min(1.0_r8, currentCohort%lmort_direct +                          & 
                               currentCohort%lmort_collateral +                      &
                               currentCohort%lmort_infra +                           &
                               currentCohort%l_degrad ) *                            &
                               currentCohort%c_area/currentPatch%area
             
             ! Non-harvested part of the logging disturbance rate
             dist_rate_ldist_notharvested = dist_rate_ldist_notharvested + currentCohort%l_degrad * &
                  currentCohort%c_area/currentPatch%area
             
          endif
          currentCohort => currentCohort%taller
       enddo !currentCohort

       ! for non-closed-canopy areas subject to logging, add an additional increment of area disturbed
       ! equivalent to the fradction loged to account for transfer of interstitial ground area to new secondary lands
       if ( logging_time .and. &
            (currentPatch%area - currentPatch%total_canopy_area) .gt. fates_tiny ) then
          ! The canopy is NOT closed. 

          call get_harvest_rate_area (currentPatch%anthro_disturbance_label, bc_in%hlm_harvest_catnames, &
               bc_in%hlm_harvest_rates, frac_site_primary, currentPatch%age_since_anthro_disturbance, harvest_rate)

          currentPatch%disturbance_rates(dtype_ilog) = currentPatch%disturbance_rates(dtype_ilog) + &
               (currentPatch%area - currentPatch%total_canopy_area) * harvest_rate / currentPatch%area

          ! Non-harvested part of the logging disturbance rate
          dist_rate_ldist_notharvested = dist_rate_ldist_notharvested + &
               (currentPatch%area - currentPatch%total_canopy_area) * harvest_rate / currentPatch%area
       endif

       ! fraction of the logging disturbance rate that is non-harvested
       if (currentPatch%disturbance_rates(dtype_ilog) .gt. nearzero) then
          currentPatch%fract_ldist_not_harvested = dist_rate_ldist_notharvested / &
               currentPatch%disturbance_rates(dtype_ilog)
       endif

       ! Fire Disturbance Rate
       currentPatch%disturbance_rates(dtype_ifire) = currentPatch%frac_burnt

       ! calculate a disgnostic sum of disturbance rates for different classes of disturbance across all patches in this site. 
       do i_dist = 1,N_DIST_TYPES
          site_in%potential_disturbance_rates(i_dist) = site_in%potential_disturbance_rates(i_dist) + &
               currentPatch%disturbance_rates(i_dist) * currentPatch%area * AREA_INV
       end do

       ! Fires can't burn the whole patch, as this causes /0 errors. 
       if (debug) then
          if (currentPatch%disturbance_rates(dtype_ifire) > 0.98_r8)then
          write(fates_log(),*) 'very high fire areas', &
               currentPatch%disturbance_rates(dtype_ifire),currentPatch%frac_burnt
          endif
       endif



       ! ------------------------------------------------------------------------------------------
       ! Determine which disturbance is dominant, and force mortality diagnostics in the upper 
       ! canopy to be zero for the non-dominant mode.  Note: upper-canopy tree-fall mortality is 
       ! not always disturbance generating, so when tree-fall mort is non-dominant, make sure
       ! to still diagnose and track the non-disturbance rate
       ! ------------------------------------------------------------------------------------------
       
       ! DISTURBANCE IS LOGGING
       if (currentPatch%disturbance_rates(dtype_ilog) > currentPatch%disturbance_rates(dtype_ifall) .and. &
             currentPatch%disturbance_rates(dtype_ilog) > currentPatch%disturbance_rates(dtype_ifire) ) then 
          
          currentPatch%disturbance_rate = currentPatch%disturbance_rates(dtype_ilog)
          currentPatch%disturbance_mode = dtype_ilog

          ! Update diagnostics
          currentCohort => currentPatch%shortest
          do while(associated(currentCohort))
             if(currentCohort%canopy_layer == 1)then
                currentCohort%cmort = currentCohort%cmort*(1.0_r8 - fates_mortality_disturbance_fraction)
                currentCohort%hmort = currentCohort%hmort*(1.0_r8 - fates_mortality_disturbance_fraction)
                currentCohort%bmort = currentCohort%bmort*(1.0_r8 - fates_mortality_disturbance_fraction)
                currentCohort%dmort = currentCohort%dmort*(1.0_r8 - fates_mortality_disturbance_fraction)
                currentCohort%frmort = currentCohort%frmort*(1.0_r8 - fates_mortality_disturbance_fraction)
                currentCohort%smort = currentCohort%smort*(1.0_r8 - fates_mortality_disturbance_fraction)
                currentCohort%asmort = currentCohort%asmort*(1.0_r8 - fates_mortality_disturbance_fraction)
             end if
             currentCohort => currentCohort%taller
          enddo !currentCohort
          
       ! DISTURBANCE IS FIRE
       elseif (currentPatch%disturbance_rates(dtype_ifire) > currentPatch%disturbance_rates(dtype_ifall) .and. &
             currentPatch%disturbance_rates(dtype_ifire) > currentPatch%disturbance_rates(dtype_ilog) ) then  

          currentPatch%disturbance_rate = currentPatch%disturbance_rates(dtype_ifire)
          currentPatch%disturbance_mode = dtype_ifire

          ! Update diagnostics, zero non-fire mortality rates
          currentCohort => currentPatch%shortest
          do while(associated(currentCohort))
             if(currentCohort%canopy_layer == 1)then
                currentCohort%cmort = currentCohort%cmort*(1.0_r8 - fates_mortality_disturbance_fraction)
                currentCohort%hmort = currentCohort%hmort*(1.0_r8 - fates_mortality_disturbance_fraction)
                currentCohort%bmort = currentCohort%bmort*(1.0_r8 - fates_mortality_disturbance_fraction)
                currentCohort%dmort = currentCohort%dmort*(1.0_r8 - fates_mortality_disturbance_fraction)
                currentCohort%frmort = currentCohort%frmort*(1.0_r8 - fates_mortality_disturbance_fraction)
                currentCohort%smort = currentCohort%smort*(1.0_r8 - fates_mortality_disturbance_fraction)
                currentCohort%asmort = currentCohort%asmort*(1.0_r8 - fates_mortality_disturbance_fraction)
                currentCohort%lmort_direct    = 0.0_r8
                currentCohort%lmort_collateral = 0.0_r8
                currentCohort%lmort_infra      = 0.0_r8
                currentCohort%l_degrad         = 0.0_r8
             end if
 
             ! This may be counter-intuitive, but the diagnostic fire-mortality rate
             ! will stay zero in the patch that undergoes fire, this is because
             ! the actual cohorts who experience the fire are only those in the
             ! newly created patch so currentCohort%fmort = 0.0_r8
             ! Don't worry, the cohorts in the newly created patch will reflect burn

             currentCohort => currentCohort%taller
          enddo !currentCohort

       else  ! If fire and logging are not greater than treefall, just set disturbance rate to tree-fall
             ! which is most likely a 0.0

          currentPatch%disturbance_rate = currentPatch%disturbance_rates(dtype_ifall)
          currentPatch%disturbance_mode = dtype_ifall

          ! Update diagnostics, zero non-treefall mortality rates
          currentCohort => currentPatch%shortest
          do while(associated(currentCohort))
             if(currentCohort%canopy_layer == 1)then
                currentCohort%lmort_direct    = 0.0_r8
                currentCohort%lmort_collateral = 0.0_r8
                currentCohort%lmort_infra      = 0.0_r8
                currentCohort%l_degrad         = 0.0_r8
             end if
             currentCohort => currentCohort%taller
          enddo !currentCohort


       endif

       currentPatch => currentPatch%younger

    enddo !patch loop 

  end subroutine disturbance_rates

    ! ============================================================================
  subroutine spawn_patches( currentSite, bc_in)
    !
    ! !DESCRIPTION:
    ! In this subroutine, the following happens
    ! 1) the total area disturbed is calculated
    ! 2) a new patch is created
    ! 3) properties are averaged
    ! 4) litter fluxes from fire and mortality are added 
    ! 5) For mortality, plants in existing patch canopy are killed. 
    ! 6) For mortality, Plants in new and existing understorey are killed
    ! 7) For fire, burned plants are killed, and unburned plants are added to new patch. 
    ! 8) New cohorts are added to new patch and sorted. 
    ! 9) New patch is added into linked list
    ! 10) Area checked, and patchno recalculated. 
    !
    ! !USES:
    
    use EDParamsMod         , only : ED_val_understorey_death, logging_coll_under_frac
    use EDCohortDynamicsMod , only : zero_cohort, copy_cohort, terminate_cohorts
    use FatesConstantsMod   , only : rsnbl_math_prec

    !
    ! !ARGUMENTS:
    type (ed_site_type), intent(inout), target :: currentSite
    type (bc_in_type), intent(in)              :: bc_in
    !
    ! !LOCAL VARIABLES:
    type (ed_patch_type) , pointer :: new_patch
    type (ed_patch_type) , pointer :: new_patch_primary
    type (ed_patch_type) , pointer :: new_patch_secondary
    type (ed_patch_type) , pointer :: currentPatch
    type (ed_cohort_type), pointer :: currentCohort
    type (ed_cohort_type), pointer :: nc
    type (ed_cohort_type), pointer :: storesmallcohort
    type (ed_cohort_type), pointer :: storebigcohort
    real(r8) :: site_areadis_primary         ! total area disturbed (to primary forest) in m2 per site per day
    real(r8) :: site_areadis_secondary       ! total area disturbed (to secondary forest) in m2 per site per day    
    real(r8) :: patch_site_areadis           ! total area disturbed in m2 per patch per day
    real(r8) :: age                          ! notional age of this patch in years
    integer  :: el                           ! element loop index
    integer  :: tnull                        ! is there a tallest cohort?
    integer  :: snull                        ! is there a shortest cohort?
    integer  :: levcan                       ! canopy level
    real(r8) :: leaf_c                       ! leaf carbon [kg]
    real(r8) :: fnrt_c                       ! fineroot carbon [kg]
    real(r8) :: sapw_c                       ! sapwood carbon [kg]
    real(r8) :: store_c                      ! storage carbon [kg]
    real(r8) :: struct_c                     ! structure carbon [kg]
    real(r8) :: total_c                      ! total carbon of plant [kg]
    real(r8) :: leaf_burn_frac               ! fraction of leaves burned in fire
                                             ! for both woody and grass species
    real(r8) :: leaf_m                       ! leaf mass during partial burn calculations
    logical  :: found_youngest_primary       ! logical for finding the first primary forest patch
    !---------------------------------------------------------------------

    storesmallcohort => null() ! storage of the smallest cohort for insertion routine
    storebigcohort   => null() ! storage of the largest cohort for insertion routine 

    ! calculate area of disturbed land, in this timestep, by summing contributions from each existing patch. 
    currentPatch => currentSite%youngest_patch

    site_areadis_primary = 0.0_r8
    site_areadis_secondary = 0.0_r8    

    ! zero the diagnostic disturbance rate fields
    currentSite%disturbance_rates_primary_to_primary(1:N_DIST_TYPES) = 0._r8
    currentSite%disturbance_rates_primary_to_secondary(1:N_DIST_TYPES) = 0._r8
    currentSite%disturbance_rates_secondary_to_secondary(1:N_DIST_TYPES) = 0._r8

    do while(associated(currentPatch))

    
       if(currentPatch%disturbance_rate > (1.0_r8 + rsnbl_math_prec)) then
          write(fates_log(),*) 'patch disturbance rate > 1 ?',currentPatch%disturbance_rate
          call dump_patch(currentPatch)
          call endrun(msg=errMsg(sourcefile, __LINE__))          
       end if

       ! Check to make sure that the disturbance mode of the patch is set
       if( .not.any(currentPatch%disturbance_mode == [dtype_ilog,dtype_ifall,dtype_ifire])) then
           write(fates_log(),*) 'undefined disturbance mode? : ',currentPatch%disturbance_mode
           call endrun(msg=errMsg(sourcefile, __LINE__))    
       end if


       ! Only create new patches that have non-negligible amount of land
       if((currentPatch%area*currentPatch%disturbance_rate) > nearzero ) then
          
          ! figure out whether the receiver patch for disturbance from this patch will be 
          ! primary or secondary land receiver patch is primary forest only if both the 
          ! donor patch is primary forest and the dominant disturbance type is not logging
          if ( currentPatch%anthro_disturbance_label .eq. primaryforest .and. &
                (currentPatch%disturbance_mode .ne. dtype_ilog) ) then
             
             site_areadis_primary = site_areadis_primary + currentPatch%area * currentPatch%disturbance_rate

             ! track disturbance rates to output to history
             currentSite%disturbance_rates_primary_to_primary(currentPatch%disturbance_mode) = &
                  currentSite%disturbance_rates_primary_to_primary(currentPatch%disturbance_mode) + &
                  currentPatch%area * currentPatch%disturbance_rate * AREA_INV
          else
             site_areadis_secondary = site_areadis_secondary + currentPatch%area * currentPatch%disturbance_rate          

             ! track disturbance rates to output to history
             if (currentPatch%anthro_disturbance_label .eq. secondaryforest) then
                currentSite%disturbance_rates_secondary_to_secondary(currentPatch%disturbance_mode) = &
                     currentSite%disturbance_rates_secondary_to_secondary(currentPatch%disturbance_mode) + &
                     currentPatch%area * currentPatch%disturbance_rate * AREA_INV
             else
                currentSite%disturbance_rates_primary_to_secondary(currentPatch%disturbance_mode) = &
                     currentSite%disturbance_rates_primary_to_secondary(currentPatch%disturbance_mode) + &
                     currentPatch%area * currentPatch%disturbance_rate * AREA_INV
             endif

          endif
          
       end if

       currentPatch => currentPatch%older     
    enddo ! end loop over patches. sum area disturbed for all patches. 

    ! It is possible that no disturbance area was generated
    if ( (site_areadis_primary + site_areadis_secondary) > nearzero) then  
       
       age = 0.0_r8

       ! create two empty patches, to absorb newly disturbed primary and secondary forest area
       ! first create patch to receive primary forest area
       if ( site_areadis_primary .gt. nearzero ) then
          allocate(new_patch_primary)

          call create_patch(currentSite, new_patch_primary, age, &
                site_areadis_primary, primaryforest)
          
          ! Initialize the litter pools to zero, these
          ! pools will be populated by looping over the existing patches
          ! and transfering in mass
          do el=1,num_elements
              call new_patch_primary%litter(el)%InitConditions(init_leaf_fines=0._r8, &
                    init_root_fines=0._r8, &
                    init_ag_cwd=0._r8, &
                    init_bg_cwd=0._r8, &
                    init_seed=0._r8,   &
                    init_seed_germ=0._r8)
          end do
          new_patch_primary%tallest  => null()
          new_patch_primary%shortest => null()

       endif


       ! next create patch to receive secondary forest area
       if ( site_areadis_secondary .gt. nearzero) then
          allocate(new_patch_secondary)
          call create_patch(currentSite, new_patch_secondary, age, &
                site_areadis_secondary, secondaryforest)
          
          ! Initialize the litter pools to zero, these
          ! pools will be populated by looping over the existing patches
          ! and transfering in mass
          do el=1,num_elements
              call new_patch_secondary%litter(el)%InitConditions(init_leaf_fines=0._r8, &
                    init_root_fines=0._r8, &
                    init_ag_cwd=0._r8, &
                    init_bg_cwd=0._r8, &
                    init_seed=0._r8,   &
                    init_seed_germ=0._r8)
          end do
          new_patch_secondary%tallest  => null()
          new_patch_secondary%shortest => null() 

       endif
    
       ! loop round all the patches that contribute surviving indivduals and litter 
       ! pools to the new patch.  We only loop the pre-existing patches, so 
       ! quit the loop if the current patch is either null, or matches the
       ! two new pointers.

       currentPatch => currentSite%oldest_patch
       do while(associated(currentPatch))

          ! This is the amount of patch area that is disturbed, and donated by the donor
          patch_site_areadis = currentPatch%area * currentPatch%disturbance_rate

          
          if ( patch_site_areadis > nearzero ) then

              ! figure out whether the receiver patch for disturbance from this patch 
              ! will be primary or secondary land receiver patch is primary forest 
              ! only if both the donor patch is primary forest and the dominant 
              ! disturbance type is not logging
              if (currentPatch%anthro_disturbance_label .eq. primaryforest .and. &
                    (currentPatch%disturbance_mode .ne. dtype_ilog)) then
                  new_patch => new_patch_primary
              else
                  new_patch => new_patch_secondary
              endif
              
              if(.not.associated(new_patch))then
                  write(fates_log(),*) 'Patch spawning has attempted to point to'
                  write(fates_log(),*) 'an un-allocated patch'
                  call endrun(msg=errMsg(sourcefile, __LINE__)) 
              end if

             ! for the case where the donating patch is secondary forest, if 
             ! the dominant disturbance from this patch is non-anthropogenic,
             ! we need to average in the time-since-anthropogenic-disturbance 
             ! from the donor patch into that of the receiver patch
             if ( currentPatch%anthro_disturbance_label .eq. secondaryforest .and. &
                   (currentPatch%disturbance_mode .ne. dtype_ilog) ) then

                new_patch%age_since_anthro_disturbance = new_patch%age_since_anthro_disturbance + &
                     currentPatch%age_since_anthro_disturbance * (patch_site_areadis / site_areadis_secondary)

             endif
          
             
             ! Transfer the litter existing already in the donor patch to the new patch
             ! This call will only transfer non-burned litter to new patch
             ! and burned litter to atmosphere. Thus it is important to zero burnt_frac_litter when
             ! fire is not the dominant disturbance regime. 

             if(currentPatch%disturbance_mode .ne. dtype_ifire) then
                 currentPatch%burnt_frac_litter(:) = 0._r8
             end if

             call TransLitterNewPatch( currentSite, currentPatch, new_patch, patch_site_areadis)

             ! Transfer in litter fluxes from plants in various contexts of death and destruction

             if(currentPatch%disturbance_mode .eq. dtype_ilog) then
                call logging_litter_fluxes(currentSite, currentPatch, &
                     new_patch, patch_site_areadis,bc_in)
             elseif(currentPatch%disturbance_mode .eq. dtype_ifire) then
                call fire_litter_fluxes(currentSite, currentPatch, &
                     new_patch, patch_site_areadis,bc_in)  
             else
                call mortality_litter_fluxes(currentSite, currentPatch, &
                     new_patch, patch_site_areadis,bc_in)
             endif

             ! --------------------------------------------------------------------------
             ! The newly formed patch from disturbance (new_patch), has now been given 
             ! some litter from dead plants and pre-existing litter from the donor patches.
             !
             ! Next, we loop through the cohorts in the donor patch, copy them with 
             ! area modified number density into the new-patch, and apply survivorship.
             ! -------------------------------------------------------------------------

             currentCohort => currentPatch%shortest
             do while(associated(currentCohort))       
                 
                 allocate(nc)
                 if(hlm_use_planthydro.eq.itrue) call InitHydrCohort(CurrentSite,nc)
                 
                 ! Initialize the PARTEH object and point to the
                 ! correct boundary condition fields
                 nc%prt => null()
                 call InitPRTObject(nc%prt)
                 call InitPRTBoundaryConditions(nc)
                 
                 call zero_cohort(nc)

                 ! nc is the new cohort that goes in the disturbed patch (new_patch)... currentCohort
                 ! is the curent cohort that stays in the donor patch (currentPatch) 
                 call copy_cohort(currentCohort, nc)

                 !this is the case as the new patch probably doesn't have a closed canopy, and
                 ! even if it does, that will be sorted out in canopy_structure. 
                 nc%canopy_layer = 1 
                 nc%canopy_layer_yesterday = 1._r8 
                 
                 sapw_c   = currentCohort%prt%GetState(sapw_organ, all_carbon_elements)
                 struct_c = currentCohort%prt%GetState(struct_organ, all_carbon_elements)
                 leaf_c   = currentCohort%prt%GetState(leaf_organ, all_carbon_elements)
                 fnrt_c   = currentCohort%prt%GetState(fnrt_organ, all_carbon_elements)
                 store_c  = currentCohort%prt%GetState(store_organ, all_carbon_elements)
                 total_c  = sapw_c + struct_c + leaf_c + fnrt_c + store_c

                 ! treefall mortality is the dominant disturbance
                 if(currentPatch%disturbance_mode .eq. dtype_ifall) then
                   
                     if(currentCohort%canopy_layer == 1)then

                      ! In the donor patch we are left with fewer trees because the area has decreased
                      ! the plant density for large trees does not actually decrease in the donor patch
                      ! because this is the part of the original patch where no trees have actually fallen
                      ! The diagnostic cmort,bmort,hmort, and frmort  rates have already been saved         
                      
                      currentCohort%n = currentCohort%n * (1.0_r8 - fates_mortality_disturbance_fraction * &
                           min(1.0_r8,currentCohort%dmort * hlm_freq_day))
                      
                      nc%n = 0.0_r8      ! kill all of the trees who caused the disturbance.  
                      
                      nc%cmort = nan     ! The mortality diagnostics are set to nan 
                                         ! because the cohort should dissappear
                      nc%hmort = nan
                      nc%bmort = nan
                      nc%frmort = nan
                      nc%smort = nan
                      nc%asmort = nan
                      nc%lmort_direct     = nan
                      nc%lmort_collateral = nan
                      nc%lmort_infra      = nan
                      nc%l_degrad         = nan
                      
                   else
                      ! small trees 
                      if( int(prt_params%woody(currentCohort%pft)) == itrue)then
                         
                         
                         ! Survivorship of undestory woody plants.  Two step process.
                         ! Step 1:  Reduce current number of plants to reflect the 
                         !          change in area.
                         !          The number density per square are doesn't change, 
                         !          but since the patch is smaller and cohort counts 
                         !          are absolute, reduce this number.

                         nc%n = currentCohort%n * patch_site_areadis/currentPatch%area
                         
                         ! because the mortality rate due to impact for the cohorts which 
                         ! had been in the understory and are now in the newly-
                         ! disturbed patch is very high, passing the imort directly to history 
                         ! results in large numerical errors, on account of the sharply 
                         ! reduced number densities.  so instead pass this info via a 
                         ! site-level diagnostic variable before reducing the number density.

                         currentSite%imort_rate(currentCohort%size_class, currentCohort%pft) = &
                              currentSite%imort_rate(currentCohort%size_class, currentCohort%pft) + &
                              nc%n * ED_val_understorey_death / hlm_freq_day
                         
                         
                         currentSite%imort_carbonflux = currentSite%imort_carbonflux + &
                              (nc%n * ED_val_understorey_death / hlm_freq_day ) * &
                              total_c * g_per_kg * days_per_sec * years_per_day * ha_per_m2
                         
                         ! Step 2:  Apply survivor ship function based on the understory death fraction
                         ! remaining of understory plants of those that are knocked over 
                         ! by the overstorey trees dying...  
                         nc%n = nc%n * (1.0_r8 - ED_val_understorey_death)
                         
                         ! since the donor patch split and sent a fraction of its members
                         ! to the new patch and a fraction to be preserved in itself,
                         ! when reporting diagnostic rates, we must carry over the mortality rates from
                         ! the donor that were applied before the patch split.  Remember this is only
                         ! for diagnostics.  But think of it this way, the rates are weighted by 
                         ! number density in EDCLMLink, and the number density of this new patch is donated
                         ! so with the number density must come the effective mortality rates.
                         
                         nc%cmort            = currentCohort%cmort
                         nc%hmort            = currentCohort%hmort
                         nc%bmort            = currentCohort%bmort
                         nc%frmort           = currentCohort%frmort
                         nc%smort            = currentCohort%smort
                         nc%asmort           = currentCohort%asmort
                         nc%dmort            = currentCohort%dmort
                         nc%lmort_direct     = currentCohort%lmort_direct
                         nc%lmort_collateral = currentCohort%lmort_collateral
                         nc%lmort_infra      = currentCohort%lmort_infra
                         
                         ! understory trees that might potentially be knocked over in the disturbance. 
                         ! The existing (donor) patch should not have any impact mortality, it should
                         ! only lose cohorts due to the decrease in area.  This is not mortality.
                         ! Besides, the current and newly created patch sum to unity                      
                         
                         currentCohort%n = currentCohort%n * (1._r8 -  patch_site_areadis/currentPatch%area)
                         
                      else 
                         ! grass is not killed by mortality disturbance events. Just move it into the new patch area. 
                         ! Just split the grass into the existing and new patch structures
                         nc%n = currentCohort%n * patch_site_areadis/currentPatch%area
                         
                         ! Those remaining in the existing
                         currentCohort%n = currentCohort%n * (1._r8 - patch_site_areadis/currentPatch%area)
                         
                         nc%cmort            = currentCohort%cmort
                         nc%hmort            = currentCohort%hmort
                         nc%bmort            = currentCohort%bmort
                         nc%frmort           = currentCohort%frmort
                         nc%smort            = currentCohort%smort
                         nc%asmort           = currentCohort%asmort
                         nc%dmort            = currentCohort%dmort
                         nc%lmort_direct    = currentCohort%lmort_direct
                         nc%lmort_collateral = currentCohort%lmort_collateral
                         nc%lmort_infra      = currentCohort%lmort_infra
                         
                      endif
                   endif
                   
                   ! Fire is the dominant disturbance 
                elseif (currentPatch%disturbance_mode .eq. dtype_ifire ) then
                   
                   ! Number of members in the new patch, before we impose fire survivorship
                   nc%n = currentCohort%n * patch_site_areadis/currentPatch%area
                   
                   ! loss of individuals from source patch due to area shrinking
                   currentCohort%n = currentCohort%n * (1._r8 - patch_site_areadis/currentPatch%area)
                   
                   levcan = currentCohort%canopy_layer 
                   
                   if(levcan==ican_upper) then
                      
                      ! before changing number densities, track total rate of trees that died 
                      ! due to fire, as well as from each fire mortality term
                      currentSite%fmort_rate_canopy(currentCohort%size_class, currentCohort%pft) = &
                           currentSite%fmort_rate_canopy(currentCohort%size_class, currentCohort%pft) + &
                           nc%n * currentCohort%fire_mort / hlm_freq_day
                      
                      currentSite%fmort_carbonflux_canopy = currentSite%fmort_carbonflux_canopy + &
                           (nc%n * currentCohort%fire_mort) * &
                           total_c * g_per_kg * days_per_sec * ha_per_m2
                      
                   else
                      currentSite%fmort_rate_ustory(currentCohort%size_class, currentCohort%pft) = &
                           currentSite%fmort_rate_ustory(currentCohort%size_class, currentCohort%pft) + &
                           nc%n * currentCohort%fire_mort / hlm_freq_day
                      
                      currentSite%fmort_carbonflux_ustory = currentSite%fmort_carbonflux_ustory + &
                           (nc%n * currentCohort%fire_mort) * &
                           total_c * g_per_kg * days_per_sec * ha_per_m2
                   end if
                   
                   currentSite%fmort_rate_cambial(currentCohort%size_class, currentCohort%pft) = &
                        currentSite%fmort_rate_cambial(currentCohort%size_class, currentCohort%pft) + &
                        nc%n * currentCohort%cambial_mort / hlm_freq_day
                   currentSite%fmort_rate_crown(currentCohort%size_class, currentCohort%pft) = &
                        currentSite%fmort_rate_crown(currentCohort%size_class, currentCohort%pft) + &
                        nc%n * currentCohort%crownfire_mort / hlm_freq_day
                   
                   ! loss of individual from fire in new patch.
                   nc%n = nc%n * (1.0_r8 - currentCohort%fire_mort) 
                   
                   nc%cmort            = currentCohort%cmort
                   nc%hmort            = currentCohort%hmort
                   nc%bmort            = currentCohort%bmort
                   nc%frmort           = currentCohort%frmort
                   nc%smort            = currentCohort%smort
                   nc%asmort           = currentCohort%asmort
                   nc%dmort            = currentCohort%dmort
                   nc%lmort_direct     = currentCohort%lmort_direct
                   nc%lmort_collateral = currentCohort%lmort_collateral
                   nc%lmort_infra      = currentCohort%lmort_infra


                   ! Some of of the leaf mass from living plants has been
                   ! burned off.  Here, we remove that mass, and
                   ! tally it in the flux we sent to the atmosphere
                   
                   if(int(prt_params%woody(currentCohort%pft)) == itrue)then
                       leaf_burn_frac = currentCohort%fraction_crown_burned
                   else

                       ! Grasses determine their fraction of leaves burned here

                       leaf_burn_frac = currentPatch%burnt_frac_litter(lg_sf)
                   endif
                   
                   ! Perform a check to make sure that spitfire gave
                   ! us reasonable mortality and burn fraction rates
                   
                   if( (leaf_burn_frac < 0._r8) .or. &
                       (leaf_burn_frac > 1._r8) .or. &
                       (currentCohort%fire_mort < 0._r8) .or. &
                       (currentCohort%fire_mort > 1._r8)) then
                       write(fates_log(),*) 'unexpected fire fractions'
                       write(fates_log(),*) prt_params%woody(currentCohort%pft)
                       write(fates_log(),*) leaf_burn_frac
                       write(fates_log(),*) currentCohort%fire_mort
                       call endrun(msg=errMsg(sourcefile, __LINE__))
                   end if

                   do el = 1,num_elements

                       leaf_m = nc%prt%GetState(leaf_organ, element_list(el))

                       currentSite%mass_balance(el)%burn_flux_to_atm = &
                             currentSite%mass_balance(el)%burn_flux_to_atm + & 
                             leaf_burn_frac * leaf_m * nc%n
                   end do

                   ! Here the mass is removed from the plant

                   call PRTBurnLosses(nc%prt, leaf_organ, leaf_burn_frac)
                   currentCohort%fraction_crown_burned = 0.0_r8
                   nc%fraction_crown_burned            = 0.0_r8



               ! Logging is the dominant disturbance  
               elseif (currentPatch%disturbance_mode .eq. dtype_ilog ) then
                   
                   ! If this cohort is in the upper canopy. It generated 
                   if(currentCohort%canopy_layer == 1)then
                      
                      ! calculate the survivorship of disturbed trees because non-harvested
                      nc%n = currentCohort%n * currentCohort%l_degrad
                      ! nc%n            = (currentCohort%l_degrad / (currentCohort%l_degrad + &
                      !      currentCohort%lmort_direct + currentCohort%lmort_collateral +
                      !   currentCohort%lmort_infra) ) * &
                      !      currentCohort%n * patch_site_areadis/currentPatch%area
                      
                      ! Reduce counts in the existing/donor patch according to the logging rate
                      currentCohort%n = currentCohort%n * &
                            (1.0_r8 - min(1.0_r8,(currentCohort%lmort_direct +    &
                            currentCohort%lmort_collateral + &
                            currentCohort%lmort_infra + currentCohort%l_degrad)))

                      nc%cmort            = currentCohort%cmort
                      nc%hmort            = currentCohort%hmort
                      nc%bmort            = currentCohort%bmort
                      nc%frmort           = currentCohort%frmort
                      nc%smort            = currentCohort%smort
                      nc%asmort           = currentCohort%asmort
                      nc%dmort            = currentCohort%dmort

                      ! since these are the ones that weren't logged, 
                      ! set the logging mortality rates as zero
                      nc%lmort_direct     = 0._r8
                      nc%lmort_collateral = 0._r8
                      nc%lmort_infra      = 0._r8
                      
                   else
                      
                      ! WHat to do with cohorts in the understory of a logging generated
                      ! disturbance patch?
                      
                      if(int(prt_params%woody(currentCohort%pft)) == itrue)then
                         
                         
                         ! Survivorship of undestory woody plants.  Two step process.
                         ! Step 1:  Reduce current number of plants to reflect the 
                         !          change in area.
                         !          The number density per square are doesn't change,
                         !          but since the patch is smaller
                         !          and cohort counts are absolute, reduce this number.
                         nc%n = currentCohort%n * patch_site_areadis/currentPatch%area
                         
                         ! because the mortality rate due to impact for the cohorts which had 
                         ! been in the understory and are now in the newly-
                         ! disturbed patch is very high, passing the imort directly to 
                         ! history results in large numerical errors, on account
                         ! of the sharply reduced number densities.  so instead pass this info 
                         ! via a site-level diagnostic variable before reducing 
                         ! the number density.
                         currentSite%imort_rate(currentCohort%size_class, currentCohort%pft) = &
                              currentSite%imort_rate(currentCohort%size_class, currentCohort%pft) + &
                              nc%n * currentPatch%fract_ldist_not_harvested * &
                              logging_coll_under_frac / hlm_freq_day

                         currentSite%imort_carbonflux = currentSite%imort_carbonflux + &
                              (nc%n * currentPatch%fract_ldist_not_harvested * &
                              logging_coll_under_frac/ hlm_freq_day ) * &
                              total_c * g_per_kg * days_per_sec * years_per_day * ha_per_m2
                         
                         
                         ! Step 2:  Apply survivor ship function based on the understory death fraction
                         
                         ! remaining of understory plants of those that are knocked 
                         ! over by the overstorey trees dying...  
                         ! LOGGING SURVIVORSHIP OF UNDERSTORY PLANTS IS SET AS A NEW PARAMETER 
                         ! in the fatesparameter files 
                         nc%n = nc%n * (1.0_r8 - &
                              (1.0_r8-currentPatch%fract_ldist_not_harvested) * logging_coll_under_frac)
                         
                         ! Step 3: Reduce the number count of cohorts in the 
                         !         original/donor/non-disturbed patch to reflect the area change
                         currentCohort%n = currentCohort%n * (1._r8 -  patch_site_areadis/currentPatch%area)
                         
                         nc%cmort            = currentCohort%cmort
                         nc%hmort            = currentCohort%hmort
                         nc%bmort            = currentCohort%bmort
                         nc%frmort           = currentCohort%frmort
                         nc%smort            = currentCohort%smort
                         nc%asmort           = currentCohort%asmort
                         nc%dmort            = currentCohort%dmort
                         nc%lmort_direct     = currentCohort%lmort_direct
                         nc%lmort_collateral = currentCohort%lmort_collateral
                         nc%lmort_infra      = currentCohort%lmort_infra
                         
                      else
                         
                         ! grass is not killed by mortality disturbance events. 
                         ! Just move it into the new patch area. 
                         ! Just split the grass into the existing and new patch structures
                         nc%n = currentCohort%n * patch_site_areadis/currentPatch%area
                         
                         ! Those remaining in the existing
                         currentCohort%n = currentCohort%n * (1._r8 - patch_site_areadis/currentPatch%area)
                         
                         ! No grass impact mortality imposed on the newly created patch
                         nc%cmort            = currentCohort%cmort
                         nc%hmort            = currentCohort%hmort
                         nc%bmort            = currentCohort%bmort
                         nc%frmort           = currentCohort%frmort
                         nc%smort            = currentCohort%smort
                         nc%asmort           = currentCohort%asmort
                         nc%dmort            = currentCohort%dmort
                         nc%lmort_direct     = currentCohort%lmort_direct
                         nc%lmort_collateral = currentCohort%lmort_collateral
                         nc%lmort_infra      = currentCohort%lmort_infra
                         
                      endif  ! is/is-not woody
                      
                   endif  ! Select canopy layer
                   
               else
                  write(fates_log(),*) 'unknown disturbance mode?'
                  write(fates_log(),*) 'disturbance_mode: ',currentPatch%disturbance_mode 
                  call endrun(msg=errMsg(sourcefile, __LINE__))          
               end if   ! Select disturbance mode
                
                if (nc%n > 0.0_r8) then   
                   storebigcohort   =>  new_patch%tallest
                   storesmallcohort =>  new_patch%shortest 
                   if(associated(new_patch%tallest))then
                      tnull = 0
                   else
                      tnull = 1
                      new_patch%tallest => nc
                      nc%taller => null()
                   endif
                   
                   if(associated(new_patch%shortest))then
                      snull = 0
                   else
                      snull = 1
                      new_patch%shortest => nc
                      nc%shorter => null()
                   endif
                   nc%patchptr => new_patch
                   call insert_cohort(nc, new_patch%tallest, new_patch%shortest, &
                         tnull, snull, storebigcohort, storesmallcohort)
                   
                   new_patch%tallest  => storebigcohort 
                   new_patch%shortest => storesmallcohort   
                else
                   
                   ! Get rid of the new temporary cohort
                   call DeallocateCohort(nc)
                   deallocate(nc)
                   
                endif
                
                currentCohort => currentCohort%taller      
             enddo ! currentCohort 
             call sort_cohorts(currentPatch)
             
             !update area of donor patch
             currentPatch%area = currentPatch%area - patch_site_areadis

             ! sort out the cohorts, since some of them may be so small as to need removing. 
             ! the first call to terminate cohorts removes sparse number densities,
             ! the second call removes for all other reasons (sparse culling must happen
             ! before fusion)
             call terminate_cohorts(currentSite, currentPatch, 1,16,bc_in)
             call fuse_cohorts(currentSite,currentPatch, bc_in)
             call terminate_cohorts(currentSite, currentPatch, 2,16,bc_in)
             call sort_cohorts(currentPatch)

          end if    ! if ( new_patch%area > nearzero ) then 
       
          !zero disturbance rate trackers
          currentPatch%disturbance_rate  = 0._r8
          currentPatch%disturbance_rates = 0._r8
          currentPatch%fract_ldist_not_harvested = 0._r8
          
          currentPatch => currentPatch%younger
          
      enddo ! currentPatch patch loop. 

      !*************************/
      !**  INSERT NEW PATCH(ES) INTO LINKED LIST    
      !*************************/
       
      if ( site_areadis_primary .gt. nearzero) then
          currentPatch               => currentSite%youngest_patch
          ! insert new youngest primary patch after all the secondary patches, if there are any.
          ! this requires first finding the current youngest primary to insert the new one ahead of
          if (currentPatch%anthro_disturbance_label .eq. secondaryforest ) then
             found_youngest_primary = .false.
             do while(associated(currentPatch) .and. .not. found_youngest_primary) 
                currentPatch => currentPatch%older
                if (associated(currentPatch)) then
                   if (currentPatch%anthro_disturbance_label .eq. primaryforest) then
                      found_youngest_primary = .true.
                   endif
                endif
             end do
             if (associated(currentPatch)) then
                ! the case where we've found a youngest primary patch
                new_patch_primary%older    => currentPatch
                new_patch_primary%younger  => currentPatch%younger
                currentPatch%younger%older => new_patch_primary
                currentPatch%younger       => new_patch_primary
             else
                ! the case where we haven't, because the patches are all secondaary, 
                ! and are putting a primary patch at the oldest end of the 
                ! linked list (not sure how this could happen, but who knows...)
                new_patch_primary%older    => null()
                new_patch_primary%younger  => currentSite%oldest_patch
                currentSite%oldest_patch%older   => new_patch_primary
                currentSite%oldest_patch   => new_patch_primary
             endif
          else
             ! the case where there are no secondary patches at the start of the linked list (prior logic)
             new_patch_primary%older    => currentPatch
             new_patch_primary%younger  => null()
             currentPatch%younger       => new_patch_primary
             currentSite%youngest_patch => new_patch_primary
          endif
      endif
      
      ! insert first secondary at the start of the list
      if ( site_areadis_secondary .gt. nearzero) then
          currentPatch               => currentSite%youngest_patch
          new_patch_secondary%older  => currentPatch
          new_patch_secondary%younger=> null()
          currentPatch%younger       => new_patch_secondary
          currentSite%youngest_patch => new_patch_secondary
      endif
 
       
       ! sort out the cohorts, since some of them may be so small as to need removing. 
       ! the first call to terminate cohorts removes sparse number densities,
       ! the second call removes for all other reasons (sparse culling must happen
       ! before fusion)

       if ( site_areadis_primary .gt. nearzero) then
          call terminate_cohorts(currentSite, new_patch_primary, 1,17, bc_in)
          call fuse_cohorts(currentSite,new_patch_primary, bc_in)
          call terminate_cohorts(currentSite, new_patch_primary, 2,17, bc_in)
          call sort_cohorts(new_patch_primary)
       endif
       
       if ( site_areadis_secondary .gt. nearzero) then
          call terminate_cohorts(currentSite, new_patch_secondary, 1,18,bc_in)
          call fuse_cohorts(currentSite,new_patch_secondary, bc_in)
          call terminate_cohorts(currentSite, new_patch_secondary, 2,18,bc_in)
          call sort_cohorts(new_patch_secondary)
       endif
       
    endif !end new_patch area 
    
    
    call check_patch_area(currentSite)
    call set_patchno(currentSite)
    
    return
  end subroutine spawn_patches

  ! ============================================================================

  subroutine check_patch_area( currentSite )
    !
    ! !DESCRIPTION:
    !  Check to see that total area is not exceeded.  
    !
    ! !USES:
    !
    ! !ARGUMENTS:
    type(ed_site_type), intent(inout), target  :: currentSite
    !
    ! !LOCAL VARIABLES:
    real(r8)                     :: areatot
    type(ed_patch_type), pointer :: currentPatch 
    type(ed_patch_type), pointer :: largestPatch
    real(r8)                     :: largest_area
    integer                      :: el
    real(r8)                     :: live_stock
    real(r8)                     :: seed_stock
    real(r8)                     :: litter_stock
    real(r8)                     :: mass_gain
    real(r8), parameter          :: area_error_fail = 1.0e-6_r8
    !---------------------------------------------------------------------

    areatot = 0._r8
    largest_area = 0._r8
    largestPatch => null()
    currentPatch => currentSite%oldest_patch
    do while(associated(currentPatch))
       areatot = areatot + currentPatch%area
       
       if(currentPatch%area>largest_area) then
          largestPatch => currentPatch
          largest_area = currentPatch%area
       end if
       
       currentPatch => currentPatch%younger
    end do
    
    if ( abs( areatot - area_site ) > nearzero ) then 
       
       if ( abs(areatot-area_site) > area_error_fail ) then
          write(fates_log(),*) 'Patch areas do not sum to 10000 within tolerance'
          write(fates_log(),*) 'Total area: ',areatot,'absolute error: ',areatot-area_site
          call endrun(msg=errMsg(sourcefile, __LINE__))
       end if

       if(debug) then
          write(fates_log(),*) 'Total patch area precision being fixed, adjusting'
          write(fates_log(),*) 'largest patch. This may have slight impacts on carbon balance.'
       end if
       
       do el = 1,num_elements
           ! This returns the total mass on the patch for the current area [kg]
           call PatchMassStock(largestPatch,el,live_stock,seed_stock,litter_stock)
           
           ! Then we scale the total mass by the added area
           mass_gain = (seed_stock+litter_stock) * &
                 (area_site-areatot)/largestPatch%area

           currentSite%mass_balance(el)%patch_resize_err = &
                 currentSite%mass_balance(el)%patch_resize_err + mass_gain

       end do
       
       largestPatch%area = largestPatch%area + (area_site-areatot)
       
    endif

    return
  end subroutine check_patch_area

  ! ============================================================================
  subroutine set_patchno( currentSite )
    !
    ! !DESCRIPTION:
    !  Give patches an order number from the oldest to youngest. 
    !
    ! !USES:
    !
    ! !ARGUMENTS:
    type(ed_site_type),intent(in), target :: currentSite 
    !
    ! !LOCAL VARIABLES:
    type(ed_patch_type), pointer :: currentPatch 
    integer patchno
    !---------------------------------------------------------------------

    patchno = 1
    currentPatch => currentSite%oldest_patch
    do while(associated(currentPatch))
       currentPatch%patchno = patchno
       patchno = patchno + 1
       currentPatch => currentPatch%younger
    enddo

  end subroutine set_patchno

  ! ============================================================================

  subroutine TransLitterNewPatch(currentSite,        &
                                 currentPatch,       &
                                 newPatch,           &
                                 patch_site_areadis)

    ! -----------------------------------------------------------------------------------
    ! 
    ! This routine transfers litter fluxes and rates from a donor patch "currentPatch" into 
    ! the new patch. 
    ! This may include the transfer of existing litter from a patch that burned.
    ! This ROUTINE DOES TRANSFER PARTIALLY BURNED LITTER
    !
    ! Also, note we are not transfering in diagnostics that were calculated
    ! prior to disturbance, because those diagnostics we applied to the patch
    ! before it split, so the diagnostics should reflect those ages and areas.
    !
    ! We do transfer fragmentation fluxes, because we need maintain mass conservation.
    !
    ! We do transfer the seed pool, because we don't currently burn seeds.
    ! Note the seed-pool can decay into the litter pool, where
    ! it can burn.
    !
    ! The "newPatch" is the newly created patch. This patch has already been given
    ! an area which is the sum of disturbed area from a list of donors.  
    ! At this point in the call sequence, we are looping over a list of
    ! donor patches, and transferring over their litter pools which is in units 
    ! kg/m2, we need to make sure that we are conserving mass.
    !
    ! AD = Area of each Donor    [m2]
    ! LD = Litter of each Donor  [kg/m2] 
    !
    ! SUM( AD * LD)  / SUM (AD)    =   SUM( AD*LD/SUM(AD) )
    !
    ! newPatch%area = SUM(AD)   the sum of all donor areas has already been given to newPatch
    ! patch_site_areadis = AD   this is the currently donated area
    !
    ! The fragmentation/decomposition flux from donor patches has 
    ! already occured in existing patches.  However some of their area 
    ! has been carved out for this new patch which is receiving donations.
    ! Lets maintain conservation on that pre-existing mass flux in these 
    ! newly disturbed patches.  Include only the fragmentation flux.
    ! -----------------------------------------------------------------------------------
     
    !
    ! !USES:
    !
    ! !ARGUMENTS:
    type(ed_site_type)  , intent(in), target  :: currentSite        ! site
    type(ed_patch_type) , intent(in), target  :: currentPatch       ! Donor patch
    type(ed_patch_type) , intent(inout)       :: newPatch           ! New patch
    real(r8)            , intent(in)          :: patch_site_areadis ! Area being donated
                                                                    ! by current patch

    
    ! locals
    type(site_massbal_type), pointer :: site_mass
    type(litter_type),pointer :: curr_litt  ! litter object for current patch
    type(litter_type),pointer :: new_litt  ! litter object for the new patch
    real(r8) :: remainder_area             ! amount of area remaining in patch after donation
    real(r8) :: burned_mass                ! the mass of litter that was supposed to be provided
                                           ! by the donor, but was burned [kg] 
    real(r8) :: donatable_mass             ! mass of donatable litter [kg]
    real(r8) :: donate_frac                ! the fraction of litter mass sent to the new patch
    real(r8) :: retain_frac                ! the fraction of litter mass retained by the donor patch
    real(r8) :: donate_m2                  ! area normalization for litter mass destined to new patch [m-2]
    real(r8) :: retain_m2                  ! area normalization for litter mass destined to old patch [m-2]
    integer  :: el                         ! element loop counter
    integer  :: c                          ! CWD loop counter
    integer  :: pft                        ! PFT loop counter
    integer  :: dcmpy                      ! Decomposibility loop counter
    integer  :: sl                         ! soil layer loop counter
    real(r8) :: litter_stock0,litter_stock1
    real(r8) :: burn_flux0,burn_flux1
    real(r8) :: error

    do el = 1,num_elements

       site_mass => currentSite%mass_balance(el)
       curr_litt  => currentPatch%litter(el)
       new_litt  => newPatch%litter(el)

       ! Distribute the fragmentation litter flux rates. This is only used for diagnostics
       ! at this point.  Litter fragmentation has already been passed to the output
       ! boundary flux arrays.

       do c = 1,ncwd 
          new_litt%ag_cwd_frag(c) = new_litt%ag_cwd_frag(c) + &
               curr_litt%ag_cwd_frag(c) * patch_site_areadis/newPatch%area
          
          do sl=1,currentSite%nlevsoil
             new_litt%bg_cwd_frag(c,sl) = new_litt%bg_cwd_frag(c,sl) + &
                   curr_litt%bg_cwd_frag(c,sl) * patch_site_areadis/newPatch%area
          end do
       enddo
       
       do dcmpy = 1,ndcmpy

          new_litt%leaf_fines_frag(dcmpy) = new_litt%leaf_fines_frag(dcmpy) + &
               curr_litt%leaf_fines_frag(dcmpy) * patch_site_areadis/newPatch%area
          
          do sl=1,currentSite%nlevsoil
             new_litt%root_fines_frag(dcmpy,sl) = new_litt%root_fines_frag(dcmpy,sl) + &
                   curr_litt%root_fines_frag(dcmpy,sl) * patch_site_areadis/newPatch%area
          end do
          
       enddo

       do pft = 1,numpft
          
          new_litt%seed_decay(pft) = new_litt%seed_decay(pft) + &
               curr_litt%seed_decay(pft)*patch_site_areadis/newPatch%area
<<<<<<< HEAD

=======
          
>>>>>>> 36e60bb3
          new_litt%seed_germ_decay(pft) = new_litt%seed_germ_decay(pft) + &
               curr_litt%seed_germ_decay(pft)*patch_site_areadis/newPatch%area
          
       end do
<<<<<<< HEAD

=======
>>>>>>> 36e60bb3
       
       ! -----------------------------------------------------------------------------
       ! Distribute the existing litter that was already in place on the donor
       ! patch.  Some of this burns and is sent to the atmosphere, and some goes to the 
       ! litter stocks of the newly created patch. ALso, some may be retained in the 
       ! donor patch.
       !
       ! This routine handles litter transfer for all types. Note that some of the
       ! transfer may burn. If this routine is being called for a tree-fall
       ! or logging disturbance, it is assumed that the burned_masses should come
       ! out to zero.
       ! -----------------------------------------------------------------------------

       ! If/when sending litter fluxes to the old patch, we divide the total 
       ! mass sent to that patch, by the area it will have remaining
       ! after it donates area.
       ! i.e. subtract the area it is donating.
       
       remainder_area = currentPatch%area - patch_site_areadis

       ! Calculate the fraction of litter to be retained versus donated
       ! vis-a-vis the new and donor patch

       retain_frac = (1.0_r8-existing_litt_localization) * &
             remainder_area/(newPatch%area+remainder_area)
       donate_frac = 1.0_r8-retain_frac
        
       if(remainder_area > rsnbl_math_prec) then
           retain_m2 = retain_frac/remainder_area
           donate_m2 = (1.0_r8-retain_frac)/newPatch%area
       else
           retain_m2 = 0._r8
           donate_m2 = 1.0_r8/newPatch%area
       end if


       if (debug) then
          burn_flux0    = site_mass%burn_flux_to_atm
          litter_stock0 = curr_litt%GetTotalLitterMass()*currentPatch%area + & 
                          new_litt%GetTotalLitterMass()*newPatch%area
       end if

       do c = 1,ncwd
             
          ! Transfer above ground CWD
          donatable_mass     = curr_litt%ag_cwd(c) * patch_site_areadis * &
                               (1._r8 - currentPatch%burnt_frac_litter(c))

          burned_mass        = curr_litt%ag_cwd(c) * patch_site_areadis * &
                               currentPatch%burnt_frac_litter(c)
 
          new_litt%ag_cwd(c) = new_litt%ag_cwd(c) + donatable_mass*donate_m2
          curr_litt%ag_cwd(c) = curr_litt%ag_cwd(c) + donatable_mass*retain_m2

          site_mass%burn_flux_to_atm = site_mass%burn_flux_to_atm + burned_mass
             
          ! Transfer below ground CWD (none burns)
          
          do sl = 1,currentSite%nlevsoil
             donatable_mass         = curr_litt%bg_cwd(c,sl) * patch_site_areadis
             new_litt%bg_cwd(c,sl)  = new_litt%bg_cwd(c,sl) + donatable_mass*donate_m2
             curr_litt%bg_cwd(c,sl) = curr_litt%bg_cwd(c,sl) + donatable_mass*retain_m2
          end do
          
       enddo
          
       do dcmpy=1,ndcmpy

           ! Transfer leaf fines
           donatable_mass           = curr_litt%leaf_fines(dcmpy) * patch_site_areadis * &
                                      (1._r8 - currentPatch%burnt_frac_litter(dl_sf))

           burned_mass              = curr_litt%leaf_fines(dcmpy) * patch_site_areadis * &
                                      currentPatch%burnt_frac_litter(dl_sf)

           new_litt%leaf_fines(dcmpy) = new_litt%leaf_fines(dcmpy) + donatable_mass*donate_m2
           curr_litt%leaf_fines(dcmpy) = curr_litt%leaf_fines(dcmpy) + donatable_mass*retain_m2
           
           site_mass%burn_flux_to_atm = site_mass%burn_flux_to_atm + burned_mass
           
           ! Transfer root fines (none burns)
           do sl = 1,currentSite%nlevsoil
               donatable_mass = curr_litt%root_fines(dcmpy,sl) * patch_site_areadis             
               new_litt%root_fines(dcmpy,sl) = new_litt%root_fines(dcmpy,sl) + donatable_mass*donate_m2
               curr_litt%root_fines(dcmpy,sl) = curr_litt%root_fines(dcmpy,sl) + donatable_mass*retain_m2
          end do
          
       end do
             
       do pft = 1,numpft

          ! Transfer seeds (currently we don't burn seeds)
          donatable_mass = curr_litt%seed(pft) * patch_site_areadis

          new_litt%seed(pft) = new_litt%seed(pft) + donatable_mass * donate_m2
          curr_litt%seed(pft) = curr_litt%seed(pft) + donatable_mass * retain_m2
          
          donatable_mass = curr_litt%seed_germ(pft) * patch_site_areadis

          new_litt%seed_germ(pft) = new_litt%seed_germ(pft) + donatable_mass * donate_m2
          curr_litt%seed_germ(pft) = curr_litt%seed_germ(pft) + donatable_mass * retain_m2
          
       enddo

       ! --------------------------------------------------------------------------
       ! Mass conservation check, set debug=.true. if mass imbalances in 
       ! EDMainMod start triggering.
       ! --------------------------------------------------------------------------
       if (debug) then
          burn_flux1    = site_mass%burn_flux_to_atm
          litter_stock1 = curr_litt%GetTotalLitterMass()*remainder_area + & 
                          new_litt%GetTotalLitterMass()*newPatch%area
          error = (litter_stock1 - litter_stock0) + (burn_flux1-burn_flux0)
          if(abs(error)>1.e-8_r8) then
             write(fates_log(),*) 'non trivial carbon mass balance error in litter transfer'
             write(fates_log(),*) 'abs error: ',error
             call endrun(msg=errMsg(sourcefile, __LINE__))
          end if
       end if


    end do

    return
  end subroutine TransLitterNewPatch

  ! ============================================================================

  subroutine fire_litter_fluxes(currentSite, currentPatch, &
       newPatch, patch_site_areadis, bc_in)
    !
    ! !DESCRIPTION:
    !  CWD pool burned by a fire. 
    !  Carbon going from burned trees into CWD pool
    !  Burn parts of trees that don't die in fire
    !  Burn live grasses and kill them. 
    !  Note: The number density of living plants in the donating patch (currentPatch)
    !        has not been scaled down by area yet. That happens after this routine.

    !
    ! !USES:
    use SFParamsMod,          only : SF_VAL_CWD_FRAC
    !
    ! !ARGUMENTS:
    type(ed_site_type)  , intent(inout), target :: currentSite
    type(ed_patch_type) , intent(inout), target :: currentPatch   ! Donor Patch
    type(ed_patch_type) , intent(inout), target :: newPatch   ! New Patch
    real(r8)            , intent(in)            :: patch_site_areadis ! Area being donated
    type(bc_in_type)    , intent(in)            :: bc_in
    
    !
    ! !LOCAL VARIABLES:

    type(ed_cohort_type), pointer      :: currentCohort
    type(litter_type), pointer         :: new_litt
    type(litter_type), pointer         :: curr_litt
    type(site_massbal_type), pointer   :: site_mass
    type(site_fluxdiags_type), pointer :: flux_diags

    real(r8) :: donatable_mass       ! non-burned litter mass provided by the donor [kg]
                                     ! some may or may not be retained by the donor
    real(r8) :: burned_mass          ! the mass of litter that was supposed to be provided
                                     ! by the donor, but was burned [kg]
    real(r8) :: remainder_area       ! current patch's remaining area after donation [m2]
    real(r8) :: retain_frac          ! the fraction of litter mass retained by the donor patch
    real(r8) :: bcroot               ! amount of below ground coarse root per cohort kg
    real(r8) :: bstem                ! amount of above ground stem biomass per cohort kg
    real(r8) :: leaf_burn_frac       ! fraction of leaves burned 
    real(r8) :: leaf_m               ! leaf mass [kg]
    real(r8) :: fnrt_m               ! fineroot mass [kg]
    real(r8) :: sapw_m               ! sapwood mass [kg]
    real(r8) :: store_m              ! storage mass [kg]
    real(r8) :: struct_m             ! structure mass [kg]
    real(r8) :: repro_m              ! Reproductive mass (seeds/flowers) [kg]
    real(r8) :: num_dead_trees       ! total number of dead trees passed in with the burn area
    real(r8) :: num_live_trees       ! total number of live trees passed in with the burn area
    real(r8) :: donate_m2            ! area normalization for litter mass destined to new patch [m-2]
    real(r8) :: retain_m2            ! area normalization for litter mass staying in donor patch [m-2]
    real(r8) :: dcmpy_frac           ! fraction of mass going to each decomposability partition
    integer  :: el                   ! element loop index
    integer  :: sl                   ! soil layer index
    integer  :: c                    ! loop index for coarse woody debris pools
    integer  :: pft                  ! loop index for plant functional types
    integer  :: dcmpy                ! loop index for decomposability pool
    integer  :: element_id           ! parteh compatible global element index

    !---------------------------------------------------------------------

    ! Only do this if there was a fire in this actual patch. 
    if ( currentPatch%fire  ==  ifalse ) return

    ! If plant hydraulics are turned on, account for water leaving the plant-soil
    ! mass balance through the dead trees
    if (hlm_use_planthydro == itrue) then
       currentCohort => currentPatch%shortest
       do while(associated(currentCohort))
          num_dead_trees  = (currentCohort%fire_mort * &
                currentCohort%n*patch_site_areadis/currentPatch%area)
          call AccumulateMortalityWaterStorage(currentSite,currentCohort,num_dead_trees)
          currentCohort => currentCohort%taller
       end do
    end if


    ! If/when sending litter fluxes to the donor patch, we divide the total 
    ! mass sent to that patch, by the area it will have remaining
    ! after it donates area.
    ! i.e. subtract the area it is donating.
    
    remainder_area = currentPatch%area - patch_site_areadis
   
    ! Calculate the fraction of litter to be retained versus donated
    ! vis-a-vis the new and donor patch (if the area remaining
    ! in the original donor patch is small, don't bother 
    ! retaining anything.)
    retain_frac = (1.0_r8-burn_localization) * &
          remainder_area/(newPatch%area+remainder_area)

    if(remainder_area > rsnbl_math_prec) then
        retain_m2 = retain_frac/remainder_area
        donate_m2 = (1.0_r8-retain_frac)/newPatch%area
    else
        retain_m2 = 0._r8
        donate_m2 = 1.0_r8/newPatch%area
    end if

    do el = 1,num_elements
       
       element_id = element_list(el)
       site_mass  => currentSite%mass_balance(el)
       flux_diags => currentSite%flux_diags(el)
       curr_litt  => currentPatch%litter(el)      ! Litter pool of "current" patch
       new_litt   => newPatch%litter(el)          ! Litter pool of "new" patch
       
       ! -----------------------------------------------------------------------------
       ! PART 1) Handle mass fluxes associated with plants that died in the fire. This
       ! includes transfer of non burned plant material to litter, and the burned
       ! part to the atmosphere.
       ! ------------------------------------------------------------------------------

       currentCohort => currentPatch%shortest
       do while(associated(currentCohort))
          
             pft = currentCohort%pft
             
             ! Number of trees that died because of the fire, per m2 of ground. 
             ! Divide their litter into the four litter streams, and spread 
             ! across ground surface. 
             ! -----------------------------------------------------------------------
             
             sapw_m   = currentCohort%prt%GetState(sapw_organ, element_id)
             struct_m = currentCohort%prt%GetState(struct_organ, element_id)
             leaf_m   = currentCohort%prt%GetState(leaf_organ, element_id)
             fnrt_m   = currentCohort%prt%GetState(fnrt_organ, element_id)
             store_m  = currentCohort%prt%GetState(store_organ, element_id)
             repro_m  = currentCohort%prt%GetState(repro_organ, element_id)
             
             ! Absolute number of dead trees being transfered in with the donated area
             num_dead_trees = (currentCohort%fire_mort*currentCohort%n * &
                               patch_site_areadis/currentPatch%area)

             ! Contribution of dead trees to leaf litter
             donatable_mass = num_dead_trees * (leaf_m+repro_m) * &
                              (1.0_r8-currentCohort%fraction_crown_burned)

             ! Contribution of dead trees to leaf burn-flux
             burned_mass  = num_dead_trees * (leaf_m+repro_m) * currentCohort%fraction_crown_burned
             
             do dcmpy=1,ndcmpy
                 dcmpy_frac = GetDecompyFrac(pft,leaf_organ,dcmpy)
                 new_litt%leaf_fines(dcmpy) = new_litt%leaf_fines(dcmpy) + &
                                              donatable_mass*donate_m2*dcmpy_frac
                 curr_litt%leaf_fines(dcmpy) = curr_litt%leaf_fines(dcmpy) + &
                                               donatable_mass*retain_m2*dcmpy_frac
             end do

             site_mass%burn_flux_to_atm = site_mass%burn_flux_to_atm + burned_mass

             call set_root_fraction(currentSite%rootfrac_scr, pft, currentSite%zi_soil, &
                  bc_in%max_rooting_depth_index_col)

             ! Contribution of dead trees to root litter (no root burn flux to atm)
             do dcmpy=1,ndcmpy
                 dcmpy_frac = GetDecompyFrac(pft,fnrt_organ,dcmpy)
                 do sl = 1,currentSite%nlevsoil
                     donatable_mass = num_dead_trees * (fnrt_m+store_m) * currentSite%rootfrac_scr(sl)
                     new_litt%root_fines(dcmpy,sl) = new_litt%root_fines(dcmpy,sl) + &
                                                     donatable_mass*donate_m2*dcmpy_frac
                     curr_litt%root_fines(dcmpy,sl) = curr_litt%root_fines(dcmpy,sl) + &
                                                      donatable_mass*retain_m2*dcmpy_frac
                 end do
             end do

             ! Track as diagnostic fluxes
             flux_diags%leaf_litter_input(pft) = &
                  flux_diags%leaf_litter_input(pft) + &
                  num_dead_trees * (leaf_m+repro_m) * (1.0_r8-currentCohort%fraction_crown_burned)

             flux_diags%root_litter_input(pft) = &
                  flux_diags%root_litter_input(pft) + &
                  (fnrt_m + store_m) * num_dead_trees
             
             ! coarse root biomass per tree
             bcroot = (sapw_m + struct_m) * (1.0_r8 - prt_params%allom_agb_frac(pft) )
      
             ! below ground coarse woody debris from burned trees
             do c = 1,ncwd
                do sl = 1,currentSite%nlevsoil
                   donatable_mass =  num_dead_trees * SF_val_CWD_frac(c) * &
                         bcroot * currentSite%rootfrac_scr(sl)

                   new_litt%bg_cwd(c,sl) = new_litt%bg_cwd(c,sl) + &
                         donatable_mass * donate_m2
                   curr_litt%bg_cwd(c,sl) = curr_litt%bg_cwd(c,sl) + &
                         donatable_mass * retain_m2

                   ! track diagnostics
                   flux_diags%cwd_bg_input(c) = &
                         flux_diags%cwd_bg_input(c) + &
                         donatable_mass
                enddo
             end do

             ! stem biomass per tree
             bstem  = (sapw_m + struct_m) * prt_params%allom_agb_frac(pft)

             ! Above ground coarse woody debris from twigs and small branches
             ! a portion of this pool may burn
             do c = 1,ncwd
                 donatable_mass = num_dead_trees * SF_val_CWD_frac(c) * bstem
                 if (c == 1 .or. c == 2) then
                      donatable_mass = donatable_mass * (1.0_r8-currentCohort%fraction_crown_burned)
                      burned_mass = num_dead_trees * SF_val_CWD_frac(c) * bstem * & 
                      currentCohort%fraction_crown_burned
                      site_mass%burn_flux_to_atm = site_mass%burn_flux_to_atm + burned_mass
                endif
                new_litt%ag_cwd(c) = new_litt%ag_cwd(c) + donatable_mass * donate_m2
                curr_litt%ag_cwd(c) = curr_litt%ag_cwd(c) + donatable_mass * retain_m2
                flux_diags%cwd_ag_input(c) = flux_diags%cwd_ag_input(c) + donatable_mass
             enddo   
                  

            currentCohort => currentCohort%taller
        enddo
    end do
    
    return
  end subroutine fire_litter_fluxes

  ! ============================================================================

  subroutine mortality_litter_fluxes(currentSite, currentPatch, &
       newPatch, patch_site_areadis,bc_in)
    !
    ! !DESCRIPTION:
    ! Carbon going from mortality associated with disturbance into CWD pools. 
    ! By "associated with disturbance", this includes tree death that
    ! forms gaps, as well as tree death due to impacts from those trees.
    !
    ! We calculate the fraction of litter to be retained versus donated
    ! vis-a-vis the new and donor patch. At this step, we have not
    ! yet removed the area from the pre-existing patch (currentPatch),
    ! so we pre-compute "remainder_area", which is the soon-to-be
    ! area of the patch once disturbance is completed.
    !
    ! !USES:
    use EDParamsMod,  only : ED_val_understorey_death
    use SFParamsMod,  only : SF_val_cwd_frac
    !
    ! !ARGUMENTS:
    type(ed_site_type)  , intent(inout), target :: currentSite 
    type(ed_patch_type) , intent(inout), target :: currentPatch
    type(ed_patch_type) , intent(inout), target :: newPatch
    real(r8)            , intent(in)            :: patch_site_areadis
    type(bc_in_type)    , intent(in)            :: bc_in
    !
    ! !LOCAL VARIABLES:
    type(ed_cohort_type), pointer      :: currentCohort
    type(litter_type), pointer         :: new_litt
    type(litter_type), pointer         :: curr_litt
    type(site_massbal_type), pointer   :: site_mass
    type(site_fluxdiags_type), pointer :: flux_diags

    real(r8) :: remainder_area       ! amount of area remaining in patch after donation
    real(r8) :: num_dead
    real(r8) :: donatable_mass       ! mass of donatable litter [kg]
    real(r8) :: leaf_m               ! leaf mass [kg]
    real(r8) :: fnrt_m               ! fineroot mass [kg]
    real(r8) :: sapw_m               ! sapwood mass [kg]
    real(r8) :: store_m              ! storage mass [kg]
    real(r8) :: struct_m             ! structure mass [kg]
    real(r8) :: repro_m              ! reproductive mass [kg]
    real(r8) :: retain_frac          ! Fraction of mass to be retained
    real(r8) :: donate_frac          ! Fraction of mass to be donated
    real(r8) :: donate_m2            ! area normalization for litter mass destined to new patch [m-2]
    real(r8) :: retain_m2            ! area normalization for litter mass destined to old patch [m-2]
    real(r8) :: ag_wood              ! Total above ground mass in wood [kg]
    real(r8) :: bg_wood              ! Total bg mass in wood [kg]
    real(r8) :: seed_mass            ! Total seed mass generated from storage death [kg]
    integer  :: pft                  ! plant functional type index
    integer  :: dcmpy                ! decomposability index
    integer  :: c                    ! coarse woody debris pool index
    integer  :: el                   ! element loop index
    integer  :: sl                   ! soil layer index
    integer  :: element_id           ! parteh compatible global element index
    real(r8) :: dcmpy_frac           ! decomposability fraction 
    !---------------------------------------------------------------------

    remainder_area = currentPatch%area - patch_site_areadis
    
    retain_frac = (1.0_r8-treefall_localization) * &
         remainder_area/(newPatch%area+remainder_area)
    donate_frac = 1.0_r8-retain_frac
    
    if(remainder_area > rsnbl_math_prec) then
       retain_m2 = retain_frac/remainder_area
       donate_m2 = (1.0_r8-retain_frac)/newPatch%area
    else
       retain_m2 = 0._r8
       donate_m2 = 1._r8/newPatch%area
    end if


    do el = 1,num_elements
       
       element_id = element_list(el)
       site_mass  => currentSite%mass_balance(el)
       flux_diags => currentSite%flux_diags(el)
       curr_litt  => currentPatch%litter(el)   ! Litter pool of "current" patch
       new_litt   => newPatch%litter(el)       ! Litter pool of "new" patch

       currentCohort => currentPatch%shortest
       do while(associated(currentCohort))       

          pft = currentCohort%pft
   
          sapw_m   = currentCohort%prt%GetState(sapw_organ, element_id)
          struct_m = currentCohort%prt%GetState(struct_organ, element_id)
          leaf_m   = currentCohort%prt%GetState(leaf_organ, element_id)
          fnrt_m   = currentCohort%prt%GetState(fnrt_organ, element_id)
          store_m  = currentCohort%prt%GetState(store_organ, element_id)
          repro_m  = currentCohort%prt%GetState(repro_organ, element_id)

          if(currentCohort%canopy_layer == 1)then

             ! Upper canopy trees. The total dead is based on their disturbance
             ! generating mortality rate.
             
             num_dead = currentCohort%n * min(1.0_r8,currentCohort%dmort * &
                   hlm_freq_day * fates_mortality_disturbance_fraction)
             
          elseif(int(prt_params%woody(pft)) == itrue) then
             
             ! Understorey trees. The total dead is based on their survivorship
             ! function, and the total area of disturbance.
             
             num_dead = ED_val_understorey_death * currentCohort%n * &
                   (patch_site_areadis/currentPatch%area) 

          else
             
             ! The only thing left is uderstory grasses. These guys aren't
             ! killed by tree-fall disturbance events.

             num_dead = 0._r8
             
          end if

          ! Update water balance by removing dead plant water
          ! but only do this once (use the carbon element id)
          if( (element_id == carbon12_element) .and. &
              (hlm_use_planthydro == itrue) ) then
              call AccumulateMortalityWaterStorage(currentSite,currentCohort, num_dead)
          end if
          
          ! Transfer leaves of dying trees to leaf litter (includes seeds too)
          do dcmpy=1,ndcmpy
              dcmpy_frac = GetDecompyFrac(pft,leaf_organ,dcmpy)
              new_litt%leaf_fines(dcmpy) = new_litt%leaf_fines(dcmpy) + &
                    num_dead*(leaf_m+repro_m)*donate_m2*dcmpy_frac
              
              curr_litt%leaf_fines(dcmpy) = curr_litt%leaf_fines(dcmpy) + &
                    num_dead*(leaf_m+repro_m)*retain_m2*dcmpy_frac
          end do
                 
          ! Pre-calculate Structural and sapwood, below and above ground, total mass [kg]
          ag_wood = num_dead * (struct_m + sapw_m) * prt_params%allom_agb_frac(pft)
          bg_wood = num_dead * (struct_m + sapw_m) * (1.0_r8-prt_params%allom_agb_frac(pft))
          
          call set_root_fraction(currentSite%rootfrac_scr, pft, currentSite%zi_soil, &
               bc_in%max_rooting_depth_index_col)


          do c=1,ncwd

             ! Transfer wood of dying trees to AG CWD pools
             new_litt%ag_cwd(c) = new_litt%ag_cwd(c) + ag_wood * &
                    SF_val_CWD_frac(c) * donate_m2

             curr_litt%ag_cwd(c) = curr_litt%ag_cwd(c) + ag_wood * &
                   SF_val_CWD_frac(c) * retain_m2
             
             ! Transfer wood of dying trees to BG CWD pools
             do sl = 1,currentSite%nlevsoil
                new_litt%bg_cwd(c,sl) = new_litt%bg_cwd(c,sl) + bg_wood * &
                       currentSite%rootfrac_scr(sl) * SF_val_CWD_frac(c) * &
                       donate_m2

                curr_litt%bg_cwd(c,sl) = curr_litt%bg_cwd(c,sl) + bg_wood * &
                      currentSite%rootfrac_scr(sl) * SF_val_CWD_frac(c) * &
                      retain_m2
             end do
          end do

          ! Transfer fine roots of dying trees to below ground litter pools
          do dcmpy=1,ndcmpy
              dcmpy_frac = GetDecompyFrac(pft,fnrt_organ,dcmpy)
              do sl=1,currentSite%nlevsoil
                  new_litt%root_fines(dcmpy,sl) = new_litt%root_fines(dcmpy,sl) + &
                        num_dead * currentSite%rootfrac_scr(sl) * &
                        (fnrt_m + store_m*(1.0_r8-EDPftvarcon_inst%allom_frbstor_repro(pft))) * &
                        donate_m2 * dcmpy_frac
                  
                  curr_litt%root_fines(dcmpy,sl) = curr_litt%root_fines(dcmpy,sl) + &
                        num_dead * currentSite%rootfrac_scr(sl) * &
                        (fnrt_m + store_m*(1.0_r8-EDPftvarcon_inst%allom_frbstor_repro(pft))) * &
                        retain_m2 * dcmpy_frac
              end do
          end do
              
          ! Transfer some of the storage that is shunted to reproduction
          ! upon death, to the seed-pool. This is was designed for grasses,
          ! but it is possible that some trees may utilize this behavior too

          seed_mass = num_dead * store_m * EDPftvarcon_inst%allom_frbstor_repro(pft)

          ! SEED DISTRIBUTION IS BREAKING MASS CONSERVATION RIGHT NOW...
!          call DistributeSeeds(currentSite,seed_mass,el,pft)

          new_litt%seed(pft) = new_litt%seed(pft) + seed_mass * donate_m2
          curr_litt%seed(pft) = curr_litt%seed(pft) + seed_mass * retain_m2
          
          ! track diagnostic fluxes
          do c=1,ncwd
             flux_diags%cwd_ag_input(c) = & 
                  flux_diags%cwd_ag_input(c) + SF_val_CWD_frac(c) * ag_wood
             
             flux_diags%cwd_bg_input(c) = &
                  flux_diags%cwd_bg_input(c) + SF_val_CWD_frac(c) * bg_wood
          end do

          flux_diags%leaf_litter_input(pft) = flux_diags%leaf_litter_input(pft) + &
               num_dead*(leaf_m + repro_m)

          flux_diags%root_litter_input(pft) = flux_diags%root_litter_input(pft) + & 
               num_dead * (fnrt_m + store_m*(1.0_r8-EDPftvarcon_inst%allom_frbstor_repro(pft)))
          

          
          currentCohort => currentCohort%taller      
       enddo !currentCohort         

    enddo


    return
  end subroutine mortality_litter_fluxes

  ! ============================================================================

  subroutine create_patch(currentSite, new_patch, age, areap, label)

    !
    ! !DESCRIPTION:
    !  Set default values for creating a new patch
    !
    ! !USES:
    !
    ! !ARGUMENTS:
    type(ed_site_type) , intent(inout), target :: currentSite
    type(ed_patch_type), intent(inout), target :: new_patch
    real(r8), intent(in) :: age                  ! notional age of this patch in years
    real(r8), intent(in) :: areap                ! initial area of this patch in m2. 
    integer, intent(in)  :: label                ! anthropogenic disturbance label

    ! !LOCAL VARIABLES:
    !---------------------------------------------------------------------
    integer :: el                                ! element loop index


    allocate(new_patch%tr_soil_dir(hlm_numSWb))
    allocate(new_patch%tr_soil_dif(hlm_numSWb))
    allocate(new_patch%tr_soil_dir_dif(hlm_numSWb))
    allocate(new_patch%fab(hlm_numSWb))
    allocate(new_patch%fabd(hlm_numSWb))
    allocate(new_patch%fabi(hlm_numSWb))
    allocate(new_patch%sabs_dir(hlm_numSWb))
    allocate(new_patch%sabs_dif(hlm_numSWb))
    allocate(new_patch%fragmentation_scaler(currentSite%nlevsoil))


    ! Litter
    ! Allocate, Zero Fluxes, and Initialize to "unset" values

    allocate(new_patch%litter(num_elements))
    do el=1,num_elements
        call new_patch%litter(el)%InitAllocate(numpft,currentSite%nlevsoil,element_list(el))
        call new_patch%litter(el)%ZeroFlux()
        call new_patch%litter(el)%InitConditions(init_leaf_fines = fates_unset_r8, &
              init_root_fines = fates_unset_r8, &
              init_ag_cwd = fates_unset_r8, &
              init_bg_cwd = fates_unset_r8, &
              init_seed = fates_unset_r8,   &
              init_seed_germ = fates_unset_r8)
    end do

    call zero_patch(new_patch) !The nan value in here is not working??

    new_patch%tallest  => null() ! pointer to patch's tallest cohort    
    new_patch%shortest => null() ! pointer to patch's shortest cohort   
    new_patch%older    => null() ! pointer to next older patch   
    new_patch%younger  => null() ! pointer to next shorter patch      

    ! assign known patch attributes 

    new_patch%age                = age   
    new_patch%age_class          = 1
    new_patch%area               = areap 

    ! assign anthropgenic disturbance category and label
    new_patch%anthro_disturbance_label = label
    if (label .eq. secondaryforest) then
       new_patch%age_since_anthro_disturbance = age
    else
       new_patch%age_since_anthro_disturbance = fates_unset_r8
    endif

    ! This new value will be generated when the calculate disturbance
    ! rates routine is called. This does not need to be remembered or in the restart file.
    new_patch%disturbance_mode   = fates_unset_int
 
    new_patch%f_sun              = 0._r8
    new_patch%ed_laisun_z(:,:,:) = 0._r8 
    new_patch%ed_laisha_z(:,:,:) = 0._r8 
    new_patch%ed_parsun_z(:,:,:) = 0._r8 
    new_patch%ed_parsha_z(:,:,:) = 0._r8 
    new_patch%fabi               = 0._r8
    new_patch%fabd               = 0._r8
    new_patch%tr_soil_dir(:)     = 1._r8
    new_patch%tr_soil_dif(:)     = 1._r8
    new_patch%tr_soil_dir_dif(:) = 0._r8
    new_patch%fabd_sun_z(:,:,:)  = 0._r8 
    new_patch%fabd_sha_z(:,:,:)  = 0._r8 
    new_patch%fabi_sun_z(:,:,:)  = 0._r8 
    new_patch%fabi_sha_z(:,:,:)  = 0._r8  
    new_patch%scorch_ht(:)       = 0._r8  
    new_patch%frac_burnt         = 0._r8  
    new_patch%litter_moisture(:) = 0._r8
    new_patch%fuel_eff_moist     = 0._r8
    new_patch%livegrass          = 0._r8
    new_patch%sum_fuel           = 0._r8
    new_patch%fuel_bulkd         = 0._r8
    new_patch%fuel_sav           = 0._r8
    new_patch%fuel_mef           = 0._r8
    new_patch%ros_front          = 0._r8
    new_patch%effect_wspeed      = 0._r8
    new_patch%tau_l              = 0._r8
    new_patch%fuel_frac(:)       = 0._r8
    new_patch%tfc_ros            = 0._r8
    new_patch%fi                 = 0._r8
    new_patch%fd                 = 0._r8
    new_patch%ros_back           = 0._r8
    new_patch%scorch_ht(:)       = 0._r8
    new_patch%burnt_frac_litter(:) = 0._r8
    new_patch%total_tree_area    = 0.0_r8  
    new_patch%NCL_p              = 1

   
    return
  end subroutine create_patch

  ! ============================================================================
  subroutine zero_patch(cp_p)
    !
    ! !DESCRIPTION:
    !  Sets all the variables in the patch to nan or zero 
    ! (this needs to be two seperate routines, one for nan & one for zero
    !
    ! !USES:
    !
    ! !ARGUMENTS:
    type(ed_patch_type), intent(inout), target :: cp_p
    !
    ! !LOCAL VARIABLES:
    type(ed_patch_type), pointer :: currentPatch
    !---------------------------------------------------------------------

    currentPatch  => cp_p  

    currentPatch%tallest  => null()          
    currentPatch%shortest => null()         
    currentPatch%older    => null()               
    currentPatch%younger  => null()           

    currentPatch%patchno  = 999                            

    currentPatch%age                        = nan                          
    currentPatch%age_class                  = 1
    currentPatch%area                       = nan                                           
    currentPatch%canopy_layer_tlai(:)       = nan               
    currentPatch%total_canopy_area          = nan

    currentPatch%tlai_profile(:,:,:)        = nan 
    currentPatch%elai_profile(:,:,:)        = 0._r8 
    currentPatch%tsai_profile(:,:,:)        = nan 
    currentPatch%esai_profile(:,:,:)        = nan       
    currentPatch%canopy_area_profile(:,:,:) = nan       

    currentPatch%fabd_sun_z(:,:,:)          = nan 
    currentPatch%fabd_sha_z(:,:,:)          = nan 
    currentPatch%fabi_sun_z(:,:,:)          = nan 
    currentPatch%fabi_sha_z(:,:,:)          = nan  

    currentPatch%ed_laisun_z(:,:,:)         = nan 
    currentPatch%ed_laisha_z(:,:,:)         = nan 
    currentPatch%ed_parsun_z(:,:,:)         = nan 
    currentPatch%ed_parsha_z(:,:,:)         = nan 
    currentPatch%psn_z(:,:,:)               = 0._r8   

    currentPatch%f_sun(:,:,:)               = nan
    currentPatch%tr_soil_dir(:)             = nan    ! fraction of incoming direct  radiation that is transmitted to the soil as direct
    currentPatch%tr_soil_dif(:)             = nan    ! fraction of incoming diffuse radiation that is transmitted to the soil as diffuse
    currentPatch%tr_soil_dir_dif(:)         = nan    ! fraction of incoming direct  radiation that is transmitted to the soil as diffuse
    currentPatch%fabd(:)                    = nan    ! fraction of incoming direct  radiation that is absorbed by the canopy
    currentPatch%fabi(:)                    = nan    ! fraction of incoming diffuse radiation that is absorbed by the canopy

    currentPatch%canopy_mask(:,:)           = 999    ! is there any of this pft in this layer?
    currentPatch%nrad(:,:)                  = 999    ! number of exposed leaf layers for each canopy layer and pft
    currentPatch%ncan(:,:)                  = 999    ! number of total leaf layers for each canopy layer and pft
    currentPatch%pft_agb_profile(:,:)       = nan    

    ! DISTURBANCE 
    currentPatch%disturbance_rates          = 0._r8 
    currentPatch%disturbance_rate           = 0._r8
    currentPatch%fract_ldist_not_harvested  = 0._r8


    ! FIRE
    currentPatch%litter_moisture(:)         = nan    ! litter moisture
    currentPatch%fuel_eff_moist             = nan    ! average fuel moisture content of the ground fuel 
    ! (incl. live grasses. omits 1000hr fuels)
    currentPatch%livegrass                  = nan    ! total ag grass biomass in patch. 1=c3 grass, 2=c4 grass. gc/m2
    currentPatch%sum_fuel                   = nan    ! total ground fuel related to ros (omits 1000hr fuels). gc/m2
    currentPatch%fuel_bulkd                 = nan    ! average fuel bulk density of the ground fuel 
    ! (incl. live grasses. omits 1000hr fuels). kgc/m3
    currentPatch%fuel_sav                   = nan    ! average surface area to volume ratio of the ground fuel 
    ! (incl. live grasses. omits 1000hr fuels).
    currentPatch%fuel_mef                   = nan    ! average moisture of extinction factor of the ground fuel
    ! (incl. live grasses. omits 1000hr fuels).
    currentPatch%ros_front                  = nan    ! average rate of forward spread of each fire in the patch. m/min.
    currentPatch%effect_wspeed              = nan    ! dailywind modified by fraction of relative grass and tree cover. m/min.
    currentPatch%tau_l                      = nan    ! mins p&r(1986)
    currentPatch%fuel_frac(:)               = nan    ! fraction of each litter class in the sum_fuel 
    !- for purposes of calculating weighted averages. 
    currentPatch%tfc_ros                    = nan    ! used in fi calc
    currentPatch%fi                         = nan    ! average fire intensity of flaming front during day.  
    ! backward ros plays no role. kj/m/s or kw/m.
    currentPatch%fire                       = 999    ! sr decide_fire.1=fire hot enough to proceed. 0=stop everything- no fires today
    currentPatch%fd                         = nan    ! fire duration (mins)
    currentPatch%ros_back                   = nan    ! backward ros (m/min)
    currentPatch%scorch_ht(:)               = nan    ! scorch height of flames on a given PFT
    currentPatch%frac_burnt                 = nan    ! fraction burnt daily  
    currentPatch%burnt_frac_litter(:)       = nan    
    currentPatch%btran_ft(:)                = 0.0_r8

    currentPatch%canopy_layer_tlai(:)       = 0.0_r8

    currentPatch%fab(:)                     = 0.0_r8
    currentPatch%sabs_dir(:)                = 0.0_r8
    currentPatch%sabs_dif(:)                = 0.0_r8
    currentPatch%zstar                      = 0.0_r8
    currentPatch%c_stomata                  = 0.0_r8 ! This is calculated immediately before use
    currentPatch%c_lblayer                  = 0.0_r8
    currentPatch%fragmentation_scaler(:)    = 0.0_r8

    currentPatch%solar_zenith_flag          = .false.
    currentPatch%solar_zenith_angle         = nan

    currentPatch%gnd_alb_dir(:)             = nan
    currentPatch%gnd_alb_dif(:)             = nan

  end subroutine zero_patch

  ! ============================================================================
  subroutine fuse_patches( csite, bc_in )
    !
    ! !DESCRIPTION:
    !  Decide to fuse patches if their cohort structures are similar           
    !
    ! !USES:
    use EDParamsMod , only : ED_val_patch_fusion_tol
    use EDTypesMod , only : patch_fusion_tolerance_relaxation_increment
    use EDTypesMod , only : max_age_of_second_oldest_patch
    !
    ! !ARGUMENTS:
    type(ed_site_type), intent(inout), target  :: csite
    type(bc_in_type), intent(in)               :: bc_in
    !
    ! !LOCAL VARIABLES:
    type(ed_site_type) , pointer :: currentSite
    type(ed_patch_type), pointer :: currentPatch,tpp,tmpptr
    integer  :: ft,z        !counters for pft and height class
    real(r8) :: norm        !normalized difference between biomass profiles
    real(r8) :: profiletol  !tolerance of patch fusion routine. Starts off high and is reduced if there are too many patches.
    integer  :: nopatches(n_anthro_disturbance_categories)   !number of patches presently in gridcell
    integer  :: iterate     !switch of patch reduction iteration scheme. 1 to keep going, 0 to stop
    integer  :: fuse_flag   !do patches get fused (1) or not (0).
    integer  :: i_disttype  !iterator over anthropogenic disturbance categories
    real(r8) :: primary_land_fraction_beforefusion,primary_land_fraction_afterfusion
    !
    !---------------------------------------------------------------------

    currentSite => csite 

    profiletol = ED_val_patch_fusion_tol

    primary_land_fraction_beforefusion = 0._r8
    primary_land_fraction_afterfusion = 0._r8

    nopatches(1:n_anthro_disturbance_categories) = 0
    currentPatch => currentSite%youngest_patch
    do while(associated(currentPatch))
       nopatches(currentPatch%anthro_disturbance_label) = &
            nopatches(currentPatch%anthro_disturbance_label) + 1
       
       if (currentPatch%anthro_disturbance_label .eq. primaryforest) then
          primary_land_fraction_beforefusion = primary_land_fraction_beforefusion + &
               currentPatch%area * AREA_INV
       endif

       currentPatch => currentPatch%older
    enddo

    !---------------------------------------------------------------------!
    ! iterate over anthropogenic disturbance categories
    !---------------------------------------------------------------------!    

    do i_disttype = 1, n_anthro_disturbance_categories

       !---------------------------------------------------------------------!
       !  We only really care about fusing patches if nopatches > 1          !
       !---------------------------------------------------------------------!

       iterate = 1

       !---------------------------------------------------------------------!
       !  Keep doing this until nopatches <= maxPatchesPerSite               !
       !---------------------------------------------------------------------!

       do while(iterate == 1)
          !---------------------------------------------------------------------!
          ! Calculate the biomass profile of each patch                         !
          !---------------------------------------------------------------------!  
          currentPatch => currentSite%youngest_patch
          do while(associated(currentPatch))
             call patch_pft_size_profile(currentPatch)
             currentPatch => currentPatch%older
          enddo

          !-------------------------------------------------------------------------------!
          ! Loop round current & target (currentPatch,tpp) patches to assess combinations !
          !-------------------------------------------------------------------------------!   
          currentPatch => currentSite%youngest_patch
          do while(associated(currentPatch))      
             tpp => currentSite%youngest_patch
             do while(associated(tpp))

                if(.not.associated(currentPatch))then
                   write(fates_log(),*) 'ED: issue with currentPatch'
                endif

                if(associated(tpp).and.associated(currentPatch))then
                   !--------------------------------------------------------------------!
                   ! only fuse patches whose anthropogenic disturbance category matches !
                   ! that of the outer loop that we are in                              !
                   !--------------------------------------------------------------------!
                   if ( tpp%anthro_disturbance_label .eq. i_disttype .and. &
                        currentPatch%anthro_disturbance_label .eq. i_disttype) then

                      !--------------------------------------------------------------------------------------------
                      ! The default is to fuse the patches, unless some criteria is met which keeps them separated.
                      ! there are multiple criteria which all need to be met to keep them distinct:
                      ! (a) one of them is younger than the max age at which we force fusion;
                      ! (b) there is more than a threshold (tiny) amount of biomass in at least one of the patches;
                      ! (c) for at least one pft x size class, where there is biomass in that class in at least one patch,
                      ! and the normalized difference between the patches exceeds a threshold.
                      !--------------------------------------------------------------------------------------------

                      fuse_flag = 1
                      if(currentPatch%patchno /= tpp%patchno) then   !these should be the same patch

                         !-----------------------------------------------------------------------------------
                         ! check to see if both patches are older than the age at which we force them to fuse
                         !-----------------------------------------------------------------------------------

                         if ( tpp%age .le. max_age_of_second_oldest_patch .or. &
                              currentPatch%age .le. max_age_of_second_oldest_patch ) then


                            !------------------------------------------------------------
                            ! the next bit of logic forces fusion of two patches which 
                            ! both have tiny biomass densities. without this,
                            ! fates gives a bunch of really young patches which all have 
                            ! almost no biomass and so don't need to be distinguished 
                            ! from each other. but if force_patchfuse_min_biomass is too big,
                            ! it takes too long for the youngest patch to build up enough 
                            ! biomass to be its own distinct entity, which leads to large 
                            ! oscillations in the patch dynamics and dependent variables.
                            !------------------------------------------------------------

                            if(sum(currentPatch%pft_agb_profile(:,:)) > force_patchfuse_min_biomass .or. &
                                 sum(tpp%pft_agb_profile(:,:)) > force_patchfuse_min_biomass ) then

                               !---------------------------------------------------------------------!
                               ! Calculate the difference criteria for each pft and dbh class        !
                               !---------------------------------------------------------------------!   

                               do ft = 1,numpft        ! loop over pfts
                                  do z = 1,n_dbh_bins      ! loop over hgt bins 

                                     !----------------------------------
                                     ! is there biomass in this category?
                                     !----------------------------------

                                     if(currentPatch%pft_agb_profile(ft,z)  > 0.0_r8 .or.  &
                                          tpp%pft_agb_profile(ft,z) > 0.0_r8)then 

                                        !---------------------------------------------------------------------!
                                        ! what is the relative difference in biomass in this category between
                                        ! the two patches?
                                        !---------------------------------------------------------------------!

                                        norm = abs(currentPatch%pft_agb_profile(ft,z) - &
                                             tpp%pft_agb_profile(ft,z))/(0.5_r8 * &
                                             &(currentPatch%pft_agb_profile(ft,z) + tpp%pft_agb_profile(ft,z)))

                                        !---------------------------------------------------------------------!
                                        ! Look for differences in profile biomass, above the minimum biomass  !
                                        !---------------------------------------------------------------------!

                                        if(norm  > profiletol)then

                                           fuse_flag = 0 !do not fuse  - keep apart. 

                                        endif ! profile tol           
                                     endif ! biomass(ft,z) .gt. 0
                                  enddo !ht bins
                               enddo ! PFT
                            endif ! sum(biomass(:,:) .gt. force_patchfuse_min_biomass 
                         endif ! maxage

                         !-------------------------------------------------------------------------!
                         ! Call the patch fusion routine if there is not a meaningful difference   !
                         ! any of the pft x height categories                                      !
                         ! or both are older than forced fusion age                                !
                         !-------------------------------------------------------------------------!

                         if(fuse_flag  ==  1)then
                            
                            !-----------------------!
                            ! fuse the two patches  !
                            !-----------------------!
                            
                            tmpptr => currentPatch%older       
                            call fuse_2_patches(csite, currentPatch, tpp)
                            call fuse_cohorts(csite,tpp, bc_in)
                            call sort_cohorts(tpp)
                            currentPatch => tmpptr

                            !------------------------------------------------------------------------!
                            ! since we've just fused two patches, but are still in the midst of      !
                            ! a patch x patch loop, reset the patch fusion tolerance to the starting !
                            ! value so that any subsequent fusions in this loop are done with that   !
                            ! value. otherwise we can end up in a situation where we've loosened the !
                            ! fusion tolerance to get nopatches <= maxPatchesPerSite, but then,      !
                            ! having accomplished that, we continue through all the patch x patch    !
                            ! combinations and then all the patches get fused, ending up with        !
                            ! nopatches << maxPatchesPerSite and losing all heterogeneity.           !
                            !------------------------------------------------------------------------!

                            profiletol = ED_val_patch_fusion_tol
                            
                         else
                            ! write(fates_log(),*) 'patches not fused'
                         endif
                      endif  !are both patches the same anthropogenic disturbance category as the disturbance type loop iterator?
                   endif  !are both patches associated?        
                endif    !are these different patches?   
                tpp => tpp%older
             enddo !tpp loop

             if(associated(currentPatch))then 
                currentPatch => currentPatch%older 
             else
                currentPatch => null()
             endif !associated currentPatch

          enddo ! currentPatch loop

          !---------------------------------------------------------------------!
          ! Is the number of patches larger than the maximum?                   !
          !---------------------------------------------------------------------!   
          nopatches(i_disttype) = 0
          currentPatch => currentSite%youngest_patch
          do while(associated(currentPatch))
             if (currentPatch%anthro_disturbance_label .eq. i_disttype) then
                nopatches(i_disttype) = nopatches(i_disttype) +1
             endif
             currentPatch => currentPatch%older
          enddo

          if(nopatches(i_disttype) > maxPatchesPerSite_by_disttype(i_disttype))then
             iterate = 1
             profiletol = profiletol * patch_fusion_tolerance_relaxation_increment

             !---------------------------------------------------------------------!
             ! Making profile tolerance larger means that more fusion will happen  !
             !---------------------------------------------------------------------!        
          else
             iterate = 0
          endif

       enddo !do while nopatches>maxPatchesPerSite

    end do  ! i_disttype loop

    currentPatch => currentSite%youngest_patch
    do while(associated(currentPatch))

       if (currentPatch%anthro_disturbance_label .eq. primaryforest) then
          primary_land_fraction_afterfusion = primary_land_fraction_afterfusion + &
               currentPatch%area * AREA_INV
       endif

       currentPatch => currentPatch%older
    enddo

    currentSite%primary_land_patchfusion_error = primary_land_fraction_afterfusion - primary_land_fraction_beforefusion
 
  end subroutine fuse_patches

  ! ============================================================================

  subroutine fuse_2_patches(csite, dp, rp)
    !
    ! !DESCRIPTION:
    ! This function fuses the two patches specified in the argument.
    ! It fuses the first patch in the argument (the "donor") into the second
    ! patch in the argument (the "recipient"), and frees the memory 
    ! associated with the secnd patch
    !
    ! !USES:
    use FatesSizeAgeTypeIndicesMod, only: get_age_class_index
    !
    ! !ARGUMENTS:
    type (ed_site_type), intent(inout),target :: csite  ! Current site 
    type (ed_patch_type) , pointer :: dp                ! Donor Patch
    type (ed_patch_type) , target, intent(inout) :: rp  ! Recipient Patch

    !
    ! !LOCAL VARIABLES:
    type (ed_cohort_type), pointer :: currentCohort ! Current Cohort
    type (ed_cohort_type), pointer :: nextc         ! Remembers next cohort in list 
    type (ed_cohort_type), pointer :: storesmallcohort
    type (ed_cohort_type), pointer :: storebigcohort  
    integer                        :: c,p          !counters for pft and litter size class. 
    integer                        :: tnull,snull  ! are the tallest and shortest cohorts associated?
    integer                        :: el           ! loop counting index for elements
    type(ed_patch_type), pointer   :: youngerp     ! pointer to the patch younger than donor
    type(ed_patch_type), pointer   :: olderp       ! pointer to the patch older than donor
    real(r8)                       :: inv_sum_area ! Inverse of the sum of the two patches areas
    !-----------------------------------------------------------------------------------------------

    ! Generate a litany of area weighted averages

    inv_sum_area = 1.0_r8/(dp%area + rp%area)
    
    rp%age = (dp%age * dp%area + rp%age * rp%area) * inv_sum_area
    rp%age_since_anthro_disturbance = (dp%age_since_anthro_disturbance * dp%area &
         + rp%age_since_anthro_disturbance * rp%area) * inv_sum_area

    rp%age_class = get_age_class_index(rp%age)
    
    do el = 1,num_elements
       call rp%litter(el)%FuseLitter(rp%area,dp%area,dp%litter(el))
    end do

    if ( rp%anthro_disturbance_label .ne. dp%anthro_disturbance_label) then
       write(fates_log(),*) 'trying to fuse patches with different anthro_disturbance_label values'
       call endrun(msg=errMsg(sourcefile, __LINE__))
    endif
    
    rp%fuel_eff_moist       = (dp%fuel_eff_moist*dp%area + rp%fuel_eff_moist*rp%area) * inv_sum_area
    rp%livegrass            = (dp%livegrass*dp%area + rp%livegrass*rp%area) * inv_sum_area
    rp%sum_fuel             = (dp%sum_fuel*dp%area + rp%sum_fuel*rp%area) * inv_sum_area
    rp%fuel_bulkd           = (dp%fuel_bulkd*dp%area + rp%fuel_bulkd*rp%area) * inv_sum_area
    rp%fuel_sav             = (dp%fuel_sav*dp%area + rp%fuel_sav*rp%area) * inv_sum_area
    rp%fuel_mef             = (dp%fuel_mef*dp%area + rp%fuel_mef*rp%area) * inv_sum_area
    rp%ros_front            = (dp%ros_front*dp%area + rp%ros_front*rp%area) * inv_sum_area
    rp%effect_wspeed        = (dp%effect_wspeed*dp%area + rp%effect_wspeed*rp%area) * inv_sum_area
    rp%tau_l                = (dp%tau_l*dp%area + rp%tau_l*rp%area) * inv_sum_area
    rp%fuel_frac(:)         = (dp%fuel_frac(:)*dp%area + rp%fuel_frac(:)*rp%area) * inv_sum_area
    rp%tfc_ros              = (dp%tfc_ros*dp%area + rp%tfc_ros*rp%area) * inv_sum_area
    rp%fi                   = (dp%fi*dp%area + rp%fi*rp%area) * inv_sum_area
    rp%fd                   = (dp%fd*dp%area + rp%fd*rp%area) * inv_sum_area
    rp%ros_back             = (dp%ros_back*dp%area + rp%ros_back*rp%area) * inv_sum_area
    rp%scorch_ht(:)         = (dp%scorch_ht(:)*dp%area + rp%scorch_ht(:)*rp%area) * inv_sum_area
    rp%frac_burnt           = (dp%frac_burnt*dp%area + rp%frac_burnt*rp%area) * inv_sum_area
    rp%burnt_frac_litter(:) = (dp%burnt_frac_litter(:)*dp%area + rp%burnt_frac_litter(:)*rp%area) * inv_sum_area
    rp%btran_ft(:)          = (dp%btran_ft(:)*dp%area + rp%btran_ft(:)*rp%area) * inv_sum_area
    rp%zstar                = (dp%zstar*dp%area + rp%zstar*rp%area) * inv_sum_area
    rp%c_stomata            = (dp%c_stomata*dp%area + rp%c_stomata*rp%area) * inv_sum_area
    rp%c_lblayer            = (dp%c_lblayer*dp%area + rp%c_lblayer*rp%area) * inv_sum_area
    
    rp%area = rp%area + dp%area !THIS MUST COME AT THE END!

    !insert donor cohorts into recipient patch
    if(associated(dp%shortest))then

       currentCohort => dp%shortest
       if(associated(currentCohort)) then
          nextc => currentCohort%taller
       endif

       do while(associated(dp%shortest))

          storebigcohort   => rp%tallest
          storesmallcohort => rp%shortest

          if(associated(rp%tallest))then
             tnull = 0
          else
             tnull = 1
             rp%tallest => currentCohort
          endif

          if(associated(rp%shortest))then
             snull = 0
          else
             snull = 1
             rp%shortest => currentCohort
          endif

          call insert_cohort(currentCohort, rp%tallest, rp%shortest, tnull, snull, storebigcohort, storesmallcohort)

          rp%tallest  => storebigcohort 
          rp%shortest => storesmallcohort    

          currentCohort%patchptr => rp

          currentCohort => nextc

          dp%shortest => currentCohort

          if(associated(currentCohort)) then
             nextc => currentCohort%taller
          endif

       enddo !cohort
    endif !are there any cohorts?

    call patch_pft_size_profile(rp) ! Recalculate the patch size profile for the resulting patch

    ! Define some aliases for the donor patches younger and older neighbors
    ! which may or may not exist.  After we set them, we will remove the donor
    ! And then we will go about re-setting the map.
    if(associated(dp%older))then
       olderp => dp%older
    else
       olderp => null()
    end if
    if(associated(dp%younger))then
       youngerp => dp%younger
    else
       youngerp => null()
    end if

    ! We have no need for the dp pointer anymore, we have passed on it's legacy
    call dealloc_patch(dp)
    deallocate(dp)


    if(associated(youngerp))then
       ! Update the younger patch's new older patch (because it isn't dp anymore)
       youngerp%older => olderp
    else
       ! There was no younger patch than dp, so the head of the young order needs
       ! to be set, and it is set as the patch older than dp.  That patch
       ! already knows it's older patch (so no need to set or change it)
       csite%youngest_patch => olderp
       olderp%younger       => null()
    end if

    
    if(associated(olderp))then
       ! Update the older patch's new younger patch (becuase it isn't dp anymore)
       olderp%younger => youngerp
    else
       ! There was no patch older than dp, so the head of the old patch order needs
       ! to be set, and it is set as the patch younger than dp.  That patch already
       ! knows it's younger patch, no need to set
       csite%oldest_patch => youngerp
       youngerp%older     => null()
    end if


  end subroutine fuse_2_patches

  ! ============================================================================

  subroutine terminate_patches(currentSite)
    !
    ! !DESCRIPTION:
    !  Terminate Patches if they  are too small                          
    !
    !
    ! !ARGUMENTS:
    type(ed_site_type), target, intent(inout) :: currentSite
    !
    ! !LOCAL VARIABLES:
    type(ed_patch_type), pointer :: currentPatch
    type(ed_patch_type), pointer :: olderPatch
    type(ed_patch_type), pointer :: youngerPatch
    integer, parameter           :: max_cycles = 10  ! After 10 loops through
                                                     ! You should had fused
    integer                      :: count_cycles
    logical                      :: gotfused

    real(r8) areatot ! variable for checking whether the total patch area is wrong. 
    !---------------------------------------------------------------------
 
    count_cycles = 0

    currentPatch => currentSite%youngest_patch
    do while(associated(currentPatch)) 
       
       if(currentPatch%area <= min_patch_area)then
          
          ! Even if the patch area is small, avoid fusing it into its neighbor
          ! if it is the youngest of all patches. We do this in attempts to maintain
          ! a discrete patch for very young patches
          ! However, if the patch to be fused is excessivlely small, then fuse
          ! at all costs.  If it is not fused, it will make

          if ( .not.associated(currentPatch,currentSite%youngest_patch) .or. &
               currentPatch%area <= min_patch_area_forced ) then
             
             gotfused = .false.

             if(associated(currentPatch%older) )then
                
                if(debug) &
                     write(fates_log(),*) 'fusing to older patch because this one is too small',&
                     currentPatch%area, &
                     currentPatch%older%area
                
                ! We set a pointer to this patch, because
                ! it will be returned by the subroutine as de-referenced
                
                olderPatch => currentPatch%older

                if (currentPatch%anthro_disturbance_label .eq. olderPatch%anthro_disturbance_label) then
                   
                   call fuse_2_patches(currentSite, olderPatch, currentPatch)
                
                   ! The fusion process has updated the "older" pointer on currentPatch
                   ! for us.
                
                   ! This logic checks to make sure that the younger patch is not the youngest
                   ! patch. As mentioned earlier, we try not to fuse it.
                   
                   gotfused = .true.
                else
                   if (count_cycles .gt. 0) then
                      ! if we're having an incredibly hard time fusing patches because of their differing anthropogenic disturbance labels, 
                      ! since the size is so small, let's sweep the problem under the rug and change the tiny patch's label to that of its older sibling
                      ! and then allow them to fuse together. 
                      currentPatch%anthro_disturbance_label = olderPatch%anthro_disturbance_label
                      call fuse_2_patches(currentSite, olderPatch, currentPatch)
                      gotfused = .true.
                   endif
                endif
             endif

             if( .not. gotfused .and. associated(currentPatch%younger) ) then
                
                if(debug) &
                     write(fates_log(),*) 'fusing to younger patch because oldest one is too small', &
                     currentPatch%area

                youngerPatch => currentPatch%younger

                if (currentPatch%anthro_disturbance_label .eq. youngerPatch% anthro_disturbance_label) then
                   
                   call fuse_2_patches(currentSite, youngerPatch, currentPatch)
                   
                   ! The fusion process has updated the "younger" pointer on currentPatch
                   
                else
                   if (count_cycles .gt. 0) then
                      ! if we're having an incredibly hard time fusing patches because of their differing anthropogenic disturbance labels, 
                      ! since the size is so small, let's sweep the problem under the rug and change the tiny patch's label to that of its younger sibling
                      currentPatch%anthro_disturbance_label = youngerPatch%anthro_disturbance_label
                      call fuse_2_patches(currentSite, youngerPatch, currentPatch)
                      gotfused = .true.
                   endif
                endif
             endif
          endif
       endif
       
       ! It is possible that an incredibly small patch just fused into another incredibly
       ! small patch, resulting in an incredibly small patch.  It is also possible that this
       ! resulting incredibly small patch is the oldest patch.  If this was true than
       ! we would had been at the end of the loop, and left with an incredibly small patch.
       ! Think this is impossible? No, this really happens, especially when we have fires.
       ! So, we don't move forward until we have merged enough area into this thing.

       if(currentPatch%area > min_patch_area_forced)then
          currentPatch => currentPatch%older
          count_cycles = 0
       else
          count_cycles = count_cycles + 1
       end if

       if(count_cycles > max_cycles) then
          write(fates_log(),*) 'FATES is having difficulties fusing very small patches.'
          write(fates_log(),*) 'It is possible that a either a secondary or primary'
          write(fates_log(),*) 'patch has become the only patch of its kind, and it is'
          write(fates_log(),*) 'is very very small. You can test your luck by'
          write(fates_log(),*) 'disabling the endrun statement following this message.'
          write(fates_log(),*) 'FATES may or may not continue to operate within error'
          write(fates_log(),*) 'tolerances, but will generate another fail if it does not.' 
          call endrun(msg=errMsg(sourcefile, __LINE__))
          
          ! Note to user. If you DO decide to remove the end-run above this line
          ! Make sure that you keep the pointer below this line, or you will get
          ! an infinite loop.
          currentPatch => currentPatch%older
          count_cycles = 0
       end if

    enddo
    
    !check area is not exceeded
    call check_patch_area( currentSite )

    return
  end subroutine terminate_patches

  ! =====================================================================================

  subroutine DistributeSeeds(currentSite,seed_mass,el,pft)
      
      ! !ARGUMENTS:
      type(ed_site_type), target, intent(inout) :: currentSite  !
      real(r8), intent(in)                      :: seed_mass    ! mass of seed input [kg]
      integer, intent(in)                       :: el           ! element index
      integer, intent(in)                       :: pft          ! pft index

      ! !LOCAL VARIABLES:
      type(ed_patch_type), pointer              :: currentPatch
      type(litter_type), pointer                :: litt

      
      currentPatch => currentSite%oldest_patch
      do while(associated(currentPatch)) 
          litt => currentPatch%litter(el)
          
          if(homogenize_seed_pfts) then
              litt%seed(:) = litt%seed(:) + seed_mass/(area_site*real(numpft,r8))
          else
              litt%seed(pft) = litt%seed(pft) + seed_mass/area_site
          end if
          
          currentPatch => currentPatch%younger
      end do
          

      return
  end subroutine DistributeSeeds


  ! =====================================================================================

  subroutine dealloc_patch(cpatch)

    ! This Subroutine is intended to de-allocate the allocatable memory that is pointed
    ! to via the patch structure.  This subroutine DOES NOT deallocate the patch
    ! structure itself.

    type(ed_patch_type), target :: cpatch

    type(ed_cohort_type), pointer :: ccohort  ! current
    type(ed_cohort_type), pointer :: ncohort  ! next
    integer                       :: el       ! loop counter for elements
    
    ! First Deallocate the cohort space
    ! -----------------------------------------------------------------------------------
    ccohort => cpatch%shortest
    do while(associated(ccohort))
       
       ncohort => ccohort%taller

       call DeallocateCohort(ccohort)
       deallocate(ccohort)
       ccohort => ncohort

    end do

    ! Deallocate all litter objects
    do el=1,num_elements
       call cpatch%litter(el)%DeallocateLitt()
    end do
    deallocate(cpatch%litter)

    ! Secondly, and lastly, deallocate the allocatable vector spaces in the patch
    if(allocated(cpatch%tr_soil_dir))then
       deallocate(cpatch%tr_soil_dir)
       deallocate(cpatch%tr_soil_dif)
       deallocate(cpatch%tr_soil_dir_dif)
       deallocate(cpatch%fab)
       deallocate(cpatch%fabd)
       deallocate(cpatch%fabi)
       deallocate(cpatch%sabs_dir)
       deallocate(cpatch%sabs_dif)
       deallocate(cpatch%fragmentation_scaler)
      
    end if

    return
  end subroutine dealloc_patch

  ! ============================================================================
  subroutine patch_pft_size_profile(cp_pnt)
    !
    ! !DESCRIPTION:
    !  Binned patch size profiles generated for patch fusion routine        
    !
    ! !USES:
    !
    ! !ARGUMENTS:
    type(ed_patch_type), target, intent(inout) :: cp_pnt
    !
    ! !LOCAL VARIABLES:
    type(ed_patch_type) , pointer  :: currentPatch
    type(ed_cohort_type), pointer  :: currentCohort
    real(r8) :: mind(N_DBH_BINS) ! Bottom of DBH bin 
    real(r8) :: maxd(N_DBH_BINS) ! Top of DBH bin
    real(r8) :: delta_dbh   ! Size of DBH bin
    integer  :: p    ! Counter for PFT 
    integer  :: j    ! Counter for DBH bins 
    real(r8), parameter :: gigantictrees = 1.e8_r8
    !---------------------------------------------------------------------

    currentPatch => cp_pnt

    currentPatch%pft_agb_profile(:,:) = 0.0_r8

    do j = 1,N_DBH_BINS   
        if (j == N_DBH_BINS) then
           mind(j) = patchfusion_dbhbin_loweredges(j)
           maxd(j) = gigantictrees
        else 
           mind(j) = patchfusion_dbhbin_loweredges(j)
           maxd(j) = patchfusion_dbhbin_loweredges(j+1)
        endif
    enddo

    currentCohort => currentPatch%shortest
    do while(associated(currentCohort))    
       do j = 1,N_DBH_BINS   
          if((currentCohort%dbh  >  mind(j)) .AND. (currentCohort%dbh  <=  maxd(j)))then

             currentPatch%pft_agb_profile(currentCohort%pft,j) = &
                  currentPatch%pft_agb_profile(currentCohort%pft,j) + &
                  currentCohort%prt%GetState(struct_organ, all_carbon_elements) * &
                  currentCohort%n/currentPatch%area

          endif
       enddo ! dbh bins

       currentCohort => currentCohort%taller

    enddo !currentCohort 
   
  end subroutine patch_pft_size_profile

  ! =====================================================================================
  function countPatches( nsites, sites ) result ( totNumPatches ) 
    !
    ! !DESCRIPTION:
    !  Loop over all Patches to count how many there are
    !
    ! !USES:
    use EDTypesMod , only : ed_site_type
    !
    ! !ARGUMENTS:
    integer,             intent(in)            :: nsites
    type(ed_site_type) , intent(inout), target :: sites(nsites)
    !
    ! !LOCAL VARIABLES:
    type (ed_patch_type), pointer :: currentPatch
    integer :: totNumPatches  ! total number of patches.  
    integer :: s
    !---------------------------------------------------------------------

    totNumPatches = 0

    do s = 1,nsites
       currentPatch => sites(s)%oldest_patch
       do while(associated(currentPatch))
          totNumPatches = totNumPatches + 1
          currentPatch => currentPatch%younger
       enddo
    enddo

   end function countPatches

  ! =====================================================================================

 subroutine get_frac_site_primary(site_in, frac_site_primary)

    !
    ! !DESCRIPTION:
    !  Calculate how much of a site is primary land
    !
    ! !USES:
    use EDTypesMod , only : ed_site_type
    !
    ! !ARGUMENTS:
    type(ed_site_type) , intent(in), target :: site_in
    real(r8)           , intent(out)        :: frac_site_primary

    ! !LOCAL VARIABLES:
    type (ed_patch_type), pointer :: currentPatch

   frac_site_primary = 0._r8
   currentPatch => site_in%oldest_patch
   do while (associated(currentPatch))   
      if (currentPatch%anthro_disturbance_label .eq. primaryforest) then
         frac_site_primary = frac_site_primary + currentPatch%area * AREA_INV
      endif
      currentPatch => currentPatch%younger
   end do

 end subroutine get_frac_site_primary

 end module EDPatchDynamicsMod<|MERGE_RESOLUTION|>--- conflicted
+++ resolved
@@ -1391,19 +1391,11 @@
           
           new_litt%seed_decay(pft) = new_litt%seed_decay(pft) + &
                curr_litt%seed_decay(pft)*patch_site_areadis/newPatch%area
-<<<<<<< HEAD
-
-=======
-          
->>>>>>> 36e60bb3
+
           new_litt%seed_germ_decay(pft) = new_litt%seed_germ_decay(pft) + &
                curr_litt%seed_germ_decay(pft)*patch_site_areadis/newPatch%area
           
        end do
-<<<<<<< HEAD
-
-=======
->>>>>>> 36e60bb3
        
        ! -----------------------------------------------------------------------------
        ! Distribute the existing litter that was already in place on the donor
