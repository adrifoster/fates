module EDPatchDynamicsMod

  ! ============================================================================
  ! Controls formation, creation, fusing and termination of patch level processes. 
  ! ============================================================================
  use FatesGlobals         , only : fates_log 
  use FatesInterfaceMod    , only : hlm_freq_day
  use EDPftvarcon          , only : EDPftvarcon_inst
  use EDCohortDynamicsMod  , only : fuse_cohorts, sort_cohorts, insert_cohort
  use EDtypesMod           , only : ncwd, n_dbh_bins, ntol, area, dbhmax
  use EDTypesMod           , only : maxPatchesPerSite
  use EDTypesMod           , only : ed_site_type, ed_patch_type, ed_cohort_type
  use EDTypesMod           , only : min_patch_area
  use EDTypesMod           , only : nclmax
  use EDTypesMod           , only : maxpft
  use EDTypesMod           , only : dtype_ifall
  use EDTypesMod           , only : dtype_ilog
  use EDTypesMod           , only : dtype_ifire
  use FatesInterfaceMod    , only : hlm_use_planthydro
  use FatesInterfaceMod    , only : hlm_numlevgrnd
  use FatesInterfaceMod    , only : hlm_numlevsoil
  use FatesInterfaceMod    , only : hlm_numSWb
  use FatesInterfaceMod    , only : bc_in_type
  use FatesInterfaceMod    , only : hlm_days_per_year
  use FatesInterfaceMod    , only : numpft
  use FatesGlobals         , only : endrun => fates_endrun
  use FatesConstantsMod    , only : r8 => fates_r8
  use FatesConstantsMod    , only : itrue
  use FatesPlantHydraulicsMod, only : InitHydrCohort
  use FatesPlantHydraulicsMod, only : DeallocateHydrCohort
  use EDLoggingMortalityMod, only : logging_litter_fluxes 
  use EDLoggingMortalityMod, only : logging_time
  use EDParamsMod          , only : fates_mortality_disturbance_fraction
  use FatesAllometryMod    , only : carea_allom
  use FatesConstantsMod    , only : g_per_kg
  use FatesConstantsMod    , only : ha_per_m2
  use FatesConstantsMod    , only : days_per_sec
  use FatesConstantsMod    , only : years_per_day


  ! CIME globals
  use shr_infnan_mod       , only : nan => shr_infnan_nan, assignment(=)
  use shr_log_mod          , only : errMsg => shr_log_errMsg
  
  !
  implicit none
  private
  !
  public :: create_patch
  public :: spawn_patches
  public :: zero_patch
  public :: fuse_patches
  public :: terminate_patches
  public :: patch_pft_size_profile
  public :: disturbance_rates
  public :: check_patch_area
  public :: set_patchno
  public :: set_root_fraction
  private:: fuse_2_patches

  character(len=*), parameter, private :: sourcefile = &
        __FILE__

  ! 10/30/09: Created by Rosie Fisher
  ! ============================================================================

contains

  ! ============================================================================
  subroutine disturbance_rates( site_in, bc_in)
    !
    ! !DESCRIPTION:
    ! Calculates the fire and mortality related disturbance rates for each patch,
    ! and then determines which is the larger at the patch scale (for now, there an only
    ! be one disturbance type for each timestep.  
    ! all disturbance rates here are per daily timestep. 
    
    ! 2016-2017
    ! Modify to add logging disturbance

    ! !USES:
    use EDMortalityFunctionsMod , only : mortality_rates
    ! loging flux
    use EDLoggingMortalityMod , only : LoggingMortality_frac

  
    ! !ARGUMENTS:
    type(ed_site_type) , intent(inout), target :: site_in
    type(bc_in_type) , intent(in) :: bc_in
    !
    ! !LOCAL VARIABLES:
    type (ed_patch_type) , pointer :: currentPatch
    type (ed_cohort_type), pointer :: currentCohort

    real(r8) :: cmort
    real(r8) :: bmort
    real(r8) :: hmort
    real(r8) :: frmort

    real(r8) :: lmort_direct
    real(r8) :: lmort_collateral
    real(r8) :: lmort_infra

    integer  :: threshold_sizeclass

    !----------------------------------------------------------------------------------------------
    ! Calculate Mortality Rates (these were previously calculated during growth derivatives)
    ! And the same rates in understory plants have already been applied to %dndt
    !----------------------------------------------------------------------------------------------
    
    currentPatch => site_in%oldest_patch
    do while (associated(currentPatch))   

       currentCohort => currentPatch%shortest
       do while(associated(currentCohort))        
          ! Mortality for trees in the understorey.
          currentCohort%patchptr => currentPatch

          call mortality_rates(currentCohort,bc_in,cmort,hmort,bmort,frmort)
          currentCohort%dmort  = cmort+hmort+bmort+frmort
          call carea_allom(currentCohort%dbh,currentCohort%n,site_in%spread,currentCohort%pft,currentCohort%c_area)

          ! Initialize diagnostic mortality rates
          currentCohort%cmort = cmort
          currentCohort%bmort = bmort
          currentCohort%hmort = hmort
          currentCohort%frmort = frmort
          currentCohort%fmort = 0.0_r8 ! Fire mortality is initialized as zero, but may be changed

          call LoggingMortality_frac(currentCohort%pft, currentCohort%dbh, &
                lmort_direct,lmort_collateral,lmort_infra )
         
          currentCohort%lmort_direct    = lmort_direct
          currentCohort%lmort_collateral = lmort_collateral
          currentCohort%lmort_infra      = lmort_infra

          
          currentCohort => currentCohort%taller
       end do
       currentPatch => currentPatch%younger
    end do

    ! ---------------------------------------------------------------------------------------------
    ! Calculate Disturbance Rates based on the mortality rates just calculated
    ! ---------------------------------------------------------------------------------------------

    currentPatch => site_in%oldest_patch
    do while (associated(currentPatch))   
       
       currentPatch%disturbance_rates(dtype_ifall) = 0.0_r8
       currentPatch%disturbance_rates(dtype_ilog)  = 0.0_r8

       currentCohort => currentPatch%shortest
       do while(associated(currentCohort))   

          if(currentCohort%canopy_layer == 1)then

             ! Treefall Disturbance Rate
             currentPatch%disturbance_rates(dtype_ifall) = currentPatch%disturbance_rates(dtype_ifall) + &
                  fates_mortality_disturbance_fraction * &
                  min(1.0_r8,currentCohort%dmort)*hlm_freq_day*currentCohort%c_area/currentPatch%area

             ! Logging Disturbance Rate
             currentPatch%disturbance_rates(dtype_ilog) = currentPatch%disturbance_rates(dtype_ilog) + &
                   min(1.0_r8, currentCohort%lmort_direct +                         & 
                               currentCohort%lmort_collateral +                      &
                               currentCohort%lmort_infra ) *                         &
                               currentCohort%c_area/currentPatch%area
             
          endif
          currentCohort => currentCohort%taller
       enddo !currentCohort

       ! Fire Disturbance Rate
       ! Fudge - fires can't burn the whole patch, as this causes /0 errors.
       ! This is accumulating the daily fires over the whole 30 day patch generation phase.  
       currentPatch%disturbance_rates(dtype_ifire) = &
             min(0.99_r8,currentPatch%disturbance_rates(dtype_ifire) + currentPatch%frac_burnt)

       if (currentPatch%disturbance_rates(dtype_ifire) > 0.98_r8)then
          write(fates_log(),*) 'very high fire areas', &
                currentPatch%disturbance_rates(dtype_ifire),currentPatch%frac_burnt
       endif



       ! ------------------------------------------------------------------------------------------
       ! Determine which disturbance is dominant, and force mortality diagnostics in the upper 
       ! canopy to be zero for the non-dominant mode.  Note: upper-canopy tree-fall mortality is 
       ! not always disturbance generating, so when tree-fall mort is non-dominant, make sure
       ! to still diagnose and track the non-disturbance rate
       ! ------------------------------------------------------------------------------------------
       
       
       if (currentPatch%disturbance_rates(dtype_ilog) > currentPatch%disturbance_rates(dtype_ifall) .and. &
             currentPatch%disturbance_rates(dtype_ilog) > currentPatch%disturbance_rates(dtype_ifire) ) then 
          
          currentPatch%disturbance_rate = currentPatch%disturbance_rates(dtype_ilog)

          ! Update diagnostics
          currentCohort => currentPatch%shortest
          do while(associated(currentCohort))
             if(currentCohort%canopy_layer == 1)then
                currentCohort%fmort = 0.0_r8
                currentCohort%cmort = currentCohort%cmort*(1.0_r8 - fates_mortality_disturbance_fraction)
                currentCohort%hmort = currentCohort%hmort*(1.0_r8 - fates_mortality_disturbance_fraction)
                currentCohort%bmort = currentCohort%bmort*(1.0_r8 - fates_mortality_disturbance_fraction)
                currentCohort%dmort = currentCohort%dmort*(1.0_r8 - fates_mortality_disturbance_fraction)
                currentCohort%frmort = currentCohort%frmort*(1.0_r8 - fates_mortality_disturbance_fraction)
             end if
             currentCohort => currentCohort%taller
          enddo !currentCohort
          
          
       elseif (currentPatch%disturbance_rates(dtype_ifire) > currentPatch%disturbance_rates(dtype_ifall) .and. &
             currentPatch%disturbance_rates(dtype_ifire) > currentPatch%disturbance_rates(dtype_ilog) ) then  ! DISTURBANCE IS FIRE

          currentPatch%disturbance_rate = currentPatch%disturbance_rates(dtype_ifire)

          ! Update diagnostics, zero non-fire mortality rates
          currentCohort => currentPatch%shortest
          do while(associated(currentCohort))
             if(currentCohort%canopy_layer == 1)then
                currentCohort%cmort = currentCohort%cmort*(1.0_r8 - fates_mortality_disturbance_fraction)
                currentCohort%hmort = currentCohort%hmort*(1.0_r8 - fates_mortality_disturbance_fraction)
                currentCohort%bmort = currentCohort%bmort*(1.0_r8 - fates_mortality_disturbance_fraction)
                currentCohort%dmort = currentCohort%dmort*(1.0_r8 - fates_mortality_disturbance_fraction)
<<<<<<< HEAD
                currentCohort%frmort = currentCohort%frmort*(1.0_r8 - fates_mortality_disturbance_fraction)
                currentCohort%lmort_logging    = 0.0_r8
=======
                currentCohort%lmort_direct    = 0.0_r8
>>>>>>> a3b2f4a5
                currentCohort%lmort_collateral = 0.0_r8
                currentCohort%lmort_infra      = 0.0_r8
             end if
 
             ! This may be counter-intuitive, but the diagnostic fire-mortality rate
             ! will stay zero in the patch that undergoes fire, this is because
             ! the actual cohorts who experience the fire are only those in the
             ! newly created patch so currentCohort%fmort = 0.0_r8
             ! Don't worry, the cohorts in the newly created patch will reflect burn

             currentCohort => currentCohort%taller
          enddo !currentCohort

       else  ! If fire and loggin are not greater than treefall, just set disturbance rate to tree-fall
             ! which is most likely a 0.0

          currentPatch%disturbance_rate = currentPatch%disturbance_rates(dtype_ifall)
          
          ! Update diagnostics, zero non-treefall mortality rates
          currentCohort => currentPatch%shortest
          do while(associated(currentCohort))
             if(currentCohort%canopy_layer == 1)then
                currentCohort%lmort_direct    = 0.0_r8
                currentCohort%lmort_collateral = 0.0_r8
                currentCohort%lmort_infra      = 0.0_r8
                currentCohort%fmort            = 0.0_r8
             end if
             currentCohort => currentCohort%taller
          enddo !currentCohort


       endif

       currentPatch => currentPatch%younger

    enddo !patch loop 

  end subroutine disturbance_rates

    ! ============================================================================
  subroutine spawn_patches( currentSite, bc_in)
    !
    ! !DESCRIPTION:
    ! In this subroutine, the following happens
    ! 1) the total area disturbed is calculated
    ! 2) a new patch is created
    ! 3) properties are averaged
    ! 4) litter fluxes from fire and mortality are added 
    ! 5) For mortality, plants in existing patch canopy are killed. 
    ! 6) For mortality, Plants in new and existing understorey are killed
    ! 7) For fire, burned plants are killed, and unburned plants are added to new patch. 
    ! 8) New cohorts are added to new patch and sorted. 
    ! 9) New patch is added into linked list
    ! 10) Area checked, and patchno recalculated. 
    !
    ! !USES:
    
    use EDParamsMod         , only : ED_val_understorey_death, logging_coll_under_frac
    use EDCohortDynamicsMod , only : zero_cohort, copy_cohort, terminate_cohorts 

    !
    ! !ARGUMENTS:
    type (ed_site_type), intent(inout), target :: currentSite
    type (bc_in_type), intent(in)              :: bc_in
    !
    ! !LOCAL VARIABLES:
    type (ed_patch_type) , pointer :: new_patch
    type (ed_patch_type) , pointer :: currentPatch
    type (ed_cohort_type), pointer :: currentCohort
    type (ed_cohort_type), pointer :: nc
    type (ed_cohort_type), pointer :: storesmallcohort
    type (ed_cohort_type), pointer :: storebigcohort  
    real(r8) :: site_areadis                 ! total area disturbed in m2 per site per day
    real(r8) :: patch_site_areadis           ! total area disturbed in m2 per patch per day
    real(r8) :: age                          ! notional age of this patch in years
    integer  :: tnull                        ! is there a tallest cohort?
    integer  :: snull                        ! is there a shortest cohort?
    real(r8) :: root_litter_local(maxpft)    ! initial value of root litter. KgC/m2
    real(r8) :: leaf_litter_local(maxpft)    ! initial value of leaf litter. KgC/m2
    real(r8) :: cwd_ag_local(ncwd)           ! initial value of above ground coarse woody debris. KgC/m2
    real(r8) :: cwd_bg_local(ncwd)           ! initial value of below ground coarse woody debris. KgC/m2
    !---------------------------------------------------------------------

    storesmallcohort => null() ! storage of the smallest cohort for insertion routine
    storebigcohort   => null() ! storage of the largest cohort for insertion routine 

    ! calculate area of disturbed land, in this timestep, by summing contributions from each existing patch. 
    currentPatch => currentSite%youngest_patch

    ! zero site-level fire fluxes
    currentSite%cwd_ag_burned       = 0.0_r8
    currentSite%leaf_litter_burned  = 0.0_r8
    currentSite%total_burn_flux_to_atm = 0.0_r8    

    site_areadis = 0.0_r8
    do while(associated(currentPatch))

       !FIX(RF,032414) Does using the max(fire,mort) actually make sense here?
       site_areadis = site_areadis + currentPatch%area * min(1.0_r8,currentPatch%disturbance_rate) 
       currentPatch => currentPatch%older     

    enddo ! end loop over patches. sum area disturbed for all patches. 

    if (site_areadis > 0.0_r8) then  
       cwd_ag_local = 0.0_r8
       cwd_bg_local = 0.0_r8
       leaf_litter_local = 0.0_r8
       root_litter_local = 0.0_r8
       age = 0.0_r8

       allocate(new_patch)
       call create_patch(currentSite, new_patch, age, site_areadis, &
            cwd_ag_local, cwd_bg_local, leaf_litter_local, &
            root_litter_local)

       new_patch%tallest  => null()
       new_patch%shortest => null()

       currentPatch => currentSite%oldest_patch
       ! loop round all the patches that contribute surviving indivduals and litter pools to the new patch.     
       do while(associated(currentPatch))   

          ! This is the amount of patch area that is disturbed, and donated by the donor
          patch_site_areadis = currentPatch%area * currentPatch%disturbance_rate

          call average_patch_properties(currentPatch, new_patch, patch_site_areadis)
          
          if (currentPatch%disturbance_rates(dtype_ilog) > currentPatch%disturbance_rates(dtype_ifall) .and. &
                currentPatch%disturbance_rates(dtype_ilog) > currentPatch%disturbance_rates(dtype_ifire) ) then 
             
             call logging_litter_fluxes(currentSite, currentPatch, new_patch, patch_site_areadis)
             
          elseif (currentPatch%disturbance_rates(dtype_ifire) > currentPatch%disturbance_rates(dtype_ifall) .and. &
                currentPatch%disturbance_rates(dtype_ifire) > currentPatch%disturbance_rates(dtype_ilog) ) then
             
             call fire_litter_fluxes(currentSite, currentPatch, new_patch, patch_site_areadis)  
             
          else
             
             call mortality_litter_fluxes(currentSite, currentPatch, new_patch, patch_site_areadis)
             
          endif

          !INSERT SURVIVORS FROM DISTURBANCE INTO NEW PATCH 
          currentCohort => currentPatch%shortest
          do while(associated(currentCohort))       

             allocate(nc)             
             if(hlm_use_planthydro.eq.itrue) call InitHydrCohort(nc)
             call zero_cohort(nc)

             ! nc is the new cohort that goes in the disturbed patch (new_patch)... currentCohort
             ! is the curent cohort that stays in the donor patch (currentPatch) 
             call copy_cohort(currentCohort, nc)

             !this is the case as the new patch probably doesn't have a closed canopy, and
             ! even if it does, that will be sorted out in canopy_structure. 
             nc%canopy_layer = 1 
             nc%canopy_layer_yesterday = 1._r8 

             ! treefall mortality is the dominant disturbance
             if(currentPatch%disturbance_rates(dtype_ifall) > currentPatch%disturbance_rates(dtype_ifire) .and. &
                    currentPatch%disturbance_rates(dtype_ifall) > currentPatch%disturbance_rates(dtype_ilog))then 

                if(currentCohort%canopy_layer == 1)then

                   ! In the donor patch we are left with fewer trees because the area has decreased
                   ! the plant density for large trees does not actually decrease in the donor patch
                   ! because this is the part of the original patch where no trees have actually fallen
                   ! The diagnostic cmort,bmort,hmort, and frmort  rates have already been saved         

                   currentCohort%n = currentCohort%n * (1.0_r8 - fates_mortality_disturbance_fraction * &
                        min(1.0_r8,currentCohort%dmort * hlm_freq_day))

                   nc%n = 0.0_r8      ! kill all of the trees who caused the disturbance.  
       
                   nc%cmort = nan     ! The mortality diagnostics are set to nan because the cohort should dissappear
                   nc%hmort = nan
                   nc%bmort = nan
                   nc%fmort = nan
<<<<<<< HEAD
                   nc%frmort = nan
                   nc%lmort_logging    = nan
=======
                   nc%lmort_direct     = nan
>>>>>>> a3b2f4a5
                   nc%lmort_collateral = nan
                   nc%lmort_infra      = nan

                else
                   ! small trees 
                   if(EDPftvarcon_inst%woody(currentCohort%pft) == 1)then


                      ! Survivorship of undestory woody plants.  Two step process.
                      ! Step 1:  Reduce current number of plants to reflect the change in area.
                      !          The number density per square are doesn't change, but since the patch is smaller
                      !          and cohort counts are absolute, reduce this number.
                      nc%n = currentCohort%n * patch_site_areadis/currentPatch%area

                      ! because the mortality rate due to impact for the cohorts which had been in the understory and are now in the newly-
                      ! disturbed patch is very high, passing the imort directly to history results in large numerical errors, on account
                      ! of the sharply reduced number densities.  so instead pass this info via a site-level diagnostic variable before reducing 
                      ! the number density.
                      currentSite%imort_rate(currentCohort%size_class, currentCohort%pft) = &
                           currentSite%imort_rate(currentCohort%size_class, currentCohort%pft) + &
                           nc%n * ED_val_understorey_death / hlm_freq_day
                      currentSite%imort_carbonflux = currentSite%imort_carbonflux + &
                           (nc%n * ED_val_understorey_death / hlm_freq_day ) * &
                           currentCohort%b * g_per_kg * days_per_sec * years_per_day * ha_per_m2

                      ! Step 2:  Apply survivor ship function based on the understory death fraction
                      ! remaining of understory plants of those that are knocked over by the overstorey trees dying...  
                      nc%n = nc%n * (1.0_r8 - ED_val_understorey_death)
                      
                      ! since the donor patch split and sent a fraction of its members
                      ! to the new patch and a fraction to be preserved in itself,
                      ! when reporting diagnostic rates, we must carry over the mortality rates from
                      ! the donor that were applied before the patch split.  Remember this is only
                      ! for diagnostics.  But think of it this way, the rates are weighted by 
                      ! number density in EDCLMLink, and the number density of this new patch is donated
                      ! so with the number density must come the effective mortality rates.

                      nc%fmort            = 0.0_r8               ! Should had also been zero in the donor
                      nc%cmort            = currentCohort%cmort
                      nc%hmort            = currentCohort%hmort
                      nc%bmort            = currentCohort%bmort
                      nc%frmort           = currentCohort%frmort
                      nc%dmort            = currentCohort%dmort
                      nc%lmort_direct     = currentCohort%lmort_direct
                      nc%lmort_collateral = currentCohort%lmort_collateral
                      nc%lmort_infra      = currentCohort%lmort_infra

                      ! understory trees that might potentially be knocked over in the disturbance. 
                      ! The existing (donor) patch should not have any impact mortality, it should
                      ! only lose cohorts due to the decrease in area.  This is not mortality.
                      ! Besides, the current and newly created patch sum to unity                      

                      currentCohort%n = currentCohort%n * (1._r8 -  patch_site_areadis/currentPatch%area)
                      
                   else 
                      ! grass is not killed by mortality disturbance events. Just move it into the new patch area. 
                      ! Just split the grass into the existing and new patch structures
                      nc%n = currentCohort%n * patch_site_areadis/currentPatch%area

                      ! Those remaining in the existing
                      currentCohort%n = currentCohort%n * (1._r8 - patch_site_areadis/currentPatch%area)

                      nc%fmort            = 0.0_r8
                      nc%cmort            = currentCohort%cmort
                      nc%hmort            = currentCohort%hmort
                      nc%bmort            = currentCohort%bmort
                      nc%frmort           = currentCohort%frmort
                      nc%dmort            = currentCohort%dmort
                      nc%lmort_direct    = currentCohort%lmort_direct
                      nc%lmort_collateral = currentCohort%lmort_collateral
                      nc%lmort_infra      = currentCohort%lmort_infra
                      
                   endif
                endif

             ! Fire is the dominant disturbance 
             elseif (currentPatch%disturbance_rates(dtype_ifire) > currentPatch%disturbance_rates(dtype_ifall) .and. &
                     currentPatch%disturbance_rates(dtype_ifire) > currentPatch%disturbance_rates(dtype_ilog)) then !fire

                ! Number of members in the new patch, before we impose fire survivorship
                nc%n = currentCohort%n * patch_site_areadis/currentPatch%area

                ! loss of individuals from source patch due to area shrinking
                currentCohort%n = currentCohort%n * (1._r8 - patch_site_areadis/currentPatch%area) 

                ! loss of individual from fire in new patch.
                nc%n = nc%n * (1.0_r8 - currentCohort%fire_mort) 

                nc%fmort            = currentCohort%fire_mort/hlm_freq_day
                
                nc%cmort            = currentCohort%cmort
                nc%hmort            = currentCohort%hmort
                nc%bmort            = currentCohort%bmort
                nc%frmort           = currentCohort%frmort
                nc%dmort            = currentCohort%dmort
                nc%lmort_direct     = currentCohort%lmort_direct
                nc%lmort_collateral = currentCohort%lmort_collateral
                nc%lmort_infra      = currentCohort%lmort_infra
                
             ! Logging is the dominant disturbance  
             elseif (currentPatch%disturbance_rates(dtype_ilog) > currentPatch%disturbance_rates(dtype_ifall) .and. &
                     currentPatch%disturbance_rates(dtype_ilog) > currentPatch%disturbance_rates(dtype_ifire)) then  ! Logging 

                ! If this cohort is in the upper canopy. It generated 
                if(currentCohort%canopy_layer == 1)then
                   
                   ! Trees generating this disturbance are not there by definition
                   nc%n            = 0.0_r8 

                   ! Reduce counts in the existing/donor patch according to the logging rate
                   currentCohort%n = currentCohort%n * (1.0_r8 - min(1.0_r8,(currentCohort%lmort_direct +    &
                                                                             currentCohort%lmort_collateral + &
                                                                             currentCohort%lmort_infra)))

                   ! The mortality diagnostics are set to nan because the cohort should dissappear
                   nc%cmort            = nan
                   nc%hmort            = nan
                   nc%bmort            = nan
                   nc%frmort           = nan
                   nc%fmort            = nan
                   nc%lmort_direct     = nan
                   nc%lmort_collateral = nan
                   nc%lmort_infra      = nan

                else

                   ! WHat to do with cohorts in the understory of a logging generated
                   ! disturbance patch?

                   if(EDPftvarcon_inst%woody(currentCohort%pft) == 1)then


                      ! Survivorship of undestory woody plants.  Two step process.
                      ! Step 1:  Reduce current number of plants to reflect the change in area.
                      !          The number density per square are doesn't change, but since the patch is smaller
                      !          and cohort counts are absolute, reduce this number.
                      nc%n = currentCohort%n * patch_site_areadis/currentPatch%area

                      ! because the mortality rate due to impact for the cohorts which had been in the understory and are now in the newly-
                      ! disturbed patch is very high, passing the imort directly to history results in large numerical errors, on account
                      ! of the sharply reduced number densities.  so instead pass this info via a site-level diagnostic variable before reducing 
                      ! the number density.
                      currentSite%imort_rate(currentCohort%size_class, currentCohort%pft) = &
                           currentSite%imort_rate(currentCohort%size_class, currentCohort%pft) + &
                           nc%n * logging_coll_under_frac / hlm_freq_day
                      currentSite%imort_carbonflux = currentSite%imort_carbonflux + &
                           (nc%n * logging_coll_under_frac/ hlm_freq_day ) * &
                           currentCohort%b * g_per_kg * days_per_sec * years_per_day * ha_per_m2
                      
                      ! Step 2:  Apply survivor ship function based on the understory death fraction
                     
                      ! remaining of understory plants of those that are knocked over by the overstorey trees dying...  
                      ! LOGGING SURVIVORSHIP OF UNDERSTORY PLANTS IS SET AS A NEW PARAMETER in the fatesparameter files 
                      nc%n = nc%n * (1.0_r8 - logging_coll_under_frac)

                      ! Step 3: Reduce the number count of cohorts in the original/donor/non-disturbed patch 
                      !         to reflect the area change
                      currentCohort%n = currentCohort%n * (1._r8 -  patch_site_areadis/currentPatch%area)


                      nc%fmort            = 0.0_r8
                      nc%cmort            = currentCohort%cmort
                      nc%hmort            = currentCohort%hmort
                      nc%bmort            = currentCohort%bmort
                      nc%frmort           = currentCohort%frmort
                      nc%dmort            = currentCohort%dmort
                      nc%lmort_direct     = currentCohort%lmort_direct
                      nc%lmort_collateral = currentCohort%lmort_collateral
                      nc%lmort_infra      = currentCohort%lmort_infra

                   else
                      
                      ! grass is not killed by mortality disturbance events. Just move it into the new patch area. 
                      ! Just split the grass into the existing and new patch structures
                      nc%n = currentCohort%n * patch_site_areadis/currentPatch%area
                      
                      ! Those remaining in the existing
                      currentCohort%n = currentCohort%n * (1._r8 - patch_site_areadis/currentPatch%area)

                      ! No grass impact mortality imposed on the newly created patch
                      nc%fmort            = 0.0_r8
                      nc%cmort            = currentCohort%cmort
                      nc%hmort            = currentCohort%hmort
                      nc%bmort            = currentCohort%bmort
                      nc%frmort           = currentCohort%frmort
                      nc%dmort            = currentCohort%dmort
                      nc%lmort_direct    = currentCohort%lmort_direct
                      nc%lmort_collateral = currentCohort%lmort_collateral
                      nc%lmort_infra      = currentCohort%lmort_infra
                      
                   endif  ! is/is-not woody
                   
                endif  ! Select canopy layer

             end if   ! Select disturbance mode

             if (nc%n > 0.0_r8) then   
                storebigcohort   =>  new_patch%tallest
                storesmallcohort =>  new_patch%shortest 
                if(associated(new_patch%tallest))then
                   tnull = 0
                else
                   tnull = 1
                   new_patch%tallest => nc
                   nc%taller => null()
                endif

                if(associated(new_patch%shortest))then
                   snull = 0
                else
                   snull = 1
                   new_patch%shortest => nc
                   nc%shorter => null()
                endif
                nc%patchptr => new_patch
                call insert_cohort(nc, new_patch%tallest, new_patch%shortest, tnull, snull, storebigcohort, storesmallcohort)

                new_patch%tallest  => storebigcohort 
                new_patch%shortest => storesmallcohort   
             else
                if(hlm_use_planthydro.eq.itrue) call DeallocateHydrCohort(nc)
                deallocate(nc) !get rid of the new memory.
             endif

             currentCohort => currentCohort%taller      
          enddo ! currentCohort 
          call sort_cohorts(currentPatch)

          !zero disturbance accumulators
          currentPatch%disturbance_rate  = 0._r8
          currentPatch%disturbance_rates = 0._r8

          !update area of donor patch
          currentPatch%area = currentPatch%area - patch_site_areadis

          ! sort out the cohorts, since some of them may be so small as to need removing. 
          ! the first call to terminate cohorts removes sparse number densities,
          ! the second call removes for all other reasons (sparse culling must happen
          ! before fusion)
          call terminate_cohorts(currentSite, currentPatch, 1)
          call fuse_cohorts(currentPatch, bc_in)
          call terminate_cohorts(currentSite, currentPatch, 2)
          call sort_cohorts(currentPatch)

          currentPatch => currentPatch%younger

       enddo ! currentPatch patch loop. 

          
       !*************************/
       !**  INSERT NEW PATCH INTO LINKED LIST    
       !**********`***************/        
       currentPatch               => currentSite%youngest_patch
       new_patch%older            => currentPatch
       new_patch%younger          => NULL()
       currentPatch%younger       => new_patch
       currentSite%youngest_patch => new_patch

       ! sort out the cohorts, since some of them may be so small as to need removing. 
       ! the first call to terminate cohorts removes sparse number densities,
       ! the second call removes for all other reasons (sparse culling must happen
       ! before fusion)
       call terminate_cohorts(currentSite, new_patch, 1)
       call fuse_cohorts(new_patch, bc_in)
       call terminate_cohorts(currentSite, new_patch, 2)
       call sort_cohorts(new_patch)

    endif !end new_patch area 

    call check_patch_area(currentSite)
    call set_patchno(currentSite)

  end subroutine spawn_patches

  ! ============================================================================
  subroutine check_patch_area( currentSite )
    !
    ! !DESCRIPTION:
    !  Check to see that total area is not exceeded.  
    !
    ! !USES:
    !
    ! !ARGUMENTS:
    type(ed_site_type), intent(in), target  :: currentSite 
    !
    ! !LOCAL VARIABLES:
    real(r8) :: areatot
    type(ed_patch_type), pointer :: currentPatch 
    !---------------------------------------------------------------------

    areatot = 0._r8
    currentPatch => currentSite%oldest_patch
    do while(associated(currentPatch))
       areatot = areatot + currentPatch%area
       currentPatch => currentPatch%younger
       if (( areatot - area ) > 0._r8 ) then 
          write(fates_log(),*) 'trimming patch area - is too big' , areatot-area
          currentSite%oldest_patch%area = currentSite%oldest_patch%area - (areatot - area)
       endif
    enddo

  end subroutine check_patch_area

  ! ============================================================================
  subroutine set_patchno( currentSite )
    !
    ! !DESCRIPTION:
    !  Give patches an order number from the oldest to youngest. 
    !
    ! !USES:
    !
    ! !ARGUMENTS:
    type(ed_site_type),intent(in), target :: currentSite 
    !
    ! !LOCAL VARIABLES:
    type(ed_patch_type), pointer :: currentPatch 
    integer patchno
    !---------------------------------------------------------------------

    patchno = 1
    currentPatch => currentSite%oldest_patch
    do while(associated(currentPatch))
       currentPatch%patchno = patchno
       patchno = patchno + 1
       currentPatch => currentPatch%younger
    enddo

  end subroutine set_patchno

  ! ============================================================================
  subroutine average_patch_properties( currentPatch, newPatch, patch_site_areadis )
    !
    ! !DESCRIPTION:
    ! Average together the state properties of all of the donor patches that
    ! make up the new patch. 
    !
    ! !USES:
    !
    ! !ARGUMENTS:
    type(ed_patch_type) , intent(in), target  :: currentPatch
    type(ed_patch_type) , intent(inout)       :: newPatch 
    real(r8)            , intent(out)         :: patch_site_areadis   ! amount of land disturbed in this patch. m2
    !
    ! !LOCAL VARIABLES:
    integer  :: c,p ! counters for PFT and litter size class. 
    !---------------------------------------------------------------------

    patch_site_areadis = currentPatch%area * currentPatch%disturbance_rate ! how much land is disturbed in this donor patch? 
 
    do c = 1,ncwd !move litter pool en mass into the new patch. 
       newPatch%cwd_ag(c) = newPatch%cwd_ag(c) + currentPatch%cwd_ag(c) * patch_site_areadis/newPatch%area
       newPatch%cwd_bg(c) = newPatch%cwd_bg(c) + currentPatch%cwd_bg(c) * patch_site_areadis/newPatch%area
    enddo

    do p = 1,numpft !move litter pool en mass into the new patch
       newPatch%root_litter(p) = newPatch%root_litter(p) + currentPatch%root_litter(p) * patch_site_areadis/newPatch%area
       newPatch%leaf_litter(p) = newPatch%leaf_litter(p) + currentPatch%leaf_litter(p) * patch_site_areadis/newPatch%area

       ! The fragmentation/decomposition flux from donor patches has already occured in existing patches.  However
       ! some of their area has been carved out for this new patches which is receiving donations.
       ! Lets maintain conservation on that pre-existing mass flux in these newly disturbed patches
       
       newPatch%root_litter_out(p) = newPatch%root_litter_out(p) + currentPatch%root_litter_out(p) * &
                                     patch_site_areadis/newPatch%area
       newPatch%leaf_litter_out(p) = newPatch%leaf_litter_out(p) + currentPatch%leaf_litter_out(p) * &
                                     patch_site_areadis/newPatch%area

    enddo

  end subroutine average_patch_properties

  ! ============================================================================
  subroutine fire_litter_fluxes(currentSite, cp_target, new_patch_target, patch_site_areadis)
    !
    ! !DESCRIPTION:
    !  CWD pool burned by a fire. 
    !  Carbon going from burned trees into CWD pool
    !  Burn parts of trees that don't die in fire
    !  Burn live grasses and kill them. 
    !
    ! !USES:
    use SFParamsMod,          only : SF_VAL_CWD_FRAC
    use EDtypesMod          , only : dl_sf
    !
    ! !ARGUMENTS:
    type(ed_site_type)  , intent(inout), target :: currentSite
    type(ed_patch_type) , intent(inout), target :: cp_target
    type(ed_patch_type) , intent(inout), target :: new_patch_target
    real(r8)            , intent(inout)         :: patch_site_areadis
    !
    ! !LOCAL VARIABLES:
    type(ed_patch_type) , pointer :: currentPatch
    type(ed_patch_type) , pointer :: new_patch
    type(ed_cohort_type), pointer :: currentCohort
    real(r8) :: bcroot               ! amount of below ground coarse root per cohort  kgC. (goes into CWD_BG)
    real(r8) :: bstem                ! amount of above ground stem biomass per cohort  kgC.(goes into CWG_AG)
    real(r8) :: dead_tree_density    ! no trees killed by fire per m2
    reaL(r8) :: burned_litter        ! amount of each litter pool burned by fire.  kgC/m2/day
    real(r8) :: burned_leaves        ! amount of tissue consumed by fire for grass. KgC/individual/day
    integer  :: c, p 
    !---------------------------------------------------------------------

    !check that total area is not exceeded. 
    currentPatch => cp_target
    new_patch => new_patch_target

    if ( currentPatch%fire  ==  1 ) then !only do this if there was a fire in this actual patch. 
       patch_site_areadis = currentPatch%area * currentPatch%disturbance_rate ! how much land is disturbed in this donor patch? 

       !************************************/ 
       !PART 1)  Burn the fractions of existing litter in the new patch that were consumed by the fire. 
       !************************************/ 
       do c = 1,ncwd
          burned_litter = new_patch%cwd_ag(c) * patch_site_areadis/new_patch%area * currentPatch%burnt_frac_litter(c+1) !kG/m2/day
          new_patch%cwd_ag(c) = new_patch%cwd_ag(c) - burned_litter
          currentSite%flux_out = currentSite%flux_out + burned_litter * new_patch%area !kG/site/day
          currentSite%total_burn_flux_to_atm = currentSite%total_burn_flux_to_atm + burned_litter * new_patch%area !kG/site/day
       enddo

       do p = 1,numpft
          burned_litter = new_patch%leaf_litter(p) * patch_site_areadis/new_patch%area * currentPatch%burnt_frac_litter(dl_sf)
          new_patch%leaf_litter(p) = new_patch%leaf_litter(p) - burned_litter
          currentSite%flux_out = currentSite%flux_out + burned_litter * new_patch%area !kG/site/day
          currentSite%total_burn_flux_to_atm = currentSite%total_burn_flux_to_atm + burned_litter * new_patch%area !kG/site/day
      enddo

       !************************************/     
       !PART 2) Put unburned parts of plants that died in the fire into the litter pool of new and old patches 
       ! This happens BEFORE the plant numbers have been updated. So we are working with the 
       ! pre-fire population of plants, which is the right way round. 
       !************************************/ 
       currentCohort => currentPatch%shortest
       do while(associated(currentCohort))
          p = currentCohort%pft
          if(EDPftvarcon_inst%woody(p) == 1)then !DEAD (FROM FIRE) TREES
             !************************************/ 
             ! Number of trees that died because of the fire, per m2 of ground. 
             ! Divide their litter into the four litter streams, and spread evenly across ground surface. 
             !************************************/  
             ! stem biomass per tree
             bstem  = (currentCohort%bsw + currentCohort%bdead) * EDPftvarcon_inst%allom_agb_frac(p)
             ! coarse root biomass per tree
             bcroot = (currentCohort%bsw + currentCohort%bdead) * (1.0_r8 - EDPftvarcon_inst%allom_agb_frac(p) )
             ! density of dead trees per m2. 
             dead_tree_density  = (currentCohort%fire_mort * currentCohort%n*patch_site_areadis/currentPatch%area) / AREA  

             ! Unburned parts of dead tree pool. 
             ! Unburned leaves and roots    
             
             new_patch%leaf_litter(p) = new_patch%leaf_litter(p) + dead_tree_density * (currentCohort%bl) &
             * (1.0_r8-currentCohort%cfa)
             new_patch%root_litter(p) = new_patch%root_litter(p) + dead_tree_density * (currentCohort%br+currentCohort%bstore)
             currentPatch%leaf_litter(p) = currentPatch%leaf_litter(p) + dead_tree_density * &
                  (currentCohort%bl) * (1.0_r8-currentCohort%cfa)
             currentPatch%root_litter(p) = currentPatch%root_litter(p) + dead_tree_density * &
                  (currentCohort%br+currentCohort%bstore)

             ! track as diagnostic fluxes
             currentSite%leaf_litter_diagnostic_input_carbonflux(p) = currentSite%leaf_litter_diagnostic_input_carbonflux(p) + &
                  (currentCohort%bl) * (1.0_r8-currentCohort%cfa) * currentCohort%fire_mort * currentCohort%n * &
                  hlm_days_per_year / AREA
             currentSite%root_litter_diagnostic_input_carbonflux(p) = currentSite%root_litter_diagnostic_input_carbonflux(p) + &
                  (currentCohort%br+currentCohort%bstore) * (1.0_r8-currentCohort%cfa) * currentCohort%fire_mort * &
                  currentCohort%n * hlm_days_per_year / AREA
      
             ! below ground coarse woody debris from burned trees
             do c = 1,ncwd
                new_patch%cwd_bg(c) = new_patch%cwd_bg(c) + dead_tree_density * SF_val_CWD_frac(c) * bcroot
                currentPatch%cwd_bg(c) = currentPatch%cwd_bg(c) + dead_tree_density * SF_val_CWD_frac(c) * bcroot

                ! track as diagnostic fluxes
                currentSite%CWD_BG_diagnostic_input_carbonflux(c) = currentSite%CWD_BG_diagnostic_input_carbonflux(c) + &
                     SF_val_CWD_frac(c) * bcroot * currentCohort%fire_mort * currentCohort%n * &
                     hlm_days_per_year / AREA
             enddo

             ! above ground coarse woody debris from unburned twigs and small branches
             do c = 1,2
                new_patch%cwd_ag(c) = new_patch%cwd_ag(c) + dead_tree_density * SF_val_CWD_frac(c) * bstem &
                * (1.0_r8-currentCohort%cfa)
                currentPatch%cwd_ag(c) = currentPatch%cwd_ag(c) + dead_tree_density * SF_val_CWD_frac(c) * &
                     bstem * (1.0_r8-currentCohort%cfa)

                ! track as diagnostic fluxes
                currentSite%CWD_AG_diagnostic_input_carbonflux(c) = currentSite%CWD_AG_diagnostic_input_carbonflux(c) + &
                     SF_val_CWD_frac(c) * bstem * (1.0_r8-currentCohort%cfa) * currentCohort%fire_mort * currentCohort%n * &
                     hlm_days_per_year / AREA
             enddo
             
             ! above ground coarse woody debris from large branches and stems: these do not burn in crown fires. 
             do c = 3,4
                new_patch%cwd_ag(c) = new_patch%cwd_ag(c) + dead_tree_density * SF_val_CWD_frac(c) * bstem
                currentPatch%cwd_ag(c) = currentPatch%cwd_ag(c) + dead_tree_density * SF_val_CWD_frac(c) * bstem

                ! track as diagnostic fluxes
                currentSite%CWD_AG_diagnostic_input_carbonflux(c) = currentSite%CWD_AG_diagnostic_input_carbonflux(c) + &
                     SF_val_CWD_frac(c) * bstem * currentCohort%fire_mort * currentCohort%n * &
                     hlm_days_per_year / AREA
             enddo
             
             ! Burned parts of dead tree pool.  
             ! Burned twigs and small branches. 
             do c = 1,2

                currentSite%cwd_ag_burned(c) = currentSite%cwd_ag_burned(c) + dead_tree_density * &
                     SF_val_CWD_frac(c) * bstem * currentCohort%cfa
                currentSite%flux_out  = currentSite%flux_out + dead_tree_density * &
                     AREA * SF_val_CWD_frac(c) * bstem * currentCohort%cfa
                currentSite%total_burn_flux_to_atm  = currentSite%total_burn_flux_to_atm + dead_tree_density * &
                     AREA * SF_val_CWD_frac(c) * bstem * currentCohort%cfa

             enddo
             
             !burned leaves. 
             do p = 1,numpft                  

                currentSite%leaf_litter_burned(p) = currentSite%leaf_litter_burned(p) + &
                     dead_tree_density * currentCohort%bl * currentCohort%cfa
                currentSite%flux_out  = currentSite%flux_out + &
                     dead_tree_density * AREA * currentCohort%bl * currentCohort%cfa
                currentSite%total_burn_flux_to_atm  = currentSite%total_burn_flux_to_atm + &
                     dead_tree_density * AREA * currentCohort%bl * currentCohort%cfa

             enddo

         endif

          currentCohort => currentCohort%taller

       enddo  ! currentCohort

       !************************************/     
       ! PART 3) Burn parts of trees that did *not* die in the fire.
       ! PART 4) Burn parts of grass that are consumed by the fire. 
       ! grasses are not killed directly by fire. They die by losing all of their leaves and starving. 
       !************************************/ 
       currentCohort => new_patch%shortest
       do while(associated(currentCohort))

          call carea_allom(currentCohort%dbh,currentCohort%n,currentSite%spread,currentCohort%pft,currentCohort%c_area)
          if(EDPftvarcon_inst%woody(currentCohort%pft) == 1)then
             burned_leaves = (currentCohort%bl+currentCohort%bsw) * currentCohort%cfa
          else
             burned_leaves = (currentCohort%bl+currentCohort%bsw) * currentPatch%burnt_frac_litter(6)
          endif
          if (burned_leaves > 0.0_r8) then

             currentCohort%balive = max(currentCohort%br,currentCohort%balive - burned_leaves)
             currentCohort%bl     = max(0.00001_r8,   currentCohort%bl - burned_leaves)
             !KgC/gridcell/day
             currentSite%flux_out = currentSite%flux_out + burned_leaves * currentCohort%n * &
                  patch_site_areadis/currentPatch%area * AREA 
             currentSite%total_burn_flux_to_atm = currentSite%total_burn_flux_to_atm+ burned_leaves * currentCohort%n * &
                  patch_site_areadis/currentPatch%area * AREA 

          endif
          currentCohort%cfa = 0.0_r8        

          currentCohort => currentCohort%taller

       enddo

    endif !currentPatch%fire. 

  end subroutine fire_litter_fluxes

  ! ============================================================================
  subroutine mortality_litter_fluxes(currentSite, cp_target, new_patch_target, patch_site_areadis)
    !
    ! !DESCRIPTION:
    !  Carbon going from ongoing mortality into CWD pools. 
    !
    ! !USES:
    use EDParamsMod,  only : ED_val_understorey_death
    use SFParamsMod,  only : SF_val_cwd_frac
    !
    ! !ARGUMENTS:
    type(ed_site_type)  , intent(inout), target :: currentSite 
    type(ed_patch_type) , intent(inout), target :: cp_target 
    type(ed_patch_type) , intent(inout), target :: new_patch_target
    real(r8)            , intent(in)            :: patch_site_areadis
    !
    ! !LOCAL VARIABLES:
    real(r8) :: cwd_litter_density
    real(r8) :: litter_area ! area over which to distribute this litter. 
    type(ed_cohort_type), pointer :: currentCohort
    type(ed_patch_type) , pointer :: currentPatch 
    type(ed_patch_type) , pointer :: new_patch 
    real(r8) :: understorey_dead  !Number of individual dead from the canopy layer /day
    real(r8) :: canopy_dead       !Number of individual dead from the understorey layer /day
    real(r8) :: np_mult           !Fraction of the new patch which came from the current patch (and so needs the same litter) 
    integer :: p,c
    real(r8) :: canopy_mortality_woody_litter(maxpft)    ! flux of wood litter in to litter pool: KgC/m2/day
    real(r8) :: canopy_mortality_leaf_litter(maxpft)     ! flux in to  leaf litter from tree death: KgC/m2/day
    real(r8) :: canopy_mortality_root_litter(maxpft)     ! flux in to froot litter  from tree death: KgC/m2/day
    !---------------------------------------------------------------------

    currentPatch => cp_target
    new_patch => new_patch_target
    canopy_mortality_woody_litter(:) = 0.0_r8 ! mortality generated litter. KgC/m2/day
    canopy_mortality_leaf_litter(:)  = 0.0_r8
    canopy_mortality_root_litter(:)  = 0.0_r8

    currentCohort => currentPatch%shortest
    do while(associated(currentCohort))       
       p = currentCohort%pft

          if(currentCohort%canopy_layer == 1)then         
             !currentCohort%dmort = mortality_rates(currentCohort) 
             !the disturbance calculations are done with the previous n, c_area and d_mort. So it's probably &
             !not right to recalcualte dmort here.
             canopy_dead = currentCohort%n * min(1.0_r8,currentCohort%dmort * hlm_freq_day * fates_mortality_disturbance_fraction)

             canopy_mortality_woody_litter(p)= canopy_mortality_woody_litter(p) + &
                  canopy_dead*(currentCohort%bdead+currentCohort%bsw)
             canopy_mortality_leaf_litter(p) = canopy_mortality_leaf_litter(p) + &
                  canopy_dead*(currentCohort%bl)
             canopy_mortality_root_litter(p) = canopy_mortality_root_litter(p) + &
                  canopy_dead*(currentCohort%br+currentCohort%bstore)

         else 
             if(EDPftvarcon_inst%woody(currentCohort%pft) == 1)then

                understorey_dead = ED_val_understorey_death * currentCohort%n * (patch_site_areadis/currentPatch%area)  !kgC/site/day
                canopy_mortality_woody_litter(p) = canopy_mortality_woody_litter(p)  + &
                     understorey_dead*(currentCohort%bdead+currentCohort%bsw)  
                canopy_mortality_leaf_litter(p)= canopy_mortality_leaf_litter(p)+ &
                     understorey_dead* currentCohort%bl 
                canopy_mortality_root_litter(p)= canopy_mortality_root_litter(p)+ &
                      understorey_dead*(currentCohort%br+currentCohort%bstore)

             ! FIX(SPM,040114) - clarify this comment
             ! grass is not killed by canopy mortality disturbance events.
             ! Just move it into the new patch area. 
             else 
                ! no-op
             endif
          endif
       

       currentCohort => currentCohort%taller      

    enddo !currentCohort         

    !************************************/
    !Evenly distribute the litter from the trees that died across the new and old patches
    !************************************/
    !************************************/
    !Evenly distribute the litter from the trees that died across the new and old patches
    !'litter' fluxes here are in KgC
    !************************************/
    litter_area = currentPatch%area 
    np_mult =  patch_site_areadis/new_patch%area
    ! This litter is distributed between the current and new patches, &
    ! not to any other patches. This is really the eventually area of the current patch &
    ! (currentPatch%area-patch_site_areadis) +patch_site_areadis...
    ! For the new patch, only some fraction of its land area (patch_areadis/np%area) is derived from the current patch
    ! so we need to multiply by patch_areadis/np%area

    do p = 1,numpft
    
       do c = 1,ncwd
          
          cwd_litter_density = SF_val_CWD_frac(c) * canopy_mortality_woody_litter(p) / litter_area
          
          new_patch%cwd_ag(c)    = new_patch%cwd_ag(c)    + EDPftvarcon_inst%allom_agb_frac(p) * cwd_litter_density * np_mult
          currentPatch%cwd_ag(c) = currentPatch%cwd_ag(c) + EDPftvarcon_inst%allom_agb_frac(p) * cwd_litter_density
          new_patch%cwd_bg(c)    = new_patch%cwd_bg(c)    + (1._r8-EDPftvarcon_inst%allom_agb_frac(p)) * cwd_litter_density * np_mult 
          currentPatch%cwd_bg(c) = currentPatch%cwd_bg(c) + (1._r8-EDPftvarcon_inst%allom_agb_frac(p)) * cwd_litter_density 
          
          ! track as diagnostic fluxes
          currentSite%CWD_AG_diagnostic_input_carbonflux(c) = currentSite%CWD_AG_diagnostic_input_carbonflux(c) + &
                SF_val_CWD_frac(c) * canopy_mortality_woody_litter(p) * hlm_days_per_year * EDPftvarcon_inst%allom_agb_frac(p)/ AREA 
          currentSite%CWD_BG_diagnostic_input_carbonflux(c) = currentSite%CWD_BG_diagnostic_input_carbonflux(c) + &
                SF_val_CWD_frac(c) * canopy_mortality_woody_litter(p) * hlm_days_per_year * (1.0_r8 - EDPftvarcon_inst%allom_agb_frac(p)) / AREA
       enddo

       new_patch%leaf_litter(p) = new_patch%leaf_litter(p) + canopy_mortality_leaf_litter(p) / litter_area * np_mult
       new_patch%root_litter(p) = new_patch%root_litter(p) + canopy_mortality_root_litter(p) / litter_area * np_mult 

       currentPatch%leaf_litter(p) = currentPatch%leaf_litter(p) + canopy_mortality_leaf_litter(p) / litter_area
       currentPatch%root_litter(p) = currentPatch%root_litter(p) + canopy_mortality_root_litter(p) / litter_area

       ! track as diagnostic fluxes
       currentSite%leaf_litter_diagnostic_input_carbonflux(p) = currentSite%leaf_litter_diagnostic_input_carbonflux(p) + &
            canopy_mortality_leaf_litter(p) * hlm_days_per_year / AREA

       currentSite%root_litter_diagnostic_input_carbonflux(p) = currentSite%root_litter_diagnostic_input_carbonflux(p) + &
            canopy_mortality_root_litter(p) * hlm_days_per_year / AREA
    enddo

  end subroutine mortality_litter_fluxes

  ! ============================================================================
  subroutine create_patch(currentSite, new_patch, age, areap,cwd_ag_local,cwd_bg_local, &
       leaf_litter_local,root_litter_local)
    !
    ! !DESCRIPTION:
    !  Set default values for creating a new patch
    !
    ! !USES:
    !
    ! !ARGUMENTS:
    type(ed_site_type) , intent(inout), target :: currentSite
    type(ed_patch_type), intent(inout), target :: new_patch
    real(r8), intent(in) :: age                 ! notional age of this patch in years
    real(r8), intent(in) :: areap               ! initial area of this patch in m2. 
    real(r8), intent(in) :: cwd_ag_local(:)     ! initial value of above ground coarse woody debris. KgC/m2
    real(r8), intent(in) :: cwd_bg_local(:)     ! initial value of below ground coarse woody debris. KgC/m2
    real(r8), intent(in) :: root_litter_local(:)! initial value of root litter. KgC/m2
    real(r8), intent(in) :: leaf_litter_local(:)! initial value of leaf litter. KgC/m2
    !
    ! !LOCAL VARIABLES:
    !---------------------------------------------------------------------

    allocate(new_patch%tr_soil_dir(hlm_numSWb))
    allocate(new_patch%tr_soil_dif(hlm_numSWb))
    allocate(new_patch%tr_soil_dir_dif(hlm_numSWb))
    allocate(new_patch%fab(hlm_numSWb))
    allocate(new_patch%fabd(hlm_numSWb))
    allocate(new_patch%fabi(hlm_numSWb))
    allocate(new_patch%sabs_dir(hlm_numSWb))
    allocate(new_patch%sabs_dif(hlm_numSWb))
    allocate(new_patch%rootfr_ft(numpft,hlm_numlevgrnd))
    allocate(new_patch%rootr_ft(numpft,hlm_numlevgrnd)) 
    
    call zero_patch(new_patch) !The nan value in here is not working??

    new_patch%tallest  => null() ! pointer to patch's tallest cohort    
    new_patch%shortest => null() ! pointer to patch's shortest cohort   
    new_patch%older    => null() ! pointer to next older patch   
    new_patch%younger  => null() ! pointer to next shorter patch      
    new_patch%siteptr  => null() ! pointer to the site that the patch is in

    ! assign known patch attributes 

    new_patch%siteptr            => currentSite 
    new_patch%age                = age   
    new_patch%age_class          = 1
    new_patch%area               = areap 
    new_patch%cwd_ag             = cwd_ag_local
    new_patch%cwd_bg             = cwd_bg_local
    new_patch%leaf_litter        = leaf_litter_local
    new_patch%root_litter        = root_litter_local
 
    !zeroing things because of the surfacealbedo problem... shouldnt really be necesary
    new_patch%cwd_ag_in(:)       = 0._r8
    new_patch%cwd_bg_in(:)       = 0._r8

    new_patch%cwd_ag_out(:)      = 0._r8
    new_patch%cwd_bg_out(:)      = 0._r8

    new_patch%f_sun              = 0._r8
    new_patch%ed_laisun_z(:,:,:) = 0._r8 
    new_patch%ed_laisha_z(:,:,:) = 0._r8 
    new_patch%ed_parsun_z(:,:,:) = 0._r8 
    new_patch%ed_parsha_z(:,:,:) = 0._r8 
    new_patch%fabi               = 0._r8
    new_patch%fabd               = 0._r8
    new_patch%tr_soil_dir(:)     = 1._r8
    new_patch%tr_soil_dif(:)     = 1._r8
    new_patch%tr_soil_dir_dif(:) = 0._r8
    new_patch%fabd_sun_z(:,:,:)  = 0._r8 
    new_patch%fabd_sha_z(:,:,:)  = 0._r8 
    new_patch%fabi_sun_z(:,:,:)  = 0._r8 
    new_patch%fabi_sha_z(:,:,:)  = 0._r8  
    new_patch%frac_burnt         = 0._r8  
    new_patch%total_tree_area    = 0.0_r8  
    new_patch%NCL_p              = 1
 
  end subroutine create_patch

  ! ============================================================================
  subroutine zero_patch(cp_p)
    !
    ! !DESCRIPTION:
    !  Sets all the variables in the patch to nan or zero 
    ! (this needs to be two seperate routines, one for nan & one for zero
    !
    ! !USES:
    !
    ! !ARGUMENTS:
    type(ed_patch_type), intent(inout), target :: cp_p
    !
    ! !LOCAL VARIABLES:
    type(ed_patch_type), pointer :: currentPatch
    !---------------------------------------------------------------------

    currentPatch  => cp_p  

    currentPatch%tallest  => null()          
    currentPatch%shortest => null()         
    currentPatch%older    => null()               
    currentPatch%younger  => null()           
    currentPatch%siteptr  => null()             

    currentPatch%patchno  = 999                            

    currentPatch%age                        = nan                          
    currentPatch%age_class                  = 1
    currentPatch%area                       = nan                                           
    currentPatch%canopy_layer_lai(:)        = nan               
    currentPatch%total_canopy_area          = nan
    currentPatch%canopy_area                = nan                                 
    currentPatch%bare_frac_area             = nan                             

    currentPatch%tlai_profile(:,:,:)        = nan 
    currentPatch%elai_profile(:,:,:)        = 0._r8 
    currentPatch%tsai_profile(:,:,:)        = nan 
    currentPatch%esai_profile(:,:,:)        = nan       
    currentPatch%canopy_area_profile(:,:,:) = nan       

    currentPatch%fabd_sun_z(:,:,:)          = nan 
    currentPatch%fabd_sha_z(:,:,:)          = nan 
    currentPatch%fabi_sun_z(:,:,:)          = nan 
    currentPatch%fabi_sha_z(:,:,:)          = nan  

    currentPatch%ed_laisun_z(:,:,:)         = nan 
    currentPatch%ed_laisha_z(:,:,:)         = nan 
    currentPatch%ed_parsun_z(:,:,:)         = nan 
    currentPatch%ed_parsha_z(:,:,:)         = nan 
    currentPatch%psn_z(:,:,:)               = 0._r8   

    currentPatch%f_sun(:,:,:)               = nan
    currentPatch%tr_soil_dir(:)             = nan    ! fraction of incoming direct  radiation that is transmitted to the soil as direct
    currentPatch%tr_soil_dif(:)             = nan    ! fraction of incoming diffuse radiation that is transmitted to the soil as diffuse
    currentPatch%tr_soil_dir_dif(:)         = nan    ! fraction of incoming direct  radiation that is transmitted to the soil as diffuse
    currentPatch%fabd(:)                    = nan    ! fraction of incoming direct  radiation that is absorbed by the canopy
    currentPatch%fabi(:)                    = nan    ! fraction of incoming diffuse radiation that is absorbed by the canopy

    currentPatch%present(:,:)               = 999    ! is there any of this pft in this layer?
    currentPatch%nrad(:,:)                  = 999    ! number of exposed leaf layers for each canopy layer and pft
    currentPatch%ncan(:,:)                  = 999    ! number of total leaf layers for each canopy layer and pft
    currentPatch%lai                        = nan    ! leaf area index of patch
    currentPatch%pft_agb_profile(:,:)       = nan    

    ! DISTURBANCE 
    currentPatch%disturbance_rates          = 0._r8 
    currentPatch%disturbance_rate           = 0._r8 

    ! LITTER
    currentPatch%cwd_ag(:)                  = 0.0_r8 ! above ground coarse woody debris gc/m2. 
    currentPatch%cwd_bg(:)                  = 0.0_r8 ! below ground coarse woody debris
    currentPatch%root_litter(:)             = 0.0_r8 ! In new disturbed patches, loops over donors to increment total, needs zero here
    currentPatch%leaf_litter(:)             = 0.0_r8 ! In new disturbed patches, loops over donors to increment total, needs zero here

    ! Cold-start initialized patches should have no litter flux in/out as they have not undergone any time.
    ! Litter fluxes in/out also need to be initialized to zero for newly disturbed patches, as they
    ! will incorporate the fluxes from donors over a loop, and need an initialization

    currentPatch%leaf_litter_in(:)  = 0.0_r8 ! As a newly created patch with no age, there is no flux in
    currentPatch%leaf_litter_out(:) = 0.0_r8 ! As a newly created patch with no age, no frag or decomp has happened yet
    currentPatch%root_litter_in(:)  = 0.0_r8 ! As a newly created patch with no age, there is no flux in
    currentPatch%root_litter_out(:) = 0.0_r8 ! As a newly created patch with no age, no frag or decomp has happened yet

    ! FIRE
    currentPatch%fuel_eff_moist             = 0.0_r8 ! average fuel moisture content of the ground fuel 
    ! (incl. live grasses. omits 1000hr fuels)
    currentPatch%livegrass                  = 0.0_r8 ! total ag grass biomass in patch. 1=c3 grass, 2=c4 grass. gc/m2
    currentPatch%sum_fuel                   = 0.0_r8 ! total ground fuel related to ros (omits 1000hr fuels). gc/m2
    currentPatch%fuel_bulkd                 = 0.0_r8 ! average fuel bulk density of the ground fuel 
    ! (incl. live grasses. omits 1000hr fuels). kgc/m3
    currentPatch%fuel_sav                   = 0.0_r8 ! average surface area to volume ratio of the ground fuel 
    ! (incl. live grasses. omits 1000hr fuels).
    currentPatch%fuel_mef                   = 0.0_r8 ! average moisture of extinction factor of the ground fuel
    ! (incl. live grasses. omits 1000hr fuels).
    currentPatch%ros_front                  = 0.0_r8 ! average rate of forward spread of each fire in the patch. m/min.
    currentPatch%effect_wspeed              = 0.0_r8 ! dailywind modified by fraction of relative grass and tree cover. m/min.
    currentPatch%tau_l                      = 0.0_r8 ! mins p&r(1986)
    currentPatch%fuel_frac(:)               = 0.0_r8 ! fraction of each litter class in the sum_fuel 
    !- for purposes of calculating weighted averages. 
    currentPatch%tfc_ros                    = 0.0_r8 ! used in fi calc
    currentPatch%fi                         = 0._r8  ! average fire intensity of flaming front during day.  
    ! backward ros plays no role. kj/m/s or kw/m.
    currentPatch%fire                       = 999    ! sr decide_fire.1=fire hot enough to proceed. 0=stop everything- no fires today
    currentPatch%fd                         = 0.0_r8 ! fire duration (mins)
    currentPatch%ros_back                   = 0.0_r8 ! backward ros (m/min)
    currentPatch%ab                         = 0.0_r8 ! area burnt daily m2
    currentPatch%nf                         = 0.0_r8 ! number of fires initiated daily 
    currentPatch%sh                         = 0.0_r8 ! average scorch height for the patch(m)
    currentPatch%frac_burnt                 = 0.0_r8 ! fraction burnt in each timestep. 
    currentPatch%burnt_frac_litter(:)       = 0.0_r8 
    currentPatch%btran_ft(:)                = 0.0_r8

    currentPatch%canopy_layer_lai(:)        = 0.0_r8

    currentPatch%seeds_in(:)                = 0.0_r8
    currentPatch%seed_decay(:)              = 0.0_r8
    currentPatch%seed_germination(:)        = 0.0_r8

    currentPatch%fab(:)                     = 0.0_r8
    currentPatch%sabs_dir(:)                = 0.0_r8
    currentPatch%sabs_dif(:)                = 0.0_r8
    currentPatch%zstar                      = 0.0_r8

  end subroutine zero_patch

  ! ============================================================================
  subroutine fuse_patches( csite, bc_in )
    !
    ! !DESCRIPTION:
    !  Decide to fuse patches if their cohort structures are similar           
    !
    ! !USES:
    use EDParamsMod , only : ED_val_patch_fusion_tol
    !
    ! !ARGUMENTS:
    type(ed_site_type), intent(inout), target  :: csite
    type(bc_in_type), intent(in)               :: bc_in
    !
    ! !LOCAL VARIABLES:
    type(ed_site_type) , pointer :: currentSite
    type(ed_patch_type), pointer :: currentPatch,tpp,tmpptr
    integer  :: ft,z        !counters for pft and height class
    real(r8) :: norm        !normalized difference between biomass profiles
    real(r8) :: profiletol  !tolerance of patch fusion routine. Starts off high and is reduced if there are too many patches.
    integer  :: maxpatch    !maximum number of allowed patches. FIX-RF. These should be namelist variables. 
    integer  :: nopatches   !number of patches presently in gridcell
    integer  :: iterate     !switch of patch reduction iteration scheme. 1 to keep going, 0 to stop
    integer  :: fuse_flag   !do patches get fused (1) or not (0). 
    !---------------------------------------------------------------------

    !maxpatch = 4  
    maxpatch = maxPatchesPerSite

    currentSite => csite 

    profiletol = ED_val_patch_fusion_tol

    nopatches = 0
    currentPatch => currentSite%youngest_patch
    do while(associated(currentPatch))
       nopatches = nopatches +1
       currentPatch => currentPatch%older
    enddo
    !---------------------------------------------------------------------!
    !  We only really care about fusing patches if nopatches > 1           !
    !---------------------------------------------------------------------!
    iterate = 1

    !---------------------------------------------------------------------!
    !  Keep doing this until nopatches >= maxpatch                         !
    !---------------------------------------------------------------------!

    do while(iterate == 1)
       !---------------------------------------------------------------------!
       ! Calculate the biomass profile of each patch                         !
       !---------------------------------------------------------------------!  
       currentPatch => currentSite%youngest_patch
       do while(associated(currentPatch))
          call patch_pft_size_profile(currentPatch)
          currentPatch => currentPatch%older
       enddo

       !---------------------------------------------------------------------!
       ! Loop round current & target (currentPatch,tpp) patches to assess combinations !
       !---------------------------------------------------------------------!   
       currentPatch => currentSite%youngest_patch
       do while(associated(currentPatch))      
          tpp => currentSite%youngest_patch
          do while(associated(tpp))

             if(.not.associated(currentPatch))then
                write(fates_log(),*) 'ED: issue with currentPatch'
             endif

             if(associated(tpp).and.associated(currentPatch))then
                fuse_flag = 1 !the default is to fuse the patches
                if(currentPatch%patchno /= tpp%patchno) then   !these should be the same patch

                   !---------------------------------------------------------------------!
                   ! Calculate the difference criteria for each pft and dbh class        !
                   !---------------------------------------------------------------------!   
                   do ft = 1,numpft        ! loop over pfts
                      do z = 1,n_dbh_bins      ! loop over hgt bins 
                         !is there biomass in this category?
                         if(currentPatch%pft_agb_profile(ft,z)  > 0.0_r8.or.tpp%pft_agb_profile(ft,z) > 0.0_r8)then 
                            norm = abs(currentPatch%pft_agb_profile(ft,z) - tpp%pft_agb_profile(ft,z))/(0.5_r8*&
                                 &(currentPatch%pft_agb_profile(ft,z) + tpp%pft_agb_profile(ft,z)))
                            !---------------------------------------------------------------------!
                            ! Look for differences in profile biomass, above the minimum biomass  !
                            !---------------------------------------------------------------------!

                            if(norm  > profiletol)then
                               !looking for differences between profile density.                   
                               if(currentPatch%pft_agb_profile(ft,z) > NTOL.or.tpp%pft_agb_profile(ft,z) > NTOL)then
                                  fuse_flag = 0 !do not fuse  - keep apart. 
                               endif
                            endif ! profile tol           
                         endif ! NTOL 
                      enddo !ht bins
                   enddo ! PFT

                   !---------------------------------------------------------------------!
                   ! Call the patch fusion routine if there is a meaningful difference   !
                   ! any of the pft x height categories                                  !
                   !---------------------------------------------------------------------!

                   if(fuse_flag  ==  1)then 
                      tmpptr => currentPatch%older       
                      call fuse_2_patches(currentPatch, tpp)
                      call fuse_cohorts(tpp, bc_in)
                      call sort_cohorts(tpp)
                      currentPatch => tmpptr
                   else
                     ! write(fates_log(),*) 'patches not fused'
                   endif
                endif  !are both patches associated?        
             endif    !are these different patches?   
             tpp => tpp%older
          enddo !tpp loop

          if(associated(currentPatch))then 
             currentPatch => currentPatch%older 
          else
             currentPatch => null()
          endif !associated currentPatch

       enddo ! currentPatch loop

       !---------------------------------------------------------------------!
       ! Is the number of patches larger than the maximum?                   !
       !---------------------------------------------------------------------!   
       nopatches = 0
       currentPatch => currentSite%youngest_patch
       do while(associated(currentPatch))
          nopatches = nopatches +1
          currentPatch => currentPatch%older
       enddo

       if(nopatches > maxpatch)then
          iterate = 1
          profiletol = profiletol * 1.1_r8

          !---------------------------------------------------------------------!
          ! Making profile tolerance larger means that more fusion will happen  !
          !---------------------------------------------------------------------!        
       else
          iterate = 0
       endif

    enddo !do while nopatches>maxpatch
 
  end subroutine fuse_patches

  ! ============================================================================

  subroutine fuse_2_patches(dp, rp)
    !
    ! !DESCRIPTION:
    ! This function fuses the two patches specified in the argument.
    ! It fuses the first patch in the argument (the "donor") into the second
    ! patch in the argument (the "recipient"), and frees the memory 
    ! associated with the secnd patch
    !
    ! !USES:
    use FatesSizeAgeTypeIndicesMod, only: get_age_class_index
    !
    ! !ARGUMENTS:
    type (ed_patch_type) , intent(inout), pointer :: dp ! Donor Patch
    type (ed_patch_type) , intent(inout), pointer :: rp ! Recipient Patch
    !
    ! !LOCAL VARIABLES:
    type (ed_cohort_type), pointer :: currentCohort ! Current Cohort
    type (ed_cohort_type), pointer :: nextc         ! Remembers next cohort in list 
    type (ed_cohort_type), pointer :: storesmallcohort
    type (ed_cohort_type), pointer :: storebigcohort  
    integer                        :: c,p          !counters for pft and litter size class. 
    integer                        :: tnull,snull  ! are the tallest and shortest cohorts associated?
    type(ed_patch_type), pointer   :: youngerp     ! pointer to the patch younger than donor
    type(ed_patch_type), pointer   :: olderp       ! pointer to the patch older than donor
    type(ed_site_type),  pointer   :: csite        ! pointer to the donor patch's site
    real(r8)                       :: inv_sum_area ! Inverse of the sum of the two patches areas
    !-----------------------------------------------------------------------------------------------

    ! Generate a litany of area weighted averages

    inv_sum_area = 1.0_r8/(dp%area + rp%area)
    
    rp%age = (dp%age * dp%area + rp%age * rp%area) * inv_sum_area

    rp%age_class = get_age_class_index(rp%age)


    do c = 1,ncwd
       rp%cwd_ag(c) = (dp%cwd_ag(c)*dp%area + rp%cwd_ag(c)*rp%area) * inv_sum_area
       rp%cwd_bg(c) = (dp%cwd_bg(c)*dp%area + rp%cwd_bg(c)*rp%area) * inv_sum_area
    enddo
    
    do p = 1,numpft 
       rp%seeds_in(p)         = (rp%seeds_in(p)*rp%area + dp%seeds_in(p)*dp%area) * inv_sum_area
       rp%seed_decay(p)       = (rp%seed_decay(p)*rp%area + dp%seed_decay(p)*dp%area) * inv_sum_area
       rp%seed_germination(p) = (rp%seed_germination(p)*rp%area + dp%seed_germination(p)*dp%area) * inv_sum_area

       rp%leaf_litter(p)      = (dp%leaf_litter(p)*dp%area + rp%leaf_litter(p)*rp%area) * inv_sum_area
       rp%root_litter(p)      = (dp%root_litter(p)*dp%area + rp%root_litter(p)*rp%area) * inv_sum_area

       rp%root_litter_out(p)  = (dp%root_litter_out(p)*dp%area + rp%root_litter_out(p)*rp%area) * inv_sum_area
       rp%leaf_litter_out(p)  = (dp%leaf_litter_out(p)*dp%area + rp%leaf_litter_out(p)*rp%area) * inv_sum_area

       rp%root_litter_in(p)   = (dp%root_litter_in(p)*dp%area + rp%root_litter_in(p)*rp%area) * inv_sum_area
       rp%leaf_litter_in(p)   = (dp%leaf_litter_in(p)*dp%area + rp%leaf_litter_in(p)*rp%area) * inv_sum_area

       rp%dleaf_litter_dt(p)  = (dp%dleaf_litter_dt(p)*dp%area + rp%dleaf_litter_dt(p)*rp%area) * inv_sum_area
       rp%droot_litter_dt(p)  = (dp%droot_litter_dt(p)*dp%area + rp%droot_litter_dt(p)*rp%area) * inv_sum_area
    enddo
    
    rp%fuel_eff_moist       = (dp%fuel_eff_moist*dp%area + rp%fuel_eff_moist*rp%area) * inv_sum_area
    rp%livegrass            = (dp%livegrass*dp%area + rp%livegrass*rp%area) * inv_sum_area
    rp%sum_fuel             = (dp%sum_fuel*dp%area + rp%sum_fuel*rp%area) * inv_sum_area
    rp%fuel_bulkd           = (dp%fuel_bulkd*dp%area + rp%fuel_bulkd*rp%area) * inv_sum_area
    rp%fuel_sav             = (dp%fuel_sav*dp%area + rp%fuel_sav*rp%area) * inv_sum_area
    rp%fuel_mef             = (dp%fuel_mef*dp%area + rp%fuel_mef*rp%area) * inv_sum_area
    rp%ros_front            = (dp%ros_front*dp%area + rp%ros_front*rp%area) * inv_sum_area
    rp%effect_wspeed        = (dp%effect_wspeed*dp%area + rp%effect_wspeed*rp%area) * inv_sum_area
    rp%tau_l                = (dp%tau_l*dp%area + rp%tau_l*rp%area) * inv_sum_area
    rp%fuel_frac(:)         = (dp%fuel_frac(:)*dp%area + rp%fuel_frac(:)*rp%area) * inv_sum_area
    rp%tfc_ros              = (dp%tfc_ros*dp%area + rp%tfc_ros*rp%area) * inv_sum_area
    rp%fi                   = (dp%fi*dp%area + rp%fi*rp%area) * inv_sum_area
    rp%fd                   = (dp%fd*dp%area + rp%fd*rp%area) * inv_sum_area
    rp%ros_back             = (dp%ros_back*dp%area + rp%ros_back*rp%area) * inv_sum_area
    rp%ab                   = (dp%ab*dp%area + rp%ab*rp%area) * inv_sum_area
    rp%nf                   = (dp%nf*dp%area + rp%nf*rp%area) * inv_sum_area
    rp%sh                   = (dp%sh*dp%area + rp%sh*rp%area) * inv_sum_area
    rp%frac_burnt           = (dp%frac_burnt*dp%area + rp%frac_burnt*rp%area) * inv_sum_area
    rp%burnt_frac_litter(:) = (dp%burnt_frac_litter(:)*dp%area + rp%burnt_frac_litter(:)*rp%area) * inv_sum_area
    rp%btran_ft(:)          = (dp%btran_ft(:)*dp%area + rp%btran_ft(:)*rp%area) * inv_sum_area
    rp%zstar                = (dp%zstar*dp%area + rp%zstar*rp%area) * inv_sum_area

    rp%area = rp%area + dp%area !THIS MUST COME AT THE END!

    !insert donor cohorts into recipient patch
    if(associated(dp%shortest))then

       currentCohort => dp%shortest
       if(associated(currentCohort)) then
          nextc => currentCohort%taller
       endif

       do while(associated(dp%shortest))

          storebigcohort   => rp%tallest
          storesmallcohort => rp%shortest

          if(associated(rp%tallest))then
             tnull = 0
          else
             tnull = 1
             rp%tallest => currentCohort
          endif

          if(associated(rp%shortest))then
             snull = 0
          else
             snull = 1
             rp%shortest => currentCohort
          endif

          call insert_cohort(currentCohort, rp%tallest, rp%shortest, tnull, snull, storebigcohort, storesmallcohort)

          rp%tallest  => storebigcohort 
          rp%shortest => storesmallcohort    

          currentCohort%patchptr => rp
          currentCohort%siteptr  => rp%siteptr

          currentCohort => nextc

          dp%shortest => currentCohort

          if(associated(currentCohort)) then
             nextc => currentCohort%taller
          endif

       enddo !cohort
    endif !are there any cohorts?

    call patch_pft_size_profile(rp) ! Recalculate the patch size profile for the resulting patch

    ! Define some aliases for the donor patches younger and older neighbors
    ! which may or may not exist.  After we set them, we will remove the donor
    ! And then we will go about re-setting the map.
    csite => dp%siteptr
    if(associated(dp%older))then
       olderp => dp%older
    else
       olderp => null()
    end if
    if(associated(dp%younger))then
       youngerp => dp%younger
    else
       youngerp => null()
    end if

    ! We have no need for the dp pointer anymore, we have passed on it's legacy
    call dealloc_patch(dp)
    deallocate(dp)


    if(associated(youngerp))then
       ! Update the younger patch's new older patch (because it isn't dp anymore)
       youngerp%older => olderp
    else
       ! There was no younger patch than dp, so the head of the young order needs
       ! to be set, and it is set as the patch older than dp.  That patch
       ! already knows it's older patch (so no need to set or change it)
       csite%youngest_patch => olderp
    end if

    
    if(associated(olderp))then
       ! Update the older patch's new younger patch (becuase it isn't dp anymore)
       olderp%younger => youngerp
    else
       ! There was no patch older than dp, so the head of the old patch order needs
       ! to be set, and it is set as the patch younger than dp.  That patch already
       ! knows it's younger patch, no need to set
       csite%oldest_patch => youngerp
    end if


  end subroutine fuse_2_patches

  ! ============================================================================
  subroutine terminate_patches(cs_pnt)
    !
    ! !DESCRIPTION:
    !  Terminate Patches if they  are too small                          
    !
    ! !USES:
    !
    ! !ARGUMENTS:
    type(ed_site_type), target, intent(in) :: cs_pnt
    !
    ! !LOCAL VARIABLES:
    type(ed_site_type),  pointer :: currentSite
    type(ed_patch_type), pointer :: currentPatch, tmpptr
    real(r8) areatot ! variable for checking whether the total patch area is wrong. 
    !---------------------------------------------------------------------
 
    currentSite => cs_pnt

    currentPatch => currentSite%oldest_patch
    
    !fuse patches if one of them is very small.... 
    currentPatch => currentSite%youngest_patch
    do while(associated(currentPatch)) 
       if(currentPatch%area <= min_patch_area)then
          if ( currentPatch%patchno /= currentSite%youngest_patch%patchno) then
            ! Do not force the fusion of the youngest patch to its neighbour. 
            ! This is only really meant for very old patches. 
             if(associated(currentPatch%older) )then
                write(fates_log(),*) 'fusing to older patch because this one is too small',&
                     currentPatch%area, currentPatch%lai, &
                     currentPatch%older%area,currentPatch%older%lai
                call fuse_2_patches(currentPatch%older, currentPatch)
                write(fates_log(),*) 'after fusion to older patch',currentPatch%area
             else
                write(fates_log(),*) 'fusing to younger patch because oldest one is too small',&
                     currentPatch%area, currentPatch%lai
                tmpptr => currentPatch%younger
                call fuse_2_patches(currentPatch, currentPatch%younger)
                write(fates_log(),*) 'after fusion to younger patch'
                currentPatch => tmpptr
             endif
          endif
       endif

       currentPatch => currentPatch%older

    enddo

    !check area is not exceeded
    areatot = 0._r8
    currentPatch => currentSite%oldest_patch
    do while(associated(currentPatch))
       areatot = areatot + currentPatch%area
       currentPatch => currentPatch%younger
       if((areatot-area) > 0.0000001_r8)then
          write(fates_log(),*) 'ED: areatot too large. end terminate', areatot
       endif
    enddo

  end subroutine terminate_patches

  ! =====================================================================================

  subroutine dealloc_patch(cpatch)

    ! This Subroutine is intended to de-allocate the allocatable memory that is pointed
    ! to via the patch structure.  This subroutine DOES NOT deallocate the patch
    ! structure itself.

    type(ed_patch_type), target :: cpatch
    type(ed_cohort_type), pointer :: ccohort  ! current
    type(ed_cohort_type), pointer :: ncohort  ! next
    
    ! First Deallocate the cohort space
    ! -----------------------------------------------------------------------------------
    ccohort => cpatch%shortest
    do while(associated(ccohort))
       
       ncohort => ccohort%taller
       if(hlm_use_planthydro.eq.itrue) call DeallocateHydrCohort(ccohort)
       deallocate(ccohort)
       ccohort => ncohort

    end do

    ! Secondly, and lastly, deallocate the allocatable vector spaces in the patch
    if(allocated(cpatch%tr_soil_dir))then
       deallocate(cpatch%tr_soil_dir)
       deallocate(cpatch%tr_soil_dif)
       deallocate(cpatch%tr_soil_dir_dif)
       deallocate(cpatch%fab)
       deallocate(cpatch%fabd)
       deallocate(cpatch%fabi)
       deallocate(cpatch%sabs_dir)
       deallocate(cpatch%sabs_dif)
       deallocate(cpatch%rootfr_ft)
       deallocate(cpatch%rootr_ft)
    end if

    return
  end subroutine dealloc_patch

  ! ============================================================================
  subroutine patch_pft_size_profile(cp_pnt)
    !
    ! !DESCRIPTION:
    !  Binned patch size profiles generated for patch fusion routine        
    !
    ! !USES:
    !
    ! !ARGUMENTS:
    type(ed_patch_type), target, intent(inout) :: cp_pnt
    !
    ! !LOCAL VARIABLES:
    type(ed_patch_type) , pointer  :: currentPatch
    type(ed_cohort_type), pointer  :: currentCohort
    real(r8) :: mind(N_DBH_BINS) ! Bottom of DBH bin 
    real(r8) :: maxd(N_DBH_BINS) ! Top of DBH bin
    real(r8) :: delta_dbh   ! Size of DBH bin
    integer  :: p    ! Counter for PFT 
    integer  :: j    ! Counter for DBH bins 
    real(r8), parameter :: gigantictrees = 1.e8_r8
    !---------------------------------------------------------------------

    currentPatch => cp_pnt

    delta_dbh = (DBHMAX/N_DBH_BINS)

    currentPatch%pft_agb_profile(:,:) = 0.0_r8

    do j = 1,N_DBH_BINS   
        if (j == 1) then
           mind(j) = 0.0_r8
           maxd(j) = delta_dbh
        else if (j == N_DBH_BINS) then
           mind(j) = (j-1) * delta_dbh
           maxd(j) = gigantictrees
        else 
           mind(j) = (j-1) * delta_dbh
           maxd(j) = (j)*delta_dbh
        endif
    enddo

    currentCohort => currentPatch%shortest
    do while(associated(currentCohort))    
       do j = 1,N_DBH_BINS   
          if((currentCohort%dbh  >  mind(j)) .AND. (currentCohort%dbh  <=  maxd(j)))then

             currentPatch%pft_agb_profile(currentCohort%pft,j) = &
                  currentPatch%pft_agb_profile(currentCohort%pft,j) + &
                  currentCohort%bdead*currentCohort%n/currentPatch%area

          endif
       enddo ! dbh bins

       currentCohort => currentCohort%taller

    enddo !currentCohort 
   
  end subroutine patch_pft_size_profile

  ! =====================================================================================
  function countPatches( nsites, sites ) result ( totNumPatches ) 
    !
    ! !DESCRIPTION:
    !  Loop over all Patches to count how many there are
    !
    ! !USES:
    use EDTypesMod , only : ed_site_type
    !
    ! !ARGUMENTS:
    integer,             intent(in)            :: nsites
    type(ed_site_type) , intent(inout), target :: sites(nsites)
    !
    ! !LOCAL VARIABLES:
    type (ed_patch_type), pointer :: currentPatch
    integer :: totNumPatches  ! total number of patches.  
    integer :: s
    !---------------------------------------------------------------------

    totNumPatches = 0

    do s = 1,nsites
       currentPatch => sites(s)%oldest_patch
       do while(associated(currentPatch))
          totNumPatches = totNumPatches + 1
          currentPatch => currentPatch%younger
       enddo
    enddo

   end function countPatches

   ! ====================================================================================

  subroutine set_root_fraction( cpatch , zi )
    !
    ! !DESCRIPTION:
    !  Calculates the fractions of the root biomass in each layer for each pft. 
    !
    ! !USES:

    !
    ! !ARGUMENTS
    type(ed_patch_type),intent(inout), target :: cpatch
    real(r8),intent(in)  :: zi(0:hlm_numlevsoil)
    !
    ! !LOCAL VARIABLES:
    integer :: lev,p,c,ft
    !----------------------------------------------------------------------
    
    do ft = 1,numpft
       do lev = 1, hlm_numlevgrnd
          cpatch%rootfr_ft(ft,lev) = 0._r8
       enddo

       do lev = 1, hlm_numlevsoil-1
          cpatch%rootfr_ft(ft,lev) = .5_r8*( &
                 exp(-EDPftvarcon_inst%roota_par(ft) * zi(lev-1))  &
               + exp(-EDPftvarcon_inst%rootb_par(ft) * zi(lev-1))  &
               - exp(-EDPftvarcon_inst%roota_par(ft) * zi(lev))    &
               - exp(-EDPftvarcon_inst%rootb_par(ft) * zi(lev)))
       end do
    end do

  end subroutine set_root_fraction

 end module EDPatchDynamicsMod<|MERGE_RESOLUTION|>--- conflicted
+++ resolved
@@ -225,12 +225,8 @@
                 currentCohort%hmort = currentCohort%hmort*(1.0_r8 - fates_mortality_disturbance_fraction)
                 currentCohort%bmort = currentCohort%bmort*(1.0_r8 - fates_mortality_disturbance_fraction)
                 currentCohort%dmort = currentCohort%dmort*(1.0_r8 - fates_mortality_disturbance_fraction)
-<<<<<<< HEAD
                 currentCohort%frmort = currentCohort%frmort*(1.0_r8 - fates_mortality_disturbance_fraction)
-                currentCohort%lmort_logging    = 0.0_r8
-=======
                 currentCohort%lmort_direct    = 0.0_r8
->>>>>>> a3b2f4a5
                 currentCohort%lmort_collateral = 0.0_r8
                 currentCohort%lmort_infra      = 0.0_r8
              end if
@@ -411,12 +407,8 @@
                    nc%hmort = nan
                    nc%bmort = nan
                    nc%fmort = nan
-<<<<<<< HEAD
                    nc%frmort = nan
-                   nc%lmort_logging    = nan
-=======
                    nc%lmort_direct     = nan
->>>>>>> a3b2f4a5
                    nc%lmort_collateral = nan
                    nc%lmort_infra      = nan
 
