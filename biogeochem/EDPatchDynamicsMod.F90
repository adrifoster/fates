module EDPatchDynamicsMod

  ! ============================================================================
  ! Controls formation, creation, fusing and termination of patch level processes. 
  ! ============================================================================
  use FatesGlobals         , only : fates_log
  use FatesGlobals         , only : FatesWarn,N2S,A2S
  use FatesInterfaceTypesMod    , only : hlm_freq_day
  use FatesInterfaceTypesMod    , only : hlm_days_per_year
  use EDPftvarcon          , only : EDPftvarcon_inst
  use EDPftvarcon          , only : GetDecompyFrac
  use PRTParametersMod      , only : prt_params
  use EDCohortDynamicsMod  , only : fuse_cohorts, sort_cohorts, insert_cohort
  use EDCohortDynamicsMod  , only : DeallocateCohort
  use EDTypesMod           , only : area_site => area
  use ChecksBalancesMod    , only : PatchMassStock
  use FatesLitterMod       , only : ncwd
  use FatesLitterMod       , only : ndcmpy
  use FatesLitterMod       , only : litter_type
  use EDTypesMod           , only : homogenize_seed_pfts
  use EDTypesMod           , only : n_dbh_bins, area, patchfusion_dbhbin_loweredges
  use EDtypesMod           , only : force_patchfuse_min_biomass
  use EDTypesMod           , only : maxPatchesPerSite
  use EDTypesMod           , only : maxPatchesPerSite_by_disttype  
  use EDTypesMod           , only : ed_site_type, ed_patch_type, ed_cohort_type
  use EDTypesMod           , only : site_massbal_type
  use EDTypesMod           , only : site_fluxdiags_type
  use EDTypesMod           , only : min_patch_area
  use EDTypesMod           , only : min_patch_area_forced
  use EDTypesMod           , only : nclmax
  use EDTypesMod           , only : maxpft
  use EDTypesMod           , only : dtype_ifall
  use EDTypesMod           , only : dtype_ilog
  use EDTypesMod           , only : dtype_ifire
  use EDTypesMod           , only : ican_upper
  use PRTGenericMod        , only : num_elements
  use PRTGenericMod        , only : element_list
  use EDTypesMod           , only : lg_sf
  use EDTypesMod           , only : dl_sf
  use EDTypesMod           , only : dump_patch
  use EDTypesMod           , only : N_DIST_TYPES
  use EDTypesMod           , only : AREA_INV
  use FatesConstantsMod    , only : rsnbl_math_prec
  use FatesConstantsMod    , only : fates_tiny
  use FatesInterfaceTypesMod    , only : hlm_use_planthydro
  use FatesInterfaceTypesMod    , only : hlm_numSWb
  use FatesInterfaceTypesMod    , only : bc_in_type
  use FatesInterfaceTypesMod    , only : hlm_days_per_year
  use FatesInterfaceTypesMod    , only : numpft
  use FatesInterfaceTypesMod    , only : hlm_stepsize
  use FatesInterfaceTypesMod    , only : hlm_use_sp
  use FatesInterfaceTypesMod    , only : hlm_use_nocomp
  use FatesInterfaceTypesMod    , only : hlm_use_fixed_biogeog
  use FatesGlobals         , only : endrun => fates_endrun
  use FatesConstantsMod    , only : r8 => fates_r8
  use FatesConstantsMod    , only : itrue, ifalse
  use FatesConstantsMod    , only : t_water_freeze_k_1atm
  use FatesPlantHydraulicsMod, only : InitHydrCohort
  use FatesPlantHydraulicsMod, only : AccumulateMortalityWaterStorage
  use FatesPlantHydraulicsMod, only : DeallocateHydrCohort
  use EDLoggingMortalityMod, only : logging_litter_fluxes 
  use EDLoggingMortalityMod, only : logging_time
  use EDLoggingMortalityMod, only : get_harvest_rate_area
  use EDParamsMod          , only : fates_mortality_disturbance_fraction
  use DamageMainMod        , only : damage_time
  use FatesAllometryMod    , only : carea_allom
  use FatesAllometryMod    , only : set_root_fraction
  use FatesConstantsMod    , only : g_per_kg
  use FatesConstantsMod    , only : ha_per_m2
  use FatesConstantsMod    , only : days_per_sec
  use FatesConstantsMod    , only : years_per_day
  use FatesConstantsMod    , only : nearzero
  use FatesConstantsMod    , only : primaryforest, secondaryforest
  use FatesConstantsMod    , only : n_anthro_disturbance_categories
  use FatesConstantsMod    , only : fates_unset_r8
  use FatesConstantsMod    , only : fates_unset_int
  use EDCohortDynamicsMod  , only : InitPRTObject
  use EDCohortDynamicsMod  , only : InitPRTBoundaryConditions
  use ChecksBalancesMod,      only : SiteMassStock
  use PRTGenericMod,          only : all_carbon_elements
  use PRTGenericMod,          only : carbon12_element
  use PRTGenericMod,          only : leaf_organ
  use PRTGenericMod,          only : fnrt_organ
  use PRTGenericMod,          only : sapw_organ
  use PRTGenericMod,          only : store_organ
  use PRTGenericMod,          only : repro_organ
  use PRTGenericMod,          only : struct_organ
  use PRTLossFluxesMod,       only : PRTBurnLosses
  use FatesInterfaceTypesMod,      only : hlm_parteh_mode
  use PRTGenericMod,          only : prt_carbon_allom_hyp   
  use PRTGenericMod,          only : prt_cnp_flex_allom_hyp
  use SFParamsMod,            only : SF_VAL_CWD_FRAC
  use EDParamsMod,            only : logging_event_code
  use EDParamsMod,            only : logging_export_frac
  use FatesRunningMeanMod,    only : ema_24hr, fixed_24hr, ema_lpa
  
  ! CIME globals
  use shr_infnan_mod       , only : nan => shr_infnan_nan, assignment(=)
  use shr_log_mod          , only : errMsg => shr_log_errMsg
  
  !
  implicit none
  private
  !
  public :: create_patch
  public :: spawn_patches
  public :: zero_patch
  public :: fuse_patches
  public :: terminate_patches
  public :: patch_pft_size_profile
  public :: disturbance_rates
  public :: check_patch_area
  public :: set_patchno
  private:: fuse_2_patches
  public :: get_frac_site_primary

  character(len=*), parameter, private :: sourcefile = &
        __FILE__

  logical, parameter :: debug = .false.

  ! When creating new patches from other patches, we need to send some of the
  ! litter from the old patch to the new patch.  Likewise, when plants die
  ! from the disturbance, we need to send some amount from the old patch to
  ! the new patch.  If the plant matter falls straight down, then that
  ! would make a case for all of the litter going to the new patch. 
  ! This would be localization=1
  ! But if we think some of the plant matter drifts, or a tall tree lands
  ! outside of its gap, or are afraid of newly formed patches having 
  ! too much burnable material, then we drop the localization from 1 down
  ! a notch.
  ! Note that in all cases, a localization of 0, suggests that litter
  ! is dispensed randomly in space among the area of the new and old
  ! patch combined. A localization of 1 suggests that
  ! all litter is sent to the new patch.

  real(r8), parameter :: existing_litt_localization = 1.0_r8
  real(r8), parameter :: treefall_localization = 0.0_r8
  real(r8), parameter :: burn_localization = 0.0_r8
<<<<<<< HEAD
  real(r8), parameter :: damage_localization = 0.0_r8

=======

  character(len=512) :: msg  ! Message string for warnings and logging
  
>>>>>>> c11c448b
  ! 10/30/09: Created by Rosie Fisher
  ! ============================================================================

contains

  ! ============================================================================
  subroutine disturbance_rates( site_in, bc_in)
    !
    ! !DESCRIPTION:
    ! Calculates the fire and mortality related disturbance rates for each patch,
    ! and then determines which is the larger at the patch scale (for now, there an only
    ! be one disturbance type for each timestep.  
    ! all disturbance rates here are per daily timestep. 
    
    ! 2016-2017
    ! Modify to add logging disturbance

    ! !USES:
    use EDMortalityFunctionsMod , only : mortality_rates
    ! loging flux
    use EDLoggingMortalityMod , only : LoggingMortality_frac

  
    ! !ARGUMENTS:
    type(ed_site_type) , intent(inout), target :: site_in
    type(bc_in_type) , intent(in) :: bc_in
    !
    ! !LOCAL VARIABLES:
    type (ed_patch_type) , pointer :: currentPatch
    type (ed_cohort_type), pointer :: currentCohort

    real(r8) :: cmort
    real(r8) :: bmort
    real(r8) :: hmort
    real(r8) :: frmort
    real(r8) :: smort
    real(r8) :: asmort
    real(r8) :: dgmort
    
    real(r8) :: lmort_direct
    real(r8) :: lmort_collateral
    real(r8) :: lmort_infra
    real(r8) :: l_degrad         ! fraction of trees that are not killed but suffer from forest 
                                 ! degradation (i.e. they are moved to newly-anthro-disturbed 
                                 ! secondary forest patch)
    real(r8) :: dist_rate_ldist_notharvested
    integer  :: threshold_sizeclass
    integer  :: i_dist
    real(r8) :: frac_site_primary
    real(r8) :: harvest_rate

    !----------------------------------------------------------------------------------------------
    ! Calculate Mortality Rates (these were previously calculated during growth derivatives)
    ! And the same rates in understory plants have already been applied to %dndt
    !----------------------------------------------------------------------------------------------
    
    ! first calculate the fractino of the site that is primary land
    call get_frac_site_primary(site_in, frac_site_primary)
 
    site_in%harvest_carbon_flux = 0._r8

    currentPatch => site_in%oldest_patch
    do while (associated(currentPatch))   

       currentCohort => currentPatch%shortest
       do while(associated(currentCohort))        
          ! Mortality for trees in the understorey.
          currentCohort%patchptr => currentPatch

          call mortality_rates(currentCohort,bc_in,cmort,hmort,bmort,frmort,smort,asmort,dgmort)
          currentCohort%dmort  = cmort+hmort+bmort+frmort+smort+asmort+dgmort
          
          call carea_allom(currentCohort%dbh,currentCohort%n,site_in%spread,currentCohort%pft, &
               currentCohort%crowndamage,currentCohort%c_area)

         
          ! Initialize diagnostic mortality rates
          currentCohort%cmort = cmort
          currentCohort%bmort = bmort
          currentCohort%hmort = hmort
          currentCohort%frmort = frmort
          currentCohort%smort = smort
          currentCohort%asmort = asmort
          currentCohort%dgmort = dgmort

          call LoggingMortality_frac(currentCohort%pft, currentCohort%dbh, currentCohort%canopy_layer, &
                lmort_direct,lmort_collateral,lmort_infra,l_degrad,&
                bc_in%hlm_harvest_rates, &
                bc_in%hlm_harvest_catnames, &
                bc_in%hlm_harvest_units, &
                currentPatch%anthro_disturbance_label, &
                currentPatch%age_since_anthro_disturbance, &
                frac_site_primary)
         
          currentCohort%lmort_direct     = lmort_direct
          currentCohort%lmort_collateral = lmort_collateral
          currentCohort%lmort_infra      = lmort_infra
          currentCohort%l_degrad         = l_degrad

          ! estimate the wood product (trunk_product_site)
          if (currentCohort%canopy_layer>=1) then
             site_in%harvest_carbon_flux = site_in%harvest_carbon_flux + &
                  currentCohort%lmort_direct * currentCohort%n * &
                  ( currentCohort%prt%GetState(sapw_organ, all_carbon_elements) + &
                  currentCohort%prt%GetState(struct_organ, all_carbon_elements)) * &
                  prt_params%allom_agb_frac(currentCohort%pft) * &
                  SF_val_CWD_frac(ncwd) * logging_export_frac
          endif

          currentCohort => currentCohort%taller
       end do
       currentPatch%disturbance_mode = fates_unset_int
       currentPatch => currentPatch%younger
    end do

    ! ---------------------------------------------------------------------------------------------
    ! Calculate Disturbance Rates based on the mortality rates just calculated
    ! ---------------------------------------------------------------------------------------------

    ! zero the diagnostic disturbance rate fields
    site_in%potential_disturbance_rates(1:N_DIST_TYPES) = 0._r8

    ! Recalculate total canopy area prior to resolving the disturbance
    currentPatch => site_in%oldest_patch
    do while (associated(currentPatch))
       currentPatch%total_canopy_area = 0._r8
       currentCohort => currentPatch%shortest
       do while(associated(currentCohort))   
          if(currentCohort%canopy_layer==1)then
             currentPatch%total_canopy_area = currentPatch%total_canopy_area + currentCohort%c_area
          end if
          currentCohort => currentCohort%taller
       end do
       currentPatch => currentPatch%younger
    end do

    currentPatch => site_in%oldest_patch
    do while (associated(currentPatch))   
       
       currentPatch%disturbance_rates(dtype_ifall) = 0.0_r8
       currentPatch%disturbance_rates(dtype_ilog)  = 0.0_r8
       currentPatch%disturbance_rates(dtype_ifire) = 0.0_r8

       dist_rate_ldist_notharvested = 0.0_r8
       
       currentCohort => currentPatch%shortest
       do while(associated(currentCohort))   

          if(currentCohort%canopy_layer == 1)then

             ! Treefall Disturbance Rate
             currentPatch%disturbance_rates(dtype_ifall) = currentPatch%disturbance_rates(dtype_ifall) + &
                  fates_mortality_disturbance_fraction * &
                  min(1.0_r8,currentCohort%dmort)*hlm_freq_day*currentCohort%c_area/currentPatch%area

             ! Logging Disturbance Rate
             currentPatch%disturbance_rates(dtype_ilog) = currentPatch%disturbance_rates(dtype_ilog) + &
                   min(1.0_r8, currentCohort%lmort_direct +                          & 
                               currentCohort%lmort_collateral +                      &
                               currentCohort%lmort_infra +                           &
                               currentCohort%l_degrad ) *                            &
                               currentCohort%c_area/currentPatch%area
             
             ! Non-harvested part of the logging disturbance rate
             dist_rate_ldist_notharvested = dist_rate_ldist_notharvested + currentCohort%l_degrad * &
                  currentCohort%c_area/currentPatch%area
             
          endif

          
          currentCohort => currentCohort%taller
       enddo !currentCohort

       ! for non-closed-canopy areas subject to logging, add an additional increment of area disturbed
       ! equivalent to the fradction loged to account for transfer of interstitial ground area to new secondary lands
       if ( logging_time .and. &
            (currentPatch%area - currentPatch%total_canopy_area) .gt. fates_tiny ) then
          ! The canopy is NOT closed. 

          call get_harvest_rate_area (currentPatch%anthro_disturbance_label, bc_in%hlm_harvest_catnames, &
               bc_in%hlm_harvest_rates, frac_site_primary, currentPatch%age_since_anthro_disturbance, harvest_rate)

          currentPatch%disturbance_rates(dtype_ilog) = currentPatch%disturbance_rates(dtype_ilog) + &
               (currentPatch%area - currentPatch%total_canopy_area) * harvest_rate / currentPatch%area

          ! Non-harvested part of the logging disturbance rate
          dist_rate_ldist_notharvested = dist_rate_ldist_notharvested + &
               (currentPatch%area - currentPatch%total_canopy_area) * harvest_rate / currentPatch%area
       endif

       ! fraction of the logging disturbance rate that is non-harvested
       if (currentPatch%disturbance_rates(dtype_ilog) .gt. nearzero) then
          currentPatch%fract_ldist_not_harvested = dist_rate_ldist_notharvested / &
               currentPatch%disturbance_rates(dtype_ilog)
       endif

       ! Fire Disturbance Rate
       currentPatch%disturbance_rates(dtype_ifire) = currentPatch%frac_burnt

       ! calculate a disgnostic sum of disturbance rates for different classes of disturbance across all patches in this site. 
       do i_dist = 1,N_DIST_TYPES
          site_in%potential_disturbance_rates(i_dist) = site_in%potential_disturbance_rates(i_dist) + &
               currentPatch%disturbance_rates(i_dist) * currentPatch%area * AREA_INV
       end do

       ! Fires can't burn the whole patch, as this causes /0 errors. 
       if (currentPatch%disturbance_rates(dtype_ifire) > 0.98_r8)then
          msg = 'very high fire areas'//trim(A2S(currentPatch%disturbance_rates(:)))//trim(N2S(currentPatch%frac_burnt))
          call FatesWarn(msg,index=2)
       endif




       ! ------------------------------------------------------------------------------------------
       ! Determine which disturbance is dominant, and force mortality diagnostics in the upper 
       ! canopy to be zero for the non-dominant mode.  Note: upper-canopy tree-fall mortality is 
       ! not always disturbance generating, so when tree-fall mort is non-dominant, make sure
       ! to still diagnose and track the non-disturbance rate
       ! ------------------------------------------------------------------------------------------
       
       ! DISTURBANCE IS LOGGING
       if (currentPatch%disturbance_rates(dtype_ilog) > currentPatch%disturbance_rates(dtype_ifall) .and. &
             currentPatch%disturbance_rates(dtype_ilog) > currentPatch%disturbance_rates(dtype_ifire) ) then 
          
          currentPatch%disturbance_rate = currentPatch%disturbance_rates(dtype_ilog)
          currentPatch%disturbance_mode = dtype_ilog

          ! Update diagnostics
          currentCohort => currentPatch%shortest
          do while(associated(currentCohort))
             if(currentCohort%canopy_layer == 1)then
                currentCohort%cmort = currentCohort%cmort*(1.0_r8 - fates_mortality_disturbance_fraction)
                currentCohort%hmort = currentCohort%hmort*(1.0_r8 - fates_mortality_disturbance_fraction)
                currentCohort%bmort = currentCohort%bmort*(1.0_r8 - fates_mortality_disturbance_fraction)
                currentCohort%dmort = currentCohort%dmort*(1.0_r8 - fates_mortality_disturbance_fraction)
                currentCohort%frmort = currentCohort%frmort*(1.0_r8 - fates_mortality_disturbance_fraction)
                currentCohort%smort = currentCohort%smort*(1.0_r8 - fates_mortality_disturbance_fraction)
                currentCohort%asmort = currentCohort%asmort*(1.0_r8 - fates_mortality_disturbance_fraction)
                currentCohort%dgmort = currentCohort%dgmort*(1.0_r8 - fates_mortality_disturbance_fraction)
             end if
             currentCohort => currentCohort%taller
          enddo !currentCohort
          
       ! DISTURBANCE IS FIRE
       elseif (currentPatch%disturbance_rates(dtype_ifire) > currentPatch%disturbance_rates(dtype_ifall) .and. &
             currentPatch%disturbance_rates(dtype_ifire) > currentPatch%disturbance_rates(dtype_ilog) ) then  

          currentPatch%disturbance_rate = currentPatch%disturbance_rates(dtype_ifire)
          currentPatch%disturbance_mode = dtype_ifire

          ! Update diagnostics, zero non-fire mortality rates
          currentCohort => currentPatch%shortest
          do while(associated(currentCohort))
             if(currentCohort%canopy_layer == 1)then
                currentCohort%cmort = currentCohort%cmort*(1.0_r8 - fates_mortality_disturbance_fraction)
                currentCohort%hmort = currentCohort%hmort*(1.0_r8 - fates_mortality_disturbance_fraction)
                currentCohort%bmort = currentCohort%bmort*(1.0_r8 - fates_mortality_disturbance_fraction)
                currentCohort%dmort = currentCohort%dmort*(1.0_r8 - fates_mortality_disturbance_fraction)
                currentCohort%frmort = currentCohort%frmort*(1.0_r8 - fates_mortality_disturbance_fraction)
                currentCohort%smort = currentCohort%smort*(1.0_r8 - fates_mortality_disturbance_fraction)
                currentCohort%asmort = currentCohort%asmort*(1.0_r8 - fates_mortality_disturbance_fraction)
                currentCohort%dgmort = currentCohort%dgmort*(1.0_r8 - fates_mortality_disturbance_fraction)
                currentCohort%lmort_direct    = 0.0_r8
                currentCohort%lmort_collateral = 0.0_r8
                currentCohort%lmort_infra      = 0.0_r8
                currentCohort%l_degrad         = 0.0_r8
             end if
 
             ! This may be counter-intuitive, but the diagnostic fire-mortality rate
             ! will stay zero in the patch that undergoes fire, this is because
             ! the actual cohorts who experience the fire are only those in the
             ! newly created patch so currentCohort%fmort = 0.0_r8
             ! Don't worry, the cohorts in the newly created patch will reflect burn

             currentCohort => currentCohort%taller
          enddo !currentCohort

       else  ! If fire and logging are not greater than treefall, just set disturbance rate to tree-fall
             ! which is most likely a 0.0

          currentPatch%disturbance_rate = currentPatch%disturbance_rates(dtype_ifall)
          currentPatch%disturbance_mode = dtype_ifall

          ! Update diagnostics, zero non-treefall mortality rates
          currentCohort => currentPatch%shortest
          do while(associated(currentCohort))
             if(currentCohort%canopy_layer == 1)then
                currentCohort%lmort_direct    = 0.0_r8
                currentCohort%lmort_collateral = 0.0_r8
                currentCohort%lmort_infra      = 0.0_r8
                currentCohort%l_degrad         = 0.0_r8
             end if
             currentCohort => currentCohort%taller
          enddo !currentCohort


       endif

       currentPatch => currentPatch%younger

    enddo !patch loop 

  end subroutine disturbance_rates

    ! ============================================================================

  subroutine spawn_patches( currentSite, bc_in)
    !
    ! !DESCRIPTION:
    ! In this subroutine, the following happens
    ! 1) the total area disturbed is calculated
    ! 2) a new patch is created
    ! 3) properties are averaged
    ! 4) litter fluxes from fire and mortality are added 
    ! 5) For mortality, plants in existing patch canopy are killed. 
    ! 6) For mortality, Plants in new and existing understorey are killed
    ! 7) For fire, burned plants are killed, and unburned plants are added to new patch. 
    ! 8) New cohorts are added to new patch and sorted. 
    !    This includes splitting cohorts within the new patch into different damage classes
    ! 9) New patch is added into linked list
    ! 10) Area checked, and patchno recalculated. 
    !
    ! !USES:
    
    use EDParamsMod         , only : ED_val_understorey_death, logging_coll_under_frac
    use EDCohortDynamicsMod , only : zero_cohort, copy_cohort, terminate_cohorts
    use FatesConstantsMod   , only : rsnbl_math_prec
    use DamageMainMod       , only : get_crown_reduction
    use DamageMainMod       , only : get_damage_frac
    use PRTLossFluxesMod    , only : PRTDamageLosses
    use PRTGenericMod       , only : leaf_organ
    use ChecksBalancesMod   , only : SiteMassStock
    use FatesInterfaceTypesMod, only : hlm_use_crown_damage
    use FatesInterfaceTypesMod, only : nlevdamage
    use FatesParameterDerivedMod, only : param_derived
    use EDParamsMod         , only : damage_canopy_layer_code
    
    !
    ! !ARGUMENTS:
    type (ed_site_type), intent(inout), target :: currentSite
    type (bc_in_type), intent(in)              :: bc_in
    !
    ! !LOCAL VARIABLES:
    type(litter_type), pointer :: litt
    type(litter_type), pointer :: litt_new

    type (ed_patch_type) , pointer :: new_patch
    type (ed_patch_type) , pointer :: new_patch_primary
    type (ed_patch_type) , pointer :: new_patch_secondary
    type (ed_patch_type) , pointer :: currentPatch
    type (ed_cohort_type), pointer :: currentCohort
    type (ed_cohort_type), pointer :: nc
    type (ed_cohort_type), pointer :: nc_d
    type (ed_cohort_type), pointer :: storesmallcohort
    type (ed_cohort_type), pointer :: storebigcohort
    real(r8) :: site_areadis_primary         ! total area disturbed (to primary forest) in m2 per site per day
    real(r8) :: site_areadis_secondary       ! total area disturbed (to secondary forest) in m2 per site per day    
    real(r8) :: patch_site_areadis           ! total area disturbed in m2 per patch per day
    real(r8) :: age                          ! notional age of this patch in years
    integer  :: el                           ! element loop index
    integer  :: tnull                        ! is there a tallest cohort?
    integer  :: snull                        ! is there a shortest cohort?
    integer  :: levcan                       ! canopy level
    real(r8) :: leaf_c                       ! leaf carbon [kg]
    real(r8) :: fnrt_c                       ! fineroot carbon [kg]
    real(r8) :: sapw_c                       ! sapwood carbon [kg]
    real(r8) :: store_c                      ! storage carbon [kg]
    real(r8) :: struct_c                     ! structure carbon [kg]
    real(r8) :: repro_c                      ! reproductive carbon [kg]
    real(r8) :: total_c                      ! total carbon of plant [kg]
    real(r8) :: leaf_burn_frac               ! fraction of leaves burned in fire
                                             ! for both woody and grass species
    real(r8) :: leaf_m                       ! leaf mass during partial burn calculations

    real(r8) :: total_litter_d               ! total litter from damage
    real(r8) :: patch_damage_litter          ! patch level litter from damage
    real(r8) :: mass_frac                    ! mass to remove from damaged cohorts
    real(r8) :: leaf_m_pre                   ! leaf mass pre damage
    real(r8) :: leaf_m_post                  ! leaf mass post damage
    real(r8) :: leaf_loss_prt                ! leaf mass lost
    real(r8) :: sapw_m_pre                   ! sapw mass pre damage
    real(r8) :: sapw_m_post                  ! sapw mass post damage
    real(r8) :: sapw_loss_prt                ! sapw mass lost
    real(r8) :: struct_m_pre                 ! struct mass pre damage
    real(r8) :: struct_m_post                ! struct mass post damage
    real(r8) :: struct_loss_prt              ! struct mass lost
    real(r8) :: store_m_pre                  ! storage mass pre damage
    real(r8) :: store_m_post                 ! storage mass post damage
    real(r8) :: store_loss_prt               ! storage mass lost
    real(r8) :: cd_n                         ! number in new damaged cohort
    real(r8) :: cd_n_total                   ! total number damaged
    integer :: cd                            ! crowndamage counter
    real(r8) :: cd_frac                      ! fraction of cohort going to new damage class
    real(r8) :: agb_frac                     ! agoveground biomass fraction of cohort 
    real(r8) :: branch_frac                  ! branch fraction of aboveground biomass
    
    logical  :: found_youngest_primary       ! logical for finding the first primary forest patch
    integer  :: min_nocomp_pft, max_nocomp_pft, i_nocomp_pft

    integer  :: i_damage_code
    !---------------------------------------------------------------------

    real(r8), parameter          :: damage_error_fail = 1.0e-6_r8
    
    !--------------------------------------------------------------------- 

    i_damage_code = int(damage_canopy_layer_code)
    
    total_litter_d = 0.0_r8
   
    storesmallcohort => null() ! storage of the smallest cohort for insertion routine
    storebigcohort   => null() ! storage of the largest cohort for insertion routine 

    if (hlm_use_nocomp .eq. itrue) then
       min_nocomp_pft = 0
       max_nocomp_pft = numpft
    else
       min_nocomp_pft = fates_unset_int
       max_nocomp_pft = fates_unset_int
    endif

    leaf_loss_prt = 0.0_r8
    sapw_loss_prt = 0.0_r8
    struct_loss_prt = 0.0_r8
    store_loss_prt = 0.0_r8
    patch_damage_litter = 0.0_r8
 
    ! zero the diagnostic disturbance rate fields
    currentSite%disturbance_rates_primary_to_primary(1:N_DIST_TYPES) = 0._r8
    currentSite%disturbance_rates_primary_to_secondary(1:N_DIST_TYPES) = 0._r8
    currentSite%disturbance_rates_secondary_to_secondary(1:N_DIST_TYPES) = 0._r8

    ! in the nocomp cases, since every patch has a PFT identity, it can only receive patch area from patches
    ! that have the same identity. In order to allow this, we have this very high level loop over nocomp PFTs
    ! and only do the disturbance for any patches that have that nocomp PFT identity.  
    ! If nocomp is not enabled, then this is not much of a loop, it only passes through once.
    nocomp_pft_loop: do i_nocomp_pft = min_nocomp_pft,max_nocomp_pft

    ! calculate area of disturbed land, in this timestep, by summing contributions from each existing patch. 
    currentPatch => currentSite%youngest_patch

    site_areadis_primary = 0.0_r8
    site_areadis_secondary = 0.0_r8    

    do while(associated(currentPatch))

       cp_nocomp_matches_1_if: if ( hlm_use_nocomp .eq. ifalse .or. &
            currentPatch%nocomp_pft_label .eq. i_nocomp_pft ) then
    
       if(currentPatch%disturbance_rate > (1.0_r8 + rsnbl_math_prec)) then
          write(fates_log(),*) 'patch disturbance rate > 1 ?',currentPatch%disturbance_rate
          call dump_patch(currentPatch)
          call endrun(msg=errMsg(sourcefile, __LINE__))          
       end if

       ! Check to make sure that the disturbance mode of the patch is set
       if( .not.any(currentPatch%disturbance_mode == [dtype_ilog,dtype_ifall,dtype_ifire])) then
           write(fates_log(),*) 'undefined disturbance mode? : ',currentPatch%disturbance_mode
           call endrun(msg=errMsg(sourcefile, __LINE__))    
       end if


       ! Only create new patches that have non-negligible amount of land
       if((currentPatch%area*currentPatch%disturbance_rate) > nearzero ) then
          
          ! figure out whether the receiver patch for disturbance from this patch will be 
          ! primary or secondary land receiver patch is primary forest only if both the 
          ! donor patch is primary forest and the dominant disturbance type is not logging
          if ( currentPatch%anthro_disturbance_label .eq. primaryforest .and. &
                (currentPatch%disturbance_mode .ne. dtype_ilog) ) then
             
             site_areadis_primary = site_areadis_primary + currentPatch%area * currentPatch%disturbance_rate

             ! track disturbance rates to output to history
             currentSite%disturbance_rates_primary_to_primary(currentPatch%disturbance_mode) = &
                  currentSite%disturbance_rates_primary_to_primary(currentPatch%disturbance_mode) + &
                  currentPatch%area * currentPatch%disturbance_rate * AREA_INV
          else
             site_areadis_secondary = site_areadis_secondary + currentPatch%area * currentPatch%disturbance_rate          

             ! track disturbance rates to output to history
             if (currentPatch%anthro_disturbance_label .eq. secondaryforest) then
                currentSite%disturbance_rates_secondary_to_secondary(currentPatch%disturbance_mode) = &
                     currentSite%disturbance_rates_secondary_to_secondary(currentPatch%disturbance_mode) + &
                     currentPatch%area * currentPatch%disturbance_rate * AREA_INV
             else
                currentSite%disturbance_rates_primary_to_secondary(currentPatch%disturbance_mode) = &
                     currentSite%disturbance_rates_primary_to_secondary(currentPatch%disturbance_mode) + &
                     currentPatch%area * currentPatch%disturbance_rate * AREA_INV
             endif

          endif
          
       end if
       
       end if cp_nocomp_matches_1_if
       currentPatch => currentPatch%older     
    enddo ! end loop over patches. sum area disturbed for all patches. 

    ! It is possible that no disturbance area was generated
    if ( (site_areadis_primary + site_areadis_secondary) > nearzero) then  

       age = 0.0_r8

       ! create two empty patches, to absorb newly disturbed primary and secondary forest area
       ! first create patch to receive primary forest area
       if ( site_areadis_primary .gt. nearzero ) then
          allocate(new_patch_primary)

          call create_patch(currentSite, new_patch_primary, age, &
                site_areadis_primary, primaryforest, i_nocomp_pft)
          
          ! Initialize the litter pools to zero, these
          ! pools will be populated by looping over the existing patches
          ! and transfering in mass
          do el=1,num_elements
             call new_patch_primary%litter(el)%InitConditions(init_leaf_fines=0._r8, &
                  init_root_fines=0._r8, &
                  init_ag_cwd=0._r8, &
                  init_bg_cwd=0._r8, &
                  init_seed=0._r8,   &
                  init_seed_germ=0._r8)
          end do
          new_patch_primary%tallest  => null()
          new_patch_primary%shortest => null()

       endif

       ! next create patch to receive secondary forest area
       if ( site_areadis_secondary .gt. nearzero) then
          allocate(new_patch_secondary)
          call create_patch(currentSite, new_patch_secondary, age, &
                site_areadis_secondary, secondaryforest,i_nocomp_pft)
          
          ! Initialize the litter pools to zero, these
          ! pools will be populated by looping over the existing patches
          ! and transfering in mass
          do el=1,num_elements
              call new_patch_secondary%litter(el)%InitConditions(init_leaf_fines=0._r8, &
                    init_root_fines=0._r8, &
                    init_ag_cwd=0._r8, &
                    init_bg_cwd=0._r8, &
                    init_seed=0._r8,   &
                    init_seed_germ=0._r8)
          end do
          new_patch_secondary%tallest  => null()
          new_patch_secondary%shortest => null() 

       endif
    
       ! loop round all the patches that contribute surviving indivduals and litter 
       ! pools to the new patch.  We only loop the pre-existing patches, so 
       ! quit the loop if the current patch is either null, or matches the
       ! two new pointers.
  
       currentPatch => currentSite%oldest_patch
       do while(associated(currentPatch))

          cp_nocomp_matches_2_if: if ( hlm_use_nocomp .eq. ifalse .or. &
            currentPatch%nocomp_pft_label .eq. i_nocomp_pft ) then

          ! This is the amount of patch area that is disturbed, and donated by the donor
          patch_site_areadis = currentPatch%area * currentPatch%disturbance_rate

          if ( patch_site_areadis > nearzero ) then

             ! figure out whether the receiver patch for disturbance from this patch 
             ! will be primary or secondary land receiver patch is primary forest 
             ! only if both the donor patch is primary forest and the dominant 
             ! disturbance type is not logging
             if (currentPatch%anthro_disturbance_label .eq. primaryforest .and. &
                  (currentPatch%disturbance_mode .ne. dtype_ilog)) then
                new_patch => new_patch_primary
             else
                new_patch => new_patch_secondary
             endif

             if(.not.associated(new_patch))then
                write(fates_log(),*) 'Patch spawning has attempted to point to'
                write(fates_log(),*) 'an un-allocated patch'
                call endrun(msg=errMsg(sourcefile, __LINE__)) 
             end if

             ! for the case where the donating patch is secondary forest, if 
             ! the dominant disturbance from this patch is non-anthropogenic,
             ! we need to average in the time-since-anthropogenic-disturbance 
             ! from the donor patch into that of the receiver patch
             if ( currentPatch%anthro_disturbance_label .eq. secondaryforest .and. &
                  (currentPatch%disturbance_mode .ne. dtype_ilog) ) then

                new_patch%age_since_anthro_disturbance = new_patch%age_since_anthro_disturbance + &
                     currentPatch%age_since_anthro_disturbance * (patch_site_areadis / site_areadis_secondary)

             endif


             ! Transfer the litter existing already in the donor patch to the new patch
             ! This call will only transfer non-burned litter to new patch
             ! and burned litter to atmosphere. Thus it is important to zero burnt_frac_litter when
             ! fire is not the dominant disturbance regime. 

             if(currentPatch%disturbance_mode .ne. dtype_ifire) then
                currentPatch%burnt_frac_litter(:) = 0._r8
             end if

             call TransLitterNewPatch( currentSite, currentPatch, new_patch, patch_site_areadis)

             ! Transfer in litter fluxes from plants in various contexts of death and destruction

             if(currentPatch%disturbance_mode .eq. dtype_ilog) then
                call logging_litter_fluxes(currentSite, currentPatch, &
                     new_patch, patch_site_areadis,bc_in)
             elseif(currentPatch%disturbance_mode .eq. dtype_ifire) then
                call fire_litter_fluxes(currentSite, currentPatch, &
                     new_patch, patch_site_areadis,bc_in)  
             else
                call mortality_litter_fluxes(currentSite, currentPatch,&
                     new_patch, patch_site_areadis,bc_in)
             end if


             
             ! and the damaged trees
             if(hlm_use_crown_damage .eq. itrue) then
                if( damage_time ) then 

                   call damage_litter_fluxes(currentSite, currentPatch, &
                        new_patch, patch_site_areadis, patch_damage_litter)
                end if
             end if
             
             ! in kg - for mass conservation checking
             total_litter_d = total_litter_d + patch_damage_litter


             ! Copy any means or timers from the original patch to the new patch
             ! These values will inherit all info from the original patch
             ! --------------------------------------------------------------------------
             call new_patch%tveg24%CopyFromDonor(currentPatch%tveg24)
             call new_patch%tveg_lpa%CopyFromDonor(currentPatch%tveg_lpa)
             
             
             ! --------------------------------------------------------------------------
             ! The newly formed patch from disturbance (new_patch), has now been given 
             ! some litter from dead plants and pre-existing litter from the donor patches.
             !
             ! Next, we loop through the cohorts in the donor patch, copy them with 
             ! area modified number density into the new-patch, and apply survivorship.
             ! Cohorts in the new patch have to be split into damage and undamaged. 
             ! -------------------------------------------------------------------------

             currentCohort => currentPatch%shortest
             do while(associated(currentCohort))       
                 
                 allocate(nc)
                 if(hlm_use_planthydro.eq.itrue) call InitHydrCohort(CurrentSite,nc)
                 
                 ! Initialize the PARTEH object and point to the
                 ! correct boundary condition fields
                 nc%prt => null()
                 call InitPRTObject(nc%prt)
                 call InitPRTBoundaryConditions(nc)

                 !  (Keeping as an example)
                 ! Allocate running mean functions
                 !allocate(nc%tveg_lpa)
                 !call nc%tveg_lpa%InitRMean(ema_lpa,init_value=new_patch%tveg_lpa%GetMean())

                 call zero_cohort(nc)

                agb_frac = prt_params%allom_agb_frac(currentCohort%pft)
                branch_frac = param_derived%branch_frac(currentCohort%pft)
                
                allocate(nc)  ! new cohort surviving
                if(hlm_use_planthydro.eq.itrue) call InitHydrCohort(CurrentSite,nc)

                ! Initialize the PARTEH object and point to the
                ! correct boundary condition fields
                nc%prt => null()

                call InitPRTObject(nc%prt)
                call InitPRTBoundaryConditions(nc)
                call zero_cohort(nc)


                ! nc is the new cohort that goes in the disturbed patch (new_patch)... currentCohort
                ! is the curent cohort that stays in the donor patch (currentPatch)
                ! nc_d is the new cohort that goes in the disturbed (new) patch and gets damaged 
                call copy_cohort(currentCohort, nc)

                !this is the case as the new patch probably doesn't have a closed canopy, and
                ! even if it does, that will be sorted out in canopy_structure. 
                nc%canopy_layer = 1 
                nc%canopy_layer_yesterday = 1._r8 

                sapw_c   = currentCohort%prt%GetState(sapw_organ, all_carbon_elements)
                struct_c = currentCohort%prt%GetState(struct_organ, all_carbon_elements)
                leaf_c   = currentCohort%prt%GetState(leaf_organ, all_carbon_elements)
                fnrt_c   = currentCohort%prt%GetState(fnrt_organ, all_carbon_elements)
                store_c  = currentCohort%prt%GetState(store_organ, all_carbon_elements)
                total_c  = sapw_c + struct_c + leaf_c + fnrt_c + store_c


                ! As we loop through disturbances we just focus on nc - surviving trees in new patch
                ! After this loop we can alter number densities in nc and nc_d and apply damage

                ! if treefall mortality is the dominant disturbance
                if(currentPatch%disturbance_mode .eq. dtype_ifall) then

                   ! if canopy
                   if(currentCohort%canopy_layer == 1)then

                      ! In the donor patch we are left with fewer trees because the area has decreased
                      ! the plant density for large trees does not actually decrease in the donor patch
                      ! because this is the part of the original patch where no trees have actually fallen
                      ! The diagnostic cmort,bmort,hmort, and frmort  rates have already been saved         

                      currentCohort%n = currentCohort%n * (1.0_r8 - fates_mortality_disturbance_fraction * &
                           min(1.0_r8,currentCohort%dmort * hlm_freq_day))  

                      nc%n = 0.0_r8      ! kill all of the trees who caused the disturbance.  

                      nc%cmort = nan     ! The mortality diagnostics are set to nan 
                      ! because the cohort should dissappear
                      nc%hmort = nan
                      nc%bmort = nan
                      nc%frmort = nan
                      nc%smort = nan
                      nc%asmort = nan
                      nc%dgmort = nan
                      nc%lmort_direct     = nan
                      nc%lmort_collateral = nan
                      nc%lmort_infra      = nan
                      nc%l_degrad         = nan

                   else
                      ! small trees 
                      if( int(prt_params%woody(currentCohort%pft)) == itrue)then


                         ! Survivorship of undestory woody plants.  Two step process.
                         ! Step 1:  Reduce current number of plants to reflect the 
                         !          change in area.
                         !          The number density per square are doesn't change, 
                         !          but since the patch is smaller and cohort counts 
                         !          are absolute, reduce this number.

                         nc%n = currentCohort%n * patch_site_areadis/currentPatch%area

                         ! because the mortality rate due to impact for the cohorts which 
                         ! had been in the understory and are now in the newly-
                         ! disturbed patch is very high, passing the imort directly to history 
                         ! results in large numerical errors, on account of the sharply 
                         ! reduced number densities.  so instead pass this info via a 
                         ! site-level diagnostic variable before reducing the number density.

                         currentSite%imort_rate(currentCohort%size_class, currentCohort%pft) = &
                              currentSite%imort_rate(currentCohort%size_class, currentCohort%pft) + &
                              nc%n * ED_val_understorey_death / hlm_freq_day

                         currentSite%imort_crownarea = currentSite%imort_crownarea + &
                              currentCohort%c_area * ED_val_understorey_death / hlm_freq_day 

                         currentSite%imort_carbonflux = currentSite%imort_carbonflux + &
                              (nc%n * ED_val_understorey_death / hlm_freq_day ) * &
                              total_c * g_per_kg * days_per_sec * years_per_day * ha_per_m2


                         if (hlm_use_crown_damage .eq. itrue) then

                            currentSite%imort_rate_damage(currentCohort%crowndamage, &
                                 currentCohort%size_class, currentCohort%pft) = &
                                 currentSite%imort_rate_damage(currentCohort%crowndamage,&
                                 currentCohort%size_class, currentCohort%pft) + &
                                 nc%n * ED_val_understorey_death / hlm_freq_day

                            currentSite%imort_cflux_damage(currentCohort%crowndamage, currentCohort%size_class) = &
                                 currentSite%imort_cflux_damage(currentCohort%crowndamage, currentCohort%size_class) + &
                                 (nc%n * ED_val_understorey_death / hlm_freq_day ) * &
                                 total_c * g_per_kg * days_per_sec * years_per_day * ha_per_m2

                         end if


                         ! Step 2:  Apply survivor ship function based on the understory death fraction
                         ! remaining of understory plants of those that are knocked over 
                         ! by the overstorey trees dying...  
                         nc%n = nc%n * (1.0_r8 - ED_val_understorey_death)

                         ! since the donor patch split and sent a fraction of its members
                         ! to the new patch and a fraction to be preserved in itself,
                         ! when reporting diagnostic rates, we must carry over the mortality rates from
                         ! the donor that were applied before the patch split.  Remember this is only
                         ! for diagnostics.  But think of it this way, the rates are weighted by 
                         ! number density in EDCLMLink, and the number density of this new patch is donated
                         ! so with the number density must come the effective mortality rates.

                         nc%cmort            = currentCohort%cmort
                         nc%hmort            = currentCohort%hmort
                         nc%bmort            = currentCohort%bmort
                         nc%frmort           = currentCohort%frmort
                         nc%smort            = currentCohort%smort
                         nc%asmort           = currentCohort%asmort
                         nc%dgmort           = currentCohort%dgmort
                         nc%dmort            = currentCohort%dmort
                         nc%lmort_direct     = currentCohort%lmort_direct
                         nc%lmort_collateral = currentCohort%lmort_collateral
                         nc%lmort_infra      = currentCohort%lmort_infra

                         ! understory trees that might potentially be knocked over in the disturbance. 
                         ! The existing (donor) patch should not have any impact mortality, it should
                         ! only lose cohorts due to the decrease in area.  This is not mortality.
                         ! Besides, the current and newly created patch sum to unity                      

                         currentCohort%n = currentCohort%n * (1._r8 -  patch_site_areadis/currentPatch%area)

                      else ! if not woody
                         ! grass is not killed by mortality disturbance events. Just move it into the new patch area. 
                         ! Just split the grass into the existing and new patch structures
                         nc%n = currentCohort%n * patch_site_areadis/currentPatch%area

                         ! Those remaining in the existing
                         currentCohort%n = currentCohort%n * (1._r8 - patch_site_areadis/currentPatch%area)

                         nc%cmort            = currentCohort%cmort
                         nc%hmort            = currentCohort%hmort
                         nc%bmort            = currentCohort%bmort
                         nc%frmort           = currentCohort%frmort
                         nc%smort            = currentCohort%smort
                         nc%asmort           = currentCohort%asmort
                         nc%dgmort           = currentCohort%dgmort
                         nc%dmort            = currentCohort%dmort
                         nc%lmort_direct    = currentCohort%lmort_direct
                         nc%lmort_collateral = currentCohort%lmort_collateral
                         nc%lmort_infra      = currentCohort%lmort_infra

                      endif
                   end if

                   ! Fire is the dominant disturbance 
                elseif (currentPatch%disturbance_mode .eq. dtype_ifire ) then

                   ! Number of members in the new patch, before we impose fire survivorship
                   nc%n = currentCohort%n * patch_site_areadis/currentPatch%area

                   ! loss of individuals from source patch due to area shrinking
                   currentCohort%n = currentCohort%n * (1._r8 - patch_site_areadis/currentPatch%area)

                   levcan = currentCohort%canopy_layer 

                   if(levcan==ican_upper) then

                      ! before changing number densities, track total rate of trees that died 
                      ! due to fire, as well as from each fire mortality term
                      currentSite%fmort_rate_canopy(currentCohort%size_class, currentCohort%pft) = &
                           currentSite%fmort_rate_canopy(currentCohort%size_class, currentCohort%pft) + &
                           nc%n * currentCohort%fire_mort / hlm_freq_day

                      currentSite%fmort_carbonflux_canopy = currentSite%fmort_carbonflux_canopy + &
                           (nc%n * currentCohort%fire_mort) * &
                           total_c * g_per_kg * days_per_sec * ha_per_m2

                      currentSite%fmort_crownarea_canopy = currentSite%fmort_crownarea_canopy + &
                           currentCohort%c_area * currentCohort%fire_mort / hlm_freq_day

                   else
                      currentSite%fmort_rate_ustory(currentCohort%size_class, currentCohort%pft) = &
                           currentSite%fmort_rate_ustory(currentCohort%size_class, currentCohort%pft) + &
                           nc%n * currentCohort%fire_mort / hlm_freq_day

                      currentSite%fmort_carbonflux_ustory = currentSite%fmort_carbonflux_ustory + &
                           (nc%n * currentCohort%fire_mort) * &
                           total_c * g_per_kg * days_per_sec * ha_per_m2

                      currentSite%fmort_crownarea_ustory = currentSite%fmort_crownarea_ustory + &
                           currentCohort%c_area * currentCohort%fire_mort / hlm_freq_day

                   end if
                   
                   ! also track fire damage mortality and cflux along size x damage axis
                   if(hlm_use_crown_damage .eq. itrue) then
                      if(levcan==ican_upper) then
                         currentSite%fmort_rate_canopy_damage(currentCohort%crowndamage, currentCohort%size_class, &
                              currentCohort%pft) = &
                              currentSite%fmort_rate_canopy_damage(currentCohort%crowndamage, currentCohort%size_class,&
                              currentCohort%pft) +  nc%n * currentCohort%fire_mort / hlm_freq_day

                         currentSite%fmort_cflux_canopy_damage(currentCohort%crowndamage, currentCohort%size_class) = &
                              currentSite%fmort_cflux_canopy_damage(currentCohort%crowndamage, currentCohort%size_class) + &
                              (nc%n * currentCohort%fire_mort) * &
                              total_c * g_per_kg * days_per_sec * ha_per_m2
                      else
                         currentSite%fmort_rate_ustory_damage(currentCohort%crowndamage, currentCohort%size_class, &
                              currentCohort%pft) = &
                              currentSite%fmort_rate_ustory_damage(currentCohort%crowndamage, currentCohort%size_class, &
                              currentCohort%pft) +   nc%n * currentCohort%fire_mort / hlm_freq_day

                         currentSite%fmort_cflux_ustory_damage(currentCohort%crowndamage, currentCohort%size_class) = &
                              currentSite%fmort_cflux_ustory_damage(currentCohort%crowndamage, currentCohort%size_class) + &
                              (nc%n * currentCohort%fire_mort) * &
                              total_c * g_per_kg * days_per_sec * ha_per_m2
                      end if
                   end if

                   currentSite%fmort_rate_cambial(currentCohort%size_class, currentCohort%pft) = &
                        currentSite%fmort_rate_cambial(currentCohort%size_class, currentCohort%pft) + &
                        nc%n * currentCohort%cambial_mort / hlm_freq_day
                   currentSite%fmort_rate_crown(currentCohort%size_class, currentCohort%pft) = &
                        currentSite%fmort_rate_crown(currentCohort%size_class, currentCohort%pft) + &
                        nc%n * currentCohort%crownfire_mort / hlm_freq_day

                   ! loss of individual from fire in new patch.
                   nc%n = nc%n * (1.0_r8 - currentCohort%fire_mort) 

                   nc%cmort            = currentCohort%cmort
                   nc%hmort            = currentCohort%hmort
                   nc%bmort            = currentCohort%bmort
                   nc%frmort           = currentCohort%frmort
                   nc%smort            = currentCohort%smort
                   nc%asmort           = currentCohort%asmort
                   nc%dgmort           = currentCohort%dgmort
                   nc%dmort            = currentCohort%dmort
                   nc%lmort_direct     = currentCohort%lmort_direct
                   nc%lmort_collateral = currentCohort%lmort_collateral
                   nc%lmort_infra      = currentCohort%lmort_infra


                   ! Some of of the leaf mass from living plants has been
                   ! burned off.  Here, we remove that mass, and
                   ! tally it in the flux we sent to the atmosphere

                   if(int(prt_params%woody(currentCohort%pft)) == itrue)then
                      leaf_burn_frac = currentCohort%fraction_crown_burned
                   else

                      ! Grasses determine their fraction of leaves burned here

                      leaf_burn_frac = currentPatch%burnt_frac_litter(lg_sf)
                   endif

                   ! Perform a check to make sure that spitfire gave
                   ! us reasonable mortality and burn fraction rates

                   if( (leaf_burn_frac < 0._r8) .or. &
                        (leaf_burn_frac > 1._r8) .or. &
                        (currentCohort%fire_mort < 0._r8) .or. &
                        (currentCohort%fire_mort > 1._r8)) then
                      write(fates_log(),*) 'unexpected fire fractions'
                      write(fates_log(),*) prt_params%woody(currentCohort%pft)
                      write(fates_log(),*) leaf_burn_frac
                      write(fates_log(),*) currentCohort%fire_mort
                      call endrun(msg=errMsg(sourcefile, __LINE__))
                   end if

                   do el = 1,num_elements

                      leaf_m = nc%prt%GetState(leaf_organ, element_list(el))

                      currentSite%mass_balance(el)%burn_flux_to_atm = &
                           currentSite%mass_balance(el)%burn_flux_to_atm + & 
                           leaf_burn_frac * leaf_m * nc%n
                   end do

                   ! Here the mass is removed from the plant

                   call PRTBurnLosses(nc%prt, leaf_organ, leaf_burn_frac)
                   currentCohort%fraction_crown_burned = 0.0_r8
                   nc%fraction_crown_burned            = 0.0_r8

                   ! Logging is the dominant disturbance  
                elseif (currentPatch%disturbance_mode .eq. dtype_ilog ) then

                   ! If this cohort is in the upper canopy. It generated 
                   if(currentCohort%canopy_layer == 1)then

                      ! calculate the survivorship of disturbed trees because non-harvested
                      nc%n = currentCohort%n * currentCohort%l_degrad
                      ! nc%n            = (currentCohort%l_degrad / (currentCohort%l_degrad + &
                      !      currentCohort%lmort_direct + currentCohort%lmort_collateral +
                      !   currentCohort%lmort_infra) ) * &
                      !      currentCohort%n * patch_site_areadis/currentPatch%area

                      ! Reduce counts in the existing/donor patch according to the logging rate
                      currentCohort%n = currentCohort%n * &
                           (1.0_r8 - min(1.0_r8,(currentCohort%lmort_direct +    &
                           currentCohort%lmort_collateral + &
                           currentCohort%lmort_infra + currentCohort%l_degrad)))

                      nc%cmort            = currentCohort%cmort
                      nc%hmort            = currentCohort%hmort
                      nc%bmort            = currentCohort%bmort
                      nc%frmort           = currentCohort%frmort
                      nc%smort            = currentCohort%smort
                      nc%asmort           = currentCohort%asmort
                      nc%dgmort           = currentCohort%dgmort
                      nc%dmort            = currentCohort%dmort

                      ! since these are the ones that weren't logged, 
                      ! set the logging mortality rates as zero
                      nc%lmort_direct     = 0._r8
                      nc%lmort_collateral = 0._r8
                      nc%lmort_infra      = 0._r8

                   else

                      ! WHat to do with cohorts in the understory of a logging generated
                      ! disturbance patch?

                      if(int(prt_params%woody(currentCohort%pft)) == itrue)then


                         ! Survivorship of undestory woody plants.  Two step process.
                         ! Step 1:  Reduce current number of plants to reflect the 
                         !          change in area.
                         !          The number density per square are doesn't change,
                         !          but since the patch is smaller
                         !          and cohort counts are absolute, reduce this number.
                         nc%n = currentCohort%n * patch_site_areadis/currentPatch%area


                         ! because the mortality rate due to impact for the cohorts which had 
                         ! been in the understory and are now in the newly-
                         ! disturbed patch is very high, passing the imort directly to 
                         ! history results in large numerical errors, on account
                         ! of the sharply reduced number densities.  so instead pass this info 
                         ! via a site-level diagnostic variable before reducing 
                         ! the number density.
                         currentSite%imort_rate(currentCohort%size_class, currentCohort%pft) = &
                              currentSite%imort_rate(currentCohort%size_class, currentCohort%pft) + &
                              nc%n * currentPatch%fract_ldist_not_harvested * &
                              logging_coll_under_frac / hlm_freq_day
                         
                         currentSite%imort_crownarea = currentSite%imort_crownarea + &
                              nc%c_area * currentPatch%fract_ldist_not_harvested * &
                              logging_coll_under_frac / hlm_freq_day

                         currentSite%imort_carbonflux = currentSite%imort_carbonflux + &
                              (nc%n * currentPatch%fract_ldist_not_harvested * &
                              logging_coll_under_frac/ hlm_freq_day ) * &
                              total_c * g_per_kg * days_per_sec * years_per_day * ha_per_m2

                         if (hlm_use_crown_damage .eq. itrue) then 
                            currentSite%imort_rate_damage(currentCohort%crowndamage,&
                                 currentCohort%size_class, currentCohort%pft) = &
                                 currentSite%imort_rate_damage(currentCohort%crowndamage,&
                                 currentCohort%size_class, currentCohort%pft) + &
                                 nc%n * currentPatch%fract_ldist_not_harvested * &
                                 logging_coll_under_frac / hlm_freq_day

                            currentSite%imort_cflux_damage(nc%crowndamage, nc%size_class) = &
                                 currentSite%imort_cflux_damage(nc%crowndamage, nc%size_class) + &
                                 (nc%n * currentPatch%fract_ldist_not_harvested * &
                                 logging_coll_under_frac/ hlm_freq_day ) * &
                                 total_c * g_per_kg * days_per_sec * years_per_day * ha_per_m2
                         end if

                         ! Step 2:  Apply survivor ship function based on the understory death fraction

                         ! remaining of understory plants of those that are knocked 
                         ! over by the overstorey trees dying...  
                         ! LOGGING SURVIVORSHIP OF UNDERSTORY PLANTS IS SET AS A NEW PARAMETER 
                         ! in the fatesparameter files 
                         nc%n = nc%n * (1.0_r8 - &
                              (1.0_r8-currentPatch%fract_ldist_not_harvested) * logging_coll_under_frac)

                         ! Step 3: Reduce the number count of cohorts in the 
                         !         original/donor/non-disturbed patch to reflect the area change
                         currentCohort%n = currentCohort%n * (1._r8 -  patch_site_areadis/currentPatch%area)

                         nc%cmort            = currentCohort%cmort
                         nc%hmort            = currentCohort%hmort
                         nc%bmort            = currentCohort%bmort
                         nc%frmort           = currentCohort%frmort
                         nc%smort            = currentCohort%smort
                         nc%asmort           = currentCohort%asmort
                         nc%dgmort           = currentCohort%dgmort
                         nc%dmort            = currentCohort%dmort
                         nc%lmort_direct     = currentCohort%lmort_direct
                         nc%lmort_collateral = currentCohort%lmort_collateral
                         nc%lmort_infra      = currentCohort%lmort_infra

                      else  ! if not woody

                         ! grass is not killed by mortality disturbance events. 
                         ! Just move it into the new patch area. 
                         ! Just split the grass into the existing and new patch structures
                         nc%n = currentCohort%n * patch_site_areadis/currentPatch%area

                         ! Those remaining in the existing
                         currentCohort%n = currentCohort%n * (1._r8 - patch_site_areadis/currentPatch%area)

                         ! No grass impact mortality imposed on the newly created patch
                         nc%cmort            = currentCohort%cmort
                         nc%hmort            = currentCohort%hmort
                         nc%bmort            = currentCohort%bmort
                         nc%frmort           = currentCohort%frmort
                         nc%smort            = currentCohort%smort
                         nc%asmort           = currentCohort%asmort
                         nc%dgmort           = currentCohort%dgmort
                         nc%dmort            = currentCohort%dmort
                         nc%lmort_direct     = currentCohort%lmort_direct
                         nc%lmort_collateral = currentCohort%lmort_collateral
                         nc%lmort_infra      = currentCohort%lmort_infra

                      endif  ! is/is-not woody

                   end if

                else
                   write(fates_log(),*) 'unknown disturbance mode?'
                   write(fates_log(),*) 'disturbance_mode: ',currentPatch%disturbance_mode 
                   call endrun(msg=errMsg(sourcefile, __LINE__))          
                end if   ! Select disturbance mode

                
                ! Regardless of disturbance type, reduce mass of damaged trees
                if(hlm_use_crown_damage .eq. itrue) then
                   if(damage_time) then

                      ! if woody
                      if (prt_params%woody(currentCohort%pft)==1  ) then

                         if(.not. currentCohort%isnew ) then

                            ! to keep track of how much canopy n  needs to be reduced by after the loop
                            cd_n_total = 0.0_r8

                            ! for each damage class find the number density and if big enough allocate a new cohort
                            do cd = currentCohort%crowndamage+1, nlevdamage

                               call get_damage_frac(currentCohort%crowndamage, cd, currentCohort%pft, cd_frac)

                               if(i_damage_code .eq. 1 .and. currentCohort%canopy_layer == 1) then
                                  cd_n = currentCohort%n * cd_frac
                               else if(i_damage_code .eq. 2 .and. currentCohort%canopy_layer > 1) then
                                  cd_n = nc%n * cd_frac
                               else
                                  cd_n = 0._r8
                               end if


                               if(cd_n > nearzero) then

                                  cd_n_total = cd_n_total + cd_n
                                  
                                  allocate(nc_d)  ! new cohort surviving but damaged
                                  if(hlm_use_planthydro.eq.itrue) call InitHydrCohort(CurrentSite,nc_d)

                                  ! Initialize the PARTEH object and point to the
                                  ! correct boundary condition fields
                                  nc_d%prt => null()

                                  call InitPRTObject(nc_d%prt)
                                  call InitPRTBoundaryConditions(nc_d)
                                  call zero_cohort(nc_d)

                                  ! nc_canopy_d is the new cohort that gets damaged 
                                  call copy_cohort(currentCohort, nc_d)

                                  nc_d%canopy_layer = currentCohort%canopy_layer
                                  nc_d%canopy_layer_yesterday = 1._r8 

                                  ! new number densities - we just do damaged cohort here -
                                  ! undamaged at the end of the cohort loop once we know how many damaged to
                                  ! subtract

                                  nc_d%n = cd_n
                                  nc_d%crowndamage = cd

                                  ! update crown area here - for cohort fusion and canopy organisation below 
                                  call carea_allom(nc_d%dbh, nc_d%n, currentSite%spread,&
                                       nc_d%pft, nc_d%crowndamage, nc_d%c_area)
  
                                  call get_crown_reduction(nc_d%crowndamage, mass_frac)


                                  leaf_m_pre = nc_d%prt%GetState(leaf_organ, all_carbon_elements) + &
                                       nc_d%prt%GetState(repro_organ, all_carbon_elements)
                                  call PRTDamageLosses(nc_d%prt, leaf_organ, mass_frac)
                                  call PRTDamageLosses(nc_d%prt, repro_organ, mass_frac)
                                  leaf_m_post = nc_d%prt%GetState(leaf_organ, all_carbon_elements) + &
                                       nc_d%prt%GetState(repro_organ, all_carbon_elements) 

                                  leaf_loss_prt = leaf_loss_prt + (leaf_m_pre - leaf_m_post)* &
                                       nc_d%n

                                  sapw_m_pre = nc_d%prt%GetState(sapw_organ, all_carbon_elements)
                                  call PRTDamageLosses(nc_d%prt, sapw_organ, mass_frac * &
                                       branch_frac * agb_frac)
                                  sapw_m_post = nc_d%prt%GetState(sapw_organ, all_carbon_elements)
                                  sapw_loss_prt = sapw_loss_prt + (sapw_m_pre - sapw_m_post)*nc_d%n

                                  struct_m_pre = nc_d%prt%GetState(struct_organ, all_carbon_elements)
                                  call PRTDamageLosses(nc_d%prt, struct_organ, mass_frac * &
                                       branch_frac * agb_frac)
                                  struct_m_post = nc_d%prt%GetState(struct_organ, all_carbon_elements)
                                  struct_loss_prt = struct_loss_prt + (struct_m_pre - struct_m_post)* &
                                       nc_d%n

                                  store_m_pre = nc_d%prt%GetState(store_organ, all_carbon_elements)
                                  call PRTDamageLosses(nc_d%prt, store_organ, mass_frac * &
                                       branch_frac * agb_frac)
                                  store_m_post = nc_d%prt%GetState(store_organ, all_carbon_elements)
                                  store_loss_prt = store_loss_prt + (store_m_pre - store_m_post)* &
                                       nc_d%n
                                  
                                  fnrt_c  = nc_d%prt%GetState(fnrt_organ, all_carbon_elements)

                                  
                                  if(i_damage_code .eq. 1 ) then
                                     currentSite%crownarea_canopy_damage = currentSite%crownarea_canopy_damage + &
                                          (currentCohort%c_area/currentCohort%n - nc_d%c_area/nc_d%n) * nc_d%n 
                                  end if

                                  if(i_damage_code .eq. 2 ) then
                                     currentSite%crownarea_ustory_damage = currentSite%crownarea_ustory_damage + &
                                          (currentCohort%c_area/currentCohort%n - nc_d%c_area/nc_d%n) * nc_d%n
                                  end if

                                  
                                  storebigcohort   =>  currentPatch%tallest
                                  storesmallcohort =>  currentPatch%shortest 
                                  if(associated(currentPatch%tallest))then
                                     tnull = 0
                                  else
                                     tnull = 1
                                     currentPatch%tallest => nc_d
                                     nc_d%taller => null()
                                  endif

                                  if(associated(currentPatch%shortest))then
                                     snull = 0
                                  else
                                     snull = 1
                                     currentPatch%shortest => nc_d
                                     nc_d%shorter => null()
                                  endif

                                  call insert_cohort(nc_d, currentPatch%tallest, currentPatch%shortest, &
                                       tnull, snull, storebigcohort, storesmallcohort)

                                  currentPatch%tallest  => storebigcohort 
                                  currentPatch%shortest => storesmallcohort   

                               end if ! end if new n is large enough

                            end do ! end crowndamage loop

                            ! Reduce currentCohort%n now based on sum of all new damage classes  
                            ! And update c_area of the undamaged cohort (since number density has changed)
                            if(i_damage_code .eq. 1 ) then
                               currentCohort%n = currentCohort%n - cd_n_total
                               call carea_allom(currentCohort%dbh, currentCohort%n, currentSite%spread,&
                                    currentCohort%pft, currentCohort%crowndamage, currentCohort%c_area)
                            else if(i_damage_code .eq. 2 ) then
                               nc%n = nc%n - cd_n_total
                               call carea_allom(nc%dbh, nc%n, currentSite%spread,&
                                    nc%pft, nc%crowndamage, nc%c_area)    
                            end if

                            
                         end if ! end if not new
                      end if  ! end if canopy and woody              
                   end if ! end if damage time
                end if ! end if damage is on 
                
                
                ! Put new undamaged cohorts in the correct place in the linked list
                if (nc%n > 0.0_r8) then   
                   storebigcohort   =>  new_patch%tallest
                   storesmallcohort =>  new_patch%shortest 
                   if(associated(new_patch%tallest))then
                      tnull = 0
                   else
                      tnull = 1
                      new_patch%tallest => nc
                      nc%taller => null()
                   endif

                   if(associated(new_patch%shortest))then
                      snull = 0
                   else
                      snull = 1
                      new_patch%shortest => nc
                      nc%shorter => null()
                   endif
                   nc%patchptr => new_patch
                   call insert_cohort(nc, new_patch%tallest, new_patch%shortest, &
                        tnull, snull, storebigcohort, storesmallcohort)

                   new_patch%tallest  => storebigcohort 
                   new_patch%shortest => storesmallcohort   
                else

                   ! Get rid of the new temporary cohort
                   call DeallocateCohort(nc)
                   deallocate(nc)

                endif

                currentCohort => currentCohort%taller      
             enddo ! currentCohort 

             
             call sort_cohorts(currentPatch)

             !update area of donor patch
             currentPatch%area = currentPatch%area - patch_site_areadis

             ! sort out the cohorts, since some of them may be so small as to need removing. 
             ! the first call to terminate cohorts removes sparse number densities,
             ! the second call removes for all other reasons (sparse culling must happen
             ! before fusion)
             call terminate_cohorts(currentSite, currentPatch, 1,16,bc_in)
             call fuse_cohorts(currentSite,currentPatch, bc_in)
             call terminate_cohorts(currentSite, currentPatch, 2,16,bc_in)
             call sort_cohorts(currentPatch)


          end if    ! if ( new_patch%area > nearzero ) then 

          !zero disturbance rate trackers
          currentPatch%disturbance_rate  = 0._r8
          currentPatch%disturbance_rates = 0._r8
          currentPatch%fract_ldist_not_harvested = 0._r8

       end if cp_nocomp_matches_2_if
       currentPatch => currentPatch%younger


       enddo ! currentPatch patch loop.
       !*************************/
      !**  INSERT NEW PATCH(ES) INTO LINKED LIST    
      !*************************/
       
      if ( site_areadis_primary .gt. nearzero) then
          currentPatch               => currentSite%youngest_patch
          ! insert new youngest primary patch after all the secondary patches, if there are any.
          ! this requires first finding the current youngest primary to insert the new one ahead of
          if (currentPatch%anthro_disturbance_label .eq. secondaryforest ) then
             found_youngest_primary = .false.
             do while(associated(currentPatch) .and. .not. found_youngest_primary) 
                currentPatch => currentPatch%older
                if (associated(currentPatch)) then
                   if (currentPatch%anthro_disturbance_label .eq. primaryforest) then
                      found_youngest_primary = .true.
                   endif
                endif
             end do
             if (associated(currentPatch)) then
                ! the case where we've found a youngest primary patch
                new_patch_primary%older    => currentPatch
                new_patch_primary%younger  => currentPatch%younger
                currentPatch%younger%older => new_patch_primary
                currentPatch%younger       => new_patch_primary
             else
                ! the case where we haven't, because the patches are all secondaary, 
                ! and are putting a primary patch at the oldest end of the 
                ! linked list (not sure how this could happen, but who knows...)
                new_patch_primary%older    => null()
                new_patch_primary%younger  => currentSite%oldest_patch
                currentSite%oldest_patch%older   => new_patch_primary
                currentSite%oldest_patch   => new_patch_primary
             endif
          else
             ! the case where there are no secondary patches at the start of the linked list (prior logic)
             new_patch_primary%older    => currentPatch
             new_patch_primary%younger  => null()
             currentPatch%younger       => new_patch_primary
             currentSite%youngest_patch => new_patch_primary
          endif
      endif
      
      ! insert first secondary at the start of the list
      if ( site_areadis_secondary .gt. nearzero) then
          currentPatch               => currentSite%youngest_patch
          new_patch_secondary%older  => currentPatch
          new_patch_secondary%younger=> null()
          currentPatch%younger       => new_patch_secondary
          currentSite%youngest_patch => new_patch_secondary
      endif
 
       
       ! sort out the cohorts, since some of them may be so small as to need removing. 
       ! the first call to terminate cohorts removes sparse number densities,
       ! the second call removes for all other reasons (sparse culling must happen
       ! before fusion)

       if ( site_areadis_primary .gt. nearzero) then
          call terminate_cohorts(currentSite, new_patch_primary, 1,17, bc_in)
          call fuse_cohorts(currentSite,new_patch_primary, bc_in)
          call terminate_cohorts(currentSite, new_patch_primary, 2,17, bc_in)
          call sort_cohorts(new_patch_primary)
       endif
       
       if ( site_areadis_secondary .gt. nearzero) then
          call terminate_cohorts(currentSite, new_patch_secondary, 1,18,bc_in)
          call fuse_cohorts(currentSite,new_patch_secondary, bc_in)
          call terminate_cohorts(currentSite, new_patch_secondary, 2,18,bc_in)
          call sort_cohorts(new_patch_secondary)
       endif
       
    endif !end new_patch area 
    
    
    call check_patch_area(currentSite)
    call set_patchno(currentSite)

    ! Stop run if the amount of litter from damage does not match the biomass lost from damaged cohorts
    if ( abs(total_litter_d - (leaf_loss_prt + sapw_loss_prt + &
         struct_loss_prt + store_loss_prt)) > damage_error_fail ) then
       write(fates_log(),*) 'Damage to litter does not match biomass loss'
       write(fates_log(),*) 'Damage to litter: ',total_litter_d, &
            'biomass loss: ', (leaf_loss_prt + sapw_loss_prt + struct_loss_prt + store_loss_prt), &
            'error: ',total_litter_d - (leaf_loss_prt + sapw_loss_prt + struct_loss_prt + store_loss_prt)
       call endrun(msg=errMsg(sourcefile, __LINE__))
    end if

    if (damage_time) then

       
       write(fates_log(),*) 'Damage to litter: ',total_litter_d
       write(fates_log(),*) 'Damage from trees:',leaf_loss_prt+ &
            sapw_loss_prt + struct_loss_prt + store_loss_prt
    end if
    
    end do nocomp_pft_loop
    return
  end subroutine spawn_patches

  ! ============================================================================

  subroutine check_patch_area( currentSite )
    !
    ! !DESCRIPTION:
    !  Check to see that total area is not exceeded.  
    !
    ! !USES:
    !
    ! !ARGUMENTS:
    type(ed_site_type), intent(inout), target  :: currentSite
    !
    ! !LOCAL VARIABLES:
    real(r8)                     :: areatot
    type(ed_patch_type), pointer :: currentPatch 
    type(ed_patch_type), pointer :: largestPatch
    real(r8)                     :: largest_area
    integer                      :: el
    real(r8)                     :: live_stock
    real(r8)                     :: seed_stock
    real(r8)                     :: litter_stock
    real(r8)                     :: mass_gain
    real(r8)                     :: litter_leaf
    real(r8)                     :: live_leaf
    real(r8), parameter          :: area_error_fail = 1.0e-6_r8
    !---------------------------------------------------------------------

    areatot = 0._r8
    largest_area = 0._r8
    largestPatch => null()
    currentPatch => currentSite%oldest_patch
    do while(associated(currentPatch))
       areatot = areatot + currentPatch%area
       
       if(currentPatch%area>largest_area) then
          largestPatch => currentPatch
          largest_area = currentPatch%area
       end if
       
       currentPatch => currentPatch%younger
    end do
    
    if ( abs( areatot - area_site ) > nearzero ) then 
       
       if ( abs(areatot-area_site) > area_error_fail ) then
          write(fates_log(),*) 'Patch areas do not sum to 10000 within tolerance'
          write(fates_log(),*) 'Total area: ',areatot,'absolute error: ',areatot-area_site
          call endrun(msg=errMsg(sourcefile, __LINE__))
       end if

       if(debug) then
          write(fates_log(),*) 'Total patch area precision being fixed, adjusting',(areatot-area_site)
          write(fates_log(),*) 'largest patch. This may have slight impacts on carbon balance.'
       end if
       
       do el = 1,num_elements
           ! This returns the total mass on the patch for the current area [kg]
          call PatchMassStock(largestPatch,el,live_stock,seed_stock,litter_stock)          
           ! Then we scale the total mass by the added area
           mass_gain = (seed_stock+litter_stock) * &
                 (area_site-areatot)/largestPatch%area

           currentSite%mass_balance(el)%patch_resize_err = &
                 currentSite%mass_balance(el)%patch_resize_err + mass_gain

       end do
       
       largestPatch%area = largestPatch%area + (area_site-areatot)
       
    endif

    return
  end subroutine check_patch_area

  ! ============================================================================
  subroutine set_patchno( currentSite )
    !
    ! !DESCRIPTION:
    !  Give patches an order number from the oldest to youngest. 
    !
    ! !USES:
    !
    ! !ARGUMENTS:
    type(ed_site_type),intent(in), target :: currentSite 
    !
    ! !LOCAL VARIABLES:
    type(ed_patch_type), pointer :: currentPatch 
    integer patchno
    !---------------------------------------------------------------------

    patchno = 1
    currentPatch => currentSite%oldest_patch
    do while(associated(currentPatch))
       currentPatch%patchno = patchno
       patchno = patchno + 1
       currentPatch => currentPatch%younger
    enddo

    if(hlm_use_sp.eq.itrue)then
      patchno = 1
      currentPatch => currentSite%oldest_patch
      do while(associated(currentPatch))
        if(currentPatch%nocomp_pft_label.eq.0)then
         ! for bareground patch, we make the patch number 0
         ! we also do not count this in the veg. patch numbering scheme.
          currentPatch%patchno = 0
        else
         currentPatch%patchno = patchno
         patchno = patchno + 1
        endif
        currentPatch => currentPatch%younger
       enddo
    endif

  end subroutine set_patchno

  ! ============================================================================

  subroutine TransLitterNewPatch(currentSite,        &
                                 currentPatch,       &
                                 newPatch,           &
                                 patch_site_areadis)

    ! -----------------------------------------------------------------------------------
    ! 
    ! This routine transfers litter fluxes and rates from a donor patch "currentPatch" into 
    ! the new patch. 
    ! This may include the transfer of existing litter from a patch that burned.
    ! This ROUTINE DOES TRANSFER PARTIALLY BURNED LITTER
    !
    ! Also, note we are not transfering in diagnostics that were calculated
    ! prior to disturbance, because those diagnostics we applied to the patch
    ! before it split, so the diagnostics should reflect those ages and areas.
    !
    ! We do transfer fragmentation fluxes, because we need maintain mass conservation.
    !
    ! We do transfer the seed pool, because we don't currently burn seeds.
    ! Note the seed-pool can decay into the litter pool, where
    ! it can burn.
    !
    ! The "newPatch" is the newly created patch. This patch has already been given
    ! an area which is the sum of disturbed area from a list of donors.  
    ! At this point in the call sequence, we are looping over a list of
    ! donor patches, and transferring over their litter pools which is in units 
    ! kg/m2, we need to make sure that we are conserving mass.
    !
    ! AD = Area of each Donor    [m2]
    ! LD = Litter of each Donor  [kg/m2] 
    !
    ! SUM( AD * LD)  / SUM (AD)    =   SUM( AD*LD/SUM(AD) )
    !
    ! newPatch%area = SUM(AD)   the sum of all donor areas has already been given to newPatch
    ! patch_site_areadis = AD   this is the currently donated area
    !
    ! The fragmentation/decomposition flux from donor patches has 
    ! already occured in existing patches.  However some of their area 
    ! has been carved out for this new patch which is receiving donations.
    ! Lets maintain conservation on that pre-existing mass flux in these 
    ! newly disturbed patches.  Include only the fragmentation flux.
    ! -----------------------------------------------------------------------------------
     
    !
    ! !USES:
    !
    ! !ARGUMENTS:
    type(ed_site_type)  , intent(in), target  :: currentSite        ! site
    type(ed_patch_type) , intent(in), target  :: currentPatch       ! Donor patch
    type(ed_patch_type) , intent(inout)       :: newPatch           ! New patch
    real(r8)            , intent(in)          :: patch_site_areadis ! Area being donated
                                                                    ! by current patch

    
    ! locals
    type(site_massbal_type), pointer :: site_mass
    type(litter_type),pointer :: curr_litt  ! litter object for current patch
    type(litter_type),pointer :: new_litt  ! litter object for the new patch
    real(r8) :: remainder_area             ! amount of area remaining in patch after donation
    real(r8) :: burned_mass                ! the mass of litter that was supposed to be provided
                                           ! by the donor, but was burned [kg] 
    real(r8) :: donatable_mass             ! mass of donatable litter [kg]
    real(r8) :: donate_frac                ! the fraction of litter mass sent to the new patch
    real(r8) :: retain_frac                ! the fraction of litter mass retained by the donor patch
    real(r8) :: donate_m2                  ! area normalization for litter mass destined to new patch [m-2]
    real(r8) :: retain_m2                  ! area normalization for litter mass destined to old patch [m-2]
    integer  :: el                         ! element loop counter
    integer  :: c                          ! CWD loop counter
    integer  :: pft                        ! PFT loop counter
    integer  :: dcmpy                      ! Decomposibility loop counter
    integer  :: sl                         ! soil layer loop counter
    real(r8) :: litter_stock0,litter_stock1
    real(r8) :: burn_flux0,burn_flux1
    real(r8) :: error

    do el = 1,num_elements

       site_mass => currentSite%mass_balance(el)
       curr_litt  => currentPatch%litter(el)
       new_litt  => newPatch%litter(el)

       
       ! Distribute the fragmentation litter flux rates. This is only used for diagnostics
       ! at this point.  Litter fragmentation has already been passed to the output
       ! boundary flux arrays.

       do c = 1,ncwd 
          new_litt%ag_cwd_frag(c) = new_litt%ag_cwd_frag(c) + &
               curr_litt%ag_cwd_frag(c) * patch_site_areadis/newPatch%area
          
          do sl=1,currentSite%nlevsoil
             new_litt%bg_cwd_frag(c,sl) = new_litt%bg_cwd_frag(c,sl) + &
                   curr_litt%bg_cwd_frag(c,sl) * patch_site_areadis/newPatch%area
          end do
       enddo
       
       do dcmpy = 1,ndcmpy

          new_litt%leaf_fines_frag(dcmpy) = new_litt%leaf_fines_frag(dcmpy) + &
               curr_litt%leaf_fines_frag(dcmpy) * patch_site_areadis/newPatch%area
          
          do sl=1,currentSite%nlevsoil
             new_litt%root_fines_frag(dcmpy,sl) = new_litt%root_fines_frag(dcmpy,sl) + &
                   curr_litt%root_fines_frag(dcmpy,sl) * patch_site_areadis/newPatch%area
          end do
          
       enddo

       do pft = 1,numpft
          
          new_litt%seed_decay(pft) = new_litt%seed_decay(pft) + &
               curr_litt%seed_decay(pft)*patch_site_areadis/newPatch%area

          new_litt%seed_germ_decay(pft) = new_litt%seed_germ_decay(pft) + &
               curr_litt%seed_germ_decay(pft)*patch_site_areadis/newPatch%area
          
       end do

       ! -----------------------------------------------------------------------------
       ! Distribute the existing litter that was already in place on the donor
       ! patch.  Some of this burns and is sent to the atmosphere, and some goes to the 
       ! litter stocks of the newly created patch. ALso, some may be retained in the 
       ! donor patch.
       !
       ! This routine handles litter transfer for all types. Note that some of the
       ! transfer may burn. If this routine is being called for a tree-fall
       ! or logging disturbance, it is assumed that the burned_masses should come
       ! out to zero.
       ! -----------------------------------------------------------------------------

       ! If/when sending litter fluxes to the old patch, we divide the total 
       ! mass sent to that patch, by the area it will have remaining
       ! after it donates area.
       ! i.e. subtract the area it is donating.
       
       remainder_area = currentPatch%area - patch_site_areadis

       ! Calculate the fraction of litter to be retained versus donated
       ! vis-a-vis the new and donor patch

       retain_frac = (1.0_r8-existing_litt_localization) * &
             remainder_area/(newPatch%area+remainder_area)
       donate_frac = 1.0_r8-retain_frac
        
       if(remainder_area > rsnbl_math_prec) then
           retain_m2 = retain_frac/remainder_area
           donate_m2 = (1.0_r8-retain_frac)/newPatch%area
       else
           retain_m2 = 0._r8
           donate_m2 = 1.0_r8/newPatch%area
       end if


       if (debug) then
          burn_flux0    = site_mass%burn_flux_to_atm
          litter_stock0 = curr_litt%GetTotalLitterMass()*currentPatch%area + & 
                          new_litt%GetTotalLitterMass()*newPatch%area
       end if

       do c = 1,ncwd
             
          ! Transfer above ground CWD
          donatable_mass     = curr_litt%ag_cwd(c) * patch_site_areadis * &
                               (1._r8 - currentPatch%burnt_frac_litter(c))

          burned_mass        = curr_litt%ag_cwd(c) * patch_site_areadis * &
                               currentPatch%burnt_frac_litter(c)
 
          new_litt%ag_cwd(c) = new_litt%ag_cwd(c) + donatable_mass*donate_m2
          curr_litt%ag_cwd(c) = curr_litt%ag_cwd(c) + donatable_mass*retain_m2

          site_mass%burn_flux_to_atm = site_mass%burn_flux_to_atm + burned_mass
             
          ! Transfer below ground CWD (none burns)
          
          do sl = 1,currentSite%nlevsoil
             donatable_mass         = curr_litt%bg_cwd(c,sl) * patch_site_areadis
             new_litt%bg_cwd(c,sl)  = new_litt%bg_cwd(c,sl) + donatable_mass*donate_m2
             curr_litt%bg_cwd(c,sl) = curr_litt%bg_cwd(c,sl) + donatable_mass*retain_m2
          end do
          
       enddo
          
       do dcmpy=1,ndcmpy

           ! Transfer leaf fines
           donatable_mass           = curr_litt%leaf_fines(dcmpy) * patch_site_areadis * &
                                      (1._r8 - currentPatch%burnt_frac_litter(dl_sf))

           burned_mass              = curr_litt%leaf_fines(dcmpy) * patch_site_areadis * &
                                      currentPatch%burnt_frac_litter(dl_sf)

           new_litt%leaf_fines(dcmpy) = new_litt%leaf_fines(dcmpy) + donatable_mass*donate_m2
           curr_litt%leaf_fines(dcmpy) = curr_litt%leaf_fines(dcmpy) + donatable_mass*retain_m2
           
           site_mass%burn_flux_to_atm = site_mass%burn_flux_to_atm + burned_mass
           
           ! Transfer root fines (none burns)
           do sl = 1,currentSite%nlevsoil
               donatable_mass = curr_litt%root_fines(dcmpy,sl) * patch_site_areadis             
               new_litt%root_fines(dcmpy,sl) = new_litt%root_fines(dcmpy,sl) + donatable_mass*donate_m2
               curr_litt%root_fines(dcmpy,sl) = curr_litt%root_fines(dcmpy,sl) + donatable_mass*retain_m2
          end do
          
       end do

             
       do pft = 1,numpft

          ! Transfer seeds (currently we don't burn seeds)
          donatable_mass = curr_litt%seed(pft) * patch_site_areadis

          new_litt%seed(pft) = new_litt%seed(pft) + donatable_mass * donate_m2
          curr_litt%seed(pft) = curr_litt%seed(pft) + donatable_mass * retain_m2
          
          donatable_mass = curr_litt%seed_germ(pft) * patch_site_areadis

          new_litt%seed_germ(pft) = new_litt%seed_germ(pft) + donatable_mass * donate_m2
          curr_litt%seed_germ(pft) = curr_litt%seed_germ(pft) + donatable_mass * retain_m2
          
       enddo

       ! --------------------------------------------------------------------------
       ! Mass conservation check, set debug=.true. if mass imbalances in 
       ! EDMainMod start triggering.
       ! --------------------------------------------------------------------------
       if (debug) then
          burn_flux1    = site_mass%burn_flux_to_atm
          litter_stock1 = curr_litt%GetTotalLitterMass()*remainder_area + & 
                          new_litt%GetTotalLitterMass()*newPatch%area
          error = (litter_stock1 - litter_stock0) + (burn_flux1-burn_flux0)
          if(abs(error)>1.e-8_r8) then
             write(fates_log(),*) 'non trivial carbon mass balance error in litter transfer'
             write(fates_log(),*) 'abs error: ',error
             call endrun(msg=errMsg(sourcefile, __LINE__))
          end if
       end if


    end do

    return
  end subroutine TransLitterNewPatch

  ! ============================================================================

  subroutine fire_litter_fluxes(currentSite, currentPatch, &
       newPatch, patch_site_areadis, bc_in)
    !
    ! !DESCRIPTION:
    !  CWD pool burned by a fire. 
    !  Carbon going from burned trees into CWD pool
    !  Burn parts of trees that don't die in fire
    !  Burn live grasses and kill them. 
    !  Note: The number density of living plants in the donating patch (currentPatch)
    !        has not been scaled down by area yet. That happens after this routine.

    !
    ! !USES:
    use SFParamsMod,          only : SF_VAL_CWD_FRAC
    !
    ! !ARGUMENTS:
    type(ed_site_type)  , intent(inout), target :: currentSite
    type(ed_patch_type) , intent(inout), target :: currentPatch   ! Donor Patch
    type(ed_patch_type) , intent(inout), target :: newPatch   ! New Patch
    real(r8)            , intent(in)            :: patch_site_areadis ! Area being donated
    type(bc_in_type)    , intent(in)            :: bc_in
    
    !
    ! !LOCAL VARIABLES:

    type(ed_cohort_type), pointer      :: currentCohort
    type(litter_type), pointer         :: new_litt
    type(litter_type), pointer         :: curr_litt
    type(site_massbal_type), pointer   :: site_mass
    type(site_fluxdiags_type), pointer :: flux_diags

    real(r8) :: donatable_mass       ! non-burned litter mass provided by the donor [kg]
                                     ! some may or may not be retained by the donor
    real(r8) :: burned_mass          ! the mass of litter that was supposed to be provided
                                     ! by the donor, but was burned [kg]
    real(r8) :: remainder_area       ! current patch's remaining area after donation [m2]
    real(r8) :: retain_frac          ! the fraction of litter mass retained by the donor patch
    real(r8) :: bcroot               ! amount of below ground coarse root per cohort kg
    real(r8) :: bstem                ! amount of above ground stem biomass per cohort kg
    real(r8) :: leaf_burn_frac       ! fraction of leaves burned 
    real(r8) :: leaf_m               ! leaf mass [kg]
    real(r8) :: fnrt_m               ! fineroot mass [kg]
    real(r8) :: sapw_m               ! sapwood mass [kg]
    real(r8) :: store_m              ! storage mass [kg]
    real(r8) :: struct_m             ! structure mass [kg]
    real(r8) :: repro_m              ! Reproductive mass (seeds/flowers) [kg]
    real(r8) :: num_dead_trees       ! total number of dead trees passed in with the burn area
    real(r8) :: num_live_trees       ! total number of live trees passed in with the burn area
    real(r8) :: donate_m2            ! area normalization for litter mass destined to new patch [m-2]
    real(r8) :: retain_m2            ! area normalization for litter mass staying in donor patch [m-2]
    real(r8) :: dcmpy_frac           ! fraction of mass going to each decomposability partition
    integer  :: el                   ! element loop index
    integer  :: sl                   ! soil layer index
    integer  :: c                    ! loop index for coarse woody debris pools
    integer  :: pft                  ! loop index for plant functional types
    integer  :: dcmpy                ! loop index for decomposability pool
    integer  :: element_id           ! parteh compatible global element index

    !---------------------------------------------------------------------

    ! Only do this if there was a fire in this actual patch. 
    if ( currentPatch%fire  ==  ifalse ) return

    ! If plant hydraulics are turned on, account for water leaving the plant-soil
    ! mass balance through the dead trees
    if (hlm_use_planthydro == itrue) then
       currentCohort => currentPatch%shortest
       do while(associated(currentCohort))
          num_dead_trees  = (currentCohort%fire_mort * &
                currentCohort%n*patch_site_areadis/currentPatch%area)
          call AccumulateMortalityWaterStorage(currentSite,currentCohort,num_dead_trees)
          currentCohort => currentCohort%taller
       end do
    end if


    ! If/when sending litter fluxes to the donor patch, we divide the total 
    ! mass sent to that patch, by the area it will have remaining
    ! after it donates area.
    ! i.e. subtract the area it is donating.
    
    remainder_area = currentPatch%area - patch_site_areadis
   
    ! Calculate the fraction of litter to be retained versus donated
    ! vis-a-vis the new and donor patch (if the area remaining
    ! in the original donor patch is small, don't bother 
    ! retaining anything.)
    retain_frac = (1.0_r8-burn_localization) * &
          remainder_area/(newPatch%area+remainder_area)

    if(remainder_area > rsnbl_math_prec) then
        retain_m2 = retain_frac/remainder_area
        donate_m2 = (1.0_r8-retain_frac)/newPatch%area
    else
        retain_m2 = 0._r8
        donate_m2 = 1.0_r8/newPatch%area
    end if

    do el = 1,num_elements
       
       element_id = element_list(el)
       site_mass  => currentSite%mass_balance(el)
       flux_diags => currentSite%flux_diags(el)
       curr_litt  => currentPatch%litter(el)      ! Litter pool of "current" patch
       new_litt   => newPatch%litter(el)          ! Litter pool of "new" patch
       
       ! -----------------------------------------------------------------------------
       ! PART 1) Handle mass fluxes associated with plants that died in the fire. This
       ! includes transfer of non burned plant material to litter, and the burned
       ! part to the atmosphere.
       ! ------------------------------------------------------------------------------

       currentCohort => currentPatch%shortest
       do while(associated(currentCohort))
          
             pft = currentCohort%pft
             
             ! Number of trees that died because of the fire, per m2 of ground. 
             ! Divide their litter into the four litter streams, and spread 
             ! across ground surface. 
             ! -----------------------------------------------------------------------
             
             sapw_m   = currentCohort%prt%GetState(sapw_organ, element_id)
             struct_m = currentCohort%prt%GetState(struct_organ, element_id)
             leaf_m   = currentCohort%prt%GetState(leaf_organ, element_id)
             fnrt_m   = currentCohort%prt%GetState(fnrt_organ, element_id)
             store_m  = currentCohort%prt%GetState(store_organ, element_id)
             repro_m  = currentCohort%prt%GetState(repro_organ, element_id)
             
             ! Absolute number of dead trees being transfered in with the donated area
             num_dead_trees = (currentCohort%fire_mort*currentCohort%n * &
                               patch_site_areadis/currentPatch%area)

             ! Contribution of dead trees to leaf litter
             donatable_mass = num_dead_trees * (leaf_m+repro_m) * &
                              (1.0_r8-currentCohort%fraction_crown_burned)

             ! Contribution of dead trees to leaf burn-flux
             burned_mass  = num_dead_trees * (leaf_m+repro_m) * currentCohort%fraction_crown_burned
             
             do dcmpy=1,ndcmpy
                 dcmpy_frac = GetDecompyFrac(pft,leaf_organ,dcmpy)
                 new_litt%leaf_fines(dcmpy) = new_litt%leaf_fines(dcmpy) + &
                                              donatable_mass*donate_m2*dcmpy_frac
                 curr_litt%leaf_fines(dcmpy) = curr_litt%leaf_fines(dcmpy) + &
                                               donatable_mass*retain_m2*dcmpy_frac
             end do

             site_mass%burn_flux_to_atm = site_mass%burn_flux_to_atm + burned_mass

             call set_root_fraction(currentSite%rootfrac_scr, pft, currentSite%zi_soil, &
                  bc_in%max_rooting_depth_index_col)

             ! Contribution of dead trees to root litter (no root burn flux to atm)
             do dcmpy=1,ndcmpy
                 dcmpy_frac = GetDecompyFrac(pft,fnrt_organ,dcmpy)
                 do sl = 1,currentSite%nlevsoil
                     donatable_mass = num_dead_trees * (fnrt_m+store_m) * currentSite%rootfrac_scr(sl)
                     new_litt%root_fines(dcmpy,sl) = new_litt%root_fines(dcmpy,sl) + &
                                                     donatable_mass*donate_m2*dcmpy_frac
                     curr_litt%root_fines(dcmpy,sl) = curr_litt%root_fines(dcmpy,sl) + &
                                                      donatable_mass*retain_m2*dcmpy_frac
                 end do
             end do

             ! Track as diagnostic fluxes
             flux_diags%leaf_litter_input(pft) = &
                  flux_diags%leaf_litter_input(pft) + &
                  num_dead_trees * (leaf_m+repro_m) * (1.0_r8-currentCohort%fraction_crown_burned)

             flux_diags%root_litter_input(pft) = &
                  flux_diags%root_litter_input(pft) + &
                  (fnrt_m + store_m) * num_dead_trees
             
             ! coarse root biomass per tree
             bcroot = (sapw_m + struct_m) * (1.0_r8 - prt_params%allom_agb_frac(pft) )
      
             ! below ground coarse woody debris from burned trees
             do c = 1,ncwd
                do sl = 1,currentSite%nlevsoil
                   donatable_mass =  num_dead_trees * SF_val_CWD_frac(c) * &
                         bcroot * currentSite%rootfrac_scr(sl)

                   new_litt%bg_cwd(c,sl) = new_litt%bg_cwd(c,sl) + &
                         donatable_mass * donate_m2
                   curr_litt%bg_cwd(c,sl) = curr_litt%bg_cwd(c,sl) + &
                         donatable_mass * retain_m2

                   ! track diagnostics
                   flux_diags%cwd_bg_input(c) = &
                         flux_diags%cwd_bg_input(c) + &
                         donatable_mass
                enddo
             end do

             ! stem biomass per tree
             bstem  = (sapw_m + struct_m) * prt_params%allom_agb_frac(pft)

             ! Above ground coarse woody debris from twigs and small branches
             ! a portion of this pool may burn
             do c = 1,ncwd
                 donatable_mass = num_dead_trees * SF_val_CWD_frac(c) * bstem
                 if (c == 1 .or. c == 2) then
                      donatable_mass = donatable_mass * (1.0_r8-currentCohort%fraction_crown_burned)
                      burned_mass = num_dead_trees * SF_val_CWD_frac(c) * bstem * & 
                      currentCohort%fraction_crown_burned
                      site_mass%burn_flux_to_atm = site_mass%burn_flux_to_atm + burned_mass
                endif
                new_litt%ag_cwd(c) = new_litt%ag_cwd(c) + donatable_mass * donate_m2
                curr_litt%ag_cwd(c) = curr_litt%ag_cwd(c) + donatable_mass * retain_m2
                flux_diags%cwd_ag_input(c) = flux_diags%cwd_ag_input(c) + donatable_mass
             enddo   
                  

            currentCohort => currentCohort%taller
        enddo
    end do
    
    return
  end subroutine fire_litter_fluxes

  ! ============================================================================

  subroutine mortality_litter_fluxes(currentSite, currentPatch, &
       newPatch, patch_site_areadis,bc_in)
    !
    ! !DESCRIPTION:
    ! Carbon going from mortality associated with disturbance into CWD pools. 
    ! By "associated with disturbance", this includes tree death that
    ! forms gaps, as well as tree death due to impacts from those trees.
    !
    ! We calculate the fraction of litter to be retained versus donated
    ! vis-a-vis the new and donor patch. At this step, we have not
    ! yet removed the area from the pre-existing patch (currentPatch),
    ! so we pre-compute "remainder_area", which is the soon-to-be
    ! area of the patch once disturbance is completed.
    !
    ! !USES:
    use EDParamsMod,  only : ED_val_understorey_death
    use SFParamsMod,  only : SF_val_cwd_frac
    !
    ! !ARGUMENTS:
    type(ed_site_type)  , intent(inout), target :: currentSite 
    type(ed_patch_type) , intent(inout), target :: currentPatch
    type(ed_patch_type) , intent(inout), target :: newPatch
    real(r8)            , intent(in)            :: patch_site_areadis
    type(bc_in_type)    , intent(in)            :: bc_in
    !
    ! !LOCAL VARIABLES:
    type(ed_cohort_type), pointer      :: currentCohort
    type(litter_type), pointer         :: new_litt
    type(litter_type), pointer         :: curr_litt
    type(site_massbal_type), pointer   :: site_mass
    type(site_fluxdiags_type), pointer :: flux_diags

    real(r8) :: remainder_area       ! amount of area remaining in patch after donation
    real(r8) :: num_dead
    real(r8) :: donatable_mass       ! mass of donatable litter [kg]
    real(r8) :: leaf_m               ! leaf mass [kg]
    real(r8) :: fnrt_m               ! fineroot mass [kg]
    real(r8) :: sapw_m               ! sapwood mass [kg]
    real(r8) :: store_m              ! storage mass [kg]
    real(r8) :: struct_m             ! structure mass [kg]
    real(r8) :: repro_m              ! reproductive mass [kg]
    real(r8) :: retain_frac          ! Fraction of mass to be retained
    real(r8) :: donate_frac          ! Fraction of mass to be donated
    real(r8) :: donate_m2            ! area normalization for litter mass destined to new patch [m-2]
    real(r8) :: retain_m2            ! area normalization for litter mass destined to old patch [m-2]
    real(r8) :: ag_wood              ! Total above ground mass in wood [kg]
    real(r8) :: bg_wood              ! Total bg mass in wood [kg]
    real(r8) :: seed_mass            ! Total seed mass generated from storage death [kg]
    integer  :: pft                  ! plant functional type index
    integer  :: dcmpy                ! decomposability index
    integer  :: c                    ! coarse woody debris pool index
    integer  :: el                   ! element loop index
    integer  :: sl                   ! soil layer index
    integer  :: element_id           ! parteh compatible global element index
    real(r8) :: dcmpy_frac           ! decomposability fraction 
    !---------------------------------------------------------------------

    remainder_area = currentPatch%area - patch_site_areadis
    
    retain_frac = (1.0_r8-treefall_localization) * &
         remainder_area/(newPatch%area+remainder_area)
    donate_frac = 1.0_r8-retain_frac
    
    if(remainder_area > rsnbl_math_prec) then
       retain_m2 = retain_frac/remainder_area
       donate_m2 = (1.0_r8-retain_frac)/newPatch%area
    else
       retain_m2 = 0._r8
       donate_m2 = 1._r8/newPatch%area
    end if


    do el = 1,num_elements
       
       element_id = element_list(el)
       site_mass  => currentSite%mass_balance(el)
       flux_diags => currentSite%flux_diags(el)
       curr_litt  => currentPatch%litter(el)   ! Litter pool of "current" patch
       new_litt   => newPatch%litter(el)       ! Litter pool of "new" patch

       currentCohort => currentPatch%shortest
       do while(associated(currentCohort))       

          pft = currentCohort%pft
   
          sapw_m   = currentCohort%prt%GetState(sapw_organ, element_id)
          struct_m = currentCohort%prt%GetState(struct_organ, element_id)
          leaf_m   = currentCohort%prt%GetState(leaf_organ, element_id)
          fnrt_m   = currentCohort%prt%GetState(fnrt_organ, element_id)
          store_m  = currentCohort%prt%GetState(store_organ, element_id)
          repro_m  = currentCohort%prt%GetState(repro_organ, element_id)

          if(currentCohort%canopy_layer == 1)then

             ! Upper canopy trees. The total dead is based on their disturbance
             ! generating mortality rate.
             
             num_dead = currentCohort%n * min(1.0_r8,currentCohort%dmort * &
                   hlm_freq_day * fates_mortality_disturbance_fraction)
             
          elseif(int(prt_params%woody(pft)) == itrue) then
             
             ! Understorey trees. The total dead is based on their survivorship
             ! function, and the total area of disturbance.
             
             num_dead = ED_val_understorey_death * currentCohort%n * &
                   (patch_site_areadis/currentPatch%area) 

          else
             
             ! The only thing left is uderstory grasses. These guys aren't
             ! killed by tree-fall disturbance events.

             num_dead = 0._r8
             
          end if

          ! Update water balance by removing dead plant water
          ! but only do this once (use the carbon element id)
          if( (element_id == carbon12_element) .and. &
              (hlm_use_planthydro == itrue) ) then
              call AccumulateMortalityWaterStorage(currentSite,currentCohort, num_dead)
          end if
          
          ! Transfer leaves of dying trees to leaf litter (includes seeds too)
          do dcmpy=1,ndcmpy
              dcmpy_frac = GetDecompyFrac(pft,leaf_organ,dcmpy)
              new_litt%leaf_fines(dcmpy) = new_litt%leaf_fines(dcmpy) + &
                    num_dead*(leaf_m+repro_m)*donate_m2*dcmpy_frac
              
              curr_litt%leaf_fines(dcmpy) = curr_litt%leaf_fines(dcmpy) + &
                    num_dead*(leaf_m+repro_m)*retain_m2*dcmpy_frac
          end do
                 
          ! Pre-calculate Structural and sapwood, below and above ground, total mass [kg]
          ag_wood = num_dead * (struct_m + sapw_m) * prt_params%allom_agb_frac(pft)
          bg_wood = num_dead * (struct_m + sapw_m) * (1.0_r8-prt_params%allom_agb_frac(pft))
          
          call set_root_fraction(currentSite%rootfrac_scr, pft, currentSite%zi_soil, &
               bc_in%max_rooting_depth_index_col)


          do c=1,ncwd

             ! Transfer wood of dying trees to AG CWD pools
             new_litt%ag_cwd(c) = new_litt%ag_cwd(c) + ag_wood * &
                    SF_val_CWD_frac(c) * donate_m2

             curr_litt%ag_cwd(c) = curr_litt%ag_cwd(c) + ag_wood * &
                   SF_val_CWD_frac(c) * retain_m2
             
             ! Transfer wood of dying trees to BG CWD pools
             do sl = 1,currentSite%nlevsoil
                new_litt%bg_cwd(c,sl) = new_litt%bg_cwd(c,sl) + bg_wood * &
                       currentSite%rootfrac_scr(sl) * SF_val_CWD_frac(c) * &
                       donate_m2

                curr_litt%bg_cwd(c,sl) = curr_litt%bg_cwd(c,sl) + bg_wood * &
                      currentSite%rootfrac_scr(sl) * SF_val_CWD_frac(c) * &
                      retain_m2
             end do
          end do

          ! Transfer fine roots of dying trees to below ground litter pools
          do dcmpy=1,ndcmpy
              dcmpy_frac = GetDecompyFrac(pft,fnrt_organ,dcmpy)
              do sl=1,currentSite%nlevsoil
                  new_litt%root_fines(dcmpy,sl) = new_litt%root_fines(dcmpy,sl) + &
                        num_dead * currentSite%rootfrac_scr(sl) * &
                        (fnrt_m + store_m*(1.0_r8-EDPftvarcon_inst%allom_frbstor_repro(pft))) * &
                        donate_m2 * dcmpy_frac
                  
                  curr_litt%root_fines(dcmpy,sl) = curr_litt%root_fines(dcmpy,sl) + &
                        num_dead * currentSite%rootfrac_scr(sl) * &
                        (fnrt_m + store_m*(1.0_r8-EDPftvarcon_inst%allom_frbstor_repro(pft))) * &
                        retain_m2 * dcmpy_frac
              end do
          end do
              
          ! Transfer some of the storage that is shunted to reproduction
          ! upon death, to the seed-pool. This is was designed for grasses,
          ! but it is possible that some trees may utilize this behavior too

          seed_mass = num_dead * store_m * EDPftvarcon_inst%allom_frbstor_repro(pft)

          ! SEED DISTRIBUTION IS BREAKING MASS CONSERVATION RIGHT NOW...
!          call DistributeSeeds(currentSite,seed_mass,el,pft)

          new_litt%seed(pft) = new_litt%seed(pft) + seed_mass * donate_m2
          curr_litt%seed(pft) = curr_litt%seed(pft) + seed_mass * retain_m2
          
          ! track diagnostic fluxes
          do c=1,ncwd
             flux_diags%cwd_ag_input(c) = & 
                  flux_diags%cwd_ag_input(c) + SF_val_CWD_frac(c) * ag_wood
             
             flux_diags%cwd_bg_input(c) = &
                  flux_diags%cwd_bg_input(c) + SF_val_CWD_frac(c) * bg_wood
          end do

          flux_diags%leaf_litter_input(pft) = flux_diags%leaf_litter_input(pft) + &
               num_dead*(leaf_m + repro_m)
          flux_diags%root_litter_input(pft) = flux_diags%root_litter_input(pft) + & 
               num_dead * (fnrt_m + store_m*(1.0_r8-EDPftvarcon_inst%allom_frbstor_repro(pft)))
          

          
          currentCohort => currentCohort%taller      
       enddo !currentCohort         

    enddo


    return
  end subroutine mortality_litter_fluxes

  ! ============================================================================
  
  subroutine damage_litter_fluxes(currentSite, currentPatch, newPatch,patch_site_areadis, &
       total_damage_litter)
    !
    ! !DESCRIPTION:
    !
    ! !USES:
    use DamageMainMod,     only : get_crown_reduction
    use DamageMainMod    , only : get_damage_frac
    use SFParamsMod      , only : SF_val_cwd_frac
    use FatesInterfaceTypesMod , only : nlevdamage
    use EDParamsMod      , only : ED_val_understorey_death
    use EDParamsMod      , only : damage_canopy_layer_code
    use FatesInterfaceTypesMod, only : hlm_use_crown_damage
    use FatesConstantsMod,      only : itrue
    use FatesParameterDerivedMod, only : param_derived
    !

    ! !ARGUMENTS:
    type(ed_site_type)  , intent(inout), target :: currentSite 
    type(ed_patch_type) , intent(inout), target :: currentPatch
    type(ed_patch_type) , intent(inout), target :: newPatch
    real(r8)            , intent(in)            :: patch_site_areadis
    real(r8), intent(out) :: total_damage_litter
   

    ! !LOCAL VARIABLES:
    type(ed_cohort_type), pointer      :: currentCohort
    type(litter_type), pointer         :: new_litt
    type(litter_type), pointer         :: curr_litt
    type(site_massbal_type), pointer   :: site_mass
    type(site_fluxdiags_type), pointer :: flux_diags

    real(r8) :: leaf_donatable_mass  ! mass of donatable litter [kg]
    real(r8) :: branch_donatable_mass! mass of donatable cwd [kg] 
    real(r8) :: leaf_m               ! leaf mass [kg]
    real(r8) :: sapw_m               ! sapwood mass [kg]
    real(r8) :: struct_m             ! structure mass [kg]
    real(r8) :: repro_m              ! reproductive mass [kg]
    real(r8) :: store_m              ! storage mass [kg]
    real(r8) :: remainder_area       ! current patch area after donation [m2]
    real(r8) :: retain_frac          ! Fraction of mass to be retained
    real(r8) :: retain_m2            ! area normalization for litter mass destined to old patch [m-2]
    real(r8) :: donate_frac          ! Fraction of mass to be donated                     
    real(r8) :: donate_m2            ! area normalization for litter mass destined to new patch [m-2]   
    integer  :: pft                  ! plant functional type index
    integer  :: crowndamage          ! new increased crown damage class 
    real(r8) :: crown_reduction      ! amount that crown is reduced by (must be same as leaf biomass)
    real(r8) :: leaf_loss            ! amount of leaf biomass that has been lost
    real(r8) :: branch_loss          ! amount of branch biomass that has been lost
    integer  :: dcmpy                ! decomposability index
    real(r8) :: seed_mass            ! Total seed mass generated from storage death [kg]
    integer  :: c                    ! coarse woody debris pool index
    integer  :: el                   ! element loop index
    integer  :: sl                   ! soil layer index
    integer  :: element_id           ! parteh compatible global element index
    real(r8) :: dcmpy_frac           ! decomposability fraction
    real(r8) :: num_trees            ! number of trees that were damaged
    real(r8) :: num_trees_cd
    integer :: cd
    real(r8) :: cd_frac
    real(r8) :: agb_frac
    real(r8) :: branch_frac
    integer :: ncwd_no_trunk
    real(r8), allocatable :: SF_val_CWD_frac_canopy(:)
    real(r8) :: cd_n_tot
    integer :: i_damage_code
    
    !---------------------------------------------------------------------
    i_damage_code = int(damage_canopy_layer_code)

    total_damage_litter = 0.0_r8
    cd_n_tot = 0.0_r8
    ncwd_no_trunk = ncwd - 1
    allocate(SF_val_CWD_frac_canopy(ncwd_no_trunk))

    ! crown damage is currently not trunks - but we want 100% of
    ! damage above to go to litter. We therefore have to
    ! renormalise just the first three litter bins    
    SF_val_CWD_frac_canopy = SF_val_CWD_frac(1:ncwd_no_trunk)/sum(SF_val_CWD_frac(1:ncwd_no_trunk))


    ! m2
    remainder_area = currentPatch%area - patch_site_areadis
    ! fraction of litter to retain (remain area frac * how much
    ! dispersal of litter there is)
    retain_frac = (1.0_r8-damage_localization) * &
         remainder_area/(newPatch%area+remainder_area)
    donate_frac = 1.0_r8-retain_frac

    if(remainder_area > rsnbl_math_prec) then
       retain_m2 = retain_frac/remainder_area
       donate_m2 = (1.0_r8-retain_frac)/newPatch%area
    else
       retain_m2 = 0._r8
       donate_m2 = 1._r8/newPatch%area
    end if


    ! loop through elements and spread between retain and donate litter
    do el = 1,num_elements

       element_id = element_list(el)
       site_mass  => currentSite%mass_balance(el)
       flux_diags => currentSite%flux_diags(el)
       curr_litt  => currentPatch%litter(el)   ! Litter pool of "current" patch
       new_litt   => newPatch%litter(el)

       
       
       currentCohort => currentPatch%shortest

       do while(associated(currentCohort))       


          pft = currentCohort%pft
          agb_frac = prt_params%allom_agb_frac(pft)
          branch_frac = param_derived%branch_frac(pft)
          
          ! Get mass in Kg of the element in the specified organ
          sapw_m   = currentCohort%prt%GetState(sapw_organ, element_id)
          struct_m = currentCohort%prt%GetState(struct_organ, element_id)
          leaf_m   = currentCohort%prt%GetState(leaf_organ, element_id) !kg
          repro_m  = currentCohort%prt%GetState(repro_organ, element_id)
          store_m  = currentCohort%prt%GetState(store_organ, element_id)

          if(prt_params%woody(currentCohort%pft)==1) then

             if( hlm_use_crown_damage .eq.itrue .and. & 
                  currentCohort%canopy_layer ==1 .and. i_damage_code .eq. 1 .and. &
                  .not. currentCohort%isnew) then

                ! litter is called before damage - so we need to account for mortality here too
                num_trees = currentCohort%n * (1.0_r8 - fates_mortality_disturbance_fraction * &
                     min(1.0_r8, currentCohort%dmort* hlm_freq_day))

             else if( hlm_use_crown_damage .eq.itrue .and. &
                  currentCohort%canopy_layer > 1 .and. i_damage_code .eq. 2 .and. &
                  .not. currentCohort%isnew) then

                ! for trees in new patch to be damaged
                num_trees = currentCohort%n * (patch_site_areadis/currentPatch%area) * &
                     (1.0_r8 - ED_val_understorey_death) 
 
             else
                num_trees = 0._r8
             end if

           

             do cd = currentCohort%crowndamage+1, nlevdamage

                call get_damage_frac(currentCohort%crowndamage, cd, currentCohort%pft, cd_frac)

                ! now to get the number of damaged trees we multiply by damage frac
                num_trees_cd = num_trees * cd_frac

                cd_n_tot = cd_n_tot + num_trees_cd
                
                ! if non negligable get litter
                if (num_trees_cd > nearzero ) then

                   call get_crown_reduction(cd, crown_reduction)

                   
                   ! leaf loss in kg
                   leaf_loss =  (leaf_m + repro_m) * crown_reduction
                   leaf_donatable_mass = num_trees_cd * leaf_loss

                   do dcmpy=1,ndcmpy
                      dcmpy_frac = GetDecompyFrac(pft,leaf_organ,dcmpy)

                      new_litt%leaf_fines(dcmpy) = new_litt%leaf_fines(dcmpy) + &
                           leaf_donatable_mass*donate_m2*dcmpy_frac ! kg per m2
                      curr_litt%leaf_fines(dcmpy) = curr_litt%leaf_fines(dcmpy) + &
                           leaf_donatable_mass*retain_m2*dcmpy_frac ! kg per m2
                   end do

                   flux_diags%leaf_litter_input(pft) = flux_diags%leaf_litter_input(pft) + &
                        leaf_donatable_mass

                   ! branch loss
                   branch_loss = (sapw_m + struct_m + store_m) * crown_reduction * &
                        branch_frac * agb_frac * num_trees_cd
                   
                   do c=1,(ncwd_no_trunk)

                      branch_donatable_mass = branch_loss * SF_val_CWD_frac_canopy(c)

                      ! Transfer wood of dying trees to AG CWD pools
                      new_litt%ag_cwd(c) = new_litt%ag_cwd(c) + branch_donatable_mass * donate_m2

                      curr_litt%ag_cwd(c) = curr_litt%ag_cwd(c) + branch_donatable_mass * retain_m2

                      flux_diags%cwd_ag_input(c) = & 
                           flux_diags%cwd_ag_input(c) + branch_donatable_mass

                   end do

                   ! should match leaf damage that is printed after PRTDamageLosses is called
                   total_damage_litter = total_damage_litter + leaf_donatable_mass + &
                        branch_loss

                end if ! end if non-negligable
             end do ! end crown damage loop
             
          end if ! end if woody
             


          currentCohort => currentCohort%taller
          

       enddo !currentCohort

       enddo ! end element

    return
  end subroutine damage_litter_fluxes



  
  ! ============================================================================

  subroutine create_patch(currentSite, new_patch, age, areap, label,nocomp_pft)

    use FatesInterfaceTypesMod, only : hlm_current_tod,hlm_current_date,hlm_reference_date
    
    !
    ! !DESCRIPTION:
    !  Set default values for creating a new patch
    !
    ! !USES:
    !
    ! !ARGUMENTS:
    type(ed_site_type) , intent(inout), target :: currentSite
    type(ed_patch_type), intent(inout), target :: new_patch
    real(r8), intent(in) :: age                  ! notional age of this patch in years
    real(r8), intent(in) :: areap                ! initial area of this patch in m2. 
    integer, intent(in)  :: label                ! anthropogenic disturbance label
    integer, intent(in)  :: nocomp_pft


    ! Until bc's are pointed to by sites give veg a default temp [K]
    real(r8), parameter :: temp_init_veg = 15._r8+t_water_freeze_k_1atm 
    

    ! !LOCAL VARIABLES:
    !---------------------------------------------------------------------
    integer :: el                                ! element loop index


    allocate(new_patch%tr_soil_dir(hlm_numSWb))
    allocate(new_patch%tr_soil_dif(hlm_numSWb))
    allocate(new_patch%tr_soil_dir_dif(hlm_numSWb))
    allocate(new_patch%fab(hlm_numSWb))
    allocate(new_patch%fabd(hlm_numSWb))
    allocate(new_patch%fabi(hlm_numSWb))
    allocate(new_patch%sabs_dir(hlm_numSWb))
    allocate(new_patch%sabs_dif(hlm_numSWb))
    allocate(new_patch%fragmentation_scaler(currentSite%nlevsoil))

    allocate(new_patch%tveg24)
    call new_patch%tveg24%InitRMean(fixed_24hr,init_value=temp_init_veg,init_offset=real(hlm_current_tod,r8) )
    allocate(new_patch%tveg_lpa)
    call new_patch%tveg_lpa%InitRmean(ema_lpa,init_value=temp_init_veg)
    
    ! Litter
    ! Allocate, Zero Fluxes, and Initialize to "unset" values

    allocate(new_patch%litter(num_elements))
    do el=1,num_elements
        call new_patch%litter(el)%InitAllocate(numpft,currentSite%nlevsoil,element_list(el))
        call new_patch%litter(el)%ZeroFlux()
        call new_patch%litter(el)%InitConditions(init_leaf_fines = fates_unset_r8, &
              init_root_fines = fates_unset_r8, &
              init_ag_cwd = fates_unset_r8, &
              init_bg_cwd = fates_unset_r8, &
              init_seed = fates_unset_r8,   &
              init_seed_germ = fates_unset_r8)
    end do

    call zero_patch(new_patch) !The nan value in here is not working??

    new_patch%tallest  => null() ! pointer to patch's tallest cohort    
    new_patch%shortest => null() ! pointer to patch's shortest cohort   
    new_patch%older    => null() ! pointer to next older patch   
    new_patch%younger  => null() ! pointer to next shorter patch      

    ! assign known patch attributes 

    new_patch%age                = age   
    new_patch%age_class          = 1
    new_patch%area               = areap 

    ! assign anthropgenic disturbance category and label
    new_patch%anthro_disturbance_label = label
    if (label .eq. secondaryforest) then
       new_patch%age_since_anthro_disturbance = age
    else
       new_patch%age_since_anthro_disturbance = fates_unset_r8
    endif
    new_patch%nocomp_pft_label = nocomp_pft

    ! This new value will be generated when the calculate disturbance
    ! rates routine is called. This does not need to be remembered or in the restart file.
    new_patch%disturbance_mode   = fates_unset_int
 
    new_patch%f_sun              = 0._r8
    new_patch%ed_laisun_z(:,:,:) = 0._r8 
    new_patch%ed_laisha_z(:,:,:) = 0._r8 
    new_patch%ed_parsun_z(:,:,:) = 0._r8 
    new_patch%ed_parsha_z(:,:,:) = 0._r8 
    new_patch%fabi               = 0._r8
    new_patch%fabd               = 0._r8
    new_patch%tr_soil_dir(:)     = 1._r8
    new_patch%tr_soil_dif(:)     = 1._r8
    new_patch%tr_soil_dir_dif(:) = 0._r8
    new_patch%fabd_sun_z(:,:,:)  = 0._r8 
    new_patch%fabd_sha_z(:,:,:)  = 0._r8 
    new_patch%fabi_sun_z(:,:,:)  = 0._r8 
    new_patch%fabi_sha_z(:,:,:)  = 0._r8  
    new_patch%scorch_ht(:)       = 0._r8  
    new_patch%frac_burnt         = 0._r8  
    new_patch%litter_moisture(:) = 0._r8
    new_patch%fuel_eff_moist     = 0._r8
    new_patch%livegrass          = 0._r8
    new_patch%sum_fuel           = 0._r8
    new_patch%fuel_bulkd         = 0._r8
    new_patch%fuel_sav           = 0._r8
    new_patch%fuel_mef           = 0._r8
    new_patch%ros_front          = 0._r8
    new_patch%effect_wspeed      = 0._r8
    new_patch%tau_l              = 0._r8
    new_patch%fuel_frac(:)       = 0._r8
    new_patch%tfc_ros            = 0._r8
    new_patch%fi                 = 0._r8
    new_patch%fd                 = 0._r8
    new_patch%ros_back           = 0._r8
    new_patch%scorch_ht(:)       = 0._r8
    new_patch%burnt_frac_litter(:) = 0._r8
    new_patch%total_tree_area    = 0.0_r8  
    new_patch%NCL_p              = 1

   
    return
  end subroutine create_patch

  ! ============================================================================
  subroutine zero_patch(cp_p)
    !
    ! !DESCRIPTION:
    !  Sets all the variables in the patch to nan or zero 
    ! (this needs to be two seperate routines, one for nan & one for zero
    !
    ! !USES:
    !
    ! !ARGUMENTS:
    type(ed_patch_type), intent(inout), target :: cp_p
    !
    ! !LOCAL VARIABLES:
    type(ed_patch_type), pointer :: currentPatch
    !---------------------------------------------------------------------

    currentPatch  => cp_p  

    currentPatch%tallest  => null()          
    currentPatch%shortest => null()         
    currentPatch%older    => null()               
    currentPatch%younger  => null()           

    currentPatch%patchno  = 999                            

    currentPatch%age                        = nan                          
    currentPatch%age_class                  = 1
    currentPatch%area                       = nan                                           
    currentPatch%canopy_layer_tlai(:)       = nan               
    currentPatch%total_canopy_area          = nan

    currentPatch%tlai_profile(:,:,:)        = nan 
    currentPatch%elai_profile(:,:,:)        = 0._r8 
    currentPatch%tsai_profile(:,:,:)        = nan 
    currentPatch%esai_profile(:,:,:)        = nan       
    currentPatch%canopy_area_profile(:,:,:) = nan       

    currentPatch%fabd_sun_z(:,:,:)          = nan 
    currentPatch%fabd_sha_z(:,:,:)          = nan 
    currentPatch%fabi_sun_z(:,:,:)          = nan 
    currentPatch%fabi_sha_z(:,:,:)          = nan  

    currentPatch%ed_laisun_z(:,:,:)         = nan 
    currentPatch%ed_laisha_z(:,:,:)         = nan 
    currentPatch%ed_parsun_z(:,:,:)         = nan 
    currentPatch%ed_parsha_z(:,:,:)         = nan 
    currentPatch%psn_z(:,:,:)               = 0._r8   

    currentPatch%f_sun(:,:,:)               = nan
    currentPatch%tr_soil_dir(:)             = nan    ! fraction of incoming direct  radiation that is transmitted to the soil as direct
    currentPatch%tr_soil_dif(:)             = nan    ! fraction of incoming diffuse radiation that is transmitted to the soil as diffuse
    currentPatch%tr_soil_dir_dif(:)         = nan    ! fraction of incoming direct  radiation that is transmitted to the soil as diffuse
    currentPatch%fabd(:)                    = nan    ! fraction of incoming direct  radiation that is absorbed by the canopy
    currentPatch%fabi(:)                    = nan    ! fraction of incoming diffuse radiation that is absorbed by the canopy

    currentPatch%canopy_mask(:,:)           = 999    ! is there any of this pft in this layer?
    currentPatch%nrad(:,:)                  = 999    ! number of exposed leaf layers for each canopy layer and pft
    currentPatch%ncan(:,:)                  = 999    ! number of total leaf layers for each canopy layer and pft
    currentPatch%pft_agb_profile(:,:)       = nan    

    ! DISTURBANCE 
    currentPatch%disturbance_rates          = 0._r8 
    currentPatch%disturbance_rate           = 0._r8
    currentPatch%fract_ldist_not_harvested  = 0._r8


    ! FIRE
    currentPatch%litter_moisture(:)         = nan    ! litter moisture
    currentPatch%fuel_eff_moist             = nan    ! average fuel moisture content of the ground fuel 
    ! (incl. live grasses. omits 1000hr fuels)
    currentPatch%livegrass                  = nan    ! total ag grass biomass in patch. 1=c3 grass, 2=c4 grass. gc/m2
    currentPatch%sum_fuel                   = nan    ! total ground fuel related to ros (omits 1000hr fuels). gc/m2
    currentPatch%fuel_bulkd                 = nan    ! average fuel bulk density of the ground fuel 
    ! (incl. live grasses. omits 1000hr fuels). kgc/m3
    currentPatch%fuel_sav                   = nan    ! average surface area to volume ratio of the ground fuel 
    ! (incl. live grasses. omits 1000hr fuels).
    currentPatch%fuel_mef                   = nan    ! average moisture of extinction factor of the ground fuel
    ! (incl. live grasses. omits 1000hr fuels).
    currentPatch%ros_front                  = nan    ! average rate of forward spread of each fire in the patch. m/min.
    currentPatch%effect_wspeed              = nan    ! dailywind modified by fraction of relative grass and tree cover. m/min.
    currentPatch%tau_l                      = nan    ! mins p&r(1986)
    currentPatch%fuel_frac(:)               = nan    ! fraction of each litter class in the sum_fuel 
    !- for purposes of calculating weighted averages. 
    currentPatch%tfc_ros                    = nan    ! used in fi calc
    currentPatch%fi                         = nan    ! average fire intensity of flaming front during day.  
    ! backward ros plays no role. kj/m/s or kw/m.
    currentPatch%fire                       = 999    ! sr decide_fire.1=fire hot enough to proceed. 0=stop everything- no fires today
    currentPatch%fd                         = nan    ! fire duration (mins)
    currentPatch%ros_back                   = nan    ! backward ros (m/min)
    currentPatch%scorch_ht(:)               = nan    ! scorch height of flames on a given PFT
    currentPatch%frac_burnt                 = nan    ! fraction burnt daily  
    currentPatch%burnt_frac_litter(:)       = nan    
    currentPatch%btran_ft(:)                = 0.0_r8

    currentPatch%canopy_layer_tlai(:)       = 0.0_r8

    currentPatch%fab(:)                     = 0.0_r8
    currentPatch%sabs_dir(:)                = 0.0_r8
    currentPatch%sabs_dif(:)                = 0.0_r8
    currentPatch%zstar                      = 0.0_r8
    currentPatch%c_stomata                  = 0.0_r8 ! This is calculated immediately before use
    currentPatch%c_lblayer                  = 0.0_r8
    currentPatch%fragmentation_scaler(:)    = 0.0_r8
    currentPatch%radiation_error            = 0.0_r8

    ! diagnostic radiation profiles
    currentPatch%nrmlzd_parprof_pft_dir_z(:,:,:,:) = 0._r8
    currentPatch%nrmlzd_parprof_pft_dif_z(:,:,:,:) = 0._r8
    currentPatch%nrmlzd_parprof_dir_z(:,:,:)       = 0._r8
    currentPatch%nrmlzd_parprof_dif_z(:,:,:)       = 0._r8

    currentPatch%solar_zenith_flag          = .false.
    currentPatch%solar_zenith_angle         = nan
    currentPatch%fcansno                    = nan

    currentPatch%gnd_alb_dir(:)             = nan
    currentPatch%gnd_alb_dif(:)             = nan

  end subroutine zero_patch

  ! ============================================================================
  subroutine fuse_patches( csite, bc_in )
    !
    ! !DESCRIPTION:
    !  Decide to fuse patches if their cohort structures are similar           
    !
    ! !USES:
    use EDParamsMod , only : ED_val_patch_fusion_tol
    use EDTypesMod , only : patch_fusion_tolerance_relaxation_increment
    use EDTypesMod , only : max_age_of_second_oldest_patch
    !
    ! !ARGUMENTS:
    type(ed_site_type), intent(inout), target  :: csite
    type(bc_in_type), intent(in)               :: bc_in
    !
    ! !LOCAL VARIABLES:
    type(ed_site_type) , pointer :: currentSite
    type(ed_patch_type), pointer :: currentPatch,tpp,tmpptr
    integer  :: ft,z        !counters for pft and height class
    real(r8) :: norm        !normalized difference between biomass profiles
    real(r8) :: profiletol  !tolerance of patch fusion routine. Starts off high and is reduced if there are too many patches.
    integer  :: nopatches(n_anthro_disturbance_categories)   !number of patches presently in gridcell
    integer  :: iterate     !switch of patch reduction iteration scheme. 1 to keep going, 0 to stop
    integer  :: fuse_flag   !do patches get fused (1) or not (0).
    integer  :: i_disttype  !iterator over anthropogenic disturbance categories
    integer  :: i_pftlabel  !nocomp pft iterator
    real(r8) :: primary_land_fraction_beforefusion,primary_land_fraction_afterfusion
    integer  :: pftlabelmin, pftlabelmax
    real(r8) :: maxpatches(n_anthro_disturbance_categories)
    !
    !---------------------------------------------------------------------

    currentSite => csite 

    profiletol = ED_val_patch_fusion_tol

    primary_land_fraction_beforefusion = 0._r8
    primary_land_fraction_afterfusion = 0._r8

    nopatches(1:n_anthro_disturbance_categories) = 0

    ! Its possible that, in nocomp modes, there are more categorically distinct patches than we allow as 
    ! primary patches in non-nocomp mode.  So if this is the case, bump up the maximum number of primary patches
    ! to let there be one for each type of nocomp PFT on the site.  this is likely to lead to problems
    ! if anthropogenic disturance is enabled.
    if (hlm_use_nocomp.eq.itrue) then
       maxpatches(primaryforest) = max(maxPatchesPerSite_by_disttype(primaryforest), sum(csite%use_this_pft))
       maxpatches(secondaryforest) = maxPatchesPerSite - maxpatches(primaryforest)
       if (maxPatchesPerSite .lt. maxpatches(primaryforest)) then
          write(fates_log(),*) 'too many PFTs and not enough patches for nocomp w/o fixed biogeog'
          write(fates_log(),*) 'maxPatchesPerSite,numpft',maxPatchesPerSite,numpft, sum(csite%use_this_pft)
          call endrun(msg=errMsg(sourcefile, __LINE__))
       endif
    else
       maxpatches(:) = maxPatchesPerSite_by_disttype(:)
    endif

    currentPatch => currentSite%youngest_patch
    do while(associated(currentPatch))
       nopatches(currentPatch%anthro_disturbance_label) = &
            nopatches(currentPatch%anthro_disturbance_label) + 1
       
       if (currentPatch%anthro_disturbance_label .eq. primaryforest) then
          primary_land_fraction_beforefusion = primary_land_fraction_beforefusion + &
               currentPatch%area * AREA_INV
       endif

       currentPatch => currentPatch%older
    enddo

    pftlabelmin = 0
    if ( hlm_use_nocomp .eq. itrue ) then
       pftlabelmax = numpft
    else
       pftlabelmax = 0
    endif

    !---------------------------------------------------------------------!
    ! iterate over anthropogenic disturbance categories
    !---------------------------------------------------------------------!    

    disttype_loop: do i_disttype = 1, n_anthro_disturbance_categories

       !---------------------------------------------------------------------!
       !  We only really care about fusing patches if nopatches > 1          !
       !---------------------------------------------------------------------!

       iterate = 1

       !---------------------------------------------------------------------!
       !  Keep doing this until nopatches <= maxPatchesPerSite               !
       !---------------------------------------------------------------------!

       iterate_eq_1_loop: do while(iterate == 1)

        !---------------------------------------------------------------------!
        ! iterate over nocomp pft labels (if nocomp is false, then this isn't much of a loop)
        !---------------------------------------------------------------------!

        pftlabel_loop: do i_pftlabel = pftlabelmin, pftlabelmax

          !---------------------------------------------------------------------!
          ! Calculate the biomass profile of each patch                         !
          !---------------------------------------------------------------------!  
          currentPatch => currentSite%youngest_patch
          do while(associated(currentPatch))
             call patch_pft_size_profile(currentPatch)
             currentPatch => currentPatch%older
          enddo

          !-------------------------------------------------------------------------------!
          ! Loop round current & target (currentPatch,tpp) patches to assess combinations !
          !-------------------------------------------------------------------------------!   
          currentPatch => currentSite%youngest_patch
          currentpatch_loop: do while(associated(currentPatch))      
             tpp => currentSite%youngest_patch
             tpp_loop: do while(associated(tpp))

                if(.not.associated(currentPatch))then
                   write(fates_log(),*) 'FATES fuse_patches(): currentPatch is not associated?'
                   call endrun(msg=errMsg(sourcefile, __LINE__))
                endif

                both_associated_if: if(associated(tpp).and.associated(currentPatch))then
                   !--------------------------------------------------------------------!
                   ! only fuse patches whose anthropogenic disturbance category matches !
                   ! that of the outer loop that we are in                              !
                   !--------------------------------------------------------------------!
                   anthro_dist_labels_match_if: if ( tpp%anthro_disturbance_label .eq. i_disttype .and. &
                        currentPatch%anthro_disturbance_label .eq. i_disttype) then

                    nocomp_pft_labels_match_if: if (hlm_use_nocomp .eq. ifalse .or. &
                         (tpp%nocomp_pft_label .eq. i_pftlabel .and. &
                         currentPatch%nocomp_pft_label .eq. i_pftlabel)) then

                      !--------------------------------------------------------------------------------------------
                      ! The default is to fuse the patches, unless some criteria is met which keeps them separated.
                      ! there are multiple criteria which all need to be met to keep them distinct:
                      ! (a) one of them is younger than the max age at which we force fusion;
                      ! (b) there is more than a threshold (tiny) amount of biomass in at least one of the patches;
                      ! (c) for at least one pft x size class, where there is biomass in that class in at least one patch,
                      ! and the normalized difference between the patches exceeds a threshold.
                      !--------------------------------------------------------------------------------------------

                      fuse_flag = 1
                      different_patches_if: if(currentPatch%patchno /= tpp%patchno) then   !these should be the same patch

                         !-----------------------------------------------------------------------------------
                         ! check to see if both patches are older than the age at which we force them to fuse
                         !-----------------------------------------------------------------------------------

                         maxage_if: if ( tpp%age .le. max_age_of_second_oldest_patch .or. &
                              currentPatch%age .le. max_age_of_second_oldest_patch ) then


                            !------------------------------------------------------------
                            ! the next bit of logic forces fusion of two patches which 
                            ! both have tiny biomass densities. without this,
                            ! fates gives a bunch of really young patches which all have 
                            ! almost no biomass and so don't need to be distinguished 
                            ! from each other. but if force_patchfuse_min_biomass is too big,
                            ! it takes too long for the youngest patch to build up enough 
                            ! biomass to be its own distinct entity, which leads to large 
                            ! oscillations in the patch dynamics and dependent variables.
                            !------------------------------------------------------------

                            patchfuse_min_biomass_if: if &
                                 (sum(currentPatch%pft_agb_profile(:,:)) > force_patchfuse_min_biomass .or. &
                                 sum(tpp%pft_agb_profile(:,:)) > force_patchfuse_min_biomass ) then

                               !---------------------------------------------------------------------!
                               ! Calculate the difference criteria for each pft and dbh class        !
                               !---------------------------------------------------------------------!   

                               pft_loop: do ft = 1,numpft        ! loop over pfts
                                  hgt_bin_loop: do z = 1,n_dbh_bins      ! loop over hgt bins 

                                     !----------------------------------
                                     ! is there biomass in this category?
                                     !----------------------------------

                                     agbprof_gt_zero_if: if &
                                          (currentPatch%pft_agb_profile(ft,z)  > 0.0_r8 .or.  &
                                          tpp%pft_agb_profile(ft,z) > 0.0_r8)then 

                                        !---------------------------------------------------------------------!
                                        ! what is the relative difference in biomass in this category between
                                        ! the two patches?
                                        !---------------------------------------------------------------------!

                                        norm = abs(currentPatch%pft_agb_profile(ft,z) - &
                                             tpp%pft_agb_profile(ft,z))/(0.5_r8 * &
                                             &(currentPatch%pft_agb_profile(ft,z) + tpp%pft_agb_profile(ft,z)))

                                        !---------------------------------------------------------------------!
                                        ! Look for differences in profile biomass, above the minimum biomass  !
                                        !---------------------------------------------------------------------!

                                        if(norm  > profiletol)then

                                           fuse_flag = 0 !do not fuse  - keep apart. 

                                        endif
                                     endif agbprof_gt_zero_if
                                  enddo hgt_bin_loop
                               enddo pft_loop
                            endif patchfuse_min_biomass_if
                         endif maxage_if

                         !-------------------------------------------------------------------------!
                         ! Call the patch fusion routine if there is not a meaningful difference   !
                         ! any of the pft x height categories                                      !
                         ! or both are older than forced fusion age                                !
                         !-------------------------------------------------------------------------!

                         fuseflagset_if: if(fuse_flag  ==  1)then
                            
                            !-----------------------!
                            ! fuse the two patches  !
                            !-----------------------!
                            
                            tmpptr => currentPatch%older       
                            call fuse_2_patches(csite, currentPatch, tpp)
                            call fuse_cohorts(csite,tpp, bc_in)
                            call sort_cohorts(tpp)
                            currentPatch => tmpptr

                            !------------------------------------------------------------------------!
                            ! since we've just fused two patches, but are still in the midst of      !
                            ! a patch x patch loop, reset the patch fusion tolerance to the starting !
                            ! value so that any subsequent fusions in this loop are done with that   !
                            ! value. otherwise we can end up in a situation where we've loosened the !
                            ! fusion tolerance to get nopatches <= maxPatchesPerSite, but then,      !
                            ! having accomplished that, we continue through all the patch x patch    !
                            ! combinations and then all the patches get fused, ending up with        !
                            ! nopatches << maxPatchesPerSite and losing all heterogeneity.           !
                            !------------------------------------------------------------------------!

                            profiletol = ED_val_patch_fusion_tol

                         endif fuseflagset_if
                      endif different_patches_if
                    endif nocomp_pft_labels_match_if
                   endif anthro_dist_labels_match_if
                endif both_associated_if

                tpp => tpp%older
             enddo tpp_loop

             if(associated(currentPatch))then 
                currentPatch => currentPatch%older 
             else
                currentPatch => null()
             endif !associated currentPatch

          enddo currentpatch_loop

        end do pftlabel_loop

          !---------------------------------------------------------------------!
          ! Is the number of patches larger than the maximum?                   !
          !---------------------------------------------------------------------!   
          nopatches(i_disttype) = 0
          currentPatch => currentSite%youngest_patch
          do while(associated(currentPatch))
             if (currentPatch%anthro_disturbance_label .eq. i_disttype) then
                nopatches(i_disttype) = nopatches(i_disttype) +1
             endif
             currentPatch => currentPatch%older
          enddo

          if(nopatches(i_disttype) > maxpatches(i_disttype))then
             iterate = 1
             profiletol = profiletol * patch_fusion_tolerance_relaxation_increment

             !---------------------------------------------------------------------!
             ! Making profile tolerance larger means that more fusion will happen  !
             !---------------------------------------------------------------------!        

             ! its possible that there are too many categorical patch types and the tolerances
             ! will never allow patch fusion to occur.  In this case crash and let the user know.
             ! the 100 is sort of a random number, in principle since profile tolerance is compared 
             ! against relative biomass size, it shoudnt ever get above 2 (which would mean fusing 
             ! a zero with a nonzero biomass in a given category)
             if (profiletol .gt. 100._r8) then
                write(fates_log(),*) 'profile tolerance is too big, this shouldnt happen.'
                write(fates_log(),*) 'probably this means there are too many distinct categorical '
                write(fates_log(),*) 'patch types for the maximum number of patches'
                call endrun(msg=errMsg(sourcefile, __LINE__))                
             endif
          else
             iterate = 0
          endif

       enddo iterate_eq_1_loop ! iterate .eq. 1 ==> nopatches>maxPatchesPerSite

    end do disttype_loop

    currentPatch => currentSite%youngest_patch
    do while(associated(currentPatch))

       if (currentPatch%anthro_disturbance_label .eq. primaryforest) then
          primary_land_fraction_afterfusion = primary_land_fraction_afterfusion + &
               currentPatch%area * AREA_INV
       endif

       currentPatch => currentPatch%older
    enddo

    currentSite%primary_land_patchfusion_error = primary_land_fraction_afterfusion - primary_land_fraction_beforefusion
 
  end subroutine fuse_patches

  ! ============================================================================

  subroutine fuse_2_patches(csite, dp, rp)
    !
    ! !DESCRIPTION:
    ! This function fuses the two patches specified in the argument.
    ! It fuses the first patch in the argument (the "donor") into the second
    ! patch in the argument (the "recipient"), and frees the memory 
    ! associated with the secnd patch
    !
    ! !USES:
    use FatesSizeAgeTypeIndicesMod, only: get_age_class_index
    !
    ! !ARGUMENTS:
    type (ed_site_type), intent(inout),target :: csite  ! Current site 
    type (ed_patch_type) , pointer :: dp                ! Donor Patch
    type (ed_patch_type) , target, intent(inout) :: rp  ! Recipient Patch

    !
    ! !LOCAL VARIABLES:
    type (ed_cohort_type), pointer :: currentCohort ! Current Cohort
    type (ed_cohort_type), pointer :: nextc         ! Remembers next cohort in list 
    type (ed_cohort_type), pointer :: storesmallcohort
    type (ed_cohort_type), pointer :: storebigcohort  
    integer                        :: c,p          !counters for pft and litter size class. 
    integer                        :: tnull,snull  ! are the tallest and shortest cohorts associated?
    integer                        :: el           ! loop counting index for elements
    type(ed_patch_type), pointer   :: youngerp     ! pointer to the patch younger than donor
    type(ed_patch_type), pointer   :: olderp       ! pointer to the patch older than donor
    real(r8)                       :: inv_sum_area ! Inverse of the sum of the two patches areas
    !-----------------------------------------------------------------------------------------------

    ! Generate a litany of area weighted averages

    inv_sum_area = 1.0_r8/(dp%area + rp%area)
    
    rp%age = (dp%age * dp%area + rp%age * rp%area) * inv_sum_area
    rp%age_since_anthro_disturbance = (dp%age_since_anthro_disturbance * dp%area &
         + rp%age_since_anthro_disturbance * rp%area) * inv_sum_area

    rp%age_class = get_age_class_index(rp%age)
    
    do el = 1,num_elements
       call rp%litter(el)%FuseLitter(rp%area,dp%area,dp%litter(el))
    end do

    if ( rp%anthro_disturbance_label .ne. dp%anthro_disturbance_label) then
       write(fates_log(),*) 'trying to fuse patches with different anthro_disturbance_label values'
       call endrun(msg=errMsg(sourcefile, __LINE__))
    endif

    if ( hlm_use_nocomp .eq. itrue .and. rp%nocomp_pft_label .ne. dp%nocomp_pft_label) then
       write(fates_log(),*) 'trying to fuse patches with different nocomp_pft_label values'
       write(fates_log(),*) 'rp%nocomp_pft_label, dp%nocomp_pft_label',rp%nocomp_pft_label, dp%nocomp_pft_label
       write(fates_log(),*) 'rp%area, dp%area',rp%area, dp%area
       write(fates_log(),*) 'sum(rp%pft_agb_profile(:,:), sum(dp%pft_agb_profile(:,:)',sum(rp%pft_agb_profile(:,:)), sum(dp%pft_agb_profile(:,:))
       call endrun(msg=errMsg(sourcefile, __LINE__))
    endif

    ! Weighted mean of the running means
    call rp%tveg24%FuseRMean(dp%tveg24,rp%area*inv_sum_area)
    call rp%tveg_lpa%FuseRMean(dp%tveg_lpa,rp%area*inv_sum_area)
    
    rp%fuel_eff_moist       = (dp%fuel_eff_moist*dp%area + rp%fuel_eff_moist*rp%area) * inv_sum_area
    rp%livegrass            = (dp%livegrass*dp%area + rp%livegrass*rp%area) * inv_sum_area
    rp%sum_fuel             = (dp%sum_fuel*dp%area + rp%sum_fuel*rp%area) * inv_sum_area
    rp%fuel_bulkd           = (dp%fuel_bulkd*dp%area + rp%fuel_bulkd*rp%area) * inv_sum_area
    rp%fuel_sav             = (dp%fuel_sav*dp%area + rp%fuel_sav*rp%area) * inv_sum_area
    rp%fuel_mef             = (dp%fuel_mef*dp%area + rp%fuel_mef*rp%area) * inv_sum_area
    rp%ros_front            = (dp%ros_front*dp%area + rp%ros_front*rp%area) * inv_sum_area
    rp%effect_wspeed        = (dp%effect_wspeed*dp%area + rp%effect_wspeed*rp%area) * inv_sum_area
    rp%tau_l                = (dp%tau_l*dp%area + rp%tau_l*rp%area) * inv_sum_area
    rp%fuel_frac(:)         = (dp%fuel_frac(:)*dp%area + rp%fuel_frac(:)*rp%area) * inv_sum_area
    rp%tfc_ros              = (dp%tfc_ros*dp%area + rp%tfc_ros*rp%area) * inv_sum_area
    rp%fi                   = (dp%fi*dp%area + rp%fi*rp%area) * inv_sum_area
    rp%fd                   = (dp%fd*dp%area + rp%fd*rp%area) * inv_sum_area
    rp%ros_back             = (dp%ros_back*dp%area + rp%ros_back*rp%area) * inv_sum_area
    rp%scorch_ht(:)         = (dp%scorch_ht(:)*dp%area + rp%scorch_ht(:)*rp%area) * inv_sum_area
    rp%frac_burnt           = (dp%frac_burnt*dp%area + rp%frac_burnt*rp%area) * inv_sum_area
    rp%burnt_frac_litter(:) = (dp%burnt_frac_litter(:)*dp%area + rp%burnt_frac_litter(:)*rp%area) * inv_sum_area
    rp%btran_ft(:)          = (dp%btran_ft(:)*dp%area + rp%btran_ft(:)*rp%area) * inv_sum_area
    rp%zstar                = (dp%zstar*dp%area + rp%zstar*rp%area) * inv_sum_area
    rp%c_stomata            = (dp%c_stomata*dp%area + rp%c_stomata*rp%area) * inv_sum_area
    rp%c_lblayer            = (dp%c_lblayer*dp%area + rp%c_lblayer*rp%area) * inv_sum_area
    rp%radiation_error      = (dp%radiation_error*dp%area + rp%radiation_error*rp%area) * inv_sum_area

    rp%area = rp%area + dp%area !THIS MUST COME AT THE END!

    !insert donor cohorts into recipient patch
    if(associated(dp%shortest))then

       currentCohort => dp%shortest
       if(associated(currentCohort)) then
          nextc => currentCohort%taller
       endif

       do while(associated(dp%shortest))

          storebigcohort   => rp%tallest
          storesmallcohort => rp%shortest

          if(associated(rp%tallest))then
             tnull = 0
          else
             tnull = 1
             rp%tallest => currentCohort
          endif

          if(associated(rp%shortest))then
             snull = 0
          else
             snull = 1
             rp%shortest => currentCohort
          endif

          call insert_cohort(currentCohort, rp%tallest, rp%shortest, tnull, snull, storebigcohort, storesmallcohort)

          rp%tallest  => storebigcohort 
          rp%shortest => storesmallcohort    

          currentCohort%patchptr => rp

          currentCohort => nextc

          dp%shortest => currentCohort

          if(associated(currentCohort)) then
             nextc => currentCohort%taller
          endif

       enddo !cohort
    endif !are there any cohorts?

    call patch_pft_size_profile(rp) ! Recalculate the patch size profile for the resulting patch

    ! Define some aliases for the donor patches younger and older neighbors
    ! which may or may not exist.  After we set them, we will remove the donor
    ! And then we will go about re-setting the map.
    if(associated(dp%older))then
       olderp => dp%older
    else
       olderp => null()
    end if
    if(associated(dp%younger))then
       youngerp => dp%younger
    else
       youngerp => null()
    end if

    ! We have no need for the dp pointer anymore, we have passed on it's legacy
    call dealloc_patch(dp)
    deallocate(dp)


    if(associated(youngerp))then
       ! Update the younger patch's new older patch (because it isn't dp anymore)
       youngerp%older => olderp
    else
       ! There was no younger patch than dp, so the head of the young order needs
       ! to be set, and it is set as the patch older than dp.  That patch
       ! already knows it's older patch (so no need to set or change it)
       csite%youngest_patch => olderp
       olderp%younger       => null()
    end if

    
    if(associated(olderp))then
       ! Update the older patch's new younger patch (becuase it isn't dp anymore)
       olderp%younger => youngerp
    else
       ! There was no patch older than dp, so the head of the old patch order needs
       ! to be set, and it is set as the patch younger than dp.  That patch already
       ! knows it's younger patch, no need to set
       csite%oldest_patch => youngerp
       youngerp%older     => null()
    end if


  end subroutine fuse_2_patches

  ! ============================================================================

  subroutine terminate_patches(currentSite)
    !
    ! !DESCRIPTION:
    !  Terminate Patches if they  are too small                          
    !
    !
    ! !ARGUMENTS:
    type(ed_site_type), target, intent(inout) :: currentSite
    !
    ! !LOCAL VARIABLES:
    type(ed_patch_type), pointer :: currentPatch
    type(ed_patch_type), pointer :: olderPatch
    type(ed_patch_type), pointer :: youngerPatch
    type(ed_patch_type), pointer :: patchpointer
    integer, parameter           :: max_cycles = 10  ! After 10 loops through
                                                     ! You should had fused
    integer                      :: count_cycles
    logical                      :: gotfused

    real(r8) areatot ! variable for checking whether the total patch area is wrong. 
    !---------------------------------------------------------------------
 
    count_cycles = 0

    currentPatch => currentSite%youngest_patch
    do while(associated(currentPatch)) 
       lessthan_min_patcharea_if: if(currentPatch%area <= min_patch_area)then
          
          nocomp_if: if (hlm_use_nocomp .eq. itrue) then

             gotfused = .false.
             patchpointer => currentSite%youngest_patch
             do while(associated(patchpointer))
                if ( .not.associated(currentPatch,patchpointer) .and. &
                     patchpointer%nocomp_pft_label .eq. currentPatch%nocomp_pft_label .and. &
                     patchpointer%anthro_disturbance_label .eq. currentPatch%anthro_disturbance_label .and. &
                     .not. gotfused) then

                   call fuse_2_patches(currentSite, patchpointer, currentPatch)
                   
                   gotfused = .true.
                else
                   patchpointer => patchpointer%older
                endif
             end do

             if ( .not. gotfused ) then
                !! somehow didn't find a patch to fuse with.
                write(fates_log(),*) 'Warning. small nocomp patch wasnt able to find another patch to fuse with.', &
                     currentPatch%nocomp_pft_label, currentPatch%anthro_disturbance_label
             endif

          else nocomp_if

          ! Even if the patch area is small, avoid fusing it into its neighbor
          ! if it is the youngest of all patches. We do this in attempts to maintain
          ! a discrete patch for very young patches
          ! However, if the patch to be fused is excessivlely small, then fuse
          ! at all costs.  If it is not fused, it will make

          notyoungest_if: if ( .not.associated(currentPatch,currentSite%youngest_patch) .or. &
               currentPatch%area <= min_patch_area_forced ) then
             
             gotfused = .false.

             associated_older_if: if(associated(currentPatch%older) )then
                
                if(debug) &
                     write(fates_log(),*) 'fusing to older patch because this one is too small',&
                     currentPatch%area, &
                     currentPatch%older%area
                
                ! We set a pointer to this patch, because
                ! it will be returned by the subroutine as de-referenced
                
                olderPatch => currentPatch%older

                distlabel_1_if: if (currentPatch%anthro_disturbance_label .eq. olderPatch%anthro_disturbance_label) then
                   
                   call fuse_2_patches(currentSite, olderPatch, currentPatch)
                
                   ! The fusion process has updated the "older" pointer on currentPatch
                   ! for us.
                
                   ! This logic checks to make sure that the younger patch is not the youngest
                   ! patch. As mentioned earlier, we try not to fuse it.
                   
                   gotfused = .true.
                else distlabel_1_if !i.e. anthro labels of two patches are not the same
                   countcycles_if: if (count_cycles .gt. 0) then
                      ! if we're having an incredibly hard time fusing patches because of their differing anthropogenic disturbance labels, 
                      ! since the size is so small, let's sweep the problem under the rug and change the tiny patch's label to that of its older sibling
                      ! and then allow them to fuse together. 
                      currentPatch%anthro_disturbance_label = olderPatch%anthro_disturbance_label
                      call fuse_2_patches(currentSite, olderPatch, currentPatch)
                      gotfused = .true.
                   endif countcycles_if
                endif distlabel_1_if
             endif associated_older_if
             
             not_gotfused_if: if( .not. gotfused .and. associated(currentPatch%younger) ) then
                
                if(debug) &
                     write(fates_log(),*) 'fusing to younger patch because oldest one is too small', &
                     currentPatch%area

                youngerPatch => currentPatch%younger

                distlabel_2_if: if (currentPatch%anthro_disturbance_label .eq. youngerPatch% anthro_disturbance_label) then
                   
                   call fuse_2_patches(currentSite, youngerPatch, currentPatch)
                   
                   ! The fusion process has updated the "younger" pointer on currentPatch
                   
                else distlabel_2_if
                   if (count_cycles .gt. 0) then
                      ! if we're having an incredibly hard time fusing patches because of their differing anthropogenic disturbance labels, 
                      ! since the size is so small, let's sweep the problem under the rug and change the tiny patch's label to that of its younger sibling
                      currentPatch%anthro_disturbance_label = youngerPatch%anthro_disturbance_label
                      call fuse_2_patches(currentSite, youngerPatch, currentPatch)
                      gotfused = .true.
                   endif ! count cycles
                endif distlabel_2_if     ! anthro labels
              endif not_gotfused_if ! has an older patch
           endif notyoungest_if ! is not the youngest patch  
        endif nocomp_if
        endif lessthan_min_patcharea_if ! very small patch

       ! It is possible that an incredibly small patch just fused into another incredibly
       ! small patch, resulting in an incredibly small patch.  It is also possible that this
       ! resulting incredibly small patch is the oldest patch.  If this was true than
       ! we would had been at the end of the loop, and left with an incredibly small patch.
       ! Think this is impossible? No, this really happens, especially when we have fires.
       ! So, we don't move forward until we have merged enough area into this thing.

        if(currentPatch%area > min_patch_area_forced)then
          currentPatch => currentPatch%older
         
          count_cycles = 0
       else
          count_cycles = count_cycles + 1
       end if

       if(count_cycles > max_cycles) then
          write(fates_log(),*) 'FATES is having difficulties fusing very small patches.'
          write(fates_log(),*) 'It is possible that a either a secondary or primary'
          write(fates_log(),*) 'patch has become the only patch of its kind, and it is'
          write(fates_log(),*) 'is very very small. You can test your luck by'
          write(fates_log(),*) 'disabling the endrun statement following this message.'
          write(fates_log(),*) 'FATES may or may not continue to operate within error'
          write(fates_log(),*) 'tolerances, but will generate another fail if it does not.' 
          call endrun(msg=errMsg(sourcefile, __LINE__))
          
          ! Note to user. If you DO decide to remove the end-run above this line
          ! Make sure that you keep the pointer below this line, or you will get
          ! an infinite loop.
          currentPatch => currentPatch%older
          count_cycles = 0
       end if  !count cycles
       
    enddo ! current patch loop
    
    !check area is not exceeded
    call check_patch_area( currentSite )

    return
  end subroutine terminate_patches

  ! =====================================================================================

  subroutine DistributeSeeds(currentSite,seed_mass,el,pft)
      
      ! !ARGUMENTS:
      type(ed_site_type), target, intent(inout) :: currentSite  !
      real(r8), intent(in)                      :: seed_mass    ! mass of seed input [kg]
      integer, intent(in)                       :: el           ! element index
      integer, intent(in)                       :: pft          ! pft index

      ! !LOCAL VARIABLES:
      type(ed_patch_type), pointer              :: currentPatch
      type(litter_type), pointer                :: litt

      
      currentPatch => currentSite%oldest_patch
      do while(associated(currentPatch)) 
          litt => currentPatch%litter(el)
          
          if(homogenize_seed_pfts) then
              litt%seed(:) = litt%seed(:) + seed_mass/(area_site*real(numpft,r8))
          else
              litt%seed(pft) = litt%seed(pft) + seed_mass/area_site
          end if
          
          currentPatch => currentPatch%younger
      end do
          

      return
  end subroutine DistributeSeeds


  ! =====================================================================================

  subroutine dealloc_patch(cpatch)

    ! This Subroutine is intended to de-allocate the allocatable memory that is pointed
    ! to via the patch structure.  This subroutine DOES NOT deallocate the patch
    ! structure itself.

    type(ed_patch_type), target :: cpatch

    type(ed_cohort_type), pointer :: ccohort  ! current
    type(ed_cohort_type), pointer :: ncohort  ! next
    integer                       :: el       ! loop counter for elements
    
    ! First Deallocate the cohort space
    ! -----------------------------------------------------------------------------------
    ccohort => cpatch%shortest
    do while(associated(ccohort))
       
       ncohort => ccohort%taller

       call DeallocateCohort(ccohort)
       deallocate(ccohort)
       ccohort => ncohort

    end do

    ! Deallocate all litter objects
    do el=1,num_elements
       call cpatch%litter(el)%DeallocateLitt()
    end do
    deallocate(cpatch%litter)

    ! Secondly, and lastly, deallocate the allocatable vector spaces in the patch
    if(allocated(cpatch%tr_soil_dir))then
       deallocate(cpatch%tr_soil_dir)
       deallocate(cpatch%tr_soil_dif)
       deallocate(cpatch%tr_soil_dir_dif)
       deallocate(cpatch%fab)
       deallocate(cpatch%fabd)
       deallocate(cpatch%fabi)
       deallocate(cpatch%sabs_dir)
       deallocate(cpatch%sabs_dif)
       deallocate(cpatch%fragmentation_scaler)
    end if

    
    ! Deallocate any running means
    deallocate(cpatch%tveg24)
    deallocate(cpatch%tveg_lpa)
    
    return
  end subroutine dealloc_patch

  ! ============================================================================
  subroutine patch_pft_size_profile(cp_pnt)
    !
    ! !DESCRIPTION:
    !  Binned patch size profiles generated for patch fusion routine        
    !
    ! !USES:
    !
    ! !ARGUMENTS:
    type(ed_patch_type), target, intent(inout) :: cp_pnt
    !
    ! !LOCAL VARIABLES:
    type(ed_patch_type) , pointer  :: currentPatch
    type(ed_cohort_type), pointer  :: currentCohort
    real(r8) :: mind(N_DBH_BINS) ! Bottom of DBH bin 
    real(r8) :: maxd(N_DBH_BINS) ! Top of DBH bin
    real(r8) :: delta_dbh   ! Size of DBH bin
    integer  :: p    ! Counter for PFT 
    integer  :: j    ! Counter for DBH bins 
    real(r8), parameter :: gigantictrees = 1.e8_r8
    !---------------------------------------------------------------------

    currentPatch => cp_pnt

    currentPatch%pft_agb_profile(:,:) = 0.0_r8

    do j = 1,N_DBH_BINS   
        if (j == N_DBH_BINS) then
           mind(j) = patchfusion_dbhbin_loweredges(j)
           maxd(j) = gigantictrees
        else 
           mind(j) = patchfusion_dbhbin_loweredges(j)
           maxd(j) = patchfusion_dbhbin_loweredges(j+1)
        endif
    enddo

    currentCohort => currentPatch%shortest
    do while(associated(currentCohort))    
       do j = 1,N_DBH_BINS   
          if((currentCohort%dbh  >  mind(j)) .AND. (currentCohort%dbh  <=  maxd(j)))then

             currentPatch%pft_agb_profile(currentCohort%pft,j) = &
                  currentPatch%pft_agb_profile(currentCohort%pft,j) + &
                  currentCohort%prt%GetState(struct_organ, all_carbon_elements) * &
                  currentCohort%n/currentPatch%area

          endif
       enddo ! dbh bins

       currentCohort => currentCohort%taller

    enddo !currentCohort 
   
  end subroutine patch_pft_size_profile

  ! =====================================================================================
  function countPatches( nsites, sites ) result ( totNumPatches ) 
    !
    ! !DESCRIPTION:
    !  Loop over all Patches to count how many there are
    !
    ! !USES:
    use EDTypesMod , only : ed_site_type
    !
    ! !ARGUMENTS:
    integer,             intent(in)            :: nsites
    type(ed_site_type) , intent(inout), target :: sites(nsites)
    !
    ! !LOCAL VARIABLES:
    type (ed_patch_type), pointer :: currentPatch
    integer :: totNumPatches  ! total number of patches.  
    integer :: s
    !---------------------------------------------------------------------

    totNumPatches = 0

    do s = 1,nsites
       currentPatch => sites(s)%oldest_patch
       do while(associated(currentPatch))
          totNumPatches = totNumPatches + 1
          currentPatch => currentPatch%younger
       enddo
    enddo

   end function countPatches

  ! =====================================================================================

 subroutine get_frac_site_primary(site_in, frac_site_primary)

    !
    ! !DESCRIPTION:
    !  Calculate how much of a site is primary land
    !
    ! !USES:
    use EDTypesMod , only : ed_site_type
    !
    ! !ARGUMENTS:
    type(ed_site_type) , intent(in), target :: site_in
    real(r8)           , intent(out)        :: frac_site_primary

    ! !LOCAL VARIABLES:
    type (ed_patch_type), pointer :: currentPatch

   frac_site_primary = 0._r8
   currentPatch => site_in%oldest_patch
   do while (associated(currentPatch))   
      if (currentPatch%anthro_disturbance_label .eq. primaryforest) then
         frac_site_primary = frac_site_primary + currentPatch%area * AREA_INV
      endif
      currentPatch => currentPatch%younger
   end do

 end subroutine get_frac_site_primary

 end module EDPatchDynamicsMod<|MERGE_RESOLUTION|>--- conflicted
+++ resolved
@@ -137,14 +137,10 @@
   real(r8), parameter :: existing_litt_localization = 1.0_r8
   real(r8), parameter :: treefall_localization = 0.0_r8
   real(r8), parameter :: burn_localization = 0.0_r8
-<<<<<<< HEAD
   real(r8), parameter :: damage_localization = 0.0_r8
-
-=======
 
   character(len=512) :: msg  ! Message string for warnings and logging
   
->>>>>>> c11c448b
   ! 10/30/09: Created by Rosie Fisher
   ! ============================================================================
 
