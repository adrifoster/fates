module EDPatchDynamicsMod

  ! ============================================================================
  ! Controls formation, creation, fusing and termination of patch level processes. 
  ! ============================================================================
  use FatesGlobals         , only : fates_log
  use FatesGlobals         , only : FatesWarn,N2S,A2S
  use FatesInterfaceTypesMod    , only : hlm_freq_day
  use EDPftvarcon          , only : EDPftvarcon_inst
  use EDPftvarcon          , only : GetDecompyFrac
  use PRTParametersMod      , only : prt_params
  use EDCohortDynamicsMod  , only : fuse_cohorts, sort_cohorts, insert_cohort
  use EDCohortDynamicsMod  , only : DeallocateCohort
  use EDTypesMod           , only : area_site => area
  use ChecksBalancesMod    , only : PatchMassStock
  use FatesLitterMod       , only : ncwd
  use FatesLitterMod       , only : ndcmpy
  use FatesLitterMod       , only : litter_type
  use EDTypesMod           , only : homogenize_seed_pfts
  use EDTypesMod           , only : n_dbh_bins, area, patchfusion_dbhbin_loweredges
  use EDtypesMod           , only : force_patchfuse_min_biomass
  use EDTypesMod           , only : ed_site_type, ed_patch_type, ed_cohort_type
  use EDTypesMod           , only : site_massbal_type
  use EDTypesMod           , only : site_fluxdiags_type
  use EDTypesMod           , only : min_patch_area
  use EDTypesMod           , only : min_patch_area_forced
  use EDTypesMod           , only : nclmax
  use EDTypesMod           , only : maxpft
  use EDTypesMod           , only : dtype_ifall
  use EDTypesMod           , only : dtype_ilog
  use EDTypesMod           , only : dtype_ifire
  use EDTypesMod           , only : ican_upper
  use PRTGenericMod        , only : num_elements
  use PRTGenericMod        , only : element_list
  use EDTypesMod           , only : lg_sf
  use EDTypesMod           , only : dl_sf
  use EDTypesMod           , only : dump_patch
  use EDTypesMod           , only : N_DIST_TYPES
  use EDTypesMod           , only : AREA_INV
  use FatesConstantsMod    , only : rsnbl_math_prec
  use FatesConstantsMod    , only : fates_tiny
  use FatesConstantsMod    , only : nocomp_bareground
  use FatesInterfaceTypesMod    , only : hlm_use_planthydro
  use FatesInterfaceTypesMod    , only : hlm_numSWb
  use FatesInterfaceTypesMod    , only : bc_in_type
  use FatesInterfaceTypesMod    , only : numpft
  use FatesInterfaceTypesMod    , only : hlm_stepsize
  use FatesInterfaceTypesMod    , only : hlm_use_sp
  use FatesInterfaceTypesMod    , only : hlm_use_nocomp
  use FatesInterfaceTypesMod    , only : hlm_use_fixed_biogeog
  use FatesInterfaceTypesMod    , only : hlm_num_lu_harvest_cats
  use FatesGlobals         , only : endrun => fates_endrun
  use FatesConstantsMod    , only : r8 => fates_r8
  use FatesConstantsMod    , only : itrue, ifalse
  use FatesConstantsMod    , only : t_water_freeze_k_1atm
  use FatesPlantHydraulicsMod, only : InitHydrCohort
  use FatesPlantHydraulicsMod, only : AccumulateMortalityWaterStorage
  use FatesPlantHydraulicsMod, only : DeallocateHydrCohort
  use EDLoggingMortalityMod, only : logging_litter_fluxes 
  use EDLoggingMortalityMod, only : logging_time
  use EDLoggingMortalityMod, only : get_harvest_rate_area
  use EDLoggingMortalityMod, only : get_harvest_rate_carbon
  use EDLoggingMortalityMod, only : get_harvestable_carbon
  use EDLoggingMortalityMod, only : get_harvest_debt
  use EDParamsMod          , only : fates_mortality_disturbance_fraction
  use FatesAllometryMod    , only : carea_allom
  use FatesAllometryMod    , only : set_root_fraction
  use FatesConstantsMod    , only : g_per_kg
  use FatesConstantsMod    , only : ha_per_m2
  use FatesConstantsMod    , only : days_per_sec
  use FatesConstantsMod    , only : years_per_day
  use FatesConstantsMod    , only : nearzero
  use FatesConstantsMod    , only : primaryforest, secondaryforest
  use FatesConstantsMod    , only : n_anthro_disturbance_categories
  use FatesConstantsMod    , only : fates_unset_r8
  use FatesConstantsMod    , only : fates_unset_int
  use FatesConstantsMod    , only : hlm_harvest_carbon
  use EDCohortDynamicsMod  , only : InitPRTObject
  use EDCohortDynamicsMod  , only : InitPRTBoundaryConditions
  use ChecksBalancesMod,      only : SiteMassStock
  use PRTGenericMod,          only : carbon12_element
  use PRTGenericMod,          only : leaf_organ
  use PRTGenericMod,          only : fnrt_organ
  use PRTGenericMod,          only : sapw_organ
  use PRTGenericMod,          only : store_organ
  use PRTGenericMod,          only : repro_organ
  use PRTGenericMod,          only : struct_organ
  use PRTLossFluxesMod,       only : PRTBurnLosses
  use FatesInterfaceTypesMod,      only : hlm_parteh_mode
  use PRTGenericMod,          only : prt_carbon_allom_hyp   
  use PRTGenericMod,          only : prt_cnp_flex_allom_hyp
  use SFParamsMod,            only : SF_VAL_CWD_FRAC
  use EDParamsMod,            only : logging_event_code
  use EDParamsMod,            only : logging_export_frac
  use FatesRunningMeanMod,    only : ema_sdlng_mdd
  use FatesRunningMeanMod,    only : ema_sdlng_emerg_h2o, ema_sdlng_mort_par, ema_sdlng2sap_par
  use EDParamsMod,            only : maxpatch_primary
  use EDParamsMod,            only : maxpatch_secondary
  use EDParamsMod,            only : maxpatch_total
  use FatesRunningMeanMod,    only : ema_24hr, fixed_24hr, ema_lpa, ema_longterm
  
  ! CIME globals
  use shr_infnan_mod       , only : nan => shr_infnan_nan, assignment(=)
  use shr_log_mod          , only : errMsg => shr_log_errMsg
  
  !
  implicit none
  private
  !
  public :: create_patch
  public :: spawn_patches
  public :: zero_patch
  public :: fuse_patches
  public :: terminate_patches
  public :: patch_pft_size_profile
  public :: disturbance_rates
  public :: check_patch_area
  public :: set_patchno
  private:: fuse_2_patches
  public :: get_frac_site_primary

  character(len=*), parameter, private :: sourcefile = &
        __FILE__

  logical, parameter :: debug = .false.

  ! When creating new patches from other patches, we need to send some of the
  ! litter from the old patch to the new patch.  Likewise, when plants die
  ! from the disturbance, we need to send some amount from the old patch to
  ! the new patch.  If the plant matter falls straight down, then that
  ! would make a case for all of the litter going to the new patch. 
  ! This would be localization=1
  ! But if we think some of the plant matter drifts, or a tall tree lands
  ! outside of its gap, or are afraid of newly formed patches having 
  ! too much burnable material, then we drop the localization from 1 down
  ! a notch.
  ! Note that in all cases, a localization of 0, suggests that litter
  ! is dispensed randomly in space among the area of the new and old
  ! patch combined. A localization of 1 suggests that
  ! all litter is sent to the new patch.

  real(r8), parameter :: existing_litt_localization = 1.0_r8
  real(r8), parameter :: treefall_localization = 0.0_r8
  real(r8), parameter :: burn_localization = 0.0_r8

  integer :: istat           ! return status code
  character(len=255) :: smsg ! Message string for deallocation errors
  character(len=512) :: msg  ! Message string for warnings and logging
  
  ! 10/30/09: Created by Rosie Fisher
  ! ============================================================================

contains

  ! ============================================================================
  subroutine disturbance_rates( site_in, bc_in)
    !
    ! !DESCRIPTION:
    ! Calculates the fire and mortality related disturbance rates for each patch,
    ! and then determines which is the larger at the patch scale (for now, there an only
    ! be one disturbance type for each timestep.  
    ! all disturbance rates here are per daily timestep. 
    
    ! 2016-2017
    ! Modify to add logging disturbance

    ! !USES:
    use EDMortalityFunctionsMod , only : mortality_rates
    use EDMortalityFunctionsMod , only : ExemptTreefallDist
    ! loging flux
    use EDLoggingMortalityMod , only : LoggingMortality_frac

  
    ! !ARGUMENTS:
    type(ed_site_type) , intent(inout) :: site_in
    type(bc_in_type) , intent(in) :: bc_in
    !
    ! !LOCAL VARIABLES:
    type (ed_patch_type) , pointer :: currentPatch
    type (ed_cohort_type), pointer :: currentCohort

    real(r8) :: cmort
    real(r8) :: bmort
    real(r8) :: hmort
    real(r8) :: frmort
    real(r8) :: smort
    real(r8) :: asmort
    real(r8) :: dgmort
    
    real(r8) :: lmort_direct
    real(r8) :: lmort_collateral
    real(r8) :: lmort_infra
    real(r8) :: l_degrad         ! fraction of trees that are not killed but suffer from forest 
                                 ! degradation (i.e. they are moved to newly-anthro-disturbed 
                                 ! secondary forest patch)
    real(r8) :: dist_rate_ldist_notharvested
    integer  :: threshold_sizeclass
    integer  :: i_dist
    integer  :: h_index
    real(r8) :: frac_site_primary
    real(r8) :: harvest_rate
    real(r8) :: tempsum
    real(r8) :: harvestable_forest_c(hlm_num_lu_harvest_cats)
    integer  :: harvest_tag(hlm_num_lu_harvest_cats)

    !----------------------------------------------------------------------------------------------
    ! Calculate Mortality Rates (these were previously calculated during growth derivatives)
    ! And the same rates in understory plants have already been applied to %dndt
    !----------------------------------------------------------------------------------------------
    
    ! first calculate the fractino of the site that is primary land
    call get_frac_site_primary(site_in, frac_site_primary)

    ! get available biomass for harvest for all patches
    call get_harvestable_carbon(site_in, bc_in%site_area, bc_in%hlm_harvest_catnames, harvestable_forest_c)
 
    currentPatch => site_in%oldest_patch
    do while (associated(currentPatch))   

       currentCohort => currentPatch%shortest
       do while(associated(currentCohort))        
          ! Mortality for trees in the understorey.
          currentCohort%patchptr => currentPatch

          call mortality_rates(currentCohort,bc_in,cmort,hmort,bmort,frmort,smort,asmort,dgmort)
          currentCohort%dmort  = cmort+hmort+bmort+frmort+smort+asmort+dgmort
          call carea_allom(currentCohort%dbh,currentCohort%n,site_in%spread,currentCohort%pft, &
               currentCohort%crowndamage,currentCohort%c_area)

          ! Initialize diagnostic mortality rates
          currentCohort%cmort = cmort
          currentCohort%bmort = bmort
          currentCohort%hmort = hmort
          currentCohort%frmort = frmort
          currentCohort%smort = smort
          currentCohort%asmort = asmort
          currentCohort%dgmort = dgmort
          
          call LoggingMortality_frac(currentCohort%pft, currentCohort%dbh, currentCohort%canopy_layer, &
                lmort_direct,lmort_collateral,lmort_infra,l_degrad,&
                bc_in%hlm_harvest_rates, &
                bc_in%hlm_harvest_catnames, &
                bc_in%hlm_harvest_units, &
                currentPatch%anthro_disturbance_label, &
                currentPatch%age_since_anthro_disturbance, &
                frac_site_primary, &
                harvestable_forest_c, &
                harvest_tag)
         
          currentCohort%lmort_direct     = lmort_direct
          currentCohort%lmort_collateral = lmort_collateral
          currentCohort%lmort_infra      = lmort_infra
          currentCohort%l_degrad         = l_degrad

          currentCohort => currentCohort%taller
       end do

       currentPatch => currentPatch%younger
    end do

    call get_harvest_debt(site_in, bc_in, harvest_tag)

    ! ---------------------------------------------------------------------------------------------
    ! Calculate Disturbance Rates based on the mortality rates just calculated
    ! ---------------------------------------------------------------------------------------------

    ! zero the diagnostic disturbance rate fields
    site_in%potential_disturbance_rates(1:N_DIST_TYPES) = 0._r8

    ! Recalculate total canopy area prior to resolving the disturbance
    currentPatch => site_in%oldest_patch
    do while (associated(currentPatch))
       currentPatch%total_canopy_area = 0._r8
       currentCohort => currentPatch%shortest
       do while(associated(currentCohort))   
          if(currentCohort%canopy_layer==1)then
             currentPatch%total_canopy_area = currentPatch%total_canopy_area + currentCohort%c_area
          end if
          currentCohort => currentCohort%taller
       end do
       currentPatch => currentPatch%younger
    end do

    currentPatch => site_in%oldest_patch
    do while (associated(currentPatch))   
       
       currentPatch%disturbance_rates(dtype_ifall) = 0.0_r8
       currentPatch%disturbance_rates(dtype_ilog)  = 0.0_r8
       currentPatch%disturbance_rates(dtype_ifire) = 0.0_r8

       dist_rate_ldist_notharvested = 0.0_r8
       
       currentCohort => currentPatch%shortest
       do while(associated(currentCohort))   

          if(currentCohort%canopy_layer == 1)then

             ! Treefall Disturbance Rate.  Only count this for trees, not grasses
             if ( .not. ExemptTreefallDist(currentCohort) ) then
                currentPatch%disturbance_rates(dtype_ifall) = currentPatch%disturbance_rates(dtype_ifall) + &
                     fates_mortality_disturbance_fraction * &
                     min(1.0_r8,currentCohort%dmort)*hlm_freq_day*currentCohort%c_area/currentPatch%area
             end if

             ! Logging Disturbance Rate
             currentPatch%disturbance_rates(dtype_ilog) = currentPatch%disturbance_rates(dtype_ilog) + &
                   min(1.0_r8, currentCohort%lmort_direct +                          & 
                               currentCohort%lmort_collateral +                      &
                               currentCohort%lmort_infra +                           &
                               currentCohort%l_degrad ) *                            &
                               currentCohort%c_area/currentPatch%area

             if(currentPatch%disturbance_rates(dtype_ilog)>1.0) then
                 write(fates_log(),*) 'See luc mortalities:', currentCohort%lmort_direct, &
                     currentCohort%lmort_collateral, currentCohort%lmort_infra, currentCohort%l_degrad
             end if
             
             ! Non-harvested part of the logging disturbance rate
             dist_rate_ldist_notharvested = dist_rate_ldist_notharvested + currentCohort%l_degrad * &
                  currentCohort%c_area/currentPatch%area
             
          endif
          currentCohort => currentCohort%taller
       enddo !currentCohort

       ! for non-closed-canopy areas subject to logging, add an additional increment of area disturbed
       ! equivalent to the fraction logged to account for transfer of interstitial ground area to new secondary lands
       if ( logging_time .and. &
            (currentPatch%area - currentPatch%total_canopy_area) .gt. fates_tiny ) then
          ! The canopy is NOT closed. 

          if(bc_in%hlm_harvest_units == hlm_harvest_carbon) then
             call get_harvest_rate_carbon (currentPatch%anthro_disturbance_label, bc_in%hlm_harvest_catnames, &
                   bc_in%hlm_harvest_rates, currentPatch%age_since_anthro_disturbance, harvestable_forest_c, &
                   harvest_rate, harvest_tag)
          else
             call get_harvest_rate_area (currentPatch%anthro_disturbance_label, bc_in%hlm_harvest_catnames, &
                  bc_in%hlm_harvest_rates, frac_site_primary, currentPatch%age_since_anthro_disturbance, harvest_rate)
          end if

          currentPatch%disturbance_rates(dtype_ilog) = currentPatch%disturbance_rates(dtype_ilog) + &
               (currentPatch%area - currentPatch%total_canopy_area) * harvest_rate / currentPatch%area

          ! Non-harvested part of the logging disturbance rate
          dist_rate_ldist_notharvested = dist_rate_ldist_notharvested + &
               (currentPatch%area - currentPatch%total_canopy_area) * harvest_rate / currentPatch%area
       endif

       ! For nocomp mode, we need to prevent producing too small patches, which may produce small patches
       if ((hlm_use_nocomp .eq. itrue) .and. &
           (currentPatch%disturbance_rates(dtype_ilog)*currentPatch%area .lt. min_patch_area_forced)) then
          currentPatch%disturbance_rates(dtype_ilog) = 0._r8
       end if

       ! fraction of the logging disturbance rate that is non-harvested
       if (currentPatch%disturbance_rates(dtype_ilog) .gt. nearzero) then
          currentPatch%fract_ldist_not_harvested = dist_rate_ldist_notharvested / &
               currentPatch%disturbance_rates(dtype_ilog)
       endif

       ! Fire Disturbance Rate
       currentPatch%disturbance_rates(dtype_ifire) = currentPatch%frac_burnt

       ! calculate a disgnostic sum of disturbance rates for different classes of disturbance across all patches in this site. 
       do i_dist = 1,N_DIST_TYPES
          site_in%potential_disturbance_rates(i_dist) = site_in%potential_disturbance_rates(i_dist) + &
               currentPatch%disturbance_rates(i_dist) * currentPatch%area * AREA_INV
       end do

       ! Fires can't burn the whole patch, as this causes /0 errors. 
       if (currentPatch%disturbance_rates(dtype_ifire) > 0.98_r8)then
          msg = 'very high fire areas'//trim(A2S(currentPatch%disturbance_rates(:)))//trim(N2S(currentPatch%frac_burnt))
          call FatesWarn(msg,index=2)
       endif

       ! if the sum of all disturbance rates is such that they will exceed total patch area on this day, then reduce them all proportionally.
       if ( sum(currentPatch%disturbance_rates(:)) .gt. 1.0_r8 ) then
          tempsum = sum(currentPatch%disturbance_rates(:))
          do i_dist = 1,N_DIST_TYPES
             currentPatch%disturbance_rates(i_dist) = currentPatch%disturbance_rates(i_dist) / tempsum
          end do
       endif

       currentPatch => currentPatch%younger

    enddo !patch loop 

  end subroutine disturbance_rates

    ! ============================================================================

  subroutine spawn_patches( currentSite, bc_in)
    !
    ! !DESCRIPTION:
    ! In this subroutine, the following happens
    ! 1) the total area disturbed is calculated
    ! 2) a new patch is created
    ! 3) properties are averaged
    ! 4) litter fluxes from fire and mortality are added 
    ! 5) For mortality, plants in existing patch canopy are killed. 
    ! 6) For mortality, Plants in new and existing understorey are killed
    ! 7) For fire, burned plants are killed, and unburned plants are added to new patch. 
    ! 8) New cohorts are added to new patch and sorted. 
    ! 9) New patch is added into linked list
    ! 10) Area checked, and patchno recalculated. 
    !
    ! !USES:
    
    use EDParamsMod         , only : ED_val_understorey_death, logging_coll_under_frac
    use EDCohortDynamicsMod , only : zero_cohort, copy_cohort, terminate_cohorts
    use FatesConstantsMod   , only : rsnbl_math_prec

    !
    ! !ARGUMENTS:
    type (ed_site_type), intent(inout) :: currentSite
    type (bc_in_type), intent(in)      :: bc_in
    !
    ! !LOCAL VARIABLES:
    type (ed_patch_type) , pointer :: new_patch
    type (ed_patch_type) , pointer :: new_patch_primary
    type (ed_patch_type) , pointer :: new_patch_secondary
    type (ed_patch_type) , pointer :: currentPatch
    type (ed_cohort_type), pointer :: currentCohort
    type (ed_cohort_type), pointer :: nc
    type (ed_cohort_type), pointer :: storesmallcohort
    type (ed_cohort_type), pointer :: storebigcohort
    real(r8) :: site_areadis_primary         ! total area disturbed (to primary forest) in m2 per site per day
    real(r8) :: site_areadis_secondary       ! total area disturbed (to secondary forest) in m2 per site per day    
    real(r8) :: patch_site_areadis           ! total area disturbed in m2 per patch per day
    real(r8) :: age                          ! notional age of this patch in years
    integer  :: el                           ! element loop index
    integer  :: pft                          ! pft loop index
    integer  :: tnull                        ! is there a tallest cohort?
    integer  :: snull                        ! is there a shortest cohort?
    integer  :: levcan                       ! canopy level
    real(r8) :: leaf_c                       ! leaf carbon [kg]
    real(r8) :: fnrt_c                       ! fineroot carbon [kg]
    real(r8) :: sapw_c                       ! sapwood carbon [kg]
    real(r8) :: store_c                      ! storage carbon [kg]
    real(r8) :: struct_c                     ! structure carbon [kg]
    real(r8) :: total_c                      ! total carbon of plant [kg]
    real(r8) :: leaf_burn_frac               ! fraction of leaves burned in fire
                                             ! for both woody and grass species
    real(r8) :: leaf_m                       ! leaf mass during partial burn calculations
    logical  :: found_youngest_primary       ! logical for finding the first primary forest patch
    integer  :: min_nocomp_pft, max_nocomp_pft, i_nocomp_pft
    integer  :: i_disturbance_type, i_dist2  ! iterators for looping over disturbance types
    real(r8) :: disturbance_rate             ! rate of disturbance being resolved [fraction of patch area / day]
    real(r8) :: oldarea                      ! old patch area prior to disturbance
    !---------------------------------------------------------------------

    storesmallcohort => null() ! storage of the smallest cohort for insertion routine
    storebigcohort   => null() ! storage of the largest cohort for insertion routine 

    if (hlm_use_nocomp .eq. itrue) then
       min_nocomp_pft = 0
       max_nocomp_pft = numpft
    else
       min_nocomp_pft = fates_unset_int
       max_nocomp_pft = fates_unset_int
    endif

    ! zero the diagnostic disturbance rate fields
    currentSite%disturbance_rates_primary_to_primary(1:N_DIST_TYPES) = 0._r8
    currentSite%disturbance_rates_primary_to_secondary(1:N_DIST_TYPES) = 0._r8
    currentSite%disturbance_rates_secondary_to_secondary(1:N_DIST_TYPES) = 0._r8

    ! in the nocomp cases, since every patch has a PFT identity, it can only receive patch area from patches
    ! that have the same identity. In order to allow this, we have this very high level loop over nocomp PFTs
    ! and only do the disturbance for any patches that have that nocomp PFT identity.
    ! If nocomp is not enabled, then this is not much of a loop, it only passes through once.
    nocomp_pft_loop: do i_nocomp_pft = min_nocomp_pft,max_nocomp_pft

       disturbance_type_loop: do i_disturbance_type = 1,N_DIST_TYPES

          ! calculate area of disturbed land, in this timestep, by summing contributions from each existing patch.
          currentPatch => currentSite%youngest_patch

          site_areadis_primary = 0.0_r8
          site_areadis_secondary = 0.0_r8

          do while(associated(currentPatch))

             cp_nocomp_matches_1_if: if ( hlm_use_nocomp .eq. ifalse .or. &
                  currentPatch%nocomp_pft_label .eq. i_nocomp_pft ) then

                disturbance_rate = currentPatch%disturbance_rates(i_disturbance_type)

                if(disturbance_rate > (1.0_r8 + rsnbl_math_prec)) then
                   write(fates_log(),*) 'patch disturbance rate > 1 ?',disturbance_rate
                   call dump_patch(currentPatch)
                   call endrun(msg=errMsg(sourcefile, __LINE__))
                end if

                ! Only create new patches that have non-negligible amount of land
                if((currentPatch%area*disturbance_rate) > nearzero ) then

                   ! figure out whether the receiver patch for disturbance from this patch will be
                   ! primary or secondary land receiver patch is primary forest only if both the
                   ! donor patch is primary forest and the current disturbance type is not logging
                   if ( currentPatch%anthro_disturbance_label .eq. primaryforest .and. &
                        (i_disturbance_type .ne. dtype_ilog) ) then

                      site_areadis_primary = site_areadis_primary + currentPatch%area * disturbance_rate

                      ! track disturbance rates to output to history
                      currentSite%disturbance_rates_primary_to_primary(i_disturbance_type) = &
                           currentSite%disturbance_rates_primary_to_primary(i_disturbance_type) + &
                           currentPatch%area * disturbance_rate * AREA_INV

                   else
                      site_areadis_secondary = site_areadis_secondary + currentPatch%area * disturbance_rate

                      ! track disturbance rates to output to history
                      if (currentPatch%anthro_disturbance_label .eq. secondaryforest) then
                         currentSite%disturbance_rates_secondary_to_secondary(i_disturbance_type) = &
                              currentSite%disturbance_rates_secondary_to_secondary(i_disturbance_type) + &
                              currentPatch%area * disturbance_rate * AREA_INV

                      else
                         currentSite%disturbance_rates_primary_to_secondary(i_disturbance_type) = &
                              currentSite%disturbance_rates_primary_to_secondary(i_disturbance_type) + &
                              currentPatch%area * disturbance_rate * AREA_INV
                      endif

                   endif

                end if

             end if cp_nocomp_matches_1_if
             currentPatch => currentPatch%older
          enddo ! end loop over patches. sum area disturbed for all patches.

          ! It is possible that no disturbance area was generated
          if ( (site_areadis_primary + site_areadis_secondary) > nearzero) then

             age = 0.0_r8

             ! create two empty patches, to absorb newly disturbed primary and secondary forest area
             ! first create patch to receive primary forest area
             if ( site_areadis_primary .gt. nearzero ) then
                allocate(new_patch_primary)

                call create_patch(currentSite, new_patch_primary, age, &
                     site_areadis_primary, primaryforest, i_nocomp_pft)

                ! Initialize the litter pools to zero, these
                ! pools will be populated by looping over the existing patches
                ! and transfering in mass
                do el=1,num_elements
                   call new_patch_primary%litter(el)%InitConditions(init_leaf_fines=0._r8, &
                        init_root_fines=0._r8, &
                        init_ag_cwd=0._r8, &
                        init_bg_cwd=0._r8, &
                        init_seed=0._r8,   &
                        init_seed_germ=0._r8)
                end do
                new_patch_primary%tallest  => null()
                new_patch_primary%shortest => null()

             endif

             ! next create patch to receive secondary forest area
             if ( site_areadis_secondary .gt. nearzero) then
                allocate(new_patch_secondary)
                call create_patch(currentSite, new_patch_secondary, age, &
                     site_areadis_secondary, secondaryforest,i_nocomp_pft)

                ! Initialize the litter pools to zero, these
                ! pools will be populated by looping over the existing patches
                ! and transfering in mass
                do el=1,num_elements
                   call new_patch_secondary%litter(el)%InitConditions(init_leaf_fines=0._r8, &
                        init_root_fines=0._r8, &
                        init_ag_cwd=0._r8, &
                        init_bg_cwd=0._r8, &
                        init_seed=0._r8,   &
                        init_seed_germ=0._r8)
                end do
                new_patch_secondary%tallest  => null()
                new_patch_secondary%shortest => null()

             endif

             ! loop round all the patches that contribute surviving indivduals and litter
             ! pools to the new patch.  We only loop the pre-existing patches, so
             ! quit the loop if the current patch is either null, or matches the
             ! two new pointers.

             currentPatch => currentSite%oldest_patch
             do while(associated(currentPatch))

                cp_nocomp_matches_2_if: if ( hlm_use_nocomp .eq. ifalse .or. &
                     currentPatch%nocomp_pft_label .eq. i_nocomp_pft ) then

                   ! This is the amount of patch area that is disturbed, and donated by the donor
                   disturbance_rate = currentPatch%disturbance_rates(i_disturbance_type)
                   patch_site_areadis = currentPatch%area * disturbance_rate


                  if ( patch_site_areadis > nearzero ) then

                      ! figure out whether the receiver patch for disturbance from this patch
                      ! will be primary or secondary land receiver patch is primary forest
                      ! only if both the donor patch is primary forest and the current
                      ! disturbance type is not logging
                      if (currentPatch%anthro_disturbance_label .eq. primaryforest .and. &
                           (i_disturbance_type .ne. dtype_ilog)) then
                         new_patch => new_patch_primary
                      else
                         new_patch => new_patch_secondary
                      endif

                      if(.not.associated(new_patch))then
                         write(fates_log(),*) 'Patch spawning has attempted to point to'
                         write(fates_log(),*) 'an un-allocated patch'
                         call endrun(msg=errMsg(sourcefile, __LINE__))
                      end if

                      ! for the case where the donating patch is secondary forest, if
                      ! the current disturbance from this patch is non-anthropogenic,
                      ! we need to average in the time-since-anthropogenic-disturbance
                      ! from the donor patch into that of the receiver patch
                      if ( currentPatch%anthro_disturbance_label .eq. secondaryforest .and. &
                           (i_disturbance_type .ne. dtype_ilog) ) then

                         new_patch%age_since_anthro_disturbance = new_patch%age_since_anthro_disturbance + &
                              currentPatch%age_since_anthro_disturbance * (patch_site_areadis / site_areadis_secondary)

                      endif


                      ! Transfer the litter existing already in the donor patch to the new patch
                      ! This call will only transfer non-burned litter to new patch
                      ! and burned litter to atmosphere. Thus it is important to zero burnt_frac_litter when
                      ! fire is not the current disturbance regime.

                      if(i_disturbance_type .ne. dtype_ifire) then
                         currentPatch%burnt_frac_litter(:) = 0._r8
                      end if

                      call TransLitterNewPatch( currentSite, currentPatch, new_patch, patch_site_areadis)

                      ! Transfer in litter fluxes from plants in various contexts of death and destruction

                      if(i_disturbance_type .eq. dtype_ilog) then
                         call logging_litter_fluxes(currentSite, currentPatch, &
                              new_patch, patch_site_areadis,bc_in)
                      elseif(i_disturbance_type .eq. dtype_ifire) then
                         call fire_litter_fluxes(currentSite, currentPatch, &
                              new_patch, patch_site_areadis,bc_in)
                      else
                         call mortality_litter_fluxes(currentSite, currentPatch, &
                              new_patch, patch_site_areadis,bc_in)
                      endif


                      ! Copy any means or timers from the original patch to the new patch
                      ! These values will inherit all info from the original patch
                      ! --------------------------------------------------------------------------
                      call new_patch%tveg24%CopyFromDonor(currentPatch%tveg24)
                      call new_patch%tveg_lpa%CopyFromDonor(currentPatch%tveg_lpa)
<<<<<<< HEAD
                      call new_patch%seedling_layer_par24%CopyFromDonor(currentPatch%seedling_layer_par24) 
                      call new_patch%sdlng_mort_par%CopyFromDonor(currentPatch%sdlng_mort_par) 
                      call new_patch%sdlng2sap_par%CopyFromDonor(currentPatch%sdlng2sap_par) 
             

                      do pft = 1,maxpft
                         call new_patch%sdlng_emerg_smp(pft)%p%CopyFromDonor(currentPatch%sdlng_emerg_smp(pft)%p) !ahb
                         call new_patch%sdlng_mdd(pft)%p%CopyFromDonor(currentPatch%sdlng_mdd(pft)%p) !ahb
                      enddo

=======
                      call new_patch%tveg_longterm%CopyFromDonor(currentPatch%tveg_longterm)
>>>>>>> 5bb6e3e6


                      ! --------------------------------------------------------------------------
                      ! The newly formed patch from disturbance (new_patch), has now been given
                      ! some litter from dead plants and pre-existing litter from the donor patches.
                      !
                      ! Next, we loop through the cohorts in the donor patch, copy them with
                      ! area modified number density into the new-patch, and apply survivorship.
                      ! -------------------------------------------------------------------------

                      currentCohort => currentPatch%shortest
                      do while(associated(currentCohort))

                         allocate(nc)
                         if(hlm_use_planthydro.eq.itrue) call InitHydrCohort(CurrentSite,nc)

                         ! Initialize the PARTEH object and point to the
                         ! correct boundary condition fields
                         nc%prt => null()
                         call InitPRTObject(nc%prt)
                         call InitPRTBoundaryConditions(nc)

                         !  (Keeping as an example)
                         ! Allocate running mean functions
                         !allocate(nc%tveg_lpa)
                         !call nc%tveg_lpa%InitRMean(ema_lpa,init_value=new_patch%tveg_lpa%GetMean())

                         call zero_cohort(nc)

                         ! nc is the new cohort that goes in the disturbed patch (new_patch)... currentCohort
                         ! is the curent cohort that stays in the donor patch (currentPatch)
                         call copy_cohort(currentCohort, nc)

                         !this is the case as the new patch probably doesn't have a closed canopy, and
                         ! even if it does, that will be sorted out in canopy_structure.
                         nc%canopy_layer = 1
                         nc%canopy_layer_yesterday = 1._r8

                         sapw_c   = currentCohort%prt%GetState(sapw_organ, carbon12_element)
                         struct_c = currentCohort%prt%GetState(struct_organ, carbon12_element)
                         leaf_c   = currentCohort%prt%GetState(leaf_organ, carbon12_element)
                         fnrt_c   = currentCohort%prt%GetState(fnrt_organ, carbon12_element)
                         store_c  = currentCohort%prt%GetState(store_organ, carbon12_element)
                         total_c  = sapw_c + struct_c + leaf_c + fnrt_c + store_c

                         ! treefall mortality is the current disturbance
                         if(i_disturbance_type .eq. dtype_ifall) then

                            if(currentCohort%canopy_layer == 1)then

                               ! In the donor patch we are left with fewer trees because the area has decreased
                               ! the plant density for large trees does not actually decrease in the donor patch
                               ! because this is the part of the original patch where no trees have actually fallen
                               ! The diagnostic cmort,bmort,hmort, and frmort  rates have already been saved

                               currentCohort%n = currentCohort%n * (1.0_r8 - fates_mortality_disturbance_fraction * &
                                    min(1.0_r8,currentCohort%dmort * hlm_freq_day))

                               nc%n = 0.0_r8      ! kill all of the trees who caused the disturbance.

                               nc%cmort = nan     ! The mortality diagnostics are set to nan
                               ! because the cohort should dissappear
                               nc%hmort = nan
                               nc%bmort = nan
                               nc%frmort = nan
                               nc%smort = nan
                               nc%asmort = nan
                               nc%dgmort = nan
                               nc%lmort_direct     = nan
                               nc%lmort_collateral = nan
                               nc%lmort_infra      = nan
                               nc%l_degrad         = nan

                            else
                               ! small trees
                               if( prt_params%woody(currentCohort%pft) == itrue)then


                                  ! Survivorship of undestory woody plants.  Two step process.
                                  ! Step 1:  Reduce current number of plants to reflect the
                                  !          change in area.
                                  !          The number density per square are doesn't change,
                                  !          but since the patch is smaller and cohort counts
                                  !          are absolute, reduce this number.

                                  nc%n = currentCohort%n * patch_site_areadis/currentPatch%area

                                  ! because the mortality rate due to impact for the cohorts which
                                  ! had been in the understory and are now in the newly-
                                  ! disturbed patch is very high, passing the imort directly to history
                                  ! results in large numerical errors, on account of the sharply
                                  ! reduced number densities.  so instead pass this info via a
                                  ! site-level diagnostic variable before reducing the number density.

                                  currentSite%imort_rate(currentCohort%size_class, currentCohort%pft) = &
                                       currentSite%imort_rate(currentCohort%size_class, currentCohort%pft) + &
                                       nc%n * ED_val_understorey_death / hlm_freq_day


                                  currentSite%imort_carbonflux(currentCohort%pft) = &
                                       currentSite%imort_carbonflux(currentCohort%pft) + &
                                       (nc%n * ED_val_understorey_death / hlm_freq_day ) * &
                                       total_c * g_per_kg * days_per_sec * years_per_day * ha_per_m2

                                  currentSite%imort_abg_flux(currentCohort%size_class, currentCohort%pft) = &
                                       currentSite%imort_abg_flux(currentCohort%size_class, currentCohort%pft) + &
                                       (nc%n * ED_val_understorey_death / hlm_freq_day ) * &
                                       ( (sapw_c + struct_c + store_c) * prt_params%allom_agb_frac(currentCohort%pft) + &
                                       leaf_c ) * &
                                       g_per_kg * days_per_sec * years_per_day * ha_per_m2


                                  ! Step 2:  Apply survivor ship function based on the understory death fraction
                                  ! remaining of understory plants of those that are knocked over
                                  ! by the overstorey trees dying...
                                  nc%n = nc%n * (1.0_r8 - ED_val_understorey_death)

                                  ! since the donor patch split and sent a fraction of its members
                                  ! to the new patch and a fraction to be preserved in itself,
                                  ! when reporting diagnostic rates, we must carry over the mortality rates from
                                  ! the donor that were applied before the patch split.  Remember this is only
                                  ! for diagnostics.  But think of it this way, the rates are weighted by
                                  ! number density in EDCLMLink, and the number density of this new patch is donated
                                  ! so with the number density must come the effective mortality rates.

                                  nc%cmort            = currentCohort%cmort
                                  nc%hmort            = currentCohort%hmort
                                  nc%bmort            = currentCohort%bmort
                                  nc%frmort           = currentCohort%frmort
                                  nc%smort            = currentCohort%smort
                                  nc%asmort           = currentCohort%asmort
                                  nc%dgmort           = currentCohort%dgmort
                                  nc%dmort            = currentCohort%dmort
                                  nc%lmort_direct     = currentCohort%lmort_direct
                                  nc%lmort_collateral = currentCohort%lmort_collateral
                                  nc%lmort_infra      = currentCohort%lmort_infra

                                  ! understory trees that might potentially be knocked over in the disturbance.
                                  ! The existing (donor) patch should not have any impact mortality, it should
                                  ! only lose cohorts due to the decrease in area.  This is not mortality.
                                  ! Besides, the current and newly created patch sum to unity

                                  currentCohort%n = currentCohort%n * (1._r8 -  patch_site_areadis/currentPatch%area)

                               else
                                  ! grass is not killed by mortality disturbance events. Just move it into the new patch area.
                                  ! Just split the grass into the existing and new patch structures
                                  nc%n = currentCohort%n * patch_site_areadis/currentPatch%area

                                  ! Those remaining in the existing
                                  currentCohort%n = currentCohort%n * (1._r8 - patch_site_areadis/currentPatch%area)

                                  nc%cmort            = currentCohort%cmort
                                  nc%hmort            = currentCohort%hmort
                                  nc%bmort            = currentCohort%bmort
                                  nc%frmort           = currentCohort%frmort
                                  nc%smort            = currentCohort%smort
                                  nc%asmort           = currentCohort%asmort
                                  nc%dgmort           = currentCohort%dgmort
                                  nc%dmort            = currentCohort%dmort
                                  nc%lmort_direct    = currentCohort%lmort_direct
                                  nc%lmort_collateral = currentCohort%lmort_collateral
                                  nc%lmort_infra      = currentCohort%lmort_infra

                               endif
                            endif

                            ! Fire is the current disturbance
                         elseif (i_disturbance_type .eq. dtype_ifire ) then

                            ! Number of members in the new patch, before we impose fire survivorship
                            nc%n = currentCohort%n * patch_site_areadis/currentPatch%area

                            ! loss of individuals from source patch due to area shrinking
                            currentCohort%n = currentCohort%n * (1._r8 - patch_site_areadis/currentPatch%area)

                            levcan = currentCohort%canopy_layer

                            if(levcan==ican_upper) then

                               ! before changing number densities, track total rate of trees that died
                               ! due to fire, as well as from each fire mortality term
                               currentSite%fmort_rate_canopy(currentCohort%size_class, currentCohort%pft) = &
                                    currentSite%fmort_rate_canopy(currentCohort%size_class, currentCohort%pft) + &
                                    nc%n * currentCohort%fire_mort / hlm_freq_day

                               currentSite%fmort_carbonflux_canopy(currentCohort%pft) = &
                                    currentSite%fmort_carbonflux_canopy(currentCohort%pft) + &
                                    (nc%n * currentCohort%fire_mort) * &
                                    total_c * g_per_kg * days_per_sec * ha_per_m2

                            else
                               currentSite%fmort_rate_ustory(currentCohort%size_class, currentCohort%pft) = &
                                    currentSite%fmort_rate_ustory(currentCohort%size_class, currentCohort%pft) + &
                                    nc%n * currentCohort%fire_mort / hlm_freq_day

                               currentSite%fmort_carbonflux_ustory(currentCohort%pft) = &
                                    currentSite%fmort_carbonflux_ustory(currentCohort%pft) + &
                                    (nc%n * currentCohort%fire_mort) * &
                                    total_c * g_per_kg * days_per_sec * ha_per_m2
                            end if

                            currentSite%fmort_abg_flux(currentCohort%size_class, currentCohort%pft) = &
                                 currentSite%fmort_abg_flux(currentCohort%size_class, currentCohort%pft) + &
                                 (nc%n * currentCohort%fire_mort) * &
                                 ( (sapw_c + struct_c + store_c) * prt_params%allom_agb_frac(currentCohort%pft) + &
                                 leaf_c ) * &
                                 g_per_kg * days_per_sec * ha_per_m2
                            

                            currentSite%fmort_rate_cambial(currentCohort%size_class, currentCohort%pft) = &
                                 currentSite%fmort_rate_cambial(currentCohort%size_class, currentCohort%pft) + &
                                 nc%n * currentCohort%cambial_mort / hlm_freq_day
                            currentSite%fmort_rate_crown(currentCohort%size_class, currentCohort%pft) = &
                                 currentSite%fmort_rate_crown(currentCohort%size_class, currentCohort%pft) + &
                                 nc%n * currentCohort%crownfire_mort / hlm_freq_day

                            ! loss of individual from fire in new patch.
                            nc%n = nc%n * (1.0_r8 - currentCohort%fire_mort)

                            nc%cmort            = currentCohort%cmort
                            nc%hmort            = currentCohort%hmort
                            nc%bmort            = currentCohort%bmort
                            nc%frmort           = currentCohort%frmort
                            nc%smort            = currentCohort%smort
                            nc%asmort           = currentCohort%asmort
                            nc%dgmort           = currentCohort%dgmort
                            nc%dmort            = currentCohort%dmort
                            nc%lmort_direct     = currentCohort%lmort_direct
                            nc%lmort_collateral = currentCohort%lmort_collateral
                            nc%lmort_infra      = currentCohort%lmort_infra


                            ! Some of of the leaf mass from living plants has been
                            ! burned off.  Here, we remove that mass, and
                            ! tally it in the flux we sent to the atmosphere

                            if(prt_params%woody(currentCohort%pft) == itrue)then
                               leaf_burn_frac = currentCohort%fraction_crown_burned
                            else

                               ! Grasses determine their fraction of leaves burned here

                               leaf_burn_frac = currentPatch%burnt_frac_litter(lg_sf)
                            endif

                            ! Perform a check to make sure that spitfire gave
                            ! us reasonable mortality and burn fraction rates

                            if( (leaf_burn_frac < 0._r8) .or. &
                                 (leaf_burn_frac > 1._r8) .or. &
                                 (currentCohort%fire_mort < 0._r8) .or. &
                                 (currentCohort%fire_mort > 1._r8)) then
                               write(fates_log(),*) 'unexpected fire fractions'
                               write(fates_log(),*) prt_params%woody(currentCohort%pft)
                               write(fates_log(),*) leaf_burn_frac
                               write(fates_log(),*) currentCohort%fire_mort
                               call endrun(msg=errMsg(sourcefile, __LINE__))
                            end if

                            do el = 1,num_elements

                               leaf_m = nc%prt%GetState(leaf_organ, element_list(el))
                               ! for woody plants burn only leaves
                               if(int(prt_params%woody(currentCohort%pft)) == itrue)then

                                  leaf_m = nc%prt%GetState(leaf_organ, element_list(el))

                               else
                               ! for grasses burn all aboveground tissues
                                  leaf_m = nc%prt%GetState(leaf_organ, element_list(el)) + &
                                       nc%prt%GetState(sapw_organ, element_list(el)) + &
                                       nc%prt%GetState(struct_organ, element_list(el))

                               endif

                               currentSite%mass_balance(el)%burn_flux_to_atm = &
                                    currentSite%mass_balance(el)%burn_flux_to_atm + &
                                    leaf_burn_frac * leaf_m * nc%n
                            end do

                            ! Here the mass is removed from the plant

                            if(int(prt_params%woody(currentCohort%pft)) == itrue)then
                               call PRTBurnLosses(nc%prt, leaf_organ, leaf_burn_frac)
                            else
                               call PRTBurnLosses(nc%prt, leaf_organ, leaf_burn_frac)
                               call PRTBurnLosses(nc%prt, sapw_organ, leaf_burn_frac)
                               call PRTBurnLosses(nc%prt, struct_organ, leaf_burn_frac)
                            endif

                            currentCohort%fraction_crown_burned = 0.0_r8
                            nc%fraction_crown_burned            = 0.0_r8



                            ! Logging is the current disturbance
                         elseif (i_disturbance_type .eq. dtype_ilog ) then

                            ! If this cohort is in the upper canopy. It generated
                            if(currentCohort%canopy_layer == 1)then

                               ! calculate the survivorship of disturbed trees because non-harvested
                               nc%n = currentCohort%n * currentCohort%l_degrad
                               ! nc%n            = (currentCohort%l_degrad / (currentCohort%l_degrad + &
                               !      currentCohort%lmort_direct + currentCohort%lmort_collateral +
                               !   currentCohort%lmort_infra) ) * &
                               !      currentCohort%n * patch_site_areadis/currentPatch%area

                               ! Reduce counts in the existing/donor patch according to the logging rate
                               currentCohort%n = currentCohort%n * &
                                    (1.0_r8 - min(1.0_r8,(currentCohort%lmort_direct +    &
                                    currentCohort%lmort_collateral + &
                                    currentCohort%lmort_infra + currentCohort%l_degrad)))

                               nc%cmort            = currentCohort%cmort
                               nc%hmort            = currentCohort%hmort
                               nc%bmort            = currentCohort%bmort
                               nc%frmort           = currentCohort%frmort
                               nc%smort            = currentCohort%smort
                               nc%asmort           = currentCohort%asmort
                               nc%dgmort           = currentCohort%dgmort
                               nc%dmort            = currentCohort%dmort

                               ! since these are the ones that weren't logged,
                               ! set the logging mortality rates as zero
                               nc%lmort_direct     = 0._r8
                               nc%lmort_collateral = 0._r8
                               nc%lmort_infra      = 0._r8

                            else

                               ! What to do with cohorts in the understory of a logging generated
                               ! disturbance patch?

                               if(prt_params%woody(currentCohort%pft) == itrue)then


                                  ! Survivorship of undestory woody plants.  Two step process.
                                  ! Step 1:  Reduce current number of plants to reflect the
                                  !          change in area.
                                  !          The number density per square are doesn't change,
                                  !          but since the patch is smaller
                                  !          and cohort counts are absolute, reduce this number.
                                  nc%n = currentCohort%n * patch_site_areadis/currentPatch%area

                                  ! because the mortality rate due to impact for the cohorts which had
                                  ! been in the understory and are now in the newly-
                                  ! disturbed patch is very high, passing the imort directly to
                                  ! history results in large numerical errors, on account
                                  ! of the sharply reduced number densities.  so instead pass this info
                                  ! via a site-level diagnostic variable before reducing
                                  ! the number density.
                                  currentSite%imort_rate(currentCohort%size_class, currentCohort%pft) = &
                                       currentSite%imort_rate(currentCohort%size_class, currentCohort%pft) + &
                                       nc%n * currentPatch%fract_ldist_not_harvested * &
                                       logging_coll_under_frac / hlm_freq_day

                                  currentSite%imort_carbonflux(currentCohort%pft) = &
                                       currentSite%imort_carbonflux(currentCohort%pft) + &
                                       (nc%n * currentPatch%fract_ldist_not_harvested * &
                                       logging_coll_under_frac/ hlm_freq_day ) * &
                                       total_c * g_per_kg * days_per_sec * years_per_day * ha_per_m2


                                  ! Step 2:  Apply survivor ship function based on the understory death fraction

                                  ! remaining of understory plants of those that are knocked
                                  ! over by the overstorey trees dying...
                                  ! LOGGING SURVIVORSHIP OF UNDERSTORY PLANTS IS SET AS A NEW PARAMETER
                                  ! in the fatesparameter files
                                  nc%n = nc%n * (1.0_r8 - &
                                       (1.0_r8-currentPatch%fract_ldist_not_harvested) * logging_coll_under_frac)

                                  ! Step 3: Reduce the number count of cohorts in the
                                  !         original/donor/non-disturbed patch to reflect the area change
                                  currentCohort%n = currentCohort%n * (1._r8 -  patch_site_areadis/currentPatch%area)

                                  nc%cmort            = currentCohort%cmort
                                  nc%hmort            = currentCohort%hmort
                                  nc%bmort            = currentCohort%bmort
                                  nc%frmort           = currentCohort%frmort
                                  nc%smort            = currentCohort%smort
                                  nc%asmort           = currentCohort%asmort
                                  nc%dgmort           = currentCohort%dgmort
                                  nc%dmort            = currentCohort%dmort
                                  nc%lmort_direct     = currentCohort%lmort_direct
                                  nc%lmort_collateral = currentCohort%lmort_collateral
                                  nc%lmort_infra      = currentCohort%lmort_infra

                               else

                                  ! grass is not killed by mortality disturbance events.
                                  ! Just move it into the new patch area.
                                  ! Just split the grass into the existing and new patch structures
                                  nc%n = currentCohort%n * patch_site_areadis/currentPatch%area

                                  ! Those remaining in the existing
                                  currentCohort%n = currentCohort%n * (1._r8 - patch_site_areadis/currentPatch%area)

                                  ! No grass impact mortality imposed on the newly created patch
                                  nc%cmort            = currentCohort%cmort
                                  nc%hmort            = currentCohort%hmort
                                  nc%bmort            = currentCohort%bmort
                                  nc%frmort           = currentCohort%frmort
                                  nc%smort            = currentCohort%smort
                                  nc%asmort           = currentCohort%asmort
                                  nc%dgmort           = currentCohort%dgmort
                                  nc%dmort            = currentCohort%dmort
                                  nc%lmort_direct     = currentCohort%lmort_direct
                                  nc%lmort_collateral = currentCohort%lmort_collateral
                                  nc%lmort_infra      = currentCohort%lmort_infra

                               endif  ! is/is-not woody

                            endif  ! Select canopy layer

                         else
                            write(fates_log(),*) 'unknown disturbance mode?'
                            write(fates_log(),*) 'i_disturbance_type: ',i_disturbance_type
                            call endrun(msg=errMsg(sourcefile, __LINE__))
                         end if   ! Select disturbance mode

                         if (nc%n > 0.0_r8) then
                            storebigcohort   =>  new_patch%tallest
                            storesmallcohort =>  new_patch%shortest
                            if(associated(new_patch%tallest))then
                               tnull = 0
                            else
                               tnull = 1
                               new_patch%tallest => nc
                               nc%taller => null()
                            endif

                            if(associated(new_patch%shortest))then
                               snull = 0
                            else
                               snull = 1
                               new_patch%shortest => nc
                               nc%shorter => null()
                            endif
                            nc%patchptr => new_patch
                            call insert_cohort(nc, new_patch%tallest, new_patch%shortest, &
                                 tnull, snull, storebigcohort, storesmallcohort)

                            new_patch%tallest  => storebigcohort
                            new_patch%shortest => storesmallcohort
                         else

                            ! Get rid of the new temporary cohort
                            call DeallocateCohort(nc)
                            deallocate(nc, stat=istat, errmsg=smsg)
                            if (istat/=0) then
                               write(fates_log(),*) 'dealloc005: fail on deallocate(nc):'//trim(smsg)
                               call endrun(msg=errMsg(sourcefile, __LINE__))
                            endif
                         endif

                         currentCohort => currentCohort%taller
                      enddo ! currentCohort
                      call sort_cohorts(currentPatch)

                      !update area of donor patch
                      oldarea = currentPatch%area
                      currentPatch%area = currentPatch%area - patch_site_areadis

                      ! for all disturbance rates that haven't been resolved yet, increase their amount so that
                      ! they are the same amount of gridcell-scale disturbance relative to the original patch size
                      if (i_disturbance_type .ne. N_DIST_TYPES) then
                         do i_dist2 = i_disturbance_type+1,N_DIST_TYPES
                            currentPatch%disturbance_rates(i_dist2) = currentPatch%disturbance_rates(i_dist2) &
                                 * oldarea / currentPatch%area
                         end do
                      end if

                      ! sort out the cohorts, since some of them may be so small as to need removing.
                      ! the first call to terminate cohorts removes sparse number densities,
                      ! the second call removes for all other reasons (sparse culling must happen
                      ! before fusion)
                      call terminate_cohorts(currentSite, currentPatch, 1,16,bc_in)
                      call fuse_cohorts(currentSite,currentPatch, bc_in)
                      call terminate_cohorts(currentSite, currentPatch, 2,16,bc_in)
                      call sort_cohorts(currentPatch)

                   end if    ! if ( new_patch%area > nearzero ) then

                end if cp_nocomp_matches_2_if
                currentPatch => currentPatch%younger

             enddo ! currentPatch patch loop.

             !*************************/
             !**  INSERT NEW PATCH(ES) INTO LINKED LIST
             !*************************/

             if ( site_areadis_primary .gt. nearzero) then
                currentPatch               => currentSite%youngest_patch
                ! insert new youngest primary patch after all the secondary patches, if there are any.
                ! this requires first finding the current youngest primary to insert the new one ahead of
                if (currentPatch%anthro_disturbance_label .eq. secondaryforest ) then
                   found_youngest_primary = .false.
                   do while(associated(currentPatch) .and. .not. found_youngest_primary)
                      currentPatch => currentPatch%older
                      if (associated(currentPatch)) then
                         if (currentPatch%anthro_disturbance_label .eq. primaryforest) then
                            found_youngest_primary = .true.
                         endif
                      endif
                   end do
                   if (associated(currentPatch)) then
                      ! the case where we've found a youngest primary patch
                      new_patch_primary%older    => currentPatch
                      new_patch_primary%younger  => currentPatch%younger
                      currentPatch%younger%older => new_patch_primary
                      currentPatch%younger       => new_patch_primary
                   else
                      ! the case where we haven't, because the patches are all secondaary,
                      ! and are putting a primary patch at the oldest end of the
                      ! linked list (not sure how this could happen, but who knows...)
                      new_patch_primary%older    => null()
                      new_patch_primary%younger  => currentSite%oldest_patch
                      currentSite%oldest_patch%older   => new_patch_primary
                      currentSite%oldest_patch   => new_patch_primary
                   endif
                else
                   ! the case where there are no secondary patches at the start of the linked list (prior logic)
                   new_patch_primary%older    => currentPatch
                   new_patch_primary%younger  => null()
                   currentPatch%younger       => new_patch_primary
                   currentSite%youngest_patch => new_patch_primary
                endif
             endif

             ! insert first secondary at the start of the list
             if ( site_areadis_secondary .gt. nearzero) then
                currentPatch               => currentSite%youngest_patch
                new_patch_secondary%older  => currentPatch
                new_patch_secondary%younger=> null()
                currentPatch%younger       => new_patch_secondary
                currentSite%youngest_patch => new_patch_secondary
             endif


             ! sort out the cohorts, since some of them may be so small as to need removing.
             ! the first call to terminate cohorts removes sparse number densities,
             ! the second call removes for all other reasons (sparse culling must happen
             ! before fusion)

             if ( site_areadis_primary .gt. nearzero) then
                call terminate_cohorts(currentSite, new_patch_primary, 1,17, bc_in)
                call fuse_cohorts(currentSite,new_patch_primary, bc_in)
                call terminate_cohorts(currentSite, new_patch_primary, 2,17, bc_in)
                call sort_cohorts(new_patch_primary)
             endif

             if ( site_areadis_secondary .gt. nearzero) then
                call terminate_cohorts(currentSite, new_patch_secondary, 1,18,bc_in)
                call fuse_cohorts(currentSite,new_patch_secondary, bc_in)
                call terminate_cohorts(currentSite, new_patch_secondary, 2,18,bc_in)
                call sort_cohorts(new_patch_secondary)
             endif

          endif !end new_patch area


          call check_patch_area(currentSite)
          call set_patchno(currentSite)

       end do disturbance_type_loop

    end do nocomp_pft_loop

    !zero disturbance rate trackers on all patches
    currentPatch => currentSite%oldest_patch
    do while(associated(currentPatch))
       currentPatch%disturbance_rates(:) = 0._r8
       currentPatch%fract_ldist_not_harvested = 0._r8
       currentPatch => currentPatch%younger
    end do

    return
  end subroutine spawn_patches

  ! ============================================================================

  subroutine check_patch_area( currentSite )
    !
    ! !DESCRIPTION:
    !  Check to see that total area is not exceeded.  
    !
    ! !USES:
    !
    ! !ARGUMENTS:
    type(ed_site_type), intent(inout) :: currentSite
    !
    ! !LOCAL VARIABLES:
    real(r8)                     :: areatot
    type(ed_patch_type), pointer :: currentPatch 
    type(ed_patch_type), pointer :: largestPatch
    real(r8)                     :: largest_area
    integer                      :: el
    real(r8)                     :: live_stock
    real(r8)                     :: seed_stock
    real(r8)                     :: litter_stock
    real(r8)                     :: mass_gain
    real(r8), parameter          :: area_error_fail = 1.0e-6_r8
    !---------------------------------------------------------------------

    areatot = 0._r8
    largest_area = 0._r8
    largestPatch => null()
    currentPatch => currentSite%oldest_patch
    do while(associated(currentPatch))
       areatot = areatot + currentPatch%area
       
       if(currentPatch%area>largest_area) then
          largestPatch => currentPatch
          largest_area = currentPatch%area
       end if
       
       currentPatch => currentPatch%younger
    end do
    
    if ( abs( areatot - area_site ) > nearzero ) then 
       
       if ( abs(areatot-area_site) > area_error_fail ) then
          write(fates_log(),*) 'Patch areas do not sum to 10000 within tolerance'
          write(fates_log(),*) 'Total area: ',areatot,'absolute error: ',areatot-area_site
          call endrun(msg=errMsg(sourcefile, __LINE__))
       end if

       if(debug) then
          write(fates_log(),*) 'Total patch area precision being fixed, adjusting',(areatot-area_site)
          write(fates_log(),*) 'largest patch. This may have slight impacts on carbon balance.'
       end if
       
       do el = 1,num_elements
           ! This returns the total mass on the patch for the current area [kg]
           call PatchMassStock(largestPatch,el,live_stock,seed_stock,litter_stock)
           
           ! Then we scale the total mass by the added area
           mass_gain = (seed_stock+litter_stock) * &
                 (area_site-areatot)/largestPatch%area

           currentSite%mass_balance(el)%patch_resize_err = &
                 currentSite%mass_balance(el)%patch_resize_err + mass_gain

       end do
       
       largestPatch%area = largestPatch%area + (area_site-areatot)
       
    endif

    return
  end subroutine check_patch_area

  ! ============================================================================
  subroutine set_patchno( currentSite )
    !
    ! !DESCRIPTION:
    !  Give patches an order number from the oldest to youngest. 
    !
    ! !USES:
    !
    ! !ARGUMENTS:
    type(ed_site_type),intent(in) :: currentSite 
    !
    ! !LOCAL VARIABLES:
    type(ed_patch_type), pointer :: currentPatch 
    integer patchno
    !---------------------------------------------------------------------

    patchno = 1
    currentPatch => currentSite%oldest_patch
    do while(associated(currentPatch))
       currentPatch%patchno = patchno
       patchno = patchno + 1
       currentPatch => currentPatch%younger
    enddo

    if(hlm_use_fixed_biogeog.eq.itrue .and. hlm_use_nocomp.eq.itrue)then
      patchno = 1
      currentPatch => currentSite%oldest_patch
      do while(associated(currentPatch))
        if(currentPatch%nocomp_pft_label.eq.nocomp_bareground)then
         ! for bareground patch, we make the patch number 0
         ! we also do not count this in the veg. patch numbering scheme.
          currentPatch%patchno = 0
        else
         currentPatch%patchno = patchno
         patchno = patchno + 1
        endif
        currentPatch => currentPatch%younger
       enddo
    endif

  end subroutine set_patchno

  ! ============================================================================

  subroutine TransLitterNewPatch(currentSite,        &
                                 currentPatch,       &
                                 newPatch,           &
                                 patch_site_areadis)

    ! -----------------------------------------------------------------------------------
    ! 
    ! This routine transfers litter fluxes and rates from a donor patch "currentPatch" into 
    ! the new patch. 
    ! This may include the transfer of existing litter from a patch that burned.
    ! This ROUTINE DOES TRANSFER PARTIALLY BURNED LITTER
    !
    ! Also, note we are not transfering in diagnostics that were calculated
    ! prior to disturbance, because those diagnostics we applied to the patch
    ! before it split, so the diagnostics should reflect those ages and areas.
    !
    ! We do transfer fragmentation fluxes, because we need maintain mass conservation.
    !
    ! We do transfer the seed pool, because we don't currently burn seeds.
    ! Note the seed-pool can decay into the litter pool, where
    ! it can burn.
    !
    ! The "newPatch" is the newly created patch. This patch has already been given
    ! an area which is the sum of disturbed area from a list of donors.  
    ! At this point in the call sequence, we are looping over a list of
    ! donor patches, and transferring over their litter pools which is in units 
    ! kg/m2, we need to make sure that we are conserving mass.
    !
    ! AD = Area of each Donor    [m2]
    ! LD = Litter of each Donor  [kg/m2] 
    !
    ! SUM( AD * LD)  / SUM (AD)    =   SUM( AD*LD/SUM(AD) )
    !
    ! newPatch%area = SUM(AD)   the sum of all donor areas has already been given to newPatch
    ! patch_site_areadis = AD   this is the currently donated area
    !
    ! The fragmentation/decomposition flux from donor patches has 
    ! already occured in existing patches.  However some of their area 
    ! has been carved out for this new patch which is receiving donations.
    ! Lets maintain conservation on that pre-existing mass flux in these 
    ! newly disturbed patches.  Include only the fragmentation flux.
    ! -----------------------------------------------------------------------------------
     
    !
    ! !USES:
    !
    ! !ARGUMENTS:
    type(ed_site_type)  , intent(in)    :: currentSite        ! site
    type(ed_patch_type) , intent(in)    :: currentPatch       ! Donor patch
    type(ed_patch_type) , intent(inout) :: newPatch           ! New patch
    real(r8)            , intent(in)    :: patch_site_areadis ! Area being donated
                                                              ! by current patch

    
    ! locals
    type(site_massbal_type), pointer :: site_mass
    type(litter_type),pointer :: curr_litt  ! litter object for current patch
    type(litter_type),pointer :: new_litt  ! litter object for the new patch
    real(r8) :: remainder_area             ! amount of area remaining in patch after donation
    real(r8) :: burned_mass                ! the mass of litter that was supposed to be provided
                                           ! by the donor, but was burned [kg] 
    real(r8) :: donatable_mass             ! mass of donatable litter [kg]
    real(r8) :: donate_frac                ! the fraction of litter mass sent to the new patch
    real(r8) :: retain_frac                ! the fraction of litter mass retained by the donor patch
    real(r8) :: donate_m2                  ! area normalization for litter mass destined to new patch [m-2]
    real(r8) :: retain_m2                  ! area normalization for litter mass destined to old patch [m-2]
    integer  :: el                         ! element loop counter
    integer  :: c                          ! CWD loop counter
    integer  :: pft                        ! PFT loop counter
    integer  :: dcmpy                      ! Decomposibility loop counter
    integer  :: sl                         ! soil layer loop counter
    real(r8) :: litter_stock0,litter_stock1
    real(r8) :: burn_flux0,burn_flux1
    real(r8) :: error

    do el = 1,num_elements

       site_mass => currentSite%mass_balance(el)
       curr_litt  => currentPatch%litter(el)
       new_litt  => newPatch%litter(el)

       ! Distribute the fragmentation litter flux rates. This is only used for diagnostics
       ! at this point.  Litter fragmentation has already been passed to the output
       ! boundary flux arrays.

       do c = 1,ncwd 
          new_litt%ag_cwd_frag(c) = new_litt%ag_cwd_frag(c) + &
               curr_litt%ag_cwd_frag(c) * patch_site_areadis/newPatch%area
          
          do sl=1,currentSite%nlevsoil
             new_litt%bg_cwd_frag(c,sl) = new_litt%bg_cwd_frag(c,sl) + &
                   curr_litt%bg_cwd_frag(c,sl) * patch_site_areadis/newPatch%area
          end do
       enddo
       
       do dcmpy = 1,ndcmpy

          new_litt%leaf_fines_frag(dcmpy) = new_litt%leaf_fines_frag(dcmpy) + &
               curr_litt%leaf_fines_frag(dcmpy) * patch_site_areadis/newPatch%area
          
          do sl=1,currentSite%nlevsoil
             new_litt%root_fines_frag(dcmpy,sl) = new_litt%root_fines_frag(dcmpy,sl) + &
                   curr_litt%root_fines_frag(dcmpy,sl) * patch_site_areadis/newPatch%area
          end do
          
       enddo

       do pft = 1,numpft
          
          new_litt%seed_decay(pft) = new_litt%seed_decay(pft) + &
               curr_litt%seed_decay(pft)*patch_site_areadis/newPatch%area

          new_litt%non_seed_repro_mass_decay(pft) = new_litt%non_seed_repro_mass_decay(pft) + &  !ahb added this
               curr_litt%non_seed_repro_mass_decay(pft)*patch_site_areadis/newPatch%area !ahb added this

          new_litt%seed_germ_decay(pft) = new_litt%seed_germ_decay(pft) + &
               curr_litt%seed_germ_decay(pft)*patch_site_areadis/newPatch%area
          
       end do

       ! -----------------------------------------------------------------------------
       ! Distribute the existing litter that was already in place on the donor
       ! patch.  Some of this burns and is sent to the atmosphere, and some goes to the 
       ! litter stocks of the newly created patch. ALso, some may be retained in the 
       ! donor patch.
       !
       ! This routine handles litter transfer for all types. Note that some of the
       ! transfer may burn. If this routine is being called for a tree-fall
       ! or logging disturbance, it is assumed that the burned_masses should come
       ! out to zero.
       ! -----------------------------------------------------------------------------

       ! If/when sending litter fluxes to the old patch, we divide the total 
       ! mass sent to that patch, by the area it will have remaining
       ! after it donates area.
       ! i.e. subtract the area it is donating.
       
       remainder_area = currentPatch%area - patch_site_areadis

       ! Calculate the fraction of litter to be retained versus donated
       ! vis-a-vis the new and donor patch

       retain_frac = (1.0_r8-existing_litt_localization) * &
             remainder_area/(newPatch%area+remainder_area)
       donate_frac = 1.0_r8-retain_frac
        
       if(remainder_area > rsnbl_math_prec) then
           retain_m2 = retain_frac/remainder_area
           donate_m2 = (1.0_r8-retain_frac)/newPatch%area
       else
           retain_m2 = 0._r8
           donate_m2 = 1.0_r8/newPatch%area
       end if


       if (debug) then
          burn_flux0    = site_mass%burn_flux_to_atm
          litter_stock0 = curr_litt%GetTotalLitterMass()*currentPatch%area + & 
                          new_litt%GetTotalLitterMass()*newPatch%area
       end if

       do c = 1,ncwd
             
          ! Transfer above ground CWD
          donatable_mass     = curr_litt%ag_cwd(c) * patch_site_areadis * &
                               (1._r8 - currentPatch%burnt_frac_litter(c))

          burned_mass        = curr_litt%ag_cwd(c) * patch_site_areadis * &
                               currentPatch%burnt_frac_litter(c)
 
          new_litt%ag_cwd(c) = new_litt%ag_cwd(c) + donatable_mass*donate_m2
          curr_litt%ag_cwd(c) = curr_litt%ag_cwd(c) + donatable_mass*retain_m2

          site_mass%burn_flux_to_atm = site_mass%burn_flux_to_atm + burned_mass
             
          ! Transfer below ground CWD (none burns)
          
          do sl = 1,currentSite%nlevsoil
             donatable_mass         = curr_litt%bg_cwd(c,sl) * patch_site_areadis
             new_litt%bg_cwd(c,sl)  = new_litt%bg_cwd(c,sl) + donatable_mass*donate_m2
             curr_litt%bg_cwd(c,sl) = curr_litt%bg_cwd(c,sl) + donatable_mass*retain_m2
          end do
          
       enddo
          
       do dcmpy=1,ndcmpy

           ! Transfer leaf fines
           donatable_mass           = curr_litt%leaf_fines(dcmpy) * patch_site_areadis * &
                                      (1._r8 - currentPatch%burnt_frac_litter(dl_sf))

           burned_mass              = curr_litt%leaf_fines(dcmpy) * patch_site_areadis * &
                                      currentPatch%burnt_frac_litter(dl_sf)

           new_litt%leaf_fines(dcmpy) = new_litt%leaf_fines(dcmpy) + donatable_mass*donate_m2
           curr_litt%leaf_fines(dcmpy) = curr_litt%leaf_fines(dcmpy) + donatable_mass*retain_m2
           
           site_mass%burn_flux_to_atm = site_mass%burn_flux_to_atm + burned_mass
           
           ! Transfer root fines (none burns)
           do sl = 1,currentSite%nlevsoil
               donatable_mass = curr_litt%root_fines(dcmpy,sl) * patch_site_areadis             
               new_litt%root_fines(dcmpy,sl) = new_litt%root_fines(dcmpy,sl) + donatable_mass*donate_m2
               curr_litt%root_fines(dcmpy,sl) = curr_litt%root_fines(dcmpy,sl) + donatable_mass*retain_m2
          end do
          
       end do
             
       do pft = 1,numpft

          ! Transfer seeds (currently we don't burn seeds)
          donatable_mass = curr_litt%seed(pft) * patch_site_areadis

          new_litt%seed(pft) = new_litt%seed(pft) + donatable_mass * donate_m2
          curr_litt%seed(pft) = curr_litt%seed(pft) + donatable_mass * retain_m2
          
          donatable_mass = curr_litt%seed_germ(pft) * patch_site_areadis

          new_litt%seed_germ(pft) = new_litt%seed_germ(pft) + donatable_mass * donate_m2
          curr_litt%seed_germ(pft) = curr_litt%seed_germ(pft) + donatable_mass * retain_m2
          
       enddo

       ! --------------------------------------------------------------------------
       ! Mass conservation check, set debug=.true. if mass imbalances in 
       ! EDMainMod start triggering.
       ! --------------------------------------------------------------------------
       if (debug) then
          burn_flux1    = site_mass%burn_flux_to_atm
          litter_stock1 = curr_litt%GetTotalLitterMass()*remainder_area + & 
                          new_litt%GetTotalLitterMass()*newPatch%area
          error = (litter_stock1 - litter_stock0) + (burn_flux1-burn_flux0)
          if(abs(error)>1.e-8_r8) then
             write(fates_log(),*) 'non trivial carbon mass balance error in litter transfer'
             write(fates_log(),*) 'abs error: ',error
             call endrun(msg=errMsg(sourcefile, __LINE__))
          end if
       end if


    end do

    return
  end subroutine TransLitterNewPatch

  ! ============================================================================

  subroutine fire_litter_fluxes(currentSite, currentPatch, &
       newPatch, patch_site_areadis, bc_in)
    !
    ! !DESCRIPTION:
    !  CWD pool burned by a fire. 
    !  Carbon going from burned trees into CWD pool
    !  Burn parts of trees that don't die in fire
    !  Burn live grasses and kill them. 
    !  Note: The number density of living plants in the donating patch (currentPatch)
    !        has not been scaled down by area yet. That happens after this routine.

    !
    ! !USES:
    use SFParamsMod,          only : SF_VAL_CWD_FRAC
    !
    ! !ARGUMENTS:
    type(ed_site_type)  , intent(inout), target :: currentSite
    type(ed_patch_type) , intent(inout), target :: currentPatch   ! Donor Patch
    type(ed_patch_type) , intent(inout), target :: newPatch   ! New Patch
    real(r8)            , intent(in)            :: patch_site_areadis ! Area being donated
    type(bc_in_type)    , intent(in)            :: bc_in
    
    !
    ! !LOCAL VARIABLES:

    type(ed_cohort_type), pointer      :: currentCohort
    type(litter_type), pointer         :: new_litt
    type(litter_type), pointer         :: curr_litt
    type(site_massbal_type), pointer   :: site_mass
    type(site_fluxdiags_type), pointer :: flux_diags

    real(r8) :: donatable_mass       ! non-burned litter mass provided by the donor [kg]
                                     ! some may or may not be retained by the donor
    real(r8) :: burned_mass          ! the mass of litter that was supposed to be provided
                                     ! by the donor, but was burned [kg]
    real(r8) :: remainder_area       ! current patch's remaining area after donation [m2]
    real(r8) :: retain_frac          ! the fraction of litter mass retained by the donor patch
    real(r8) :: bcroot               ! amount of below ground coarse root per cohort kg
    real(r8) :: bstem                ! amount of above ground stem biomass per cohort kg
    real(r8) :: leaf_burn_frac       ! fraction of leaves burned 
    real(r8) :: leaf_m               ! leaf mass [kg]
    real(r8) :: fnrt_m               ! fineroot mass [kg]
    real(r8) :: sapw_m               ! sapwood mass [kg]
    real(r8) :: store_m              ! storage mass [kg]
    real(r8) :: struct_m             ! structure mass [kg]
    real(r8) :: repro_m              ! Reproductive mass (seeds/flowers) [kg]
    real(r8) :: num_dead_trees       ! total number of dead trees passed in with the burn area
    real(r8) :: num_live_trees       ! total number of live trees passed in with the burn area
    real(r8) :: donate_m2            ! area normalization for litter mass destined to new patch [m-2]
    real(r8) :: retain_m2            ! area normalization for litter mass staying in donor patch [m-2]
    real(r8) :: dcmpy_frac           ! fraction of mass going to each decomposability partition
    integer  :: el                   ! element loop index
    integer  :: sl                   ! soil layer index
    integer  :: c                    ! loop index for coarse woody debris pools
    integer  :: pft                  ! loop index for plant functional types
    integer  :: dcmpy                ! loop index for decomposability pool
    integer  :: element_id           ! parteh compatible global element index

    !---------------------------------------------------------------------

    ! Only do this if there was a fire in this actual patch. 
    if ( currentPatch%fire  ==  ifalse ) return

    ! If plant hydraulics are turned on, account for water leaving the plant-soil
    ! mass balance through the dead trees
    if (hlm_use_planthydro == itrue) then
       currentCohort => currentPatch%shortest
       do while(associated(currentCohort))
          num_dead_trees  = (currentCohort%fire_mort * &
                currentCohort%n*patch_site_areadis/currentPatch%area)
          call AccumulateMortalityWaterStorage(currentSite,currentCohort,num_dead_trees)
          currentCohort => currentCohort%taller
       end do
    end if


    ! If/when sending litter fluxes to the donor patch, we divide the total 
    ! mass sent to that patch, by the area it will have remaining
    ! after it donates area.
    ! i.e. subtract the area it is donating.
    
    remainder_area = currentPatch%area - patch_site_areadis
   
    ! Calculate the fraction of litter to be retained versus donated
    ! vis-a-vis the new and donor patch (if the area remaining
    ! in the original donor patch is small, don't bother 
    ! retaining anything.)
    retain_frac = (1.0_r8-burn_localization) * &
          remainder_area/(newPatch%area+remainder_area)

    if(remainder_area > rsnbl_math_prec) then
        retain_m2 = retain_frac/remainder_area
        donate_m2 = (1.0_r8-retain_frac)/newPatch%area
    else
        retain_m2 = 0._r8
        donate_m2 = 1.0_r8/newPatch%area
    end if

    do el = 1,num_elements
       
       element_id = element_list(el)
       site_mass  => currentSite%mass_balance(el)
       flux_diags => currentSite%flux_diags(el)
       curr_litt  => currentPatch%litter(el)      ! Litter pool of "current" patch
       new_litt   => newPatch%litter(el)          ! Litter pool of "new" patch
       
       ! -----------------------------------------------------------------------------
       ! PART 1) Handle mass fluxes associated with plants that died in the fire. This
       ! includes transfer of non burned plant material to litter, and the burned
       ! part to the atmosphere.
       ! ------------------------------------------------------------------------------

       currentCohort => currentPatch%shortest
       do while(associated(currentCohort))
          
             pft = currentCohort%pft

             ! Number of trees that died because of the fire, per m2 of ground. 
             ! Divide their litter into the four litter streams, and spread 
             ! across ground surface. 
             ! -----------------------------------------------------------------------

             fnrt_m   = currentCohort%prt%GetState(fnrt_organ, element_id)
             store_m  = currentCohort%prt%GetState(store_organ, element_id)
             repro_m  = currentCohort%prt%GetState(repro_organ, element_id)
          
             if (prt_params%woody(currentCohort%pft) == itrue) then
                ! Assumption: for woody plants fluxes from deadwood and sapwood go together in CWD pool
                leaf_m          = currentCohort%prt%GetState(leaf_organ,element_id)
                sapw_m          = currentCohort%prt%GetState(sapw_organ,element_id)
                struct_m        = currentCohort%prt%GetState(struct_organ,element_id)
             else
                ! for non-woody plants all stem fluxes go into the same leaf litter pool
                leaf_m          = currentCohort%prt%GetState(leaf_organ,element_id) + &
                     currentCohort%prt%GetState(sapw_organ,element_id) + &
                     currentCohort%prt%GetState(struct_organ,element_id)
                sapw_m          = 0._r8
                struct_m        = 0._r8
             end if


             ! Absolute number of dead trees being transfered in with the donated area
             num_dead_trees = (currentCohort%fire_mort*currentCohort%n * &
                               patch_site_areadis/currentPatch%area)

             ! Contribution of dead trees to leaf litter
             donatable_mass = num_dead_trees * (leaf_m+repro_m) * &
                              (1.0_r8-currentCohort%fraction_crown_burned)

             ! Contribution of dead trees to leaf burn-flux
             burned_mass  = num_dead_trees * (leaf_m+repro_m) * currentCohort%fraction_crown_burned

             do dcmpy=1,ndcmpy
                 dcmpy_frac = GetDecompyFrac(pft,leaf_organ,dcmpy)
                 new_litt%leaf_fines(dcmpy) = new_litt%leaf_fines(dcmpy) + &
                                              donatable_mass*donate_m2*dcmpy_frac
                 curr_litt%leaf_fines(dcmpy) = curr_litt%leaf_fines(dcmpy) + &
                                               donatable_mass*retain_m2*dcmpy_frac
             end do

             site_mass%burn_flux_to_atm = site_mass%burn_flux_to_atm + burned_mass

             call set_root_fraction(currentSite%rootfrac_scr, pft, currentSite%zi_soil, &
                  bc_in%max_rooting_depth_index_col)

             ! Contribution of dead trees to root litter (no root burn flux to atm)
             do dcmpy=1,ndcmpy
                 dcmpy_frac = GetDecompyFrac(pft,fnrt_organ,dcmpy)
                 do sl = 1,currentSite%nlevsoil
                     donatable_mass = num_dead_trees * (fnrt_m+store_m) * currentSite%rootfrac_scr(sl)
                     new_litt%root_fines(dcmpy,sl) = new_litt%root_fines(dcmpy,sl) + &
                                                     donatable_mass*donate_m2*dcmpy_frac
                     curr_litt%root_fines(dcmpy,sl) = curr_litt%root_fines(dcmpy,sl) + &
                                                      donatable_mass*retain_m2*dcmpy_frac
                 end do
             end do

             ! Track as diagnostic fluxes
             flux_diags%leaf_litter_input(pft) = &
                  flux_diags%leaf_litter_input(pft) + &
                  num_dead_trees * (leaf_m+repro_m) * (1.0_r8-currentCohort%fraction_crown_burned)

             flux_diags%root_litter_input(pft) = &
                  flux_diags%root_litter_input(pft) + &
                  (fnrt_m + store_m) * num_dead_trees

             ! coarse root biomass per tree
             bcroot = (sapw_m + struct_m) * (1.0_r8 - prt_params%allom_agb_frac(pft) )

             ! below ground coarse woody debris from burned trees
             do c = 1,ncwd
                do sl = 1,currentSite%nlevsoil
                   donatable_mass =  num_dead_trees * SF_val_CWD_frac(c) * &
                         bcroot * currentSite%rootfrac_scr(sl)

                   new_litt%bg_cwd(c,sl) = new_litt%bg_cwd(c,sl) + &
                         donatable_mass * donate_m2
                   curr_litt%bg_cwd(c,sl) = curr_litt%bg_cwd(c,sl) + &
                         donatable_mass * retain_m2

                   ! track diagnostics
                   flux_diags%cwd_bg_input(c) = &
                         flux_diags%cwd_bg_input(c) + &
                         donatable_mass
                enddo
             end do

             ! stem biomass per tree
             bstem  = (sapw_m + struct_m) * prt_params%allom_agb_frac(pft)

             ! Above ground coarse woody debris from twigs and small branches
             ! a portion of this pool may burn
             do c = 1,ncwd
                 donatable_mass = num_dead_trees * SF_val_CWD_frac(c) * bstem
                 if (c == 1 .or. c == 2) then
                      donatable_mass = donatable_mass * (1.0_r8-currentCohort%fraction_crown_burned)
                      burned_mass = num_dead_trees * SF_val_CWD_frac(c) * bstem * &
                      currentCohort%fraction_crown_burned
                      site_mass%burn_flux_to_atm = site_mass%burn_flux_to_atm + burned_mass
                endif
                new_litt%ag_cwd(c) = new_litt%ag_cwd(c) + donatable_mass * donate_m2
                curr_litt%ag_cwd(c) = curr_litt%ag_cwd(c) + donatable_mass * retain_m2
                flux_diags%cwd_ag_input(c) = flux_diags%cwd_ag_input(c) + donatable_mass
             enddo


            currentCohort => currentCohort%taller
        enddo
    end do
    
    return
  end subroutine fire_litter_fluxes

  ! ============================================================================

  subroutine mortality_litter_fluxes(currentSite, currentPatch, &
       newPatch, patch_site_areadis,bc_in)
    !
    ! !DESCRIPTION:
    ! Carbon going from mortality associated with disturbance into CWD pools. 
    ! By "associated with disturbance", this includes tree death that
    ! forms gaps, as well as tree death due to impacts from those trees.
    !
    ! We calculate the fraction of litter to be retained versus donated
    ! vis-a-vis the new and donor patch. At this step, we have not
    ! yet removed the area from the pre-existing patch (currentPatch),
    ! so we pre-compute "remainder_area", which is the soon-to-be
    ! area of the patch once disturbance is completed.
    !
    ! !USES:
    use EDParamsMod,  only : ED_val_understorey_death
    use SFParamsMod,  only : SF_val_cwd_frac
    !
    ! !ARGUMENTS:
    type(ed_site_type)  , intent(inout), target :: currentSite 
    type(ed_patch_type) , intent(inout), target :: currentPatch
    type(ed_patch_type) , intent(inout), target :: newPatch
    real(r8)            , intent(in)            :: patch_site_areadis
    type(bc_in_type)    , intent(in)            :: bc_in
    !
    ! !LOCAL VARIABLES:
    type(ed_cohort_type), pointer      :: currentCohort
    type(litter_type), pointer         :: new_litt
    type(litter_type), pointer         :: curr_litt
    type(site_massbal_type), pointer   :: site_mass
    type(site_fluxdiags_type), pointer :: flux_diags

    real(r8) :: remainder_area       ! amount of area remaining in patch after donation
    real(r8) :: num_dead
    real(r8) :: donatable_mass       ! mass of donatable litter [kg]
    real(r8) :: leaf_m               ! leaf mass [kg]
    real(r8) :: fnrt_m               ! fineroot mass [kg]
    real(r8) :: sapw_m               ! sapwood mass [kg]
    real(r8) :: store_m              ! storage mass [kg]
    real(r8) :: struct_m             ! structure mass [kg]
    real(r8) :: repro_m              ! reproductive mass [kg]
    real(r8) :: retain_frac          ! Fraction of mass to be retained
    real(r8) :: donate_frac          ! Fraction of mass to be donated
    real(r8) :: donate_m2            ! area normalization for litter mass destined to new patch [m-2]
    real(r8) :: retain_m2            ! area normalization for litter mass destined to old patch [m-2]
    real(r8) :: ag_wood              ! Total above ground mass in wood [kg]
    real(r8) :: bg_wood              ! Total bg mass in wood [kg]
    real(r8) :: seed_mass            ! Total seed mass generated from storage death [kg]
    integer  :: pft                  ! plant functional type index
    integer  :: dcmpy                ! decomposability index
    integer  :: c                    ! coarse woody debris pool index
    integer  :: el                   ! element loop index
    integer  :: sl                   ! soil layer index
    integer  :: element_id           ! parteh compatible global element index
    real(r8) :: dcmpy_frac           ! decomposability fraction 
    !---------------------------------------------------------------------

    remainder_area = currentPatch%area - patch_site_areadis
    
    retain_frac = (1.0_r8-treefall_localization) * &
         remainder_area/(newPatch%area+remainder_area)
    donate_frac = 1.0_r8-retain_frac
    
    if(remainder_area > rsnbl_math_prec) then
       retain_m2 = retain_frac/remainder_area
       donate_m2 = (1.0_r8-retain_frac)/newPatch%area
    else
       retain_m2 = 0._r8
       donate_m2 = 1._r8/newPatch%area
    end if


    do el = 1,num_elements
       
       element_id = element_list(el)
       site_mass  => currentSite%mass_balance(el)
       flux_diags => currentSite%flux_diags(el)
       curr_litt  => currentPatch%litter(el)   ! Litter pool of "current" patch
       new_litt   => newPatch%litter(el)       ! Litter pool of "new" patch

       currentCohort => currentPatch%shortest
       do while(associated(currentCohort))       

          pft = currentCohort%pft
   
          fnrt_m   = currentCohort%prt%GetState(fnrt_organ, element_id)
          store_m  = currentCohort%prt%GetState(store_organ, element_id)
          repro_m  = currentCohort%prt%GetState(repro_organ, element_id)

          if (prt_params%woody(currentCohort%pft) == itrue) then
             ! Assumption: for woody plants fluxes from deadwood and sapwood go together in CWD pool
             leaf_m          = currentCohort%prt%GetState(leaf_organ,element_id)
             sapw_m          = currentCohort%prt%GetState(sapw_organ,element_id)
             struct_m        = currentCohort%prt%GetState(struct_organ,element_id)
          else
             ! for non-woody plants all stem fluxes go into the same leaf litter pool
             leaf_m          = currentCohort%prt%GetState(leaf_organ,element_id) + &
                     currentCohort%prt%GetState(sapw_organ,element_id) + &
                     currentCohort%prt%GetState(struct_organ,element_id)
             sapw_m          = 0._r8
             struct_m        = 0._r8
          end if

          if(currentCohort%canopy_layer == 1)then

             ! Upper canopy trees. The total dead is based on their disturbance
             ! generating mortality rate.
             
             num_dead = currentCohort%n * min(1.0_r8,currentCohort%dmort * &
                   hlm_freq_day * fates_mortality_disturbance_fraction)
             
          elseif(prt_params%woody(pft) == itrue) then
             
             ! Understorey trees. The total dead is based on their survivorship
             ! function, and the total area of disturbance.
             
             num_dead = ED_val_understorey_death * currentCohort%n * &
                   (patch_site_areadis/currentPatch%area) 

          else
             
             ! The only thing left is uderstory grasses. These guys aren't
             ! killed by tree-fall disturbance events.

             num_dead = 0._r8
             
          end if

          ! Update water balance by removing dead plant water
          ! but only do this once (use the carbon element id)
          if( (element_id == carbon12_element) .and. &
              (hlm_use_planthydro == itrue) ) then
              call AccumulateMortalityWaterStorage(currentSite,currentCohort, num_dead)
          end if
          
          ! Transfer leaves of dying trees to leaf litter (includes seeds too)
          do dcmpy=1,ndcmpy
              dcmpy_frac = GetDecompyFrac(pft,leaf_organ,dcmpy)
              new_litt%leaf_fines(dcmpy) = new_litt%leaf_fines(dcmpy) + &
                    num_dead*(leaf_m+repro_m)*donate_m2*dcmpy_frac
              
              curr_litt%leaf_fines(dcmpy) = curr_litt%leaf_fines(dcmpy) + &
                    num_dead*(leaf_m+repro_m)*retain_m2*dcmpy_frac
          end do
                 
          ! Pre-calculate Structural and sapwood, below and above ground, total mass [kg]
          ag_wood = num_dead * (struct_m + sapw_m) * prt_params%allom_agb_frac(pft)
          bg_wood = num_dead * (struct_m + sapw_m) * (1.0_r8-prt_params%allom_agb_frac(pft))
          
          call set_root_fraction(currentSite%rootfrac_scr, pft, currentSite%zi_soil, &
               bc_in%max_rooting_depth_index_col)


          do c=1,ncwd

             ! Transfer wood of dying trees to AG CWD pools
             new_litt%ag_cwd(c) = new_litt%ag_cwd(c) + ag_wood * &
                    SF_val_CWD_frac(c) * donate_m2

             curr_litt%ag_cwd(c) = curr_litt%ag_cwd(c) + ag_wood * &
                   SF_val_CWD_frac(c) * retain_m2
             
             ! Transfer wood of dying trees to BG CWD pools
             do sl = 1,currentSite%nlevsoil
                new_litt%bg_cwd(c,sl) = new_litt%bg_cwd(c,sl) + bg_wood * &
                       currentSite%rootfrac_scr(sl) * SF_val_CWD_frac(c) * &
                       donate_m2

                curr_litt%bg_cwd(c,sl) = curr_litt%bg_cwd(c,sl) + bg_wood * &
                      currentSite%rootfrac_scr(sl) * SF_val_CWD_frac(c) * &
                      retain_m2
             end do
          end do

          ! Transfer fine roots of dying trees to below ground litter pools
          do dcmpy=1,ndcmpy
              dcmpy_frac = GetDecompyFrac(pft,fnrt_organ,dcmpy)
              do sl=1,currentSite%nlevsoil
                  new_litt%root_fines(dcmpy,sl) = new_litt%root_fines(dcmpy,sl) + &
                        num_dead * currentSite%rootfrac_scr(sl) * &
                        (fnrt_m + store_m*(1.0_r8-EDPftvarcon_inst%allom_frbstor_repro(pft))) * &
                        donate_m2 * dcmpy_frac
                  
                  curr_litt%root_fines(dcmpy,sl) = curr_litt%root_fines(dcmpy,sl) + &
                        num_dead * currentSite%rootfrac_scr(sl) * &
                        (fnrt_m + store_m*(1.0_r8-EDPftvarcon_inst%allom_frbstor_repro(pft))) * &
                        retain_m2 * dcmpy_frac
              end do
          end do
              
          ! Transfer some of the storage that is shunted to reproduction
          ! upon death, to the seed-pool. This is was designed for grasses,
          ! but it is possible that some trees may utilize this behavior too

          seed_mass = num_dead * store_m * EDPftvarcon_inst%allom_frbstor_repro(pft)

          ! SEED DISTRIBUTION IS BREAKING MASS CONSERVATION RIGHT NOW...
!          call DistributeSeeds(currentSite,seed_mass,el,pft)

          new_litt%seed(pft) = new_litt%seed(pft) + seed_mass * donate_m2
          curr_litt%seed(pft) = curr_litt%seed(pft) + seed_mass * retain_m2
          
          ! track diagnostic fluxes
          do c=1,ncwd
             flux_diags%cwd_ag_input(c) = & 
                  flux_diags%cwd_ag_input(c) + SF_val_CWD_frac(c) * ag_wood
             
             flux_diags%cwd_bg_input(c) = &
                  flux_diags%cwd_bg_input(c) + SF_val_CWD_frac(c) * bg_wood
          end do

          flux_diags%leaf_litter_input(pft) = flux_diags%leaf_litter_input(pft) + &
               num_dead*(leaf_m + repro_m)

          flux_diags%root_litter_input(pft) = flux_diags%root_litter_input(pft) + & 
               num_dead * (fnrt_m + store_m*(1.0_r8-EDPftvarcon_inst%allom_frbstor_repro(pft)))
          

          
          currentCohort => currentCohort%taller      
       enddo !currentCohort         

    enddo


    return
  end subroutine mortality_litter_fluxes

  ! ============================================================================

  subroutine create_patch(currentSite, new_patch, age, areap, label,nocomp_pft)

    use FatesInterfaceTypesMod, only : hlm_current_tod,hlm_current_date,hlm_reference_date
    
    !
    ! !DESCRIPTION:
    !  Set default values for creating a new patch
    !
    ! !USES:
    !
    ! !ARGUMENTS:
    type(ed_site_type) , intent(inout), target :: currentSite
    type(ed_patch_type), intent(inout), target :: new_patch
    real(r8), intent(in) :: age                  ! notional age of this patch in years
    real(r8), intent(in) :: areap                ! initial area of this patch in m2. 
    integer, intent(in)  :: label                ! anthropogenic disturbance label
    integer, intent(in)  :: nocomp_pft           ! no competition mode pft label


    ! Until bc's are pointed to by sites give veg a default temp [K]
    real(r8), parameter :: temp_init_veg = 15._r8+t_water_freeze_k_1atm 
    
    real(r8), parameter :: init_seedling_par = 5.0_r8                      !arbtrary initialization, ahb

    real(r8), parameter :: init_seedling_smp = -26652.0_r8                 !mean smp (mm) from prior ED2
                                                                           !simulation at BCI (arbitrary)
    integer             :: pft                                             !pft index

    ! !LOCAL VARIABLES:
    !---------------------------------------------------------------------
    integer :: el                                ! element loop index


    allocate(new_patch%tr_soil_dir(hlm_numSWb))
    allocate(new_patch%tr_soil_dif(hlm_numSWb))
    allocate(new_patch%tr_soil_dir_dif(hlm_numSWb))
    allocate(new_patch%fab(hlm_numSWb))
    allocate(new_patch%fabd(hlm_numSWb))
    allocate(new_patch%fabi(hlm_numSWb))
    allocate(new_patch%sabs_dir(hlm_numSWb))
    allocate(new_patch%sabs_dif(hlm_numSWb))
    allocate(new_patch%fragmentation_scaler(currentSite%nlevsoil))

    allocate(new_patch%tveg24)
    call new_patch%tveg24%InitRMean(fixed_24hr,init_value=temp_init_veg,init_offset=real(hlm_current_tod,r8) )
    allocate(new_patch%tveg_lpa)
    call new_patch%tveg_lpa%InitRmean(ema_lpa,init_value=temp_init_veg)
<<<<<<< HEAD
    allocate(new_patch%seedling_layer_par24)
    call new_patch%seedling_layer_par24%InitRMean(fixed_24hr,init_value=init_seedling_par, init_offset=real(hlm_current_tod,r8))
    allocate(new_patch%sdlng_mort_par)
    call new_patch%sdlng_mort_par%InitRMean(ema_sdlng_mort_par,init_value=temp_init_veg)
    allocate(new_patch%sdlng2sap_par)
    call new_patch%sdlng2sap_par%InitRMean(ema_sdlng2sap_par,init_value=init_seedling_par)
    
    allocate(new_patch%sdlng_mdd(maxpft))
    allocate(new_patch%sdlng_emerg_smp(maxpft))

    do pft = 1,maxpft
      allocate(new_patch%sdlng_mdd(pft)%p)
      call new_patch%sdlng_mdd(pft)%p%InitRMean(ema_sdlng_mdd, init_value=0.0_r8)
      allocate(new_patch%sdlng_emerg_smp(pft)%p)
      call new_patch%sdlng_emerg_smp(pft)%p%InitRMean(ema_sdlng_emerg_h2o,init_value=init_seedling_smp)
    enddo

=======
    allocate(new_patch%tveg_longterm)
    call new_patch%tveg_longterm%InitRmean(ema_longterm,init_value=temp_init_veg)
>>>>>>> 5bb6e3e6
    

    ! Litter
    ! Allocate, Zero Fluxes, and Initialize to "unset" values

    allocate(new_patch%litter(num_elements))
    do el=1,num_elements
        call new_patch%litter(el)%InitAllocate(numpft,currentSite%nlevsoil,element_list(el))
        call new_patch%litter(el)%ZeroFlux()
        call new_patch%litter(el)%InitConditions(init_leaf_fines = fates_unset_r8, &
              init_root_fines = fates_unset_r8, &
              init_ag_cwd = fates_unset_r8, &
              init_bg_cwd = fates_unset_r8, &
              init_seed = fates_unset_r8,   &
              init_seed_germ = fates_unset_r8)
    end do

    call zero_patch(new_patch) !The nan value in here is not working??

    new_patch%tallest  => null() ! pointer to patch's tallest cohort    
    new_patch%shortest => null() ! pointer to patch's shortest cohort   
    new_patch%older    => null() ! pointer to next older patch   
    new_patch%younger  => null() ! pointer to next shorter patch      

    ! assign known patch attributes 

    new_patch%age                = age   
    new_patch%age_class          = 1
    new_patch%area               = areap 

    ! assign anthropgenic disturbance category and label
    new_patch%anthro_disturbance_label = label
    if (label .eq. secondaryforest) then
       new_patch%age_since_anthro_disturbance = age
    else
       new_patch%age_since_anthro_disturbance = fates_unset_r8
    endif
    new_patch%nocomp_pft_label = nocomp_pft

    ! This new value will be generated when the calculate disturbance
    ! rates routine is called. This does not need to be remembered or in the restart file.
 
    new_patch%f_sun              = 0._r8
    new_patch%ed_laisun_z(:,:,:) = 0._r8 
    new_patch%ed_laisha_z(:,:,:) = 0._r8 
    new_patch%ed_parsun_z(:,:,:) = 0._r8 
    new_patch%ed_parsha_z(:,:,:) = 0._r8 
    new_patch%fabi               = 0._r8
    new_patch%fabd               = 0._r8
    new_patch%tr_soil_dir(:)     = 1._r8
    new_patch%tr_soil_dif(:)     = 1._r8
    new_patch%tr_soil_dir_dif(:) = 0._r8
    new_patch%fabd_sun_z(:,:,:)  = 0._r8 
    new_patch%fabd_sha_z(:,:,:)  = 0._r8 
    new_patch%fabi_sun_z(:,:,:)  = 0._r8 
    new_patch%fabi_sha_z(:,:,:)  = 0._r8  
    new_patch%scorch_ht(:)       = 0._r8  
    new_patch%frac_burnt         = 0._r8  
    new_patch%litter_moisture(:) = 0._r8
    new_patch%fuel_eff_moist     = 0._r8
    new_patch%livegrass          = 0._r8
    new_patch%sum_fuel           = 0._r8
    new_patch%fuel_bulkd         = 0._r8
    new_patch%fuel_sav           = 0._r8
    new_patch%fuel_mef           = 0._r8
    new_patch%ros_front          = 0._r8
    new_patch%effect_wspeed      = 0._r8
    new_patch%tau_l              = 0._r8
    new_patch%fuel_frac(:)       = 0._r8
    new_patch%tfc_ros            = 0._r8
    new_patch%fi                 = 0._r8
    new_patch%fd                 = 0._r8
    new_patch%ros_back           = 0._r8
    new_patch%scorch_ht(:)       = 0._r8
    new_patch%burnt_frac_litter(:) = 0._r8
    new_patch%total_tree_area    = 0.0_r8  
    new_patch%NCL_p              = 1

   
    return
  end subroutine create_patch

  ! ============================================================================
  subroutine zero_patch(cp_p)
    !
    ! !DESCRIPTION:
    !  Sets all the variables in the patch to nan or zero 
    ! (this needs to be two seperate routines, one for nan & one for zero
    !
    ! !USES:
    !
    ! !ARGUMENTS:
    type(ed_patch_type), intent(inout), target :: cp_p
    !
    ! !LOCAL VARIABLES:
    type(ed_patch_type), pointer :: currentPatch
    !---------------------------------------------------------------------

    currentPatch  => cp_p  

    currentPatch%tallest  => null()          
    currentPatch%shortest => null()         
    currentPatch%older    => null()               
    currentPatch%younger  => null()           

    currentPatch%patchno  = 999                            

    currentPatch%age                        = nan                          
    currentPatch%age_class                  = 1
    currentPatch%area                       = nan                                           
    currentPatch%canopy_layer_tlai(:)       = nan               
    currentPatch%total_canopy_area          = nan

    currentPatch%tlai_profile(:,:,:)        = nan 
    currentPatch%elai_profile(:,:,:)        = 0._r8 
    currentPatch%tsai_profile(:,:,:)        = nan 
    currentPatch%esai_profile(:,:,:)        = nan       
    currentPatch%canopy_area_profile(:,:,:) = nan       

    currentPatch%fabd_sun_z(:,:,:)          = nan 
    currentPatch%fabd_sha_z(:,:,:)          = nan 
    currentPatch%fabi_sun_z(:,:,:)          = nan 
    currentPatch%fabi_sha_z(:,:,:)          = nan  

    currentPatch%ed_laisun_z(:,:,:)         = nan 
    currentPatch%ed_laisha_z(:,:,:)         = nan 
    currentPatch%ed_parsun_z(:,:,:)         = nan 
    currentPatch%ed_parsha_z(:,:,:)         = nan 
    currentPatch%psn_z(:,:,:)               = 0._r8   

    currentPatch%f_sun(:,:,:)               = nan
    currentPatch%tr_soil_dir(:)             = nan    ! fraction of incoming direct  radiation that is transmitted to the soil as direct
    currentPatch%tr_soil_dif(:)             = nan    ! fraction of incoming diffuse radiation that is transmitted to the soil as diffuse
    currentPatch%tr_soil_dir_dif(:)         = nan    ! fraction of incoming direct  radiation that is transmitted to the soil as diffuse
    currentPatch%fabd(:)                    = nan    ! fraction of incoming direct  radiation that is absorbed by the canopy
    currentPatch%fabi(:)                    = nan    ! fraction of incoming diffuse radiation that is absorbed by the canopy

    currentPatch%canopy_mask(:,:)           = 999    ! is there any of this pft in this layer?
    currentPatch%nrad(:,:)                  = 999    ! number of exposed leaf layers for each canopy layer and pft
    currentPatch%ncan(:,:)                  = 999    ! number of total leaf layers for each canopy layer and pft
    currentPatch%pft_agb_profile(:,:)       = nan    

    ! DISTURBANCE 
    currentPatch%disturbance_rates(:)       = 0._r8 
    currentPatch%fract_ldist_not_harvested  = 0._r8


    ! FIRE
    currentPatch%litter_moisture(:)         = nan    ! litter moisture
    currentPatch%fuel_eff_moist             = nan    ! average fuel moisture content of the ground fuel 
    ! (incl. live grasses. omits 1000hr fuels)
    currentPatch%livegrass                  = nan    ! total ag grass biomass in patch. 1=c3 grass, 2=c4 grass. gc/m2
    currentPatch%sum_fuel                   = nan    ! total ground fuel related to ros (omits 1000hr fuels). gc/m2
    currentPatch%fuel_bulkd                 = nan    ! average fuel bulk density of the ground fuel 
    ! (incl. live grasses. omits 1000hr fuels). kgc/m3
    currentPatch%fuel_sav                   = nan    ! average surface area to volume ratio of the ground fuel 
    ! (incl. live grasses. omits 1000hr fuels).
    currentPatch%fuel_mef                   = nan    ! average moisture of extinction factor of the ground fuel
    ! (incl. live grasses. omits 1000hr fuels).
    currentPatch%ros_front                  = nan    ! average rate of forward spread of each fire in the patch. m/min.
    currentPatch%effect_wspeed              = nan    ! dailywind modified by fraction of relative grass and tree cover. m/min.
    currentPatch%tau_l                      = nan    ! mins p&r(1986)
    currentPatch%fuel_frac(:)               = nan    ! fraction of each litter class in the sum_fuel 
    !- for purposes of calculating weighted averages. 
    currentPatch%tfc_ros                    = nan    ! used in fi calc
    currentPatch%fi                         = nan    ! average fire intensity of flaming front during day.  
    ! backward ros plays no role. kj/m/s or kw/m.
    currentPatch%fire                       = 999    ! sr decide_fire.1=fire hot enough to proceed. 0=stop everything- no fires today
    currentPatch%fd                         = nan    ! fire duration (mins)
    currentPatch%ros_back                   = nan    ! backward ros (m/min)
    currentPatch%scorch_ht(:)               = nan    ! scorch height of flames on a given PFT
    currentPatch%frac_burnt                 = nan    ! fraction burnt daily  
    currentPatch%burnt_frac_litter(:)       = nan    
    currentPatch%btran_ft(:)                = 0.0_r8

    currentPatch%canopy_layer_tlai(:)       = 0.0_r8

    currentPatch%fab(:)                     = 0.0_r8
    currentPatch%sabs_dir(:)                = 0.0_r8
    currentPatch%sabs_dif(:)                = 0.0_r8
    currentPatch%zstar                      = 0.0_r8
    currentPatch%c_stomata                  = 0.0_r8 ! This is calculated immediately before use
    currentPatch%c_lblayer                  = 0.0_r8
    currentPatch%fragmentation_scaler(:)    = 0.0_r8
    currentPatch%radiation_error            = 0.0_r8

    ! diagnostic radiation profiles
    currentPatch%nrmlzd_parprof_pft_dir_z(:,:,:,:) = 0._r8
    currentPatch%nrmlzd_parprof_pft_dif_z(:,:,:,:) = 0._r8
    currentPatch%nrmlzd_parprof_dir_z(:,:,:)       = 0._r8
    currentPatch%nrmlzd_parprof_dif_z(:,:,:)       = 0._r8

    currentPatch%solar_zenith_flag          = .false.
    currentPatch%solar_zenith_angle         = nan
    currentPatch%fcansno                    = nan

    currentPatch%gnd_alb_dir(:)             = nan
    currentPatch%gnd_alb_dif(:)             = nan

  end subroutine zero_patch

  ! ============================================================================
  subroutine fuse_patches( csite, bc_in )
    !
    ! !DESCRIPTION:
    !  Decide to fuse patches if their cohort structures are similar           
    !
    ! !USES:
    use EDParamsMod , only : ED_val_patch_fusion_tol
    use EDTypesMod , only : patch_fusion_tolerance_relaxation_increment
    use EDTypesMod , only : max_age_of_second_oldest_patch
    !
    ! !ARGUMENTS:
    type(ed_site_type), intent(inout), target  :: csite
    type(bc_in_type), intent(in)               :: bc_in
    !
    ! !LOCAL VARIABLES:
    type(ed_site_type) , pointer :: currentSite
    type(ed_patch_type), pointer :: currentPatch,tpp,tmpptr
    integer  :: ft,z        !counters for pft and height class
    real(r8) :: norm        !normalized difference between biomass profiles
    real(r8) :: profiletol  !tolerance of patch fusion routine. Starts off high and is reduced if there are too many patches.
    integer  :: nopatches(n_anthro_disturbance_categories)   !number of patches presently in gridcell
    integer  :: iterate     !switch of patch reduction iteration scheme. 1 to keep going, 0 to stop
    integer  :: fuse_flag   !do patches get fused (1) or not (0).
    integer  :: i_disttype  !iterator over anthropogenic disturbance categories
    integer  :: i_pftlabel  !nocomp pft iterator
    real(r8) :: primary_land_fraction_beforefusion,primary_land_fraction_afterfusion
    integer  :: pftlabelmin, pftlabelmax
    real(r8) :: maxpatches(n_anthro_disturbance_categories)
    !
    !---------------------------------------------------------------------

    currentSite => csite 

    profiletol = ED_val_patch_fusion_tol

    primary_land_fraction_beforefusion = 0._r8
    primary_land_fraction_afterfusion = 0._r8

    nopatches(1:n_anthro_disturbance_categories) = 0

    ! Its possible that, in nocomp modes, there are more categorically distinct patches than we allow as 
    ! primary patches in non-nocomp mode.  So if this is the case, bump up the maximum number of primary patches
    ! to let there be one for each type of nocomp PFT on the site.  this is likely to lead to problems
    ! if anthropogenic disturance is enabled.
    if (hlm_use_nocomp.eq.itrue) then
       maxpatches(primaryforest) = max(maxpatch_primary, sum(csite%use_this_pft))
       maxpatches(secondaryforest) = maxpatch_total - maxpatches(primaryforest)
       if (maxpatch_total .lt. maxpatches(primaryforest)) then
          write(fates_log(),*) 'too many PFTs and not enough patches for nocomp w/o fixed biogeog'
          write(fates_log(),*) 'maxpatch_total,numpft',maxpatch_total,numpft, sum(csite%use_this_pft)
          call endrun(msg=errMsg(sourcefile, __LINE__))
       endif
    else
       maxpatches(primaryforest) = maxpatch_primary
       maxpatches(secondaryforest) = maxpatch_secondary
    endif

    currentPatch => currentSite%youngest_patch
    do while(associated(currentPatch))
       nopatches(currentPatch%anthro_disturbance_label) = &
            nopatches(currentPatch%anthro_disturbance_label) + 1
       
       if (currentPatch%anthro_disturbance_label .eq. primaryforest) then
          primary_land_fraction_beforefusion = primary_land_fraction_beforefusion + &
               currentPatch%area * AREA_INV
       endif

       currentPatch => currentPatch%older
    enddo

    pftlabelmin = 0
    if ( hlm_use_nocomp .eq. itrue ) then
       pftlabelmax = numpft
    else
       pftlabelmax = 0
    endif

    !---------------------------------------------------------------------!
    ! iterate over anthropogenic disturbance categories
    !---------------------------------------------------------------------!    

    disttype_loop: do i_disttype = 1, n_anthro_disturbance_categories

       !---------------------------------------------------------------------!
       !  We only really care about fusing patches if nopatches > 1          !
       !---------------------------------------------------------------------!

       iterate = 1

       !---------------------------------------------------------------------!
       !  Keep doing this until nopatches <= maxpatch_total                  !
       !---------------------------------------------------------------------!

       iterate_eq_1_loop: do while(iterate == 1)

        !---------------------------------------------------------------------!
        ! iterate over nocomp pft labels (if nocomp is false, then this isn't much of a loop)
        !---------------------------------------------------------------------!

        pftlabel_loop: do i_pftlabel = pftlabelmin, pftlabelmax

          !---------------------------------------------------------------------!
          ! Calculate the biomass profile of each patch                         !
          !---------------------------------------------------------------------!  
          currentPatch => currentSite%youngest_patch
          do while(associated(currentPatch))
             call patch_pft_size_profile(currentPatch)
             currentPatch => currentPatch%older
          enddo

          !-------------------------------------------------------------------------------!
          ! Loop round current & target (currentPatch,tpp) patches to assess combinations !
          !-------------------------------------------------------------------------------!   
          currentPatch => currentSite%youngest_patch
          currentpatch_loop: do while(associated(currentPatch))      
             tpp => currentSite%youngest_patch
             tpp_loop: do while(associated(tpp))

                both_associated_if: if(associated(tpp).and.associated(currentPatch))then
                   !--------------------------------------------------------------------!
                   ! only fuse patches whose anthropogenic disturbance category matches !
                   ! that of the outer loop that we are in                              !
                   !--------------------------------------------------------------------!
                   anthro_dist_labels_match_if: if ( tpp%anthro_disturbance_label .eq. i_disttype .and. &
                        currentPatch%anthro_disturbance_label .eq. i_disttype) then

                    nocomp_pft_labels_match_if: if (hlm_use_nocomp .eq. ifalse .or. &
                         (tpp%nocomp_pft_label .eq. i_pftlabel .and. &
                         currentPatch%nocomp_pft_label .eq. i_pftlabel)) then

                      !--------------------------------------------------------------------------------------------
                      ! The default is to fuse the patches, unless some criteria is met which keeps them separated.
                      ! there are multiple criteria which all need to be met to keep them distinct:
                      ! (a) one of them is younger than the max age at which we force fusion;
                      ! (b) there is more than a threshold (tiny) amount of biomass in at least one of the patches;
                      ! (c) for at least one pft x size class, where there is biomass in that class in at least one patch,
                      ! and the normalized difference between the patches exceeds a threshold.
                      !--------------------------------------------------------------------------------------------

                      fuse_flag = 1
                      different_patches_if: if(currentPatch%patchno /= tpp%patchno) then   !these should be the same patch

                         !-----------------------------------------------------------------------------------
                         ! check to see if both patches are older than the age at which we force them to fuse
                         !-----------------------------------------------------------------------------------

                         maxage_if: if ( tpp%age .le. max_age_of_second_oldest_patch .or. &
                              currentPatch%age .le. max_age_of_second_oldest_patch ) then


                            !------------------------------------------------------------
                            ! the next bit of logic forces fusion of two patches which 
                            ! both have tiny biomass densities. without this,
                            ! fates gives a bunch of really young patches which all have 
                            ! almost no biomass and so don't need to be distinguished 
                            ! from each other. but if force_patchfuse_min_biomass is too big,
                            ! it takes too long for the youngest patch to build up enough 
                            ! biomass to be its own distinct entity, which leads to large 
                            ! oscillations in the patch dynamics and dependent variables.
                            !------------------------------------------------------------

                            patchfuse_min_biomass_if: if &
                                 (sum(currentPatch%pft_agb_profile(:,:)) > force_patchfuse_min_biomass .or. &
                                 sum(tpp%pft_agb_profile(:,:)) > force_patchfuse_min_biomass ) then

                               !---------------------------------------------------------------------!
                               ! Calculate the difference criteria for each pft and dbh class        !
                               !---------------------------------------------------------------------!   

                               pft_loop: do ft = 1,numpft        ! loop over pfts
                                  hgt_bin_loop: do z = 1,n_dbh_bins      ! loop over hgt bins 

                                     !----------------------------------
                                     ! is there biomass in this category?
                                     !----------------------------------

                                     agbprof_gt_zero_if: if &
                                          (currentPatch%pft_agb_profile(ft,z)  > 0.0_r8 .or.  &
                                          tpp%pft_agb_profile(ft,z) > 0.0_r8)then 

                                        !---------------------------------------------------------------------!
                                        ! what is the relative difference in biomass in this category between
                                        ! the two patches?
                                        !---------------------------------------------------------------------!

                                        norm = abs(currentPatch%pft_agb_profile(ft,z) - &
                                             tpp%pft_agb_profile(ft,z))/(0.5_r8 * &
                                             &(currentPatch%pft_agb_profile(ft,z) + tpp%pft_agb_profile(ft,z)))

                                        !---------------------------------------------------------------------!
                                        ! Look for differences in profile biomass, above the minimum biomass  !
                                        !---------------------------------------------------------------------!

                                        if(norm  > profiletol)then

                                           fuse_flag = 0 !do not fuse  - keep apart. 

                                        endif
                                     endif agbprof_gt_zero_if
                                  enddo hgt_bin_loop
                               enddo pft_loop
                            endif patchfuse_min_biomass_if
                         endif maxage_if

                         !-------------------------------------------------------------------------!
                         ! Call the patch fusion routine if there is not a meaningful difference   !
                         ! any of the pft x height categories                                      !
                         ! or both are older than forced fusion age                                !
                         !-------------------------------------------------------------------------!

                         fuseflagset_if: if(fuse_flag  ==  1)then
                            
                            !-----------------------!
                            ! fuse the two patches  !
                            !-----------------------!
                            
                            tmpptr => currentPatch%older       
                            call fuse_2_patches(csite, currentPatch, tpp)
                            call fuse_cohorts(csite,tpp, bc_in)
                            call sort_cohorts(tpp)
                            currentPatch => tmpptr

                            !------------------------------------------------------------------------!
                            ! since we've just fused two patches, but are still in the midst of      !
                            ! a patch x patch loop, reset the patch fusion tolerance to the starting !
                            ! value so that any subsequent fusions in this loop are done with that   !
                            ! value. otherwise we can end up in a situation where we've loosened the !
                            ! fusion tolerance to get nopatches <= maxpatch_total, but then,      !
                            ! having accomplished that, we continue through all the patch x patch    !
                            ! combinations and then all the patches get fused, ending up with        !
                            ! nopatches << maxpatch_total and losing all heterogeneity.           !
                            !------------------------------------------------------------------------!

                            profiletol = ED_val_patch_fusion_tol

                         endif fuseflagset_if
                      endif different_patches_if
                    endif nocomp_pft_labels_match_if
                   endif anthro_dist_labels_match_if
                endif both_associated_if

                tpp => tpp%older
             enddo tpp_loop

             if(associated(currentPatch))then 
                currentPatch => currentPatch%older 
             else
                currentPatch => null()
             endif !associated currentPatch

          enddo currentpatch_loop

        end do pftlabel_loop

          !---------------------------------------------------------------------!
          ! Is the number of patches larger than the maximum?                   !
          !---------------------------------------------------------------------!   
          nopatches(i_disttype) = 0
          currentPatch => currentSite%youngest_patch
          do while(associated(currentPatch))
             if (currentPatch%anthro_disturbance_label .eq. i_disttype) then
                nopatches(i_disttype) = nopatches(i_disttype) +1
             endif
             currentPatch => currentPatch%older
          enddo

          if(nopatches(i_disttype) > maxpatches(i_disttype))then
             iterate = 1
             profiletol = profiletol * patch_fusion_tolerance_relaxation_increment

             !---------------------------------------------------------------------!
             ! Making profile tolerance larger means that more fusion will happen  !
             !---------------------------------------------------------------------!        

             ! its possible that there are too many categorical patch types and the tolerances
             ! will never allow patch fusion to occur.  In this case crash and let the user know.
             ! the 100 is sort of a random number, in principle since profile tolerance is compared 
             ! against relative biomass size, it shoudnt ever get above 2 (which would mean fusing 
             ! a zero with a nonzero biomass in a given category)
             if (profiletol .gt. 100._r8) then
                write(fates_log(),*) 'profile tolerance is too big, this shouldnt happen.'
                write(fates_log(),*) 'probably this means there are too many distinct categorical '
                write(fates_log(),*) 'patch types for the maximum number of patches'
                call endrun(msg=errMsg(sourcefile, __LINE__))                
             endif
          else
             iterate = 0
          endif

       enddo iterate_eq_1_loop ! iterate .eq. 1 ==> nopatches>maxpatch_total

    end do disttype_loop

    currentPatch => currentSite%youngest_patch
    do while(associated(currentPatch))

       if (currentPatch%anthro_disturbance_label .eq. primaryforest) then
          primary_land_fraction_afterfusion = primary_land_fraction_afterfusion + &
               currentPatch%area * AREA_INV
       endif

       currentPatch => currentPatch%older
    enddo

    currentSite%primary_land_patchfusion_error = primary_land_fraction_afterfusion - primary_land_fraction_beforefusion
 
  end subroutine fuse_patches

  ! ============================================================================

  subroutine fuse_2_patches(csite, dp, rp)
    !
    ! !DESCRIPTION:
    ! This function fuses the two patches specified in the argument.
    ! It fuses the first patch in the argument (the "donor") into the second
    ! patch in the argument (the "recipient"), and frees the memory 
    ! associated with the secnd patch
    !
    ! !USES:
    use FatesSizeAgeTypeIndicesMod, only: get_age_class_index
    !
    ! !ARGUMENTS:
    type (ed_site_type), intent(inout),target :: csite  ! Current site 
    type (ed_patch_type) , pointer :: dp                ! Donor Patch
    type (ed_patch_type) , target, intent(inout) :: rp  ! Recipient Patch

    !
    ! !LOCAL VARIABLES:
    type (ed_cohort_type), pointer :: currentCohort ! Current Cohort
    type (ed_cohort_type), pointer :: nextc         ! Remembers next cohort in list 
    type (ed_cohort_type), pointer :: storesmallcohort
    type (ed_cohort_type), pointer :: storebigcohort  
    integer                        :: c,p,pft      !counters for pft and litter size class. ahb added pft here.
    integer                        :: tnull,snull  ! are the tallest and shortest cohorts associated?
    integer                        :: el           ! loop counting index for elements
    type(ed_patch_type), pointer   :: youngerp     ! pointer to the patch younger than donor
    type(ed_patch_type), pointer   :: olderp       ! pointer to the patch older than donor
    real(r8)                       :: inv_sum_area ! Inverse of the sum of the two patches areas
    !-----------------------------------------------------------------------------------------------

    ! Generate a litany of area weighted averages

    inv_sum_area = 1.0_r8/(dp%area + rp%area)
    
    rp%age = (dp%age * dp%area + rp%age * rp%area) * inv_sum_area
    rp%age_since_anthro_disturbance = (dp%age_since_anthro_disturbance * dp%area &
         + rp%age_since_anthro_disturbance * rp%area) * inv_sum_area

    rp%age_class = get_age_class_index(rp%age)
    
    do el = 1,num_elements
       call rp%litter(el)%FuseLitter(rp%area,dp%area,dp%litter(el))
    end do

    if ( rp%anthro_disturbance_label .ne. dp%anthro_disturbance_label) then
       write(fates_log(),*) 'trying to fuse patches with different anthro_disturbance_label values'
       call endrun(msg=errMsg(sourcefile, __LINE__))
    endif

    if ( hlm_use_nocomp .eq. itrue .and. rp%nocomp_pft_label .ne. dp%nocomp_pft_label) then
       write(fates_log(),*) 'trying to fuse patches with different nocomp_pft_label values'
       write(fates_log(),*) 'rp%nocomp_pft_label, dp%nocomp_pft_label',rp%nocomp_pft_label, dp%nocomp_pft_label
       write(fates_log(),*) 'rp%area, dp%area',rp%area, dp%area
       write(fates_log(),*) 'sum(rp%pft_agb_profile(:,:), sum(dp%pft_agb_profile(:,:)',sum(rp%pft_agb_profile(:,:)), sum(dp%pft_agb_profile(:,:))
       call endrun(msg=errMsg(sourcefile, __LINE__))
    endif

    ! Weighted mean of the running means
    call rp%tveg24%FuseRMean(dp%tveg24,rp%area*inv_sum_area)
    call rp%tveg_lpa%FuseRMean(dp%tveg_lpa,rp%area*inv_sum_area)
<<<<<<< HEAD
    call rp%seedling_layer_par24%FuseRMean(dp%seedling_layer_par24,rp%area*inv_sum_area) !ahb
=======
    call rp%tveg_longterm%FuseRMean(dp%tveg_longterm,rp%area*inv_sum_area)
>>>>>>> 5bb6e3e6
    
    do pft = 1,maxpft
    call rp%sdlng_emerg_smp(pft)%p%FuseRMean(dp%sdlng_emerg_smp(pft)%p,rp%area*inv_sum_area) !ahb
    call rp%sdlng_mdd(pft)%p%FuseRMean(dp%sdlng_mdd(pft)%p,rp%area*inv_sum_area) !ahb
    enddo

    call rp%sdlng_mort_par%FuseRMean(dp%sdlng_mort_par,rp%area*inv_sum_area) !ahb
    call rp%sdlng2sap_par%FuseRMean(dp%sdlng2sap_par,rp%area*inv_sum_area) !ahb

    rp%fuel_eff_moist       = (dp%fuel_eff_moist*dp%area + rp%fuel_eff_moist*rp%area) * inv_sum_area
    rp%livegrass            = (dp%livegrass*dp%area + rp%livegrass*rp%area) * inv_sum_area
    rp%sum_fuel             = (dp%sum_fuel*dp%area + rp%sum_fuel*rp%area) * inv_sum_area
    rp%fuel_bulkd           = (dp%fuel_bulkd*dp%area + rp%fuel_bulkd*rp%area) * inv_sum_area
    rp%fuel_sav             = (dp%fuel_sav*dp%area + rp%fuel_sav*rp%area) * inv_sum_area
    rp%fuel_mef             = (dp%fuel_mef*dp%area + rp%fuel_mef*rp%area) * inv_sum_area
    rp%ros_front            = (dp%ros_front*dp%area + rp%ros_front*rp%area) * inv_sum_area
    rp%effect_wspeed        = (dp%effect_wspeed*dp%area + rp%effect_wspeed*rp%area) * inv_sum_area
    rp%tau_l                = (dp%tau_l*dp%area + rp%tau_l*rp%area) * inv_sum_area
    rp%fuel_frac(:)         = (dp%fuel_frac(:)*dp%area + rp%fuel_frac(:)*rp%area) * inv_sum_area
    rp%tfc_ros              = (dp%tfc_ros*dp%area + rp%tfc_ros*rp%area) * inv_sum_area
    rp%fi                   = (dp%fi*dp%area + rp%fi*rp%area) * inv_sum_area
    rp%fd                   = (dp%fd*dp%area + rp%fd*rp%area) * inv_sum_area
    rp%ros_back             = (dp%ros_back*dp%area + rp%ros_back*rp%area) * inv_sum_area
    rp%scorch_ht(:)         = (dp%scorch_ht(:)*dp%area + rp%scorch_ht(:)*rp%area) * inv_sum_area
    rp%frac_burnt           = (dp%frac_burnt*dp%area + rp%frac_burnt*rp%area) * inv_sum_area
    rp%burnt_frac_litter(:) = (dp%burnt_frac_litter(:)*dp%area + rp%burnt_frac_litter(:)*rp%area) * inv_sum_area
    rp%btran_ft(:)          = (dp%btran_ft(:)*dp%area + rp%btran_ft(:)*rp%area) * inv_sum_area
    rp%zstar                = (dp%zstar*dp%area + rp%zstar*rp%area) * inv_sum_area
    rp%c_stomata            = (dp%c_stomata*dp%area + rp%c_stomata*rp%area) * inv_sum_area
    rp%c_lblayer            = (dp%c_lblayer*dp%area + rp%c_lblayer*rp%area) * inv_sum_area
    rp%radiation_error      = (dp%radiation_error*dp%area + rp%radiation_error*rp%area) * inv_sum_area

    rp%area = rp%area + dp%area !THIS MUST COME AT THE END!

    !insert donor cohorts into recipient patch
    if(associated(dp%shortest))then

       currentCohort => dp%shortest
       if(associated(currentCohort)) then
          nextc => currentCohort%taller
       endif

       do while(associated(dp%shortest))

          storebigcohort   => rp%tallest
          storesmallcohort => rp%shortest

          if(associated(rp%tallest))then
             tnull = 0
          else
             tnull = 1
             rp%tallest => currentCohort
          endif

          if(associated(rp%shortest))then
             snull = 0
          else
             snull = 1
             rp%shortest => currentCohort
          endif

          call insert_cohort(currentCohort, rp%tallest, rp%shortest, tnull, snull, storebigcohort, storesmallcohort)

          rp%tallest  => storebigcohort 
          rp%shortest => storesmallcohort    

          currentCohort%patchptr => rp

          currentCohort => nextc

          dp%shortest => currentCohort

          if(associated(currentCohort)) then
             nextc => currentCohort%taller
          endif

       enddo !cohort
    endif !are there any cohorts?

    call patch_pft_size_profile(rp) ! Recalculate the patch size profile for the resulting patch

    ! Define some aliases for the donor patches younger and older neighbors
    ! which may or may not exist.  After we set them, we will remove the donor
    ! And then we will go about re-setting the map.
    if(associated(dp%older))then
       olderp => dp%older
    else
       olderp => null()
    end if
    if(associated(dp%younger))then
       youngerp => dp%younger
    else
       youngerp => null()
    end if

    ! We have no need for the dp pointer anymore, we have passed on it's legacy
    call dealloc_patch(dp)
    deallocate(dp, stat=istat, errmsg=smsg)
    if (istat/=0) then
       write(fates_log(),*) 'dealloc006: fail on deallocate(dp):'//trim(smsg)
       call endrun(msg=errMsg(sourcefile, __LINE__))
    endif

    if(associated(youngerp))then
       ! Update the younger patch's new older patch (because it isn't dp anymore)
       youngerp%older => olderp
    else
       ! There was no younger patch than dp, so the head of the young order needs
       ! to be set, and it is set as the patch older than dp.  That patch
       ! already knows it's older patch (so no need to set or change it)
       csite%youngest_patch => olderp
       olderp%younger       => null()
    end if

    
    if(associated(olderp))then
       ! Update the older patch's new younger patch (becuase it isn't dp anymore)
       olderp%younger => youngerp
    else
       ! There was no patch older than dp, so the head of the old patch order needs
       ! to be set, and it is set as the patch younger than dp.  That patch already
       ! knows it's younger patch, no need to set
       csite%oldest_patch => youngerp
       youngerp%older     => null()
    end if


  end subroutine fuse_2_patches

  ! ============================================================================

  subroutine terminate_patches(currentSite)
    !
    ! !DESCRIPTION:
    !  Terminate Patches if they  are too small                          
    !
    !
    ! !ARGUMENTS:
    type(ed_site_type), target, intent(inout) :: currentSite
    !
    ! !LOCAL VARIABLES:
    type(ed_patch_type), pointer :: currentPatch
    type(ed_patch_type), pointer :: olderPatch
    type(ed_patch_type), pointer :: youngerPatch
    type(ed_patch_type), pointer :: patchpointer
    integer, parameter           :: max_cycles = 10  ! After 10 loops through
                                                     ! You should had fused
    integer                      :: count_cycles
    logical                      :: gotfused

    real(r8) areatot ! variable for checking whether the total patch area is wrong. 
    !---------------------------------------------------------------------
 
    count_cycles = 0

    currentPatch => currentSite%youngest_patch
    do while(associated(currentPatch)) 
       lessthan_min_patcharea_if: if(currentPatch%area <= min_patch_area)then
          
          nocomp_if: if (hlm_use_nocomp .eq. itrue) then

             gotfused = .false.
             patchpointer => currentSite%youngest_patch
             do while(associated(patchpointer))
                if ( .not.associated(currentPatch,patchpointer) .and. &
                     patchpointer%nocomp_pft_label .eq. currentPatch%nocomp_pft_label .and. &
                     patchpointer%anthro_disturbance_label .eq. currentPatch%anthro_disturbance_label .and. &
                     .not. gotfused) then

                   call fuse_2_patches(currentSite, patchpointer, currentPatch)
                   
                   gotfused = .true.
                else
                   patchpointer => patchpointer%older
                endif
             end do

             if ( .not. gotfused ) then
                !! somehow didn't find a patch to fuse with.
                write(fates_log(),*) 'Warning. small nocomp patch wasnt able to find another patch to fuse with.', &
                     currentPatch%nocomp_pft_label, currentPatch%anthro_disturbance_label
             endif

          else nocomp_if

          ! Even if the patch area is small, avoid fusing it into its neighbor
          ! if it is the youngest of all patches. We do this in attempts to maintain
          ! a discrete patch for very young patches
          ! However, if the patch to be fused is excessivlely small, then fuse
          ! at all costs.  If it is not fused, it will make

          notyoungest_if: if ( .not.associated(currentPatch,currentSite%youngest_patch) .or. &
               currentPatch%area <= min_patch_area_forced ) then
             
             gotfused = .false.

             associated_older_if: if(associated(currentPatch%older) )then
                
                if(debug) &
                     write(fates_log(),*) 'fusing to older patch because this one is too small',&
                     currentPatch%area, &
                     currentPatch%older%area
                
                ! We set a pointer to this patch, because
                ! it will be returned by the subroutine as de-referenced
                
                olderPatch => currentPatch%older

                distlabel_1_if: if (currentPatch%anthro_disturbance_label .eq. olderPatch%anthro_disturbance_label) then
                   
                   call fuse_2_patches(currentSite, olderPatch, currentPatch)
                
                   ! The fusion process has updated the "older" pointer on currentPatch
                   ! for us.
                
                   ! This logic checks to make sure that the younger patch is not the youngest
                   ! patch. As mentioned earlier, we try not to fuse it.
                   
                   gotfused = .true.
                else distlabel_1_if !i.e. anthro labels of two patches are not the same
                   countcycles_if: if (count_cycles .gt. 0) then
                      ! if we're having an incredibly hard time fusing patches because of their differing anthropogenic disturbance labels, 
                      ! since the size is so small, let's sweep the problem under the rug and change the tiny patch's label to that of its older sibling
                      ! and then allow them to fuse together. 
                      currentPatch%anthro_disturbance_label = olderPatch%anthro_disturbance_label
                      call fuse_2_patches(currentSite, olderPatch, currentPatch)
                      gotfused = .true.
                   endif countcycles_if
                endif distlabel_1_if
             endif associated_older_if
             
             not_gotfused_if: if( .not. gotfused .and. associated(currentPatch%younger) ) then
                
                if(debug) &
                     write(fates_log(),*) 'fusing to younger patch because oldest one is too small', &
                     currentPatch%area

                youngerPatch => currentPatch%younger

                distlabel_2_if: if (currentPatch%anthro_disturbance_label .eq. youngerPatch% anthro_disturbance_label) then
                   
                   call fuse_2_patches(currentSite, youngerPatch, currentPatch)
                   
                   ! The fusion process has updated the "younger" pointer on currentPatch
                   
                else distlabel_2_if
                   if (count_cycles .gt. 0) then
                      ! if we're having an incredibly hard time fusing patches because of their differing anthropogenic disturbance labels, 
                      ! since the size is so small, let's sweep the problem under the rug and change the tiny patch's label to that of its younger sibling
                      currentPatch%anthro_disturbance_label = youngerPatch%anthro_disturbance_label
                      call fuse_2_patches(currentSite, youngerPatch, currentPatch)
                      gotfused = .true.
                   endif ! count cycles
                endif distlabel_2_if     ! anthro labels
              endif not_gotfused_if ! has an older patch
           endif notyoungest_if ! is not the youngest patch  
        endif nocomp_if
        endif lessthan_min_patcharea_if ! very small patch

       ! It is possible that an incredibly small patch just fused into another incredibly
       ! small patch, resulting in an incredibly small patch.  It is also possible that this
       ! resulting incredibly small patch is the oldest patch.  If this was true than
       ! we would had been at the end of the loop, and left with an incredibly small patch.
       ! Think this is impossible? No, this really happens, especially when we have fires.
       ! So, we don't move forward until we have merged enough area into this thing.

        if(currentPatch%area > min_patch_area_forced)then
          currentPatch => currentPatch%older
         
          count_cycles = 0
       else
          count_cycles = count_cycles + 1
       end if

       if(count_cycles > max_cycles) then
          write(fates_log(),*) 'FATES is having difficulties fusing very small patches.'
          write(fates_log(),*) 'It is possible that a either a secondary or primary'
          write(fates_log(),*) 'patch has become the only patch of its kind, and it is'
          write(fates_log(),*) 'is very very small. You can test your luck by'
          write(fates_log(),*) 'disabling the endrun statement following this message.'
          write(fates_log(),*) 'FATES may or may not continue to operate within error'
          write(fates_log(),*) 'tolerances, but will generate another fail if it does not.' 
          call endrun(msg=errMsg(sourcefile, __LINE__))
          
          ! Note to user. If you DO decide to remove the end-run above this line
          ! Make sure that you keep the pointer below this line, or you will get
          ! an infinite loop.
          currentPatch => currentPatch%older
          count_cycles = 0
       end if  !count cycles
       
    enddo ! current patch loop
    
    !check area is not exceeded
    call check_patch_area( currentSite )

    return
  end subroutine terminate_patches

  ! =====================================================================================

  subroutine DistributeSeeds(currentSite,seed_mass,el,pft)
      
      ! !ARGUMENTS:
      type(ed_site_type), target, intent(inout) :: currentSite  !
      real(r8), intent(in)                      :: seed_mass    ! mass of seed input [kg]
      integer, intent(in)                       :: el           ! element index
      integer, intent(in)                       :: pft          ! pft index

      ! !LOCAL VARIABLES:
      type(ed_patch_type), pointer              :: currentPatch
      type(litter_type), pointer                :: litt

      
      currentPatch => currentSite%oldest_patch
      do while(associated(currentPatch)) 
          litt => currentPatch%litter(el)
          
          if(homogenize_seed_pfts) then
              litt%seed(:) = litt%seed(:) + seed_mass/(area_site*real(numpft,r8))
          else
              litt%seed(pft) = litt%seed(pft) + seed_mass/area_site
          end if
          
          currentPatch => currentPatch%younger
      end do
          

      return
  end subroutine DistributeSeeds


  ! =====================================================================================

  subroutine dealloc_patch(cpatch)

    ! This Subroutine is intended to de-allocate the allocatable memory that is pointed
    ! to via the patch structure.  This subroutine DOES NOT deallocate the patch
    ! structure itself.

    type(ed_patch_type) :: cpatch

    type(ed_cohort_type), pointer :: ccohort  ! current
    type(ed_cohort_type), pointer :: ncohort  ! next
    integer                       :: el,pft       ! loop counter for elements and pfts
    
    ! First Deallocate the cohort space
    ! -----------------------------------------------------------------------------------
    ccohort => cpatch%shortest
    do while(associated(ccohort))
       
       ncohort => ccohort%taller

       call DeallocateCohort(ccohort)
       deallocate(ccohort, stat=istat, errmsg=smsg)
       if (istat/=0) then
          write(fates_log(),*) 'dealloc007: fail on deallocate(cchort):'//trim(smsg)
          call endrun(msg=errMsg(sourcefile, __LINE__))
       endif
       
       ccohort => ncohort

    end do

    ! Deallocate all litter objects
    do el=1,num_elements
       call cpatch%litter(el)%DeallocateLitt()
    end do
    deallocate(cpatch%litter, stat=istat, errmsg=smsg)
    if (istat/=0) then
       write(fates_log(),*) 'dealloc008: fail on deallocate(cpatch%litter):'//trim(smsg)
       call endrun(msg=errMsg(sourcefile, __LINE__))
    endif
    
    ! Secondly, deallocate the allocatable vector spaces in the patch
    deallocate(cpatch%tr_soil_dir, & 
         cpatch%tr_soil_dif,       & 
         cpatch%tr_soil_dir_dif,   & 
         cpatch%fab,               &
         cpatch%fabd,              &
         cpatch%fabi,              &
         cpatch%sabs_dir,          &
         cpatch%sabs_dif,          &
         cpatch%fragmentation_scaler, stat=istat, errmsg=smsg)
    if (istat/=0) then
       write(fates_log(),*) 'dealloc009: fail on deallocate patch vectors:'//trim(smsg)
       call endrun(msg=errMsg(sourcefile, __LINE__))
    endif
    
    ! Deallocate any running means
<<<<<<< HEAD
    deallocate(cpatch%tveg24)
    deallocate(cpatch%tveg_lpa)
    deallocate(cpatch%seedling_layer_par24)
    deallocate(cpatch%sdlng_mort_par)
    deallocate(cpatch%sdlng2sap_par)

    do pft = 1, maxpft
     deallocate(cpatch%sdlng_mdd(pft)%p)
     deallocate(cpatch%sdlng_emerg_smp(pft)%p)
    enddo
=======
    deallocate(cpatch%tveg24, stat=istat, errmsg=smsg)
    if (istat/=0) then
       write(fates_log(),*) 'dealloc010: fail on deallocate(cpatch%tveg24):'//trim(smsg)
       call endrun(msg=errMsg(sourcefile, __LINE__))
    endif
    deallocate(cpatch%tveg_lpa, stat=istat, errmsg=smsg)
    if (istat/=0) then
       write(fates_log(),*) 'dealloc011: fail on deallocate(cpatch%tveg_lpa):'//trim(smsg)
       call endrun(msg=errMsg(sourcefile, __LINE__))
    endif
    deallocate(cpatch%tveg_longterm, stat=istat, errmsg=smsg)
    if (istat/=0) then
       write(fates_log(),*) 'dealloc012: fail on deallocate(cpatch%tveg_longterm):'//trim(smsg)
       call endrun(msg=errMsg(sourcefile, __LINE__))
    endif
>>>>>>> 5bb6e3e6
    
    deallocate(cpatch%sdlng_mdd)
    deallocate(cpatch%sdlng_emerg_smp)

    return
  end subroutine dealloc_patch

  ! ============================================================================
  subroutine patch_pft_size_profile(cp_pnt)
    !
    ! !DESCRIPTION:
    !  Binned patch size profiles generated for patch fusion routine        
    !
    ! !USES:
    !
    ! !ARGUMENTS:
    type(ed_patch_type), target, intent(inout) :: cp_pnt
    !
    ! !LOCAL VARIABLES:
    type(ed_patch_type) , pointer  :: currentPatch
    type(ed_cohort_type), pointer  :: currentCohort
    real(r8) :: mind(N_DBH_BINS) ! Bottom of DBH bin 
    real(r8) :: maxd(N_DBH_BINS) ! Top of DBH bin
    real(r8) :: delta_dbh   ! Size of DBH bin
    integer  :: p    ! Counter for PFT 
    integer  :: j    ! Counter for DBH bins 
    real(r8), parameter :: gigantictrees = 1.e8_r8
    !---------------------------------------------------------------------

    currentPatch => cp_pnt

    currentPatch%pft_agb_profile(:,:) = 0.0_r8

    do j = 1,N_DBH_BINS   
        if (j == N_DBH_BINS) then
           mind(j) = patchfusion_dbhbin_loweredges(j)
           maxd(j) = gigantictrees
        else 
           mind(j) = patchfusion_dbhbin_loweredges(j)
           maxd(j) = patchfusion_dbhbin_loweredges(j+1)
        endif
    enddo

    currentCohort => currentPatch%shortest
    do while(associated(currentCohort))    
       do j = 1,N_DBH_BINS   
          if((currentCohort%dbh  >  mind(j)) .AND. (currentCohort%dbh  <=  maxd(j)))then

             currentPatch%pft_agb_profile(currentCohort%pft,j) = &
                  currentPatch%pft_agb_profile(currentCohort%pft,j) + &
                  currentCohort%prt%GetState(struct_organ, carbon12_element) * &
                  currentCohort%n/currentPatch%area

          endif
       enddo ! dbh bins

       currentCohort => currentCohort%taller

    enddo !currentCohort 
   
  end subroutine patch_pft_size_profile

  ! =====================================================================================
  function countPatches( nsites, sites ) result ( totNumPatches ) 
    !
    ! !DESCRIPTION:
    !  Loop over all Patches to count how many there are
    !
    ! !USES:
    use EDTypesMod , only : ed_site_type
    !
    ! !ARGUMENTS:
    integer,             intent(in)            :: nsites
    type(ed_site_type) , intent(inout), target :: sites(nsites)
    !
    ! !LOCAL VARIABLES:
    type (ed_patch_type), pointer :: currentPatch
    integer :: totNumPatches  ! total number of patches.  
    integer :: s
    !---------------------------------------------------------------------

    totNumPatches = 0

    do s = 1,nsites
       currentPatch => sites(s)%oldest_patch
       do while(associated(currentPatch))
          totNumPatches = totNumPatches + 1
          currentPatch => currentPatch%younger
       enddo
    enddo

   end function countPatches

  ! =====================================================================================

 subroutine get_frac_site_primary(site_in, frac_site_primary)

    !
    ! !DESCRIPTION:
    !  Calculate how much of a site is primary land
    !
    ! !USES:
    use EDTypesMod , only : ed_site_type
    !
    ! !ARGUMENTS:
    type(ed_site_type) , intent(in), target :: site_in
    real(r8)           , intent(out)        :: frac_site_primary

    ! !LOCAL VARIABLES:
    type (ed_patch_type), pointer :: currentPatch

   frac_site_primary = 0._r8
   currentPatch => site_in%oldest_patch
   do while (associated(currentPatch))   
      if (currentPatch%anthro_disturbance_label .eq. primaryforest) then
         frac_site_primary = frac_site_primary + currentPatch%area * AREA_INV
      endif
      currentPatch => currentPatch%younger
   end do

 end subroutine get_frac_site_primary

 end module EDPatchDynamicsMod<|MERGE_RESOLUTION|>--- conflicted
+++ resolved
@@ -660,7 +660,6 @@
                       ! --------------------------------------------------------------------------
                       call new_patch%tveg24%CopyFromDonor(currentPatch%tveg24)
                       call new_patch%tveg_lpa%CopyFromDonor(currentPatch%tveg_lpa)
-<<<<<<< HEAD
                       call new_patch%seedling_layer_par24%CopyFromDonor(currentPatch%seedling_layer_par24) 
                       call new_patch%sdlng_mort_par%CopyFromDonor(currentPatch%sdlng_mort_par) 
                       call new_patch%sdlng2sap_par%CopyFromDonor(currentPatch%sdlng2sap_par) 
@@ -671,10 +670,7 @@
                          call new_patch%sdlng_mdd(pft)%p%CopyFromDonor(currentPatch%sdlng_mdd(pft)%p) !ahb
                       enddo
 
-=======
                       call new_patch%tveg_longterm%CopyFromDonor(currentPatch%tveg_longterm)
->>>>>>> 5bb6e3e6
-
 
                       ! --------------------------------------------------------------------------
                       ! The newly formed patch from disturbance (new_patch), has now been given
@@ -2133,7 +2129,6 @@
     call new_patch%tveg24%InitRMean(fixed_24hr,init_value=temp_init_veg,init_offset=real(hlm_current_tod,r8) )
     allocate(new_patch%tveg_lpa)
     call new_patch%tveg_lpa%InitRmean(ema_lpa,init_value=temp_init_veg)
-<<<<<<< HEAD
     allocate(new_patch%seedling_layer_par24)
     call new_patch%seedling_layer_par24%InitRMean(fixed_24hr,init_value=init_seedling_par, init_offset=real(hlm_current_tod,r8))
     allocate(new_patch%sdlng_mort_par)
@@ -2151,10 +2146,8 @@
       call new_patch%sdlng_emerg_smp(pft)%p%InitRMean(ema_sdlng_emerg_h2o,init_value=init_seedling_smp)
     enddo
 
-=======
     allocate(new_patch%tveg_longterm)
     call new_patch%tveg_longterm%InitRmean(ema_longterm,init_value=temp_init_veg)
->>>>>>> 5bb6e3e6
     
 
     ! Litter
@@ -2727,11 +2720,8 @@
     ! Weighted mean of the running means
     call rp%tveg24%FuseRMean(dp%tveg24,rp%area*inv_sum_area)
     call rp%tveg_lpa%FuseRMean(dp%tveg_lpa,rp%area*inv_sum_area)
-<<<<<<< HEAD
     call rp%seedling_layer_par24%FuseRMean(dp%seedling_layer_par24,rp%area*inv_sum_area) !ahb
-=======
     call rp%tveg_longterm%FuseRMean(dp%tveg_longterm,rp%area*inv_sum_area)
->>>>>>> 5bb6e3e6
     
     do pft = 1,maxpft
     call rp%sdlng_emerg_smp(pft)%p%FuseRMean(dp%sdlng_emerg_smp(pft)%p,rp%area*inv_sum_area) !ahb
@@ -3122,18 +3112,17 @@
     endif
     
     ! Deallocate any running means
-<<<<<<< HEAD
-    deallocate(cpatch%tveg24)
-    deallocate(cpatch%tveg_lpa)
     deallocate(cpatch%seedling_layer_par24)
     deallocate(cpatch%sdlng_mort_par)
     deallocate(cpatch%sdlng2sap_par)
+    deallocate(cpatch%sdlng_mdd)
+    deallocate(cpatch%sdlng_emerg_smp)
 
     do pft = 1, maxpft
      deallocate(cpatch%sdlng_mdd(pft)%p)
      deallocate(cpatch%sdlng_emerg_smp(pft)%p)
     enddo
-=======
+
     deallocate(cpatch%tveg24, stat=istat, errmsg=smsg)
     if (istat/=0) then
        write(fates_log(),*) 'dealloc010: fail on deallocate(cpatch%tveg24):'//trim(smsg)
@@ -3149,11 +3138,7 @@
        write(fates_log(),*) 'dealloc012: fail on deallocate(cpatch%tveg_longterm):'//trim(smsg)
        call endrun(msg=errMsg(sourcefile, __LINE__))
     endif
->>>>>>> 5bb6e3e6
     
-    deallocate(cpatch%sdlng_mdd)
-    deallocate(cpatch%sdlng_emerg_smp)
-
     return
   end subroutine dealloc_patch
 
