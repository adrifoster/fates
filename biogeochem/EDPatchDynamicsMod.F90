module EDPatchDynamicsMod

  ! ============================================================================
  ! Controls formation, creation, fusing and termination of patch level processes. 
  ! ============================================================================
<<<<<<< HEAD

  use shr_kind_mod         , only : r8 => shr_kind_r8;
  use shr_infnan_mod       , only : nan => shr_infnan_nan, assignment(=)
  use clm_varctl           , only : iulog 
  use FatesGlobals         , only : freq_day
  use EDPftvarcon            , only : EDPftvarcon_inst
=======
 
  use FatesGlobals         , only : fates_log 
  use FatesInterfaceMod    , only : hlm_freq_day
  use pftconMod            , only : pftcon
>>>>>>> fdec6aa1
  use EDCohortDynamicsMod  , only : fuse_cohorts, sort_cohorts, insert_cohort
  use EDtypesMod           , only : ncwd, n_dbh_bins, ntol, area, dbhmax
  use EDTypesMod           , only : numpft_ed
  use EDTypesMod           , only : maxPatchesPerSite
  use EDTypesMod           , only : ed_site_type, ed_patch_type, ed_cohort_type
  use EDTypesMod           , only : min_patch_area
  use EDTypesMod           , only : nclmax
  use FatesInterfaceMod    , only : hlm_numlevgrnd
  use FatesInterfaceMod    , only : hlm_numlevsoil
  use FatesInterfaceMod    , only : hlm_numSWb
  use FatesGlobals         , only : endrun => fates_endrun
  use FatesConstantsMod    , only : r8 => fates_r8

  ! CIME globals
  use shr_infnan_mod       , only : nan => shr_infnan_nan, assignment(=)

  !
  implicit none
  private
  !
  public :: create_patch
  public :: spawn_patches
  public :: zero_patch
  public :: fuse_patches
  public :: terminate_patches
  public :: patch_pft_size_profile
  public :: disturbance_rates
  public :: check_patch_area
  public :: set_patchno
  public :: set_root_fraction

  private:: fuse_2_patches


  ! 10/30/09: Created by Rosie Fisher
  ! ============================================================================

contains

  ! ============================================================================
  subroutine disturbance_rates( site_in)
    !
    ! !DESCRIPTION:
    ! Calculates the fire and mortality related disturbance rates for each patch,
    ! and then determines which is the larger at the patch scale (for now, there an only
    ! be one disturbance type for each timestep.  
    ! all disturbance rates here are per daily timestep. 
    !
    ! !USES:
    use EDGrowthFunctionsMod , only : c_area, mortality_rates
    !
    ! !ARGUMENTS:
    type(ed_site_type) , intent(inout), target :: site_in
    !
    ! !LOCAL VARIABLES:
    type (ed_patch_type) , pointer :: currentPatch
    type (ed_cohort_type), pointer :: currentCohort
    real(r8) :: cmort
    real(r8) :: bmort
    real(r8) :: hmort
    !---------------------------------------------------------------------

    !MORTALITY
    site_in%disturbance_mortality = 0.0_r8

    currentPatch => site_in%oldest_patch

    do while (associated(currentPatch))   

       currentCohort => currentPatch%shortest

       do while(associated(currentCohort))        
          ! Mortality for trees in the understorey.
          currentCohort%patchptr => currentPatch

          call mortality_rates(currentCohort,cmort,hmort,bmort)
	  currentCohort%dmort  = cmort+hmort+bmort	
          currentCohort%c_area = c_area(currentCohort)

          ! Initialize diagnostic mortality rates
          currentCohort%cmort = cmort
          currentCohort%bmort = bmort
          currentCohort%hmort = hmort
          currentCohort%imort = 0.0_r8 ! Impact mortality is always zero except in new patches
          currentCohort%fmort = 0.0_r8 ! Fire mortality is initialized as zero, but may be changed

          if(currentCohort%canopy_layer == 1)then

             currentPatch%disturbance_rates(1) = currentPatch%disturbance_rates(1) + &
                  min(1.0_r8,currentCohort%dmort)*hlm_freq_day*currentCohort%c_area/currentPatch%area

          endif

          currentCohort => currentCohort%taller

       enddo !currentCohort

       ! if fires occur at site 
       ! Fudge - fires can't burn the whole patch, as this causes /0 errors.
       ! This is accumulating the daily fires over the whole 30 day patch generation phase.  
       currentPatch%disturbance_rates(2) = min(0.99_r8,currentPatch%disturbance_rates(2) + currentPatch%frac_burnt)

       if (currentPatch%disturbance_rates(2) > 0.98_r8)then
          write(fates_log(),*) 'very high fire areas',currentPatch%disturbance_rates(2),currentPatch%frac_burnt
       endif

       !Only use larger of two natural disturbance modes WHY?
       if(currentPatch%disturbance_rates(2) > currentPatch%disturbance_rates(1))then  ! DISTURBANCE IS FIRE
          currentPatch%disturbance_rate = currentPatch%disturbance_rates(2)

          ! RGK 02-18-2014
          ! Since treefall mortality is not actually being applied
          ! Go through and zero the diagnostic rates
          currentCohort => currentPatch%shortest
          do while(associated(currentCohort))
             if(currentCohort%canopy_layer == 1)then
                currentCohort%cmort=0.0_r8
                currentCohort%hmort=0.0_r8
                currentCohort%bmort=0.0_r8
             end if

             ! This may be counter-intuitive, but the diagnostic fire-mortality rate
             ! will stay zero in the patch that undergoes fire, this is because
             ! the actual cohorts who experience the fire are only those in the
             ! newly created patch so currentCohort%fmort = 0.0_r8
             ! Don't worry, the cohorts in the newly created patch will reflect burn

             currentCohort => currentCohort%taller
          enddo !currentCohort

       else  
          currentPatch%disturbance_rate = currentPatch%disturbance_rates(1)            ! DISTURBANCE IS MORTALITY
       endif

       site_in%disturbance_mortality = site_in%disturbance_mortality + &
            currentPatch%disturbance_rates(1)*currentPatch%area/area  
       currentPatch => currentPatch%younger

    enddo !patch loop 

    ! FIRE
    site_in%disturbance_fire = site_in%frac_burnt/AREA

    ! Use largest disturbance mode and ignore the other... This is necessary to 
    ! have a single type of disturbance and to calculate the survival rates etc... 
    if  (site_in%disturbance_fire > site_in%disturbance_mortality) then
       site_in%disturbance_rate =  site_in%disturbance_fire
       site_in%dist_type = 2
    else
       site_in%disturbance_rate = site_in%disturbance_mortality
       site_in%dist_type = 1
    endif

  end subroutine disturbance_rates

    ! ============================================================================
  subroutine spawn_patches( currentSite )
    !
    ! !DESCRIPTION:
    ! In this subroutine, the following happens
    ! 1) the total area disturbed is calculated
    ! 2) a new patch is created
    ! 3) properties are averaged
    ! 4) litter fluxes from fire and mortality are added 
    ! 5) For mortality, plants in existing patch canopy are killed. 
    ! 6) For mortality, Plants in new and existing understorey are killed
    ! 7) For fire, burned plants are killed, and unburned plants are added to new patch. 
    ! 8) New cohorts are added to new patch and sorted. 
    ! 9) New patch is added into linked list
    ! 10) Area checked, and patchno recalculated. 
    !
    ! !USES:
    
    use EDParamsMod         , only : ED_val_maxspread, ED_val_understorey_death
    use EDCohortDynamicsMod , only : zero_cohort, copy_cohort, terminate_cohorts 
    !
    ! !ARGUMENTS:
    type (ed_site_type), intent(inout), target :: currentSite
    !
    ! !LOCAL VARIABLES:
    type (ed_patch_type) , pointer :: new_patch
    type (ed_patch_type) , pointer :: currentPatch
    type (ed_cohort_type), pointer :: currentCohort
    type (ed_cohort_type), pointer :: nc
    type (ed_cohort_type), pointer :: storesmallcohort
    type (ed_cohort_type), pointer :: storebigcohort  
    real(r8) :: site_areadis                 ! total area disturbed in m2 per site per day
    real(r8) :: patch_site_areadis           ! total area disturbed in m2 per patch per day
    real(r8) :: age                          ! notional age of this patch in years
    integer  :: tnull                        ! is there a tallest cohort?
    integer  :: snull                        ! is there a shortest cohort?
    real(r8) :: root_litter_local(numpft_ed) ! initial value of root litter. KgC/m2
    real(r8) :: leaf_litter_local(numpft_ed) ! initial value of leaf litter. KgC/m2
    real(r8) :: cwd_ag_local(ncwd)           ! initial value of above ground coarse woody debris. KgC/m2
    real(r8) :: cwd_bg_local(ncwd)           ! initial value of below ground coarse woody debris. KgC/m2
    real(r8) :: spread_local(nclmax)         ! initial value of canopy spread parameter.no units 
    !---------------------------------------------------------------------

    storesmallcohort => null() ! storage of the smallest cohort for insertion routine
    storebigcohort   => null() ! storage of the largest cohort for insertion routine 

    ! calculate area of disturbed land, in this timestep, by summing contributions from each existing patch. 
    currentPatch => currentSite%youngest_patch

    ! zero site-level fire fluxes
    currentSite%cwd_ag_burned       = 0.0_r8
    currentSite%leaf_litter_burned  = 0.0_r8
    currentSite%total_burn_flux_to_atm = 0.0_r8    

    site_areadis = 0.0_r8
    do while(associated(currentPatch))

       !FIX(RF,032414) Does using the max(fire,mort) actually make sense here?
       site_areadis = site_areadis + currentPatch%area * min(1.0_r8,currentPatch%disturbance_rate) 
       currentPatch => currentPatch%older     

    enddo ! end loop over patches. sum area disturbed for all patches. 

    if (site_areadis > 0.0_r8) then  
       cwd_ag_local = 0.0_r8
       cwd_bg_local = 0.0_r8
       leaf_litter_local = 0.0_r8
       root_litter_local = 0.0_r8
       spread_local(1:nclmax) = ED_val_maxspread
       age = 0.0_r8

       allocate(new_patch)

!       This is called inside "create_patch"
!       create_patch must first allocate some vector spaces before
!       zero'ing can occur (RGK)
!       call zero_patch(new_patch)

       call create_patch(currentSite, new_patch, age, site_areadis, &
            spread_local, cwd_ag_local, cwd_bg_local, leaf_litter_local, &
            root_litter_local)

       new_patch%tallest  => null()
       new_patch%shortest => null()

       currentPatch => currentSite%oldest_patch
       ! loop round all the patches that contribute surviving indivduals and litter pools to the new patch.     
       do while(associated(currentPatch))   
          patch_site_areadis = currentPatch%area * currentPatch%disturbance_rate ! how much land is disturbed in this donor patch? 

          call average_patch_properties(currentPatch, new_patch, patch_site_areadis)  ! MAY BE REDUNDANT CALL
          if (currentSite%disturbance_mortality > currentSite%disturbance_fire) then !mortality is dominant disturbance
             call mortality_litter_fluxes(currentPatch, new_patch, patch_site_areadis)
          else
             call fire_litter_fluxes(currentPatch, new_patch, patch_site_areadis)  
          endif

          !INSERT SURVIVORS FROM DISTURBANCE INTO NEW PATCH 
          currentCohort => currentPatch%shortest
          do while(associated(currentCohort))       

             allocate(nc)             
             call zero_cohort(nc)

             ! nc is the new cohort that goes in the disturbed patch (new_patch)... currentCohort
             ! is the curent cohort that stays in the donor patch (currentPatch) 
             call copy_cohort(currentCohort, nc)

             !this is the case as the new patch probably doesn't have a closed canopy, and
             ! even if it does, that will be sorted out in canopy_structure. 
             nc%canopy_layer = 1 
             nc%canopy_layer_yesterday = 1._r8 

             !mortality is dominant disturbance              
             if(currentPatch%disturbance_rates(1) > currentPatch%disturbance_rates(2))then 
                if(currentCohort%canopy_layer == 1)then
                   ! In the donor patch we are left with fewer trees because the area has decreased
                   ! the plant density for large trees does not actually decrease in the donor patch
                   ! because this is the part of the original patch where no trees have actually fallen
                   ! The diagnostic cmort,bmort and hmort rates have already been saved         

                   currentCohort%n = currentCohort%n * (1.0_r8 - min(1.0_r8,currentCohort%dmort * hlm_freq_day))

                   nc%n = 0.0_r8      ! kill all of the trees who caused the disturbance.         
                   nc%cmort = nan     ! The mortality diagnostics are set to nan because the cohort should dissappear
                   nc%hmort = nan
                   nc%bmort = nan
                   nc%fmort = nan
                   nc%imort = nan
                else
                   ! small trees 
                   if(EDPftvarcon_inst%woody(currentCohort%pft) == 1)then

                      ! Number of trees in the understory of new patch, before we impose impact mortality and survivorship
                      nc%n = currentCohort%n * patch_site_areadis/currentPatch%area

                      ! remaining of understory plants of those that are knocked over by the overstorey trees dying...  
                      nc%n = (1.0_r8 - ED_val_understorey_death) * currentCohort%n * patch_site_areadis/currentPatch%area 

                      ! since the donor patch split and sent a fraction of its members
                      ! to the new patch and a fraction to be preserved in itself,
                      ! when reporting diagnostic rates, we must carry over the mortality rates from
                      ! the donor that were applied before the patch split.  Remember this is only
                      ! for diagnostics.  But think of it this way, the rates are weighted by 
                      ! number density in EDCLMLink, and the number density of this new patch is donated
                      ! so with the number density must come the effective mortality rates.

                      nc%fmort = 0.0_r8               ! Should had also been zero in the donor
                      nc%imort = ED_val_understorey_death/hlm_freq_day  ! This was zero in the donor
                      nc%cmort = currentCohort%cmort
                      nc%hmort = currentCohort%hmort
                      nc%bmort = currentCohort%bmort

                      ! understory trees that might potentially be knocked over in the disturbance. 
                      ! The existing (donor) patch should not have any impact mortality, it should
                      ! only lose cohorts due to the decrease in area.  This is not mortality.
                      ! Besides, the current and newly created patch sum to unity                      

                      currentCohort%n = currentCohort%n * (1._r8 -  patch_site_areadis/currentPatch%area)
                   else 
                      ! grass is not killed by mortality disturbance events. Just move it into the new patch area. 
                      ! Just split the grass into the existing and new patch structures
                      nc%n = currentCohort%n * patch_site_areadis/currentPatch%area

                      ! Those remaining in the existing
                      currentCohort%n = currentCohort%n * (1._r8 - patch_site_areadis/currentPatch%area)

                      nc%fmort =  nan  ! These should not make it to the diagnostics
                      nc%imort =  nan  ! If they do.. they should invalidate it
                      nc%cmort =  nan  !
                      nc%hmort =  nan  !
                      nc%bmort =  nan  !

                   endif
                endif
             else !fire

                ! Number of members in the new patch, before we impose fire survivorship
                nc%n = currentCohort%n * patch_site_areadis/currentPatch%area

                ! loss of individuals from source patch due to area shrinking
                currentCohort%n = currentCohort%n * (1._r8 - patch_site_areadis/currentPatch%area) 

                ! loss of individual from fire in new patch.
                nc%n = nc%n * (1.0_r8 - currentCohort%fire_mort) 

                nc%fmort = currentCohort%fire_mort/hlm_freq_day
                nc%imort = 0.0_r8
                nc%cmort = currentCohort%cmort
                nc%hmort = currentCohort%hmort
                nc%bmort = currentCohort%bmort

             endif

             if (nc%n > 0.0_r8) then   
                storebigcohort   =>  new_patch%tallest
                storesmallcohort =>  new_patch%shortest 
                if(associated(new_patch%tallest))then
                   tnull = 0
                else
                   tnull = 1
                   new_patch%tallest => nc
                   nc%taller => null()
                endif

                if(associated(new_patch%shortest))then
                   snull = 0
                else
                   snull = 1
                   new_patch%shortest => nc
                   nc%shorter => null()
                endif
                nc%patchptr => new_patch
                call insert_cohort(nc, new_patch%tallest, new_patch%shortest, tnull, snull, storebigcohort, storesmallcohort)

                new_patch%tallest  => storebigcohort 
                new_patch%shortest => storesmallcohort   
             else
                deallocate(nc) !get rid of the new memory.
             endif

             currentCohort => currentCohort%taller      
          enddo ! currentCohort 
          call sort_cohorts(currentPatch)

          !zero disturbance accumulators
          currentPatch%disturbance_rate  = 0._r8
          currentPatch%disturbance_rates = 0._r8

          !update area of donor patch
          currentPatch%area = currentPatch%area - patch_site_areadis

          !sort out the cohorts, since some of them may be so small as to need removing. 
          call fuse_cohorts(currentPatch)
          call terminate_cohorts(currentSite, currentPatch)
          call sort_cohorts(currentPatch)

          currentPatch => currentPatch%younger

       enddo ! currentPatch patch loop. 

       !*************************/
       !**  INSERT NEW PATCH INTO LINKED LIST    
       !**********`***************/        
       currentPatch               => currentSite%youngest_patch
       new_patch%older            => currentPatch
       new_patch%younger          => NULL()
       currentPatch%younger       => new_patch
       currentSite%youngest_patch => new_patch

       call fuse_cohorts(new_patch)
       call terminate_cohorts(currentSite, new_patch)
       call sort_cohorts(new_patch)

    endif !end new_patch area 

    call check_patch_area(currentSite)
    call set_patchno(currentSite)

  end subroutine spawn_patches

  ! ============================================================================
  subroutine check_patch_area( currentSite )
    !
    ! !DESCRIPTION:
    !  Check to see that total area is not exceeded.  
    !
    ! !USES:
    !
    ! !ARGUMENTS:
    type(ed_site_type), intent(in), target  :: currentSite 
    !
    ! !LOCAL VARIABLES:
    real(r8) :: areatot
    type(ed_patch_type), pointer :: currentPatch 
    !---------------------------------------------------------------------

    areatot = 0._r8
    currentPatch => currentSite%oldest_patch
    do while(associated(currentPatch))
       areatot = areatot + currentPatch%area
       currentPatch => currentPatch%younger
       if (( areatot - area ) > 0._r8 ) then 
          write(fates_log(),*) 'trimming patch area - is too big' , areatot-area
          currentSite%oldest_patch%area = currentSite%oldest_patch%area - (areatot - area)
       endif
    enddo

  end subroutine check_patch_area

  ! ============================================================================
  subroutine set_patchno( currentSite )
    !
    ! !DESCRIPTION:
    !  Give patches an order number from the oldest to youngest. 
    !
    ! !USES:
    !
    ! !ARGUMENTS:
    type(ed_site_type),intent(in), target :: currentSite 
    !
    ! !LOCAL VARIABLES:
    type(ed_patch_type), pointer :: currentPatch 
    integer patchno
    !---------------------------------------------------------------------

    patchno = 1
    currentPatch => currentSite%oldest_patch
    do while(associated(currentPatch))
       currentPatch%patchno = patchno
       patchno = patchno + 1
       currentPatch => currentPatch%younger
    enddo

  end subroutine set_patchno

  ! ============================================================================
  subroutine average_patch_properties( currentPatch, newPatch, patch_site_areadis )
    !
    ! !DESCRIPTION:
    ! Average together the state properties of all of the donor patches that
    ! make up the new patch. 
    !
    ! !USES:
    !
    ! !ARGUMENTS:
    type(ed_patch_type) , intent(in), target  :: currentPatch
    type(ed_patch_type) , intent(inout)       :: newPatch 
    real(r8)            , intent(out)         :: patch_site_areadis   ! amount of land disturbed in this patch. m2
    !
    ! !LOCAL VARIABLES:
    integer  :: c,p ! counters for PFT and litter size class. 
    !---------------------------------------------------------------------

    patch_site_areadis = currentPatch%area * currentPatch%disturbance_rate ! how much land is disturbed in this donor patch? 
 
    do c = 1,ncwd !move litter pool en mass into the new patch. 
       newPatch%cwd_ag(c) = newPatch%cwd_ag(c) + currentPatch%cwd_ag(c) * patch_site_areadis/newPatch%area
       newPatch%cwd_bg(c) = newPatch%cwd_bg(c) + currentPatch%cwd_bg(c) * patch_site_areadis/newPatch%area
    enddo

    do p = 1,numpft_ed !move litter pool en mass into the new patch
       newPatch%root_litter(p) = newPatch%root_litter(p) + currentPatch%root_litter(p) * patch_site_areadis/newPatch%area
       newPatch%leaf_litter(p) = newPatch%leaf_litter(p) + currentPatch%leaf_litter(p) * patch_site_areadis/newPatch%area
    enddo

    newPatch%spread = newPatch%spread + currentPatch%spread * patch_site_areadis/newPatch%area    

  end subroutine average_patch_properties

  ! ============================================================================
  subroutine fire_litter_fluxes(cp_target, new_patch_target, patch_site_areadis)
    !
    ! !DESCRIPTION:
    !  CWD pool burned by a fire. 
    !  Carbon going from burned trees into CWD pool
    !  Burn parts of trees that don't die in fire
    !  Burn live grasses and kill them. 
    !
    ! !USES:
    use EDParamsMod,          only : ED_val_ag_biomass
    use SFParamsMod,          only : SF_VAL_CWD_FRAC
    use EDGrowthFunctionsMod, only : c_area
    use EDtypesMod          , only : dg_sf
    !
    ! !ARGUMENTS:
    type(ed_patch_type) , intent(inout), target :: cp_target
    type(ed_patch_type) , intent(inout), target :: new_patch_target
    real(r8)            , intent(inout)         :: patch_site_areadis
    !
    ! !LOCAL VARIABLES:
    type(ed_site_type)  , pointer :: currentSite
    type(ed_patch_type) , pointer :: currentPatch
    type(ed_patch_type) , pointer :: new_patch
    type(ed_cohort_type), pointer :: currentCohort
    real(r8) :: bcroot               ! amount of below ground coarse root per cohort  kgC. (goes into CWD_BG)
    real(r8) :: bstem                ! amount of above ground stem biomass per cohort  kgC.(goes into CWG_AG)
    real(r8) :: dead_tree_density    ! no trees killed by fire per m2
    reaL(r8) :: burned_litter        ! amount of each litter pool burned by fire.  kgC/m2/day
    real(r8) :: burned_leaves        ! amount of tissue consumed by fire for grass. KgC/individual/day
    integer  :: c, p 
    !---------------------------------------------------------------------

    !check that total area is not exceeded. 
    currentPatch => cp_target
    new_patch => new_patch_target

    if ( currentPatch%fire  ==  1 ) then !only do this if there was a fire in this actual patch. 
       patch_site_areadis = currentPatch%area * currentPatch%disturbance_rate ! how much land is disturbed in this donor patch? 
       currentSite => currentPatch%siteptr

       !************************************/ 
       !PART 1)  Burn the fractions of existing litter in the new patch that were consumed by the fire. 
       !************************************/ 
       do c = 1,ncwd
          burned_litter = new_patch%cwd_ag(c) * patch_site_areadis/new_patch%area * currentPatch%burnt_frac_litter(c+1) !kG/m2/day
          new_patch%cwd_ag(c) = new_patch%cwd_ag(c) - burned_litter
          currentSite%flux_out = currentSite%flux_out + burned_litter * new_patch%area !kG/site/day
          currentSite%total_burn_flux_to_atm = currentSite%total_burn_flux_to_atm + burned_litter * new_patch%area !kG/site/day
       enddo

       do p = 1,numpft_ed
          burned_litter = new_patch%leaf_litter(p) * patch_site_areadis/new_patch%area * currentPatch%burnt_frac_litter(dg_sf)
          new_patch%leaf_litter(p) = new_patch%leaf_litter(p) - burned_litter
          currentSite%flux_out = currentSite%flux_out + burned_litter * new_patch%area !kG/site/day
          currentSite%total_burn_flux_to_atm = currentSite%total_burn_flux_to_atm + burned_litter * new_patch%area !kG/site/day
      enddo

       !************************************/     
       !PART 2) Put unburned parts of plants that died in the fire into the litter pool of new and old patches 
       ! This happens BEFORE the plant numbers have been updated. So we are working with the 
       ! pre-fire population of plants, which is the right way round. 
       !************************************/ 
       currentCohort => currentPatch%shortest
       do while(associated(currentCohort))
          p = currentCohort%pft
          if(EDPftvarcon_inst%woody(p) == 1)then !DEAD (FROM FIRE) TREES
             !************************************/ 
             ! Number of trees that died because of the fire, per m2 of ground. 
             ! Divide their litter into the four litter streams, and spread evenly across ground surface. 
             !************************************/  
             ! stem biomass per tree
             bstem  = (currentCohort%bsw + currentCohort%bdead) * ED_val_ag_biomass           
             ! coarse root biomass per tree
             bcroot = (currentCohort%bsw + currentCohort%bdead) * (1.0_r8 - ED_val_ag_biomass) 
             ! density of dead trees per m2. 
             dead_tree_density  = (currentCohort%fire_mort * currentCohort%n*patch_site_areadis/currentPatch%area) / AREA  

             ! Unburned parts of dead tree pool. 
             ! Unburned leaves and roots    
             
             new_patch%leaf_litter(p) = new_patch%leaf_litter(p) + dead_tree_density * (currentCohort%bl) &
             * (1.0_r8-currentCohort%cfa)
             new_patch%root_litter(p) = new_patch%root_litter(p) + dead_tree_density * (currentCohort%br+currentCohort%bstore)
             currentPatch%leaf_litter(p) = currentPatch%leaf_litter(p) + dead_tree_density * &
                  (currentCohort%bl) * (1.0_r8-currentCohort%cfa)
             currentPatch%root_litter(p) = currentPatch%root_litter(p) + dead_tree_density * &
                  (currentCohort%br+currentCohort%bstore)
      
             ! below ground coarse woody debris from burned trees
             do c = 1,ncwd
                new_patch%cwd_bg(c) = new_patch%cwd_bg(c) + dead_tree_density * SF_val_CWD_frac(c) * bcroot
                currentPatch%cwd_bg(c) = currentPatch%cwd_bg(c) + dead_tree_density * SF_val_CWD_frac(c) * bcroot
             enddo

             ! above ground coarse woody debris from unburned twigs and small branches
             do c = 1,2
                new_patch%cwd_ag(c) = new_patch%cwd_ag(c) + dead_tree_density * SF_val_CWD_frac(c) * bstem &
                * (1.0_r8-currentCohort%cfa)
                currentPatch%cwd_ag(c) = currentPatch%cwd_ag(c) + dead_tree_density * SF_val_CWD_frac(c) * &
                     bstem * (1.0_r8-currentCohort%cfa)
             enddo
             
             ! above ground coarse woody debris from large branches and stems: these do not burn in crown fires. 
             do c = 3,4
                new_patch%cwd_ag(c) = new_patch%cwd_ag(c) + dead_tree_density * SF_val_CWD_frac(c) * bstem
                currentPatch%cwd_ag(c) = currentPatch%cwd_ag(c) + dead_tree_density * SF_val_CWD_frac(c) * bstem
             enddo
             
             ! Burned parts of dead tree pool.  
             ! Burned twigs and small branches. 
             do c = 1,2

                currentSite%cwd_ag_burned(c) = currentSite%cwd_ag_burned(c) + dead_tree_density * &
                     SF_val_CWD_frac(c) * bstem * currentCohort%cfa
                currentSite%flux_out  = currentSite%flux_out + dead_tree_density * &
                     AREA * SF_val_CWD_frac(c) * bstem * currentCohort%cfa
                currentSite%total_burn_flux_to_atm  = currentSite%total_burn_flux_to_atm + dead_tree_density * &
                     AREA * SF_val_CWD_frac(c) * bstem * currentCohort%cfa

             enddo
             
             !burned leaves. 
             do p = 1,numpft_ed                  

                currentSite%leaf_litter_burned(p) = currentSite%leaf_litter_burned(p) + &
                     dead_tree_density * currentCohort%bl * currentCohort%cfa
                currentSite%flux_out  = currentSite%flux_out + &
                     dead_tree_density * AREA * currentCohort%bl * currentCohort%cfa
                currentSite%total_burn_flux_to_atm  = currentSite%total_burn_flux_to_atm + &
                     dead_tree_density * AREA * currentCohort%bl * currentCohort%cfa

             enddo

         endif

          currentCohort => currentCohort%taller

       enddo  ! currentCohort

       !************************************/     
       ! PART 3) Burn parts of trees that did *not* die in the fire.
       ! PART 4) Burn parts of grass that are consumed by the fire. 
       ! grasses are not killed directly by fire. They die by losing all of their leaves and starving. 
       !************************************/ 
       currentCohort => new_patch%shortest
       do while(associated(currentCohort))

          currentCohort%c_area = c_area(currentCohort) 
          if(EDPftvarcon_inst%woody(currentCohort%pft) == 1)then
             burned_leaves = (currentCohort%bl+currentCohort%bsw) * currentCohort%cfa
          else
             burned_leaves = (currentCohort%bl+currentCohort%bsw) * currentPatch%burnt_frac_litter(6)
          endif
          if (burned_leaves > 0.0_r8) then

             currentCohort%balive = max(currentCohort%br,currentCohort%balive - burned_leaves)
             currentCohort%bl     = max(0.00001_r8,   currentCohort%bl - burned_leaves)
             !KgC/gridcell/day
             currentSite%flux_out = currentSite%flux_out + burned_leaves * currentCohort%n * &
                  patch_site_areadis/currentPatch%area * AREA 
             currentSite%total_burn_flux_to_atm = currentSite%total_burn_flux_to_atm+ burned_leaves * currentCohort%n * &
                  patch_site_areadis/currentPatch%area * AREA 

          endif
          currentCohort%cfa = 0.0_r8        

          currentCohort => currentCohort%taller

       enddo

    endif !currentPatch%fire. 

  end subroutine fire_litter_fluxes

  ! ============================================================================
  subroutine mortality_litter_fluxes(cp_target, new_patch_target, patch_site_areadis)
    !
    ! !DESCRIPTION:
    !  Carbon going from ongoing mortality into CWD pools. 
    !
    ! !USES:
    use EDParamsMod,  only : ED_val_ag_biomass, ED_val_understorey_death
    use SFParamsMod,  only : SF_val_cwd_frac
    !
    ! !ARGUMENTS:
    type(ed_patch_type) , intent(inout), target :: cp_target 
    type(ed_patch_type) , intent(inout), target :: new_patch_target
    real(r8)            , intent(in)            :: patch_site_areadis
    !
    ! !LOCAL VARIABLES:
    real(r8) :: cwd_litter_density
    real(r8) :: litter_area ! area over which to distribute this litter. 
    type(ed_cohort_type), pointer :: currentCohort
    type(ed_patch_type) , pointer :: currentPatch 
    type(ed_patch_type) , pointer :: new_patch 
    real(r8) :: understorey_dead  !Number of individual dead from the canopy layer /day
    real(r8) :: canopy_dead       !Number of individual dead from the understorey layer /day
    real(r8) :: np_mult           !Fraction of the new patch which came from the current patch (and so needs the same litter) 
    integer :: p,c
    !---------------------------------------------------------------------

    currentPatch => cp_target
    new_patch => new_patch_target
    currentPatch%canopy_mortality_woody_litter    = 0.0_r8 ! mortality generated litter. KgC/m2/day
    currentPatch%canopy_mortality_leaf_litter(:)  = 0.0_r8
    currentPatch%canopy_mortality_root_litter(:)  = 0.0_r8

    currentCohort => currentPatch%shortest
    do while(associated(currentCohort))       
       p = currentCohort%pft
       if(currentPatch%disturbance_rates(1) > currentPatch%disturbance_rates(2))then !mortality is dominant disturbance 
          if(currentCohort%canopy_layer == 1)then         
             !currentCohort%dmort = mortality_rates(currentCohort) 
             !the disturbance calculations are done with the previous n, c_area and d_mort. So it's probably &
             !not right to recalcualte dmort here.
             canopy_dead = currentCohort%n * min(1.0_r8,currentCohort%dmort * hlm_freq_day)

             currentPatch%canopy_mortality_woody_litter   = currentPatch%canopy_mortality_woody_litter  + &
                  canopy_dead*(currentCohort%bdead+currentCohort%bsw)
             currentPatch%canopy_mortality_leaf_litter(p) = currentPatch%canopy_mortality_leaf_litter(p)+ &
                  canopy_dead*(currentCohort%bl)
             currentPatch%canopy_mortality_root_litter(p) = currentPatch%canopy_mortality_root_litter(p)+ &
                  canopy_dead*(currentCohort%br+currentCohort%bstore)

         else 
             if(EDPftvarcon_inst%woody(currentCohort%pft) == 1)then

                understorey_dead = ED_val_understorey_death * currentCohort%n * (patch_site_areadis/currentPatch%area)  !kgC/site/day
                currentPatch%canopy_mortality_woody_litter  = currentPatch%canopy_mortality_woody_litter  + &
                     understorey_dead*(currentCohort%bdead+currentCohort%bsw)  
                currentPatch%canopy_mortality_leaf_litter(p)= currentPatch%canopy_mortality_leaf_litter(p)+ &
                     understorey_dead* currentCohort%bl 
                currentPatch%canopy_mortality_root_litter(p)= currentPatch%canopy_mortality_root_litter(p)+ &
                      understorey_dead*(currentCohort%br+currentCohort%bstore)

             ! FIX(SPM,040114) - clarify this comment
             ! grass is not killed by canopy mortality disturbance events.
             ! Just move it into the new patch area. 
             else 
                ! no-op
             endif
          endif
       endif

       currentCohort => currentCohort%taller      

    enddo !currentCohort         

    !************************************/
    !Evenly distribute the litter from the trees that died across the new and old patches
    !************************************/
    !************************************/
    !Evenly distribute the litter from the trees that died across the new and old patches
    !'litter' fluxes here are in KgC
    !************************************/
    litter_area = currentPatch%area 
    np_mult =  patch_site_areadis/new_patch%area
    ! This litter is distributed between the current and new patches, &
    ! not to any other patches. This is really the eventually area of the current patch &
    ! (currentPatch%area-patch_site_areadis) +patch_site_areadis...
    ! For the new patch, only some fraction of its land area (patch_areadis/np%area) is derived from the current patch
    ! so we need to multiply by patch_areadis/np%area
    do c = 1,ncwd
    
       cwd_litter_density = SF_val_CWD_frac(c) * currentPatch%canopy_mortality_woody_litter / litter_area
       
       new_patch%cwd_ag(c)    = new_patch%cwd_ag(c)    + ED_val_ag_biomass         * cwd_litter_density * np_mult
       currentPatch%cwd_ag(c) = currentPatch%cwd_ag(c) + ED_val_ag_biomass         * cwd_litter_density
       new_patch%cwd_bg(c)    = new_patch%cwd_bg(c)    + (1._r8-ED_val_ag_biomass) * cwd_litter_density * np_mult 
       currentPatch%cwd_bg(c) = currentPatch%cwd_bg(c) + (1._r8-ED_val_ag_biomass) * cwd_litter_density 
       
    enddo 

    do p = 1,numpft_ed
    
       new_patch%leaf_litter(p) = new_patch%leaf_litter(p) + currentPatch%canopy_mortality_leaf_litter(p) / litter_area * np_mult
       new_patch%root_litter(p) = new_patch%root_litter(p) + currentPatch%canopy_mortality_root_litter(p) / litter_area * np_mult 
       currentPatch%leaf_litter(p) = currentPatch%leaf_litter(p) + currentPatch%canopy_mortality_leaf_litter(p) / litter_area
       currentPatch%root_litter(p) = currentPatch%root_litter(p) + currentPatch%canopy_mortality_root_litter(p) / litter_area
       
    enddo

  end subroutine mortality_litter_fluxes

  ! ============================================================================
  subroutine create_patch(currentSite, new_patch, age, areap, spread_local,cwd_ag_local,cwd_bg_local, &
       leaf_litter_local,root_litter_local)
    !
    ! !DESCRIPTION:
    !  Set default values for creating a new patch
    !
    ! !USES:
    !
    ! !ARGUMENTS:
    type(ed_site_type) , intent(inout), target :: currentSite
    type(ed_patch_type), intent(inout), target :: new_patch
    real(r8), intent(in) :: age                 ! notional age of this patch in years
    real(r8), intent(in) :: areap               ! initial area of this patch in m2. 
    real(r8), intent(in) :: cwd_ag_local(:)     ! initial value of above ground coarse woody debris. KgC/m2
    real(r8), intent(in) :: cwd_bg_local(:)     ! initial value of below ground coarse woody debris. KgC/m2
    real(r8), intent(in) :: root_litter_local(:)! initial value of root litter. KgC/m2
    real(r8), intent(in) :: leaf_litter_local(:)! initial value of leaf litter. KgC/m2
    real(r8), intent(in) :: spread_local(:)     ! initial value of canopy spread parameter.no units 
    !
    ! !LOCAL VARIABLES:
    !---------------------------------------------------------------------

    allocate(new_patch%tr_soil_dir(hlm_numSWb))
    allocate(new_patch%tr_soil_dif(hlm_numSWb))
    allocate(new_patch%tr_soil_dir_dif(hlm_numSWb))
    allocate(new_patch%fab(hlm_numSWb))
    allocate(new_patch%fabd(hlm_numSWb))
    allocate(new_patch%fabi(hlm_numSWb))
    allocate(new_patch%sabs_dir(hlm_numSWb))
    allocate(new_patch%sabs_dif(hlm_numSWb))
    allocate(new_patch%rootfr_ft(numpft_ed,hlm_numlevgrnd))
    allocate(new_patch%rootr_ft(numpft_ed,hlm_numlevgrnd)) 
    
    call zero_patch(new_patch) !The nan value in here is not working??

    new_patch%tallest  => null() ! pointer to patch's tallest cohort    
    new_patch%shortest => null() ! pointer to patch's shortest cohort   
    new_patch%older    => null() ! pointer to next older patch   
    new_patch%younger  => null() ! pointer to next shorter patch      
    new_patch%siteptr  => null() ! pointer to the site that the patch is in

    ! assign known patch attributes 

    new_patch%siteptr            => currentSite 
    new_patch%age                = age   
    new_patch%age_class          = 1
    new_patch%area               = areap 
    new_patch%spread             = spread_local
    new_patch%cwd_ag             = cwd_ag_local
    new_patch%cwd_bg             = cwd_bg_local
    new_patch%leaf_litter        = leaf_litter_local
    new_patch%root_litter        = root_litter_local
 
    !zeroing things because of the surfacealbedo problem... shouldnt really be necesary
    new_patch%cwd_ag_in(:)       = 0._r8
    new_patch%cwd_bg_in(:)       = 0._r8

    new_patch%cwd_ag_out(:)      = 0._r8
    new_patch%cwd_bg_out(:)      = 0._r8

    new_patch%f_sun              = 0._r8
    new_patch%ed_laisun_z(:,:,:) = 0._r8 
    new_patch%ed_laisha_z(:,:,:) = 0._r8 
    new_patch%ed_parsun_z(:,:,:) = 0._r8 
    new_patch%ed_parsha_z(:,:,:) = 0._r8 
    new_patch%fabi               = 0._r8
    new_patch%fabd               = 0._r8
    new_patch%tr_soil_dir(:)     = 1._r8
    new_patch%tr_soil_dif(:)     = 1._r8
    new_patch%tr_soil_dir_dif(:) = 0._r8
    new_patch%fabd_sun_z(:,:,:)  = 0._r8 
    new_patch%fabd_sha_z(:,:,:)  = 0._r8 
    new_patch%fabi_sun_z(:,:,:)  = 0._r8 
    new_patch%fabi_sha_z(:,:,:)  = 0._r8  
    new_patch%frac_burnt         = 0._r8  
    new_patch%total_tree_area    = 0.0_r8  
    new_patch%NCL_p              = 1

    new_patch%leaf_litter_in(:)  = 0._r8
    new_patch%leaf_litter_out(:) = 0._r8

   

  end subroutine create_patch

  ! ============================================================================
  subroutine zero_patch(cp_p)
    !
    ! !DESCRIPTION:
    !  Sets all the variables in the patch to nan or zero 
    ! (this needs to be two seperate routines, one for nan & one for zero
    !
    ! !USES:
    !
    ! !ARGUMENTS:
    type(ed_patch_type), intent(inout), target :: cp_p
    !
    ! !LOCAL VARIABLES:
    type(ed_patch_type), pointer :: currentPatch
    !---------------------------------------------------------------------

    currentPatch  => cp_p  

    currentPatch%tallest  => null()          
    currentPatch%shortest => null()         
    currentPatch%older    => null()               
    currentPatch%younger  => null()           
    currentPatch%siteptr  => null()             

    currentPatch%patchno  = 999                            

    currentPatch%age                        = nan                          
    currentPatch%age_class                  = 1
    currentPatch%area                       = nan                                           
    currentPatch%canopy_layer_lai(:)        = nan               
    currentPatch%total_canopy_area          = nan
    currentPatch%canopy_area                = nan                                 
    currentPatch%bare_frac_area             = nan                             

    currentPatch%tlai_profile(:,:,:)        = nan 
    currentPatch%elai_profile(:,:,:)        = 0._r8 
    currentPatch%tsai_profile(:,:,:)        = nan 
    currentPatch%esai_profile(:,:,:)        = nan       
    currentPatch%canopy_area_profile(:,:,:) = nan       

    currentPatch%fabd_sun_z(:,:,:)          = nan 
    currentPatch%fabd_sha_z(:,:,:)          = nan 
    currentPatch%fabi_sun_z(:,:,:)          = nan 
    currentPatch%fabi_sha_z(:,:,:)          = nan  

    currentPatch%ed_laisun_z(:,:,:)         = nan 
    currentPatch%ed_laisha_z(:,:,:)         = nan 
    currentPatch%ed_parsun_z(:,:,:)         = nan 
    currentPatch%ed_parsha_z(:,:,:)         = nan 
    currentPatch%psn_z(:,:,:)               = 0._r8   

    currentPatch%f_sun(:,:,:)               = nan
    currentPatch%tr_soil_dir(:)             = nan    ! fraction of incoming direct  radiation that is transmitted to the soil as direct
    currentPatch%tr_soil_dif(:)             = nan    ! fraction of incoming diffuse radiation that is transmitted to the soil as diffuse
    currentPatch%tr_soil_dir_dif(:)         = nan    ! fraction of incoming direct  radiation that is transmitted to the soil as diffuse
    currentPatch%fabd(:)                    = nan    ! fraction of incoming direct  radiation that is absorbed by the canopy
    currentPatch%fabi(:)                    = nan    ! fraction of incoming diffuse radiation that is absorbed by the canopy

    currentPatch%present(:,:)               = 999    ! is there any of this pft in this layer?
    currentPatch%nrad(:,:)                  = 999    ! number of exposed leaf layers for each canopy layer and pft
    currentPatch%ncan(:,:)                  = 999    ! number of total leaf layers for each canopy layer and pft
    currentPatch%lai                        = nan    ! leaf area index of patch
    currentPatch%spread(:)                  = nan    ! dynamic ratio of dbh to canopy area.
    currentPatch%pft_agb_profile(:,:)       = nan    

    ! DISTURBANCE 
    currentPatch%disturbance_rates          = 0._r8 
    currentPatch%disturbance_rate           = 0._r8 

    ! LITTER
    currentPatch%cwd_ag(:)                  = 0.0_r8 ! above ground coarse woody debris gc/m2. 
    currentPatch%cwd_bg(:)                  = 0.0_r8 ! below ground coarse woody debris
    currentPatch%root_litter(:)             = 0.0_r8
    currentPatch%leaf_litter(:)             = 0.0_r8

    currentPatch%leaf_litter_in(:)          = 0.0_r8
    currentPatch%leaf_litter_out(:)         = 0.0_r8

    ! FIRE
    currentPatch%fuel_eff_moist             = 0.0_r8 ! average fuel moisture content of the ground fuel 
    ! (incl. live grasses. omits 1000hr fuels)
    currentPatch%livegrass                  = 0.0_r8 ! total ag grass biomass in patch. 1=c3 grass, 2=c4 grass. gc/m2
    currentPatch%sum_fuel                   = 0.0_r8 ! total ground fuel related to ros (omits 1000hr fuels). gc/m2
    currentPatch%fuel_bulkd                 = 0.0_r8 ! average fuel bulk density of the ground fuel 
    ! (incl. live grasses. omits 1000hr fuels). kgc/m3
    currentPatch%fuel_sav                   = 0.0_r8 ! average surface area to volume ratio of the ground fuel 
    ! (incl. live grasses. omits 1000hr fuels).
    currentPatch%fuel_mef                   = 0.0_r8 ! average moisture of extinction factor of the ground fuel
    ! (incl. live grasses. omits 1000hr fuels).
    currentPatch%ros_front                  = 0.0_r8 ! average rate of forward spread of each fire in the patch. m/min.
    currentPatch%effect_wspeed              = 0.0_r8 ! dailywind modified by fraction of relative grass and tree cover. m/min.
    currentPatch%tau_l                      = 0.0_r8 ! mins p&r(1986)
    currentPatch%fuel_frac(:)               = 0.0_r8 ! fraction of each litter class in the sum_fuel 
    !- for purposes of calculating weighted averages. 
    currentPatch%tfc_ros                    = 0.0_r8 ! used in fi calc
    currentPatch%fi                         = 0._r8  ! average fire intensity of flaming front during day.  
    ! backward ros plays no role. kj/m/s or kw/m.
    currentPatch%fire                       = 999    ! sr decide_fire.1=fire hot enough to proceed. 0=stop everything- no fires today
    currentPatch%fd                         = 0.0_r8 ! fire duration (mins)
    currentPatch%ros_back                   = 0.0_r8 ! backward ros (m/min)
    currentPatch%ab                         = 0.0_r8 ! area burnt daily m2
    currentPatch%nf                         = 0.0_r8 ! number of fires initiated daily 
    currentPatch%sh                         = 0.0_r8 ! average scorch height for the patch(m)
    currentPatch%frac_burnt                 = 0.0_r8 ! fraction burnt in each timestep. 
    currentPatch%burnt_frac_litter(:)       = 0.0_r8 
    currentPatch%btran_ft(:)                = 0.0_r8

    currentPatch%canopy_layer_lai(:)        = 0.0_r8

    currentPatch%seeds_in(:)                = 0.0_r8
    currentPatch%seed_decay(:)              = 0.0_r8
    currentPatch%seed_germination(:)        = 0.0_r8

    currentPatch%fab(:)                     = 0.0_r8
    currentPatch%sabs_dir(:)                = 0.0_r8
    currentPatch%sabs_dif(:)                = 0.0_r8


  end subroutine zero_patch

  ! ============================================================================
  subroutine fuse_patches( csite )
    !
    ! !DESCRIPTION:
    !  Decide to fuse patches if their cohort structures are similar           
    !
    ! !USES:
    use EDTypesMod , only : patchfusion_profile_tolerance
    !
    ! !ARGUMENTS:
    type(ed_site_type), intent(inout), target  :: csite
    !
    ! !LOCAL VARIABLES:
    type(ed_site_type) , pointer :: currentSite
    type(ed_patch_type), pointer :: currentPatch,tpp,tmpptr
    integer  :: ft,z        !counters for pft and height class
    real(r8) :: norm        !normalized difference between biomass profiles
    real(r8) :: profiletol  !tolerance of patch fusion routine. Starts off high and is reduced if there are too many patches.
    integer  :: maxpatch    !maximum number of allowed patches. FIX-RF. These should be namelist variables. 
    integer  :: nopatches   !number of patches presently in gridcell
    integer  :: iterate     !switch of patch reduction iteration scheme. 1 to keep going, 0 to stop
    integer  :: fuse_flag   !do patches get fused (1) or not (0). 
    !---------------------------------------------------------------------

    !maxpatch = 4  
    maxpatch = maxPatchesPerSite

    currentSite => csite 

    profiletol = patchfusion_profile_tolerance

    nopatches = 0
    currentPatch => currentSite%youngest_patch
    do while(associated(currentPatch))
       nopatches = nopatches +1
       currentPatch => currentPatch%older
    enddo
    !---------------------------------------------------------------------!
    !  We only really care about fusing patches if nopatches > 1           !
    !---------------------------------------------------------------------!
    iterate = 1

    !---------------------------------------------------------------------!
    !  Keep doing this until nopatches >= maxpatch                         !
    !---------------------------------------------------------------------!

    do while(iterate == 1)
       !---------------------------------------------------------------------!
       ! Calculate the biomass profile of each patch                         !
       !---------------------------------------------------------------------!  
       currentPatch => currentSite%youngest_patch
       do while(associated(currentPatch))
          call patch_pft_size_profile(currentPatch)
          currentPatch => currentPatch%older
       enddo

       !---------------------------------------------------------------------!
       ! Loop round current & target (currentPatch,tpp) patches to assess combinations !
       !---------------------------------------------------------------------!   
       currentPatch => currentSite%youngest_patch
       do while(associated(currentPatch))      
          tpp => currentSite%youngest_patch
          do while(associated(tpp))

             if(.not.associated(currentPatch))then
                write(fates_log(),*) 'ED: issue with currentPatch'
             endif

             if(associated(tpp).and.associated(currentPatch))then
                fuse_flag = 1 !the default is to fuse the patches
                if(currentPatch%patchno /= tpp%patchno) then   !these should be the same patch

                   !---------------------------------------------------------------------!
                   ! Calculate the difference criteria for each pft and dbh class        !
                   !---------------------------------------------------------------------!   
                   do ft = 1,numpft_ed        ! loop over pfts
                      do z = 1,n_dbh_bins      ! loop over hgt bins 
                         !is there biomass in this category?
                         if(currentPatch%pft_agb_profile(ft,z)  > 0.0_r8.or.tpp%pft_agb_profile(ft,z) > 0.0_r8)then 
                            norm = abs(currentPatch%pft_agb_profile(ft,z) - tpp%pft_agb_profile(ft,z))/(0.5_r8*&
                                 &(currentPatch%pft_agb_profile(ft,z) + tpp%pft_agb_profile(ft,z)))
                            !---------------------------------------------------------------------!
                            ! Look for differences in profile biomass, above the minimum biomass  !
                            !---------------------------------------------------------------------!

                            if(norm  > profiletol)then
                               !looking for differences between profile density.                   
                               if(currentPatch%pft_agb_profile(ft,z) > NTOL.or.tpp%pft_agb_profile(ft,z) > NTOL)then
                                  fuse_flag = 0 !do not fuse  - keep apart. 
                               endif
                            endif ! profile tol           
                         endif ! NTOL 
                      enddo !ht bins
                   enddo ! PFT

                   !---------------------------------------------------------------------!
                   ! Call the patch fusion routine if there is a meaningful difference   !
                   ! any of the pft x height categories                                  !
                   !---------------------------------------------------------------------!

                   if(fuse_flag  ==  1)then 
                      tmpptr => currentPatch%older       
                      call fuse_2_patches(currentPatch, tpp)
                      call fuse_cohorts(tpp)
                      call sort_cohorts(tpp)
                      currentPatch => tmpptr
                   else
                     ! write(fates_log(),*) 'patches not fused'
                   endif
                endif  !are both patches associated?        
             endif    !are these different patches?   
             tpp => tpp%older
          enddo !tpp loop

          if(associated(currentPatch))then 
             currentPatch => currentPatch%older 
          else
             currentPatch => null()
          endif !associated currentPatch

       enddo ! currentPatch loop

       !---------------------------------------------------------------------!
       ! Is the number of patches larger than the maximum?                   !
       !---------------------------------------------------------------------!   
       nopatches = 0
       currentPatch => currentSite%youngest_patch
       do while(associated(currentPatch))
          nopatches = nopatches +1
          currentPatch => currentPatch%older
       enddo

       if(nopatches > maxpatch)then
          iterate = 1
          profiletol = profiletol * 1.1_r8

          !---------------------------------------------------------------------!
          ! Making profile tolerance larger means that more fusion will happen  !
          !---------------------------------------------------------------------!        
       else
          iterate = 0
       endif

    enddo !do while nopatches>maxpatch
 
  end subroutine fuse_patches

  ! ============================================================================
  subroutine fuse_2_patches(dp, rp)
    !
    ! !DESCRIPTION:
    ! This function fuses the two patches specified in the argument.
    ! It fuses the first patch in the argument (the "donor") into the second
    ! patch in the argument (the "recipient"), and frees the memory 
    ! associated with the secnd patch
    !
    ! !USES:
    use EDTypesMod, only: ageclass_ed
    !
    ! !ARGUMENTS:
    type (ed_patch_type) , intent(inout), pointer :: dp ! Donor Patch
    type (ed_patch_type) , intent(inout), pointer :: rp ! Recipient Patch
    !
    ! !LOCAL VARIABLES:
    type (ed_cohort_type), pointer :: currentCohort ! Current Cohort
    type (ed_cohort_type), pointer :: nextc         ! Remembers next cohort in list 
    type (ed_cohort_type), pointer :: storesmallcohort
    type (ed_cohort_type), pointer :: storebigcohort  
    integer :: c,p !counters for pft and litter size class. 
    integer :: tnull,snull  ! are the tallest and shortest cohorts associated?
    type(ed_patch_type), pointer :: youngerp   ! pointer to the patch younger than donor
    type(ed_patch_type), pointer :: olderp     ! pointer to the patch older than donor
    type(ed_site_type),  pointer :: csite      ! pointer to the donor patch's site
    !---------------------------------------------------------------------

    !area weighted average of ages & litter
    rp%age = (dp%age * dp%area + rp%age * rp%area)/(dp%area + rp%area)  
    rp%age_class = count(rp%age-ageclass_ed.ge.0.0_r8)

    do p = 1,numpft_ed
       rp%seeds_in(p)         = (rp%seeds_in(p)*rp%area + dp%seeds_in(p)*dp%area)/(rp%area + dp%area)
       rp%seed_decay(p)       = (rp%seed_decay(p)*rp%area + dp%seed_decay(p)*dp%area)/(rp%area + dp%area)
       rp%seed_germination(p) = (rp%seed_germination(p)*rp%area + dp%seed_germination(p)*dp%area)/(rp%area + dp%area)
    enddo

    do c = 1,ncwd
       rp%cwd_ag(c) = (dp%cwd_ag(c)*dp%area + rp%cwd_ag(c)*rp%area)/(dp%area + rp%area)
       rp%cwd_bg(c) = (dp%cwd_bg(c)*dp%area + rp%cwd_bg(c)*rp%area)/(dp%area + rp%area)
    enddo

    do p = 1,numpft_ed
       rp%leaf_litter(p) = (dp%leaf_litter(p)*dp%area + rp%leaf_litter(p)*rp%area)/(dp%area + rp%area)
       rp%root_litter(p) = (dp%root_litter(p)*dp%area + rp%root_litter(p)*rp%area)/(dp%area + rp%area)
    enddo
    
    rp%fuel_eff_moist       = (dp%fuel_eff_moist*dp%area + rp%fuel_eff_moist*rp%area)/(dp%area + rp%area)
    rp%livegrass            = (dp%livegrass*dp%area + rp%livegrass*rp%area)/(dp%area + rp%area)
    rp%sum_fuel             = (dp%sum_fuel*dp%area + rp%sum_fuel*rp%area)/(dp%area + rp%area)
    rp%fuel_bulkd           = (dp%fuel_bulkd*dp%area + rp%fuel_bulkd*rp%area)/(dp%area + rp%area)
    rp%fuel_sav             = (dp%fuel_sav*dp%area + rp%fuel_sav*rp%area)/(dp%area + rp%area)
    rp%fuel_mef             = (dp%fuel_mef*dp%area + rp%fuel_mef*rp%area)/(dp%area + rp%area)
    rp%ros_front            = (dp%ros_front*dp%area + rp%ros_front*rp%area)/(dp%area + rp%area)
    rp%effect_wspeed        = (dp%effect_wspeed*dp%area + rp%effect_wspeed*rp%area)/(dp%area + rp%area)
    rp%tau_l                = (dp%tau_l*dp%area + rp%tau_l*rp%area)/(dp%area + rp%area)
    rp%fuel_frac(:)         = (dp%fuel_frac(:)*dp%area + rp%fuel_frac(:)*rp%area)/(dp%area + rp%area)
    rp%tfc_ros              = (dp%tfc_ros*dp%area + rp%tfc_ros*rp%area)/(dp%area + rp%area)
    rp%fi                   = (dp%fi*dp%area + rp%fi*rp%area)/(dp%area + rp%area)
    rp%fd                   = (dp%fd*dp%area + rp%fd*rp%area)/(dp%area + rp%area)
    rp%ros_back             = (dp%ros_back*dp%area + rp%ros_back*rp%area)/(dp%area + rp%area)
    rp%ab                   = (dp%ab*dp%area + rp%ab*rp%area)/(dp%area + rp%area)
    rp%nf                   = (dp%nf*dp%area + rp%nf*rp%area)/(dp%area + rp%area)
    rp%sh                   = (dp%sh*dp%area + rp%sh*rp%area)/(dp%area + rp%area)
    rp%frac_burnt           = (dp%frac_burnt*dp%area + rp%frac_burnt*rp%area)/(dp%area + rp%area)
    rp%burnt_frac_litter(:) = (dp%burnt_frac_litter(:)*dp%area + rp%burnt_frac_litter(:)*rp%area)/(dp%area + rp%area)
    rp%btran_ft(:)          = (dp%btran_ft(:)*dp%area + rp%btran_ft(:)*rp%area)/(dp%area + rp%area)
    rp%dleaf_litter_dt(:)   = (dp%dleaf_litter_dt(:)*dp%area + rp%dleaf_litter_dt(:)*rp%area)/(dp%area+rp%area)
    rp%leaf_litter_in(:)    = (dp%leaf_litter_in(:)*dp%area  + rp%leaf_litter_in(:)*rp%area)/(dp%area+rp%area)
    rp%leaf_litter_out(:)   = (dp%leaf_litter_out(:)*dp%area + rp%leaf_litter_out(:)*rp%area)/(dp%area+rp%area)


    rp%area = rp%area + dp%area !THIS MUST COME AT THE END!

    !insert donor cohorts into recipient patch
    if(associated(dp%shortest))then

       currentCohort => dp%shortest
       if(associated(currentCohort)) then
          nextc => currentCohort%taller
       endif

       do while(associated(dp%shortest))

          storebigcohort   => rp%tallest
          storesmallcohort => rp%shortest

          if(associated(rp%tallest))then
             tnull = 0
          else
             tnull = 1
             rp%tallest => currentCohort
          endif

          if(associated(rp%shortest))then
             snull = 0
          else
             snull = 1
             rp%shortest => currentCohort
          endif

          call insert_cohort(currentCohort, rp%tallest, rp%shortest, tnull, snull, storebigcohort, storesmallcohort)

          rp%tallest  => storebigcohort 
          rp%shortest => storesmallcohort    

          currentCohort%patchptr => rp
          currentCohort%siteptr  => rp%siteptr

          currentCohort => nextc

          dp%shortest => currentCohort

          if(associated(currentCohort)) then
             nextc => currentCohort%taller
          endif

       enddo !cohort
    endif !are there any cohorts?

    call patch_pft_size_profile(rp) ! Recalculate the patch size profile for the resulting patch

    ! Define some aliases for the donor patches younger and older neighbors
    ! which may or may not exist.  After we set them, we will remove the donor
    ! And then we will go about re-setting the map.
    csite => dp%siteptr
    if(associated(dp%older))then
       olderp => dp%older
    else
       olderp => null()
    end if
    if(associated(dp%younger))then
       youngerp => dp%younger
    else
       youngerp => null()
    end if

    ! We have no need for the dp pointer anymore, we have passed on it's legacy
    call dealloc_patch(dp)
    deallocate(dp)


    if(associated(youngerp))then
       ! Update the younger patch's new older patch (because it isn't dp anymore)
       youngerp%older => olderp
    else
       ! There was no younger patch than dp, so the head of the young order needs
       ! to be set, and it is set as the patch older than dp.  That patch
       ! already knows it's older patch (so no need to set or change it)
       csite%youngest_patch => olderp
    end if

    
    if(associated(olderp))then
       ! Update the older patch's new younger patch (becuase it isn't dp anymore)
       olderp%younger => youngerp
    else
       ! There was no patch older than dp, so the head of the old patch order needs
       ! to be set, and it is set as the patch younger than dp.  That patch already
       ! knows it's younger patch, no need to set
       csite%oldest_patch => youngerp
    end if


  end subroutine fuse_2_patches

  ! ============================================================================
  subroutine terminate_patches(cs_pnt)
    !
    ! !DESCRIPTION:
    !  Terminate Patches if they  are too small                          
    !
    ! !USES:
    !
    ! !ARGUMENTS:
    type(ed_site_type), target, intent(in) :: cs_pnt
    !
    ! !LOCAL VARIABLES:
    type(ed_site_type),  pointer :: currentSite
    type(ed_patch_type), pointer :: currentPatch, tmpptr
    real(r8) areatot ! variable for checking whether the total patch area is wrong. 
    !---------------------------------------------------------------------
 
    currentSite => cs_pnt

    currentPatch => currentSite%oldest_patch
    
    !fuse patches if one of them is very small.... 
    currentPatch => currentSite%youngest_patch
    do while(associated(currentPatch)) 
       if(currentPatch%area <= min_patch_area)then
          if ( currentPatch%patchno /= currentSite%youngest_patch%patchno) then
            ! Do not force the fusion of the youngest patch to its neighbour. 
            ! This is only really meant for very old patches. 
             if(associated(currentPatch%older) )then
                write(fates_log(),*) 'fusing to older patch because this one is too small',&
                     currentPatch%area, currentPatch%lai, &
                     currentPatch%older%area,currentPatch%older%lai
                call fuse_2_patches(currentPatch%older, currentPatch)
                write(fates_log(),*) 'after fusion to older patch',currentPatch%area
             else
                write(fates_log(),*) 'fusing to younger patch because oldest one is too small',&
                     currentPatch%area, currentPatch%lai
                tmpptr => currentPatch%younger
                call fuse_2_patches(currentPatch, currentPatch%younger)
                write(fates_log(),*) 'after fusion to younger patch'
                currentPatch => tmpptr
             endif
          endif
       endif

       currentPatch => currentPatch%older

    enddo

    !check area is not exceeded
    areatot = 0._r8
    currentPatch => currentSite%oldest_patch
    do while(associated(currentPatch))
       areatot = areatot + currentPatch%area
       currentPatch => currentPatch%younger
       if((areatot-area) > 0.0000001_r8)then
          write(fates_log(),*) 'ED: areatot too large. end terminate', areatot
       endif
    enddo

  end subroutine terminate_patches

  ! =====================================================================================

  subroutine dealloc_patch(cpatch)

    ! This Subroutine is intended to de-allocate the allocatable memory that is pointed
    ! to via the patch structure.  This subroutine DOES NOT deallocate the patch
    ! structure itself.

    type(ed_patch_type), target :: cpatch
    type(ed_cohort_type), pointer :: ccohort  ! current
    type(ed_cohort_type), pointer :: ncohort  ! next
    
    ! First Deallocate the cohort space
    ! -----------------------------------------------------------------------------------
    ccohort => cpatch%shortest
    do while(associated(ccohort))
       
       ncohort => ccohort%taller
       deallocate(ccohort)
       ccohort => ncohort

    end do

    ! Secondly, and lastly, deallocate the allocatable vector spaces in the patch
    if(allocated(cpatch%tr_soil_dir))then
       deallocate(cpatch%tr_soil_dir)
       deallocate(cpatch%tr_soil_dif)
       deallocate(cpatch%tr_soil_dir_dif)
       deallocate(cpatch%fab)
       deallocate(cpatch%fabd)
       deallocate(cpatch%fabi)
       deallocate(cpatch%sabs_dir)
       deallocate(cpatch%sabs_dif)
       deallocate(cpatch%rootfr_ft)
       deallocate(cpatch%rootr_ft)
    end if

    return
  end subroutine dealloc_patch

  ! ============================================================================
  subroutine patch_pft_size_profile(cp_pnt)
    !
    ! !DESCRIPTION:
    !  Binned patch size profiles generated for patch fusion routine        
    !
    ! !USES:
    !
    ! !ARGUMENTS:
    type(ed_patch_type), target, intent(inout) :: cp_pnt
    !
    ! !LOCAL VARIABLES:
    type(ed_patch_type) , pointer  :: currentPatch
    type(ed_cohort_type), pointer  :: currentCohort
    real(r8) :: mind(N_DBH_BINS) ! Bottom of DBH bin 
    real(r8) :: maxd(N_DBH_BINS) ! Top of DBH bin
    real(r8) :: delta_dbh   ! Size of DBH bin
    integer  :: p    ! Counter for PFT 
    integer  :: j    ! Counter for DBH bins 
    real(r8), parameter :: gigantictrees = 1.e8_r8
    !---------------------------------------------------------------------

    currentPatch => cp_pnt

    delta_dbh = (DBHMAX/N_DBH_BINS)

    do p = 1,numpft_ed
       do j = 1,N_DBH_BINS
          currentPatch%pft_agb_profile(p,j) = 0.0_r8
       enddo
    enddo

    do j = 1,N_DBH_BINS   
        if (j == 1) then
           mind(j) = 0.0_r8
           maxd(j) = delta_dbh
        else if (j == N_DBH_BINS) then
           mind(j) = (j-1) * delta_dbh
           maxd(j) = gigantictrees
        else 
           mind(j) = (j-1) * delta_dbh
           maxd(j) = (j)*delta_dbh
        endif
    enddo

    currentCohort => currentPatch%shortest
    do while(associated(currentCohort))    
       do j = 1,N_DBH_BINS   
          if((currentCohort%dbh  >  mind(j)) .AND. (currentCohort%dbh  <=  maxd(j)))then

             currentPatch%pft_agb_profile(currentCohort%pft,j) = &
                  currentPatch%pft_agb_profile(currentCohort%pft,j) + &
                  currentCohort%bdead*currentCohort%n/currentPatch%area

          endif
       enddo ! dbh bins

       currentCohort => currentCohort%taller

    enddo !currentCohort 
   
  end subroutine patch_pft_size_profile

  ! =====================================================================================
  function countPatches( bounds, nsites, sites ) result ( totNumPatches ) 
    !
    ! !DESCRIPTION:
    !  Loop over all Patches to count how many there are
    !
    ! !USES:
    use decompMod  , only : bounds_type
    use EDTypesMod , only : ed_site_type
    !
    ! !ARGUMENTS:
    type(bounds_type)  , intent(in)            :: bounds
    integer,             intent(in)            :: nsites
    type(ed_site_type) , intent(inout), target :: sites(nsites)
    !
    ! !LOCAL VARIABLES:
    type (ed_patch_type), pointer :: currentPatch
    integer :: totNumPatches  ! total number of patches.  
    integer :: s
    !---------------------------------------------------------------------

    totNumPatches = 0

    do s = 1,nsites
       currentPatch => sites(s)%oldest_patch
       do while(associated(currentPatch))
          totNumPatches = totNumPatches + 1
          currentPatch => currentPatch%younger
       enddo
    enddo

   end function countPatches

   ! ====================================================================================

  subroutine set_root_fraction( cpatch , depth_gl )
    !
    ! !DESCRIPTION:
    !  Calculates the fractions of the root biomass in each layer for each pft. 
    !
    ! !USES:
    use pftconMod   , only : pftcon
    !
    ! !ARGUMENTS
    type(ed_patch_type),intent(inout), target :: cpatch
    real(r8),intent(in)  :: depth_gl(0:hlm_numlevgrnd)
    !
    ! !LOCAL VARIABLES:
    integer :: lev,p,c,ft
    !----------------------------------------------------------------------
    
    do ft = 1,numpft_ed 
       do lev = 1, hlm_numlevgrnd
          cpatch%rootfr_ft(ft,lev) = 0._r8
       enddo

       do lev = 1, hlm_numlevsoil-1
          cpatch%rootfr_ft(ft,lev) = .5_r8*( &
                 exp(-pftcon%roota_par(ft) * depth_gl(lev-1))  &
               + exp(-pftcon%rootb_par(ft) * depth_gl(lev-1))  &
               - exp(-pftcon%roota_par(ft) * depth_gl(lev))    &
               - exp(-pftcon%rootb_par(ft) * depth_gl(lev)))
       end do
    end do

  end subroutine set_root_fraction


end module EDPatchDynamicsMod<|MERGE_RESOLUTION|>--- conflicted
+++ resolved
@@ -3,19 +3,9 @@
   ! ============================================================================
   ! Controls formation, creation, fusing and termination of patch level processes. 
   ! ============================================================================
-<<<<<<< HEAD
-
-  use shr_kind_mod         , only : r8 => shr_kind_r8;
-  use shr_infnan_mod       , only : nan => shr_infnan_nan, assignment(=)
-  use clm_varctl           , only : iulog 
-  use FatesGlobals         , only : freq_day
-  use EDPftvarcon            , only : EDPftvarcon_inst
-=======
- 
   use FatesGlobals         , only : fates_log 
   use FatesInterfaceMod    , only : hlm_freq_day
-  use pftconMod            , only : pftcon
->>>>>>> fdec6aa1
+  use EDPftvarcon          , only : EDPftvarcon_inst
   use EDCohortDynamicsMod  , only : fuse_cohorts, sort_cohorts, insert_cohort
   use EDtypesMod           , only : ncwd, n_dbh_bins, ntol, area, dbhmax
   use EDTypesMod           , only : numpft_ed
@@ -1532,7 +1522,7 @@
     !  Calculates the fractions of the root biomass in each layer for each pft. 
     !
     ! !USES:
-    use pftconMod   , only : pftcon
+
     !
     ! !ARGUMENTS
     type(ed_patch_type),intent(inout), target :: cpatch
@@ -1549,10 +1539,10 @@
 
        do lev = 1, hlm_numlevsoil-1
           cpatch%rootfr_ft(ft,lev) = .5_r8*( &
-                 exp(-pftcon%roota_par(ft) * depth_gl(lev-1))  &
-               + exp(-pftcon%rootb_par(ft) * depth_gl(lev-1))  &
-               - exp(-pftcon%roota_par(ft) * depth_gl(lev))    &
-               - exp(-pftcon%rootb_par(ft) * depth_gl(lev)))
+                 exp(-EDPftvarcon_inst%roota_par(ft) * depth_gl(lev-1))  &
+               + exp(-EDPftvarcon_inst%rootb_par(ft) * depth_gl(lev-1))  &
+               - exp(-EDPftvarcon_inst%roota_par(ft) * depth_gl(lev))    &
+               - exp(-EDPftvarcon_inst%rootb_par(ft) * depth_gl(lev)))
        end do
     end do
 
