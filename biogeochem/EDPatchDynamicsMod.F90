--- conflicted
+++ resolved
@@ -162,10 +162,9 @@
 
     ! !USES:
     use EDMortalityFunctionsMod , only : mortality_rates
-    use EDMortalityFunctionsMod , only : ExemptTreefallDist
     ! loging flux
     use EDLoggingMortalityMod , only : LoggingMortality_frac
-    use EDTypesMod , only : ed_resources_management_type
+
   
     ! !ARGUMENTS:
     type(ed_site_type) , intent(inout), target :: site_in
@@ -195,18 +194,11 @@
     real(r8) :: frac_site_primary
     real(r8) :: harvest_rate
     real(r8) :: tempsum
-<<<<<<< HEAD
-    real(r8) :: harvestable_forest_c(hlm_num_lu_harvest_cats)
-    integer  :: harvest_tag(hlm_num_lu_harvest_cats)
-    integer  :: harvest_debt_primary
-    integer  :: harvest_debt_secondary
-=======
     real(r8) :: harvest_debt_pri
     real(r8) :: harvest_debt_sec_mature
     real(r8) :: harvest_debt_sec_young
     real(r8) :: harvestable_forest_c(hlm_num_lu_harvest_cats)
     integer  :: harvest_tag(hlm_num_lu_harvest_cats)
->>>>>>> fec6597f
     integer  :: patch_no_secondary
 
     !----------------------------------------------------------------------------------------------
@@ -220,17 +212,11 @@
     ! get available biomass for harvest for all patches
     call get_harvestable_carbon(site_in, bc_in%site_area, bc_in%hlm_harvest_catnames, harvestable_forest_c)
  
-<<<<<<< HEAD
-    harvest_debt_primary = 0
-    harvest_debt_secondary = 0
-    patch_no_secondary = 0
-=======
     ! Initialize local variables
     patch_no_secondary = 0
     harvest_debt_pri = 0._r8
     harvest_debt_sec_mature = 0._r8
     harvest_debt_sec_young = 0._r8
->>>>>>> fec6597f
 
     currentPatch => site_in%oldest_patch
     do while (associated(currentPatch))   
@@ -272,79 +258,14 @@
           currentCohort => currentCohort%taller
        end do
 
-<<<<<<< HEAD
-       ! Determine harvest debt for primary land and secondary land
-       ! Harvest debt is the accumulated total carbon amount once 
-       ! available carbon for harvest is smaller than the harvest 
-       ! rate of forcing data for each site.
-       ! Each cohort has the same harvest tag but not each patch
-       ! Hence this part shall be within the patch loop
-       ! TODO: we can define harvest debt as a fraction of the 
-       ! harvest rate in the future
-       ! Warning: Non-forest harvest is not accounted for yet
-       ! Thus the harvest tag for non-forest are not effective
-       if(logging_time) then
-          harvest_debt_loop: do h_index = 1, hlm_num_lu_harvest_cats
-             ! Primary patch: Once a patch has debt, skip the calculation
-             if (harvest_debt_primary == 0) then
-                if ( currentPatch%anthro_disturbance_label .eq. primaryforest ) then  
-                   if ( harvest_tag(h_index) == 1 ) then
-                      ! h_index points to primary forest harvest
-                      if((bc_in%hlm_harvest_catnames(h_index) .eq. "HARVEST_VH1")) then
-                          harvest_debt_primary = 1
-                          exit harvest_debt_loop
-                      end if
-                   end if
-                end if
-             end if
-             ! Secondary patch
-             if (harvest_debt_secondary == 0) then
-                if ( currentPatch%anthro_disturbance_label .eq. secondaryforest ) then
-                   patch_no_secondary = patch_no_secondary + 1
-                   if ( harvest_tag(h_index) == 1 ) then
-                      ! h_index points to secondary forest harvest
-                      if((bc_in%hlm_harvest_catnames(h_index) .eq. "HARVEST_SH1") .or. &
-                          (bc_in%hlm_harvest_catnames(h_index) .eq. "HARVEST_SH2")) then
-                          harvest_debt_secondary = 1
-                          exit harvest_debt_loop
-                      end if
-                   end if
-                end if
-             end if
-          end do harvest_debt_loop
-       end if
-=======
        ! ! Counter of secondary patch used in logging debt calculation
        ! if ( currentPatch%anthro_disturbance_label .eq. secondaryforest ) then
        !    patch_no_secondary = patch_no_secondary + 1
        ! end if
->>>>>>> fec6597f
 
        currentPatch => currentPatch%younger
     end do
 
-<<<<<<< HEAD
-    ! Obatin actual harvest debt. This shall be outside the patch loop
-    if(logging_time) then
-       do h_index = 1, hlm_num_lu_harvest_cats
-          if ( harvest_debt_primary == 1 ) then
-             ! Only account for primary forest harvest rate
-             if((bc_in%hlm_harvest_catnames(h_index) .eq. "HARVEST_VH1") .or. &
-                (bc_in%hlm_harvest_catnames(h_index) .eq. "HARVEST_VH2")) then
-                site_in%resources_management%harvest_debt = site_in%resources_management%harvest_debt + &
-                    bc_in%hlm_harvest_rates(h_index)
-             end if
-          end if
-          if (harvest_debt_secondary == 1 .or. patch_no_secondary == 0) then
-             ! Only account for secondary forest harvest rate
-             if((bc_in%hlm_harvest_catnames(h_index) .eq. "HARVEST_SH1") .or. &
-                (bc_in%hlm_harvest_catnames(h_index) .eq. "HARVEST_SH2") .or. &
-                (bc_in%hlm_harvest_catnames(h_index) .eq. "HARVEST_SH3")) then
-                site_in%resources_management%harvest_debt = site_in%resources_management%harvest_debt + &
-                    bc_in%hlm_harvest_rates(h_index)
-                site_in%resources_management%harvest_debt_sec = site_in%resources_management%harvest_debt_sec + &
-                    bc_in%hlm_harvest_rates(h_index)
-=======
     ! Calculate if we have harvest debt for primary and secondary land
     ! Harvest debt is the accumulated total carbon 
     ! deficiency once the carbon amount available for harvest 
@@ -387,7 +308,6 @@
                     harvest_debt_sec_young - harvestable_forest_c(h_index)
                 site_in%resources_management%harvest_debt_sec = site_in%resources_management%harvest_debt_sec + &
                     harvest_debt_sec_young - harvestable_forest_c(h_index)
->>>>>>> fec6597f
              end if
           end if
        end do
@@ -428,12 +348,10 @@
 
           if(currentCohort%canopy_layer == 1)then
 
-             ! Treefall Disturbance Rate.  Only count this for trees, not grasses
-             if ( .not. ExemptTreefallDist(currentCohort) ) then
-                currentPatch%disturbance_rates(dtype_ifall) = currentPatch%disturbance_rates(dtype_ifall) + &
-                     fates_mortality_disturbance_fraction * &
-                     min(1.0_r8,currentCohort%dmort)*hlm_freq_day*currentCohort%c_area/currentPatch%area
-             end if
+             ! Treefall Disturbance Rate
+             currentPatch%disturbance_rates(dtype_ifall) = currentPatch%disturbance_rates(dtype_ifall) + &
+                  fates_mortality_disturbance_fraction * &
+                  min(1.0_r8,currentCohort%dmort)*hlm_freq_day*currentCohort%c_area/currentPatch%area
 
              ! Logging Disturbance Rate
              currentPatch%disturbance_rates(dtype_ilog) = currentPatch%disturbance_rates(dtype_ilog) + &
@@ -443,14 +361,6 @@
                                currentCohort%l_degrad ) *                            &
                                currentCohort%c_area/currentPatch%area
 
-<<<<<<< HEAD
-             if(currentPatch%disturbance_rates(dtype_ilog)>1.0) then
-                 write(fates_log(),*) 'See luc mortalities:', currentCohort%lmort_direct, &
-                     currentCohort%lmort_collateral, currentCohort%lmort_infra, currentCohort%l_degrad
-             end if
-             
-=======
->>>>>>> fec6597f
              ! Non-harvested part of the logging disturbance rate
              dist_rate_ldist_notharvested = dist_rate_ldist_notharvested + currentCohort%l_degrad * &
                   currentCohort%c_area/currentPatch%area
@@ -460,7 +370,7 @@
        enddo !currentCohort
 
        ! for non-closed-canopy areas subject to logging, add an additional increment of area disturbed
-       ! equivalent to the fraction logged to account for transfer of interstitial ground area to new secondary lands
+       ! equivalent to the fradction logged to account for transfer of interstitial ground area to new secondary lands
        if ( logging_time .and. &
             (currentPatch%area - currentPatch%total_canopy_area) .gt. fates_tiny ) then
           ! The canopy is NOT closed. 
@@ -508,10 +418,6 @@
           call FatesWarn(msg,index=2)
        endif
 
-<<<<<<< HEAD
-       ! if the sum of all disturbance rates is such that they will exceed total patch area on this day, then reduce them all proportionally.
-=======
->>>>>>> fec6597f
        if ( sum(currentPatch%disturbance_rates(:)) .gt. 1.0_r8 ) then
           tempsum = sum(currentPatch%disturbance_rates(:))
           do i_dist = 1,N_DIST_TYPES
@@ -604,26 +510,10 @@
 
     ! in the nocomp cases, since every patch has a PFT identity, it can only receive patch area from patches
     ! that have the same identity. In order to allow this, we have this very high level loop over nocomp PFTs
-    ! and only do the disturbance for any patches that have that nocomp PFT identity.
+    ! and only do the disturbance for any patches that have that nocomp PFT identity.  
     ! If nocomp is not enabled, then this is not much of a loop, it only passes through once.
     nocomp_pft_loop: do i_nocomp_pft = min_nocomp_pft,max_nocomp_pft
 
-<<<<<<< HEAD
-       disturbance_type_loop: do i_disturbance_type = 1,N_DIST_TYPES
-
-          ! calculate area of disturbed land, in this timestep, by summing contributions from each existing patch.
-          currentPatch => currentSite%youngest_patch
-
-          site_areadis_primary = 0.0_r8
-          site_areadis_secondary = 0.0_r8
-
-          do while(associated(currentPatch))
-
-             cp_nocomp_matches_1_if: if ( hlm_use_nocomp .eq. ifalse .or. &
-                  currentPatch%nocomp_pft_label .eq. i_nocomp_pft ) then
-
-                disturbance_rate = currentPatch%disturbance_rates(i_disturbance_type)
-=======
     disturbance_type_loop: do i_disturbance_type = 1,N_DIST_TYPES
 
     ! calculate area of disturbed land, in this timestep, by summing contributions from each existing patch. 
@@ -673,108 +563,77 @@
                      currentSite%disturbance_rates_primary_to_secondary(i_disturbance_type) + &
                      currentPatch%area * disturbance_rate * AREA_INV
              endif
->>>>>>> fec6597f
-
-                if(disturbance_rate > (1.0_r8 + rsnbl_math_prec)) then
-                   write(fates_log(),*) 'patch disturbance rate > 1 ?',disturbance_rate
-                   call dump_patch(currentPatch)
-                   call endrun(msg=errMsg(sourcefile, __LINE__))
-                end if
-
-                ! Only create new patches that have non-negligible amount of land
-                if((currentPatch%area*disturbance_rate) > nearzero ) then
-
-                   ! figure out whether the receiver patch for disturbance from this patch will be
-                   ! primary or secondary land receiver patch is primary forest only if both the
-                   ! donor patch is primary forest and the current disturbance type is not logging
-                   if ( currentPatch%anthro_disturbance_label .eq. primaryforest .and. &
-                        (i_disturbance_type .ne. dtype_ilog) ) then
-
-                      site_areadis_primary = site_areadis_primary + currentPatch%area * disturbance_rate
-
-                      ! track disturbance rates to output to history
-                      currentSite%disturbance_rates_primary_to_primary(i_disturbance_type) = &
-                           currentSite%disturbance_rates_primary_to_primary(i_disturbance_type) + &
-                           currentPatch%area * disturbance_rate * AREA_INV
-                   else
-                      site_areadis_secondary = site_areadis_secondary + currentPatch%area * disturbance_rate
-
-                      ! track disturbance rates to output to history
-                      if (currentPatch%anthro_disturbance_label .eq. secondaryforest) then
-                         currentSite%disturbance_rates_secondary_to_secondary(i_disturbance_type) = &
-                              currentSite%disturbance_rates_secondary_to_secondary(i_disturbance_type) + &
-                              currentPatch%area * disturbance_rate * AREA_INV
-                      else
-                         currentSite%disturbance_rates_primary_to_secondary(i_disturbance_type) = &
-                              currentSite%disturbance_rates_primary_to_secondary(i_disturbance_type) + &
-                              currentPatch%area * disturbance_rate * AREA_INV
-                      endif
-
-                   endif
-
-                end if
-
-             end if cp_nocomp_matches_1_if
-             currentPatch => currentPatch%older
-          enddo ! end loop over patches. sum area disturbed for all patches.
-
-          ! It is possible that no disturbance area was generated
-          if ( (site_areadis_primary + site_areadis_secondary) > nearzero) then
-
-             age = 0.0_r8
-
-             ! create two empty patches, to absorb newly disturbed primary and secondary forest area
-             ! first create patch to receive primary forest area
-             if ( site_areadis_primary .gt. nearzero ) then
-                allocate(new_patch_primary)
-
-                call create_patch(currentSite, new_patch_primary, age, &
-                     site_areadis_primary, primaryforest, i_nocomp_pft)
-
-                ! Initialize the litter pools to zero, these
-                ! pools will be populated by looping over the existing patches
-                ! and transfering in mass
-                do el=1,num_elements
-                   call new_patch_primary%litter(el)%InitConditions(init_leaf_fines=0._r8, &
-                        init_root_fines=0._r8, &
-                        init_ag_cwd=0._r8, &
-                        init_bg_cwd=0._r8, &
-                        init_seed=0._r8,   &
-                        init_seed_germ=0._r8)
-                end do
-                new_patch_primary%tallest  => null()
-                new_patch_primary%shortest => null()
-
-<<<<<<< HEAD
-             endif
-
-             ! next create patch to receive secondary forest area
-             if ( site_areadis_secondary .gt. nearzero) then
-                allocate(new_patch_secondary)
-                call create_patch(currentSite, new_patch_secondary, age, &
-                     site_areadis_secondary, secondaryforest,i_nocomp_pft)
-
-                ! Initialize the litter pools to zero, these
-                ! pools will be populated by looping over the existing patches
-                ! and transfering in mass
-                do el=1,num_elements
-                   call new_patch_secondary%litter(el)%InitConditions(init_leaf_fines=0._r8, &
-                        init_root_fines=0._r8, &
-                        init_ag_cwd=0._r8, &
-                        init_bg_cwd=0._r8, &
-                        init_seed=0._r8,   &
-                        init_seed_germ=0._r8)
-                end do
-                new_patch_secondary%tallest  => null()
-                new_patch_secondary%shortest => null()
-
-             endif
-
-             ! loop round all the patches that contribute surviving indivduals and litter
-             ! pools to the new patch.  We only loop the pre-existing patches, so
-             ! quit the loop if the current patch is either null, or matches the
-             ! two new pointers.
-=======
+
+          endif
+          
+       end if
+       
+       end if cp_nocomp_matches_1_if
+       currentPatch => currentPatch%older     
+    enddo ! end loop over patches. sum area disturbed for all patches. 
+
+    ! It is possible that no disturbance area was generated
+    if ( (site_areadis_primary + site_areadis_secondary) > nearzero) then  
+       
+       age = 0.0_r8
+
+       ! create two empty patches, to absorb newly disturbed primary and secondary forest area
+       ! first create patch to receive primary forest area
+       if ( site_areadis_primary .gt. nearzero ) then
+          allocate(new_patch_primary)
+
+          call create_patch(currentSite, new_patch_primary, age, &
+                site_areadis_primary, primaryforest, i_nocomp_pft)
+          
+          ! Initialize the litter pools to zero, these
+          ! pools will be populated by looping over the existing patches
+          ! and transfering in mass
+          do el=1,num_elements
+              call new_patch_primary%litter(el)%InitConditions(init_leaf_fines=0._r8, &
+                    init_root_fines=0._r8, &
+                    init_ag_cwd=0._r8, &
+                    init_bg_cwd=0._r8, &
+                    init_seed=0._r8,   &
+                    init_seed_germ=0._r8)
+          end do
+          new_patch_primary%tallest  => null()
+          new_patch_primary%shortest => null()
+
+       endif
+
+       ! next create patch to receive secondary forest area
+       if ( site_areadis_secondary .gt. nearzero) then
+          allocate(new_patch_secondary)
+          call create_patch(currentSite, new_patch_secondary, age, &
+                site_areadis_secondary, secondaryforest,i_nocomp_pft)
+          
+          ! Initialize the litter pools to zero, these
+          ! pools will be populated by looping over the existing patches
+          ! and transfering in mass
+          do el=1,num_elements
+              call new_patch_secondary%litter(el)%InitConditions(init_leaf_fines=0._r8, &
+                    init_root_fines=0._r8, &
+                    init_ag_cwd=0._r8, &
+                    init_bg_cwd=0._r8, &
+                    init_seed=0._r8,   &
+                    init_seed_germ=0._r8)
+          end do
+          new_patch_secondary%tallest  => null()
+          new_patch_secondary%shortest => null() 
+
+       endif
+    
+       ! loop round all the patches that contribute surviving indivduals and litter 
+       ! pools to the new patch.  We only loop the pre-existing patches, so 
+       ! quit the loop if the current patch is either null, or matches the
+       ! two new pointers.
+
+       currentPatch => currentSite%oldest_patch
+       do while(associated(currentPatch))
+
+          cp_nocomp_matches_2_if: if ( hlm_use_nocomp .eq. ifalse .or. &
+            currentPatch%nocomp_pft_label .eq. i_nocomp_pft ) then
+
           ! This is the amount of patch area that is disturbed, and donated by the donor
           disturbance_rate = currentPatch%disturbance_rates(i_disturbance_type)
           patch_site_areadis = currentPatch%area * disturbance_rate
@@ -818,33 +677,11 @@
              if(i_disturbance_type .ne. dtype_ifire) then
                  currentPatch%burnt_frac_litter(:) = 0._r8
              end if
->>>>>>> fec6597f
-
-             currentPatch => currentSite%oldest_patch
-             do while(associated(currentPatch))
-
-                cp_nocomp_matches_2_if: if ( hlm_use_nocomp .eq. ifalse .or. &
-                     currentPatch%nocomp_pft_label .eq. i_nocomp_pft ) then
-
-<<<<<<< HEAD
-                   ! This is the amount of patch area that is disturbed, and donated by the donor
-                   disturbance_rate = currentPatch%disturbance_rates(i_disturbance_type)
-                   patch_site_areadis = currentPatch%area * disturbance_rate
-
-
-                   if ( patch_site_areadis > nearzero ) then
-
-                      ! figure out whether the receiver patch for disturbance from this patch
-                      ! will be primary or secondary land receiver patch is primary forest
-                      ! only if both the donor patch is primary forest and the current
-                      ! disturbance type is not logging
-                      if (currentPatch%anthro_disturbance_label .eq. primaryforest .and. &
-                           (i_disturbance_type .ne. dtype_ilog)) then
-                         new_patch => new_patch_primary
-                      else
-                         new_patch => new_patch_secondary
-                      endif
-=======
+
+             call TransLitterNewPatch( currentSite, currentPatch, new_patch, patch_site_areadis)
+
+             ! Transfer in litter fluxes from plants in various contexts of death and destruction
+
              if(i_disturbance_type .eq. dtype_ilog) then
                 call logging_litter_fluxes(currentSite, currentPatch, &
                      new_patch, patch_site_areadis,bc_in)
@@ -1082,529 +919,43 @@
                    if(prt_params%woody(currentCohort%pft) == itrue)then
                        leaf_burn_frac = currentCohort%fraction_crown_burned
                    else
->>>>>>> fec6597f
-
-                      if(.not.associated(new_patch))then
-                         write(fates_log(),*) 'Patch spawning has attempted to point to'
-                         write(fates_log(),*) 'an un-allocated patch'
-                         call endrun(msg=errMsg(sourcefile, __LINE__))
-                      end if
-
-                      ! for the case where the donating patch is secondary forest, if
-                      ! the current disturbance from this patch is non-anthropogenic,
-                      ! we need to average in the time-since-anthropogenic-disturbance
-                      ! from the donor patch into that of the receiver patch
-                      if ( currentPatch%anthro_disturbance_label .eq. secondaryforest .and. &
-                           (i_disturbance_type .ne. dtype_ilog) ) then
-
-                         new_patch%age_since_anthro_disturbance = new_patch%age_since_anthro_disturbance + &
-                              currentPatch%age_since_anthro_disturbance * (patch_site_areadis / site_areadis_secondary)
-
-                      endif
-
-
-                      ! Transfer the litter existing already in the donor patch to the new patch
-                      ! This call will only transfer non-burned litter to new patch
-                      ! and burned litter to atmosphere. Thus it is important to zero burnt_frac_litter when
-                      ! fire is not the current disturbance regime.
-
-                      if(i_disturbance_type .ne. dtype_ifire) then
-                         currentPatch%burnt_frac_litter(:) = 0._r8
-                      end if
-
-                      call TransLitterNewPatch( currentSite, currentPatch, new_patch, patch_site_areadis)
-
-                      ! Transfer in litter fluxes from plants in various contexts of death and destruction
-
-<<<<<<< HEAD
-                      if(i_disturbance_type .eq. dtype_ilog) then
-                         call logging_litter_fluxes(currentSite, currentPatch, &
-                              new_patch, patch_site_areadis,bc_in)
-                      elseif(i_disturbance_type .eq. dtype_ifire) then
-                         call fire_litter_fluxes(currentSite, currentPatch, &
-                              new_patch, patch_site_areadis,bc_in)
-                      else
-                         call mortality_litter_fluxes(currentSite, currentPatch, &
-                              new_patch, patch_site_areadis,bc_in)
-                      endif
-
-
-                      ! Copy any means or timers from the original patch to the new patch
-                      ! These values will inherit all info from the original patch
-                      ! --------------------------------------------------------------------------
-                      call new_patch%tveg24%CopyFromDonor(currentPatch%tveg24)
-                      call new_patch%tveg_lpa%CopyFromDonor(currentPatch%tveg_lpa)
-
-
-                      ! --------------------------------------------------------------------------
-                      ! The newly formed patch from disturbance (new_patch), has now been given
-                      ! some litter from dead plants and pre-existing litter from the donor patches.
-                      !
-                      ! Next, we loop through the cohorts in the donor patch, copy them with
-                      ! area modified number density into the new-patch, and apply survivorship.
-                      ! -------------------------------------------------------------------------
-
-                      currentCohort => currentPatch%shortest
-                      do while(associated(currentCohort))
-
-                         allocate(nc)
-                         if(hlm_use_planthydro.eq.itrue) call InitHydrCohort(CurrentSite,nc)
-
-                         ! Initialize the PARTEH object and point to the
-                         ! correct boundary condition fields
-                         nc%prt => null()
-                         call InitPRTObject(nc%prt)
-                         call InitPRTBoundaryConditions(nc)
-
-                         !  (Keeping as an example)
-                         ! Allocate running mean functions
-                         !allocate(nc%tveg_lpa)
-                         !call nc%tveg_lpa%InitRMean(ema_lpa,init_value=new_patch%tveg_lpa%GetMean())
-
-                         call zero_cohort(nc)
-
-                         ! nc is the new cohort that goes in the disturbed patch (new_patch)... currentCohort
-                         ! is the curent cohort that stays in the donor patch (currentPatch)
-                         call copy_cohort(currentCohort, nc)
-
-                         !this is the case as the new patch probably doesn't have a closed canopy, and
-                         ! even if it does, that will be sorted out in canopy_structure.
-                         nc%canopy_layer = 1
-                         nc%canopy_layer_yesterday = 1._r8
-
-                         sapw_c   = currentCohort%prt%GetState(sapw_organ, all_carbon_elements)
-                         struct_c = currentCohort%prt%GetState(struct_organ, all_carbon_elements)
-                         leaf_c   = currentCohort%prt%GetState(leaf_organ, all_carbon_elements)
-                         fnrt_c   = currentCohort%prt%GetState(fnrt_organ, all_carbon_elements)
-                         store_c  = currentCohort%prt%GetState(store_organ, all_carbon_elements)
-                         total_c  = sapw_c + struct_c + leaf_c + fnrt_c + store_c
-
-                         ! treefall mortality is the current disturbance
-                         if(i_disturbance_type .eq. dtype_ifall) then
-
-                            if(currentCohort%canopy_layer == 1)then
-
-                               ! In the donor patch we are left with fewer trees because the area has decreased
-                               ! the plant density for large trees does not actually decrease in the donor patch
-                               ! because this is the part of the original patch where no trees have actually fallen
-                               ! The diagnostic cmort,bmort,hmort, and frmort  rates have already been saved
-
-                               currentCohort%n = currentCohort%n * (1.0_r8 - fates_mortality_disturbance_fraction * &
-                                    min(1.0_r8,currentCohort%dmort * hlm_freq_day))
-
-                               nc%n = 0.0_r8      ! kill all of the trees who caused the disturbance.
-
-                               nc%cmort = nan     ! The mortality diagnostics are set to nan
-                               ! because the cohort should dissappear
-                               nc%hmort = nan
-                               nc%bmort = nan
-                               nc%frmort = nan
-                               nc%smort = nan
-                               nc%asmort = nan
-                               nc%lmort_direct     = nan
-                               nc%lmort_collateral = nan
-                               nc%lmort_infra      = nan
-                               nc%l_degrad         = nan
-
-                            else
-                               ! small trees
-                               if( prt_params%woody(currentCohort%pft) == itrue)then
-
-
-                                  ! Survivorship of undestory woody plants.  Two step process.
-                                  ! Step 1:  Reduce current number of plants to reflect the
-                                  !          change in area.
-                                  !          The number density per square are doesn't change,
-                                  !          but since the patch is smaller and cohort counts
-                                  !          are absolute, reduce this number.
-
-                                  nc%n = currentCohort%n * patch_site_areadis/currentPatch%area
-
-                                  ! because the mortality rate due to impact for the cohorts which
-                                  ! had been in the understory and are now in the newly-
-                                  ! disturbed patch is very high, passing the imort directly to history
-                                  ! results in large numerical errors, on account of the sharply
-                                  ! reduced number densities.  so instead pass this info via a
-                                  ! site-level diagnostic variable before reducing the number density.
-
-                                  currentSite%imort_rate(currentCohort%size_class, currentCohort%pft) = &
-                                       currentSite%imort_rate(currentCohort%size_class, currentCohort%pft) + &
-                                       nc%n * ED_val_understorey_death / hlm_freq_day
-
-
-                                  currentSite%imort_carbonflux(currentCohort%pft) = &
-                                       currentSite%imort_carbonflux(currentCohort%pft) + &
-                                       (nc%n * ED_val_understorey_death / hlm_freq_day ) * &
-                                       total_c * g_per_kg * days_per_sec * years_per_day * ha_per_m2
-
-                                  ! Step 2:  Apply survivor ship function based on the understory death fraction
-                                  ! remaining of understory plants of those that are knocked over
-                                  ! by the overstorey trees dying...
-                                  nc%n = nc%n * (1.0_r8 - ED_val_understorey_death)
-
-                                  ! since the donor patch split and sent a fraction of its members
-                                  ! to the new patch and a fraction to be preserved in itself,
-                                  ! when reporting diagnostic rates, we must carry over the mortality rates from
-                                  ! the donor that were applied before the patch split.  Remember this is only
-                                  ! for diagnostics.  But think of it this way, the rates are weighted by
-                                  ! number density in EDCLMLink, and the number density of this new patch is donated
-                                  ! so with the number density must come the effective mortality rates.
-
-                                  nc%cmort            = currentCohort%cmort
-                                  nc%hmort            = currentCohort%hmort
-                                  nc%bmort            = currentCohort%bmort
-                                  nc%frmort           = currentCohort%frmort
-                                  nc%smort            = currentCohort%smort
-                                  nc%asmort           = currentCohort%asmort
-                                  nc%dmort            = currentCohort%dmort
-                                  nc%lmort_direct     = currentCohort%lmort_direct
-                                  nc%lmort_collateral = currentCohort%lmort_collateral
-                                  nc%lmort_infra      = currentCohort%lmort_infra
-
-                                  ! understory trees that might potentially be knocked over in the disturbance.
-                                  ! The existing (donor) patch should not have any impact mortality, it should
-                                  ! only lose cohorts due to the decrease in area.  This is not mortality.
-                                  ! Besides, the current and newly created patch sum to unity
-
-                                  currentCohort%n = currentCohort%n * (1._r8 -  patch_site_areadis/currentPatch%area)
-
-                               else
-                                  ! grass is not killed by mortality disturbance events. Just move it into the new patch area.
-                                  ! Just split the grass into the existing and new patch structures
-                                  nc%n = currentCohort%n * patch_site_areadis/currentPatch%area
-
-                                  ! Those remaining in the existing
-                                  currentCohort%n = currentCohort%n * (1._r8 - patch_site_areadis/currentPatch%area)
-
-                                  nc%cmort            = currentCohort%cmort
-                                  nc%hmort            = currentCohort%hmort
-                                  nc%bmort            = currentCohort%bmort
-                                  nc%frmort           = currentCohort%frmort
-                                  nc%smort            = currentCohort%smort
-                                  nc%asmort           = currentCohort%asmort
-                                  nc%dmort            = currentCohort%dmort
-                                  nc%lmort_direct    = currentCohort%lmort_direct
-                                  nc%lmort_collateral = currentCohort%lmort_collateral
-                                  nc%lmort_infra      = currentCohort%lmort_infra
-
-                               endif
-                            endif
-
-                            ! Fire is the current disturbance
-                         elseif (i_disturbance_type .eq. dtype_ifire ) then
-
-                            ! Number of members in the new patch, before we impose fire survivorship
-                            nc%n = currentCohort%n * patch_site_areadis/currentPatch%area
-
-                            ! loss of individuals from source patch due to area shrinking
-                            currentCohort%n = currentCohort%n * (1._r8 - patch_site_areadis/currentPatch%area)
-
-                            levcan = currentCohort%canopy_layer
-
-                            if(levcan==ican_upper) then
-
-                               ! before changing number densities, track total rate of trees that died
-                               ! due to fire, as well as from each fire mortality term
-                               currentSite%fmort_rate_canopy(currentCohort%size_class, currentCohort%pft) = &
-                                    currentSite%fmort_rate_canopy(currentCohort%size_class, currentCohort%pft) + &
-                                    nc%n * currentCohort%fire_mort / hlm_freq_day
-
-                               currentSite%fmort_carbonflux_canopy(currentCohort%pft) = &
-                                    currentSite%fmort_carbonflux_canopy(currentCohort%pft) + &
-                                    (nc%n * currentCohort%fire_mort) * &
-                                    total_c * g_per_kg * days_per_sec * ha_per_m2
-
-                            else
-                               currentSite%fmort_rate_ustory(currentCohort%size_class, currentCohort%pft) = &
-                                    currentSite%fmort_rate_ustory(currentCohort%size_class, currentCohort%pft) + &
-                                    nc%n * currentCohort%fire_mort / hlm_freq_day
-
-                               currentSite%fmort_carbonflux_ustory(currentCohort%pft) = &
-                                    currentSite%fmort_carbonflux_ustory(currentCohort%pft) + &
-                                    (nc%n * currentCohort%fire_mort) * &
-                                    total_c * g_per_kg * days_per_sec * ha_per_m2
-                            end if
-
-                            currentSite%fmort_rate_cambial(currentCohort%size_class, currentCohort%pft) = &
-                                 currentSite%fmort_rate_cambial(currentCohort%size_class, currentCohort%pft) + &
-                                 nc%n * currentCohort%cambial_mort / hlm_freq_day
-                            currentSite%fmort_rate_crown(currentCohort%size_class, currentCohort%pft) = &
-                                 currentSite%fmort_rate_crown(currentCohort%size_class, currentCohort%pft) + &
-                                 nc%n * currentCohort%crownfire_mort / hlm_freq_day
-
-                            ! loss of individual from fire in new patch.
-                            nc%n = nc%n * (1.0_r8 - currentCohort%fire_mort)
-
-                            nc%cmort            = currentCohort%cmort
-                            nc%hmort            = currentCohort%hmort
-                            nc%bmort            = currentCohort%bmort
-                            nc%frmort           = currentCohort%frmort
-                            nc%smort            = currentCohort%smort
-                            nc%asmort           = currentCohort%asmort
-                            nc%dmort            = currentCohort%dmort
-                            nc%lmort_direct     = currentCohort%lmort_direct
-                            nc%lmort_collateral = currentCohort%lmort_collateral
-                            nc%lmort_infra      = currentCohort%lmort_infra
-
-
-                            ! Some of of the leaf mass from living plants has been
-                            ! burned off.  Here, we remove that mass, and
-                            ! tally it in the flux we sent to the atmosphere
-
-                            if(prt_params%woody(currentCohort%pft) == itrue)then
-                               leaf_burn_frac = currentCohort%fraction_crown_burned
-                            else
-
-                               ! Grasses determine their fraction of leaves burned here
-
-                               leaf_burn_frac = currentPatch%burnt_frac_litter(lg_sf)
-                            endif
-
-                            ! Perform a check to make sure that spitfire gave
-                            ! us reasonable mortality and burn fraction rates
-
-                            if( (leaf_burn_frac < 0._r8) .or. &
-                                 (leaf_burn_frac > 1._r8) .or. &
-                                 (currentCohort%fire_mort < 0._r8) .or. &
-                                 (currentCohort%fire_mort > 1._r8)) then
-                               write(fates_log(),*) 'unexpected fire fractions'
-                               write(fates_log(),*) prt_params%woody(currentCohort%pft)
-                               write(fates_log(),*) leaf_burn_frac
-                               write(fates_log(),*) currentCohort%fire_mort
-                               call endrun(msg=errMsg(sourcefile, __LINE__))
-                            end if
-
-                            do el = 1,num_elements
-
-                               leaf_m = nc%prt%GetState(leaf_organ, element_list(el))
-
-                               currentSite%mass_balance(el)%burn_flux_to_atm = &
-                                    currentSite%mass_balance(el)%burn_flux_to_atm + &
-                                    leaf_burn_frac * leaf_m * nc%n
-                            end do
-
-                            ! Here the mass is removed from the plant
-
-                            call PRTBurnLosses(nc%prt, leaf_organ, leaf_burn_frac)
-                            currentCohort%fraction_crown_burned = 0.0_r8
-                            nc%fraction_crown_burned            = 0.0_r8
-
-
-
-                            ! Logging is the current disturbance
-                         elseif (i_disturbance_type .eq. dtype_ilog ) then
-
-                            ! If this cohort is in the upper canopy. It generated
-                            if(currentCohort%canopy_layer == 1)then
-
-                               ! calculate the survivorship of disturbed trees because non-harvested
-                               nc%n = currentCohort%n * currentCohort%l_degrad
-                               ! nc%n            = (currentCohort%l_degrad / (currentCohort%l_degrad + &
-                               !      currentCohort%lmort_direct + currentCohort%lmort_collateral +
-                               !   currentCohort%lmort_infra) ) * &
-                               !      currentCohort%n * patch_site_areadis/currentPatch%area
-
-                               ! Reduce counts in the existing/donor patch according to the logging rate
-                               currentCohort%n = currentCohort%n * &
-                                    (1.0_r8 - min(1.0_r8,(currentCohort%lmort_direct +    &
-                                    currentCohort%lmort_collateral + &
-                                    currentCohort%lmort_infra + currentCohort%l_degrad)))
-
-                               nc%cmort            = currentCohort%cmort
-                               nc%hmort            = currentCohort%hmort
-                               nc%bmort            = currentCohort%bmort
-                               nc%frmort           = currentCohort%frmort
-                               nc%smort            = currentCohort%smort
-                               nc%asmort           = currentCohort%asmort
-                               nc%dmort            = currentCohort%dmort
-
-                               ! since these are the ones that weren't logged,
-                               ! set the logging mortality rates as zero
-                               nc%lmort_direct     = 0._r8
-                               nc%lmort_collateral = 0._r8
-                               nc%lmort_infra      = 0._r8
-
-                            else
-
-                               ! What to do with cohorts in the understory of a logging generated
-                               ! disturbance patch?
-
-                               if(prt_params%woody(currentCohort%pft) == itrue)then
-
-
-                                  ! Survivorship of undestory woody plants.  Two step process.
-                                  ! Step 1:  Reduce current number of plants to reflect the
-                                  !          change in area.
-                                  !          The number density per square are doesn't change,
-                                  !          but since the patch is smaller
-                                  !          and cohort counts are absolute, reduce this number.
-                                  nc%n = currentCohort%n * patch_site_areadis/currentPatch%area
-
-                                  ! because the mortality rate due to impact for the cohorts which had
-                                  ! been in the understory and are now in the newly-
-                                  ! disturbed patch is very high, passing the imort directly to
-                                  ! history results in large numerical errors, on account
-                                  ! of the sharply reduced number densities.  so instead pass this info
-                                  ! via a site-level diagnostic variable before reducing
-                                  ! the number density.
-                                  currentSite%imort_rate(currentCohort%size_class, currentCohort%pft) = &
-                                       currentSite%imort_rate(currentCohort%size_class, currentCohort%pft) + &
-                                       nc%n * currentPatch%fract_ldist_not_harvested * &
-                                       logging_coll_under_frac / hlm_freq_day
-
-                                  currentSite%imort_carbonflux(currentCohort%pft) = &
-                                       currentSite%imort_carbonflux(currentCohort%pft) + &
-                                       (nc%n * currentPatch%fract_ldist_not_harvested * &
-                                       logging_coll_under_frac/ hlm_freq_day ) * &
-                                       total_c * g_per_kg * days_per_sec * years_per_day * ha_per_m2
-
-
-                                  ! Step 2:  Apply survivor ship function based on the understory death fraction
-
-                                  ! remaining of understory plants of those that are knocked
-                                  ! over by the overstorey trees dying...
-                                  ! LOGGING SURVIVORSHIP OF UNDERSTORY PLANTS IS SET AS A NEW PARAMETER
-                                  ! in the fatesparameter files
-                                  nc%n = nc%n * (1.0_r8 - &
-                                       (1.0_r8-currentPatch%fract_ldist_not_harvested) * logging_coll_under_frac)
-
-                                  ! Step 3: Reduce the number count of cohorts in the
-                                  !         original/donor/non-disturbed patch to reflect the area change
-                                  currentCohort%n = currentCohort%n * (1._r8 -  patch_site_areadis/currentPatch%area)
-
-                                  nc%cmort            = currentCohort%cmort
-                                  nc%hmort            = currentCohort%hmort
-                                  nc%bmort            = currentCohort%bmort
-                                  nc%frmort           = currentCohort%frmort
-                                  nc%smort            = currentCohort%smort
-                                  nc%asmort           = currentCohort%asmort
-                                  nc%dmort            = currentCohort%dmort
-                                  nc%lmort_direct     = currentCohort%lmort_direct
-                                  nc%lmort_collateral = currentCohort%lmort_collateral
-                                  nc%lmort_infra      = currentCohort%lmort_infra
-
-                               else
-
-                                  ! grass is not killed by mortality disturbance events.
-                                  ! Just move it into the new patch area.
-                                  ! Just split the grass into the existing and new patch structures
-                                  nc%n = currentCohort%n * patch_site_areadis/currentPatch%area
-
-                                  ! Those remaining in the existing
-                                  currentCohort%n = currentCohort%n * (1._r8 - patch_site_areadis/currentPatch%area)
-
-                                  ! No grass impact mortality imposed on the newly created patch
-                                  nc%cmort            = currentCohort%cmort
-                                  nc%hmort            = currentCohort%hmort
-                                  nc%bmort            = currentCohort%bmort
-                                  nc%frmort           = currentCohort%frmort
-                                  nc%smort            = currentCohort%smort
-                                  nc%asmort           = currentCohort%asmort
-                                  nc%dmort            = currentCohort%dmort
-                                  nc%lmort_direct     = currentCohort%lmort_direct
-                                  nc%lmort_collateral = currentCohort%lmort_collateral
-                                  nc%lmort_infra      = currentCohort%lmort_infra
-
-                               endif  ! is/is-not woody
-
-                            endif  ! Select canopy layer
-
-                         else
-                            write(fates_log(),*) 'unknown disturbance mode?'
-                            write(fates_log(),*) 'i_disturbance_type: ',i_disturbance_type
-                            call endrun(msg=errMsg(sourcefile, __LINE__))
-                         end if   ! Select disturbance mode
-
-                         if (nc%n > 0.0_r8) then
-                            storebigcohort   =>  new_patch%tallest
-                            storesmallcohort =>  new_patch%shortest
-                            if(associated(new_patch%tallest))then
-                               tnull = 0
-                            else
-                               tnull = 1
-                               new_patch%tallest => nc
-                               nc%taller => null()
-                            endif
-
-                            if(associated(new_patch%shortest))then
-                               snull = 0
-                            else
-                               snull = 1
-                               new_patch%shortest => nc
-                               nc%shorter => null()
-                            endif
-                            nc%patchptr => new_patch
-                            call insert_cohort(nc, new_patch%tallest, new_patch%shortest, &
-                                 tnull, snull, storebigcohort, storesmallcohort)
-
-                            new_patch%tallest  => storebigcohort
-                            new_patch%shortest => storesmallcohort
-                         else
-
-                            ! Get rid of the new temporary cohort
-                            call DeallocateCohort(nc)
-                            deallocate(nc)
-
-                         endif
-
-                         currentCohort => currentCohort%taller
-                      enddo ! currentCohort
-                      call sort_cohorts(currentPatch)
-
-                      !update area of donor patch
-                      oldarea = currentPatch%area
-                      currentPatch%area = currentPatch%area - patch_site_areadis
-
-                      ! for all disturbance rates that haven't been resolved yet, increase their amount so that
-                      ! they are the same amount of gridcell-scale disturbance relative to the original patch size
-                      if (i_disturbance_type .ne. N_DIST_TYPES) then
-                         do i_dist2 = i_disturbance_type+1,N_DIST_TYPES
-                            currentPatch%disturbance_rates(i_dist2) = currentPatch%disturbance_rates(i_dist2) &
-                                 * oldarea / currentPatch%area
-                         end do
-                      end if
-
-                      ! sort out the cohorts, since some of them may be so small as to need removing.
-                      ! the first call to terminate cohorts removes sparse number densities,
-                      ! the second call removes for all other reasons (sparse culling must happen
-                      ! before fusion)
-                      call terminate_cohorts(currentSite, currentPatch, 1,16,bc_in)
-                      call fuse_cohorts(currentSite,currentPatch, bc_in)
-                      call terminate_cohorts(currentSite, currentPatch, 2,16,bc_in)
-                      call sort_cohorts(currentPatch)
-
-                   end if    ! if ( new_patch%area > nearzero ) then
-
-                end if cp_nocomp_matches_2_if
-                currentPatch => currentPatch%younger
-
-             enddo ! currentPatch patch loop.
-
-             !*************************/
-             !**  INSERT NEW PATCH(ES) INTO LINKED LIST
-             !*************************/
-
-             if ( site_areadis_primary .gt. nearzero) then
-                currentPatch               => currentSite%youngest_patch
-                ! insert new youngest primary patch after all the secondary patches, if there are any.
-                ! this requires first finding the current youngest primary to insert the new one ahead of
-                if (currentPatch%anthro_disturbance_label .eq. secondaryforest ) then
-                   found_youngest_primary = .false.
-                   do while(associated(currentPatch) .and. .not. found_youngest_primary)
-                      currentPatch => currentPatch%older
-                      if (associated(currentPatch)) then
-                         if (currentPatch%anthro_disturbance_label .eq. primaryforest) then
-                            found_youngest_primary = .true.
-                         endif
-                      endif
+
+                       ! Grasses determine their fraction of leaves burned here
+
+                       leaf_burn_frac = currentPatch%burnt_frac_litter(lg_sf)
+                   endif
+                   
+                   ! Perform a check to make sure that spitfire gave
+                   ! us reasonable mortality and burn fraction rates
+                   
+                   if( (leaf_burn_frac < 0._r8) .or. &
+                       (leaf_burn_frac > 1._r8) .or. &
+                       (currentCohort%fire_mort < 0._r8) .or. &
+                       (currentCohort%fire_mort > 1._r8)) then
+                       write(fates_log(),*) 'unexpected fire fractions'
+                       write(fates_log(),*) prt_params%woody(currentCohort%pft)
+                       write(fates_log(),*) leaf_burn_frac
+                       write(fates_log(),*) currentCohort%fire_mort
+                       call endrun(msg=errMsg(sourcefile, __LINE__))
+                   end if
+
+                   do el = 1,num_elements
+
+                       leaf_m = nc%prt%GetState(leaf_organ, element_list(el))
+
+                       currentSite%mass_balance(el)%burn_flux_to_atm = &
+                             currentSite%mass_balance(el)%burn_flux_to_atm + & 
+                             leaf_burn_frac * leaf_m * nc%n
                    end do
-                   if (associated(currentPatch)) then
-                      ! the case where we've found a youngest primary patch
-                      new_patch_primary%older    => currentPatch
-                      new_patch_primary%younger  => currentPatch%younger
-                      currentPatch%younger%older => new_patch_primary
-                      currentPatch%younger       => new_patch_primary
-=======
+
+                   ! Here the mass is removed from the plant
+
+                   call PRTBurnLosses(nc%prt, leaf_organ, leaf_burn_frac)
+                   currentCohort%fraction_crown_burned = 0.0_r8
+                   nc%fraction_crown_burned            = 0.0_r8
+
+
+
                ! Logging is the current disturbance  
                elseif (i_disturbance_type .eq. dtype_ilog ) then
                    
@@ -1742,38 +1093,24 @@
                    
                    if(associated(new_patch%shortest))then
                       snull = 0
->>>>>>> fec6597f
                    else
-                      ! the case where we haven't, because the patches are all secondaary,
-                      ! and are putting a primary patch at the oldest end of the
-                      ! linked list (not sure how this could happen, but who knows...)
-                      new_patch_primary%older    => null()
-                      new_patch_primary%younger  => currentSite%oldest_patch
-                      currentSite%oldest_patch%older   => new_patch_primary
-                      currentSite%oldest_patch   => new_patch_primary
+                      snull = 1
+                      new_patch%shortest => nc
+                      nc%shorter => null()
                    endif
+                   nc%patchptr => new_patch
+                   call insert_cohort(nc, new_patch%tallest, new_patch%shortest, &
+                         tnull, snull, storebigcohort, storesmallcohort)
+                   
+                   new_patch%tallest  => storebigcohort 
+                   new_patch%shortest => storesmallcohort   
                 else
-                   ! the case where there are no secondary patches at the start of the linked list (prior logic)
-                   new_patch_primary%older    => currentPatch
-                   new_patch_primary%younger  => null()
-                   currentPatch%younger       => new_patch_primary
-                   currentSite%youngest_patch => new_patch_primary
+                   
+                   ! Get rid of the new temporary cohort
+                   call DeallocateCohort(nc)
+                   deallocate(nc)
+                   
                 endif
-<<<<<<< HEAD
-             endif
-
-             ! insert first secondary at the start of the list
-             if ( site_areadis_secondary .gt. nearzero) then
-                currentPatch               => currentSite%youngest_patch
-                new_patch_secondary%older  => currentPatch
-                new_patch_secondary%younger=> null()
-                currentPatch%younger       => new_patch_secondary
-                currentSite%youngest_patch => new_patch_secondary
-             endif
-
-
-             ! sort out the cohorts, since some of them may be so small as to need removing.
-=======
                 
                 currentCohort => currentCohort%taller      
              enddo ! currentCohort 
@@ -1793,43 +1130,54 @@
              end if
 
              ! sort out the cohorts, since some of them may be so small as to need removing. 
->>>>>>> fec6597f
              ! the first call to terminate cohorts removes sparse number densities,
              ! the second call removes for all other reasons (sparse culling must happen
              ! before fusion)
-
-<<<<<<< HEAD
-             if ( site_areadis_primary .gt. nearzero) then
-                call terminate_cohorts(currentSite, new_patch_primary, 1,17, bc_in)
-                call fuse_cohorts(currentSite,new_patch_primary, bc_in)
-                call terminate_cohorts(currentSite, new_patch_primary, 2,17, bc_in)
-                call sort_cohorts(new_patch_primary)
-             endif
-=======
+             call terminate_cohorts(currentSite, currentPatch, 1,16,bc_in)
+             call fuse_cohorts(currentSite,currentPatch, bc_in)
+             call terminate_cohorts(currentSite, currentPatch, 2,16,bc_in)
+             call sort_cohorts(currentPatch)
+
           end if    ! if ( new_patch%area > nearzero ) then 
        
           end if cp_nocomp_matches_2_if
           currentPatch => currentPatch%younger
           
       enddo ! currentPatch patch loop. 
->>>>>>> fec6597f
-
-             if ( site_areadis_secondary .gt. nearzero) then
-                call terminate_cohorts(currentSite, new_patch_secondary, 1,18,bc_in)
-                call fuse_cohorts(currentSite,new_patch_secondary, bc_in)
-                call terminate_cohorts(currentSite, new_patch_secondary, 2,18,bc_in)
-                call sort_cohorts(new_patch_secondary)
+
+      !*************************/
+      !**  INSERT NEW PATCH(ES) INTO LINKED LIST    
+      !*************************/
+       
+      if ( site_areadis_primary .gt. nearzero) then
+          currentPatch               => currentSite%youngest_patch
+          ! insert new youngest primary patch after all the secondary patches, if there are any.
+          ! this requires first finding the current youngest primary to insert the new one ahead of
+          if (currentPatch%anthro_disturbance_label .eq. secondaryforest ) then
+             found_youngest_primary = .false.
+             do while(associated(currentPatch) .and. .not. found_youngest_primary) 
+                currentPatch => currentPatch%older
+                if (associated(currentPatch)) then
+                   if (currentPatch%anthro_disturbance_label .eq. primaryforest) then
+                      found_youngest_primary = .true.
+                   endif
+                endif
+             end do
+             if (associated(currentPatch)) then
+                ! the case where we've found a youngest primary patch
+                new_patch_primary%older    => currentPatch
+                new_patch_primary%younger  => currentPatch%younger
+                currentPatch%younger%older => new_patch_primary
+                currentPatch%younger       => new_patch_primary
+             else
+                ! the case where we haven't, because the patches are all secondaary, 
+                ! and are putting a primary patch at the oldest end of the 
+                ! linked list (not sure how this could happen, but who knows...)
+                new_patch_primary%older    => null()
+                new_patch_primary%younger  => currentSite%oldest_patch
+                currentSite%oldest_patch%older   => new_patch_primary
+                currentSite%oldest_patch   => new_patch_primary
              endif
-<<<<<<< HEAD
-
-          endif !end new_patch area
-
-
-          call check_patch_area(currentSite)
-          call set_patchno(currentSite)
-
-       end do disturbance_type_loop
-=======
           else
              ! the case where there are no secondary patches at the start of the linked list (prior logic)
              new_patch_primary%older    => currentPatch
@@ -1875,7 +1223,6 @@
     call set_patchno(currentSite)
    
     end do disturbance_type_loop
->>>>>>> fec6597f
 
     end do nocomp_pft_loop
 
@@ -3054,6 +2401,11 @@
              tpp => currentSite%youngest_patch
              tpp_loop: do while(associated(tpp))
 
+                if(.not.associated(currentPatch))then
+                   write(fates_log(),*) 'FATES fuse_patches(): currentPatch is not associated?'
+                   call endrun(msg=errMsg(sourcefile, __LINE__))
+                endif
+
                 both_associated_if: if(associated(tpp).and.associated(currentPatch))then
                    !--------------------------------------------------------------------!
                    ! only fuse patches whose anthropogenic disturbance category matches !
