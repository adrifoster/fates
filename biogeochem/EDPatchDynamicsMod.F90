--- conflicted
+++ resolved
@@ -766,11 +766,7 @@
              
              ! and the damaged trees
              if(hlm_use_crown_damage .eq. itrue) then
-<<<<<<< HEAD
-                if( damage_time ) then 
-=======
                 if(damage_time) then 
->>>>>>> 6b21b533
 
                    call damage_litter_fluxes(currentSite, currentPatch, &
                         new_patch, patch_site_areadis, patch_damage_litter)
