module EDPatchDynamicsMod

  ! ============================================================================
  ! Controls formation, creation, fusing and termination of patch level processes. 
  ! ============================================================================
  use FatesGlobals         , only : fates_log
  use FatesGlobals         , only : FatesWarn,N2S,A2S
  use FatesInterfaceTypesMod    , only : hlm_freq_day
  use EDPftvarcon          , only : EDPftvarcon_inst
  use EDPftvarcon          , only : GetDecompyFrac
  use PRTParametersMod      , only : prt_params
  use EDCohortDynamicsMod  , only : fuse_cohorts, sort_cohorts, insert_cohort
  use EDCohortDynamicsMod  , only : DeallocateCohort
  use EDTypesMod           , only : area_site => area
  use ChecksBalancesMod    , only : PatchMassStock
  use FatesLitterMod       , only : ncwd
  use FatesLitterMod       , only : ndcmpy
  use FatesLitterMod       , only : litter_type
  use FatesLitterMod       , only : adjust_SF_CWD_frac
  use EDTypesMod           , only : homogenize_seed_pfts
  use EDTypesMod           , only : n_dbh_bins, area, patchfusion_dbhbin_loweredges
  use EDtypesMod           , only : force_patchfuse_min_biomass
  use EDTypesMod           , only : ed_site_type, ed_patch_type, ed_cohort_type
  use EDTypesMod           , only : site_massbal_type
  use EDTypesMod           , only : site_fluxdiags_type
  use EDTypesMod           , only : min_patch_area
  use EDTypesMod           , only : min_patch_area_forced
  use EDTypesMod           , only : nclmax
  use EDTypesMod           , only : maxpft
  use EDTypesMod           , only : dtype_ifall
  use EDTypesMod           , only : dtype_ilog
  use EDTypesMod           , only : dtype_ifire
  use EDTypesMod           , only : dtype_ilandusechange
  use EDTypesMod           , only : ican_upper
  use PRTGenericMod        , only : num_elements
  use PRTGenericMod        , only : element_list
  use EDTypesMod           , only : lg_sf
  use EDTypesMod           , only : dl_sf
  use EDTypesMod           , only : dump_patch
  use EDTypesMod           , only : N_DIST_TYPES
  use EDTypesMod           , only : AREA_INV
  use FatesConstantsMod    , only : rsnbl_math_prec
  use FatesConstantsMod    , only : fates_tiny
  use FatesConstantsMod    , only : nocomp_bareground
  use FatesInterfaceTypesMod    , only : hlm_use_planthydro
  use FatesInterfaceTypesMod    , only : hlm_numSWb
  use FatesInterfaceTypesMod    , only : bc_in_type
  use FatesInterfaceTypesMod    , only : numpft
  use FatesInterfaceTypesMod    , only : hlm_stepsize
  use FatesInterfaceTypesMod    , only : hlm_use_sp
  use FatesInterfaceTypesMod    , only : hlm_use_nocomp
  use FatesInterfaceTypesMod    , only : hlm_use_fixed_biogeog
  use FatesInterfaceTypesMod    , only : hlm_num_lu_harvest_cats
  use FatesInterfaceTypesMod    , only : hlm_use_luh
  use FatesInterfaceTypesMod    , only : hlm_num_luh2_states
  use FatesInterfaceTypesMod    , only : hlm_num_luh2_transitions
  use FatesGlobals         , only : endrun => fates_endrun
  use FatesConstantsMod    , only : r8 => fates_r8
  use FatesConstantsMod    , only : itrue, ifalse
  use FatesConstantsMod    , only : t_water_freeze_k_1atm
  use FatesConstantsMod    , only : TRS_regeneration
  use FatesPlantHydraulicsMod, only : InitHydrCohort
  use FatesPlantHydraulicsMod, only : AccumulateMortalityWaterStorage
  use FatesPlantHydraulicsMod, only : DeallocateHydrCohort
  use EDLoggingMortalityMod, only : logging_litter_fluxes 
  use EDLoggingMortalityMod, only : logging_time
  use EDLoggingMortalityMod, only : get_harvest_rate_area
  use EDLoggingMortalityMod, only : get_harvest_rate_carbon
  use EDLoggingMortalityMod, only : get_harvestable_carbon
  use EDLoggingMortalityMod, only : get_harvest_debt
  use EDParamsMod          , only : fates_mortality_disturbance_fraction
  use EDParamsMod          , only : regeneration_model
  use FatesAllometryMod    , only : carea_allom
  use FatesAllometryMod    , only : set_root_fraction
  use FatesConstantsMod    , only : g_per_kg
  use FatesConstantsMod    , only : ha_per_m2
  use FatesConstantsMod    , only : days_per_sec
  use FatesConstantsMod    , only : years_per_day
  use FatesConstantsMod    , only : nearzero
  use FatesConstantsMod    , only : primaryland, secondaryland, pastureland, rangeland, cropland
  use FatesConstantsMod    , only : n_landuse_cats
  use FatesLandUseChangeMod, only : get_landuse_transition_rates
  use FatesConstantsMod    , only : fates_unset_r8
  use FatesConstantsMod    , only : fates_unset_int
  use FatesConstantsMod    , only : hlm_harvest_carbon
  use EDCohortDynamicsMod  , only : InitPRTObject
  use EDCohortDynamicsMod  , only : InitPRTBoundaryConditions
  use ChecksBalancesMod,      only : SiteMassStock
  use PRTGenericMod,          only : carbon12_element
  use PRTGenericMod,          only : leaf_organ
  use PRTGenericMod,          only : fnrt_organ
  use PRTGenericMod,          only : sapw_organ
  use PRTGenericMod,          only : store_organ
  use PRTGenericMod,          only : repro_organ
  use PRTGenericMod,          only : struct_organ
  use PRTLossFluxesMod,       only : PRTBurnLosses
  use FatesInterfaceTypesMod,      only : hlm_parteh_mode
  use PRTGenericMod,          only : prt_carbon_allom_hyp   
  use PRTGenericMod,          only : prt_cnp_flex_allom_hyp
  use SFParamsMod,            only : SF_VAL_CWD_FRAC
  use EDParamsMod,            only : logging_event_code
  use EDParamsMod,            only : logging_export_frac
<<<<<<< HEAD
  use EDParamsMod,            only : maxpatch_primaryland, maxpatch_secondaryland
  use EDParamsMod,            only : maxpatch_pastureland, maxpatch_rangeland, maxpatch_cropland
=======
  use FatesRunningMeanMod,    only : ema_sdlng_mdd
  use FatesRunningMeanMod,    only : ema_sdlng_emerg_h2o, ema_sdlng_mort_par, ema_sdlng2sap_par
  use EDParamsMod,            only : maxpatch_primary
  use EDParamsMod,            only : maxpatch_secondary
>>>>>>> 3fcc9fca
  use EDParamsMod,            only : maxpatch_total
  use FatesRunningMeanMod,    only : ema_24hr, fixed_24hr, ema_lpa, ema_longterm
  
  ! CIME globals
  use shr_infnan_mod       , only : nan => shr_infnan_nan, assignment(=)
  use shr_log_mod          , only : errMsg => shr_log_errMsg
  
  !
  implicit none
  private
  !
  public :: create_patch
  public :: spawn_patches
  public :: zero_patch
  public :: fuse_patches
  public :: terminate_patches
  public :: patch_pft_size_profile
  public :: disturbance_rates
  public :: check_patch_area
  public :: set_patchno
  private:: fuse_2_patches
  public :: get_frac_site_primary

  character(len=*), parameter, private :: sourcefile = &
        __FILE__

  logical, parameter :: debug = .false.

  ! When creating new patches from other patches, we need to send some of the
  ! litter from the old patch to the new patch.  Likewise, when plants die
  ! from the disturbance, we need to send some amount from the old patch to
  ! the new patch.  If the plant matter falls straight down, then that
  ! would make a case for all of the litter going to the new patch. 
  ! This would be localization=1
  ! But if we think some of the plant matter drifts, or a tall tree lands
  ! outside of its gap, or are afraid of newly formed patches having 
  ! too much burnable material, then we drop the localization from 1 down
  ! a notch.
  ! Note that in all cases, a localization of 0, suggests that litter
  ! is dispensed randomly in space among the area of the new and old
  ! patch combined. A localization of 1 suggests that
  ! all litter is sent to the new patch.

  real(r8), parameter :: existing_litt_localization = 1.0_r8
  real(r8), parameter :: treefall_localization = 0.0_r8
  real(r8), parameter :: burn_localization = 0.0_r8
  real(r8), parameter :: landusechange_localization = 1.0_r8

  integer :: istat           ! return status code
  character(len=255) :: smsg ! Message string for deallocation errors
  character(len=512) :: msg  ! Message string for warnings and logging
  
  ! 10/30/09: Created by Rosie Fisher
  ! ============================================================================

contains

  ! ============================================================================
  subroutine disturbance_rates( site_in, bc_in)
    !
    ! !DESCRIPTION:
    ! Calculates the fire and mortality related disturbance rates for each patch,
    ! and then determines which is the larger at the patch scale (for now, there an only
    ! be one disturbance type for each timestep.  
    ! all disturbance rates here are per daily timestep. 
    
    ! 2016-2017
    ! Modify to add logging disturbance

    ! !USES:
    use EDMortalityFunctionsMod , only : mortality_rates
    use EDMortalityFunctionsMod , only : ExemptTreefallDist
    ! loging flux
    use EDLoggingMortalityMod , only : LoggingMortality_frac

  
    ! !ARGUMENTS:
    type(ed_site_type) , intent(inout) :: site_in
    type(bc_in_type) , intent(in) :: bc_in
    !
    ! !LOCAL VARIABLES:
    type (ed_patch_type) , pointer :: currentPatch
    type (ed_cohort_type), pointer :: currentCohort

    real(r8) :: cmort
    real(r8) :: bmort
    real(r8) :: hmort
    real(r8) :: frmort
    real(r8) :: smort
    real(r8) :: asmort
    real(r8) :: dgmort
    
    real(r8) :: lmort_direct
    real(r8) :: lmort_collateral
    real(r8) :: lmort_infra
    real(r8) :: l_degrad         ! fraction of trees that are not killed but suffer from forest 
                                 ! degradation (i.e. they are moved to newly-anthro-disturbed 
                                 ! secondary forest patch)
    real(r8) :: dist_rate_ldist_notharvested
    integer  :: threshold_sizeclass
    integer  :: i_dist
    integer  :: h_index
    real(r8) :: frac_site_primary
    real(r8) :: harvest_rate
    real(r8) :: tempsum
    real(r8) :: harvestable_forest_c(hlm_num_lu_harvest_cats)
    integer  :: harvest_tag(hlm_num_lu_harvest_cats)
    real(r8) :: landuse_transition_matrix(n_landuse_cats, n_landuse_cats)  ! [m2/m2/day]
    real(r8) :: current_fates_landuse_state_vector(n_landuse_cats)  ! [m2/m2]
    !----------------------------------------------------------------------------------------------
    ! Calculate Mortality Rates (these were previously calculated during growth derivatives)
    ! And the same rates in understory plants have already been applied to %dndt
    !----------------------------------------------------------------------------------------------
    
    ! first calculate the fraction of the site that is primary land
    call get_frac_site_primary(site_in, frac_site_primary)

    ! get available biomass for harvest for all patches
    call get_harvestable_carbon(site_in, bc_in%site_area, bc_in%hlm_harvest_catnames, harvestable_forest_c)
 
    currentPatch => site_in%oldest_patch
    do while (associated(currentPatch))   

       currentCohort => currentPatch%shortest
       do while(associated(currentCohort))        
          ! Mortality for trees in the understorey.
          currentCohort%patchptr => currentPatch

          call mortality_rates(currentCohort,bc_in,cmort,hmort,bmort,frmort,smort,asmort,dgmort)
          currentCohort%dmort  = cmort+hmort+bmort+frmort+smort+asmort+dgmort
          call carea_allom(currentCohort%dbh,currentCohort%n,site_in%spread,currentCohort%pft, &
               currentCohort%crowndamage,currentCohort%c_area)

          ! Initialize diagnostic mortality rates
          currentCohort%cmort = cmort
          currentCohort%bmort = bmort
          currentCohort%hmort = hmort
          currentCohort%frmort = frmort
          currentCohort%smort = smort
          currentCohort%asmort = asmort
          currentCohort%dgmort = dgmort
          
          call LoggingMortality_frac(currentCohort%pft, currentCohort%dbh, currentCohort%canopy_layer, &
                lmort_direct,lmort_collateral,lmort_infra,l_degrad,&
                bc_in%hlm_harvest_rates, &
                bc_in%hlm_harvest_catnames, &
                bc_in%hlm_harvest_units, &
                currentPatch%land_use_label, &
                currentPatch%age_since_anthro_disturbance, &
                frac_site_primary, &
                harvestable_forest_c, &
                harvest_tag)
         
          currentCohort%lmort_direct     = lmort_direct
          currentCohort%lmort_collateral = lmort_collateral
          currentCohort%lmort_infra      = lmort_infra
          currentCohort%l_degrad         = l_degrad

          currentCohort => currentCohort%taller
       end do

       currentPatch => currentPatch%younger
    end do

    call get_harvest_debt(site_in, bc_in, harvest_tag)

    call get_landuse_transition_rates(bc_in, landuse_transition_matrix)

    ! calculate total area in each landuse category
    current_fates_landuse_state_vector(:) = 0._r8
    currentPatch => site_in%oldest_patch
    do while (associated(currentPatch))
       current_fates_landuse_state_vector(currentPatch%land_use_label) = &
            current_fates_landuse_state_vector(currentPatch%land_use_label) + &
            currentPatch%area/AREA
       currentPatch => currentPatch%younger
    end do

    ! ---------------------------------------------------------------------------------------------
    ! Calculate Disturbance Rates based on the mortality rates just calculated
    ! ---------------------------------------------------------------------------------------------

    ! Recalculate total canopy area prior to resolving the disturbance
    currentPatch => site_in%oldest_patch
    do while (associated(currentPatch))
       currentPatch%total_canopy_area = 0._r8
       currentCohort => currentPatch%shortest
       do while(associated(currentCohort))   
          if(currentCohort%canopy_layer==1)then
             currentPatch%total_canopy_area = currentPatch%total_canopy_area + currentCohort%c_area
          end if
          currentCohort => currentCohort%taller
       end do
       currentPatch => currentPatch%younger
    end do

    currentPatch => site_in%oldest_patch
    do while (associated(currentPatch))   
       
       currentPatch%disturbance_rates(dtype_ifall) = 0.0_r8
       currentPatch%disturbance_rates(dtype_ilog)  = 0.0_r8
       currentPatch%disturbance_rates(dtype_ifire) = 0.0_r8

       dist_rate_ldist_notharvested = 0.0_r8

       ! Avoid this calculation to avoid NaN due to division by zero result if luh is not used
       if (hlm_use_luh .eq. itrue) then
          currentPatch%landuse_transition_rates(1:n_landuse_cats) = min(1._r8, &
               landuse_transition_matrix(currentPatch%land_use_label,1:n_landuse_cats) / &
               current_fates_landuse_state_vector(currentPatch%land_use_label))
       else
          currentPatch%landuse_transition_rates = 0.0_r8
       end if
       
       currentCohort => currentPatch%shortest
       do while(associated(currentCohort))   

          if(currentCohort%canopy_layer == 1)then

             ! Treefall Disturbance Rate.  Only count this for trees, not grasses
             if ( .not. ExemptTreefallDist(currentCohort) ) then
                currentPatch%disturbance_rates(dtype_ifall) = currentPatch%disturbance_rates(dtype_ifall) + &
                     fates_mortality_disturbance_fraction * &
                     min(1.0_r8,currentCohort%dmort)*hlm_freq_day*currentCohort%c_area/currentPatch%area
             end if

             ! Logging Disturbance Rate
             currentPatch%disturbance_rates(dtype_ilog) = currentPatch%disturbance_rates(dtype_ilog) + &
                   min(1.0_r8, currentCohort%lmort_direct +                          & 
                               currentCohort%lmort_collateral +                      &
                               currentCohort%lmort_infra +                           &
                               currentCohort%l_degrad ) *                            &
                               currentCohort%c_area/currentPatch%area

             if(currentPatch%disturbance_rates(dtype_ilog)>1.0) then
                 write(fates_log(),*) 'See luc mortalities:', currentCohort%lmort_direct, &
                     currentCohort%lmort_collateral, currentCohort%lmort_infra, currentCohort%l_degrad
             end if
             
             ! Non-harvested part of the logging disturbance rate
             dist_rate_ldist_notharvested = dist_rate_ldist_notharvested + currentCohort%l_degrad * &
                  currentCohort%c_area/currentPatch%area
             
          endif
          currentCohort => currentCohort%taller
       enddo !currentCohort

       ! for non-closed-canopy areas subject to logging, add an additional increment of area disturbed
       ! equivalent to the fraction logged to account for transfer of interstitial ground area to new secondary lands
       if ( logging_time .and. &
            (currentPatch%area - currentPatch%total_canopy_area) .gt. fates_tiny ) then
          ! The canopy is NOT closed. 

          if(bc_in%hlm_harvest_units == hlm_harvest_carbon) then
             call get_harvest_rate_carbon (currentPatch%land_use_label, bc_in%hlm_harvest_catnames, &
                   bc_in%hlm_harvest_rates, currentPatch%age_since_anthro_disturbance, harvestable_forest_c, &
                   harvest_rate, harvest_tag)
          else
             call get_harvest_rate_area (currentPatch%land_use_label, bc_in%hlm_harvest_catnames, &
                  bc_in%hlm_harvest_rates, frac_site_primary, currentPatch%age_since_anthro_disturbance, harvest_rate)
          end if

          currentPatch%disturbance_rates(dtype_ilog) = currentPatch%disturbance_rates(dtype_ilog) + &
               (currentPatch%area - currentPatch%total_canopy_area) * harvest_rate / currentPatch%area

          ! Non-harvested part of the logging disturbance rate
          dist_rate_ldist_notharvested = dist_rate_ldist_notharvested + &
               (currentPatch%area - currentPatch%total_canopy_area) * harvest_rate / currentPatch%area
       endif

       ! For nocomp mode, we need to prevent producing too small patches, which may produce small patches
       if ((hlm_use_nocomp .eq. itrue) .and. &
           (currentPatch%disturbance_rates(dtype_ilog)*currentPatch%area .lt. min_patch_area_forced)) then
          currentPatch%disturbance_rates(dtype_ilog) = 0._r8
       end if

       ! fraction of the logging disturbance rate that is non-harvested
       if (currentPatch%disturbance_rates(dtype_ilog) .gt. nearzero) then
          currentPatch%fract_ldist_not_harvested = dist_rate_ldist_notharvested / &
               currentPatch%disturbance_rates(dtype_ilog)
       endif

       ! Fire Disturbance Rate
       currentPatch%disturbance_rates(dtype_ifire) = currentPatch%frac_burnt

       ! Fires can't burn the whole patch, as this causes /0 errors. 
       if (currentPatch%disturbance_rates(dtype_ifire) > 0.98_r8)then
          msg = 'very high fire areas'//trim(A2S(currentPatch%disturbance_rates(:)))//trim(N2S(currentPatch%frac_burnt))
          call FatesWarn(msg,index=2)
       endif

       ! if the sum of all disturbance rates is such that they will exceed total patch area on this day, then reduce them all proportionally.
       if ( (sum(currentPatch%disturbance_rates(:)) + sum(currentPatch%landuse_transition_rates(1:n_landuse_cats))) .gt. 1.0_r8 ) then
          tempsum = sum(currentPatch%disturbance_rates(:)) + sum(currentPatch%landuse_transition_rates(1:n_landuse_cats))
          do i_dist = 1,N_DIST_TYPES
             currentPatch%disturbance_rates(i_dist) = currentPatch%disturbance_rates(i_dist) / tempsum
          end do
          do i_dist = 1,n_landuse_cats
             currentPatch%landuse_transition_rates(i_dist) = currentPatch%landuse_transition_rates(i_dist) / tempsum
          end do
       endif

       currentPatch => currentPatch%younger

    enddo !patch loop 

  end subroutine disturbance_rates

    ! ============================================================================

  subroutine spawn_patches( currentSite, bc_in)
    !
    ! !DESCRIPTION:
    ! In this subroutine, the following happens
    ! 1) the total area disturbed is calculated
    ! 2) a new patch is created
    ! 3) properties are averaged
    ! 4) litter fluxes from fire and mortality are added 
    ! 5) For mortality, plants in existing patch canopy are killed. 
    ! 6) For mortality, Plants in new and existing understorey are killed
    ! 7) For fire, burned plants are killed, and unburned plants are added to new patch. 
    ! 8) New cohorts are added to new patch and sorted. 
    ! 9) New patch is added into linked list
    ! 10) Area checked, and patchno recalculated. 
    !
    ! !USES:

    use EDParamsMod          , only : ED_val_understorey_death, logging_coll_under_frac
    use EDCohortDynamicsMod  , only : zero_cohort, copy_cohort, terminate_cohorts
    use FatesConstantsMod    , only : rsnbl_math_prec
    use FatesLandUseChangeMod, only : get_landuse_transition_rates
    use FatesLandUseChangeMod, only : get_landusechange_rules
    !
    ! !ARGUMENTS:
    type (ed_site_type), intent(inout) :: currentSite
    type (bc_in_type), intent(in)      :: bc_in
    !
    ! !LOCAL VARIABLES:
    type (ed_patch_type) , pointer :: new_patch
    ! type (ed_patch_type) , pointer :: new_patch_primary
    ! type (ed_patch_type) , pointer :: new_patch_secondary
    type (ed_patch_type) , pointer :: currentPatch
    type (ed_cohort_type), pointer :: currentCohort
    type (ed_cohort_type), pointer :: nc
    type (ed_cohort_type), pointer :: storesmallcohort
    type (ed_cohort_type), pointer :: storebigcohort
    real(r8) :: site_areadis_primary         ! total area disturbed (to primary forest) in m2 per site per day
    real(r8) :: site_areadis_secondary       ! total area disturbed (to secondary forest) in m2 per site per day
    real(r8) :: patch_site_areadis           ! total area disturbed in m2 per patch per day
    real(r8) :: site_areadis                 ! total site area disturbed in m2 per day
    real(r8) :: age                          ! notional age of this patch in years
    integer  :: el                           ! element loop index
    integer  :: pft                          ! pft loop index
    integer  :: tnull                        ! is there a tallest cohort?
    integer  :: snull                        ! is there a shortest cohort?
    integer  :: levcan                       ! canopy level
    real(r8) :: leaf_c                       ! leaf carbon [kg]
    real(r8) :: fnrt_c                       ! fineroot carbon [kg]
    real(r8) :: sapw_c                       ! sapwood carbon [kg]
    real(r8) :: store_c                      ! storage carbon [kg]
    real(r8) :: struct_c                     ! structure carbon [kg]
    real(r8) :: total_c                      ! total carbon of plant [kg]
    real(r8) :: leaf_burn_frac               ! fraction of leaves burned in fire
    ! for both woody and grass species
    real(r8) :: leaf_m                       ! leaf mass during partial burn calculations
    logical  :: found_youngest_landuselabel  ! logical for finding the first primary forest patch
    integer  :: min_nocomp_pft, max_nocomp_pft, i_nocomp_pft
    integer  :: i_disturbance_type, i_dist2  ! iterators for looping over disturbance types
    integer  :: i_landusechange_receiverpatchlabel  ! iterator for the land use change types
    integer  :: i_donorpatch_landuse_type    ! iterator for the land use change types donor patch
    integer  :: start_receiver_lulabel       ! starting bound for receiver landuse label type loop
    integer  :: end_receiver_lulabel         ! ending bound for receiver landuse label type loop
    real(r8) :: disturbance_rate             ! rate of disturbance being resolved [fraction of patch area / day]
    real(r8) :: oldarea                      ! old patch area prior to disturbance
    logical  :: clearing_matrix(n_landuse_cats,n_landuse_cats)  ! do we clear vegetation when transferring from one LU type to another?

    !---------------------------------------------------------------------

    storesmallcohort => null() ! storage of the smallest cohort for insertion routine
    storebigcohort   => null() ! storage of the largest cohort for insertion routine 

    if (hlm_use_nocomp .eq. itrue) then
       min_nocomp_pft = 0
       max_nocomp_pft = numpft
    else
       min_nocomp_pft = fates_unset_int
       max_nocomp_pft = fates_unset_int
    endif

    ! zero the diagnostic disturbance rate fields
    currentSite%disturbance_rates(:,:,:) = 0._r8

    ! get rules for vegetation clearing during land use change
    call get_landusechange_rules(clearing_matrix)

    ! in the nocomp cases, since every patch has a PFT identity, it can only receive patch area from patches
    ! that have the same identity. In order to allow this, we have this very high level loop over nocomp PFTs
    ! and only do the disturbance for any patches that have that nocomp PFT identity.
    ! If nocomp is not enabled, then this is not much of a loop, it only passes through once.
    nocomp_pft_loop: do i_nocomp_pft = min_nocomp_pft,max_nocomp_pft

       disturbance_type_loop: do i_disturbance_type = 1,N_DIST_TYPES

          landuse_donortype_loop: do i_donorpatch_landuse_type = 1, n_landuse_cats
             ! figure out what land use label(s) the receiver patch for disturbance from patches with
             ! this disturbance label and disturbance of this type will have, and set receiver label loop bounds accordingly
             if ( i_disturbance_type .eq. dtype_ilog) then
                start_receiver_lulabel = secondaryland
                end_receiver_lulabel = secondaryland
             else if ( i_disturbance_type .eq. dtype_ilandusechange) then
                start_receiver_lulabel = 1  ! this could actually maybe be 2, as primaryland column of matrix should all be zeros, but leave as 1 for now
                end_receiver_lulabel = n_landuse_cats
             else
                start_receiver_lulabel = i_donorpatch_landuse_type
                end_receiver_lulabel = i_donorpatch_landuse_type
             endif

             landusechange_receiverpatchlabel_loop: do i_landusechange_receiverpatchlabel = start_receiver_lulabel, end_receiver_lulabel

                ! calculate area of disturbed land, in this timestep, by summing contributions from each existing patch.
                currentPatch => currentSite%youngest_patch

                site_areadis = 0.0_r8

                patchloop_areadis: do while(associated(currentPatch))

                   cp_nocomp_matches_1_if: if ( hlm_use_nocomp .eq. ifalse .or. &
                        currentPatch%nocomp_pft_label .eq. i_nocomp_pft ) then

                      patchlabel_matches_lutype_if_areadis: if (currentPatch%land_use_label .eq. i_donorpatch_landuse_type) then

                         disturbance_rate = 0.0_r8
                         if ( i_disturbance_type .ne. dtype_ilandusechange) then
                            disturbance_rate = currentPatch%disturbance_rates(i_disturbance_type)
                         else
                            disturbance_rate = currentPatch%landuse_transition_rates(i_landusechange_receiverpatchlabel)
                         endif
                         
                         if(disturbance_rate > (1.0_r8 + rsnbl_math_prec)) then
                            write(fates_log(),*) 'patch disturbance rate > 1 ?',disturbance_rate
                            call dump_patch(currentPatch)
                            call endrun(msg=errMsg(sourcefile, __LINE__))
                         else if (disturbance_rate > 1.0_r8) then
                            disturbance_rate = 1.0_r8
                         end if

                         ! Only create new patches that have non-negligible amount of land
                         if((currentPatch%area*disturbance_rate) > nearzero ) then

                            site_areadis = site_areadis + currentPatch%area * disturbance_rate

                            ! track disturbance rates to output to history
                            currentSite%disturbance_rates(i_disturbance_type,i_donorpatch_landuse_type,i_landusechange_receiverpatchlabel) = &
                                 currentSite%disturbance_rates(i_disturbance_type,i_donorpatch_landuse_type,i_landusechange_receiverpatchlabel) + &
                                 currentPatch%area * disturbance_rate * AREA_INV
                         end if

                      end if patchlabel_matches_lutype_if_areadis
                   end if cp_nocomp_matches_1_if
                   currentPatch => currentPatch%older
                enddo patchloop_areadis! end loop over patches. sum area disturbed for all patches.

                ! It is possible that no disturbance area was generated
                if ( site_areadis > nearzero) then

                   age = 0.0_r8

                   ! create an empty patch, to absorb newly disturbed area
                   allocate(new_patch)

                   call create_patch(currentSite, new_patch, age, &
                        site_areadis, i_landusechange_receiverpatchlabel, i_nocomp_pft)

                   ! Initialize the litter pools to zero, these
                   ! pools will be populated by looping over the existing patches
                   ! and transfering in mass
                   do el=1,num_elements
                      call new_patch%litter(el)%InitConditions(init_leaf_fines=0._r8, &
                           init_root_fines=0._r8, &
                           init_ag_cwd=0._r8, &
                           init_bg_cwd=0._r8, &
                           init_seed=0._r8,   &
                           init_seed_germ=0._r8)
                   end do
                   new_patch%tallest  => null()
                   new_patch%shortest => null()

<<<<<<< HEAD
                endif
=======
                  if ( patch_site_areadis > nearzero ) then
>>>>>>> 3fcc9fca

                ! loop round all the patches that contribute surviving indivduals and litter
                ! pools to the new patch.  We only loop the pre-existing patches, so
                ! quit the loop if the current patch is either null, or matches the
                ! two new pointers.

                currentPatch => currentSite%oldest_patch
                patchloop: do while(associated(currentPatch))

                   cp_nocomp_matches_2_if: if ( hlm_use_nocomp .eq. ifalse .or. &
                        currentPatch%nocomp_pft_label .eq. i_nocomp_pft ) then

                      patchlabel_matches_lutype_if: if (currentPatch%land_use_label .eq. i_donorpatch_landuse_type) then


                         ! This is the amount of patch area that is disturbed, and donated by the donor
                         disturbance_rate = 0.0_r8
                         if ( i_disturbance_type .ne. dtype_ilandusechange) then
                            disturbance_rate = currentPatch%disturbance_rates(i_disturbance_type)
                         else
                            disturbance_rate = currentPatch%landuse_transition_rates(i_landusechange_receiverpatchlabel)
                         endif

                         patch_site_areadis = currentPatch%area * disturbance_rate
                         
                         areadis_gt_zero_if: if ( patch_site_areadis > nearzero ) then

                            if(.not.associated(new_patch))then
                               write(fates_log(),*) 'Patch spawning has attempted to point to'
                               write(fates_log(),*) 'an un-allocated patch'
                               call endrun(msg=errMsg(sourcefile, __LINE__))
                            end if

                            ! for the case where the donating patch is not primary, if
                            ! the current disturbance from this patch is non-anthropogenic,
                            ! we need to average in the time-since-anthropogenic-disturbance
                            ! from the donor patch into that of the receiver patch
                            if ( currentPatch%land_use_label .gt. primaryland .and. &
                                 (i_disturbance_type .lt. dtype_ilog) ) then

                               new_patch%age_since_anthro_disturbance = new_patch%age_since_anthro_disturbance + &
                                     currentPatch%age_since_anthro_disturbance * (patch_site_areadis / site_areadis)
                                  
                            endif

                            ! Transfer the litter existing already in the donor patch to the new patch
                            ! This call will only transfer non-burned litter to new patch
                            ! and burned litter to atmosphere. Thus it is important to zero burnt_frac_litter when
                            ! fire is not the current disturbance regime.

                            if(i_disturbance_type .ne. dtype_ifire) then
                               currentPatch%burnt_frac_litter(:) = 0._r8
                            end if

<<<<<<< HEAD
                            call TransLitterNewPatch( currentSite, currentPatch, new_patch, patch_site_areadis)

                            ! Transfer in litter fluxes from plants in various contexts of death and destruction

                            ! CDK what do we do here for land use transitions?

                            select case(i_disturbance_type)
                            case (dtype_ilog)
                               call logging_litter_fluxes(currentSite, currentPatch, &
                                    new_patch, patch_site_areadis,bc_in)
                            case (dtype_ifire)
                               call fire_litter_fluxes(currentSite, currentPatch, &
                                    new_patch, patch_site_areadis,bc_in)
                            case (dtype_ifall)
                               call mortality_litter_fluxes(currentSite, currentPatch, &
                                    new_patch, patch_site_areadis,bc_in)
                            case (dtype_ilandusechange)
                               call landusechange_litter_fluxes(currentSite, currentPatch, &
                                    new_patch, patch_site_areadis,bc_in, &
                                    clearing_matrix(i_donorpatch_landuse_type,i_landusechange_receiverpatchlabel))
                            case default
                               write(fates_log(),*) 'unknown disturbance mode?'
                               write(fates_log(),*) 'i_disturbance_type: ',i_disturbance_type
                               call endrun(msg=errMsg(sourcefile, __LINE__))
                            end select


                            ! Copy any means or timers from the original patch to the new patch
                            ! These values will inherit all info from the original patch
                            ! --------------------------------------------------------------------------
                            call new_patch%tveg24%CopyFromDonor(currentPatch%tveg24)
                            call new_patch%tveg_lpa%CopyFromDonor(currentPatch%tveg_lpa)
                            call new_patch%tveg_longterm%CopyFromDonor(currentPatch%tveg_longterm)


                            ! --------------------------------------------------------------------------
                            ! The newly formed patch from disturbance (new_patch), has now been given
                            ! some litter from dead plants and pre-existing litter from the donor patches.
                            !
                            ! Next, we loop through the cohorts in the donor patch, copy them with
                            ! area modified number density into the new-patch, and apply survivorship.
                            ! -------------------------------------------------------------------------

                            currentCohort => currentPatch%shortest
                            do while(associated(currentCohort))

                               allocate(nc)
                               if(hlm_use_planthydro.eq.itrue) call InitHydrCohort(CurrentSite,nc)

                               ! Initialize the PARTEH object and point to the
                               ! correct boundary condition fields
                               nc%prt => null()
                               call InitPRTObject(nc%prt)
                               call InitPRTBoundaryConditions(nc)

                               !  (Keeping as an example)
                               ! Allocate running mean functions
                               !allocate(nc%tveg_lpa)
                               !call nc%tveg_lpa%InitRMean(ema_lpa,init_value=new_patch%tveg_lpa%GetMean())

                               call zero_cohort(nc)

                               ! nc is the new cohort that goes in the disturbed patch (new_patch)... currentCohort
                               ! is the curent cohort that stays in the donor patch (currentPatch)
                               call copy_cohort(currentCohort, nc)

                               !this is the case as the new patch probably doesn't have a closed canopy, and
                               ! even if it does, that will be sorted out in canopy_structure.
                               nc%canopy_layer = 1
                               nc%canopy_layer_yesterday = 1._r8

                               sapw_c   = currentCohort%prt%GetState(sapw_organ, carbon12_element)
                               struct_c = currentCohort%prt%GetState(struct_organ, carbon12_element)
                               leaf_c   = currentCohort%prt%GetState(leaf_organ, carbon12_element)
                               fnrt_c   = currentCohort%prt%GetState(fnrt_organ, carbon12_element)
                               store_c  = currentCohort%prt%GetState(store_organ, carbon12_element)
                               total_c  = sapw_c + struct_c + leaf_c + fnrt_c + store_c

                               disttype_case: select case(i_disturbance_type)
                                  ! treefall mortality is the current disturbance
                               case (dtype_ifall)
                               
                                  in_canopy_if_falldtype: if(currentCohort%canopy_layer == 1)then

                                     ! In the donor patch we are left with fewer trees because the area has decreased
                                     ! the plant density for large trees does not actually decrease in the donor patch
                                     ! because this is the part of the original patch where no trees have actually fallen
                                     ! The diagnostic cmort,bmort,hmort, and frmort  rates have already been saved

                                     currentCohort%n = currentCohort%n * (1.0_r8 - fates_mortality_disturbance_fraction * &
                                          min(1.0_r8,currentCohort%dmort * hlm_freq_day))

                                     nc%n = 0.0_r8      ! kill all of the trees who caused the disturbance.

                                     nc%cmort = nan     ! The mortality diagnostics are set to nan
                                     ! because the cohort should dissappear
                                     nc%hmort = nan
                                     nc%bmort = nan
                                     nc%frmort = nan
                                     nc%smort = nan
                                     nc%asmort = nan
                                     nc%dgmort = nan
                                     nc%lmort_direct     = nan
                                     nc%lmort_collateral = nan
                                     nc%lmort_infra      = nan
                                     nc%l_degrad         = nan

                                  else
                                     ! small trees
                                     woody_if_falldtype: if( prt_params%woody(currentCohort%pft) == itrue)then


                                        ! Survivorship of undestory woody plants.  Two step process.
                                        ! Step 1:  Reduce current number of plants to reflect the
                                        !          change in area.
                                        !          The number density per square are doesn't change,
                                        !          but since the patch is smaller and cohort counts
                                        !          are absolute, reduce this number.

                                        nc%n = currentCohort%n * patch_site_areadis/currentPatch%area

                                        ! because the mortality rate due to impact for the cohorts which
                                        ! had been in the understory and are now in the newly-
                                        ! disturbed patch is very high, passing the imort directly to history
                                        ! results in large numerical errors, on account of the sharply
                                        ! reduced number densities.  so instead pass this info via a
                                        ! site-level diagnostic variable before reducing the number density.

                                        currentSite%imort_rate(currentCohort%size_class, currentCohort%pft) = &
                                             currentSite%imort_rate(currentCohort%size_class, currentCohort%pft) + &
                                             nc%n * ED_val_understorey_death / hlm_freq_day


                                        currentSite%imort_carbonflux(currentCohort%pft) = &
                                             currentSite%imort_carbonflux(currentCohort%pft) + &
                                             (nc%n * ED_val_understorey_death / hlm_freq_day ) * &
                                             total_c * g_per_kg * days_per_sec * years_per_day * ha_per_m2

                                        currentSite%imort_abg_flux(currentCohort%size_class, currentCohort%pft) = &
                                             currentSite%imort_abg_flux(currentCohort%size_class, currentCohort%pft) + &
                                             (nc%n * ED_val_understorey_death / hlm_freq_day ) * &
                                             ( (sapw_c + struct_c + store_c) * prt_params%allom_agb_frac(currentCohort%pft) + &
                                             leaf_c ) * &
                                             g_per_kg * days_per_sec * years_per_day * ha_per_m2


                                        ! Step 2:  Apply survivor ship function based on the understory death fraction
                                        ! remaining of understory plants of those that are knocked over
                                        ! by the overstorey trees dying...
                                        nc%n = nc%n * (1.0_r8 - ED_val_understorey_death)

                                        ! since the donor patch split and sent a fraction of its members
                                        ! to the new patch and a fraction to be preserved in itself,
                                        ! when reporting diagnostic rates, we must carry over the mortality rates from
                                        ! the donor that were applied before the patch split.  Remember this is only
                                        ! for diagnostics.  But think of it this way, the rates are weighted by
                                        ! number density in EDCLMLink, and the number density of this new patch is donated
                                        ! so with the number density must come the effective mortality rates.

                                        nc%cmort            = currentCohort%cmort
                                        nc%hmort            = currentCohort%hmort
                                        nc%bmort            = currentCohort%bmort
                                        nc%frmort           = currentCohort%frmort
                                        nc%smort            = currentCohort%smort
                                        nc%asmort           = currentCohort%asmort
                                        nc%dgmort           = currentCohort%dgmort
                                        nc%dmort            = currentCohort%dmort
                                        nc%lmort_direct     = currentCohort%lmort_direct
                                        nc%lmort_collateral = currentCohort%lmort_collateral
                                        nc%lmort_infra      = currentCohort%lmort_infra

                                        ! understory trees that might potentially be knocked over in the disturbance.
                                        ! The existing (donor) patch should not have any impact mortality, it should
                                        ! only lose cohorts due to the decrease in area.  This is not mortality.
                                        ! Besides, the current and newly created patch sum to unity

                                        currentCohort%n = currentCohort%n * (1._r8 -  patch_site_areadis/currentPatch%area)

                                     else
                                        ! grass is not killed by mortality disturbance events. Just move it into the new patch area.
                                        ! Just split the grass into the existing and new patch structures
                                        nc%n = currentCohort%n * patch_site_areadis/currentPatch%area

                                        ! Those remaining in the existing
                                        currentCohort%n = currentCohort%n * (1._r8 - patch_site_areadis/currentPatch%area)

                                        nc%cmort            = currentCohort%cmort
                                        nc%hmort            = currentCohort%hmort
                                        nc%bmort            = currentCohort%bmort
                                        nc%frmort           = currentCohort%frmort
                                        nc%smort            = currentCohort%smort
                                        nc%asmort           = currentCohort%asmort
                                        nc%dgmort           = currentCohort%dgmort
                                        nc%dmort            = currentCohort%dmort
                                        nc%lmort_direct    = currentCohort%lmort_direct
                                        nc%lmort_collateral = currentCohort%lmort_collateral
                                        nc%lmort_infra      = currentCohort%lmort_infra

                                     endif woody_if_falldtype
                                  endif in_canopy_if_falldtype

                                  ! Fire is the current disturbance
                               case (dtype_ifire)

                                  ! Number of members in the new patch, before we impose fire survivorship
                                  nc%n = currentCohort%n * patch_site_areadis/currentPatch%area
=======
                      ! Copy any means or timers from the original patch to the new patch
                      ! These values will inherit all info from the original patch
                      ! --------------------------------------------------------------------------
                      call new_patch%tveg24%CopyFromDonor(currentPatch%tveg24)
                      call new_patch%tveg_lpa%CopyFromDonor(currentPatch%tveg_lpa)

                      if ( regeneration_model == TRS_regeneration ) then
                         call new_patch%seedling_layer_par24%CopyFromDonor(currentPatch%seedling_layer_par24)
                         call new_patch%sdlng_mort_par%CopyFromDonor(currentPatch%sdlng_mort_par)
                         call new_patch%sdlng2sap_par%CopyFromDonor(currentPatch%sdlng2sap_par)
                         do pft = 1,numpft
                            call new_patch%sdlng_emerg_smp(pft)%p%CopyFromDonor(currentPatch%sdlng_emerg_smp(pft)%p)
                            call new_patch%sdlng_mdd(pft)%p%CopyFromDonor(currentPatch%sdlng_mdd(pft)%p)
                         enddo
                      end if

                      call new_patch%tveg_longterm%CopyFromDonor(currentPatch%tveg_longterm)
                      
                      ! --------------------------------------------------------------------------
                      ! The newly formed patch from disturbance (new_patch), has now been given
                      ! some litter from dead plants and pre-existing litter from the donor patches.
                      !
                      ! Next, we loop through the cohorts in the donor patch, copy them with
                      ! area modified number density into the new-patch, and apply survivorship.
                      ! -------------------------------------------------------------------------

                      currentCohort => currentPatch%shortest
                      do while(associated(currentCohort))

                         allocate(nc)
                         if(hlm_use_planthydro.eq.itrue) call InitHydrCohort(CurrentSite,nc)

                         ! Initialize the PARTEH object and point to the
                         ! correct boundary condition fields
                         nc%prt => null()
                         call InitPRTObject(nc%prt)
                         call InitPRTBoundaryConditions(nc)

                         !  (Keeping as an example)
                         ! Allocate running mean functions
                         !allocate(nc%tveg_lpa)
                         !call nc%tveg_lpa%InitRMean(ema_lpa,init_value=new_patch%tveg_lpa%GetMean())

                         call zero_cohort(nc)

                         ! nc is the new cohort that goes in the disturbed patch (new_patch)... currentCohort
                         ! is the curent cohort that stays in the donor patch (currentPatch)
                         call copy_cohort(currentCohort, nc)

                         !this is the case as the new patch probably doesn't have a closed canopy, and
                         ! even if it does, that will be sorted out in canopy_structure.
                         nc%canopy_layer = 1
                         nc%canopy_layer_yesterday = 1._r8

                         sapw_c   = currentCohort%prt%GetState(sapw_organ, carbon12_element)
                         struct_c = currentCohort%prt%GetState(struct_organ, carbon12_element)
                         leaf_c   = currentCohort%prt%GetState(leaf_organ, carbon12_element)
                         fnrt_c   = currentCohort%prt%GetState(fnrt_organ, carbon12_element)
                         store_c  = currentCohort%prt%GetState(store_organ, carbon12_element)
                         total_c  = sapw_c + struct_c + leaf_c + fnrt_c + store_c

                         ! treefall mortality is the current disturbance
                         if(i_disturbance_type .eq. dtype_ifall) then

                            if(currentCohort%canopy_layer == 1)then

                               ! In the donor patch we are left with fewer trees because the area has decreased
                               ! the plant density for large trees does not actually decrease in the donor patch
                               ! because this is the part of the original patch where no trees have actually fallen
                               ! The diagnostic cmort,bmort,hmort, and frmort  rates have already been saved

                               currentCohort%n = currentCohort%n * (1.0_r8 - fates_mortality_disturbance_fraction * &
                                    min(1.0_r8,currentCohort%dmort * hlm_freq_day))

                               nc%n = 0.0_r8      ! kill all of the trees who caused the disturbance.

                               nc%cmort = nan     ! The mortality diagnostics are set to nan
                               ! because the cohort should dissappear
                               nc%hmort = nan
                               nc%bmort = nan
                               nc%frmort = nan
                               nc%smort = nan
                               nc%asmort = nan
                               nc%dgmort = nan
                               nc%lmort_direct     = nan
                               nc%lmort_collateral = nan
                               nc%lmort_infra      = nan
                               nc%l_degrad         = nan
>>>>>>> 3fcc9fca

                                  ! loss of individuals from source patch due to area shrinking
                                  currentCohort%n = currentCohort%n * (1._r8 - patch_site_areadis/currentPatch%area)

                                  levcan = currentCohort%canopy_layer

                                  if(levcan==ican_upper) then

                                     ! before changing number densities, track total rate of trees that died
                                     ! due to fire, as well as from each fire mortality term
                                     currentSite%fmort_rate_canopy(currentCohort%size_class, currentCohort%pft) = &
                                          currentSite%fmort_rate_canopy(currentCohort%size_class, currentCohort%pft) + &
                                          nc%n * currentCohort%fire_mort / hlm_freq_day

                                     currentSite%fmort_carbonflux_canopy(currentCohort%pft) = &
                                          currentSite%fmort_carbonflux_canopy(currentCohort%pft) + &
                                          (nc%n * currentCohort%fire_mort) * &
                                          total_c * g_per_kg * days_per_sec * ha_per_m2

                                  else
                                     currentSite%fmort_rate_ustory(currentCohort%size_class, currentCohort%pft) = &
                                          currentSite%fmort_rate_ustory(currentCohort%size_class, currentCohort%pft) + &
                                          nc%n * currentCohort%fire_mort / hlm_freq_day

                                     currentSite%fmort_carbonflux_ustory(currentCohort%pft) = &
                                          currentSite%fmort_carbonflux_ustory(currentCohort%pft) + &
                                          (nc%n * currentCohort%fire_mort) * &
                                          total_c * g_per_kg * days_per_sec * ha_per_m2
                                  end if

                                  currentSite%fmort_abg_flux(currentCohort%size_class, currentCohort%pft) = &
                                       currentSite%fmort_abg_flux(currentCohort%size_class, currentCohort%pft) + &
                                       (nc%n * currentCohort%fire_mort) * &
                                       ( (sapw_c + struct_c + store_c) * prt_params%allom_agb_frac(currentCohort%pft) + &
                                       leaf_c ) * &
                                       g_per_kg * days_per_sec * ha_per_m2


                                  currentSite%fmort_rate_cambial(currentCohort%size_class, currentCohort%pft) = &
                                       currentSite%fmort_rate_cambial(currentCohort%size_class, currentCohort%pft) + &
                                       nc%n * currentCohort%cambial_mort / hlm_freq_day
                                  currentSite%fmort_rate_crown(currentCohort%size_class, currentCohort%pft) = &
                                       currentSite%fmort_rate_crown(currentCohort%size_class, currentCohort%pft) + &
                                       nc%n * currentCohort%crownfire_mort / hlm_freq_day

                                  ! loss of individual from fire in new patch.
                                  nc%n = nc%n * (1.0_r8 - currentCohort%fire_mort)

                                  nc%cmort            = currentCohort%cmort
                                  nc%hmort            = currentCohort%hmort
                                  nc%bmort            = currentCohort%bmort
                                  nc%frmort           = currentCohort%frmort
                                  nc%smort            = currentCohort%smort
                                  nc%asmort           = currentCohort%asmort
                                  nc%dgmort           = currentCohort%dgmort
                                  nc%dmort            = currentCohort%dmort
                                  nc%lmort_direct     = currentCohort%lmort_direct
                                  nc%lmort_collateral = currentCohort%lmort_collateral
                                  nc%lmort_infra      = currentCohort%lmort_infra


                                  ! Some of of the leaf mass from living plants has been
                                  ! burned off.  Here, we remove that mass, and
                                  ! tally it in the flux we sent to the atmosphere

                                  if(prt_params%woody(currentCohort%pft) == itrue)then
                                     leaf_burn_frac = currentCohort%fraction_crown_burned
                                  else

                                     ! Grasses determine their fraction of leaves burned here

                                     leaf_burn_frac = currentPatch%burnt_frac_litter(lg_sf)
                                  endif

                                  ! Perform a check to make sure that spitfire gave
                                  ! us reasonable mortality and burn fraction rates

                                  if( (leaf_burn_frac < 0._r8) .or. &
                                       (leaf_burn_frac > 1._r8) .or. &
                                       (currentCohort%fire_mort < 0._r8) .or. &
                                       (currentCohort%fire_mort > 1._r8)) then
                                     write(fates_log(),*) 'unexpected fire fractions'
                                     write(fates_log(),*) prt_params%woody(currentCohort%pft)
                                     write(fates_log(),*) leaf_burn_frac
                                     write(fates_log(),*) currentCohort%fire_mort
                                     call endrun(msg=errMsg(sourcefile, __LINE__))
                                  end if

                                  do el = 1,num_elements

                                     leaf_m = nc%prt%GetState(leaf_organ, element_list(el))
                                     ! for woody plants burn only leaves
                                     if(int(prt_params%woody(currentCohort%pft)) == itrue)then

                                        leaf_m = nc%prt%GetState(leaf_organ, element_list(el))

                                     else
                                        ! for grasses burn all aboveground tissues
                                        leaf_m = nc%prt%GetState(leaf_organ, element_list(el)) + &
                                             nc%prt%GetState(sapw_organ, element_list(el)) + &
                                             nc%prt%GetState(struct_organ, element_list(el))

                                     endif

                                     currentSite%mass_balance(el)%burn_flux_to_atm = &
                                          currentSite%mass_balance(el)%burn_flux_to_atm + &
                                          leaf_burn_frac * leaf_m * nc%n
                                  end do

                                  ! Here the mass is removed from the plant

                                  if(int(prt_params%woody(currentCohort%pft)) == itrue)then
                                     call PRTBurnLosses(nc%prt, leaf_organ, leaf_burn_frac)
                                  else
                                     call PRTBurnLosses(nc%prt, leaf_organ, leaf_burn_frac)
                                     call PRTBurnLosses(nc%prt, sapw_organ, leaf_burn_frac)
                                     call PRTBurnLosses(nc%prt, struct_organ, leaf_burn_frac)
                                  endif

                                  currentCohort%fraction_crown_burned = 0.0_r8
                                  nc%fraction_crown_burned            = 0.0_r8



                                  ! Logging is the current disturbance
                               case (dtype_ilog)

                                  ! If this cohort is in the upper canopy. It generated
                                  in_canopy_if_logdtype: if(currentCohort%canopy_layer == 1)then

                                     ! calculate the survivorship of disturbed trees because non-harvested
                                     nc%n = currentCohort%n * currentCohort%l_degrad
                                     ! nc%n            = (currentCohort%l_degrad / (currentCohort%l_degrad + &
                                     !      currentCohort%lmort_direct + currentCohort%lmort_collateral +
                                     !   currentCohort%lmort_infra) ) * &
                                     !      currentCohort%n * patch_site_areadis/currentPatch%area

                                     ! Reduce counts in the existing/donor patch according to the logging rate
                                     currentCohort%n = currentCohort%n * &
                                          (1.0_r8 - min(1.0_r8,(currentCohort%lmort_direct +    &
                                          currentCohort%lmort_collateral + &
                                          currentCohort%lmort_infra + currentCohort%l_degrad)))

                                     nc%cmort            = currentCohort%cmort
                                     nc%hmort            = currentCohort%hmort
                                     nc%bmort            = currentCohort%bmort
                                     nc%frmort           = currentCohort%frmort
                                     nc%smort            = currentCohort%smort
                                     nc%asmort           = currentCohort%asmort
                                     nc%dgmort           = currentCohort%dgmort
                                     nc%dmort            = currentCohort%dmort

                                     ! since these are the ones that weren't logged,
                                     ! set the logging mortality rates as zero
                                     nc%lmort_direct     = 0._r8
                                     nc%lmort_collateral = 0._r8
                                     nc%lmort_infra      = 0._r8

                                  else

                                     ! What to do with cohorts in the understory of a logging generated
                                     ! disturbance patch?

                                     woody_if_logdtype: if(prt_params%woody(currentCohort%pft) == itrue)then


                                        ! Survivorship of undestory woody plants.  Two step process.
                                        ! Step 1:  Reduce current number of plants to reflect the
                                        !          change in area.
                                        !          The number density per square are doesn't change,
                                        !          but since the patch is smaller
                                        !          and cohort counts are absolute, reduce this number.
                                        nc%n = currentCohort%n * patch_site_areadis/currentPatch%area

                                        ! because the mortality rate due to impact for the cohorts which had
                                        ! been in the understory and are now in the newly-
                                        ! disturbed patch is very high, passing the imort directly to
                                        ! history results in large numerical errors, on account
                                        ! of the sharply reduced number densities.  so instead pass this info
                                        ! via a site-level diagnostic variable before reducing
                                        ! the number density.
                                        currentSite%imort_rate(currentCohort%size_class, currentCohort%pft) = &
                                             currentSite%imort_rate(currentCohort%size_class, currentCohort%pft) + &
                                             nc%n * currentPatch%fract_ldist_not_harvested * &
                                             logging_coll_under_frac / hlm_freq_day

                                        currentSite%imort_carbonflux(currentCohort%pft) = &
                                             currentSite%imort_carbonflux(currentCohort%pft) + &
                                             (nc%n * currentPatch%fract_ldist_not_harvested * &
                                             logging_coll_under_frac/ hlm_freq_day ) * &
                                             total_c * g_per_kg * days_per_sec * years_per_day * ha_per_m2

                                        currentSite%imort_abg_flux(currentCohort%size_class, currentCohort%pft) = &
                                             currentSite%imort_abg_flux(currentCohort%size_class, currentCohort%pft) + &
                                             (nc%n * currentPatch%fract_ldist_not_harvested * &
                                             logging_coll_under_frac/ hlm_freq_day ) * &
                                             ( ( sapw_c + struct_c + store_c) * prt_params%allom_agb_frac(currentCohort%pft) + &
                                             leaf_c ) * days_per_sec * years_per_day * ha_per_m2

                                        ! Step 2:  Apply survivor ship function based on the understory death fraction

                                        ! remaining of understory plants of those that are knocked
                                        ! over by the overstorey trees dying...
                                        ! LOGGING SURVIVORSHIP OF UNDERSTORY PLANTS IS SET AS A NEW PARAMETER
                                        ! in the fatesparameter files
                                        nc%n = nc%n * (1.0_r8 - &
                                             (1.0_r8-currentPatch%fract_ldist_not_harvested) * logging_coll_under_frac)

                                        ! Step 3: Reduce the number count of cohorts in the
                                        !         original/donor/non-disturbed patch to reflect the area change
                                        currentCohort%n = currentCohort%n * (1._r8 -  patch_site_areadis/currentPatch%area)

                                        nc%cmort            = currentCohort%cmort
                                        nc%hmort            = currentCohort%hmort
                                        nc%bmort            = currentCohort%bmort
                                        nc%frmort           = currentCohort%frmort
                                        nc%smort            = currentCohort%smort
                                        nc%asmort           = currentCohort%asmort
                                        nc%dgmort           = currentCohort%dgmort
                                        nc%dmort            = currentCohort%dmort
                                        nc%lmort_direct     = currentCohort%lmort_direct
                                        nc%lmort_collateral = currentCohort%lmort_collateral
                                        nc%lmort_infra      = currentCohort%lmort_infra

                                     else

                                        ! grass is not killed by mortality disturbance events.
                                        ! Just move it into the new patch area.
                                        ! Just split the grass into the existing and new patch structures
                                        nc%n = currentCohort%n * patch_site_areadis/currentPatch%area

                                        ! Those remaining in the existing
                                        currentCohort%n = currentCohort%n * (1._r8 - patch_site_areadis/currentPatch%area)

                                        ! No grass impact mortality imposed on the newly created patch
                                        nc%cmort            = currentCohort%cmort
                                        nc%hmort            = currentCohort%hmort
                                        nc%bmort            = currentCohort%bmort
                                        nc%frmort           = currentCohort%frmort
                                        nc%smort            = currentCohort%smort
                                        nc%asmort           = currentCohort%asmort
                                        nc%dgmort           = currentCohort%dgmort
                                        nc%dmort            = currentCohort%dmort
                                        nc%lmort_direct     = currentCohort%lmort_direct
                                        nc%lmort_collateral = currentCohort%lmort_collateral
                                        nc%lmort_infra      = currentCohort%lmort_infra

                                     endif woody_if_logdtype  ! is/is-not woody

                                  endif in_canopy_if_logdtype ! Select canopy layer


                               case (dtype_ilandusechange)

                                  ! Number of members in the new patch, before we impose LUC survivorship
                                  nc%n = currentCohort%n * patch_site_areadis/currentPatch%area

                                  ! loss of individuals from source patch due to area shrinking
                                  currentCohort%n = currentCohort%n * (1._r8 - patch_site_areadis/currentPatch%area)

                                  ! now apply survivorship based on the type of landuse transition
                                  if ( clearing_matrix(i_donorpatch_landuse_type,i_landusechange_receiverpatchlabel) ) then
                                     ! kill everything
                                     nc%n = 0._r8
                                  end if

                               case default
                                  write(fates_log(),*) 'unknown disturbance mode?'
                                  write(fates_log(),*) 'i_disturbance_type: ',i_disturbance_type
                                  call endrun(msg=errMsg(sourcefile, __LINE__))
                               end select disttype_case    ! Select disturbance mode

                               cohort_n_gt_zero: if (nc%n > 0.0_r8) then
                                  storebigcohort   =>  new_patch%tallest
                                  storesmallcohort =>  new_patch%shortest
                                  if(associated(new_patch%tallest))then
                                     tnull = 0
                                  else
                                     tnull = 1
                                     new_patch%tallest => nc
                                     nc%taller => null()
                                  endif

                                  if(associated(new_patch%shortest))then
                                     snull = 0
                                  else
                                     snull = 1
                                     new_patch%shortest => nc
                                     nc%shorter => null()
                                  endif
                                  nc%patchptr => new_patch
                                  call insert_cohort(nc, new_patch%tallest, new_patch%shortest, &
                                       tnull, snull, storebigcohort, storesmallcohort)

                                  new_patch%tallest  => storebigcohort
                                  new_patch%shortest => storesmallcohort
                               else

                                  ! Get rid of the new temporary cohort
                                  call DeallocateCohort(nc)
                                  deallocate(nc, stat=istat, errmsg=smsg)
                                  if (istat/=0) then
                                     write(fates_log(),*) 'dealloc005: fail on deallocate(nc):'//trim(smsg)
                                     call endrun(msg=errMsg(sourcefile, __LINE__))
                                  endif
                               endif cohort_n_gt_zero

                               currentCohort => currentCohort%taller
                            enddo ! currentCohort
                            call sort_cohorts(currentPatch)

                            !update area of donor patch
                            oldarea = currentPatch%area
                            currentPatch%area = currentPatch%area - patch_site_areadis

                            ! for all disturbance rates that haven't been resolved yet, increase their amount so that
                            ! they are the same amount of gridcell-scale disturbance relative to the original patch size
                            if (i_disturbance_type .lt. N_DIST_TYPES) then
                               do i_dist2 = i_disturbance_type+1,N_DIST_TYPES-1
                                  currentPatch%disturbance_rates(i_dist2) = currentPatch%disturbance_rates(i_dist2) &
                                       * oldarea / currentPatch%area
                               end do
                               do i_dist2 = 1,n_landuse_cats
                                  currentPatch%landuse_transition_rates(i_dist2) = currentPatch%landuse_transition_rates(i_dist2) &
                                       * oldarea / currentPatch%area
                               end do
                            else
                               do i_dist2 = i_landusechange_receiverpatchlabel+1,n_landuse_cats
                                  currentPatch%landuse_transition_rates(i_dist2) = currentPatch%landuse_transition_rates(i_dist2) &
                                       * oldarea / currentPatch%area
                               end do
                            end if

                            ! sort out the cohorts, since some of them may be so small as to need removing.
                            ! the first call to terminate cohorts removes sparse number densities,
                            ! the second call removes for all other reasons (sparse culling must happen
                            ! before fusion)
                            call terminate_cohorts(currentSite, currentPatch, 1,16,bc_in)
                            call fuse_cohorts(currentSite,currentPatch, bc_in)
                            call terminate_cohorts(currentSite, currentPatch, 2,16,bc_in)
                            call sort_cohorts(currentPatch)

                         end if areadis_gt_zero_if   ! if ( new_patch%area > nearzero ) then

                      end if patchlabel_matches_lutype_if

                   end if cp_nocomp_matches_2_if
                   currentPatch => currentPatch%younger

                enddo patchloop ! currentPatch patch loop.

                !*************************/
                !**  INSERT NEW PATCH(ES) INTO LINKED LIST
                !*************************/

                if ( site_areadis .gt. nearzero) then
                   currentPatch               => currentSite%youngest_patch

                   ! Insert new patch as the youngest patch in the group of patches with the same land use type.
                   ! On a given site, the patches are grouped together by land use type.  The order of the 
                   ! groups within the site doesn't matter, except that the older patch group are primarylands.

                   if (currentPatch%land_use_label .eq. new_patch%land_use_label ) then
                      found_youngest_landuselabel = .false.
                      do while(associated(currentPatch) .and. .not. found_youngest_landuselabel)
                         currentPatch => currentPatch%older
                         if (associated(currentPatch)) then
                            if (currentPatch%land_use_label .eq. new_patch%land_use_label) then
                               found_youngest_landuselabel = .true.
                            endif
                         endif
                      end do
                      if (associated(currentPatch)) then
                         ! the case where we've found a youngest patch type matching the new patch type
                         new_patch%older    => currentPatch
                         new_patch%younger  => currentPatch%younger
                         currentPatch%younger%older => new_patch
                         currentPatch%younger       => new_patch
                      else
                         ! the case where we haven't, because the patches are all non-primaryland,
                         ! and are putting a primaryland patch at the oldest end of the
                         ! linked list (not sure how this could happen, but who knows...)
                         new_patch%older    => null()
                         new_patch%younger  => currentSite%oldest_patch
                         currentSite%oldest_patch%older   => new_patch
                         currentSite%oldest_patch   => new_patch
                      endif
                   else
                      ! the case where the youngest patch on the site matches the new patch type
                      new_patch%older    => currentPatch
                      new_patch%younger  => null()
                      currentPatch%younger       => new_patch
                      currentSite%youngest_patch => new_patch
                   endif

                   ! sort out the cohorts, since some of them may be so small as to need removing.
                   ! the first call to terminate cohorts removes sparse number densities,
                   ! the second call removes for all other reasons (sparse culling must happen
                   ! before fusion)

                   call terminate_cohorts(currentSite, new_patch, 1,17, bc_in)
                   call fuse_cohorts(currentSite,new_patch, bc_in)
                   call terminate_cohorts(currentSite, new_patch, 2,17, bc_in)
                   call sort_cohorts(new_patch)
                endif


                call check_patch_area(currentSite)
                call set_patchno(currentSite)

             end do landusechange_receiverpatchlabel_loop
          end do landuse_donortype_loop
       end do disturbance_type_loop

    end do nocomp_pft_loop

    !zero disturbance rate trackers on all patches
    currentPatch => currentSite%oldest_patch
    do while(associated(currentPatch))
       currentPatch%disturbance_rates(:) = 0._r8
       currentPatch%fract_ldist_not_harvested = 0._r8
       currentPatch => currentPatch%younger
    end do

    return
  end subroutine spawn_patches

  ! ============================================================================

  subroutine check_patch_area( currentSite )
    !
    ! !DESCRIPTION:
    !  Check to see that total area is not exceeded.  
    !
    ! !USES:
    !
    ! !ARGUMENTS:
    type(ed_site_type), intent(inout) :: currentSite
    !
    ! !LOCAL VARIABLES:
    real(r8)                     :: areatot
    type(ed_patch_type), pointer :: currentPatch 
    type(ed_patch_type), pointer :: largestPatch
    real(r8)                     :: largest_area
    integer                      :: el
    real(r8)                     :: live_stock
    real(r8)                     :: seed_stock
    real(r8)                     :: litter_stock
    real(r8)                     :: mass_gain
    real(r8), parameter          :: area_error_fail = 1.0e-6_r8
    !---------------------------------------------------------------------

    areatot = 0._r8
    largest_area = 0._r8
    largestPatch => null()
    currentPatch => currentSite%oldest_patch
    do while(associated(currentPatch))
       areatot = areatot + currentPatch%area
       
       if(currentPatch%area>largest_area) then
          largestPatch => currentPatch
          largest_area = currentPatch%area
       end if
       
       currentPatch => currentPatch%younger
    end do
    
    if ( abs( areatot - area_site ) > nearzero ) then 
       
       if ( abs(areatot-area_site) > area_error_fail ) then
          write(fates_log(),*) 'Patch areas do not sum to 10000 within tolerance'
          write(fates_log(),*) 'Total area: ',areatot,'absolute error: ',areatot-area_site
          call endrun(msg=errMsg(sourcefile, __LINE__))
       end if

       if(debug) then
          write(fates_log(),*) 'Total patch area precision being fixed, adjusting',(areatot-area_site)
          write(fates_log(),*) 'largest patch. This may have slight impacts on carbon balance.'
       end if
       
       do el = 1,num_elements
           ! This returns the total mass on the patch for the current area [kg]
           call PatchMassStock(largestPatch,el,live_stock,seed_stock,litter_stock)
           
           ! Then we scale the total mass by the added area
           mass_gain = (seed_stock+litter_stock) * &
                 (area_site-areatot)/largestPatch%area

           currentSite%mass_balance(el)%patch_resize_err = &
                 currentSite%mass_balance(el)%patch_resize_err + mass_gain

       end do
       
       largestPatch%area = largestPatch%area + (area_site-areatot)
       
    endif

    return
  end subroutine check_patch_area

  ! ============================================================================
  subroutine set_patchno( currentSite )
    !
    ! !DESCRIPTION:
    !  Give patches an order number from the oldest to youngest. 
    !
    ! !USES:
    !
    ! !ARGUMENTS:
    type(ed_site_type),intent(in) :: currentSite 
    !
    ! !LOCAL VARIABLES:
    type(ed_patch_type), pointer :: currentPatch 
    integer patchno
    !---------------------------------------------------------------------

    patchno = 1
    currentPatch => currentSite%oldest_patch
    do while(associated(currentPatch))
       currentPatch%patchno = patchno
       patchno = patchno + 1
       currentPatch => currentPatch%younger
    enddo

    if(hlm_use_fixed_biogeog.eq.itrue .and. hlm_use_nocomp.eq.itrue)then
      patchno = 1
      currentPatch => currentSite%oldest_patch
      do while(associated(currentPatch))
        if(currentPatch%nocomp_pft_label.eq.nocomp_bareground)then
         ! for bareground patch, we make the patch number 0
         ! we also do not count this in the veg. patch numbering scheme.
          currentPatch%patchno = 0
        else
         currentPatch%patchno = patchno
         patchno = patchno + 1
        endif
        currentPatch => currentPatch%younger
       enddo
    endif

  end subroutine set_patchno

  ! ============================================================================

  subroutine TransLitterNewPatch(currentSite,        &
                                 currentPatch,       &
                                 newPatch,           &
                                 patch_site_areadis)

    ! -----------------------------------------------------------------------------------
    ! 
    ! This routine transfers litter fluxes and rates from a donor patch "currentPatch" into 
    ! the new patch. 
    ! This may include the transfer of existing litter from a patch that burned.
    ! This ROUTINE DOES TRANSFER PARTIALLY BURNED LITTER
    !
    ! Also, note we are not transfering in diagnostics that were calculated
    ! prior to disturbance, because those diagnostics we applied to the patch
    ! before it split, so the diagnostics should reflect those ages and areas.
    !
    ! We do transfer fragmentation fluxes, because we need maintain mass conservation.
    !
    ! We do transfer the seed pool, because we don't currently burn seeds.
    ! Note the seed-pool can decay into the litter pool, where
    ! it can burn.
    !
    ! The "newPatch" is the newly created patch. This patch has already been given
    ! an area which is the sum of disturbed area from a list of donors.  
    ! At this point in the call sequence, we are looping over a list of
    ! donor patches, and transferring over their litter pools which is in units 
    ! kg/m2, we need to make sure that we are conserving mass.
    !
    ! AD = Area of each Donor    [m2]
    ! LD = Litter of each Donor  [kg/m2] 
    !
    ! SUM( AD * LD)  / SUM (AD)    =   SUM( AD*LD/SUM(AD) )
    !
    ! newPatch%area = SUM(AD)   the sum of all donor areas has already been given to newPatch
    ! patch_site_areadis = AD   this is the currently donated area
    !
    ! The fragmentation/decomposition flux from donor patches has 
    ! already occured in existing patches.  However some of their area 
    ! has been carved out for this new patch which is receiving donations.
    ! Lets maintain conservation on that pre-existing mass flux in these 
    ! newly disturbed patches.  Include only the fragmentation flux.
    ! -----------------------------------------------------------------------------------
     
    !
    ! !USES:
    !
    ! !ARGUMENTS:
    type(ed_site_type)  , intent(in)    :: currentSite        ! site
    type(ed_patch_type) , intent(in)    :: currentPatch       ! Donor patch
    type(ed_patch_type) , intent(inout) :: newPatch           ! New patch
    real(r8)            , intent(in)    :: patch_site_areadis ! Area being donated
                                                              ! by current patch

    
    ! locals
    type(site_massbal_type), pointer :: site_mass
    type(litter_type),pointer :: curr_litt  ! litter object for current patch
    type(litter_type),pointer :: new_litt  ! litter object for the new patch
    real(r8) :: remainder_area             ! amount of area remaining in patch after donation
    real(r8) :: burned_mass                ! the mass of litter that was supposed to be provided
                                           ! by the donor, but was burned [kg] 
    real(r8) :: donatable_mass             ! mass of donatable litter [kg]
    real(r8) :: donate_frac                ! the fraction of litter mass sent to the new patch
    real(r8) :: retain_frac                ! the fraction of litter mass retained by the donor patch
    real(r8) :: donate_m2                  ! area normalization for litter mass destined to new patch [m-2]
    real(r8) :: retain_m2                  ! area normalization for litter mass destined to old patch [m-2]
    integer  :: el                         ! element loop counter
    integer  :: c                          ! CWD loop counter
    integer  :: pft                        ! PFT loop counter
    integer  :: dcmpy                      ! Decomposibility loop counter
    integer  :: sl                         ! soil layer loop counter
    real(r8) :: litter_stock0,litter_stock1
    real(r8) :: burn_flux0,burn_flux1
    real(r8) :: error

    do el = 1,num_elements

       site_mass => currentSite%mass_balance(el)
       curr_litt  => currentPatch%litter(el)
       new_litt  => newPatch%litter(el)

       ! Distribute the fragmentation litter flux rates. This is only used for diagnostics
       ! at this point.  Litter fragmentation has already been passed to the output
       ! boundary flux arrays.

       do c = 1,ncwd 
          new_litt%ag_cwd_frag(c) = new_litt%ag_cwd_frag(c) + &
               curr_litt%ag_cwd_frag(c) * patch_site_areadis/newPatch%area
          
          do sl=1,currentSite%nlevsoil
             new_litt%bg_cwd_frag(c,sl) = new_litt%bg_cwd_frag(c,sl) + &
                   curr_litt%bg_cwd_frag(c,sl) * patch_site_areadis/newPatch%area
          end do
       enddo
       
       do dcmpy = 1,ndcmpy

          new_litt%leaf_fines_frag(dcmpy) = new_litt%leaf_fines_frag(dcmpy) + &
               curr_litt%leaf_fines_frag(dcmpy) * patch_site_areadis/newPatch%area
          
          do sl=1,currentSite%nlevsoil
             new_litt%root_fines_frag(dcmpy,sl) = new_litt%root_fines_frag(dcmpy,sl) + &
                   curr_litt%root_fines_frag(dcmpy,sl) * patch_site_areadis/newPatch%area
          end do
          
       enddo

       do pft = 1,numpft
          
          new_litt%seed_decay(pft) = new_litt%seed_decay(pft) + &
               curr_litt%seed_decay(pft)*patch_site_areadis/newPatch%area

          new_litt%seed_germ_decay(pft) = new_litt%seed_germ_decay(pft) + &
               curr_litt%seed_germ_decay(pft)*patch_site_areadis/newPatch%area
          
       end do

       ! -----------------------------------------------------------------------------
       ! Distribute the existing litter that was already in place on the donor
       ! patch.  Some of this burns and is sent to the atmosphere, and some goes to the 
       ! litter stocks of the newly created patch. ALso, some may be retained in the 
       ! donor patch.
       !
       ! This routine handles litter transfer for all types. Note that some of the
       ! transfer may burn. If this routine is being called for a tree-fall
       ! or logging disturbance, it is assumed that the burned_masses should come
       ! out to zero.
       ! -----------------------------------------------------------------------------

       ! If/when sending litter fluxes to the old patch, we divide the total 
       ! mass sent to that patch, by the area it will have remaining
       ! after it donates area.
       ! i.e. subtract the area it is donating.
       
       remainder_area = currentPatch%area - patch_site_areadis

       ! Calculate the fraction of litter to be retained versus donated
       ! vis-a-vis the new and donor patch

       retain_frac = (1.0_r8-existing_litt_localization) * &
             remainder_area/(newPatch%area+remainder_area)
       donate_frac = 1.0_r8-retain_frac
        
       if(remainder_area > rsnbl_math_prec) then
           retain_m2 = retain_frac/remainder_area
           donate_m2 = (1.0_r8-retain_frac)/newPatch%area
       else
           retain_m2 = 0._r8
           donate_m2 = 1.0_r8/newPatch%area
       end if


       if (debug) then
          burn_flux0    = site_mass%burn_flux_to_atm
          litter_stock0 = curr_litt%GetTotalLitterMass()*currentPatch%area + & 
                          new_litt%GetTotalLitterMass()*newPatch%area
       end if

       do c = 1,ncwd
             
          ! Transfer above ground CWD
          donatable_mass     = curr_litt%ag_cwd(c) * patch_site_areadis * &
                               (1._r8 - currentPatch%burnt_frac_litter(c))

          burned_mass        = curr_litt%ag_cwd(c) * patch_site_areadis * &
                               currentPatch%burnt_frac_litter(c)
 
          new_litt%ag_cwd(c) = new_litt%ag_cwd(c) + donatable_mass*donate_m2
          curr_litt%ag_cwd(c) = curr_litt%ag_cwd(c) + donatable_mass*retain_m2

          site_mass%burn_flux_to_atm = site_mass%burn_flux_to_atm + burned_mass
             
          ! Transfer below ground CWD (none burns)
          
          do sl = 1,currentSite%nlevsoil
             donatable_mass         = curr_litt%bg_cwd(c,sl) * patch_site_areadis
             new_litt%bg_cwd(c,sl)  = new_litt%bg_cwd(c,sl) + donatable_mass*donate_m2
             curr_litt%bg_cwd(c,sl) = curr_litt%bg_cwd(c,sl) + donatable_mass*retain_m2
          end do
          
       enddo
          
       do dcmpy=1,ndcmpy

           ! Transfer leaf fines
           donatable_mass           = curr_litt%leaf_fines(dcmpy) * patch_site_areadis * &
                                      (1._r8 - currentPatch%burnt_frac_litter(dl_sf))

           burned_mass              = curr_litt%leaf_fines(dcmpy) * patch_site_areadis * &
                                      currentPatch%burnt_frac_litter(dl_sf)

           new_litt%leaf_fines(dcmpy) = new_litt%leaf_fines(dcmpy) + donatable_mass*donate_m2
           curr_litt%leaf_fines(dcmpy) = curr_litt%leaf_fines(dcmpy) + donatable_mass*retain_m2
           
           site_mass%burn_flux_to_atm = site_mass%burn_flux_to_atm + burned_mass
           
           ! Transfer root fines (none burns)
           do sl = 1,currentSite%nlevsoil
               donatable_mass = curr_litt%root_fines(dcmpy,sl) * patch_site_areadis             
               new_litt%root_fines(dcmpy,sl) = new_litt%root_fines(dcmpy,sl) + donatable_mass*donate_m2
               curr_litt%root_fines(dcmpy,sl) = curr_litt%root_fines(dcmpy,sl) + donatable_mass*retain_m2
          end do
          
       end do
             
       do pft = 1,numpft

          ! Transfer seeds (currently we don't burn seeds)
          donatable_mass = curr_litt%seed(pft) * patch_site_areadis

          new_litt%seed(pft) = new_litt%seed(pft) + donatable_mass * donate_m2
          curr_litt%seed(pft) = curr_litt%seed(pft) + donatable_mass * retain_m2
          
          donatable_mass = curr_litt%seed_germ(pft) * patch_site_areadis

          new_litt%seed_germ(pft) = new_litt%seed_germ(pft) + donatable_mass * donate_m2
          curr_litt%seed_germ(pft) = curr_litt%seed_germ(pft) + donatable_mass * retain_m2
          
       enddo

       ! --------------------------------------------------------------------------
       ! Mass conservation check, set debug=.true. if mass imbalances in 
       ! EDMainMod start triggering.
       ! --------------------------------------------------------------------------
       if (debug) then
          burn_flux1    = site_mass%burn_flux_to_atm
          litter_stock1 = curr_litt%GetTotalLitterMass()*remainder_area + & 
                          new_litt%GetTotalLitterMass()*newPatch%area
          error = (litter_stock1 - litter_stock0) + (burn_flux1-burn_flux0)
          if(abs(error)>1.e-8_r8) then
             write(fates_log(),*) 'non trivial carbon mass balance error in litter transfer'
             write(fates_log(),*) 'abs error: ',error
             call endrun(msg=errMsg(sourcefile, __LINE__))
          end if
       end if


    end do

    return
  end subroutine TransLitterNewPatch

  ! ============================================================================

  subroutine fire_litter_fluxes(currentSite, currentPatch, &
       newPatch, patch_site_areadis, bc_in)
    !
    ! !DESCRIPTION:
    !  CWD pool burned by a fire. 
    !  Carbon going from burned trees into CWD pool
    !  Burn parts of trees that don't die in fire
    !  Burn live grasses and kill them. 
    !  Note: The number density of living plants in the donating patch (currentPatch)
    !        has not been scaled down by area yet. That happens after this routine.

    !
    ! !USES:
    use SFParamsMod,          only : SF_VAL_CWD_FRAC
    !
    ! !ARGUMENTS:
    type(ed_site_type)  , intent(inout), target :: currentSite
    type(ed_patch_type) , intent(inout), target :: currentPatch   ! Donor Patch
    type(ed_patch_type) , intent(inout), target :: newPatch   ! New Patch
    real(r8)            , intent(in)            :: patch_site_areadis ! Area being donated
    type(bc_in_type)    , intent(in)            :: bc_in
    
    !
    ! !LOCAL VARIABLES:

    type(ed_cohort_type), pointer      :: currentCohort
    type(litter_type), pointer         :: new_litt
    type(litter_type), pointer         :: curr_litt
    type(site_massbal_type), pointer   :: site_mass
    type(site_fluxdiags_type), pointer :: flux_diags

    real(r8) :: donatable_mass       ! non-burned litter mass provided by the donor [kg]
                                     ! some may or may not be retained by the donor
    real(r8) :: burned_mass          ! the mass of litter that was supposed to be provided
                                     ! by the donor, but was burned [kg]
    real(r8) :: remainder_area       ! current patch's remaining area after donation [m2]
    real(r8) :: retain_frac          ! the fraction of litter mass retained by the donor patch
    real(r8) :: bcroot               ! amount of below ground coarse root per cohort kg
    real(r8) :: bstem                ! amount of above ground stem biomass per cohort kg
    real(r8) :: leaf_burn_frac       ! fraction of leaves burned 
    real(r8) :: leaf_m               ! leaf mass [kg]
    real(r8) :: fnrt_m               ! fineroot mass [kg]
    real(r8) :: sapw_m               ! sapwood mass [kg]
    real(r8) :: store_m              ! storage mass [kg]
    real(r8) :: struct_m             ! structure mass [kg]
    real(r8) :: repro_m              ! Reproductive mass (seeds/flowers) [kg]
    real(r8) :: num_dead_trees       ! total number of dead trees passed in with the burn area
    real(r8) :: num_live_trees       ! total number of live trees passed in with the burn area
    real(r8) :: donate_m2            ! area normalization for litter mass destined to new patch [m-2]
    real(r8) :: retain_m2            ! area normalization for litter mass staying in donor patch [m-2]
    real(r8) :: dcmpy_frac           ! fraction of mass going to each decomposability partition
    integer  :: el                   ! element loop index
    integer  :: sl                   ! soil layer index
    integer  :: c                    ! loop index for coarse woody debris pools
    integer  :: pft                  ! loop index for plant functional types
    integer  :: dcmpy                ! loop index for decomposability pool
    integer  :: element_id           ! parteh compatible global element index
    real(r8) :: SF_val_CWD_frac_adj(4) !Updated wood partitioning to CWD based on dbh
    !---------------------------------------------------------------------

    ! Only do this if there was a fire in this actual patch. 
    if ( currentPatch%fire  ==  ifalse ) return

    ! If plant hydraulics are turned on, account for water leaving the plant-soil
    ! mass balance through the dead trees
    if (hlm_use_planthydro == itrue) then
       currentCohort => currentPatch%shortest
       do while(associated(currentCohort))
          num_dead_trees  = (currentCohort%fire_mort * &
                currentCohort%n*patch_site_areadis/currentPatch%area)
          call AccumulateMortalityWaterStorage(currentSite,currentCohort,num_dead_trees)
          currentCohort => currentCohort%taller
       end do
    end if


    ! If/when sending litter fluxes to the donor patch, we divide the total 
    ! mass sent to that patch, by the area it will have remaining
    ! after it donates area.
    ! i.e. subtract the area it is donating.
    
    remainder_area = currentPatch%area - patch_site_areadis
   
    ! Calculate the fraction of litter to be retained versus donated
    ! vis-a-vis the new and donor patch (if the area remaining
    ! in the original donor patch is small, don't bother 
    ! retaining anything.)
    retain_frac = (1.0_r8-burn_localization) * &
          remainder_area/(newPatch%area+remainder_area)

    if(remainder_area > rsnbl_math_prec) then
        retain_m2 = retain_frac/remainder_area
        donate_m2 = (1.0_r8-retain_frac)/newPatch%area
    else
        retain_m2 = 0._r8
        donate_m2 = 1.0_r8/newPatch%area
    end if

    do el = 1,num_elements
       
       element_id = element_list(el)
       site_mass  => currentSite%mass_balance(el)
       flux_diags => currentSite%flux_diags(el)
       curr_litt  => currentPatch%litter(el)      ! Litter pool of "current" patch
       new_litt   => newPatch%litter(el)          ! Litter pool of "new" patch
       
       ! -----------------------------------------------------------------------------
       ! PART 1) Handle mass fluxes associated with plants that died in the fire. This
       ! includes transfer of non burned plant material to litter, and the burned
       ! part to the atmosphere.
       ! ------------------------------------------------------------------------------

       currentCohort => currentPatch%shortest
       do while(associated(currentCohort))
          
             pft = currentCohort%pft

             ! Number of trees that died because of the fire, per m2 of ground. 
             ! Divide their litter into the four litter streams, and spread 
             ! across ground surface. 
             ! -----------------------------------------------------------------------

             fnrt_m   = currentCohort%prt%GetState(fnrt_organ, element_id)
             store_m  = currentCohort%prt%GetState(store_organ, element_id)
             repro_m  = currentCohort%prt%GetState(repro_organ, element_id)
          
             if (prt_params%woody(currentCohort%pft) == itrue) then
                ! Assumption: for woody plants fluxes from deadwood and sapwood go together in CWD pool
                leaf_m          = currentCohort%prt%GetState(leaf_organ,element_id)
                sapw_m          = currentCohort%prt%GetState(sapw_organ,element_id)
                struct_m        = currentCohort%prt%GetState(struct_organ,element_id)
             else
                ! for non-woody plants all stem fluxes go into the same leaf litter pool
                leaf_m          = currentCohort%prt%GetState(leaf_organ,element_id) + &
                     currentCohort%prt%GetState(sapw_organ,element_id) + &
                     currentCohort%prt%GetState(struct_organ,element_id)
                sapw_m          = 0._r8
                struct_m        = 0._r8
             end if


             ! Absolute number of dead trees being transfered in with the donated area
             num_dead_trees = (currentCohort%fire_mort*currentCohort%n * &
                               patch_site_areadis/currentPatch%area)

             ! Contribution of dead trees to leaf litter
             donatable_mass = num_dead_trees * (leaf_m+repro_m) * &
                              (1.0_r8-currentCohort%fraction_crown_burned)

             ! Contribution of dead trees to leaf burn-flux
             burned_mass  = num_dead_trees * (leaf_m+repro_m) * currentCohort%fraction_crown_burned

             do dcmpy=1,ndcmpy
                 dcmpy_frac = GetDecompyFrac(pft,leaf_organ,dcmpy)
                 new_litt%leaf_fines(dcmpy) = new_litt%leaf_fines(dcmpy) + &
                                              donatable_mass*donate_m2*dcmpy_frac
                 curr_litt%leaf_fines(dcmpy) = curr_litt%leaf_fines(dcmpy) + &
                                               donatable_mass*retain_m2*dcmpy_frac
             end do

             site_mass%burn_flux_to_atm = site_mass%burn_flux_to_atm + burned_mass

             call set_root_fraction(currentSite%rootfrac_scr, pft, currentSite%zi_soil, &
                  bc_in%max_rooting_depth_index_col)

             ! Contribution of dead trees to root litter (no root burn flux to atm)
             do dcmpy=1,ndcmpy
                 dcmpy_frac = GetDecompyFrac(pft,fnrt_organ,dcmpy)
                 do sl = 1,currentSite%nlevsoil
                     donatable_mass = num_dead_trees * (fnrt_m+store_m) * currentSite%rootfrac_scr(sl)
                     new_litt%root_fines(dcmpy,sl) = new_litt%root_fines(dcmpy,sl) + &
                                                     donatable_mass*donate_m2*dcmpy_frac
                     curr_litt%root_fines(dcmpy,sl) = curr_litt%root_fines(dcmpy,sl) + &
                                                      donatable_mass*retain_m2*dcmpy_frac
                 end do
             end do

             ! Track as diagnostic fluxes
             flux_diags%leaf_litter_input(pft) = &
                  flux_diags%leaf_litter_input(pft) + &
                  num_dead_trees * (leaf_m+repro_m) * (1.0_r8-currentCohort%fraction_crown_burned)

             flux_diags%root_litter_input(pft) = &
                  flux_diags%root_litter_input(pft) + &
                  (fnrt_m + store_m) * num_dead_trees

             ! coarse root biomass per tree
             bcroot = (sapw_m + struct_m) * (1.0_r8 - prt_params%allom_agb_frac(pft) )

             ! below ground coarse woody debris from burned trees

             !adjust the how wood is partitioned between the cwd classes based on cohort dbh
	     call adjust_SF_CWD_frac(currentCohort%dbh,ncwd,SF_val_CWD_frac,SF_val_CWD_frac_adj)

             do c = 1,ncwd
                do sl = 1,currentSite%nlevsoil
                   donatable_mass =  num_dead_trees * SF_val_CWD_frac_adj(c) * &
                         bcroot * currentSite%rootfrac_scr(sl)

                   new_litt%bg_cwd(c,sl) = new_litt%bg_cwd(c,sl) + &
                         donatable_mass * donate_m2
                   curr_litt%bg_cwd(c,sl) = curr_litt%bg_cwd(c,sl) + &
                         donatable_mass * retain_m2

                   ! track diagnostics
                   flux_diags%cwd_bg_input(c) = &
                         flux_diags%cwd_bg_input(c) + &
                         donatable_mass
                enddo
             end do

             ! stem biomass per tree
             bstem  = (sapw_m + struct_m) * prt_params%allom_agb_frac(pft)

             ! Above ground coarse woody debris from twigs and small branches
             ! a portion of this pool may burn
             do c = 1,ncwd
                 donatable_mass = num_dead_trees * SF_val_CWD_frac_adj(c) * bstem
                 if (c == 1 .or. c == 2) then
                      donatable_mass = donatable_mass * (1.0_r8-currentCohort%fraction_crown_burned)
                      burned_mass = num_dead_trees * SF_val_CWD_frac_adj(c) * bstem * &
                      currentCohort%fraction_crown_burned
                      site_mass%burn_flux_to_atm = site_mass%burn_flux_to_atm + burned_mass
                endif
                new_litt%ag_cwd(c) = new_litt%ag_cwd(c) + donatable_mass * donate_m2
                curr_litt%ag_cwd(c) = curr_litt%ag_cwd(c) + donatable_mass * retain_m2
                flux_diags%cwd_ag_input(c) = flux_diags%cwd_ag_input(c) + donatable_mass
             enddo


            currentCohort => currentCohort%taller
        enddo
    end do
    
    return
  end subroutine fire_litter_fluxes

  ! ============================================================================

  subroutine mortality_litter_fluxes(currentSite, currentPatch, &
       newPatch, patch_site_areadis,bc_in)
    !
    ! !DESCRIPTION:
    ! Carbon going from mortality associated with disturbance into CWD pools. 
    ! By "associated with disturbance", this includes tree death that
    ! forms gaps, as well as tree death due to impacts from those trees.
    !
    ! We calculate the fraction of litter to be retained versus donated
    ! vis-a-vis the new and donor patch. At this step, we have not
    ! yet removed the area from the pre-existing patch (currentPatch),
    ! so we pre-compute "remainder_area", which is the soon-to-be
    ! area of the patch once disturbance is completed.
    !
    ! !USES:
    use EDParamsMod,  only : ED_val_understorey_death
    use SFParamsMod,  only : SF_val_cwd_frac
    !
    ! !ARGUMENTS:
    type(ed_site_type)  , intent(inout), target :: currentSite 
    type(ed_patch_type) , intent(inout), target :: currentPatch
    type(ed_patch_type) , intent(inout), target :: newPatch
    real(r8)            , intent(in)            :: patch_site_areadis
    type(bc_in_type)    , intent(in)            :: bc_in
    !
    ! !LOCAL VARIABLES:
    type(ed_cohort_type), pointer      :: currentCohort
    type(litter_type), pointer         :: new_litt
    type(litter_type), pointer         :: curr_litt
    type(site_massbal_type), pointer   :: site_mass
    type(site_fluxdiags_type), pointer :: flux_diags

    real(r8) :: remainder_area       ! amount of area remaining in patch after donation
    real(r8) :: num_dead
    real(r8) :: donatable_mass       ! mass of donatable litter [kg]
    real(r8) :: leaf_m               ! leaf mass [kg]
    real(r8) :: fnrt_m               ! fineroot mass [kg]
    real(r8) :: sapw_m               ! sapwood mass [kg]
    real(r8) :: store_m              ! storage mass [kg]
    real(r8) :: struct_m             ! structure mass [kg]
    real(r8) :: repro_m              ! reproductive mass [kg]
    real(r8) :: retain_frac          ! Fraction of mass to be retained
    real(r8) :: donate_frac          ! Fraction of mass to be donated
    real(r8) :: donate_m2            ! area normalization for litter mass destined to new patch [m-2]
    real(r8) :: retain_m2            ! area normalization for litter mass destined to old patch [m-2]
    real(r8) :: ag_wood              ! Total above ground mass in wood [kg]
    real(r8) :: bg_wood              ! Total bg mass in wood [kg]
    real(r8) :: seed_mass            ! Total seed mass generated from storage death [kg]
    integer  :: pft                  ! plant functional type index
    integer  :: dcmpy                ! decomposability index
    integer  :: c                    ! coarse woody debris pool index
    integer  :: el                   ! element loop index
    integer  :: sl                   ! soil layer index
    integer  :: element_id           ! parteh compatible global element index
    real(r8) :: dcmpy_frac           ! decomposability fraction
    real(r8) :: SF_val_CWD_frac_adj(4) !Updated wood partitioning to CWD based on dbh
    !---------------------------------------------------------------------

    remainder_area = currentPatch%area - patch_site_areadis
    
    retain_frac = (1.0_r8-treefall_localization) * &
         remainder_area/(newPatch%area+remainder_area)
    donate_frac = 1.0_r8-retain_frac
    
    if(remainder_area > rsnbl_math_prec) then
       retain_m2 = retain_frac/remainder_area
       donate_m2 = (1.0_r8-retain_frac)/newPatch%area
    else
       retain_m2 = 0._r8
       donate_m2 = 1._r8/newPatch%area
    end if


    do el = 1,num_elements
       
       element_id = element_list(el)
       site_mass  => currentSite%mass_balance(el)
       flux_diags => currentSite%flux_diags(el)
       curr_litt  => currentPatch%litter(el)   ! Litter pool of "current" patch
       new_litt   => newPatch%litter(el)       ! Litter pool of "new" patch

       currentCohort => currentPatch%shortest
       do while(associated(currentCohort))       

          pft = currentCohort%pft
   
          fnrt_m   = currentCohort%prt%GetState(fnrt_organ, element_id)
          store_m  = currentCohort%prt%GetState(store_organ, element_id)
          repro_m  = currentCohort%prt%GetState(repro_organ, element_id)

          if (prt_params%woody(currentCohort%pft) == itrue) then
             ! Assumption: for woody plants fluxes from deadwood and sapwood go together in CWD pool
             leaf_m          = currentCohort%prt%GetState(leaf_organ,element_id)
             sapw_m          = currentCohort%prt%GetState(sapw_organ,element_id)
             struct_m        = currentCohort%prt%GetState(struct_organ,element_id)
          else
             ! for non-woody plants all stem fluxes go into the same leaf litter pool
             leaf_m          = currentCohort%prt%GetState(leaf_organ,element_id) + &
                     currentCohort%prt%GetState(sapw_organ,element_id) + &
                     currentCohort%prt%GetState(struct_organ,element_id)
             sapw_m          = 0._r8
             struct_m        = 0._r8
          end if

          if(currentCohort%canopy_layer == 1)then

             ! Upper canopy trees. The total dead is based on their disturbance
             ! generating mortality rate.
             
             num_dead = currentCohort%n * min(1.0_r8,currentCohort%dmort * &
                   hlm_freq_day * fates_mortality_disturbance_fraction)
             
          elseif(prt_params%woody(pft) == itrue) then
             
             ! Understorey trees. The total dead is based on their survivorship
             ! function, and the total area of disturbance.
             
             num_dead = ED_val_understorey_death * currentCohort%n * &
                   (patch_site_areadis/currentPatch%area) 

          else
             
             ! The only thing left is uderstory grasses. These guys aren't
             ! killed by tree-fall disturbance events.

             num_dead = 0._r8
             
          end if

          ! Update water balance by removing dead plant water
          ! but only do this once (use the carbon element id)
          if( (element_id == carbon12_element) .and. &
              (hlm_use_planthydro == itrue) ) then
              call AccumulateMortalityWaterStorage(currentSite,currentCohort, num_dead)
          end if
          
          ! Transfer leaves of dying trees to leaf litter (includes seeds too)
          do dcmpy=1,ndcmpy
              dcmpy_frac = GetDecompyFrac(pft,leaf_organ,dcmpy)
              new_litt%leaf_fines(dcmpy) = new_litt%leaf_fines(dcmpy) + &
                    num_dead*(leaf_m+repro_m)*donate_m2*dcmpy_frac
              
              curr_litt%leaf_fines(dcmpy) = curr_litt%leaf_fines(dcmpy) + &
                    num_dead*(leaf_m+repro_m)*retain_m2*dcmpy_frac
          end do
                 
          ! Pre-calculate Structural and sapwood, below and above ground, total mass [kg]
          ag_wood = num_dead * (struct_m + sapw_m) * prt_params%allom_agb_frac(pft)
          bg_wood = num_dead * (struct_m + sapw_m) * (1.0_r8-prt_params%allom_agb_frac(pft))
          
          call set_root_fraction(currentSite%rootfrac_scr, pft, currentSite%zi_soil, &
               bc_in%max_rooting_depth_index_col)

          ! Adjust how wood is partitioned between the cwd classes based on cohort dbh
	  call adjust_SF_CWD_frac(currentCohort%dbh,ncwd,SF_val_CWD_frac,SF_val_CWD_frac_adj)

          do c=1,ncwd
             
             ! Transfer wood of dying trees to AG CWD pools
             new_litt%ag_cwd(c) = new_litt%ag_cwd(c) + ag_wood * &
                    SF_val_CWD_frac_adj(c) * donate_m2

             curr_litt%ag_cwd(c) = curr_litt%ag_cwd(c) + ag_wood * &
                   SF_val_CWD_frac_adj(c) * retain_m2
             
             ! Transfer wood of dying trees to BG CWD pools
             do sl = 1,currentSite%nlevsoil
                new_litt%bg_cwd(c,sl) = new_litt%bg_cwd(c,sl) + bg_wood * &
                       currentSite%rootfrac_scr(sl) * SF_val_CWD_frac_adj(c) * &
                       donate_m2

                curr_litt%bg_cwd(c,sl) = curr_litt%bg_cwd(c,sl) + bg_wood * &
                      currentSite%rootfrac_scr(sl) * SF_val_CWD_frac_adj(c) * &
                      retain_m2
             end do
          end do

          ! Transfer fine roots of dying trees to below ground litter pools
          do dcmpy=1,ndcmpy
              dcmpy_frac = GetDecompyFrac(pft,fnrt_organ,dcmpy)
              do sl=1,currentSite%nlevsoil
                  new_litt%root_fines(dcmpy,sl) = new_litt%root_fines(dcmpy,sl) + &
                        num_dead * currentSite%rootfrac_scr(sl) * &
                        (fnrt_m + store_m*(1.0_r8-EDPftvarcon_inst%allom_frbstor_repro(pft))) * &
                        donate_m2 * dcmpy_frac
                  
                  curr_litt%root_fines(dcmpy,sl) = curr_litt%root_fines(dcmpy,sl) + &
                        num_dead * currentSite%rootfrac_scr(sl) * &
                        (fnrt_m + store_m*(1.0_r8-EDPftvarcon_inst%allom_frbstor_repro(pft))) * &
                        retain_m2 * dcmpy_frac
              end do
          end do
              
          ! Transfer some of the storage that is shunted to reproduction
          ! upon death, to the seed-pool. This is was designed for grasses,
          ! but it is possible that some trees may utilize this behavior too

          seed_mass = num_dead * store_m * EDPftvarcon_inst%allom_frbstor_repro(pft)

          ! SEED DISTRIBUTION IS BREAKING MASS CONSERVATION RIGHT NOW...
!          call DistributeSeeds(currentSite,seed_mass,el,pft)

          new_litt%seed(pft) = new_litt%seed(pft) + seed_mass * donate_m2
          curr_litt%seed(pft) = curr_litt%seed(pft) + seed_mass * retain_m2
          
          ! track diagnostic fluxes
          do c=1,ncwd
             flux_diags%cwd_ag_input(c) = & 
                  flux_diags%cwd_ag_input(c) + SF_val_CWD_frac_adj(c) * ag_wood
             
             flux_diags%cwd_bg_input(c) = &
                  flux_diags%cwd_bg_input(c) + SF_val_CWD_frac_adj(c) * bg_wood
          end do

          flux_diags%leaf_litter_input(pft) = flux_diags%leaf_litter_input(pft) + &
               num_dead*(leaf_m + repro_m)

          flux_diags%root_litter_input(pft) = flux_diags%root_litter_input(pft) + & 
               num_dead * (fnrt_m + store_m*(1.0_r8-EDPftvarcon_inst%allom_frbstor_repro(pft)))
          

          
          currentCohort => currentCohort%taller      
       enddo !currentCohort         

    enddo


    return
  end subroutine mortality_litter_fluxes

    ! ============================================================================

  subroutine landusechange_litter_fluxes(currentSite, currentPatch, &
       newPatch, patch_site_areadis, bc_in, &
       clearing_matrix_element)
    !
    ! !DESCRIPTION:
    !  CWD pool from land use change.
    !  Carbon going from felled trees into CWD pool
    !  Either kill everything or nothing on disturbed land, depending on clearing matrix
    !
    ! !USES:
    use SFParamsMod,          only : SF_VAL_CWD_FRAC
    !
    ! !ARGUMENTS:
    type(ed_site_type)  , intent(inout), target :: currentSite
    type(ed_patch_type) , intent(inout), target :: currentPatch   ! Donor Patch
    type(ed_patch_type) , intent(inout), target :: newPatch   ! New Patch
    real(r8)            , intent(in)            :: patch_site_areadis ! Area being donated
    type(bc_in_type)    , intent(in)            :: bc_in
    logical             , intent(in)            :: clearing_matrix_element ! whether or not to clear vegetation

    !
    ! !LOCAL VARIABLES:

    type(ed_cohort_type), pointer      :: currentCohort
    type(litter_type), pointer         :: new_litt
    type(litter_type), pointer         :: curr_litt
    type(site_massbal_type), pointer   :: site_mass
    type(site_fluxdiags_type), pointer :: flux_diags

    real(r8) :: donatable_mass       ! non-burned litter mass provided by the donor [kg]
                                     ! some may or may not be retained by the donor
    real(r8) :: burned_mass          ! the mass of litter that was supposed to be provided
                                     ! by the donor, but was burned [kg]
    real(r8) :: remainder_area       ! current patch's remaining area after donation [m2]
    real(r8) :: retain_frac          ! the fraction of litter mass retained by the donor patch
    real(r8) :: bcroot               ! amount of below ground coarse root per cohort kg
    real(r8) :: bstem                ! amount of above ground stem biomass per cohort kg
    real(r8) :: leaf_burn_frac       ! fraction of leaves burned
    real(r8) :: leaf_m               ! leaf mass [kg]
    real(r8) :: fnrt_m               ! fineroot mass [kg]
    real(r8) :: sapw_m               ! sapwood mass [kg]
    real(r8) :: store_m              ! storage mass [kg]
    real(r8) :: struct_m             ! structure mass [kg]
    real(r8) :: repro_m              ! Reproductive mass (seeds/flowers) [kg]
    real(r8) :: num_dead_trees       ! total number of dead trees passed in with the burn area
    real(r8) :: num_live_trees       ! total number of live trees passed in with the burn area
    real(r8) :: donate_m2            ! area normalization for litter mass destined to new patch [m-2]
    real(r8) :: retain_m2            ! area normalization for litter mass staying in donor patch [m-2]
    real(r8) :: dcmpy_frac           ! fraction of mass going to each decomposability partition
    integer  :: el                   ! element loop index
    integer  :: sl                   ! soil layer index
    integer  :: c                    ! loop index for coarse woody debris pools
    integer  :: pft                  ! loop index for plant functional types
    integer  :: dcmpy                ! loop index for decomposability pool
    integer  :: element_id           ! parteh compatible global element index
    real(r8) :: trunk_product_site   ! flux of carbon in trunk products exported off site      [ kgC/site ]
                                     ! (note we are accumulating over the patch, but scale is site level)
    real(r8) :: woodproduct_mass     ! mass that ends up in wood products [kg]

    ! the following two parameters are new to this logic.
    real(r8), parameter :: burn_frac_landusetransition = 0.5_r8  ! what fraction of plant fines are burned during a land use transition?
    real(r8), parameter :: woodproduct_frac_landusetransition = 0.5_r8  ! what fraction of trunk carbon is turned into wood products during a land use transition?

    !---------------------------------------------------------------------

    clear_veg_if: if (clearing_matrix_element) then

       ! If plant hydraulics are turned on, account for water leaving the plant-soil
       ! mass balance through the dead trees
       if (hlm_use_planthydro == itrue) then
          currentCohort => currentPatch%shortest
          do while(associated(currentCohort))
             num_dead_trees  = (currentCohort%n*patch_site_areadis/currentPatch%area)
             call AccumulateMortalityWaterStorage(currentSite,currentCohort,num_dead_trees)
             currentCohort => currentCohort%taller
          end do
       end if


       ! If/when sending litter fluxes to the donor patch, we divide the total 
       ! mass sent to that patch, by the area it will have remaining
       ! after it donates area.
       ! i.e. subtract the area it is donating.

       remainder_area = currentPatch%area - patch_site_areadis

       ! Calculate the fraction of litter to be retained versus donated
       ! vis-a-vis the new and donor patch (if the area remaining
       ! in the original donor patch is small, don't bother
       ! retaining anything.)
       retain_frac = (1.0_r8-landusechange_localization) * &
            remainder_area/(newPatch%area+remainder_area)

       if(remainder_area > rsnbl_math_prec) then
          retain_m2 = retain_frac/remainder_area
          donate_m2 = (1.0_r8-retain_frac)/newPatch%area
       else
          retain_m2 = 0._r8
          donate_m2 = 1.0_r8/newPatch%area
       end if

       do el = 1,num_elements

          ! Zero some site level accumulator diagnsotics
          trunk_product_site  = 0.0_r8

          element_id = element_list(el)
          site_mass  => currentSite%mass_balance(el)
          flux_diags => currentSite%flux_diags(el)
          curr_litt  => currentPatch%litter(el)      ! Litter pool of "current" patch
          new_litt   => newPatch%litter(el)          ! Litter pool of "new" patch

          ! -----------------------------------------------------------------------------
          ! PART 1) Handle mass fluxes associated with plants that died in the land use transition
          ! ------------------------------------------------------------------------------

          currentCohort => currentPatch%shortest
          do while(associated(currentCohort))

             pft = currentCohort%pft

             ! Number of trees that died because of the land use transition, per m2 of ground.
             ! Divide their litter into the four litter streams, and spread
             ! across ground surface.
             ! -----------------------------------------------------------------------

             fnrt_m   = currentCohort%prt%GetState(fnrt_organ, element_id)
             store_m  = currentCohort%prt%GetState(store_organ, element_id)
             repro_m  = currentCohort%prt%GetState(repro_organ, element_id)

             if (prt_params%woody(currentCohort%pft) == itrue) then
                ! Assumption: for woody plants fluxes from deadwood and sapwood go together in CWD pool
                leaf_m          = currentCohort%prt%GetState(leaf_organ,element_id)
                sapw_m          = currentCohort%prt%GetState(sapw_organ,element_id)
                struct_m        = currentCohort%prt%GetState(struct_organ,element_id)
             else
                ! for non-woody plants all stem fluxes go into the same leaf litter pool
                leaf_m          = currentCohort%prt%GetState(leaf_organ,element_id) + &
                     currentCohort%prt%GetState(sapw_organ,element_id) + &
                     currentCohort%prt%GetState(struct_organ,element_id)
                sapw_m          = 0._r8
                struct_m        = 0._r8
             end if


             ! Absolute number of dead trees being transfered in with the donated area
             num_dead_trees = (currentCohort%n * &
                  patch_site_areadis/currentPatch%area)

             ! Contribution of dead trees to leaf litter
             donatable_mass = num_dead_trees * (leaf_m+repro_m) * &
                  (1.0_r8-burn_frac_landusetransition)

             ! Contribution of dead trees to leaf burn-flux
             burned_mass  = num_dead_trees * (leaf_m+repro_m) * burn_frac_landusetransition

             do dcmpy=1,ndcmpy
                dcmpy_frac = GetDecompyFrac(pft,leaf_organ,dcmpy)
                new_litt%leaf_fines(dcmpy) = new_litt%leaf_fines(dcmpy) + &
                     donatable_mass*donate_m2*dcmpy_frac
                curr_litt%leaf_fines(dcmpy) = curr_litt%leaf_fines(dcmpy) + &
                     donatable_mass*retain_m2*dcmpy_frac
             end do

             site_mass%burn_flux_to_atm = site_mass%burn_flux_to_atm + burned_mass

             call set_root_fraction(currentSite%rootfrac_scr, pft, currentSite%zi_soil, &
                  bc_in%max_rooting_depth_index_col)

             ! Contribution of dead trees to root litter (no root burn flux to atm)
             do dcmpy=1,ndcmpy
                dcmpy_frac = GetDecompyFrac(pft,fnrt_organ,dcmpy)
                do sl = 1,currentSite%nlevsoil
                   donatable_mass = num_dead_trees * (fnrt_m+store_m) * currentSite%rootfrac_scr(sl)
                   new_litt%root_fines(dcmpy,sl) = new_litt%root_fines(dcmpy,sl) + &
                        donatable_mass*donate_m2*dcmpy_frac
                   curr_litt%root_fines(dcmpy,sl) = curr_litt%root_fines(dcmpy,sl) + &
                        donatable_mass*retain_m2*dcmpy_frac
                end do
             end do

             ! Track as diagnostic fluxes
             flux_diags%leaf_litter_input(pft) = &
                  flux_diags%leaf_litter_input(pft) + &
                  num_dead_trees * (leaf_m+repro_m) * (1.0_r8-burn_frac_landusetransition)

             flux_diags%root_litter_input(pft) = &
                  flux_diags%root_litter_input(pft) + &
                  (fnrt_m + store_m) * num_dead_trees

             ! coarse root biomass per tree
             bcroot = (sapw_m + struct_m) * (1.0_r8 - prt_params%allom_agb_frac(pft) )

             ! below ground coarse woody debris from felled trees
             do c = 1,ncwd
                do sl = 1,currentSite%nlevsoil
                   donatable_mass =  num_dead_trees * SF_val_CWD_frac(c) * &
                        bcroot * currentSite%rootfrac_scr(sl)

                   new_litt%bg_cwd(c,sl) = new_litt%bg_cwd(c,sl) + &
                        donatable_mass * donate_m2
                   curr_litt%bg_cwd(c,sl) = curr_litt%bg_cwd(c,sl) + &
                        donatable_mass * retain_m2

                   ! track diagnostics
                   flux_diags%cwd_bg_input(c) = &
                        flux_diags%cwd_bg_input(c) + &
                        donatable_mass
                enddo
             end do

             ! stem biomass per tree
             bstem  = (sapw_m + struct_m) * prt_params%allom_agb_frac(pft)

             ! Above ground coarse woody debris from twigs and small branches
             ! a portion of this pool may burn
             ! a portion may also be carried offsite as wood product
             do c = 1,ncwd
                donatable_mass = num_dead_trees * SF_val_CWD_frac(c) * bstem
                if (c == 1 .or. c == 2) then  ! these pools can burn
                   donatable_mass = donatable_mass * (1.0_r8-burn_frac_landusetransition)
                   burned_mass = num_dead_trees * SF_val_CWD_frac(c) * bstem * &
                        burn_frac_landusetransition

                   site_mass%burn_flux_to_atm = site_mass%burn_flux_to_atm + burned_mass
                else ! all other pools can end up as timber products but not burn
                   donatable_mass = donatable_mass * (1.0_r8-woodproduct_frac_landusetransition)

                   woodproduct_mass = num_dead_trees * SF_val_CWD_frac(c) * bstem * &
                        woodproduct_frac_landusetransition

                   trunk_product_site = trunk_product_site + &
                        woodproduct_mass

                   site_mass%wood_product = site_mass%wood_product + &
                        woodproduct_mass
                endif
                new_litt%ag_cwd(c) = new_litt%ag_cwd(c) + donatable_mass * donate_m2
                curr_litt%ag_cwd(c) = curr_litt%ag_cwd(c) + donatable_mass * retain_m2
                flux_diags%cwd_ag_input(c) = flux_diags%cwd_ag_input(c) + donatable_mass
             enddo

             currentCohort => currentCohort%taller
          enddo

          ! Update the amount of carbon exported from the site through logging.

          if(element_id .eq. carbon12_element) then
             currentSite%resources_management%trunk_product_site  = &
                  currentSite%resources_management%trunk_product_site + &
                  trunk_product_site
          end if


       end do

    end if clear_veg_if
    return
  end subroutine landusechange_litter_fluxes


  ! ============================================================================

  subroutine create_patch(currentSite, new_patch, age, areap, label,nocomp_pft)

    use FatesInterfaceTypesMod, only : hlm_current_tod,hlm_current_date,hlm_reference_date
    
    !
    ! !DESCRIPTION:
    !  Set default values for creating a new patch
    !
    ! !USES:
    !
    ! !ARGUMENTS:
    type(ed_site_type) , intent(inout), target :: currentSite
    type(ed_patch_type), intent(inout), target :: new_patch
    real(r8), intent(in) :: age                  ! notional age of this patch in years
    real(r8), intent(in) :: areap                ! initial area of this patch in m2. 
    integer, intent(in)  :: label                ! anthropogenic disturbance label
    integer, intent(in)  :: nocomp_pft           ! no competition mode pft label


    ! Until bc's are pointed to by sites give veg a default temp [K]
    real(r8), parameter :: temp_init_veg = 15._r8+t_water_freeze_k_1atm 
    
    real(r8), parameter :: init_seedling_par = 5.0_r8          !arbitrary initialization for 
                                                               !seedling layer PAR [MJ m-2 d-1]

    real(r8), parameter :: init_seedling_smp = -26652.0_r8     !arbitrary initialization of smp [mm]
    integer             :: pft                                 !pft index

    ! !LOCAL VARIABLES:
    !---------------------------------------------------------------------
    integer :: el                                ! element loop index


    allocate(new_patch%tr_soil_dir(hlm_numSWb))
    allocate(new_patch%tr_soil_dif(hlm_numSWb))
    allocate(new_patch%tr_soil_dir_dif(hlm_numSWb))
    allocate(new_patch%fab(hlm_numSWb))
    allocate(new_patch%fabd(hlm_numSWb))
    allocate(new_patch%fabi(hlm_numSWb))
    allocate(new_patch%sabs_dir(hlm_numSWb))
    allocate(new_patch%sabs_dif(hlm_numSWb))
    allocate(new_patch%fragmentation_scaler(currentSite%nlevsoil))

    allocate(new_patch%tveg24)
    call new_patch%tveg24%InitRMean(fixed_24hr,init_value=temp_init_veg,init_offset=real(hlm_current_tod,r8) )
    allocate(new_patch%tveg_lpa)
    call new_patch%tveg_lpa%InitRmean(ema_lpa,init_value=temp_init_veg)

    
    if ( regeneration_model == TRS_regeneration ) then
       allocate(new_patch%seedling_layer_par24)
       call new_patch%seedling_layer_par24%InitRMean(fixed_24hr,init_value=init_seedling_par, init_offset=real(hlm_current_tod,r8))
       allocate(new_patch%sdlng_mort_par)
       call new_patch%sdlng_mort_par%InitRMean(ema_sdlng_mort_par,init_value=temp_init_veg)
       allocate(new_patch%sdlng2sap_par)
       call new_patch%sdlng2sap_par%InitRMean(ema_sdlng2sap_par,init_value=init_seedling_par)
       allocate(new_patch%sdlng_mdd(numpft))
       allocate(new_patch%sdlng_emerg_smp(numpft))
       do pft = 1,numpft
          allocate(new_patch%sdlng_mdd(pft)%p)
          call new_patch%sdlng_mdd(pft)%p%InitRMean(ema_sdlng_mdd, init_value=0.0_r8)
          allocate(new_patch%sdlng_emerg_smp(pft)%p)
          call new_patch%sdlng_emerg_smp(pft)%p%InitRMean(ema_sdlng_emerg_h2o,init_value=init_seedling_smp)
       enddo
    end if
 

    allocate(new_patch%tveg_longterm)
    call new_patch%tveg_longterm%InitRmean(ema_longterm,init_value=temp_init_veg)
    

    ! Litter
    ! Allocate, Zero Fluxes, and Initialize to "unset" values

    allocate(new_patch%litter(num_elements))
    do el=1,num_elements
        call new_patch%litter(el)%InitAllocate(numpft,currentSite%nlevsoil,element_list(el))
        call new_patch%litter(el)%ZeroFlux()
        call new_patch%litter(el)%InitConditions(init_leaf_fines = fates_unset_r8, &
              init_root_fines = fates_unset_r8, &
              init_ag_cwd = fates_unset_r8, &
              init_bg_cwd = fates_unset_r8, &
              init_seed = fates_unset_r8,   &
              init_seed_germ = fates_unset_r8)
    end do

    call zero_patch(new_patch) !The nan value in here is not working??

    new_patch%tallest  => null() ! pointer to patch's tallest cohort    
    new_patch%shortest => null() ! pointer to patch's shortest cohort   
    new_patch%older    => null() ! pointer to next older patch   
    new_patch%younger  => null() ! pointer to next shorter patch      

    ! assign known patch attributes 

    new_patch%age                = age   
    new_patch%age_class          = 1
    new_patch%area               = areap 

    ! assign anthropgenic disturbance category and label
    new_patch%land_use_label = label
    if (label .gt. primaryland) then
       new_patch%age_since_anthro_disturbance = age
    else
       new_patch%age_since_anthro_disturbance = fates_unset_r8
    endif
    new_patch%nocomp_pft_label = nocomp_pft

    ! This new value will be generated when the calculate disturbance
    ! rates routine is called. This does not need to be remembered or in the restart file.
 
    new_patch%f_sun              = 0._r8
    new_patch%ed_laisun_z(:,:,:) = 0._r8 
    new_patch%ed_laisha_z(:,:,:) = 0._r8 
    new_patch%ed_parsun_z(:,:,:) = 0._r8 
    new_patch%ed_parsha_z(:,:,:) = 0._r8 
    new_patch%fabi               = 0._r8
    new_patch%fabd               = 0._r8
    new_patch%tr_soil_dir(:)     = 1._r8
    new_patch%tr_soil_dif(:)     = 1._r8
    new_patch%tr_soil_dir_dif(:) = 0._r8
    new_patch%fabd_sun_z(:,:,:)  = 0._r8 
    new_patch%fabd_sha_z(:,:,:)  = 0._r8 
    new_patch%fabi_sun_z(:,:,:)  = 0._r8 
    new_patch%fabi_sha_z(:,:,:)  = 0._r8  
    new_patch%scorch_ht(:)       = 0._r8  
    new_patch%frac_burnt         = 0._r8  
    new_patch%litter_moisture(:) = 0._r8
    new_patch%fuel_eff_moist     = 0._r8
    new_patch%livegrass          = 0._r8
    new_patch%sum_fuel           = 0._r8
    new_patch%fuel_bulkd         = 0._r8
    new_patch%fuel_sav           = 0._r8
    new_patch%fuel_mef           = 0._r8
    new_patch%ros_front          = 0._r8
    new_patch%effect_wspeed      = 0._r8
    new_patch%tau_l              = 0._r8
    new_patch%fuel_frac(:)       = 0._r8
    new_patch%tfc_ros            = 0._r8
    new_patch%fi                 = 0._r8
    new_patch%fd                 = 0._r8
    new_patch%ros_back           = 0._r8
    new_patch%scorch_ht(:)       = 0._r8
    new_patch%burnt_frac_litter(:) = 0._r8
    new_patch%total_tree_area    = 0.0_r8  
    new_patch%NCL_p              = 1

   
    return
  end subroutine create_patch

  ! ============================================================================
  subroutine zero_patch(cp_p)
    !
    ! !DESCRIPTION:
    !  Sets all the variables in the patch to nan or zero 
    ! (this needs to be two seperate routines, one for nan & one for zero
    !
    ! !USES:
    !
    ! !ARGUMENTS:
    type(ed_patch_type), intent(inout), target :: cp_p
    !
    ! !LOCAL VARIABLES:
    type(ed_patch_type), pointer :: currentPatch
    !---------------------------------------------------------------------

    currentPatch  => cp_p  

    currentPatch%tallest  => null()          
    currentPatch%shortest => null()         
    currentPatch%older    => null()               
    currentPatch%younger  => null()           

    currentPatch%patchno  = 999                            

    currentPatch%age                        = nan                          
    currentPatch%age_class                  = 1
    currentPatch%area                       = nan                                           
    currentPatch%canopy_layer_tlai(:)       = nan               
    currentPatch%total_canopy_area          = nan

    currentPatch%tlai_profile(:,:,:)        = nan 
    currentPatch%elai_profile(:,:,:)        = 0._r8 
    currentPatch%tsai_profile(:,:,:)        = nan 
    currentPatch%esai_profile(:,:,:)        = nan       
    currentPatch%canopy_area_profile(:,:,:) = nan       

    currentPatch%fabd_sun_z(:,:,:)          = nan 
    currentPatch%fabd_sha_z(:,:,:)          = nan 
    currentPatch%fabi_sun_z(:,:,:)          = nan 
    currentPatch%fabi_sha_z(:,:,:)          = nan  

    currentPatch%ed_laisun_z(:,:,:)         = nan 
    currentPatch%ed_laisha_z(:,:,:)         = nan 
    currentPatch%ed_parsun_z(:,:,:)         = nan 
    currentPatch%ed_parsha_z(:,:,:)         = nan 
    currentPatch%psn_z(:,:,:)               = 0._r8   

    currentPatch%f_sun(:,:,:)               = nan
    currentPatch%tr_soil_dir(:)             = nan    ! fraction of incoming direct  radiation that is transmitted to the soil as direct
    currentPatch%tr_soil_dif(:)             = nan    ! fraction of incoming diffuse radiation that is transmitted to the soil as diffuse
    currentPatch%tr_soil_dir_dif(:)         = nan    ! fraction of incoming direct  radiation that is transmitted to the soil as diffuse
    currentPatch%fabd(:)                    = nan    ! fraction of incoming direct  radiation that is absorbed by the canopy
    currentPatch%fabi(:)                    = nan    ! fraction of incoming diffuse radiation that is absorbed by the canopy

    currentPatch%canopy_mask(:,:)           = 999    ! is there any of this pft in this layer?
    currentPatch%nrad(:,:)                  = 999    ! number of exposed leaf layers for each canopy layer and pft
    currentPatch%ncan(:,:)                  = 999    ! number of total leaf layers for each canopy layer and pft
    currentPatch%pft_agb_profile(:,:)       = nan    

    ! DISTURBANCE 
    currentPatch%disturbance_rates(:)       = 0._r8 
    currentPatch%fract_ldist_not_harvested  = 0._r8


    ! FIRE
    currentPatch%litter_moisture(:)         = nan    ! litter moisture
    currentPatch%fuel_eff_moist             = nan    ! average fuel moisture content of the ground fuel 
    ! (incl. live grasses. omits 1000hr fuels)
    currentPatch%livegrass                  = nan    ! total ag grass biomass in patch. 1=c3 grass, 2=c4 grass. gc/m2
    currentPatch%sum_fuel                   = nan    ! total ground fuel related to ros (omits 1000hr fuels). gc/m2
    currentPatch%fuel_bulkd                 = nan    ! average fuel bulk density of the ground fuel 
    ! (incl. live grasses. omits 1000hr fuels). kgc/m3
    currentPatch%fuel_sav                   = nan    ! average surface area to volume ratio of the ground fuel 
    ! (incl. live grasses. omits 1000hr fuels).
    currentPatch%fuel_mef                   = nan    ! average moisture of extinction factor of the ground fuel
    ! (incl. live grasses. omits 1000hr fuels).
    currentPatch%ros_front                  = nan    ! average rate of forward spread of each fire in the patch. m/min.
    currentPatch%effect_wspeed              = nan    ! dailywind modified by fraction of relative grass and tree cover. m/min.
    currentPatch%tau_l                      = nan    ! mins p&r(1986)
    currentPatch%fuel_frac(:)               = nan    ! fraction of each litter class in the sum_fuel 
    !- for purposes of calculating weighted averages. 
    currentPatch%tfc_ros                    = nan    ! used in fi calc
    currentPatch%fi                         = nan    ! average fire intensity of flaming front during day.  
    ! backward ros plays no role. kj/m/s or kw/m.
    currentPatch%fire                       = 999    ! sr decide_fire.1=fire hot enough to proceed. 0=stop everything- no fires today
    currentPatch%fd                         = nan    ! fire duration (mins)
    currentPatch%ros_back                   = nan    ! backward ros (m/min)
    currentPatch%scorch_ht(:)               = nan    ! scorch height of flames on a given PFT
    currentPatch%frac_burnt                 = nan    ! fraction burnt daily  
    currentPatch%burnt_frac_litter(:)       = nan    
    currentPatch%btran_ft(:)                = 0.0_r8

    currentPatch%canopy_layer_tlai(:)       = 0.0_r8

    currentPatch%fab(:)                     = 0.0_r8
    currentPatch%sabs_dir(:)                = 0.0_r8
    currentPatch%sabs_dif(:)                = 0.0_r8
    currentPatch%zstar                      = 0.0_r8
    currentPatch%c_stomata                  = 0.0_r8 ! This is calculated immediately before use
    currentPatch%c_lblayer                  = 0.0_r8
    currentPatch%fragmentation_scaler(:)    = 0.0_r8
    currentPatch%radiation_error            = 0.0_r8

    ! diagnostic radiation profiles
    currentPatch%nrmlzd_parprof_pft_dir_z(:,:,:,:) = 0._r8
    currentPatch%nrmlzd_parprof_pft_dif_z(:,:,:,:) = 0._r8
    currentPatch%nrmlzd_parprof_dir_z(:,:,:)       = 0._r8
    currentPatch%nrmlzd_parprof_dif_z(:,:,:)       = 0._r8

    currentPatch%solar_zenith_flag          = .false.
    currentPatch%solar_zenith_angle         = nan
    currentPatch%fcansno                    = nan

    currentPatch%gnd_alb_dir(:)             = nan
    currentPatch%gnd_alb_dif(:)             = nan

  end subroutine zero_patch

  ! ============================================================================
  subroutine fuse_patches( csite, bc_in )
    !
    ! !DESCRIPTION:
    !  Decide to fuse patches if their cohort structures are similar           
    !
    ! !USES:
    use EDParamsMod , only : ED_val_patch_fusion_tol
    use EDTypesMod , only : patch_fusion_tolerance_relaxation_increment
    use EDTypesMod , only : max_age_of_second_oldest_patch
    !
    ! !ARGUMENTS:
    type(ed_site_type), intent(inout), target  :: csite
    type(bc_in_type), intent(in)               :: bc_in
    !
    ! !LOCAL VARIABLES:
    type(ed_site_type) , pointer :: currentSite
    type(ed_patch_type), pointer :: currentPatch,tpp,tmpptr
    integer  :: ft,z        !counters for pft and height class
    real(r8) :: norm        !normalized difference between biomass profiles
    real(r8) :: profiletol  !tolerance of patch fusion routine. Starts off high and is reduced if there are too many patches.
    integer  :: nopatches(n_landuse_cats)   !number of patches presently in gridcell
    integer  :: iterate     !switch of patch reduction iteration scheme. 1 to keep going, 0 to stop
    integer  :: fuse_flag   !do patches get fused (1) or not (0).
    integer  :: i_lulabel    !iterator over anthropogenic disturbance categories
    integer  :: i_pftlabel  !nocomp pft iterator
    real(r8) :: primary_land_fraction_beforefusion,primary_land_fraction_afterfusion
    integer  :: pftlabelmin, pftlabelmax
    real(r8) :: maxpatches(n_landuse_cats)
    !
    !---------------------------------------------------------------------

    currentSite => csite 

    profiletol = ED_val_patch_fusion_tol

    primary_land_fraction_beforefusion = 0._r8
    primary_land_fraction_afterfusion = 0._r8

    nopatches(1:n_landuse_cats) = 0

    ! Its possible that, in nocomp modes, there are more categorically distinct patches than we allow as 
    ! primary patches in non-nocomp mode.  So if this is the case, bump up the maximum number of primary patches
    ! to let there be one for each type of nocomp PFT on the site.  this is likely to lead to problems
    ! if anthropogenic disturance is enabled.
    if (hlm_use_nocomp.eq.itrue) then
       !!cdk this logic for how many patcehs to allow in nocomp will need to be changed
       maxpatches(primaryland) = max(maxpatch_primaryland, sum(csite%use_this_pft))
       maxpatches(cropland) = maxpatch_cropland
       maxpatches(pastureland) = maxpatch_pastureland
       maxpatches(rangeland) = maxpatch_rangeland
       maxpatches(secondaryland) = maxpatch_total - maxpatches(primaryland) - maxpatches(cropland) - maxpatches(pastureland) - maxpatches(rangeland)
       if (maxpatch_total .lt. maxpatches(primaryland)) then
          write(fates_log(),*) 'too many PFTs and not enough patches for nocomp w/o fixed biogeog'
          write(fates_log(),*) 'maxpatch_total,numpft',maxpatch_total,numpft, sum(csite%use_this_pft)
          call endrun(msg=errMsg(sourcefile, __LINE__))
       endif
    else
       maxpatches(primaryland) = maxpatch_primaryland
       maxpatches(secondaryland) = maxpatch_secondaryland
       maxpatches(cropland) = maxpatch_cropland
       maxpatches(pastureland) = maxpatch_pastureland
       maxpatches(rangeland) = maxpatch_rangeland
    endif

    currentPatch => currentSite%youngest_patch
    do while(associated(currentPatch))
       nopatches(currentPatch%land_use_label) = &
            nopatches(currentPatch%land_use_label) + 1
       
       if (currentPatch%land_use_label .eq. primaryland) then
          primary_land_fraction_beforefusion = primary_land_fraction_beforefusion + &
               currentPatch%area * AREA_INV
       endif

       currentPatch => currentPatch%older
    enddo

    pftlabelmin = 0
    if ( hlm_use_nocomp .eq. itrue ) then
       pftlabelmax = numpft
    else
       pftlabelmax = 0
    endif

    !---------------------------------------------------------------------!
    ! iterate over land use categories
    !---------------------------------------------------------------------!    

    lulabel_loop: do i_lulabel = 1, n_landuse_cats

       !---------------------------------------------------------------------!
       !  We only really care about fusing patches if nopatches > 1          !
       !---------------------------------------------------------------------!

       iterate = 1

       !---------------------------------------------------------------------!
       !  Keep doing this until nopatches <= maxpatch_total                  !
       !---------------------------------------------------------------------!

       iterate_eq_1_loop: do while(iterate == 1)

        !---------------------------------------------------------------------!
        ! iterate over nocomp pft labels (if nocomp is false, then this isn't much of a loop)
        !---------------------------------------------------------------------!

        pftlabel_loop: do i_pftlabel = pftlabelmin, pftlabelmax

          !---------------------------------------------------------------------!
          ! Calculate the biomass profile of each patch                         !
          !---------------------------------------------------------------------!  
          currentPatch => currentSite%youngest_patch
          do while(associated(currentPatch))
             call patch_pft_size_profile(currentPatch)
             currentPatch => currentPatch%older
          enddo

          !-------------------------------------------------------------------------------!
          ! Loop round current & target (currentPatch,tpp) patches to assess combinations !
          !-------------------------------------------------------------------------------!   
          currentPatch => currentSite%youngest_patch
          currentpatch_loop: do while(associated(currentPatch))      
             tpp => currentSite%youngest_patch
             tpp_loop: do while(associated(tpp))

                both_associated_if: if(associated(tpp).and.associated(currentPatch))then
                   !--------------------------------------------------------------------!
                   ! only fuse patches whose anthropogenic disturbance category matches !
                   ! that of the outer loop that we are in                              !
                   !--------------------------------------------------------------------!
                   landuse_labels_match_if: if ( tpp%land_use_label .eq. i_lulabel .and. &
                        currentPatch%land_use_label .eq. i_lulabel) then

                    nocomp_pft_labels_match_if: if (hlm_use_nocomp .eq. ifalse .or. &
                         (tpp%nocomp_pft_label .eq. i_pftlabel .and. &
                         currentPatch%nocomp_pft_label .eq. i_pftlabel)) then

                      !--------------------------------------------------------------------------------------------
                      ! The default is to fuse the patches, unless some criteria is met which keeps them separated.
                      ! there are multiple criteria which all need to be met to keep them distinct:
                      ! (a) one of them is younger than the max age at which we force fusion;
                      ! (b) there is more than a threshold (tiny) amount of biomass in at least one of the patches;
                      ! (c) for at least one pft x size class, where there is biomass in that class in at least one patch,
                      ! and the normalized difference between the patches exceeds a threshold.
                      !--------------------------------------------------------------------------------------------

                      fuse_flag = 1
                      different_patches_if: if(currentPatch%patchno /= tpp%patchno) then   !these should be the same patch

                         !-----------------------------------------------------------------------------------
                         ! check to see if both patches are older than the age at which we force them to fuse
                         !-----------------------------------------------------------------------------------

                         maxage_if: if ( tpp%age .le. max_age_of_second_oldest_patch .or. &
                              currentPatch%age .le. max_age_of_second_oldest_patch ) then


                            !------------------------------------------------------------
                            ! the next bit of logic forces fusion of two patches which 
                            ! both have tiny biomass densities. without this,
                            ! fates gives a bunch of really young patches which all have 
                            ! almost no biomass and so don't need to be distinguished 
                            ! from each other. but if force_patchfuse_min_biomass is too big,
                            ! it takes too long for the youngest patch to build up enough 
                            ! biomass to be its own distinct entity, which leads to large 
                            ! oscillations in the patch dynamics and dependent variables.
                            !------------------------------------------------------------

                            patchfuse_min_biomass_if: if &
                                 (sum(currentPatch%pft_agb_profile(:,:)) > force_patchfuse_min_biomass .or. &
                                 sum(tpp%pft_agb_profile(:,:)) > force_patchfuse_min_biomass ) then

                               !---------------------------------------------------------------------!
                               ! Calculate the difference criteria for each pft and dbh class        !
                               !---------------------------------------------------------------------!   

                               pft_loop: do ft = 1,numpft        ! loop over pfts
                                  hgt_bin_loop: do z = 1,n_dbh_bins      ! loop over hgt bins 

                                     !----------------------------------
                                     ! is there biomass in this category?
                                     !----------------------------------

                                     agbprof_gt_zero_if: if &
                                          (currentPatch%pft_agb_profile(ft,z)  > 0.0_r8 .or.  &
                                          tpp%pft_agb_profile(ft,z) > 0.0_r8)then 

                                        !---------------------------------------------------------------------!
                                        ! what is the relative difference in biomass in this category between
                                        ! the two patches?
                                        !---------------------------------------------------------------------!

                                        norm = abs(currentPatch%pft_agb_profile(ft,z) - &
                                             tpp%pft_agb_profile(ft,z))/(0.5_r8 * &
                                             &(currentPatch%pft_agb_profile(ft,z) + tpp%pft_agb_profile(ft,z)))

                                        !---------------------------------------------------------------------!
                                        ! Look for differences in profile biomass, above the minimum biomass  !
                                        !---------------------------------------------------------------------!

                                        if(norm  > profiletol)then

                                           fuse_flag = 0 !do not fuse  - keep apart. 

                                        endif
                                     endif agbprof_gt_zero_if
                                  enddo hgt_bin_loop
                               enddo pft_loop
                            endif patchfuse_min_biomass_if
                         endif maxage_if

                         !-------------------------------------------------------------------------!
                         ! Call the patch fusion routine if there is not a meaningful difference   !
                         ! any of the pft x height categories                                      !
                         ! or both are older than forced fusion age                                !
                         !-------------------------------------------------------------------------!

                         fuseflagset_if: if(fuse_flag  ==  1)then
                            
                            !-----------------------!
                            ! fuse the two patches  !
                            !-----------------------!
                            
                            tmpptr => currentPatch%older       
                            call fuse_2_patches(csite, currentPatch, tpp)
                            call fuse_cohorts(csite,tpp, bc_in)
                            call sort_cohorts(tpp)
                            currentPatch => tmpptr

                            !------------------------------------------------------------------------!
                            ! since we've just fused two patches, but are still in the midst of      !
                            ! a patch x patch loop, reset the patch fusion tolerance to the starting !
                            ! value so that any subsequent fusions in this loop are done with that   !
                            ! value. otherwise we can end up in a situation where we've loosened the !
                            ! fusion tolerance to get nopatches <= maxpatch_total, but then,      !
                            ! having accomplished that, we continue through all the patch x patch    !
                            ! combinations and then all the patches get fused, ending up with        !
                            ! nopatches << maxpatch_total and losing all heterogeneity.           !
                            !------------------------------------------------------------------------!

                            profiletol = ED_val_patch_fusion_tol

                         endif fuseflagset_if
                      endif different_patches_if
                    endif nocomp_pft_labels_match_if
                   endif landuse_labels_match_if
                endif both_associated_if

                tpp => tpp%older
             enddo tpp_loop

             if(associated(currentPatch))then 
                currentPatch => currentPatch%older 
             else
                currentPatch => null()
             endif !associated currentPatch

          enddo currentpatch_loop

        end do pftlabel_loop

          !---------------------------------------------------------------------!
          ! Is the number of patches larger than the maximum?                   !
          !---------------------------------------------------------------------!   
          nopatches(i_lulabel) = 0
          currentPatch => currentSite%youngest_patch
          do while(associated(currentPatch))
             if (currentPatch%land_use_label .eq. i_lulabel) then
                nopatches(i_lulabel) = nopatches(i_lulabel) +1
             endif
             currentPatch => currentPatch%older
          enddo

          if(nopatches(i_lulabel) > maxpatches(i_lulabel))then
             iterate = 1
             profiletol = profiletol * patch_fusion_tolerance_relaxation_increment

             !---------------------------------------------------------------------!
             ! Making profile tolerance larger means that more fusion will happen  !
             !---------------------------------------------------------------------!        

             ! its possible that there are too many categorical patch types and the tolerances
             ! will never allow patch fusion to occur.  In this case crash and let the user know.
             ! the 100 is sort of a random number, in principle since profile tolerance is compared 
             ! against relative biomass size, it shoudnt ever get above 2 (which would mean fusing 
             ! a zero with a nonzero biomass in a given category)
             if (profiletol .gt. 100._r8) then
                write(fates_log(),*) 'profile tolerance is too big, this shouldnt happen.'
                write(fates_log(),*) 'probably this means there are too many distinct categorical '
                write(fates_log(),*) 'patch types for the maximum number of patches'
                call endrun(msg=errMsg(sourcefile, __LINE__))                
             endif
          else
             iterate = 0
          endif

       enddo iterate_eq_1_loop ! iterate .eq. 1 ==> nopatches>maxpatch_total

    end do lulabel_loop

    currentPatch => currentSite%youngest_patch
    do while(associated(currentPatch))

       if (currentPatch%land_use_label .eq. primaryland) then
          primary_land_fraction_afterfusion = primary_land_fraction_afterfusion + &
               currentPatch%area * AREA_INV
       endif

       currentPatch => currentPatch%older
    enddo

    currentSite%primary_land_patchfusion_error = primary_land_fraction_afterfusion - primary_land_fraction_beforefusion
 
  end subroutine fuse_patches

  ! ============================================================================

  subroutine fuse_2_patches(csite, dp, rp)
    !
    ! !DESCRIPTION:
    ! This function fuses the two patches specified in the argument.
    ! It fuses the first patch in the argument (the "donor") into the second
    ! patch in the argument (the "recipient"), and frees the memory 
    ! associated with the secnd patch
    !
    ! !USES:
    use FatesSizeAgeTypeIndicesMod, only: get_age_class_index
    !
    ! !ARGUMENTS:
    type (ed_site_type), intent(inout),target :: csite  ! Current site 
    type (ed_patch_type) , pointer :: dp                ! Donor Patch
    type (ed_patch_type) , target, intent(inout) :: rp  ! Recipient Patch

    !
    ! !LOCAL VARIABLES:
    type (ed_cohort_type), pointer :: currentCohort ! Current Cohort
    type (ed_cohort_type), pointer :: nextc         ! Remembers next cohort in list 
    type (ed_cohort_type), pointer :: storesmallcohort
    type (ed_cohort_type), pointer :: storebigcohort  
    integer                        :: c,p,pft      ! counters for pft and litter size class
    integer                        :: tnull,snull  ! are the tallest and shortest cohorts associated?
    integer                        :: el           ! loop counting index for elements
    type(ed_patch_type), pointer   :: youngerp     ! pointer to the patch younger than donor
    type(ed_patch_type), pointer   :: olderp       ! pointer to the patch older than donor
    real(r8)                       :: inv_sum_area ! Inverse of the sum of the two patches areas
    !-----------------------------------------------------------------------------------------------

    ! Generate a litany of area weighted averages

    inv_sum_area = 1.0_r8/(dp%area + rp%area)
    
    rp%age = (dp%age * dp%area + rp%age * rp%area) * inv_sum_area
    rp%age_since_anthro_disturbance = (dp%age_since_anthro_disturbance * dp%area &
         + rp%age_since_anthro_disturbance * rp%area) * inv_sum_area

    rp%age_class = get_age_class_index(rp%age)
    
    do el = 1,num_elements
       call rp%litter(el)%FuseLitter(rp%area,dp%area,dp%litter(el))
    end do

    if ( rp%land_use_label .ne. dp%land_use_label) then
       write(fates_log(),*) 'trying to fuse patches with different land_use_label values'
       call endrun(msg=errMsg(sourcefile, __LINE__))
    endif

    if ( hlm_use_nocomp .eq. itrue .and. rp%nocomp_pft_label .ne. dp%nocomp_pft_label) then
       write(fates_log(),*) 'trying to fuse patches with different nocomp_pft_label values'
       write(fates_log(),*) 'rp%nocomp_pft_label, dp%nocomp_pft_label',rp%nocomp_pft_label, dp%nocomp_pft_label
       write(fates_log(),*) 'rp%area, dp%area',rp%area, dp%area
       write(fates_log(),*) 'sum(rp%pft_agb_profile(:,:), sum(dp%pft_agb_profile(:,:)',sum(rp%pft_agb_profile(:,:)), sum(dp%pft_agb_profile(:,:))
       call endrun(msg=errMsg(sourcefile, __LINE__))
    endif

    ! Weighted mean of the running means
    call rp%tveg24%FuseRMean(dp%tveg24,rp%area*inv_sum_area)
    call rp%tveg_lpa%FuseRMean(dp%tveg_lpa,rp%area*inv_sum_area)

    if ( regeneration_model == TRS_regeneration ) then
       call rp%seedling_layer_par24%FuseRMean(dp%seedling_layer_par24,rp%area*inv_sum_area)
       call rp%sdlng_mort_par%FuseRMean(dp%sdlng_mort_par,rp%area*inv_sum_area)
       call rp%sdlng2sap_par%FuseRMean(dp%sdlng2sap_par,rp%area*inv_sum_area)
       do pft = 1,numpft
          call rp%sdlng_emerg_smp(pft)%p%FuseRMean(dp%sdlng_emerg_smp(pft)%p,rp%area*inv_sum_area)
          call rp%sdlng_mdd(pft)%p%FuseRMean(dp%sdlng_mdd(pft)%p,rp%area*inv_sum_area)
       enddo
    end if
    
    call rp%tveg_longterm%FuseRMean(dp%tveg_longterm,rp%area*inv_sum_area)

    rp%fuel_eff_moist       = (dp%fuel_eff_moist*dp%area + rp%fuel_eff_moist*rp%area) * inv_sum_area
    rp%livegrass            = (dp%livegrass*dp%area + rp%livegrass*rp%area) * inv_sum_area
    rp%sum_fuel             = (dp%sum_fuel*dp%area + rp%sum_fuel*rp%area) * inv_sum_area
    rp%fuel_bulkd           = (dp%fuel_bulkd*dp%area + rp%fuel_bulkd*rp%area) * inv_sum_area
    rp%fuel_sav             = (dp%fuel_sav*dp%area + rp%fuel_sav*rp%area) * inv_sum_area
    rp%fuel_mef             = (dp%fuel_mef*dp%area + rp%fuel_mef*rp%area) * inv_sum_area
    rp%ros_front            = (dp%ros_front*dp%area + rp%ros_front*rp%area) * inv_sum_area
    rp%effect_wspeed        = (dp%effect_wspeed*dp%area + rp%effect_wspeed*rp%area) * inv_sum_area
    rp%tau_l                = (dp%tau_l*dp%area + rp%tau_l*rp%area) * inv_sum_area
    rp%fuel_frac(:)         = (dp%fuel_frac(:)*dp%area + rp%fuel_frac(:)*rp%area) * inv_sum_area
    rp%tfc_ros              = (dp%tfc_ros*dp%area + rp%tfc_ros*rp%area) * inv_sum_area
    rp%fi                   = (dp%fi*dp%area + rp%fi*rp%area) * inv_sum_area
    rp%fd                   = (dp%fd*dp%area + rp%fd*rp%area) * inv_sum_area
    rp%ros_back             = (dp%ros_back*dp%area + rp%ros_back*rp%area) * inv_sum_area
    rp%scorch_ht(:)         = (dp%scorch_ht(:)*dp%area + rp%scorch_ht(:)*rp%area) * inv_sum_area
    rp%frac_burnt           = (dp%frac_burnt*dp%area + rp%frac_burnt*rp%area) * inv_sum_area
    rp%burnt_frac_litter(:) = (dp%burnt_frac_litter(:)*dp%area + rp%burnt_frac_litter(:)*rp%area) * inv_sum_area
    rp%btran_ft(:)          = (dp%btran_ft(:)*dp%area + rp%btran_ft(:)*rp%area) * inv_sum_area
    rp%zstar                = (dp%zstar*dp%area + rp%zstar*rp%area) * inv_sum_area
    rp%c_stomata            = (dp%c_stomata*dp%area + rp%c_stomata*rp%area) * inv_sum_area
    rp%c_lblayer            = (dp%c_lblayer*dp%area + rp%c_lblayer*rp%area) * inv_sum_area
    rp%radiation_error      = (dp%radiation_error*dp%area + rp%radiation_error*rp%area) * inv_sum_area

    rp%area = rp%area + dp%area !THIS MUST COME AT THE END!

    !insert donor cohorts into recipient patch
    if(associated(dp%shortest))then

       currentCohort => dp%shortest
       if(associated(currentCohort)) then
          nextc => currentCohort%taller
       endif

       do while(associated(dp%shortest))

          storebigcohort   => rp%tallest
          storesmallcohort => rp%shortest

          if(associated(rp%tallest))then
             tnull = 0
          else
             tnull = 1
             rp%tallest => currentCohort
          endif

          if(associated(rp%shortest))then
             snull = 0
          else
             snull = 1
             rp%shortest => currentCohort
          endif

          call insert_cohort(currentCohort, rp%tallest, rp%shortest, tnull, snull, storebigcohort, storesmallcohort)

          rp%tallest  => storebigcohort 
          rp%shortest => storesmallcohort    

          currentCohort%patchptr => rp

          currentCohort => nextc

          dp%shortest => currentCohort

          if(associated(currentCohort)) then
             nextc => currentCohort%taller
          endif

       enddo !cohort
    endif !are there any cohorts?

    call patch_pft_size_profile(rp) ! Recalculate the patch size profile for the resulting patch

    ! Define some aliases for the donor patches younger and older neighbors
    ! which may or may not exist.  After we set them, we will remove the donor
    ! And then we will go about re-setting the map.
    if(associated(dp%older))then
       olderp => dp%older
    else
       olderp => null()
    end if
    if(associated(dp%younger))then
       youngerp => dp%younger
    else
       youngerp => null()
    end if

    ! We have no need for the dp pointer anymore, we have passed on it's legacy
    call dealloc_patch(dp)
    deallocate(dp, stat=istat, errmsg=smsg)
    if (istat/=0) then
       write(fates_log(),*) 'dealloc006: fail on deallocate(dp):'//trim(smsg)
       call endrun(msg=errMsg(sourcefile, __LINE__))
    endif

    if(associated(youngerp))then
       ! Update the younger patch's new older patch (because it isn't dp anymore)
       youngerp%older => olderp
    else
       ! There was no younger patch than dp, so the head of the young order needs
       ! to be set, and it is set as the patch older than dp.  That patch
       ! already knows it's older patch (so no need to set or change it)
       csite%youngest_patch => olderp
       olderp%younger       => null()
    end if

    
    if(associated(olderp))then
       ! Update the older patch's new younger patch (becuase it isn't dp anymore)
       olderp%younger => youngerp
    else
       ! There was no patch older than dp, so the head of the old patch order needs
       ! to be set, and it is set as the patch younger than dp.  That patch already
       ! knows it's younger patch, no need to set
       csite%oldest_patch => youngerp
       youngerp%older     => null()
    end if


  end subroutine fuse_2_patches

  ! ============================================================================

  subroutine terminate_patches(currentSite)
    !
    ! !DESCRIPTION:
    !  Terminate Patches if they  are too small                          
    !
    !
    ! !ARGUMENTS:
    type(ed_site_type), target, intent(inout) :: currentSite
    !
    ! !LOCAL VARIABLES:
    type(ed_patch_type), pointer :: currentPatch
    type(ed_patch_type), pointer :: olderPatch
    type(ed_patch_type), pointer :: youngerPatch
    type(ed_patch_type), pointer :: patchpointer
    integer, parameter           :: max_cycles = 10  ! After 10 loops through
                                                     ! You should had fused
    integer                      :: count_cycles
    logical                      :: gotfused

    real(r8) areatot ! variable for checking whether the total patch area is wrong. 
    !---------------------------------------------------------------------
 
    count_cycles = 0

    currentPatch => currentSite%youngest_patch
    do while(associated(currentPatch)) 
       lessthan_min_patcharea_if: if(currentPatch%area <= min_patch_area)then
          
          nocomp_if: if (hlm_use_nocomp .eq. itrue) then

             gotfused = .false.
             patchpointer => currentSite%youngest_patch
             do while(associated(patchpointer))
                if ( .not.associated(currentPatch,patchpointer) .and. &
                     patchpointer%nocomp_pft_label .eq. currentPatch%nocomp_pft_label .and. &
                     patchpointer%land_use_label .eq. currentPatch%land_use_label .and. &
                     .not. gotfused) then

                   call fuse_2_patches(currentSite, patchpointer, currentPatch)
                   
                   gotfused = .true.
                else
                   patchpointer => patchpointer%older
                endif
             end do

             if ( .not. gotfused ) then
                !! somehow didn't find a patch to fuse with.
                write(fates_log(),*) 'Warning. small nocomp patch wasnt able to find another patch to fuse with.', &
                     currentPatch%nocomp_pft_label, currentPatch%land_use_label
             endif

          else nocomp_if

          ! Even if the patch area is small, avoid fusing it into its neighbor
          ! if it is the youngest of all patches. We do this in attempts to maintain
          ! a discrete patch for very young patches
          ! However, if the patch to be fused is excessivlely small, then fuse
          ! at all costs.  If it is not fused, it will make

          notyoungest_if: if ( .not.associated(currentPatch,currentSite%youngest_patch) .or. &
               currentPatch%area <= min_patch_area_forced ) then
             
             gotfused = .false.

             associated_older_if: if(associated(currentPatch%older) )then
                
                if(debug) &
                     write(fates_log(),*) 'fusing to older patch because this one is too small',&
                     currentPatch%area, &
                     currentPatch%older%area
                
                ! We set a pointer to this patch, because
                ! it will be returned by the subroutine as de-referenced
                
                olderPatch => currentPatch%older

                distlabel_1_if: if (currentPatch%land_use_label .eq. olderPatch%land_use_label) then
                   
                   call fuse_2_patches(currentSite, olderPatch, currentPatch)
                
                   ! The fusion process has updated the "older" pointer on currentPatch
                   ! for us.
                
                   ! This logic checks to make sure that the younger patch is not the youngest
                   ! patch. As mentioned earlier, we try not to fuse it.
                   
                   gotfused = .true.
                else distlabel_1_if !i.e. anthro labels of two patches are not the same
                   countcycles_if: if (count_cycles .gt. 0) then
                      ! if we're having an incredibly hard time fusing patches because of their differing anthropogenic disturbance labels, 
                      ! since the size is so small, let's sweep the problem under the rug and change the tiny patch's label to that of its older sibling
                      ! and then allow them to fuse together. 
                      ! We also assigned the age since disturbance value to be the younger (donor) patch to avoid combining a valid
                      ! age with fates_unset_r8 (i.e. the age for primaryland) in the fuse_2_patches procedure
                      currentPatch%land_use_label = olderPatch%land_use_label
                      currentPatch%age_since_anthro_disturbance = olderPatch%age_since_anthro_disturbance
                      call fuse_2_patches(currentSite, olderPatch, currentPatch)
                      gotfused = .true.
                   endif countcycles_if
                endif distlabel_1_if
             endif associated_older_if
             
             not_gotfused_if: if( .not. gotfused .and. associated(currentPatch%younger) ) then
                
                if(debug) &
                     write(fates_log(),*) 'fusing to younger patch because oldest one is too small', &
                     currentPatch%area

                youngerPatch => currentPatch%younger

                distlabel_2_if: if (currentPatch%land_use_label .eq. youngerPatch% land_use_label) then
                   
                   call fuse_2_patches(currentSite, youngerPatch, currentPatch)
                   
                   ! The fusion process has updated the "younger" pointer on currentPatch
                   gotfused = .true.
                else distlabel_2_if
                   if (count_cycles .gt. 0) then
                      ! if we're having an incredibly hard time fusing patches because of their differing anthropogenic disturbance labels, 
                      ! since the size is so small, let's sweep the problem under the rug and change the tiny patch's label to that of its younger sibling
                      ! We also assigned the age since disturbance value to be the younger (donor) patch to avoid combining a valid
                      ! age with fates_unset_r8 (i.e. the age for primaryland) in the fuse_2_patches procedure
                      currentPatch%land_use_label = youngerPatch%land_use_label
                      currentPatch%age_since_anthro_disturbance = youngerPatch%age_since_anthro_disturbance
                      call fuse_2_patches(currentSite, youngerPatch, currentPatch)
                      gotfused = .true.
                   endif ! count cycles
                endif distlabel_2_if     ! anthro labels
              endif not_gotfused_if ! has an older patch
           endif notyoungest_if ! is not the youngest patch  
        endif nocomp_if
        endif lessthan_min_patcharea_if ! very small patch

       ! It is possible that an incredibly small patch just fused into another incredibly
       ! small patch, resulting in an incredibly small patch.  It is also possible that this
       ! resulting incredibly small patch is the oldest patch.  If this was true than
       ! we would had been at the end of the loop, and left with an incredibly small patch.
       ! Think this is impossible? No, this really happens, especially when we have fires.
       ! So, we don't move forward until we have merged enough area into this thing.

        if(currentPatch%area > min_patch_area_forced)then
          currentPatch => currentPatch%older
         
          count_cycles = 0
       else
          count_cycles = count_cycles + 1
       end if

       if(count_cycles > max_cycles) then
          write(fates_log(),*) 'FATES is having difficulties fusing very small patches.'
          write(fates_log(),*) 'It is possible that a either a secondary or primary'
          write(fates_log(),*) 'patch has become the only patch of its kind, and it is'
          write(fates_log(),*) 'is very very small. You can test your luck by'
          write(fates_log(),*) 'disabling the endrun statement following this message.'
          write(fates_log(),*) 'FATES may or may not continue to operate within error'
          write(fates_log(),*) 'tolerances, but will generate another fail if it does not.' 
          call endrun(msg=errMsg(sourcefile, __LINE__))
          
          ! Note to user. If you DO decide to remove the end-run above this line
          ! Make sure that you keep the pointer below this line, or you will get
          ! an infinite loop.
          currentPatch => currentPatch%older
          count_cycles = 0
       end if  !count cycles
       
    enddo ! current patch loop
    
    !check area is not exceeded
    call check_patch_area( currentSite )

    return
  end subroutine terminate_patches

  ! =====================================================================================

  subroutine DistributeSeeds(currentSite,seed_mass,el,pft)
      
      ! !ARGUMENTS:
      type(ed_site_type), target, intent(inout) :: currentSite  !
      real(r8), intent(in)                      :: seed_mass    ! mass of seed input [kg]
      integer, intent(in)                       :: el           ! element index
      integer, intent(in)                       :: pft          ! pft index

      ! !LOCAL VARIABLES:
      type(ed_patch_type), pointer              :: currentPatch
      type(litter_type), pointer                :: litt

      
      currentPatch => currentSite%oldest_patch
      do while(associated(currentPatch)) 
          litt => currentPatch%litter(el)
          
          if(homogenize_seed_pfts) then
              litt%seed(:) = litt%seed(:) + seed_mass/(area_site*real(numpft,r8))
          else
              litt%seed(pft) = litt%seed(pft) + seed_mass/area_site
          end if
          
          currentPatch => currentPatch%younger
      end do
          

      return
  end subroutine DistributeSeeds


  ! =====================================================================================

  subroutine dealloc_patch(cpatch)

    ! This Subroutine is intended to de-allocate the allocatable memory that is pointed
    ! to via the patch structure.  This subroutine DOES NOT deallocate the patch
    ! structure itself.

    type(ed_patch_type) :: cpatch

    type(ed_cohort_type), pointer :: ccohort  ! current
    type(ed_cohort_type), pointer :: ncohort  ! next
    integer                       :: el,pft       ! loop counter for elements and pfts
    
    ! First Deallocate the cohort space
    ! -----------------------------------------------------------------------------------
    ccohort => cpatch%shortest
    do while(associated(ccohort))
       
       ncohort => ccohort%taller

       call DeallocateCohort(ccohort)
       deallocate(ccohort, stat=istat, errmsg=smsg)
       if (istat/=0) then
          write(fates_log(),*) 'dealloc007: fail on deallocate(cchort):'//trim(smsg)
          call endrun(msg=errMsg(sourcefile, __LINE__))
       endif
       
       ccohort => ncohort

    end do

    ! Deallocate all litter objects
    do el=1,num_elements
       call cpatch%litter(el)%DeallocateLitt()
    end do
    deallocate(cpatch%litter, stat=istat, errmsg=smsg)
    if (istat/=0) then
       write(fates_log(),*) 'dealloc008: fail on deallocate(cpatch%litter):'//trim(smsg)
       call endrun(msg=errMsg(sourcefile, __LINE__))
    endif
    
    ! Secondly, deallocate the allocatable vector spaces in the patch
    deallocate(cpatch%tr_soil_dir, & 
         cpatch%tr_soil_dif,       & 
         cpatch%tr_soil_dir_dif,   & 
         cpatch%fab,               &
         cpatch%fabd,              &
         cpatch%fabi,              &
         cpatch%sabs_dir,          &
         cpatch%sabs_dif,          &
         cpatch%fragmentation_scaler, stat=istat, errmsg=smsg)
    if (istat/=0) then
       write(fates_log(),*) 'dealloc009: fail on deallocate patch vectors:'//trim(smsg)
       call endrun(msg=errMsg(sourcefile, __LINE__))
    endif
    
    ! Deallocate any running means
    if ( regeneration_model == TRS_regeneration ) then
       deallocate(cpatch%seedling_layer_par24)
       deallocate(cpatch%sdlng_mort_par)
       deallocate(cpatch%sdlng2sap_par)
       do pft = 1, numpft
          deallocate(cpatch%sdlng_mdd(pft)%p)
          deallocate(cpatch%sdlng_emerg_smp(pft)%p)
       enddo
       deallocate(cpatch%sdlng_mdd)
       deallocate(cpatch%sdlng_emerg_smp)
    end if

    deallocate(cpatch%tveg24, stat=istat, errmsg=smsg)
    if (istat/=0) then
       write(fates_log(),*) 'dealloc010: fail on deallocate(cpatch%tveg24):'//trim(smsg)
       call endrun(msg=errMsg(sourcefile, __LINE__))
    endif
    deallocate(cpatch%tveg_lpa, stat=istat, errmsg=smsg)
    if (istat/=0) then
       write(fates_log(),*) 'dealloc011: fail on deallocate(cpatch%tveg_lpa):'//trim(smsg)
       call endrun(msg=errMsg(sourcefile, __LINE__))
    endif
    deallocate(cpatch%tveg_longterm, stat=istat, errmsg=smsg)
    if (istat/=0) then
       write(fates_log(),*) 'dealloc012: fail on deallocate(cpatch%tveg_longterm):'//trim(smsg)
       call endrun(msg=errMsg(sourcefile, __LINE__))
    endif
    return
  end subroutine dealloc_patch

  ! ============================================================================
  subroutine patch_pft_size_profile(cp_pnt)
    !
    ! !DESCRIPTION:
    !  Binned patch size profiles generated for patch fusion routine        
    !
    ! !USES:
    !
    ! !ARGUMENTS:
    type(ed_patch_type), target, intent(inout) :: cp_pnt
    !
    ! !LOCAL VARIABLES:
    type(ed_patch_type) , pointer  :: currentPatch
    type(ed_cohort_type), pointer  :: currentCohort
    real(r8) :: mind(N_DBH_BINS) ! Bottom of DBH bin 
    real(r8) :: maxd(N_DBH_BINS) ! Top of DBH bin
    real(r8) :: delta_dbh   ! Size of DBH bin
    integer  :: p    ! Counter for PFT 
    integer  :: j    ! Counter for DBH bins 
    real(r8), parameter :: gigantictrees = 1.e8_r8
    !---------------------------------------------------------------------

    currentPatch => cp_pnt

    currentPatch%pft_agb_profile(:,:) = 0.0_r8

    do j = 1,N_DBH_BINS   
        if (j == N_DBH_BINS) then
           mind(j) = patchfusion_dbhbin_loweredges(j)
           maxd(j) = gigantictrees
        else 
           mind(j) = patchfusion_dbhbin_loweredges(j)
           maxd(j) = patchfusion_dbhbin_loweredges(j+1)
        endif
    enddo

    currentCohort => currentPatch%shortest
    do while(associated(currentCohort))    
       do j = 1,N_DBH_BINS   
          if((currentCohort%dbh  >  mind(j)) .AND. (currentCohort%dbh  <=  maxd(j)))then

             currentPatch%pft_agb_profile(currentCohort%pft,j) = &
                  currentPatch%pft_agb_profile(currentCohort%pft,j) + &
                  currentCohort%prt%GetState(struct_organ, carbon12_element) * &
                  currentCohort%n/currentPatch%area

          endif
       enddo ! dbh bins

       currentCohort => currentCohort%taller

    enddo !currentCohort 
   
  end subroutine patch_pft_size_profile

  ! =====================================================================================
  function countPatches( nsites, sites ) result ( totNumPatches ) 
    !
    ! !DESCRIPTION:
    !  Loop over all Patches to count how many there are
    !
    ! !USES:
    use EDTypesMod , only : ed_site_type
    !
    ! !ARGUMENTS:
    integer,             intent(in)            :: nsites
    type(ed_site_type) , intent(inout), target :: sites(nsites)
    !
    ! !LOCAL VARIABLES:
    type (ed_patch_type), pointer :: currentPatch
    integer :: totNumPatches  ! total number of patches.  
    integer :: s
    !---------------------------------------------------------------------

    totNumPatches = 0

    do s = 1,nsites
       currentPatch => sites(s)%oldest_patch
       do while(associated(currentPatch))
          totNumPatches = totNumPatches + 1
          currentPatch => currentPatch%younger
       enddo
    enddo

   end function countPatches

  ! =====================================================================================

 subroutine get_frac_site_primary(site_in, frac_site_primary)

    !
    ! !DESCRIPTION:
    !  Calculate how much of a site is primary land
    !
    ! !USES:
    use EDTypesMod , only : ed_site_type
    !
    ! !ARGUMENTS:
    type(ed_site_type) , intent(in), target :: site_in
    real(r8)           , intent(out)        :: frac_site_primary

    ! !LOCAL VARIABLES:
    type (ed_patch_type), pointer :: currentPatch

   frac_site_primary = 0._r8
   currentPatch => site_in%oldest_patch
   do while (associated(currentPatch))   
      if (currentPatch%land_use_label .eq. primaryland) then
         frac_site_primary = frac_site_primary + currentPatch%area * AREA_INV
      endif
      currentPatch => currentPatch%younger
   end do

 end subroutine get_frac_site_primary

 end module EDPatchDynamicsMod<|MERGE_RESOLUTION|>--- conflicted
+++ resolved
@@ -100,16 +100,11 @@
   use SFParamsMod,            only : SF_VAL_CWD_FRAC
   use EDParamsMod,            only : logging_event_code
   use EDParamsMod,            only : logging_export_frac
-<<<<<<< HEAD
   use EDParamsMod,            only : maxpatch_primaryland, maxpatch_secondaryland
   use EDParamsMod,            only : maxpatch_pastureland, maxpatch_rangeland, maxpatch_cropland
-=======
+  use EDParamsMod,            only : maxpatch_total
   use FatesRunningMeanMod,    only : ema_sdlng_mdd
   use FatesRunningMeanMod,    only : ema_sdlng_emerg_h2o, ema_sdlng_mort_par, ema_sdlng2sap_par
-  use EDParamsMod,            only : maxpatch_primary
-  use EDParamsMod,            only : maxpatch_secondary
->>>>>>> 3fcc9fca
-  use EDParamsMod,            only : maxpatch_total
   use FatesRunningMeanMod,    only : ema_24hr, fixed_24hr, ema_lpa, ema_longterm
   
   ! CIME globals
@@ -596,11 +591,7 @@
                    new_patch%tallest  => null()
                    new_patch%shortest => null()
 
-<<<<<<< HEAD
                 endif
-=======
-                  if ( patch_site_areadis > nearzero ) then
->>>>>>> 3fcc9fca
 
                 ! loop round all the patches that contribute surviving indivduals and litter
                 ! pools to the new patch.  We only loop the pre-existing patches, so
@@ -655,7 +646,6 @@
                                currentPatch%burnt_frac_litter(:) = 0._r8
                             end if
 
-<<<<<<< HEAD
                             call TransLitterNewPatch( currentSite, currentPatch, new_patch, patch_site_areadis)
 
                             ! Transfer in litter fluxes from plants in various contexts of death and destruction
@@ -691,6 +681,18 @@
                             call new_patch%tveg_longterm%CopyFromDonor(currentPatch%tveg_longterm)
 
 
+                            if ( regeneration_model == TRS_regeneration ) then
+                               call new_patch%seedling_layer_par24%CopyFromDonor(currentPatch%seedling_layer_par24)
+                               call new_patch%sdlng_mort_par%CopyFromDonor(currentPatch%sdlng_mort_par)
+                               call new_patch%sdlng2sap_par%CopyFromDonor(currentPatch%sdlng2sap_par)
+                               do pft = 1,numpft
+                                  call new_patch%sdlng_emerg_smp(pft)%p%CopyFromDonor(currentPatch%sdlng_emerg_smp(pft)%p)
+                                  call new_patch%sdlng_mdd(pft)%p%CopyFromDonor(currentPatch%sdlng_mdd(pft)%p)
+                               enddo
+                            end if
+
+                            call new_patch%tveg_longterm%CopyFromDonor(currentPatch%tveg_longterm)
+
                             ! --------------------------------------------------------------------------
                             ! The newly formed patch from disturbance (new_patch), has now been given
                             ! some litter from dead plants and pre-existing litter from the donor patches.
@@ -862,96 +864,6 @@
 
                                   ! Number of members in the new patch, before we impose fire survivorship
                                   nc%n = currentCohort%n * patch_site_areadis/currentPatch%area
-=======
-                      ! Copy any means or timers from the original patch to the new patch
-                      ! These values will inherit all info from the original patch
-                      ! --------------------------------------------------------------------------
-                      call new_patch%tveg24%CopyFromDonor(currentPatch%tveg24)
-                      call new_patch%tveg_lpa%CopyFromDonor(currentPatch%tveg_lpa)
-
-                      if ( regeneration_model == TRS_regeneration ) then
-                         call new_patch%seedling_layer_par24%CopyFromDonor(currentPatch%seedling_layer_par24)
-                         call new_patch%sdlng_mort_par%CopyFromDonor(currentPatch%sdlng_mort_par)
-                         call new_patch%sdlng2sap_par%CopyFromDonor(currentPatch%sdlng2sap_par)
-                         do pft = 1,numpft
-                            call new_patch%sdlng_emerg_smp(pft)%p%CopyFromDonor(currentPatch%sdlng_emerg_smp(pft)%p)
-                            call new_patch%sdlng_mdd(pft)%p%CopyFromDonor(currentPatch%sdlng_mdd(pft)%p)
-                         enddo
-                      end if
-
-                      call new_patch%tveg_longterm%CopyFromDonor(currentPatch%tveg_longterm)
-                      
-                      ! --------------------------------------------------------------------------
-                      ! The newly formed patch from disturbance (new_patch), has now been given
-                      ! some litter from dead plants and pre-existing litter from the donor patches.
-                      !
-                      ! Next, we loop through the cohorts in the donor patch, copy them with
-                      ! area modified number density into the new-patch, and apply survivorship.
-                      ! -------------------------------------------------------------------------
-
-                      currentCohort => currentPatch%shortest
-                      do while(associated(currentCohort))
-
-                         allocate(nc)
-                         if(hlm_use_planthydro.eq.itrue) call InitHydrCohort(CurrentSite,nc)
-
-                         ! Initialize the PARTEH object and point to the
-                         ! correct boundary condition fields
-                         nc%prt => null()
-                         call InitPRTObject(nc%prt)
-                         call InitPRTBoundaryConditions(nc)
-
-                         !  (Keeping as an example)
-                         ! Allocate running mean functions
-                         !allocate(nc%tveg_lpa)
-                         !call nc%tveg_lpa%InitRMean(ema_lpa,init_value=new_patch%tveg_lpa%GetMean())
-
-                         call zero_cohort(nc)
-
-                         ! nc is the new cohort that goes in the disturbed patch (new_patch)... currentCohort
-                         ! is the curent cohort that stays in the donor patch (currentPatch)
-                         call copy_cohort(currentCohort, nc)
-
-                         !this is the case as the new patch probably doesn't have a closed canopy, and
-                         ! even if it does, that will be sorted out in canopy_structure.
-                         nc%canopy_layer = 1
-                         nc%canopy_layer_yesterday = 1._r8
-
-                         sapw_c   = currentCohort%prt%GetState(sapw_organ, carbon12_element)
-                         struct_c = currentCohort%prt%GetState(struct_organ, carbon12_element)
-                         leaf_c   = currentCohort%prt%GetState(leaf_organ, carbon12_element)
-                         fnrt_c   = currentCohort%prt%GetState(fnrt_organ, carbon12_element)
-                         store_c  = currentCohort%prt%GetState(store_organ, carbon12_element)
-                         total_c  = sapw_c + struct_c + leaf_c + fnrt_c + store_c
-
-                         ! treefall mortality is the current disturbance
-                         if(i_disturbance_type .eq. dtype_ifall) then
-
-                            if(currentCohort%canopy_layer == 1)then
-
-                               ! In the donor patch we are left with fewer trees because the area has decreased
-                               ! the plant density for large trees does not actually decrease in the donor patch
-                               ! because this is the part of the original patch where no trees have actually fallen
-                               ! The diagnostic cmort,bmort,hmort, and frmort  rates have already been saved
-
-                               currentCohort%n = currentCohort%n * (1.0_r8 - fates_mortality_disturbance_fraction * &
-                                    min(1.0_r8,currentCohort%dmort * hlm_freq_day))
-
-                               nc%n = 0.0_r8      ! kill all of the trees who caused the disturbance.
-
-                               nc%cmort = nan     ! The mortality diagnostics are set to nan
-                               ! because the cohort should dissappear
-                               nc%hmort = nan
-                               nc%bmort = nan
-                               nc%frmort = nan
-                               nc%smort = nan
-                               nc%asmort = nan
-                               nc%dgmort = nan
-                               nc%lmort_direct     = nan
-                               nc%lmort_collateral = nan
-                               nc%lmort_infra      = nan
-                               nc%l_degrad         = nan
->>>>>>> 3fcc9fca
 
                                   ! loss of individuals from source patch due to area shrinking
                                   currentCohort%n = currentCohort%n * (1._r8 - patch_site_areadis/currentPatch%area)
