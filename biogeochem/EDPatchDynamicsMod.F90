
module EDPatchDynamicsMod
  ! ============================================================================
  ! Controls formation, creation, fusing and termination of patch level processes. 
  ! ============================================================================
  use FatesGlobals         , only : fates_log
  use FatesGlobals         , only : FatesWarn,N2S,A2S
  use FatesInterfaceTypesMod, only : hlm_freq_day
  use FatesInterfaceTypesMod, only : hlm_current_tod
  use EDPftvarcon          , only : EDPftvarcon_inst
  use EDPftvarcon          , only : GetDecompyFrac
  use PRTParametersMod      , only : prt_params
  use EDCohortDynamicsMod  , only : fuse_cohorts, sort_cohorts, insert_cohort
  use EDTypesMod           , only : area_site => area
  use ChecksBalancesMod    , only : PatchMassStock
  use FatesLitterMod       , only : ncwd
  use FatesLitterMod       , only : ndcmpy
  use FatesLitterMod       , only : litter_type
  use FatesConstantsMod    , only : n_dbh_bins 
  use FatesLitterMod       , only : adjust_SF_CWD_frac
  use EDTypesMod           , only : homogenize_seed_pfts
  use EDTypesMod           , only : area
  use FatesConstantsMod    , only : patchfusion_dbhbin_loweredges
  use EDtypesMod           , only : force_patchfuse_min_biomass
  use EDTypesMod           , only : ed_site_type
  use FatesPatchMod,         only : fates_patch_type
  use FatesCohortMod       , only : fates_cohort_type
  use EDTypesMod           , only : site_massbal_type
  use EDTypesMod           , only : site_fluxdiags_type
  use EDTypesMod           , only : min_patch_area
  use EDTypesMod           , only : min_patch_area_forced
  use EDParamsMod          , only : nclmax
  use EDParamsMod          , only : regeneration_model
  use FatesInterfaceTypesMod, only : numpft
  use FatesConstantsMod     , only : dtype_ifall
  use FatesConstantsMod     , only : dtype_ilog
  use FatesConstantsMod     , only : dtype_ifire
  use FatesConstantsMod     , only : dtype_ilandusechange
  use FatesConstantsMod    , only : ican_upper
  use PRTGenericMod        , only : num_elements
  use PRTGenericMod        , only : element_list
  use FatesLitterMod       , only : lg_sf
  use FatesLitterMod       , only : dl_sf
  use FatesConstantsMod    , only : N_DIST_TYPES
  use EDTypesMod           , only : AREA_INV
  use EDTypesMod           , only : dump_site
  use FatesConstantsMod    , only : rsnbl_math_prec
  use FatesConstantsMod    , only : fates_tiny
  use FatesConstantsMod    , only : nocomp_bareground
  use FatesInterfaceTypesMod    , only : hlm_use_planthydro
  use FatesInterfaceTypesMod    , only : hlm_numSWb
  use FatesInterfaceTypesMod    , only : bc_in_type
  use FatesInterfaceTypesMod    , only : numpft
  use FatesInterfaceTypesMod    , only : hlm_stepsize
  use FatesInterfaceTypesMod    , only : hlm_use_sp
  use FatesInterfaceTypesMod    , only : hlm_use_nocomp
  use FatesInterfaceTypesMod    , only : hlm_use_fixed_biogeog
  use FatesInterfaceTypesMod    , only : hlm_num_lu_harvest_cats
  use FatesInterfaceTypesMod    , only : hlm_use_luh
  use FatesInterfaceTypesMod    , only : hlm_num_luh2_states
  use FatesInterfaceTypesMod    , only : hlm_num_luh2_transitions
  use FatesGlobals         , only : endrun => fates_endrun
  use FatesConstantsMod    , only : r8 => fates_r8
  use FatesConstantsMod    , only : itrue, ifalse
  use FatesConstantsMod    , only : t_water_freeze_k_1atm
  use FatesConstantsMod    , only : TRS_regeneration
  use FatesPlantHydraulicsMod, only : InitHydrCohort
  use FatesPlantHydraulicsMod, only : AccumulateMortalityWaterStorage
  use FatesPlantHydraulicsMod, only : DeallocateHydrCohort
  use EDLoggingMortalityMod, only : logging_litter_fluxes 
  use EDLoggingMortalityMod, only : logging_time
  use EDLoggingMortalityMod, only : get_harvest_rate_area
  use EDLoggingMortalityMod, only : get_harvest_rate_carbon
  use EDLoggingMortalityMod, only : get_harvestable_carbon
  use EDLoggingMortalityMod, only : get_harvest_debt
  use FatesLandUseChangeMod, only : get_init_landuse_harvest_rate
  use EDParamsMod          , only : fates_mortality_disturbance_fraction
  use FatesAllometryMod    , only : carea_allom
  use FatesAllometryMod    , only : set_root_fraction
  use FatesConstantsMod    , only : g_per_kg
  use FatesConstantsMod    , only : ha_per_m2
  use FatesConstantsMod    , only : days_per_sec
  use FatesConstantsMod    , only : years_per_day
  use FatesConstantsMod    , only : nearzero
  use FatesConstantsMod    , only : primaryland, secondaryland, pastureland, rangeland, cropland
  use FatesConstantsMod    , only : nocomp_bareground_land
  use FatesConstantsMod    , only : n_landuse_cats
  use FatesLandUseChangeMod, only : get_landuse_transition_rates
  use FatesLandUseChangeMod, only : get_init_landuse_transition_rates
  use FatesConstantsMod    , only : fates_unset_r8
  use FatesConstantsMod    , only : fates_unset_int
  use FatesConstantsMod    , only : hlm_harvest_carbon
  use EDCohortDynamicsMod  , only : InitPRTObject
  use ChecksBalancesMod,      only : SiteMassStock
  use PRTGenericMod,          only : carbon12_element
  use PRTGenericMod,          only : leaf_organ
  use PRTGenericMod,          only : fnrt_organ
  use PRTGenericMod,          only : sapw_organ
  use PRTGenericMod,          only : store_organ
  use PRTGenericMod,          only : repro_organ
  use PRTGenericMod,          only : struct_organ
  use PRTLossFluxesMod,       only : PRTBurnLosses
  use FatesInterfaceTypesMod,      only : hlm_parteh_mode
  use PRTGenericMod,          only : prt_carbon_allom_hyp   
  use PRTGenericMod,          only : prt_cnp_flex_allom_hyp
  use SFParamsMod,            only : SF_VAL_CWD_FRAC
  use EDParamsMod,            only : logging_event_code
  use EDParamsMod,            only : logging_export_frac
  use EDParamsMod,            only : maxpatches_by_landuse
  use FatesRunningMeanMod,    only : ema_sdlng_mdd
  use FatesRunningMeanMod,    only : ema_sdlng_emerg_h2o, ema_sdlng_mort_par, ema_sdlng2sap_par
  use FatesRunningMeanMod,    only : ema_24hr, fixed_24hr, ema_lpa, ema_longterm

  ! CIME globals
  use shr_infnan_mod       , only : nan => shr_infnan_nan, assignment(=)
  use shr_log_mod          , only : errMsg => shr_log_errMsg
  
  !
  implicit none
  private
  
  public :: spawn_patches
  public :: fuse_patches
  public :: terminate_patches
  public :: patch_pft_size_profile
  public :: disturbance_rates
  public :: check_patch_area
  public :: set_patchno
  private:: fuse_2_patches
  public :: get_current_landuse_statevector

  character(len=*), parameter, private :: sourcefile = &
        __FILE__

  logical, parameter :: debug = .false.

  ! When creating new patches from other patches, we need to send some of the
  ! litter from the old patch to the new patch.  Likewise, when plants die
  ! from the disturbance, we need to send some amount from the old patch to
  ! the new patch.  If the plant matter falls straight down, then that
  ! would make a case for all of the litter going to the new patch. 
  ! This would be localization=1
  ! But if we think some of the plant matter drifts, or a tall tree lands
  ! outside of its gap, or are afraid of newly formed patches having 
  ! too much burnable material, then we drop the localization from 1 down
  ! a notch.
  ! Note that in all cases, a localization of 0, suggests that litter
  ! is dispensed randomly in space among the area of the new and old
  ! patch combined. A localization of 1 suggests that
  ! all litter is sent to the new patch.

  real(r8), parameter :: existing_litt_localization = 1.0_r8
  real(r8), parameter :: treefall_localization = 0.0_r8
  real(r8), parameter :: burn_localization = 0.0_r8
  real(r8), parameter :: landusechange_localization = 1.0_r8

  integer :: istat           ! return status code
  character(len=255) :: smsg ! Message string for deallocation errors
  character(len=512) :: msg  ! Message string for warnings and logging
  
  ! 10/30/09: Created by Rosie Fisher
  ! ============================================================================

contains

  ! ============================================================================
  subroutine disturbance_rates( site_in, bc_in)
    !
    ! !DESCRIPTION:
    ! Calculates the fire and mortality related disturbance rates for each patch,
    ! and then determines which is the larger at the patch scale (for now, there an only
    ! be one disturbance type for each timestep.  
    ! all disturbance rates here are per daily timestep. 
    
    ! 2016-2017
    ! Modify to add logging disturbance

    ! !USES:
    use EDMortalityFunctionsMod , only : mortality_rates
    use EDMortalityFunctionsMod , only : ExemptTreefallDist
    ! loging flux
    use EDLoggingMortalityMod , only : LoggingMortality_frac

  
    ! !ARGUMENTS:
    type(ed_site_type) , intent(inout) :: site_in
    type(bc_in_type) , intent(in) :: bc_in
    !
    ! !LOCAL VARIABLES:
    type (fates_patch_type) , pointer :: currentPatch
    type (fates_cohort_type), pointer :: currentCohort

    real(r8) :: cmort
    real(r8) :: bmort
    real(r8) :: hmort
    real(r8) :: frmort
    real(r8) :: smort
    real(r8) :: asmort
    real(r8) :: dgmort
    
    real(r8) :: lmort_direct
    real(r8) :: lmort_collateral
    real(r8) :: lmort_infra
    real(r8) :: l_degrad         ! fraction of trees that are not killed but suffer from forest 
                                 ! degradation (i.e. they are moved to newly-anthro-disturbed 
                                 ! secondary forest patch)
    real(r8) :: dist_rate_ldist_notharvested
    integer  :: threshold_sizeclass
    integer  :: i_dist
    integer  :: h_index
    real(r8) :: harvest_rate
    real(r8) :: tempsum
    real(r8) :: mean_temp
    real(r8) :: harvestable_forest_c(hlm_num_lu_harvest_cats)
    integer  :: harvest_tag(hlm_num_lu_harvest_cats)
    real(r8) :: current_fates_landuse_state_vector(n_landuse_cats)  ! [m2/m2]
    !----------------------------------------------------------------------------------------------
    ! Calculate Mortality Rates (these were previously calculated during growth derivatives)
    ! And the same rates in understory plants have already been applied to %dndt
    !----------------------------------------------------------------------------------------------
    
    ! first calculate the fraction of the site that is primary land
    call get_current_landuse_statevector(site_in, current_fates_landuse_state_vector)

    ! check status of transition_landuse_from_off_to_on flag, and do some error checking on it
    if(site_in%transition_landuse_from_off_to_on) then
       if (sum(current_fates_landuse_state_vector(secondaryland:cropland)) .gt. nearzero) then
          write(fates_log(),*) 'flag for transition_landuse_from_off_to_on is set to true but site is not entirely primaryland'
          write(fates_log(), *) current_fates_landuse_state_vector
          call endrun(msg=errMsg(sourcefile, __LINE__))
       endif
    endif

    ! get available biomass for harvest for all patches
    call get_harvestable_carbon(site_in, bc_in%site_area, bc_in%hlm_harvest_catnames, harvestable_forest_c)
 
    currentPatch => site_in%oldest_patch
    do while (associated(currentPatch))   

       currentCohort => currentPatch%shortest
       do while(associated(currentCohort))        
          ! Mortality for trees in the understorey.
          !currentCohort%patchptr => currentPatch
          mean_temp = currentPatch%tveg24%GetMean()
          call mortality_rates(currentCohort,bc_in,currentPatch%btran_ft,      &
            mean_temp, cmort,hmort,bmort,frmort,smort,asmort,dgmort)
          currentCohort%dmort  = cmort+hmort+bmort+frmort+smort+asmort+dgmort
          call carea_allom(currentCohort%dbh,currentCohort%n,site_in%spread,currentCohort%pft, &
               currentCohort%crowndamage,currentCohort%c_area)

          ! Initialize diagnostic mortality rates
          currentCohort%cmort = cmort
          currentCohort%bmort = bmort
          currentCohort%hmort = hmort
          currentCohort%frmort = frmort
          currentCohort%smort = smort
          currentCohort%asmort = asmort
          currentCohort%dgmort = dgmort
          
          call LoggingMortality_frac(site_in, bc_in, currentCohort%pft, &
                currentCohort%dbh, currentCohort%canopy_layer, &
                lmort_direct,lmort_collateral,lmort_infra,l_degrad,&
                bc_in%hlm_harvest_rates, &
                bc_in%hlm_harvest_catnames, &
                bc_in%hlm_harvest_units, &
                currentPatch%land_use_label, &
                currentPatch%age_since_anthro_disturbance, &
                current_fates_landuse_state_vector(primaryland), &
                current_fates_landuse_state_vector(secondaryland), &
                harvestable_forest_c, &
                harvest_tag)
         
          currentCohort%lmort_direct     = lmort_direct
          currentCohort%lmort_collateral = lmort_collateral
          currentCohort%lmort_infra      = lmort_infra
          currentCohort%l_degrad         = l_degrad

          currentCohort => currentCohort%taller
       end do

       currentPatch => currentPatch%younger
    end do

    call get_harvest_debt(site_in, bc_in, harvest_tag)

    if ( hlm_use_luh .eq. itrue ) then
       if(.not. site_in%transition_landuse_from_off_to_on) then
          call get_landuse_transition_rates(bc_in, site_in%landuse_transition_matrix)
       else
          write(fates_log(),*) 'transitioning from potential vegetation to actual land use'
          call get_init_landuse_transition_rates(bc_in, site_in%landuse_transition_matrix)
       endif
    else
       site_in%landuse_transition_matrix(:,:) = 0._r8
    endif

    ! ---------------------------------------------------------------------------------------------
    ! Calculate Disturbance Rates based on the mortality rates just calculated
    ! ---------------------------------------------------------------------------------------------

    ! Recalculate total canopy area prior to resolving the disturbance
    currentPatch => site_in%oldest_patch
    do while (associated(currentPatch))
       currentPatch%total_canopy_area = 0._r8
       currentCohort => currentPatch%shortest
       do while(associated(currentCohort))   
          if(currentCohort%canopy_layer==1)then
             currentPatch%total_canopy_area = currentPatch%total_canopy_area + currentCohort%c_area
          end if
          currentCohort => currentCohort%taller
       end do
       currentPatch => currentPatch%younger
    end do

    currentPatch => site_in%oldest_patch
    do while (associated(currentPatch))   
       
       currentPatch%disturbance_rates(dtype_ifall) = 0.0_r8
       currentPatch%disturbance_rates(dtype_ilog)  = 0.0_r8
       currentPatch%disturbance_rates(dtype_ifire) = 0.0_r8

       dist_rate_ldist_notharvested = 0.0_r8

       ! Avoid this calculation to avoid NaN due to division by zero result if luh is not used or applying to bare ground
       if (hlm_use_luh .eq. itrue .and. currentPatch%land_use_label .gt. nocomp_bareground_land) then
          currentPatch%landuse_transition_rates(1:n_landuse_cats) = min(1._r8, &
               site_in%landuse_transition_matrix(currentPatch%land_use_label,1:n_landuse_cats) / &
               current_fates_landuse_state_vector(currentPatch%land_use_label))
       else
          currentPatch%landuse_transition_rates = 0.0_r8
       end if
       
       currentCohort => currentPatch%shortest
       do while(associated(currentCohort))   

          if(currentCohort%canopy_layer == 1)then

             ! Treefall Disturbance Rate.  Only count this for trees, not grasses
             if ( .not. ExemptTreefallDist(currentCohort) ) then
                currentPatch%disturbance_rates(dtype_ifall) = currentPatch%disturbance_rates(dtype_ifall) + &
                     fates_mortality_disturbance_fraction * &
                     min(1.0_r8,currentCohort%dmort)*hlm_freq_day*currentCohort%c_area/currentPatch%area
             end if

             ! Logging Disturbance Rate
             currentPatch%disturbance_rates(dtype_ilog) = currentPatch%disturbance_rates(dtype_ilog) + &
                   min(1.0_r8, currentCohort%lmort_direct +                          & 
                               currentCohort%lmort_collateral +                      &
                               currentCohort%lmort_infra +                           &
                               currentCohort%l_degrad ) *                            &
                               currentCohort%c_area/currentPatch%area

             if(currentPatch%disturbance_rates(dtype_ilog)>1.0) then
                 write(fates_log(),*) 'See luc mortalities:', currentCohort%lmort_direct, &
                     currentCohort%lmort_collateral, currentCohort%lmort_infra, currentCohort%l_degrad
             end if
             
             ! Non-harvested part of the logging disturbance rate
             dist_rate_ldist_notharvested = dist_rate_ldist_notharvested + currentCohort%l_degrad * &
                  currentCohort%c_area/currentPatch%area
             
          endif
          currentCohort => currentCohort%taller
       enddo !currentCohort

       ! for non-closed-canopy areas subject to logging, add an additional increment of area disturbed
       ! equivalent to the fraction logged to account for transfer of interstitial ground area to new secondary lands
       if ( logging_time .and. &
            (currentPatch%area - currentPatch%total_canopy_area) .gt. fates_tiny ) then
          ! The canopy is NOT closed. 

          if (.not. site_in%transition_landuse_from_off_to_on) then
             if(bc_in%hlm_harvest_units == hlm_harvest_carbon) then
                call get_harvest_rate_carbon (currentPatch%land_use_label, bc_in%hlm_harvest_catnames, &
                     bc_in%hlm_harvest_rates, currentPatch%age_since_anthro_disturbance, harvestable_forest_c, &
                     harvest_rate, harvest_tag)
             else
                call get_harvest_rate_area (currentPatch%land_use_label, bc_in%hlm_harvest_catnames, &
                     bc_in%hlm_harvest_rates, current_fates_landuse_state_vector(primaryland), &
                     current_fates_landuse_state_vector(secondaryland), &
                     currentPatch%age_since_anthro_disturbance, harvest_rate)
             end if
          else
             call get_init_landuse_harvest_rate(bc_in, harvest_rate)
          endif

          currentPatch%disturbance_rates(dtype_ilog) = currentPatch%disturbance_rates(dtype_ilog) + &
               (currentPatch%area - currentPatch%total_canopy_area) * harvest_rate / currentPatch%area

          ! Non-harvested part of the logging disturbance rate
          dist_rate_ldist_notharvested = dist_rate_ldist_notharvested + &
               (currentPatch%area - currentPatch%total_canopy_area) * harvest_rate / currentPatch%area
       endif

       ! For nocomp mode, we need to prevent producing too small patches, which may produce small patches
       if ((hlm_use_nocomp .eq. itrue) .and. &
           (currentPatch%disturbance_rates(dtype_ilog)*currentPatch%area .lt. min_patch_area_forced)) then
          currentPatch%disturbance_rates(dtype_ilog) = 0._r8
       end if

       ! fraction of the logging disturbance rate that is non-harvested
       if (currentPatch%disturbance_rates(dtype_ilog) .gt. nearzero) then
          currentPatch%fract_ldist_not_harvested = dist_rate_ldist_notharvested / &
               currentPatch%disturbance_rates(dtype_ilog)
       endif

       ! Fire Disturbance Rate
       currentPatch%disturbance_rates(dtype_ifire) = currentPatch%frac_burnt

       ! Fires can't burn the whole patch, as this causes /0 errors. 
       if (currentPatch%disturbance_rates(dtype_ifire) > 0.98_r8)then
          msg = 'very high fire areas'//trim(A2S(currentPatch%disturbance_rates(:)))//trim(N2S(currentPatch%frac_burnt))
          call FatesWarn(msg,index=2)
       endif

       ! if the sum of all disturbance rates is such that they will exceed total patch area on this day, then reduce them all proportionally.
       if ( (sum(currentPatch%disturbance_rates(:)) + sum(currentPatch%landuse_transition_rates(1:n_landuse_cats))) .gt. 1.0_r8 ) then
          tempsum = sum(currentPatch%disturbance_rates(:)) + sum(currentPatch%landuse_transition_rates(1:n_landuse_cats))
          do i_dist = 1,N_DIST_TYPES
             currentPatch%disturbance_rates(i_dist) = currentPatch%disturbance_rates(i_dist) / tempsum
          end do
          do i_dist = 1,n_landuse_cats
             currentPatch%landuse_transition_rates(i_dist) = currentPatch%landuse_transition_rates(i_dist) / tempsum
          end do
       endif

       currentPatch => currentPatch%younger

    enddo !patch loop 

  end subroutine disturbance_rates

    ! ============================================================================

  subroutine spawn_patches( currentSite, bc_in)
    !
    ! !DESCRIPTION:
    ! In this subroutine, the following happens,
    ! all of which within a complex loop structure of (from outermost to innermost loop),
    ! nocomp-PFT, disturbance type, donor patch land use label, and receiver patch land use label:
    ! 1) the total area disturbed is calculated
    ! 2) a new patch is created
    ! 3) properties are averaged
    ! 4) litter fluxes from fire and mortality are added 
    ! 5) For mortality, plants in existing patch canopy are killed. 
    ! 6) For mortality, Plants in new and existing understorey are killed
    ! 7) For fire, burned plants are killed, and unburned plants are added to new patch. 
    ! 8) New cohorts are added to new patch and sorted. 
    ! 9) New patch is added into linked list
    ! 10) Area checked, and patchno recalculated. 
    !
    ! !USES:

    use EDParamsMod          , only : ED_val_understorey_death, logging_coll_under_frac
    use EDCohortDynamicsMod  , only : terminate_cohorts
    use FatesConstantsMod    , only : rsnbl_math_prec
    use FatesLandUseChangeMod, only : get_landusechange_rules
    !
    ! !ARGUMENTS:
    type (ed_site_type), intent(inout) :: currentSite
    type (bc_in_type), intent(in)      :: bc_in
    !
    ! !LOCAL VARIABLES:
    type (fates_patch_type) , pointer :: newPatch
    type (fates_patch_type) , pointer :: currentPatch
    type (fates_cohort_type), pointer :: currentCohort
    type (fates_cohort_type), pointer :: nc
    type (fates_cohort_type), pointer :: storesmallcohort
    type (fates_cohort_type), pointer :: storebigcohort
    real(r8) :: site_areadis_primary         ! total area disturbed (to primary forest) in m2 per site per day
    real(r8) :: site_areadis_secondary       ! total area disturbed (to secondary forest) in m2 per site per day
    real(r8) :: patch_site_areadis           ! total area disturbed in m2 per patch per day
    real(r8) :: site_areadis                 ! total site area disturbed in m2 per day
    real(r8) :: age                          ! notional age of this patch in years
    integer  :: el                           ! element loop index
    integer  :: pft                          ! pft loop index
    integer  :: tnull                        ! is there a tallest cohort?
    integer  :: snull                        ! is there a shortest cohort?
    integer  :: levcan                       ! canopy level
    real(r8) :: leaf_c                       ! leaf carbon [kg]
    real(r8) :: fnrt_c                       ! fineroot carbon [kg]
    real(r8) :: sapw_c                       ! sapwood carbon [kg]
    real(r8) :: store_c                      ! storage carbon [kg]
    real(r8) :: struct_c                     ! structure carbon [kg]
    real(r8) :: total_c                      ! total carbon of plant [kg]
    real(r8) :: leaf_burn_frac               ! fraction of leaves burned in fire
    ! for both woody and grass species
    real(r8) :: leaf_m                       ! leaf mass during partial burn calculations
    integer  :: min_nocomp_pft, max_nocomp_pft, i_nocomp_pft
    integer  :: i_disturbance_type, i_dist2  ! iterators for looping over disturbance types
    integer  :: i_landusechange_receiverpatchlabel  ! iterator for the land use change types
    integer  :: i_donorpatch_landuse_type    ! iterator for the land use change types donor patch
    integer  :: start_receiver_lulabel       ! starting bound for receiver landuse label type loop
    integer  :: end_receiver_lulabel         ! ending bound for receiver landuse label type loop
    real(r8) :: disturbance_rate             ! rate of disturbance being resolved [fraction of patch area / day]
    real(r8) :: oldarea                      ! old patch area prior to disturbance
    logical  :: clearing_matrix(n_landuse_cats,n_landuse_cats)  ! do we clear vegetation when transferring from one LU type to another?
    type (fates_patch_type) , pointer :: buffer_patch, temp_patch, copyPatch, previousPatch
    real(r8) :: nocomp_pft_area_vector(numpft)
    real(r8) :: nocomp_pft_area_vector_allocated(numpft)
    real(r8) :: fraction_to_keep
    integer  :: i_land_use_label
    integer  :: i_pft
    real(r8) :: newp_area
    logical  :: buffer_patch_in_linked_list

    !---------------------------------------------------------------------

    storesmallcohort => null() ! storage of the smallest cohort for insertion routine
    storebigcohort   => null() ! storage of the largest cohort for insertion routine 

    if (hlm_use_nocomp .eq. itrue) then
       min_nocomp_pft = 0
       max_nocomp_pft = numpft
    else
       min_nocomp_pft = fates_unset_int
       max_nocomp_pft = fates_unset_int
    endif

    ! zero the diagnostic disturbance rate fields
    currentSite%disturbance_rates(:,:,:) = 0._r8

    ! get rules for vegetation clearing during land use change
    call get_landusechange_rules(clearing_matrix)

    ! in the nocomp cases, since every patch has a PFT identity, it can only receive patch area from patches
    ! that have the same identity. In order to allow this, we have this very high level loop over nocomp PFTs
    ! and only do the disturbance for any patches that have that nocomp PFT identity.
    ! If nocomp is not enabled, then this is not much of a loop, it only passes through once.
    nocomp_pft_loop: do i_nocomp_pft = min_nocomp_pft,max_nocomp_pft

       ! we want at the second-outermost loop to go through all disturbance types, because we resolve each of these separately
       disturbance_type_loop: do i_disturbance_type = 1,N_DIST_TYPES

          ! the next loop level is to go through patches that have a specific land-use type. the reason to do this is because the combination of
          ! disturbance type and donor land-use type uniquly define the land-use type of the receiver patch.
          landuse_donortype_loop: do i_donorpatch_landuse_type = 1, n_landuse_cats

             ! figure out what land use label(s) the receiver patch for disturbance from patches with
             ! this disturbance label and disturbance of this type will have, and set receiver label loop bounds accordingly.

             ! for fire and treefall disturbance, receiver land-use type is whatever the donor land-use type is.
             ! for logging disturbance, receiver land-use type is always secondary lands
             ! for land-use-change disturbance, we need to loop over all possible transition types for land-use-change from the current land-use type.

             select case(i_disturbance_type)
             case(dtype_ifire)
                start_receiver_lulabel = i_donorpatch_landuse_type
                end_receiver_lulabel = i_donorpatch_landuse_type
             case(dtype_ifall)
                start_receiver_lulabel = i_donorpatch_landuse_type
                end_receiver_lulabel = i_donorpatch_landuse_type
             case(dtype_ilog)
                start_receiver_lulabel = secondaryland
                end_receiver_lulabel = secondaryland
             case(dtype_ilandusechange)
                start_receiver_lulabel = 1  ! this could actually maybe be 2, as primaryland column of matrix should all be zeros, but leave as 1 for now
                end_receiver_lulabel = n_landuse_cats
             case default
                write(fates_log(),*) 'unknown disturbance mode?'
                write(fates_log(),*) 'i_disturbance_type: ',i_disturbance_type
                call endrun(msg=errMsg(sourcefile, __LINE__))
             end select

             ! next loop level is the set of possible receiver patch land use types.
             ! for disturbance types other than land use change, this is sort of a dummy loop, per the above logic.
             landusechange_receiverpatchlabel_loop: do i_landusechange_receiverpatchlabel = start_receiver_lulabel, end_receiver_lulabel

                ! now we want to begin resolving all of the disturbance given the above categorical criteria of:
                ! nocomp-PFT, disturbance type, donor patch land use label, and receiver patch land use label. All of the disturbed area that meets these
                ! criteria (if any) will be put into a new patch whose area and properties are taken from one or more donor patches.

                ! calculate area of disturbed land that meets the above criteria, in this timestep, by summing contributions from each existing patch.
                currentPatch => currentSite%youngest_patch

                ! this variable site_areadis holds all the newly disturbed area from all patches for all disturbance being resolved now.
                site_areadis = 0.0_r8

                ! loop over all patches to figure out the total patch area generated as a result of all disturbance being resolved now.
                patchloop_areadis: do while(associated(currentPatch))

                   cp_nocomp_matches_1_if: if ( hlm_use_nocomp .eq. ifalse .or. &
                        currentPatch%nocomp_pft_label .eq. i_nocomp_pft ) then

                      patchlabel_matches_lutype_if_areadis: if (currentPatch%land_use_label .eq. i_donorpatch_landuse_type) then

                         disturbance_rate = 0.0_r8
                         if ( i_disturbance_type .ne. dtype_ilandusechange) then
                            disturbance_rate = currentPatch%disturbance_rates(i_disturbance_type)
                         else
                            disturbance_rate = currentPatch%landuse_transition_rates(i_landusechange_receiverpatchlabel)
                         endif
                         
                         if(disturbance_rate > (1.0_r8 + rsnbl_math_prec)) then
                            write(fates_log(),*) 'patch disturbance rate > 1 ?',disturbance_rate
                            call currentPatch%Dump()
                            call endrun(msg=errMsg(sourcefile, __LINE__))
                         else if (disturbance_rate > 1.0_r8) then
                            disturbance_rate = 1.0_r8
                         end if

                         ! Only create new patches that have non-negligible amount of land
                         if((currentPatch%area*disturbance_rate) > nearzero ) then

                            site_areadis = site_areadis + currentPatch%area * disturbance_rate

                            ! track disturbance rates to output to history
                            currentSite%disturbance_rates(i_disturbance_type,i_donorpatch_landuse_type,i_landusechange_receiverpatchlabel) = &
                                 currentSite%disturbance_rates(i_disturbance_type,i_donorpatch_landuse_type,i_landusechange_receiverpatchlabel) + &
                                 currentPatch%area * disturbance_rate * AREA_INV
                         end if

                      end if patchlabel_matches_lutype_if_areadis
                   end if cp_nocomp_matches_1_if
                   currentPatch => currentPatch%older
                enddo patchloop_areadis! end loop over patches. sum area disturbed for all patches.

                ! It is possible that no disturbance area was generated
                if ( site_areadis > nearzero) then

                   age = 0.0_r8

                   ! create an empty patch, to absorb newly disturbed area
                   allocate(newPatch)

                   call newPatch%Create(age, site_areadis, i_landusechange_receiverpatchlabel, i_nocomp_pft, &
                                         hlm_numSWb, numpft, currentSite%nlevsoil, hlm_current_tod,              &
                                         regeneration_model)

                   ! Initialize the litter pools to zero, these
                   ! pools will be populated by looping over the existing patches
                   ! and transfering in mass
                   do el=1,num_elements
                      call newPatch%litter(el)%InitConditions(init_leaf_fines=0._r8, &
                           init_root_fines=0._r8, &
                           init_ag_cwd=0._r8, &
                           init_bg_cwd=0._r8, &
                           init_seed=0._r8,   &
                           init_seed_germ=0._r8)
                   end do
                   newPatch%tallest  => null()
                   newPatch%shortest => null()

                endif

                ! we now have a new patch and know its area, but it is otherwise empty. Next, we
                ! loop round all the patches that contribute surviving individuals and litter
                ! pools to the new patch.  We only loop the pre-existing patches, so
                ! quit the loop if the current patch is null, and ignore the patch if the patch's categorical variables do not
                ! match those of the outermost set of loops (i.e. the patch's land-use label or nocomp-PFT label
                ! are not what we are resolving right now).

                currentPatch => currentSite%oldest_patch
                patchloop: do while(associated(currentPatch))

                   cp_nocomp_matches_2_if: if ( hlm_use_nocomp .eq. ifalse .or. &
                        currentPatch%nocomp_pft_label .eq. i_nocomp_pft ) then

                      patchlabel_matches_lutype_if: if (currentPatch%land_use_label .eq. i_donorpatch_landuse_type) then


                         ! disturbance_rate is the fraction of the patch's area that is disturbed and donated
                         disturbance_rate = 0.0_r8
                         if ( i_disturbance_type .ne. dtype_ilandusechange) then
                            disturbance_rate = currentPatch%disturbance_rates(i_disturbance_type)
                         else
                            disturbance_rate = currentPatch%landuse_transition_rates(i_landusechange_receiverpatchlabel)
                         endif

                         ! patch_site_areadis is the absolute amount of the patch's area that is disturbed and donated
                         patch_site_areadis = currentPatch%area * disturbance_rate
                         
                         areadis_gt_zero_if: if ( patch_site_areadis > nearzero ) then

                            if(.not.associated(newPatch))then
                               write(fates_log(),*) 'Patch spawning has attempted to point to'
                               write(fates_log(),*) 'an un-allocated patch'
                               call endrun(msg=errMsg(sourcefile, __LINE__))
                            end if

                            ! for the case where the donating patch is not primary, and
                            ! the current disturbance from this patch is non-anthropogenic,
                            ! then we need to average in the time-since-anthropogenic-disturbance
                            ! from the donor patch into that of the receiver patch
                            if ( currentPatch%land_use_label .gt. primaryland .and. &
                                 (i_disturbance_type .lt. dtype_ilog) ) then

                               newPatch%age_since_anthro_disturbance = newPatch%age_since_anthro_disturbance + &
                                     currentPatch%age_since_anthro_disturbance * (patch_site_areadis / site_areadis)
                                  
                            endif

                            ! Transfer the litter existing already in the donor patch to the new patch
                            ! This call will only transfer non-burned litter to new patch
                            ! and burned litter to atmosphere. Thus it is important to zero burnt_frac_litter when
                            ! fire is not the current disturbance regime.

                            if(i_disturbance_type .ne. dtype_ifire) then
                               currentPatch%burnt_frac_litter(:) = 0._r8
                            end if

                            call TransLitterNewPatch( currentSite, currentPatch, newPatch, patch_site_areadis)

                            ! Transfer in litter fluxes from plants in various contexts of death and destruction

                            select case(i_disturbance_type)
                            case (dtype_ilog)
                               call logging_litter_fluxes(currentSite, currentPatch, &
                                    newPatch, patch_site_areadis,bc_in)

                               ! if transitioning from primary to secondary, then may need to change nocomp pft, so tag as having transitioned LU
                               if ( i_disturbance_type .eq. dtype_ilog .and. i_donorpatch_landuse_type .eq. primaryland) then
                                  newPatch%changed_landuse_this_ts = .true.
                               end if
                            case (dtype_ifire)
                               call fire_litter_fluxes(currentSite, currentPatch, &
                                    newPatch, patch_site_areadis,bc_in)
                            case (dtype_ifall)
                               call mortality_litter_fluxes(currentSite, currentPatch, &
                                    newPatch, patch_site_areadis,bc_in)
                            case (dtype_ilandusechange)
                               call landusechange_litter_fluxes(currentSite, currentPatch, &
                                    newPatch, patch_site_areadis,bc_in, &
                                    clearing_matrix(i_donorpatch_landuse_type,i_landusechange_receiverpatchlabel))

                               ! if land use change, then may need to change nocomp pft, so tag as having transitioned LU
                               newPatch%changed_landuse_this_ts = .true.
                            case default
                               write(fates_log(),*) 'unknown disturbance mode?'
                               write(fates_log(),*) 'i_disturbance_type: ',i_disturbance_type
                               call endrun(msg=errMsg(sourcefile, __LINE__))
                            end select


                            ! Copy any means or timers from the original patch to the new patch
                            ! These values will inherit all info from the original patch
                            ! --------------------------------------------------------------------------
                            call newPatch%tveg24%CopyFromDonor(currentPatch%tveg24)
                            call newPatch%tveg_lpa%CopyFromDonor(currentPatch%tveg_lpa)
                            call newPatch%tveg_longterm%CopyFromDonor(currentPatch%tveg_longterm)


                            if ( regeneration_model == TRS_regeneration ) then
                               call newPatch%seedling_layer_par24%CopyFromDonor(currentPatch%seedling_layer_par24)
                               call newPatch%sdlng_mort_par%CopyFromDonor(currentPatch%sdlng_mort_par)
                               call newPatch%sdlng2sap_par%CopyFromDonor(currentPatch%sdlng2sap_par)
                               do pft = 1,numpft
                                  call newPatch%sdlng_emerg_smp(pft)%p%CopyFromDonor(currentPatch%sdlng_emerg_smp(pft)%p)
                                  call newPatch%sdlng_mdd(pft)%p%CopyFromDonor(currentPatch%sdlng_mdd(pft)%p)
                               enddo
                            end if

                            call newPatch%tveg_longterm%CopyFromDonor(currentPatch%tveg_longterm)

                            ! --------------------------------------------------------------------------
                            ! The newly formed patch from disturbance (newPatch), has now been given
                            ! some litter from dead plants and pre-existing litter from the donor patches.
                            !
                            ! Next, we loop through the cohorts in the donor patch, copy them with
                            ! area modified number density into the new patch, and apply survivorship.
                            ! -------------------------------------------------------------------------

                            currentCohort => currentPatch%shortest
                            cohortloop: do while(associated(currentCohort))

                               allocate(nc)
                               if(hlm_use_planthydro.eq.itrue) call InitHydrCohort(CurrentSite,nc)

                               ! Initialize the PARTEH object and point to the
                               ! correct boundary condition fields
                               nc%prt => null()
                               call InitPRTObject(nc%prt)
                               call nc%InitPRTBoundaryConditions()

                               !  (Keeping as an example)
                               ! Allocate running mean functions
                               !allocate(nc%tveg_lpa)
                               !call nc%tveg_lpa%InitRMean(ema_lpa,init_value=newPatch%tveg_lpa%GetMean())

                               call nc%ZeroValues()

                               ! nc is the new cohort that goes in the disturbed patch (newPatch)... currentCohort
                               ! is the curent cohort that stays in the donor patch (currentPatch)
                               call currentCohort%Copy(nc)

                               !this is the case as the new patch probably doesn't have a closed canopy, and
                               ! even if it does, that will be sorted out in canopy_structure.
                               nc%canopy_layer = 1
                               nc%canopy_layer_yesterday = 1._r8

                               sapw_c   = currentCohort%prt%GetState(sapw_organ, carbon12_element)
                               struct_c = currentCohort%prt%GetState(struct_organ, carbon12_element)
                               leaf_c   = currentCohort%prt%GetState(leaf_organ, carbon12_element)
                               fnrt_c   = currentCohort%prt%GetState(fnrt_organ, carbon12_element)
                               store_c  = currentCohort%prt%GetState(store_organ, carbon12_element)
                               total_c  = sapw_c + struct_c + leaf_c + fnrt_c + store_c

                               ! survivorship of plants in both the disturbed and undisturbed cohorts depends on what type of disturbance is happening.

                               disttype_case: select case(i_disturbance_type)

                               ! treefall mortality is the current disturbance
                               case (dtype_ifall)
                               
                                  in_canopy_if_falldtype: if(currentCohort%canopy_layer == 1)then

                                     ! In the donor patch we are left with fewer trees because the area has decreased
                                     ! the plant density for large trees does not actually decrease in the donor patch
                                     ! because this is the part of the original patch where no trees have actually fallen
                                     ! The diagnostic cmort,bmort,hmort, and frmort  rates have already been saved

                                     currentCohort%n = currentCohort%n * (1.0_r8 - fates_mortality_disturbance_fraction * &
                                          min(1.0_r8,currentCohort%dmort * hlm_freq_day))

                                     nc%n = 0.0_r8      ! kill all of the trees who caused the disturbance.

                                     nc%cmort = nan     ! The mortality diagnostics are set to nan
                                     ! because the cohort should dissappear
                                     nc%hmort = nan
                                     nc%bmort = nan
                                     nc%frmort = nan
                                     nc%smort = nan
                                     nc%asmort = nan
                                     nc%dgmort = nan
                                     nc%lmort_direct     = nan
                                     nc%lmort_collateral = nan
                                     nc%lmort_infra      = nan
                                     nc%l_degrad         = nan

                                  else
                                     ! understory trees
                                     woody_if_falldtype: if( prt_params%woody(currentCohort%pft) == itrue)then


                                        ! Survivorship of undestory woody plants.  Two step process.
                                        ! Step 1:  Reduce current number of plants to reflect the
                                        !          change in area.
                                        !          The number density per square are doesn't change,
                                        !          but since the patch is smaller and cohort counts
                                        !          are absolute, reduce this number.

                                        nc%n = currentCohort%n * patch_site_areadis/currentPatch%area

                                        ! because the mortality rate due to impact for the cohorts which
                                        ! had been in the understory and are now in the newly-
                                        ! disturbed patch is very high, passing the imort directly to history
                                        ! results in large numerical errors, on account of the sharply
                                        ! reduced number densities.  so instead pass this info via a
                                        ! site-level diagnostic variable before reducing the number density.

                                        currentSite%imort_rate(currentCohort%size_class, currentCohort%pft) = &
                                             currentSite%imort_rate(currentCohort%size_class, currentCohort%pft) + &
                                             nc%n * ED_val_understorey_death / hlm_freq_day


                                        currentSite%imort_carbonflux(currentCohort%pft) = &
                                             currentSite%imort_carbonflux(currentCohort%pft) + &
                                             (nc%n * ED_val_understorey_death / hlm_freq_day ) * &
                                             total_c * g_per_kg * days_per_sec * years_per_day * ha_per_m2

                                        currentSite%imort_abg_flux(currentCohort%size_class, currentCohort%pft) = &
                                             currentSite%imort_abg_flux(currentCohort%size_class, currentCohort%pft) + &
                                             (nc%n * ED_val_understorey_death / hlm_freq_day ) * &
                                             ( (sapw_c + struct_c + store_c) * prt_params%allom_agb_frac(currentCohort%pft) + &
                                             leaf_c ) * &
                                             g_per_kg * days_per_sec * years_per_day * ha_per_m2


                                        ! Step 2:  Apply survivor ship function based on the understory death fraction
                                        ! remaining of understory plants of those that are knocked over
                                        ! by the overstorey trees dying...
                                        nc%n = nc%n * (1.0_r8 - ED_val_understorey_death)

                                        ! since the donor patch split and sent a fraction of its members
                                        ! to the new patch and a fraction to be preserved in itself,
                                        ! when reporting diagnostic rates, we must carry over the mortality rates from
                                        ! the donor that were applied before the patch split.  Remember this is only
                                        ! for diagnostics.  But think of it this way, the rates are weighted by
                                        ! number density in EDCLMLink, and the number density of this new patch is donated
                                        ! so with the number density must come the effective mortality rates.

                                        nc%cmort            = currentCohort%cmort
                                        nc%hmort            = currentCohort%hmort
                                        nc%bmort            = currentCohort%bmort
                                        nc%frmort           = currentCohort%frmort
                                        nc%smort            = currentCohort%smort
                                        nc%asmort           = currentCohort%asmort
                                        nc%dgmort           = currentCohort%dgmort
                                        nc%dmort            = currentCohort%dmort
                                        nc%lmort_direct     = currentCohort%lmort_direct
                                        nc%lmort_collateral = currentCohort%lmort_collateral
                                        nc%lmort_infra      = currentCohort%lmort_infra

                                        ! understory trees that might potentially be knocked over in the disturbance.
                                        ! The existing (donor) patch should not have any impact mortality, it should
                                        ! only lose cohorts due to the decrease in area.  This is not mortality.
                                        ! Besides, the current and newly created patch sum to unity

                                        currentCohort%n = currentCohort%n * (1._r8 -  patch_site_areadis/currentPatch%area)

                                     else
                                        ! grass is not killed by mortality disturbance events. Just move it into the new patch area.
                                        ! Just split the grass into the existing and new patch structures
                                        nc%n = currentCohort%n * patch_site_areadis/currentPatch%area

                                        ! Those remaining in the existing
                                        currentCohort%n = currentCohort%n * (1._r8 - patch_site_areadis/currentPatch%area)

                                        nc%cmort            = currentCohort%cmort
                                        nc%hmort            = currentCohort%hmort
                                        nc%bmort            = currentCohort%bmort
                                        nc%frmort           = currentCohort%frmort
                                        nc%smort            = currentCohort%smort
                                        nc%asmort           = currentCohort%asmort
                                        nc%dgmort           = currentCohort%dgmort
                                        nc%dmort            = currentCohort%dmort
                                        nc%lmort_direct    = currentCohort%lmort_direct
                                        nc%lmort_collateral = currentCohort%lmort_collateral
                                        nc%lmort_infra      = currentCohort%lmort_infra

                                     endif woody_if_falldtype
                                  endif in_canopy_if_falldtype

                               ! Fire is the current disturbance
                               case (dtype_ifire)

                                  ! Number of members in the new patch, before we impose fire survivorship
                                  nc%n = currentCohort%n * patch_site_areadis/currentPatch%area

                                  ! loss of individuals from source patch due to area shrinking
                                  currentCohort%n = currentCohort%n * (1._r8 - patch_site_areadis/currentPatch%area)

                                  levcan = currentCohort%canopy_layer

                                  if(levcan==ican_upper) then

                                     ! before changing number densities, track total rate of trees that died
                                     ! due to fire, as well as from each fire mortality term
                                     currentSite%fmort_rate_canopy(currentCohort%size_class, currentCohort%pft) = &
                                          currentSite%fmort_rate_canopy(currentCohort%size_class, currentCohort%pft) + &
                                          nc%n * currentCohort%fire_mort / hlm_freq_day

                                     currentSite%fmort_carbonflux_canopy(currentCohort%pft) = &
                                          currentSite%fmort_carbonflux_canopy(currentCohort%pft) + &
                                          (nc%n * currentCohort%fire_mort) * &
                                          total_c * g_per_kg * days_per_sec * ha_per_m2

                                  else
                                     ! understory
                                     currentSite%fmort_rate_ustory(currentCohort%size_class, currentCohort%pft) = &
                                          currentSite%fmort_rate_ustory(currentCohort%size_class, currentCohort%pft) + &
                                          nc%n * currentCohort%fire_mort / hlm_freq_day

                                     currentSite%fmort_carbonflux_ustory(currentCohort%pft) = &
                                          currentSite%fmort_carbonflux_ustory(currentCohort%pft) + &
                                          (nc%n * currentCohort%fire_mort) * &
                                          total_c * g_per_kg * days_per_sec * ha_per_m2
                                  end if

                                  currentSite%fmort_abg_flux(currentCohort%size_class, currentCohort%pft) = &
                                       currentSite%fmort_abg_flux(currentCohort%size_class, currentCohort%pft) + &
                                       (nc%n * currentCohort%fire_mort) * &
                                       ( (sapw_c + struct_c + store_c) * prt_params%allom_agb_frac(currentCohort%pft) + &
                                       leaf_c ) * &
                                       g_per_kg * days_per_sec * ha_per_m2


                                  currentSite%fmort_rate_cambial(currentCohort%size_class, currentCohort%pft) = &
                                       currentSite%fmort_rate_cambial(currentCohort%size_class, currentCohort%pft) + &
                                       nc%n * currentCohort%cambial_mort / hlm_freq_day
                                  currentSite%fmort_rate_crown(currentCohort%size_class, currentCohort%pft) = &
                                       currentSite%fmort_rate_crown(currentCohort%size_class, currentCohort%pft) + &
                                       nc%n * currentCohort%crownfire_mort / hlm_freq_day

                                  ! loss of individual from fire in new patch.
                                  nc%n = nc%n * (1.0_r8 - currentCohort%fire_mort)

                                  nc%cmort            = currentCohort%cmort
                                  nc%hmort            = currentCohort%hmort
                                  nc%bmort            = currentCohort%bmort
                                  nc%frmort           = currentCohort%frmort
                                  nc%smort            = currentCohort%smort
                                  nc%asmort           = currentCohort%asmort
                                  nc%dgmort           = currentCohort%dgmort
                                  nc%dmort            = currentCohort%dmort
                                  nc%lmort_direct     = currentCohort%lmort_direct
                                  nc%lmort_collateral = currentCohort%lmort_collateral
                                  nc%lmort_infra      = currentCohort%lmort_infra


                                  ! Some of of the leaf mass from living plants has been
                                  ! burned off.  Here, we remove that mass, and
                                  ! tally it in the flux we sent to the atmosphere

                                  if(prt_params%woody(currentCohort%pft) == itrue)then
                                     leaf_burn_frac = currentCohort%fraction_crown_burned
                                  else

                                     ! Grasses determine their fraction of leaves burned here

                                     leaf_burn_frac = currentPatch%burnt_frac_litter(lg_sf)
                                  endif

                                  ! Perform a check to make sure that spitfire gave
                                  ! us reasonable mortality and burn fraction rates

                                  if( (leaf_burn_frac < 0._r8) .or. &
                                       (leaf_burn_frac > 1._r8) .or. &
                                       (currentCohort%fire_mort < 0._r8) .or. &
                                       (currentCohort%fire_mort > 1._r8)) then
                                     write(fates_log(),*) 'unexpected fire fractions'
                                     write(fates_log(),*) prt_params%woody(currentCohort%pft)
                                     write(fates_log(),*) leaf_burn_frac
                                     write(fates_log(),*) currentCohort%fire_mort
                                     call endrun(msg=errMsg(sourcefile, __LINE__))
                                  end if

                                  do el = 1,num_elements

                                     leaf_m = nc%prt%GetState(leaf_organ, element_list(el))
                                     ! for woody plants burn only leaves
                                     if(int(prt_params%woody(currentCohort%pft)) == itrue)then

                                        leaf_m = nc%prt%GetState(leaf_organ, element_list(el))

                                     else
                                        ! for grasses burn all aboveground tissues
                                        leaf_m = nc%prt%GetState(leaf_organ, element_list(el)) + &
                                             nc%prt%GetState(sapw_organ, element_list(el)) + &
                                             nc%prt%GetState(struct_organ, element_list(el))

                                     endif

                                     currentSite%mass_balance(el)%burn_flux_to_atm = &
                                          currentSite%mass_balance(el)%burn_flux_to_atm + &
                                          leaf_burn_frac * leaf_m * nc%n
                                  end do

                                  ! Here the mass is removed from the plant

                                  if(int(prt_params%woody(currentCohort%pft)) == itrue)then
                                     call PRTBurnLosses(nc%prt, leaf_organ, leaf_burn_frac)
                                  else
                                     call PRTBurnLosses(nc%prt, leaf_organ, leaf_burn_frac)
                                     call PRTBurnLosses(nc%prt, sapw_organ, leaf_burn_frac)
                                     call PRTBurnLosses(nc%prt, struct_organ, leaf_burn_frac)
                                  endif

                                  currentCohort%fraction_crown_burned = 0.0_r8
                                  nc%fraction_crown_burned            = 0.0_r8



                               ! Logging is the current disturbance
                               case (dtype_ilog)

                                  ! If this cohort is in the upper canopy. It generated
                                  in_canopy_if_logdtype: if(currentCohort%canopy_layer == 1)then

                                     ! calculate the survivorship of disturbed trees because non-harvested
                                     nc%n = currentCohort%n * currentCohort%l_degrad
                                     ! nc%n            = (currentCohort%l_degrad / (currentCohort%l_degrad + &
                                     !      currentCohort%lmort_direct + currentCohort%lmort_collateral +
                                     !   currentCohort%lmort_infra) ) * &
                                     !      currentCohort%n * patch_site_areadis/currentPatch%area

                                     ! Reduce counts in the existing/donor patch according to the logging rate
                                     currentCohort%n = currentCohort%n * &
                                          (1.0_r8 - min(1.0_r8,(currentCohort%lmort_direct +    &
                                          currentCohort%lmort_collateral + &
                                          currentCohort%lmort_infra + currentCohort%l_degrad)))

                                     nc%cmort            = currentCohort%cmort
                                     nc%hmort            = currentCohort%hmort
                                     nc%bmort            = currentCohort%bmort
                                     nc%frmort           = currentCohort%frmort
                                     nc%smort            = currentCohort%smort
                                     nc%asmort           = currentCohort%asmort
                                     nc%dgmort           = currentCohort%dgmort
                                     nc%dmort            = currentCohort%dmort

                                     ! since these are the ones that weren't logged,
                                     ! set the logging mortality rates as zero
                                     nc%lmort_direct     = 0._r8
                                     nc%lmort_collateral = 0._r8
                                     nc%lmort_infra      = 0._r8

                                  else

                                     ! What to do with cohorts in the understory of a logging generated
                                     ! disturbance patch?

                                     woody_if_logdtype: if(prt_params%woody(currentCohort%pft) == itrue)then


                                        ! Survivorship of undestory woody plants.  Two step process.
                                        ! Step 1:  Reduce current number of plants to reflect the
                                        !          change in area.
                                        !          The number density per square are doesn't change,
                                        !          but since the patch is smaller
                                        !          and cohort counts are absolute, reduce this number.
                                        nc%n = currentCohort%n * patch_site_areadis/currentPatch%area

                                        ! because the mortality rate due to impact for the cohorts which had
                                        ! been in the understory and are now in the newly-
                                        ! disturbed patch is very high, passing the imort directly to
                                        ! history results in large numerical errors, on account
                                        ! of the sharply reduced number densities.  so instead pass this info
                                        ! via a site-level diagnostic variable before reducing
                                        ! the number density.
                                        currentSite%imort_rate(currentCohort%size_class, currentCohort%pft) = &
                                             currentSite%imort_rate(currentCohort%size_class, currentCohort%pft) + &
                                             nc%n * currentPatch%fract_ldist_not_harvested * &
                                             logging_coll_under_frac / hlm_freq_day

                                        currentSite%imort_carbonflux(currentCohort%pft) = &
                                             currentSite%imort_carbonflux(currentCohort%pft) + &
                                             (nc%n * currentPatch%fract_ldist_not_harvested * &
                                             logging_coll_under_frac/ hlm_freq_day ) * &
                                             total_c * g_per_kg * days_per_sec * years_per_day * ha_per_m2

                                        currentSite%imort_abg_flux(currentCohort%size_class, currentCohort%pft) = &
                                             currentSite%imort_abg_flux(currentCohort%size_class, currentCohort%pft) + &
                                             (nc%n * currentPatch%fract_ldist_not_harvested * &
                                             logging_coll_under_frac/ hlm_freq_day ) * &
                                             ( ( sapw_c + struct_c + store_c) * prt_params%allom_agb_frac(currentCohort%pft) + &
                                             leaf_c ) * days_per_sec * years_per_day * ha_per_m2

                                        ! Step 2:  Apply survivor ship function based on the understory death fraction

                                        ! remaining of understory plants of those that are knocked
                                        ! over by the overstorey trees dying...
                                        ! LOGGING SURVIVORSHIP OF UNDERSTORY PLANTS IS SET AS A NEW PARAMETER
                                        ! in the fatesparameter files
                                        nc%n = nc%n * (1.0_r8 - &
                                             (1.0_r8-currentPatch%fract_ldist_not_harvested) * logging_coll_under_frac)

                                        ! Step 3: Reduce the number count of cohorts in the
                                        !         original/donor/non-disturbed patch to reflect the area change
                                        currentCohort%n = currentCohort%n * (1._r8 -  patch_site_areadis/currentPatch%area)

                                        nc%cmort            = currentCohort%cmort
                                        nc%hmort            = currentCohort%hmort
                                        nc%bmort            = currentCohort%bmort
                                        nc%frmort           = currentCohort%frmort
                                        nc%smort            = currentCohort%smort
                                        nc%asmort           = currentCohort%asmort
                                        nc%dgmort           = currentCohort%dgmort
                                        nc%dmort            = currentCohort%dmort
                                        nc%lmort_direct     = currentCohort%lmort_direct
                                        nc%lmort_collateral = currentCohort%lmort_collateral
                                        nc%lmort_infra      = currentCohort%lmort_infra

                                     else

                                        ! grass is not killed by mortality disturbance events.
                                        ! Just move it into the new patch area.
                                        ! Just split the grass into the existing and new patch structures
                                        nc%n = currentCohort%n * patch_site_areadis/currentPatch%area

                                        ! Those remaining in the existing
                                        currentCohort%n = currentCohort%n * (1._r8 - patch_site_areadis/currentPatch%area)

                                        ! No grass impact mortality imposed on the newly created patch
                                        nc%cmort            = currentCohort%cmort
                                        nc%hmort            = currentCohort%hmort
                                        nc%bmort            = currentCohort%bmort
                                        nc%frmort           = currentCohort%frmort
                                        nc%smort            = currentCohort%smort
                                        nc%asmort           = currentCohort%asmort
                                        nc%dgmort           = currentCohort%dgmort
                                        nc%dmort            = currentCohort%dmort
                                        nc%lmort_direct     = currentCohort%lmort_direct
                                        nc%lmort_collateral = currentCohort%lmort_collateral
                                        nc%lmort_infra      = currentCohort%lmort_infra

                                     endif woody_if_logdtype  ! is/is-not woody

                                  endif in_canopy_if_logdtype ! Select canopy layer

                               ! Land use change is the current disturbance type
                               case (dtype_ilandusechange)

                                  ! Number of members in the new patch, before we impose LUC survivorship
                                  nc%n = currentCohort%n * patch_site_areadis/currentPatch%area

                                  ! loss of individuals from source patch due to area shrinking
                                  currentCohort%n = currentCohort%n * (1._r8 - patch_site_areadis/currentPatch%area)

                                  ! now apply survivorship based on the type of landuse transition
                                  if ( clearing_matrix(i_donorpatch_landuse_type,i_landusechange_receiverpatchlabel) ) then
                                     ! kill everything
                                     nc%n = 0._r8
                                  end if

                               case default
                                  write(fates_log(),*) 'unknown disturbance mode?'
                                  write(fates_log(),*) 'i_disturbance_type: ',i_disturbance_type
                                  call endrun(msg=errMsg(sourcefile, __LINE__))
                               end select disttype_case    ! Select disturbance mode

                               ! if some plants in the new temporary cohort survived the transfer to the new patch,
                               ! then put the cohort into the linked list.
                               cohort_n_gt_zero: if (nc%n > 0.0_r8) then
                                  storebigcohort   =>  newPatch%tallest
                                  storesmallcohort =>  newPatch%shortest
                                  if(associated(newPatch%tallest))then
                                     tnull = 0
                                  else
                                     tnull = 1
                                     newPatch%tallest => nc
                                     nc%taller => null()
                                  endif

                                  if(associated(newPatch%shortest))then
                                     snull = 0
                                  else
                                     snull = 1
                                     newPatch%shortest => nc
                                     nc%shorter => null()
                                  endif

                                  call insert_cohort(newPatch, nc, newPatch%tallest, newPatch%shortest, &
                                       tnull, snull, storebigcohort, storesmallcohort)

                                  newPatch%tallest  => storebigcohort
                                  newPatch%shortest => storesmallcohort

                               else
                                  ! sadly, no plants in the cohort survived. on the bright side, we can deallocate their memory.
                                  call nc%FreeMemory()
                                  deallocate(nc, stat=istat, errmsg=smsg)
                                  if (istat/=0) then
                                     write(fates_log(),*) 'dealloc005: fail on deallocate(nc):'//trim(smsg)
                                     call endrun(msg=errMsg(sourcefile, __LINE__))
                                  endif
                               endif cohort_n_gt_zero

                               currentCohort => currentCohort%taller
                            enddo cohortloop

                            call sort_cohorts(currentPatch)

                            !update area of donor patch
                            oldarea = currentPatch%area
                            currentPatch%area = currentPatch%area - patch_site_areadis

                            ! for all disturbance rates that haven't been resolved yet, increase their amount so that
                            ! they are the same amount of gridcell-scale disturbance relative to the original patch size
                            if (i_disturbance_type .lt. N_DIST_TYPES) then
                               do i_dist2 = i_disturbance_type+1,N_DIST_TYPES-1
                                  currentPatch%disturbance_rates(i_dist2) = currentPatch%disturbance_rates(i_dist2) &
                                       * oldarea / currentPatch%area
                               end do
                               do i_dist2 = 1,n_landuse_cats
                                  currentPatch%landuse_transition_rates(i_dist2) = currentPatch%landuse_transition_rates(i_dist2) &
                                       * oldarea / currentPatch%area
                               end do
                            else
                               do i_dist2 = i_landusechange_receiverpatchlabel+1,n_landuse_cats
                                  currentPatch%landuse_transition_rates(i_dist2) = currentPatch%landuse_transition_rates(i_dist2) &
                                       * oldarea / currentPatch%area
                               end do
                            end if

                            ! sort out the cohorts, since some of them may be so small as to need removing.
                            ! the first call to terminate cohorts removes sparse number densities,
                            ! the second call removes for all other reasons (sparse culling must happen
                            ! before fusion)
                            call terminate_cohorts(currentSite, currentPatch, 1,16,bc_in)
                            call fuse_cohorts(currentSite,currentPatch, bc_in)
                            call terminate_cohorts(currentSite, currentPatch, 2,16,bc_in)
                            call sort_cohorts(currentPatch)

                         end if areadis_gt_zero_if   ! if ( newPatch%area > nearzero ) then

                      end if patchlabel_matches_lutype_if

                   end if cp_nocomp_matches_2_if
                   currentPatch => currentPatch%younger

                enddo patchloop ! currentPatch patch loop.

                !*************************/
                !**  INSERT NEW PATCH(ES) INTO LINKED LIST
                !*************************/

                if ( site_areadis .gt. nearzero) then

                   call InsertPatch(currentSite, newPatch)

                   ! sort out the cohorts, since some of them may be so small as to need removing.
                   ! the first call to terminate cohorts removes sparse number densities,
                   ! the second call removes for all other reasons (sparse culling must happen
                   ! before fusion)

                   call terminate_cohorts(currentSite, newPatch, 1,17, bc_in)
                   call fuse_cohorts(currentSite,newPatch, bc_in)
                   call terminate_cohorts(currentSite, newPatch, 2,17, bc_in)
                   call sort_cohorts(newPatch)
                endif


                call check_patch_area(currentSite)
                call set_patchno(currentSite)

             end do landusechange_receiverpatchlabel_loop
          end do landuse_donortype_loop
       end do disturbance_type_loop

    end do nocomp_pft_loop

    nocomp_and_luh_if: if ( hlm_use_nocomp .eq. itrue .and. hlm_use_luh .eq. itrue ) then

       ! disturbance has just happened, and now the nocomp PFT identities of the newly-disturbed patches
       ! need to be remapped to those associated with the new land use type.

       ! logic:  loop over land use types. figure out the nocomp PFT fractions for all newly-disturbed patches that have become that land use type.
       ! if the

       lu_loop: do i_land_use_label = 1, n_landuse_cats

          nocomp_pft_area_vector(:) = 0._r8
          nocomp_pft_area_vector_allocated(:) = 0._r8
          
          currentPatch => currentSite%oldest_patch
          do while(associated(currentPatch))
             if (currentPatch%changed_landuse_this_ts .and. currentPatch%land_use_label .eq. i_land_use_label) then
                nocomp_pft_area_vector(currentPatch%nocomp_pft_label) = nocomp_pft_area_vector(currentPatch%nocomp_pft_label) + currentPatch%area
                copyPatch => currentPatch
             end if
             currentPatch => currentPatch%younger
          end do

          patch_area_to_reallocate_if: if ( sum(nocomp_pft_area_vector(:)) .gt. nearzero ) then
             ! create buffer patch to put all of the pieces carved off of other patches
             allocate(buffer_patch)

             call buffer_patch%Create(0._r8, 0._r8, i_land_use_label, 0, &
                  hlm_numSWb, numpft, currentSite%nlevsoil, hlm_current_tod,              &
                  regeneration_model)

             ! make a note that this buffer patch has not been put into the linked list
             buffer_patch_in_linked_list = .false.

             ! Initialize the litter pools to zero
             do el=1,num_elements
                call buffer_patch%litter(el)%InitConditions(init_leaf_fines=0._r8, &
                     init_root_fines=0._r8, &
                     init_ag_cwd=0._r8, &
                     init_bg_cwd=0._r8, &
                     init_seed=0._r8,   &
                     init_seed_germ=0._r8)
             end do
             buffer_patch%tallest  => null()
             buffer_patch%shortest => null()

             ! Copy any means or timers from the original patch to the new patch
             ! These values will inherit all info from the original patch
             ! --------------------------------------------------------------------------
<<<<<<< HEAD
             call buffer_patch%tveg24%CopyFromDonor(copyPatch%tveg24)
             call buffer_patch%tveg_lpa%CopyFromDonor(copyPatch%tveg_lpa)
             call buffer_patch%tveg_longterm%CopyFromDonor(copyPatch%tveg_longterm)

             if ( regeneration_model == TRS_regeneration ) then
                call buffer_patch%seedling_layer_par24%CopyFromDonor(copyPatch%seedling_layer_par24)
                call buffer_patch%sdlng_mort_par%CopyFromDonor(copyPatch%sdlng_mort_par)
                call buffer_patch%sdlng2sap_par%CopyFromDonor(copyPatch%sdlng2sap_par)
                do pft = 1,numpft
                   call buffer_patch%sdlng_emerg_smp(pft)%p%CopyFromDonor(copyPatch%sdlng_emerg_smp(pft)%p)
                   call buffer_patch%sdlng_mdd(pft)%p%CopyFromDonor(copyPatch%sdlng_mdd(pft)%p)
=======
             call buffer_patch%tveg24%CopyFromDonor(currentSite%oldest_patch%tveg24)
             call buffer_patch%tveg_lpa%CopyFromDonor(currentSite%oldest_patch%tveg_lpa)
             call buffer_patch%tveg_longterm%CopyFromDonor(currentSite%oldest_patch%tveg_longterm)

             if ( regeneration_model == TRS_regeneration ) then
                call buffer_patch%seedling_layer_par24%CopyFromDonor(currentSite%oldest_patch%seedling_layer_par24)
                call buffer_patch%sdlng_mort_par%CopyFromDonor(currentSite%oldest_patch%sdlng_mort_par)
                call buffer_patch%sdlng2sap_par%CopyFromDonor(currentSite%oldest_patch%sdlng2sap_par)
                do pft = 1,numpft
                   call buffer_patch%sdlng_emerg_smp(pft)%p%CopyFromDonor(currentSite%oldest_patch%sdlng_emerg_smp(pft)%p)
                   call buffer_patch%sdlng_mdd(pft)%p%CopyFromDonor(currentSite%oldest_patch%sdlng_mdd(pft)%p)
>>>>>>> c9414d23
                enddo
             end if
                            
             currentPatch => currentSite%oldest_patch
             do while(associated(currentPatch))
                if (currentPatch%changed_landuse_this_ts) then
                   fraction_to_keep = currentSite%area_pft(currentPatch%nocomp_pft_label,i_land_use_label) * area / nocomp_pft_area_vector(currentPatch%nocomp_pft_label)
                   if (fraction_to_keep .lt. nearzero) then
                      ! we don't want any patch area with this PFT idendity at all anymore. Fuse it into the buffer patch.
                      currentPatch%nocomp_pft_label = 0
                      previousPatch => currentPatch%older 
                      call fuse_2_patches(currentSite, currentPatch, buffer_patch)
                      currentPatch => previousPatch
                   elseif (fraction_to_keep .lt. (1._r8 - nearzero)) then
                      ! we have more patch are of this PFT than we want, but we do want to keep some of it.
                      ! we want to split the patch into two here. leave one patch as-is, and put the rest into the buffer patch.

                      allocate(temp_patch)
                      call split_patch(currentSite, currentPatch, temp_patch, fraction_to_keep)
                      !
                      temp_patch%nocomp_pft_label = 0
                      call fuse_2_patches(currentSite, temp_patch, buffer_patch)
                   else
                      ! we want to keep all of this patch (and possibly more)
                      nocomp_pft_area_vector_allocated(currentPatch%nocomp_pft_label) = &
                           nocomp_pft_area_vector_allocated(currentPatch%nocomp_pft_label) + currentPatch%area
                      currentPatch%changed_landuse_this_ts = .false.
                   endif
                end if
                currentPatch => currentPatch%younger
             end do

             ! now we need to loop through the nocomp PFTs, and split the buffer patch into a set of patches to put back in the linked list
             nocomp_pft_loop_2: do i_pft = 1, numpft
                !
                if (nocomp_pft_area_vector_allocated(i_pft) .lt. currentSite%area_pft(i_pft,i_land_use_label) * sum(nocomp_pft_area_vector(:))) then

                   newp_area = currentSite%area_pft(i_pft,i_land_use_label) * sum(nocomp_pft_area_vector(:)) - nocomp_pft_area_vector_allocated(i_pft)

                   if (newp_area .lt. buffer_patch%area) then

                      ! split buffer patch in two, keeping the smaller buffer patch to put into new patches
                      allocate(temp_patch)
                      call split_patch(currentSite, buffer_patch, temp_patch, newp_area/buffer_patch%area)

                      ! give the new patch the intended nocomp PFT label
                      temp_patch%nocomp_pft_label = i_pft

                      ! put the new patch into the linked list
                      call InsertPatch(currentSite, temp_patch)

                      ! now that the patch that temp_patch points to is in the site linked list, we want to null temp_patch so that it can be
                      ! refilled the next time through the loop.
                      temp_patch => null()
                   
                   else
                      ! give the buffer patch the intended nocomp PFT label
                      buffer_patch%nocomp_pft_label = i_pft

                      ! put the buffer patch directly into the linked list
                      call InsertPatch(currentSite, buffer_patch)

                      buffer_patch_in_linked_list = .true.
                   
                   end if

                end if

             end do nocomp_pft_loop_2

             ! now we want to make sure that either the buffer_patch either has zero area (presumably it was never used), in which case it should be deallocated,
             ! or else it does have area but it has been put into the site linked list, and so buffer patch should be nulled before next pass through outer loop.
             ! if either of those, that means everything worked properly, if not, then something has gone wrong.
             if (buffer_patch_in_linked_list) then
                buffer_patch => null()
             else if (buffer_patch%area .lt. fates_tiny) then
                ! here we need to deallocate the buffer patch so that we don't get a memory leak/
                call buffer_patch%FreeMemory(regeneration_model, numpft)
                deallocate(buffer_patch, stat=istat, errmsg=smsg)
                if (istat/=0) then
                   write(fates_log(),*) 'dealloc: fail on deallocate(dp):'//trim(smsg)
                   call endrun(msg=errMsg(sourcefile, __LINE__))
                endif
             else
                write(fates_log(),*) 'Buffer patch still has area and it wasnt put into the linked list'
                write(fates_log(),*) 'buffer_patch%area', buffer_patch%area
                call endrun(msg=errMsg(sourcefile, __LINE__))
             end if
          end if patch_area_to_reallocate_if
       end do lu_loop
    else
       ! if not using a configuration where the changed_landuse_this_ts is relevant, loop through all patches and reset it
       currentPatch => currentSite%oldest_patch
       do while(associated(currentPatch))
          currentPatch%changed_landuse_this_ts = .false.
          currentPatch => currentPatch%younger
       end do
    endif nocomp_and_luh_if

    !zero disturbance rate trackers on all patches
    currentPatch => currentSite%oldest_patch
    do while(associated(currentPatch))
       currentPatch%disturbance_rates(:) = 0._r8
       currentPatch%fract_ldist_not_harvested = 0._r8
       currentPatch => currentPatch%younger
    end do

    return
  end subroutine spawn_patches

  ! -----------------------------------------------------------------------------------------

  subroutine split_patch(currentSite, currentPatch, new_patch, fraction_to_keep)
    !
    ! !DESCRIPTION:
    !  Split a patch into two patches that are identical except in their areas
    !
    ! !ARGUMENTS:
    type(ed_site_type),intent(inout) :: currentSite
    type(fates_patch_type) , intent(inout), target :: currentPatch   ! Donor Patch
    type(fates_patch_type) , intent(inout), target :: new_patch      ! New Patch
    real(r8), intent(in)    :: fraction_to_keep  ! fraction of currentPatch to keep, the rest goes to newpatch
    !
    ! !LOCAL VARIABLES:
    integer  :: el                           ! element loop index
    type (fates_cohort_type), pointer :: nc
    type (fates_cohort_type), pointer :: storesmallcohort
    type (fates_cohort_type), pointer :: storebigcohort
    type (fates_cohort_type), pointer :: currentCohort
    integer  :: tnull                        ! is there a tallest cohort?
    integer  :: snull                        ! is there a shortest cohort?
    integer  :: pft

    ! first we need to make the new patch
    call new_patch%Create(0._r8, &
         currentPatch%area * (1._r8 - fraction_to_keep), currentPatch%land_use_label, currentPatch%nocomp_pft_label, &
         hlm_numSWb, numpft, currentSite%nlevsoil, hlm_current_tod,              &
         regeneration_model)

    ! Initialize the litter pools to zero, these
    ! pools will be populated shortly
    do el=1,num_elements
       call new_patch%litter(el)%InitConditions(init_leaf_fines=0._r8, &
            init_root_fines=0._r8, &
            init_ag_cwd=0._r8, &
            init_bg_cwd=0._r8, &
            init_seed=0._r8,   &
            init_seed_germ=0._r8)
    end do

    new_patch%tallest  => null()
    new_patch%shortest => null()

    ! Copy any means or timers from the original patch to the new patch
    ! These values will inherit all info from the original patch
    ! --------------------------------------------------------------------------
    call new_patch%tveg24%CopyFromDonor(currentPatch%tveg24)
    call new_patch%tveg_lpa%CopyFromDonor(currentPatch%tveg_lpa)
    call new_patch%tveg_longterm%CopyFromDonor(currentPatch%tveg_longterm)

    if ( regeneration_model == TRS_regeneration ) then
       call new_patch%seedling_layer_par24%CopyFromDonor(currentPatch%seedling_layer_par24)
       call new_patch%sdlng_mort_par%CopyFromDonor(currentPatch%sdlng_mort_par)
       call new_patch%sdlng2sap_par%CopyFromDonor(currentPatch%sdlng2sap_par)
       do pft = 1,numpft
          call new_patch%sdlng_emerg_smp(pft)%p%CopyFromDonor(currentPatch%sdlng_emerg_smp(pft)%p)
          call new_patch%sdlng_mdd(pft)%p%CopyFromDonor(currentPatch%sdlng_mdd(pft)%p)
       enddo
    end if
                            
    currentPatch%burnt_frac_litter(:) = 0._r8
    call TransLitterNewPatch( currentSite, currentPatch, new_patch, currentPatch%area * fraction_to_keep)

    ! Next, we loop through the cohorts in the donor patch, copy them with
    ! area modified number density into the new-patch, and apply survivorship.
    ! -------------------------------------------------------------------------

    currentCohort => currentPatch%shortest
    do while(associated(currentCohort))

       allocate(nc)
       if(hlm_use_planthydro.eq.itrue) call InitHydrCohort(CurrentSite,nc)

       ! Initialize the PARTEH object and point to the
       ! correct boundary condition fields
       nc%prt => null()
       call InitPRTObject(nc%prt)
       call nc%InitPRTBoundaryConditions()

       !  (Keeping as an example)
       ! Allocate running mean functions
       !allocate(nc%tveg_lpa)
       !call nc%tveg_lpa%InitRMean(ema_lpa,init_value=new_patch%tveg_lpa%GetMean())

       call nc%ZeroValues()

       ! nc is the new cohort that goes in the disturbed patch (new_patch)... currentCohort
       ! is the curent cohort that stays in the donor patch (currentPatch)
       call currentCohort%Copy(nc)

       ! Number of members in the new patch
       nc%n = currentCohort%n * fraction_to_keep

       ! loss of individuals from source patch due to area shrinking
       currentCohort%n = currentCohort%n * (1._r8 - fraction_to_keep)

       storebigcohort   =>  new_patch%tallest
       storesmallcohort =>  new_patch%shortest
       if(associated(new_patch%tallest))then
          tnull = 0
       else
          tnull = 1
          new_patch%tallest => nc
          nc%taller => null()
       endif

       if(associated(new_patch%shortest))then
          snull = 0
       else
          snull = 1
          new_patch%shortest => nc
          nc%shorter => null()
       endif

       call insert_cohort(new_patch, nc, new_patch%tallest, new_patch%shortest, &
            tnull, snull, storebigcohort, storesmallcohort)

       new_patch%tallest  => storebigcohort
       new_patch%shortest => storesmallcohort

       currentCohort => currentCohort%taller
    enddo ! currentCohort

    call sort_cohorts(currentPatch)

    !update area of donor patch
    currentPatch%area = currentPatch%area * (1._r8 - fraction_to_keep)

  end subroutine split_patch

  ! ============================================================================

  subroutine check_patch_area( currentSite )
    !
    ! !DESCRIPTION:
    !  Check to see that total area is not exceeded.  
    !
    ! !USES:
    !
    ! !ARGUMENTS:
    type(ed_site_type), intent(inout) :: currentSite
    !
    ! !LOCAL VARIABLES:
    real(r8)                     :: areatot
    type(fates_patch_type), pointer :: currentPatch 
    type(fates_patch_type), pointer :: largestPatch
    real(r8)                     :: largest_area
    integer                      :: el
    real(r8)                     :: live_stock
    real(r8)                     :: seed_stock
    real(r8)                     :: litter_stock
    real(r8)                     :: mass_gain
    real(r8), parameter          :: area_error_fail = 1.0e-6_r8
    !---------------------------------------------------------------------

    areatot = 0._r8
    largest_area = 0._r8
    largestPatch => null()
    currentPatch => currentSite%oldest_patch
    do while(associated(currentPatch))
       areatot = areatot + currentPatch%area
       
       if(currentPatch%area>largest_area) then
          largestPatch => currentPatch
          largest_area = currentPatch%area
       end if
       
       currentPatch => currentPatch%younger
    end do
    
    if ( abs( areatot - area_site ) > nearzero ) then 
       
       if ( abs(areatot-area_site) > area_error_fail ) then
          write(fates_log(),*) 'Patch areas do not sum to 10000 within tolerance'
          write(fates_log(),*) 'Total area: ',areatot,'absolute error: ',areatot-area_site
          call endrun(msg=errMsg(sourcefile, __LINE__))
       end if

       if(debug) then
          write(fates_log(),*) 'Total patch area precision being fixed, adjusting',(areatot-area_site)
          write(fates_log(),*) 'largest patch. This may have slight impacts on carbon balance.'
       end if
       
       do el = 1,num_elements
           ! This returns the total mass on the patch for the current area [kg]
           call PatchMassStock(largestPatch,el,live_stock,seed_stock,litter_stock)
           
           ! Then we scale the total mass by the added area
           mass_gain = (seed_stock+litter_stock) * &
                 (area_site-areatot)/largestPatch%area

           currentSite%mass_balance(el)%patch_resize_err = &
                 currentSite%mass_balance(el)%patch_resize_err + mass_gain

       end do
       
       largestPatch%area = largestPatch%area + (area_site-areatot)
       
    endif

    return
  end subroutine check_patch_area

  ! ============================================================================
  subroutine set_patchno( currentSite )
    !
    ! !DESCRIPTION:
    !  Give patches an order number from the oldest to youngest. 
    !
    ! !USES:
    !
    ! !ARGUMENTS:
    type(ed_site_type),intent(in) :: currentSite 
    !
    ! !LOCAL VARIABLES:
    type(fates_patch_type), pointer :: currentPatch 
    integer patchno
    !---------------------------------------------------------------------

    patchno = 1
    currentPatch => currentSite%oldest_patch
    do while(associated(currentPatch))
       currentPatch%patchno = patchno
       patchno = patchno + 1
       currentPatch => currentPatch%younger
    enddo

    if(hlm_use_fixed_biogeog.eq.itrue .and. hlm_use_nocomp.eq.itrue)then
      patchno = 1
      currentPatch => currentSite%oldest_patch
      do while(associated(currentPatch))
        if(currentPatch%nocomp_pft_label.eq.nocomp_bareground)then
         ! for bareground patch, we make the patch number 0
         ! we also do not count this in the veg. patch numbering scheme.
          currentPatch%patchno = 0
        else
         currentPatch%patchno = patchno
         patchno = patchno + 1
        endif
        currentPatch => currentPatch%younger
       enddo
    endif

  end subroutine set_patchno

  ! ============================================================================

  subroutine TransLitterNewPatch(currentSite,        &
                                 currentPatch,       &
                                 newPatch,           &
                                 patch_site_areadis)

    ! -----------------------------------------------------------------------------------
    ! 
    ! This routine transfers litter fluxes and rates from a donor patch "currentPatch" into 
    ! the new patch. 
    ! This may include the transfer of existing litter from a patch that burned.
    ! This ROUTINE DOES TRANSFER PARTIALLY BURNED LITTER
    !
    ! Also, note we are not transfering in diagnostics that were calculated
    ! prior to disturbance, because those diagnostics we applied to the patch
    ! before it split, so the diagnostics should reflect those ages and areas.
    !
    ! We do transfer fragmentation fluxes, because we need maintain mass conservation.
    !
    ! We do transfer the seed pool, because we don't currently burn seeds.
    ! Note the seed-pool can decay into the litter pool, where
    ! it can burn.
    !
    ! The "newPatch" is the newly created patch. This patch has already been given
    ! an area which is the sum of disturbed area from a list of donors.  
    ! At this point in the call sequence, we are looping over a list of
    ! donor patches, and transferring over their litter pools which is in units 
    ! kg/m2, we need to make sure that we are conserving mass.
    !
    ! AD = Area of each Donor    [m2]
    ! LD = Litter of each Donor  [kg/m2] 
    !
    ! SUM( AD * LD)  / SUM (AD)    =   SUM( AD*LD/SUM(AD) )
    !
    ! newPatch%area = SUM(AD)   the sum of all donor areas has already been given to newPatch
    ! patch_site_areadis = AD   this is the currently donated area
    !
    ! The fragmentation/decomposition flux from donor patches has 
    ! already occured in existing patches.  However some of their area 
    ! has been carved out for this new patch which is receiving donations.
    ! Lets maintain conservation on that pre-existing mass flux in these 
    ! newly disturbed patches.  Include only the fragmentation flux.
    ! -----------------------------------------------------------------------------------
     
    !
    ! !USES:
    !
    ! !ARGUMENTS:
    type(ed_site_type)  , intent(in)    :: currentSite        ! site
    type(fates_patch_type) , intent(in)    :: currentPatch       ! Donor patch
    type(fates_patch_type) , intent(inout) :: newPatch           ! New patch
    real(r8)            , intent(in)    :: patch_site_areadis ! Area being donated
                                                              ! by current patch

    
    ! locals
    type(site_massbal_type), pointer :: site_mass
    type(litter_type),pointer :: curr_litt  ! litter object for current patch
    type(litter_type),pointer :: new_litt  ! litter object for the new patch
    real(r8) :: remainder_area             ! amount of area remaining in patch after donation
    real(r8) :: burned_mass                ! the mass of litter that was supposed to be provided
                                           ! by the donor, but was burned [kg] 
    real(r8) :: donatable_mass             ! mass of donatable litter [kg]
    real(r8) :: donate_frac                ! the fraction of litter mass sent to the new patch
    real(r8) :: retain_frac                ! the fraction of litter mass retained by the donor patch
    real(r8) :: donate_m2                  ! area normalization for litter mass destined to new patch [m-2]
    real(r8) :: retain_m2                  ! area normalization for litter mass destined to old patch [m-2]
    integer  :: el                         ! element loop counter
    integer  :: c                          ! CWD loop counter
    integer  :: pft                        ! PFT loop counter
    integer  :: dcmpy                      ! Decomposibility loop counter
    integer  :: sl                         ! soil layer loop counter
    real(r8) :: litter_stock0,litter_stock1
    real(r8) :: burn_flux0,burn_flux1
    real(r8) :: error

    do el = 1,num_elements

       site_mass => currentSite%mass_balance(el)
       curr_litt  => currentPatch%litter(el)
       new_litt  => newPatch%litter(el)

       ! Distribute the fragmentation litter flux rates. This is only used for diagnostics
       ! at this point.  Litter fragmentation has already been passed to the output
       ! boundary flux arrays.

       do c = 1,ncwd 
          new_litt%ag_cwd_frag(c) = new_litt%ag_cwd_frag(c) + &
               curr_litt%ag_cwd_frag(c) * patch_site_areadis/newPatch%area
          
          do sl=1,currentSite%nlevsoil
             new_litt%bg_cwd_frag(c,sl) = new_litt%bg_cwd_frag(c,sl) + &
                   curr_litt%bg_cwd_frag(c,sl) * patch_site_areadis/newPatch%area
          end do
       enddo
       
       do dcmpy = 1,ndcmpy

          new_litt%leaf_fines_frag(dcmpy) = new_litt%leaf_fines_frag(dcmpy) + &
               curr_litt%leaf_fines_frag(dcmpy) * patch_site_areadis/newPatch%area
          
          do sl=1,currentSite%nlevsoil
             new_litt%root_fines_frag(dcmpy,sl) = new_litt%root_fines_frag(dcmpy,sl) + &
                   curr_litt%root_fines_frag(dcmpy,sl) * patch_site_areadis/newPatch%area
          end do
          
       enddo

       do pft = 1,numpft
          
          new_litt%seed_decay(pft) = new_litt%seed_decay(pft) + &
               curr_litt%seed_decay(pft)*patch_site_areadis/newPatch%area

          new_litt%seed_germ_decay(pft) = new_litt%seed_germ_decay(pft) + &
               curr_litt%seed_germ_decay(pft)*patch_site_areadis/newPatch%area
          
       end do

       ! -----------------------------------------------------------------------------
       ! Distribute the existing litter that was already in place on the donor
       ! patch.  Some of this burns and is sent to the atmosphere, and some goes to the 
       ! litter stocks of the newly created patch. ALso, some may be retained in the 
       ! donor patch.
       !
       ! This routine handles litter transfer for all types. Note that some of the
       ! transfer may burn. If this routine is being called for a tree-fall
       ! or logging disturbance, it is assumed that the burned_masses should come
       ! out to zero.
       ! -----------------------------------------------------------------------------

       ! If/when sending litter fluxes to the old patch, we divide the total 
       ! mass sent to that patch, by the area it will have remaining
       ! after it donates area.
       ! i.e. subtract the area it is donating.
       
       remainder_area = currentPatch%area - patch_site_areadis

       ! Calculate the fraction of litter to be retained versus donated
       ! vis-a-vis the new and donor patch

       retain_frac = (1.0_r8-existing_litt_localization) * &
             remainder_area/(newPatch%area+remainder_area)
       donate_frac = 1.0_r8-retain_frac
        
       if(remainder_area > rsnbl_math_prec) then
           retain_m2 = retain_frac/remainder_area
           donate_m2 = (1.0_r8-retain_frac)/newPatch%area
       else
           retain_m2 = 0._r8
           donate_m2 = 1.0_r8/newPatch%area
       end if


       if (debug) then
          burn_flux0    = site_mass%burn_flux_to_atm
          litter_stock0 = curr_litt%GetTotalLitterMass()*currentPatch%area + & 
                          new_litt%GetTotalLitterMass()*newPatch%area
       end if

       do c = 1,ncwd
             
          ! Transfer above ground CWD
          donatable_mass     = curr_litt%ag_cwd(c) * patch_site_areadis * &
                               (1._r8 - currentPatch%burnt_frac_litter(c))

          burned_mass        = curr_litt%ag_cwd(c) * patch_site_areadis * &
                               currentPatch%burnt_frac_litter(c)
 
          new_litt%ag_cwd(c) = new_litt%ag_cwd(c) + donatable_mass*donate_m2
          curr_litt%ag_cwd(c) = curr_litt%ag_cwd(c) + donatable_mass*retain_m2

          site_mass%burn_flux_to_atm = site_mass%burn_flux_to_atm + burned_mass
             
          ! Transfer below ground CWD (none burns)
          
          do sl = 1,currentSite%nlevsoil
             donatable_mass         = curr_litt%bg_cwd(c,sl) * patch_site_areadis
             new_litt%bg_cwd(c,sl)  = new_litt%bg_cwd(c,sl) + donatable_mass*donate_m2
             curr_litt%bg_cwd(c,sl) = curr_litt%bg_cwd(c,sl) + donatable_mass*retain_m2
          end do
          
       enddo
          
       do dcmpy=1,ndcmpy

           ! Transfer leaf fines
           donatable_mass           = curr_litt%leaf_fines(dcmpy) * patch_site_areadis * &
                                      (1._r8 - currentPatch%burnt_frac_litter(dl_sf))

           burned_mass              = curr_litt%leaf_fines(dcmpy) * patch_site_areadis * &
                                      currentPatch%burnt_frac_litter(dl_sf)

           new_litt%leaf_fines(dcmpy) = new_litt%leaf_fines(dcmpy) + donatable_mass*donate_m2
           curr_litt%leaf_fines(dcmpy) = curr_litt%leaf_fines(dcmpy) + donatable_mass*retain_m2
           
           site_mass%burn_flux_to_atm = site_mass%burn_flux_to_atm + burned_mass
           
           ! Transfer root fines (none burns)
           do sl = 1,currentSite%nlevsoil
               donatable_mass = curr_litt%root_fines(dcmpy,sl) * patch_site_areadis             
               new_litt%root_fines(dcmpy,sl) = new_litt%root_fines(dcmpy,sl) + donatable_mass*donate_m2
               curr_litt%root_fines(dcmpy,sl) = curr_litt%root_fines(dcmpy,sl) + donatable_mass*retain_m2
          end do
          
       end do
             
       do pft = 1,numpft

          ! Transfer seeds (currently we don't burn seeds)
          donatable_mass = curr_litt%seed(pft) * patch_site_areadis

          new_litt%seed(pft) = new_litt%seed(pft) + donatable_mass * donate_m2
          curr_litt%seed(pft) = curr_litt%seed(pft) + donatable_mass * retain_m2
          
          donatable_mass = curr_litt%seed_germ(pft) * patch_site_areadis

          new_litt%seed_germ(pft) = new_litt%seed_germ(pft) + donatable_mass * donate_m2
          curr_litt%seed_germ(pft) = curr_litt%seed_germ(pft) + donatable_mass * retain_m2
          
       enddo

       ! --------------------------------------------------------------------------
       ! Mass conservation check, set debug=.true. if mass imbalances in 
       ! EDMainMod start triggering.
       ! --------------------------------------------------------------------------
       if (debug) then
          burn_flux1    = site_mass%burn_flux_to_atm
          litter_stock1 = curr_litt%GetTotalLitterMass()*remainder_area + & 
                          new_litt%GetTotalLitterMass()*newPatch%area
          error = (litter_stock1 - litter_stock0) + (burn_flux1-burn_flux0)
          if(abs(error)>1.e-8_r8) then
             write(fates_log(),*) 'non trivial carbon mass balance error in litter transfer'
             write(fates_log(),*) 'abs error: ',error
             call endrun(msg=errMsg(sourcefile, __LINE__))
          end if
       end if


    end do

    return
  end subroutine TransLitterNewPatch

  ! ============================================================================

  subroutine fire_litter_fluxes(currentSite, currentPatch, &
       newPatch, patch_site_areadis, bc_in)
    !
    ! !DESCRIPTION:
    !  CWD pool burned by a fire. 
    !  Carbon going from burned trees into CWD pool
    !  Burn parts of trees that don't die in fire
    !  Burn live grasses and kill them. 
    !  Note: The number density of living plants in the donating patch (currentPatch)
    !        has not been scaled down by area yet. That happens after this routine.

    !
    ! !USES:
    use SFParamsMod,          only : SF_VAL_CWD_FRAC
    !
    ! !ARGUMENTS:
    type(ed_site_type)  , intent(inout), target :: currentSite
    type(fates_patch_type) , intent(inout), target :: currentPatch   ! Donor Patch
    type(fates_patch_type) , intent(inout), target :: newPatch   ! New Patch
    real(r8)            , intent(in)            :: patch_site_areadis ! Area being donated
    type(bc_in_type)    , intent(in)            :: bc_in
    
    !
    ! !LOCAL VARIABLES:

    type(fates_cohort_type), pointer      :: currentCohort
    type(litter_type), pointer         :: new_litt
    type(litter_type), pointer         :: curr_litt
    type(site_massbal_type), pointer   :: site_mass
    type(site_fluxdiags_type), pointer :: flux_diags

    real(r8) :: donatable_mass       ! non-burned litter mass provided by the donor [kg]
                                     ! some may or may not be retained by the donor
    real(r8) :: burned_mass          ! the mass of litter that was supposed to be provided
                                     ! by the donor, but was burned [kg]
    real(r8) :: remainder_area       ! current patch's remaining area after donation [m2]
    real(r8) :: retain_frac          ! the fraction of litter mass retained by the donor patch
    real(r8) :: bcroot               ! amount of below ground coarse root per cohort kg
    real(r8) :: bstem                ! amount of above ground stem biomass per cohort kg
    real(r8) :: leaf_burn_frac       ! fraction of leaves burned 
    real(r8) :: leaf_m               ! leaf mass [kg]
    real(r8) :: fnrt_m               ! fineroot mass [kg]
    real(r8) :: sapw_m               ! sapwood mass [kg]
    real(r8) :: store_m              ! storage mass [kg]
    real(r8) :: struct_m             ! structure mass [kg]
    real(r8) :: repro_m              ! Reproductive mass (seeds/flowers) [kg]
    real(r8) :: num_dead_trees       ! total number of dead trees passed in with the burn area
    real(r8) :: num_live_trees       ! total number of live trees passed in with the burn area
    real(r8) :: donate_m2            ! area normalization for litter mass destined to new patch [m-2]
    real(r8) :: retain_m2            ! area normalization for litter mass staying in donor patch [m-2]
    real(r8) :: dcmpy_frac           ! fraction of mass going to each decomposability partition
    integer  :: el                   ! element loop index
    integer  :: sl                   ! soil layer index
    integer  :: c                    ! loop index for coarse woody debris pools
    integer  :: pft                  ! loop index for plant functional types
    integer  :: dcmpy                ! loop index for decomposability pool
    integer  :: element_id           ! parteh compatible global element index
    real(r8) :: SF_val_CWD_frac_adj(4) !Updated wood partitioning to CWD based on dbh
    !---------------------------------------------------------------------

    ! Only do this if there was a fire in this actual patch. 
    if ( currentPatch%fire  ==  ifalse ) return

    ! If plant hydraulics are turned on, account for water leaving the plant-soil
    ! mass balance through the dead trees
    if (hlm_use_planthydro == itrue) then
       currentCohort => currentPatch%shortest
       do while(associated(currentCohort))
          num_dead_trees  = (currentCohort%fire_mort * &
                currentCohort%n*patch_site_areadis/currentPatch%area)
          call AccumulateMortalityWaterStorage(currentSite,currentCohort,num_dead_trees)
          currentCohort => currentCohort%taller
       end do
    end if


    ! If/when sending litter fluxes to the donor patch, we divide the total 
    ! mass sent to that patch, by the area it will have remaining
    ! after it donates area.
    ! i.e. subtract the area it is donating.
    
    remainder_area = currentPatch%area - patch_site_areadis
   
    ! Calculate the fraction of litter to be retained versus donated
    ! vis-a-vis the new and donor patch (if the area remaining
    ! in the original donor patch is small, don't bother 
    ! retaining anything.)
    retain_frac = (1.0_r8-burn_localization) * &
          remainder_area/(newPatch%area+remainder_area)

    if(remainder_area > rsnbl_math_prec) then
        retain_m2 = retain_frac/remainder_area
        donate_m2 = (1.0_r8-retain_frac)/newPatch%area
    else
        retain_m2 = 0._r8
        donate_m2 = 1.0_r8/newPatch%area
    end if

    do el = 1,num_elements
       
       element_id = element_list(el)
       site_mass  => currentSite%mass_balance(el)
       flux_diags => currentSite%flux_diags(el)
       curr_litt  => currentPatch%litter(el)      ! Litter pool of "current" patch
       new_litt   => newPatch%litter(el)          ! Litter pool of "new" patch
       
       ! -----------------------------------------------------------------------------
       ! PART 1) Handle mass fluxes associated with plants that died in the fire. This
       ! includes transfer of non burned plant material to litter, and the burned
       ! part to the atmosphere.
       ! ------------------------------------------------------------------------------

       currentCohort => currentPatch%shortest
       do while(associated(currentCohort))
          
             pft = currentCohort%pft

             ! Number of trees that died because of the fire, per m2 of ground. 
             ! Divide their litter into the four litter streams, and spread 
             ! across ground surface. 
             ! -----------------------------------------------------------------------

             fnrt_m   = currentCohort%prt%GetState(fnrt_organ, element_id)
             store_m  = currentCohort%prt%GetState(store_organ, element_id)
             repro_m  = currentCohort%prt%GetState(repro_organ, element_id)
          
             if (prt_params%woody(currentCohort%pft) == itrue) then
                ! Assumption: for woody plants fluxes from deadwood and sapwood go together in CWD pool
                leaf_m          = currentCohort%prt%GetState(leaf_organ,element_id)
                sapw_m          = currentCohort%prt%GetState(sapw_organ,element_id)
                struct_m        = currentCohort%prt%GetState(struct_organ,element_id)
             else
                ! for non-woody plants all stem fluxes go into the same leaf litter pool
                leaf_m          = currentCohort%prt%GetState(leaf_organ,element_id) + &
                     currentCohort%prt%GetState(sapw_organ,element_id) + &
                     currentCohort%prt%GetState(struct_organ,element_id)
                sapw_m          = 0._r8
                struct_m        = 0._r8
             end if


             ! Absolute number of dead trees being transfered in with the donated area
             num_dead_trees = (currentCohort%fire_mort*currentCohort%n * &
                               patch_site_areadis/currentPatch%area)

             ! Contribution of dead trees to leaf litter
             donatable_mass = num_dead_trees * (leaf_m+repro_m) * &
                              (1.0_r8-currentCohort%fraction_crown_burned)

             ! Contribution of dead trees to leaf burn-flux
             burned_mass  = num_dead_trees * (leaf_m+repro_m) * currentCohort%fraction_crown_burned

             do dcmpy=1,ndcmpy
                 dcmpy_frac = GetDecompyFrac(pft,leaf_organ,dcmpy)
                 new_litt%leaf_fines(dcmpy) = new_litt%leaf_fines(dcmpy) + &
                                              donatable_mass*donate_m2*dcmpy_frac
                 curr_litt%leaf_fines(dcmpy) = curr_litt%leaf_fines(dcmpy) + &
                                               donatable_mass*retain_m2*dcmpy_frac
             end do

             site_mass%burn_flux_to_atm = site_mass%burn_flux_to_atm + burned_mass

             call set_root_fraction(currentSite%rootfrac_scr, pft, currentSite%zi_soil, &
                  bc_in%max_rooting_depth_index_col)

             ! Contribution of dead trees to root litter (no root burn flux to atm)
             do dcmpy=1,ndcmpy
                 dcmpy_frac = GetDecompyFrac(pft,fnrt_organ,dcmpy)
                 do sl = 1,currentSite%nlevsoil
                     donatable_mass = num_dead_trees * (fnrt_m+store_m) * currentSite%rootfrac_scr(sl)
                     new_litt%root_fines(dcmpy,sl) = new_litt%root_fines(dcmpy,sl) + &
                                                     donatable_mass*donate_m2*dcmpy_frac
                     curr_litt%root_fines(dcmpy,sl) = curr_litt%root_fines(dcmpy,sl) + &
                                                      donatable_mass*retain_m2*dcmpy_frac
                 end do
             end do

             ! Track as diagnostic fluxes
             flux_diags%leaf_litter_input(pft) = &
                  flux_diags%leaf_litter_input(pft) + &
                  num_dead_trees * (leaf_m+repro_m) * (1.0_r8-currentCohort%fraction_crown_burned)

             flux_diags%root_litter_input(pft) = &
                  flux_diags%root_litter_input(pft) + &
                  (fnrt_m + store_m) * num_dead_trees

             ! coarse root biomass per tree
             bcroot = (sapw_m + struct_m) * (1.0_r8 - prt_params%allom_agb_frac(pft) )

             ! below ground coarse woody debris from burned trees

             !adjust the how wood is partitioned between the cwd classes based on cohort dbh
	     call adjust_SF_CWD_frac(currentCohort%dbh,ncwd,SF_val_CWD_frac,SF_val_CWD_frac_adj)

             do c = 1,ncwd
                do sl = 1,currentSite%nlevsoil
                   donatable_mass =  num_dead_trees * SF_val_CWD_frac_adj(c) * &
                         bcroot * currentSite%rootfrac_scr(sl)

                   new_litt%bg_cwd(c,sl) = new_litt%bg_cwd(c,sl) + &
                         donatable_mass * donate_m2
                   curr_litt%bg_cwd(c,sl) = curr_litt%bg_cwd(c,sl) + &
                         donatable_mass * retain_m2

                   ! track diagnostics
                   flux_diags%cwd_bg_input(c) = &
                         flux_diags%cwd_bg_input(c) + &
                         donatable_mass
                enddo
             end do

             ! stem biomass per tree
             bstem  = (sapw_m + struct_m) * prt_params%allom_agb_frac(pft)

             ! Above ground coarse woody debris from twigs and small branches
             ! a portion of this pool may burn
             do c = 1,ncwd
                 donatable_mass = num_dead_trees * SF_val_CWD_frac_adj(c) * bstem
                 if (c == 1 .or. c == 2) then
                      donatable_mass = donatable_mass * (1.0_r8-currentCohort%fraction_crown_burned)
                      burned_mass = num_dead_trees * SF_val_CWD_frac_adj(c) * bstem * &
                      currentCohort%fraction_crown_burned
                      site_mass%burn_flux_to_atm = site_mass%burn_flux_to_atm + burned_mass
                endif
                new_litt%ag_cwd(c) = new_litt%ag_cwd(c) + donatable_mass * donate_m2
                curr_litt%ag_cwd(c) = curr_litt%ag_cwd(c) + donatable_mass * retain_m2
                flux_diags%cwd_ag_input(c) = flux_diags%cwd_ag_input(c) + donatable_mass
             enddo


            currentCohort => currentCohort%taller
        enddo
    end do
    
    return
  end subroutine fire_litter_fluxes

  ! ============================================================================

  subroutine mortality_litter_fluxes(currentSite, currentPatch, &
       newPatch, patch_site_areadis,bc_in)
    !
    ! !DESCRIPTION:
    ! Carbon going from mortality associated with disturbance into CWD pools. 
    ! By "associated with disturbance", this includes tree death that
    ! forms gaps, as well as tree death due to impacts from those trees.
    !
    ! We calculate the fraction of litter to be retained versus donated
    ! vis-a-vis the new and donor patch. At this step, we have not
    ! yet removed the area from the pre-existing patch (currentPatch),
    ! so we pre-compute "remainder_area", which is the soon-to-be
    ! area of the patch once disturbance is completed.
    !
    ! !USES:
    use EDParamsMod,  only : ED_val_understorey_death
    use SFParamsMod,  only : SF_val_cwd_frac
    !
    ! !ARGUMENTS:
    type(ed_site_type)  , intent(inout), target :: currentSite 
    type(fates_patch_type) , intent(inout), target :: currentPatch
    type(fates_patch_type) , intent(inout), target :: newPatch
    real(r8)            , intent(in)            :: patch_site_areadis
    type(bc_in_type)    , intent(in)            :: bc_in
    !
    ! !LOCAL VARIABLES:
    type(fates_cohort_type), pointer      :: currentCohort
    type(litter_type), pointer         :: new_litt
    type(litter_type), pointer         :: curr_litt
    type(site_massbal_type), pointer   :: site_mass
    type(site_fluxdiags_type), pointer :: flux_diags

    real(r8) :: remainder_area       ! amount of area remaining in patch after donation
    real(r8) :: num_dead
    real(r8) :: donatable_mass       ! mass of donatable litter [kg]
    real(r8) :: leaf_m               ! leaf mass [kg]
    real(r8) :: fnrt_m               ! fineroot mass [kg]
    real(r8) :: sapw_m               ! sapwood mass [kg]
    real(r8) :: store_m              ! storage mass [kg]
    real(r8) :: struct_m             ! structure mass [kg]
    real(r8) :: repro_m              ! reproductive mass [kg]
    real(r8) :: retain_frac          ! Fraction of mass to be retained
    real(r8) :: donate_frac          ! Fraction of mass to be donated
    real(r8) :: donate_m2            ! area normalization for litter mass destined to new patch [m-2]
    real(r8) :: retain_m2            ! area normalization for litter mass destined to old patch [m-2]
    real(r8) :: ag_wood              ! Total above ground mass in wood [kg]
    real(r8) :: bg_wood              ! Total bg mass in wood [kg]
    real(r8) :: seed_mass            ! Total seed mass generated from storage death [kg]
    integer  :: pft                  ! plant functional type index
    integer  :: dcmpy                ! decomposability index
    integer  :: c                    ! coarse woody debris pool index
    integer  :: el                   ! element loop index
    integer  :: sl                   ! soil layer index
    integer  :: element_id           ! parteh compatible global element index
    real(r8) :: dcmpy_frac           ! decomposability fraction
    real(r8) :: SF_val_CWD_frac_adj(4) !Updated wood partitioning to CWD based on dbh
    !---------------------------------------------------------------------

    remainder_area = currentPatch%area - patch_site_areadis
    
    retain_frac = (1.0_r8-treefall_localization) * &
         remainder_area/(newPatch%area+remainder_area)
    donate_frac = 1.0_r8-retain_frac
    
    if(remainder_area > rsnbl_math_prec) then
       retain_m2 = retain_frac/remainder_area
       donate_m2 = (1.0_r8-retain_frac)/newPatch%area
    else
       retain_m2 = 0._r8
       donate_m2 = 1._r8/newPatch%area
    end if


    do el = 1,num_elements
       
       element_id = element_list(el)
       site_mass  => currentSite%mass_balance(el)
       flux_diags => currentSite%flux_diags(el)
       curr_litt  => currentPatch%litter(el)   ! Litter pool of "current" patch
       new_litt   => newPatch%litter(el)       ! Litter pool of "new" patch

       currentCohort => currentPatch%shortest
       do while(associated(currentCohort))       

          pft = currentCohort%pft
   
          fnrt_m   = currentCohort%prt%GetState(fnrt_organ, element_id)
          store_m  = currentCohort%prt%GetState(store_organ, element_id)
          repro_m  = currentCohort%prt%GetState(repro_organ, element_id)

          if (prt_params%woody(currentCohort%pft) == itrue) then
             ! Assumption: for woody plants fluxes from deadwood and sapwood go together in CWD pool
             leaf_m          = currentCohort%prt%GetState(leaf_organ,element_id)
             sapw_m          = currentCohort%prt%GetState(sapw_organ,element_id)
             struct_m        = currentCohort%prt%GetState(struct_organ,element_id)
          else
             ! for non-woody plants all stem fluxes go into the same leaf litter pool
             leaf_m          = currentCohort%prt%GetState(leaf_organ,element_id) + &
                     currentCohort%prt%GetState(sapw_organ,element_id) + &
                     currentCohort%prt%GetState(struct_organ,element_id)
             sapw_m          = 0._r8
             struct_m        = 0._r8
          end if

          if(currentCohort%canopy_layer == 1)then

             ! Upper canopy trees. The total dead is based on their disturbance
             ! generating mortality rate.
             
             num_dead = currentCohort%n * min(1.0_r8,currentCohort%dmort * &
                   hlm_freq_day * fates_mortality_disturbance_fraction)
             
          elseif(prt_params%woody(pft) == itrue) then
             
             ! Understorey trees. The total dead is based on their survivorship
             ! function, and the total area of disturbance.
             
             num_dead = ED_val_understorey_death * currentCohort%n * &
                   (patch_site_areadis/currentPatch%area) 

          else
             
             ! The only thing left is uderstory grasses. These guys aren't
             ! killed by tree-fall disturbance events.

             num_dead = 0._r8
             
          end if

          ! Update water balance by removing dead plant water
          ! but only do this once (use the carbon element id)
          if( (element_id == carbon12_element) .and. &
              (hlm_use_planthydro == itrue) ) then
              call AccumulateMortalityWaterStorage(currentSite,currentCohort, num_dead)
          end if
          
          ! Transfer leaves of dying trees to leaf litter (includes seeds too)
          do dcmpy=1,ndcmpy
              dcmpy_frac = GetDecompyFrac(pft,leaf_organ,dcmpy)
              new_litt%leaf_fines(dcmpy) = new_litt%leaf_fines(dcmpy) + &
                    num_dead*(leaf_m+repro_m)*donate_m2*dcmpy_frac
              
              curr_litt%leaf_fines(dcmpy) = curr_litt%leaf_fines(dcmpy) + &
                    num_dead*(leaf_m+repro_m)*retain_m2*dcmpy_frac
          end do
                 
          ! Pre-calculate Structural and sapwood, below and above ground, total mass [kg]
          ag_wood = num_dead * (struct_m + sapw_m) * prt_params%allom_agb_frac(pft)
          bg_wood = num_dead * (struct_m + sapw_m) * (1.0_r8-prt_params%allom_agb_frac(pft))
          
          call set_root_fraction(currentSite%rootfrac_scr, pft, currentSite%zi_soil, &
               bc_in%max_rooting_depth_index_col)

          ! Adjust how wood is partitioned between the cwd classes based on cohort dbh
	  call adjust_SF_CWD_frac(currentCohort%dbh,ncwd,SF_val_CWD_frac,SF_val_CWD_frac_adj)

          do c=1,ncwd
             
             ! Transfer wood of dying trees to AG CWD pools
             new_litt%ag_cwd(c) = new_litt%ag_cwd(c) + ag_wood * &
                    SF_val_CWD_frac_adj(c) * donate_m2

             curr_litt%ag_cwd(c) = curr_litt%ag_cwd(c) + ag_wood * &
                   SF_val_CWD_frac_adj(c) * retain_m2
             
             ! Transfer wood of dying trees to BG CWD pools
             do sl = 1,currentSite%nlevsoil
                new_litt%bg_cwd(c,sl) = new_litt%bg_cwd(c,sl) + bg_wood * &
                       currentSite%rootfrac_scr(sl) * SF_val_CWD_frac_adj(c) * &
                       donate_m2

                curr_litt%bg_cwd(c,sl) = curr_litt%bg_cwd(c,sl) + bg_wood * &
                      currentSite%rootfrac_scr(sl) * SF_val_CWD_frac_adj(c) * &
                      retain_m2
             end do
          end do

          ! Transfer fine roots of dying trees to below ground litter pools
          do dcmpy=1,ndcmpy
              dcmpy_frac = GetDecompyFrac(pft,fnrt_organ,dcmpy)
              do sl=1,currentSite%nlevsoil
                  new_litt%root_fines(dcmpy,sl) = new_litt%root_fines(dcmpy,sl) + &
                        num_dead * currentSite%rootfrac_scr(sl) * &
                        (fnrt_m + store_m*(1.0_r8-EDPftvarcon_inst%allom_frbstor_repro(pft))) * &
                        donate_m2 * dcmpy_frac
                  
                  curr_litt%root_fines(dcmpy,sl) = curr_litt%root_fines(dcmpy,sl) + &
                        num_dead * currentSite%rootfrac_scr(sl) * &
                        (fnrt_m + store_m*(1.0_r8-EDPftvarcon_inst%allom_frbstor_repro(pft))) * &
                        retain_m2 * dcmpy_frac
              end do
          end do
              
          ! Transfer some of the storage that is shunted to reproduction
          ! upon death, to the seed-pool. This is was designed for grasses,
          ! but it is possible that some trees may utilize this behavior too

          seed_mass = num_dead * store_m * EDPftvarcon_inst%allom_frbstor_repro(pft)

          ! SEED DISTRIBUTION IS BREAKING MASS CONSERVATION RIGHT NOW...
!          call DistributeSeeds(currentSite,seed_mass,el,pft)

          new_litt%seed(pft) = new_litt%seed(pft) + seed_mass * donate_m2
          curr_litt%seed(pft) = curr_litt%seed(pft) + seed_mass * retain_m2
          
          ! track diagnostic fluxes
          do c=1,ncwd
             flux_diags%cwd_ag_input(c) = & 
                  flux_diags%cwd_ag_input(c) + SF_val_CWD_frac_adj(c) * ag_wood
             
             flux_diags%cwd_bg_input(c) = &
                  flux_diags%cwd_bg_input(c) + SF_val_CWD_frac_adj(c) * bg_wood
          end do

          flux_diags%leaf_litter_input(pft) = flux_diags%leaf_litter_input(pft) + &
               num_dead*(leaf_m + repro_m)

          flux_diags%root_litter_input(pft) = flux_diags%root_litter_input(pft) + & 
               num_dead * (fnrt_m + store_m*(1.0_r8-EDPftvarcon_inst%allom_frbstor_repro(pft)))
          

          
          currentCohort => currentCohort%taller      
       enddo !currentCohort         

    enddo


    return
  end subroutine mortality_litter_fluxes

    ! ============================================================================

  subroutine landusechange_litter_fluxes(currentSite, currentPatch, &
       newPatch, patch_site_areadis, bc_in, &
       clearing_matrix_element)
    !
    ! !DESCRIPTION:
    !  CWD pool from land use change.
    !  Carbon going from felled trees into CWD pool
    !  Either kill everything or nothing on disturbed land, depending on clearing matrix
    !
    ! !USES:
    use SFParamsMod,          only : SF_VAL_CWD_FRAC
    !
    ! !ARGUMENTS:
    type(ed_site_type)     , intent(inout), target :: currentSite
    type(fates_patch_type) , intent(inout), target :: currentPatch   ! Donor Patch
    type(fates_patch_type) , intent(inout), target :: newPatch   ! New Patch
    real(r8)               , intent(in)            :: patch_site_areadis ! Area being donated
    type(bc_in_type)       , intent(in)            :: bc_in
    logical                , intent(in)            :: clearing_matrix_element ! whether or not to clear vegetation

    !
    ! !LOCAL VARIABLES:

    type(fates_cohort_type), pointer      :: currentCohort
    type(litter_type), pointer         :: new_litt
    type(litter_type), pointer         :: curr_litt
    type(site_massbal_type), pointer   :: site_mass
    type(site_fluxdiags_type), pointer :: flux_diags

    real(r8) :: donatable_mass       ! non-burned litter mass provided by the donor [kg]
                                     ! some may or may not be retained by the donor
    real(r8) :: burned_mass          ! the mass of litter that was supposed to be provided
                                     ! by the donor, but was burned [kg]
    real(r8) :: remainder_area       ! current patch's remaining area after donation [m2]
    real(r8) :: retain_frac          ! the fraction of litter mass retained by the donor patch
    real(r8) :: bcroot               ! amount of below ground coarse root per cohort kg
    real(r8) :: bstem                ! amount of above ground stem biomass per cohort kg
    real(r8) :: leaf_burn_frac       ! fraction of leaves burned
    real(r8) :: leaf_m               ! leaf mass [kg]
    real(r8) :: fnrt_m               ! fineroot mass [kg]
    real(r8) :: sapw_m               ! sapwood mass [kg]
    real(r8) :: store_m              ! storage mass [kg]
    real(r8) :: struct_m             ! structure mass [kg]
    real(r8) :: repro_m              ! Reproductive mass (seeds/flowers) [kg]
    real(r8) :: num_dead_trees       ! total number of dead trees passed in with the burn area
    real(r8) :: num_live_trees       ! total number of live trees passed in with the burn area
    real(r8) :: donate_m2            ! area normalization for litter mass destined to new patch [m-2]
    real(r8) :: retain_m2            ! area normalization for litter mass staying in donor patch [m-2]
    real(r8) :: dcmpy_frac           ! fraction of mass going to each decomposability partition
    integer  :: el                   ! element loop index
    integer  :: sl                   ! soil layer index
    integer  :: c                    ! loop index for coarse woody debris pools
    integer  :: pft                  ! loop index for plant functional types
    integer  :: dcmpy                ! loop index for decomposability pool
    integer  :: element_id           ! parteh compatible global element index
    real(r8) :: trunk_product_site   ! flux of carbon in trunk products exported off site      [ kgC/site ]
                                     ! (note we are accumulating over the patch, but scale is site level)
    real(r8) :: woodproduct_mass     ! mass that ends up in wood products [kg]

    !---------------------------------------------------------------------

    clear_veg_if: if (clearing_matrix_element) then

       ! If plant hydraulics are turned on, account for water leaving the plant-soil
       ! mass balance through the dead trees
       if (hlm_use_planthydro == itrue) then
          currentCohort => currentPatch%shortest
          do while(associated(currentCohort))
             num_dead_trees  = (currentCohort%n*patch_site_areadis/currentPatch%area)
             call AccumulateMortalityWaterStorage(currentSite,currentCohort,num_dead_trees)
             currentCohort => currentCohort%taller
          end do
       end if


       ! If/when sending litter fluxes to the donor patch, we divide the total 
       ! mass sent to that patch, by the area it will have remaining
       ! after it donates area.
       ! i.e. subtract the area it is donating.

       remainder_area = currentPatch%area - patch_site_areadis

       ! Calculate the fraction of litter to be retained versus donated
       ! vis-a-vis the new and donor patch (if the area remaining
       ! in the original donor patch is small, don't bother
       ! retaining anything.)
       retain_frac = (1.0_r8-landusechange_localization) * &
            remainder_area/(newPatch%area+remainder_area)

       if(remainder_area > rsnbl_math_prec) then
          retain_m2 = retain_frac/remainder_area
          donate_m2 = (1.0_r8-retain_frac)/newPatch%area
       else
          retain_m2 = 0._r8
          donate_m2 = 1.0_r8/newPatch%area
       end if

       do el = 1,num_elements

          ! Zero some site level accumulator diagnsotics
          trunk_product_site  = 0.0_r8

          element_id = element_list(el)
          site_mass  => currentSite%mass_balance(el)
          flux_diags => currentSite%flux_diags(el)
          curr_litt  => currentPatch%litter(el)      ! Litter pool of "current" patch
          new_litt   => newPatch%litter(el)          ! Litter pool of "new" patch

          ! -----------------------------------------------------------------------------
          ! PART 1) Handle mass fluxes associated with plants that died in the land use transition
          ! ------------------------------------------------------------------------------

          currentCohort => currentPatch%shortest
          do while(associated(currentCohort))

             pft = currentCohort%pft

             ! Number of trees that died because of the land use transition, per m2 of ground.
             ! Divide their litter into the four litter streams, and spread
             ! across ground surface.
             ! -----------------------------------------------------------------------

             fnrt_m   = currentCohort%prt%GetState(fnrt_organ, element_id)
             store_m  = currentCohort%prt%GetState(store_organ, element_id)
             repro_m  = currentCohort%prt%GetState(repro_organ, element_id)

             if (prt_params%woody(currentCohort%pft) == itrue) then
                ! Assumption: for woody plants fluxes from deadwood and sapwood go together in CWD pool
                leaf_m          = currentCohort%prt%GetState(leaf_organ,element_id)
                sapw_m          = currentCohort%prt%GetState(sapw_organ,element_id)
                struct_m        = currentCohort%prt%GetState(struct_organ,element_id)
             else
                ! for non-woody plants all stem fluxes go into the same leaf litter pool
                leaf_m          = currentCohort%prt%GetState(leaf_organ,element_id) + &
                     currentCohort%prt%GetState(sapw_organ,element_id) + &
                     currentCohort%prt%GetState(struct_organ,element_id)
                sapw_m          = 0._r8
                struct_m        = 0._r8
             end if


             ! Absolute number of dead trees being transfered in with the donated area
             num_dead_trees = (currentCohort%n * &
                  patch_site_areadis/currentPatch%area)

             ! Contribution of dead trees to leaf litter
             donatable_mass = num_dead_trees * (leaf_m+repro_m) * &
                  (1.0_r8-EDPftvarcon_inst%landusechange_frac_burned(pft))

             ! Contribution of dead trees to leaf burn-flux
             burned_mass  = num_dead_trees * (leaf_m+repro_m) * EDPftvarcon_inst%landusechange_frac_burned(pft)

             do dcmpy=1,ndcmpy
                dcmpy_frac = GetDecompyFrac(pft,leaf_organ,dcmpy)
                new_litt%leaf_fines(dcmpy) = new_litt%leaf_fines(dcmpy) + &
                     donatable_mass*donate_m2*dcmpy_frac
                curr_litt%leaf_fines(dcmpy) = curr_litt%leaf_fines(dcmpy) + &
                     donatable_mass*retain_m2*dcmpy_frac
             end do

             site_mass%burn_flux_to_atm = site_mass%burn_flux_to_atm + burned_mass

             call set_root_fraction(currentSite%rootfrac_scr, pft, currentSite%zi_soil, &
                  bc_in%max_rooting_depth_index_col)

             ! Contribution of dead trees to root litter (no root burn flux to atm)
             do dcmpy=1,ndcmpy
                dcmpy_frac = GetDecompyFrac(pft,fnrt_organ,dcmpy)
                do sl = 1,currentSite%nlevsoil
                   donatable_mass = num_dead_trees * (fnrt_m+store_m) * currentSite%rootfrac_scr(sl)
                   new_litt%root_fines(dcmpy,sl) = new_litt%root_fines(dcmpy,sl) + &
                        donatable_mass*donate_m2*dcmpy_frac
                   curr_litt%root_fines(dcmpy,sl) = curr_litt%root_fines(dcmpy,sl) + &
                        donatable_mass*retain_m2*dcmpy_frac
                end do
             end do

             ! Track as diagnostic fluxes
             flux_diags%leaf_litter_input(pft) = &
                  flux_diags%leaf_litter_input(pft) + &
                  num_dead_trees * (leaf_m+repro_m) * (1.0_r8-EDPftvarcon_inst%landusechange_frac_burned(pft))

             flux_diags%root_litter_input(pft) = &
                  flux_diags%root_litter_input(pft) + &
                  (fnrt_m + store_m) * num_dead_trees

             ! coarse root biomass per tree
             bcroot = (sapw_m + struct_m) * (1.0_r8 - prt_params%allom_agb_frac(pft) )

             ! below ground coarse woody debris from felled trees
             do c = 1,ncwd
                do sl = 1,currentSite%nlevsoil
                   donatable_mass =  num_dead_trees * SF_val_CWD_frac(c) * &
                        bcroot * currentSite%rootfrac_scr(sl)

                   new_litt%bg_cwd(c,sl) = new_litt%bg_cwd(c,sl) + &
                        donatable_mass * donate_m2
                   curr_litt%bg_cwd(c,sl) = curr_litt%bg_cwd(c,sl) + &
                        donatable_mass * retain_m2

                   ! track diagnostics
                   flux_diags%cwd_bg_input(c) = &
                        flux_diags%cwd_bg_input(c) + &
                        donatable_mass
                enddo
             end do

             ! stem biomass per tree
             bstem  = (sapw_m + struct_m) * prt_params%allom_agb_frac(pft)

             ! Above ground coarse woody debris from twigs and small branches
             ! a portion of this pool may burn
             ! a portion may also be carried offsite as wood product
             do c = 1,ncwd
                donatable_mass = num_dead_trees * SF_val_CWD_frac(c) * bstem
                if (c == 1 .or. c == 2) then  ! these pools can burn
                   donatable_mass = donatable_mass * (1.0_r8-EDPftvarcon_inst%landusechange_frac_burned(pft))
                   burned_mass = num_dead_trees * SF_val_CWD_frac(c) * bstem * &
                        EDPftvarcon_inst%landusechange_frac_burned(pft)

                   site_mass%burn_flux_to_atm = site_mass%burn_flux_to_atm + burned_mass
                else ! all other pools can end up as timber products or burn or go to litter
                   donatable_mass = donatable_mass * (1.0_r8-EDPftvarcon_inst%landusechange_frac_exported(pft)) * &
                        (1.0_r8-EDPftvarcon_inst%landusechange_frac_burned(pft))

                   burned_mass = num_dead_trees * SF_val_CWD_frac(c) * bstem * &
                        (1.0_r8-EDPftvarcon_inst%landusechange_frac_exported(pft)) * &
                        EDPftvarcon_inst%landusechange_frac_burned(pft)

                   woodproduct_mass = num_dead_trees * SF_val_CWD_frac(c) * bstem * &
                        EDPftvarcon_inst%landusechange_frac_exported(pft)

                   site_mass%burn_flux_to_atm = site_mass%burn_flux_to_atm + burned_mass

                   trunk_product_site = trunk_product_site + &
                        woodproduct_mass

                   site_mass%wood_product_landusechange(pft) = site_mass%wood_product_landusechange(pft) + &
                        woodproduct_mass
                endif
                new_litt%ag_cwd(c) = new_litt%ag_cwd(c) + donatable_mass * donate_m2
                curr_litt%ag_cwd(c) = curr_litt%ag_cwd(c) + donatable_mass * retain_m2
                flux_diags%cwd_ag_input(c) = flux_diags%cwd_ag_input(c) + donatable_mass
             enddo

             currentCohort => currentCohort%taller
          enddo

          ! Update the amount of carbon exported from the site through logging.

          if(element_id .eq. carbon12_element) then
             currentSite%resources_management%trunk_product_site  = &
                  currentSite%resources_management%trunk_product_site + &
                  trunk_product_site
          end if


       end do

    end if clear_veg_if
    return
  end subroutine landusechange_litter_fluxes

  ! ============================================================================

  subroutine fuse_patches( csite, bc_in )
    !
    ! !DESCRIPTION:
    !  Decide to fuse patches if their cohort structures are similar           
    !
    ! !USES:
    use EDParamsMod , only : ED_val_patch_fusion_tol
    use EDTypesMod , only : patch_fusion_tolerance_relaxation_increment
    use EDTypesMod , only : max_age_of_second_oldest_patch
    !
    ! !ARGUMENTS:
    type(ed_site_type), intent(inout), target  :: csite
    type(bc_in_type), intent(in)               :: bc_in
    !
    ! !LOCAL VARIABLES:
    type(ed_site_type) , pointer :: currentSite
    type(fates_patch_type), pointer :: currentPatch,tpp,tmpptr
    integer  :: ft,z        !counters for pft and height class
    real(r8) :: norm        !normalized difference between biomass profiles
    real(r8) :: profiletol  !tolerance of patch fusion routine. Starts off high and is reduced if there are too many patches.
    integer  :: nopatches(n_landuse_cats)   !number of patches presently in gridcell
    integer  :: iterate     !switch of patch reduction iteration scheme. 1 to keep going, 0 to stop
    integer  :: fuse_flag   !do patches get fused (1) or not (0).
    integer  :: i_lulabel    !iterator over anthropogenic disturbance categories
    integer  :: i_pftlabel  !nocomp pft iterator
    real(r8) :: primary_land_fraction_beforefusion,primary_land_fraction_afterfusion
    integer  :: pftlabelmin, pftlabelmax
    integer  :: num_bareground_patches
    integer  :: i
    !
    !---------------------------------------------------------------------

    currentSite => csite 

    profiletol = ED_val_patch_fusion_tol

    primary_land_fraction_beforefusion = 0._r8
    primary_land_fraction_afterfusion = 0._r8

    nopatches(1:n_landuse_cats) = 0
    num_bareground_patches = 0
    
    currentPatch => currentSite%youngest_patch
    do while(associated(currentPatch))
       if ( currentPatch%land_use_label .gt. nocomp_bareground_land) then
          nopatches(currentPatch%land_use_label) = &
               nopatches(currentPatch%land_use_label) + 1
       
          if (currentPatch%land_use_label .eq. primaryland) then
             primary_land_fraction_beforefusion = primary_land_fraction_beforefusion + &
                  currentPatch%area * AREA_INV
          endif
       else
          num_bareground_patches = num_bareground_patches + 1
       endif
       currentPatch => currentPatch%older
    enddo

    if (num_bareground_patches .gt. 1 ) then
       write(fates_log(),*) 'somehow there is more than one bare ground patch. this shouldnt have happened.'
       call endrun(msg=errMsg(sourcefile, __LINE__))                
    endif
    
    pftlabelmin = 0
    if ( hlm_use_nocomp .eq. itrue ) then
       pftlabelmax = numpft
    else
       pftlabelmax = 0
    endif

    !---------------------------------------------------------------------!
    ! iterate over land use categories
    !---------------------------------------------------------------------!    

    lulabel_loop: do i_lulabel = 1, n_landuse_cats

       !---------------------------------------------------------------------!
       !  We only really care about fusing patches if nopatches > 1          !
       !---------------------------------------------------------------------!

       iterate = 1

       !---------------------------------------------------------------------!
       !  Keep doing this until nopatches <= maxpatches_by_landuse(i_lulabel)!
       !---------------------------------------------------------------------!

       iterate_eq_1_loop: do while(iterate == 1)

        !---------------------------------------------------------------------!
        ! iterate over nocomp pft labels (if nocomp is false, then this isn't much of a loop)
        !---------------------------------------------------------------------!

        pftlabel_loop: do i_pftlabel = pftlabelmin, pftlabelmax

          !---------------------------------------------------------------------!
          ! Calculate the biomass profile of each patch                         !
          !---------------------------------------------------------------------!  
          currentPatch => currentSite%youngest_patch
          do while(associated(currentPatch))
             call patch_pft_size_profile(currentPatch)
             currentPatch => currentPatch%older
          enddo

          !-------------------------------------------------------------------------------!
          ! Loop round current & target (currentPatch,tpp) patches to assess combinations !
          !-------------------------------------------------------------------------------!   
          currentPatch => currentSite%youngest_patch
          currentpatch_loop: do while(associated(currentPatch))      
             tpp => currentSite%youngest_patch
             tpp_loop: do while(associated(tpp))

                both_associated_if: if(associated(tpp).and.associated(currentPatch))then
                   !--------------------------------------------------------------------!
                   ! only fuse patches whose anthropogenic disturbance category matches !
                   ! that of the outer loop that we are in                              !
                   !--------------------------------------------------------------------!
                   landuse_labels_match_if: if ( tpp%land_use_label .eq. i_lulabel .and. &
                        currentPatch%land_use_label .eq. i_lulabel) then

                    nocomp_pft_labels_match_if: if (hlm_use_nocomp .eq. ifalse .or. &
                         (tpp%nocomp_pft_label .eq. i_pftlabel .and. &
                         currentPatch%nocomp_pft_label .eq. i_pftlabel)) then

                      !--------------------------------------------------------------------------------------------
                      ! The default is to fuse the patches, unless some criteria is met which keeps them separated.
                      ! there are multiple criteria which all need to be met to keep them distinct:
                      ! (a) one of them is younger than the max age at which we force fusion;
                      ! (b) there is more than a threshold (tiny) amount of biomass in at least one of the patches;
                      ! (c) for at least one pft x size class, where there is biomass in that class in at least one patch,
                      ! and the normalized difference between the patches exceeds a threshold.
                      !--------------------------------------------------------------------------------------------

                      fuse_flag = 1
                      different_patches_if: if(currentPatch%patchno /= tpp%patchno) then   !these should be the same patch

                         !-----------------------------------------------------------------------------------
                         ! check to see if both patches are older than the age at which we force them to fuse
                         !-----------------------------------------------------------------------------------

                         maxage_if: if ( tpp%age .le. max_age_of_second_oldest_patch .or. &
                              currentPatch%age .le. max_age_of_second_oldest_patch ) then


                            !------------------------------------------------------------
                            ! the next bit of logic forces fusion of two patches which 
                            ! both have tiny biomass densities. without this,
                            ! fates gives a bunch of really young patches which all have 
                            ! almost no biomass and so don't need to be distinguished 
                            ! from each other. but if force_patchfuse_min_biomass is too big,
                            ! it takes too long for the youngest patch to build up enough 
                            ! biomass to be its own distinct entity, which leads to large 
                            ! oscillations in the patch dynamics and dependent variables.
                            !------------------------------------------------------------

                            patchfuse_min_biomass_if: if &
                                 (sum(currentPatch%pft_agb_profile(:,:)) > force_patchfuse_min_biomass .or. &
                                 sum(tpp%pft_agb_profile(:,:)) > force_patchfuse_min_biomass ) then

                               !---------------------------------------------------------------------!
                               ! Calculate the difference criteria for each pft and dbh class        !
                               !---------------------------------------------------------------------!   

                               pft_loop: do ft = 1,numpft        ! loop over pfts
                                  hgt_bin_loop: do z = 1,n_dbh_bins      ! loop over hgt bins 

                                     !----------------------------------
                                     ! is there biomass in this category?
                                     !----------------------------------

                                     agbprof_gt_zero_if: if &
                                          (currentPatch%pft_agb_profile(ft,z)  > 0.0_r8 .or.  &
                                          tpp%pft_agb_profile(ft,z) > 0.0_r8)then 

                                        !---------------------------------------------------------------------!
                                        ! what is the relative difference in biomass in this category between
                                        ! the two patches?
                                        !---------------------------------------------------------------------!

                                        norm = abs(currentPatch%pft_agb_profile(ft,z) - &
                                             tpp%pft_agb_profile(ft,z))/(0.5_r8 * &
                                             &(currentPatch%pft_agb_profile(ft,z) + tpp%pft_agb_profile(ft,z)))

                                        !---------------------------------------------------------------------!
                                        ! Look for differences in profile biomass, above the minimum biomass  !
                                        !---------------------------------------------------------------------!

                                        if(norm  > profiletol)then

                                           fuse_flag = 0 !do not fuse  - keep apart. 

                                        endif
                                     endif agbprof_gt_zero_if
                                  enddo hgt_bin_loop
                               enddo pft_loop
                            endif patchfuse_min_biomass_if
                         endif maxage_if

                         !-------------------------------------------------------------------------!
                         ! Call the patch fusion routine if there is not a meaningful difference   !
                         ! any of the pft x height categories                                      !
                         ! or both are older than forced fusion age                                !
                         !-------------------------------------------------------------------------!

                         fuseflagset_if: if(fuse_flag  ==  1)then
                            
                            !-----------------------!
                            ! fuse the two patches  !
                            !-----------------------!
                            
                            tmpptr => currentPatch%older       
                            call fuse_2_patches(csite, currentPatch, tpp)
                            call fuse_cohorts(csite,tpp, bc_in)
                            call sort_cohorts(tpp)
                            currentPatch => tmpptr

                            !------------------------------------------------------------------------!
                            ! since we've just fused two patches, but are still in the midst of      !
                            ! a patch x patch loop, reset the patch fusion tolerance to the starting !
                            ! value so that any subsequent fusions in this loop are done with that   !
                            ! value. otherwise we can end up in a situation where we've loosened the !
                            ! fusion tolerance to get nopatches <= maxpatches_by_landuse(i_lulabel), but then,      !
                            ! having accomplished that, we continue through all the patch x patch    !
                            ! combinations and then all the patches get fused, ending up with        !
                            ! nopatches << maxpatches_by_landuse(i_lulabel) and losing all heterogeneity.           !
                            !------------------------------------------------------------------------!

                            profiletol = ED_val_patch_fusion_tol

                         endif fuseflagset_if
                      endif different_patches_if
                    endif nocomp_pft_labels_match_if
                   endif landuse_labels_match_if
                endif both_associated_if

                tpp => tpp%older
             enddo tpp_loop

             if(associated(currentPatch))then 
                currentPatch => currentPatch%older 
             else
                currentPatch => null()
             endif !associated currentPatch

          enddo currentpatch_loop

        end do pftlabel_loop

          !---------------------------------------------------------------------!
          ! Is the number of patches larger than the maximum?                   !
          !---------------------------------------------------------------------!   
          nopatches(i_lulabel) = 0
          currentPatch => currentSite%youngest_patch
          do while(associated(currentPatch))
             if (currentPatch%land_use_label .eq. i_lulabel) then
                nopatches(i_lulabel) = nopatches(i_lulabel) +1
             endif
             currentPatch => currentPatch%older
          enddo

          if(nopatches(i_lulabel) > maxpatches_by_landuse(i_lulabel))then
             iterate = 1
             profiletol = profiletol * patch_fusion_tolerance_relaxation_increment

             !---------------------------------------------------------------------!
             ! Making profile tolerance larger means that more fusion will happen  !
             !---------------------------------------------------------------------!        

             ! its possible that there are too many categorical patch types and the tolerances
             ! will never allow patch fusion to occur.  In this case crash and let the user know.
             ! the 100 is sort of a random number, in principle since profile tolerance is compared 
             ! against relative biomass size, it shoudnt ever get above 2 (which would mean fusing 
             ! a zero with a nonzero biomass in a given category)
             if (profiletol .gt. 100._r8) then
                write(fates_log(),*) 'profile tolerance is too big, this shouldnt happen.'
                write(fates_log(),*) 'probably this means there are too many distinct categorical '
                write(fates_log(),*) 'patch types for the maximum number of patches'
                call dump_site(currentSite)
                write(fates_log(),*) 'currentSite%area_bareground', currentSite%area_bareground
                do i = 1, n_landuse_cats
                   write(fates_log(),*) 'i, currentSite%area_pft(:,i)',i, currentSite%area_pft(:,i)
                end do
                tmpptr => currentSite%youngest_patch
                do while(associated(tmpptr))
                   write(fates_log(),*) tmpptr%area, tmpptr%nocomp_pft_label, tmpptr%land_use_label
                   tmpptr => tmpptr%older
                end do
                
                call endrun(msg=errMsg(sourcefile, __LINE__))                
             endif
          else
             iterate = 0
          endif

       enddo iterate_eq_1_loop ! iterate .eq. 1 ==> nopatches>maxpatches_by_landuse(i_lulabel)

    end do lulabel_loop

    currentPatch => currentSite%youngest_patch
    do while(associated(currentPatch))

       if (currentPatch%land_use_label .eq. primaryland) then
          primary_land_fraction_afterfusion = primary_land_fraction_afterfusion + &
               currentPatch%area * AREA_INV
       endif

       currentPatch => currentPatch%older
    enddo

    currentSite%primary_land_patchfusion_error = primary_land_fraction_afterfusion - primary_land_fraction_beforefusion
 
  end subroutine fuse_patches

  ! ============================================================================

  subroutine fuse_2_patches(csite, dp, rp)
    !
    ! !DESCRIPTION:
    ! This function fuses the two patches specified in the argument.
    ! It fuses the first patch in the argument (the "donor") into the second
    ! patch in the argument (the "recipient"), and frees the memory 
    ! associated with the secnd patch
    !
    ! !USES:
    use FatesSizeAgeTypeIndicesMod, only: get_age_class_index
    !
    ! !ARGUMENTS:
    type (ed_site_type), intent(inout),target :: csite  ! Current site 
    type (fates_patch_type) , pointer :: dp                ! Donor Patch
    type (fates_patch_type) , target, intent(inout) :: rp  ! Recipient Patch

    !
    ! !LOCAL VARIABLES:
    type (fates_cohort_type), pointer :: currentCohort ! Current Cohort
    type (fates_cohort_type), pointer :: nextc         ! Remembers next cohort in list 
    type (fates_cohort_type), pointer :: storesmallcohort
    type (fates_cohort_type), pointer :: storebigcohort  
    integer                        :: c,p          !counters for pft and litter size class. 
    integer                        :: tnull,snull  ! are the tallest and shortest cohorts associated?
    integer                        :: el           ! loop counting index for elements
    integer                        :: pft          ! loop counter for pfts
    type(fates_patch_type), pointer   :: youngerp     ! pointer to the patch younger than donor
    type(fates_patch_type), pointer   :: olderp       ! pointer to the patch older than donor
    real(r8)                       :: inv_sum_area ! Inverse of the sum of the two patches areas
    !-----------------------------------------------------------------------------------------------

    ! Generate a litany of area weighted averages

    inv_sum_area = 1.0_r8/(dp%area + rp%area)
    
    rp%age = (dp%age * dp%area + rp%age * rp%area) * inv_sum_area
    rp%age_since_anthro_disturbance = (dp%age_since_anthro_disturbance * dp%area &
         + rp%age_since_anthro_disturbance * rp%area) * inv_sum_area

    rp%age_class = get_age_class_index(rp%age)
    
    do el = 1,num_elements
       call rp%litter(el)%FuseLitter(rp%area,dp%area,dp%litter(el))
    end do

    if ( rp%land_use_label .ne. dp%land_use_label) then
       write(fates_log(),*) 'trying to fuse patches with different land_use_label values'
       call endrun(msg=errMsg(sourcefile, __LINE__))
    endif

    if ( hlm_use_nocomp .eq. itrue .and. rp%nocomp_pft_label .ne. dp%nocomp_pft_label) then
       write(fates_log(),*) 'trying to fuse patches with different nocomp_pft_label values'
       write(fates_log(),*) 'rp%nocomp_pft_label, dp%nocomp_pft_label',rp%nocomp_pft_label, dp%nocomp_pft_label
       write(fates_log(),*) 'rp%area, dp%area',rp%area, dp%area
       write(fates_log(),*) 'sum(rp%pft_agb_profile(:,:), sum(dp%pft_agb_profile(:,:)',sum(rp%pft_agb_profile(:,:)), sum(dp%pft_agb_profile(:,:))
       call endrun(msg=errMsg(sourcefile, __LINE__))
    endif

    ! Weighted mean of the running means
    call rp%tveg24%FuseRMean(dp%tveg24,rp%area*inv_sum_area)
    call rp%tveg_lpa%FuseRMean(dp%tveg_lpa,rp%area*inv_sum_area)

    if ( regeneration_model == TRS_regeneration ) then
       call rp%seedling_layer_par24%FuseRMean(dp%seedling_layer_par24,rp%area*inv_sum_area)
       call rp%sdlng_mort_par%FuseRMean(dp%sdlng_mort_par,rp%area*inv_sum_area)
       call rp%sdlng2sap_par%FuseRMean(dp%sdlng2sap_par,rp%area*inv_sum_area)
       do pft = 1,numpft
          call rp%sdlng_emerg_smp(pft)%p%FuseRMean(dp%sdlng_emerg_smp(pft)%p,rp%area*inv_sum_area)
          call rp%sdlng_mdd(pft)%p%FuseRMean(dp%sdlng_mdd(pft)%p,rp%area*inv_sum_area)
       enddo
    end if
    
    call rp%tveg_longterm%FuseRMean(dp%tveg_longterm,rp%area*inv_sum_area)

    rp%fuel_eff_moist       = (dp%fuel_eff_moist*dp%area + rp%fuel_eff_moist*rp%area) * inv_sum_area
    rp%livegrass            = (dp%livegrass*dp%area + rp%livegrass*rp%area) * inv_sum_area
    rp%sum_fuel             = (dp%sum_fuel*dp%area + rp%sum_fuel*rp%area) * inv_sum_area
    rp%fuel_bulkd           = (dp%fuel_bulkd*dp%area + rp%fuel_bulkd*rp%area) * inv_sum_area
    rp%fuel_sav             = (dp%fuel_sav*dp%area + rp%fuel_sav*rp%area) * inv_sum_area
    rp%fuel_mef             = (dp%fuel_mef*dp%area + rp%fuel_mef*rp%area) * inv_sum_area
    rp%ros_front            = (dp%ros_front*dp%area + rp%ros_front*rp%area) * inv_sum_area
    rp%effect_wspeed        = (dp%effect_wspeed*dp%area + rp%effect_wspeed*rp%area) * inv_sum_area
    rp%tau_l                = (dp%tau_l*dp%area + rp%tau_l*rp%area) * inv_sum_area
    rp%fuel_frac(:)         = (dp%fuel_frac(:)*dp%area + rp%fuel_frac(:)*rp%area) * inv_sum_area
    rp%tfc_ros              = (dp%tfc_ros*dp%area + rp%tfc_ros*rp%area) * inv_sum_area
    rp%fi                   = (dp%fi*dp%area + rp%fi*rp%area) * inv_sum_area
    rp%fd                   = (dp%fd*dp%area + rp%fd*rp%area) * inv_sum_area
    rp%ros_back             = (dp%ros_back*dp%area + rp%ros_back*rp%area) * inv_sum_area
    rp%scorch_ht(:)         = (dp%scorch_ht(:)*dp%area + rp%scorch_ht(:)*rp%area) * inv_sum_area
    rp%frac_burnt           = (dp%frac_burnt*dp%area + rp%frac_burnt*rp%area) * inv_sum_area
    rp%burnt_frac_litter(:) = (dp%burnt_frac_litter(:)*dp%area + rp%burnt_frac_litter(:)*rp%area) * inv_sum_area
    rp%btran_ft(:)          = (dp%btran_ft(:)*dp%area + rp%btran_ft(:)*rp%area) * inv_sum_area
    rp%zstar                = (dp%zstar*dp%area + rp%zstar*rp%area) * inv_sum_area
    rp%c_stomata            = (dp%c_stomata*dp%area + rp%c_stomata*rp%area) * inv_sum_area
    rp%c_lblayer            = (dp%c_lblayer*dp%area + rp%c_lblayer*rp%area) * inv_sum_area
    rp%radiation_error      = (dp%radiation_error*dp%area + rp%radiation_error*rp%area) * inv_sum_area

    rp%area = rp%area + dp%area !THIS MUST COME AT THE END!

    !insert donor cohorts into recipient patch
    if(associated(dp%shortest))then

       currentCohort => dp%shortest
       if(associated(currentCohort)) then
          nextc => currentCohort%taller
       endif

       do while(associated(dp%shortest))

          storebigcohort   => rp%tallest
          storesmallcohort => rp%shortest

          if(associated(rp%tallest))then
             tnull = 0
          else
             tnull = 1
             rp%tallest => currentCohort
          endif

          if(associated(rp%shortest))then
             snull = 0
          else
             snull = 1
             rp%shortest => currentCohort
          endif

          call insert_cohort(rp, currentCohort, rp%tallest, rp%shortest,       &
            tnull, snull, storebigcohort, storesmallcohort)

          rp%tallest  => storebigcohort 
          rp%shortest => storesmallcohort    

          !currentCohort%patchptr => rp

          currentCohort => nextc

          dp%shortest => currentCohort

          if(associated(currentCohort)) then
             nextc => currentCohort%taller
          endif

       enddo !cohort
    endif !are there any cohorts?

    call patch_pft_size_profile(rp) ! Recalculate the patch size profile for the resulting patch

    ! Define some aliases for the donor patches younger and older neighbors
    ! which may or may not exist.  After we set them, we will remove the donor
    ! And then we will go about re-setting the map.
    if(associated(dp%older))then
       olderp => dp%older
    else
       olderp => null()
    end if
    if(associated(dp%younger))then
       youngerp => dp%younger
    else
       youngerp => null()
    end if

    ! We have no need for the dp pointer anymore, we have passed on it's legacy
    call dp%FreeMemory(regeneration_model, numpft)
    deallocate(dp, stat=istat, errmsg=smsg)
    if (istat/=0) then
       write(fates_log(),*) 'dealloc006: fail on deallocate(dp):'//trim(smsg)
       call endrun(msg=errMsg(sourcefile, __LINE__))
    endif

    if(associated(youngerp))then
       ! Update the younger patch's new older patch (because it isn't dp anymore)
       youngerp%older => olderp
    else
       ! There was no younger patch than dp, so the head of the young order needs
       ! to be set, and it is set as the patch older than dp.  That patch
       ! already knows it's older patch (so no need to set or change it)
       csite%youngest_patch => olderp
       olderp%younger       => null()
    end if

    
    if(associated(olderp))then
       ! Update the older patch's new younger patch (becuase it isn't dp anymore)
       olderp%younger => youngerp
    else
       ! There was no patch older than dp, so the head of the old patch order needs
       ! to be set, and it is set as the patch younger than dp.  That patch already
       ! knows it's younger patch, no need to set
       csite%oldest_patch => youngerp
       youngerp%older     => null()
    end if


  end subroutine fuse_2_patches

  ! ============================================================================

  subroutine terminate_patches(currentSite)
    !
    ! !DESCRIPTION:
    !  Terminate Patches if they  are too small                          
    !
    !
    ! !ARGUMENTS:
    type(ed_site_type), target, intent(inout) :: currentSite
    !
    ! !LOCAL VARIABLES:
    type(fates_patch_type), pointer :: currentPatch
    type(fates_patch_type), pointer :: olderPatch
    type(fates_patch_type), pointer :: youngerPatch
    type(fates_patch_type), pointer :: patchpointer
    integer, parameter           :: max_cycles = 10  ! After 10 loops through
                                                     ! You should had fused
    integer                      :: count_cycles
    logical                      :: gotfused
    logical                      :: current_patch_is_youngest_lutype
    integer                      :: i_landuse, i_pft

    real(r8) areatot ! variable for checking whether the total patch area is wrong. 
    !---------------------------------------------------------------------

    ! Initialize the count cycles
    count_cycles = 0

    ! Start at the youngest patch in the list and assume that the largest patch is this patch
    currentPatch => currentSite%youngest_patch
    do while(associated(currentPatch))
       lessthan_min_patcharea_if: if(currentPatch%area <= min_patch_area)then

          nocomp_if: if (hlm_use_nocomp .eq. itrue) then

             gotfused = .false.
             patchpointer => currentSite%youngest_patch
             do while(associated(patchpointer))
                if ( .not.associated(currentPatch,patchpointer) .and. &
                     patchpointer%nocomp_pft_label .eq. currentPatch%nocomp_pft_label .and. &
                     patchpointer%land_use_label .eq. currentPatch%land_use_label .and. &
                     .not. gotfused) then

                   call fuse_2_patches(currentSite, patchpointer, currentPatch)
                   
                   gotfused = .true.
                else
                   patchpointer => patchpointer%older
                endif
             end do

             if ( .not. gotfused ) then
                !! somehow didn't find a patch to fuse with.
                write(fates_log(),*) 'Warning. small nocomp patch wasnt able to find another patch to fuse with.', &
                     currentPatch%nocomp_pft_label, currentPatch%land_use_label, currentPatch%area
             endif

          else nocomp_if

             ! Even if the patch area is small, avoid fusing it into its neighbor
             ! if it is the youngest of all patches. We do this in attempts to maintain
             ! a discrete patch for very young patches.
             ! However, if the patch to be fused is excessively small, then fuse
             ! at all costs.

             notyoungest_if: if ( .not.associated(currentPatch,currentSite%youngest_patch) .or. &
               currentPatch%area <= min_patch_area_forced ) then

                gotfused = .false.

                associated_older_if: if(associated(currentPatch%older)) then

                   if(debug) &
                        write(fates_log(),*) 'fusing to older patch because this one is too small',&
                        currentPatch%area, &
                        currentPatch%older%area

                   ! We set a pointer to this patch, because
                   ! it will be returned by the subroutine as de-referenced

                   olderPatch => currentPatch%older

                   ! If the older patch has the same landuse label fuse the older (donor) patch into the current patch
                   distlabel_1_if: if (currentPatch%land_use_label .eq. olderPatch%land_use_label) then

                      if(debug) &
                           write(fates_log(),*) 'terminate: fused to older patch, same label: ', currentPatch%land_use_label, olderPatch%land_use_label

                      call fuse_2_patches(currentSite, olderPatch, currentPatch)

                      ! The fusion process has updated the "older" pointer on currentPatch
                      ! for us.

                      ! This logic checks to make sure that the younger patch is not the youngest
                      ! patch. As mentioned earlier, we try not to fuse it.

                      gotfused = .true.
                   else distlabel_1_if !i.e. anthro labels of two patches are not the same
                      countcycles_if: if (count_cycles .gt. 0) then
                         ! if we're having an incredibly hard time fusing patches because of their differing anthropogenic disturbance labels,
                         ! since the size is so small, let's sweep the problem under the rug and change the tiny patch's label to that of its older sibling
                         ! and then allow them to fuse together.
                         currentPatch%land_use_label = olderPatch%land_use_label
                         currentPatch%age_since_anthro_disturbance = olderPatch%age_since_anthro_disturbance
                         call fuse_2_patches(currentSite, olderPatch, currentPatch)
                         gotfused = .true.
                      endif countcycles_if
                   endif distlabel_1_if
                endif associated_older_if

                not_gotfused_if: if( .not. gotfused .and. associated(currentPatch%younger) ) then

                   if(debug) &
                        write(fates_log(),*) 'fusing to younger patch because oldest one is too small', &
                        currentPatch%area

                   youngerPatch => currentPatch%younger

                   distlabel_2_if: if (currentPatch%land_use_label .eq. youngerPatch%land_use_label) then

                      call fuse_2_patches(currentSite, youngerPatch, currentPatch)

                      ! The fusion process has updated the "younger" pointer on currentPatch

                      gotfused = .true.

                   else distlabel_2_if
                      if (count_cycles .gt. 0) then
                         ! if we're having an incredibly hard time fusing patches because of their differing anthropogenic disturbance labels,
                         ! since the size is so small, let's sweep the problem under the rug and change the tiny patch's label to that of its younger sibling
                         currentPatch%land_use_label = youngerPatch%land_use_label
                         currentPatch%age_since_anthro_disturbance = youngerPatch%age_since_anthro_disturbance
                         call fuse_2_patches(currentSite, youngerPatch, currentPatch)
                         gotfused = .true.
                      endif ! count cycles
                   endif distlabel_2_if     ! anthro labels
                endif not_gotfused_if ! has an older patch
             endif notyoungest_if ! is not the youngest patch
        endif nocomp_if
        endif lessthan_min_patcharea_if ! very small patch

       ! It is possible that an incredibly small patch just fused into another incredibly
       ! small patch, resulting in an incredibly small patch.  It is also possible that this
       ! resulting incredibly small patch is the oldest patch.  If this was true than
       ! we would had been at the end of the loop, and left with an incredibly small patch.
       ! Think this is impossible? No, this really happens, especially when we have fires.
       ! So, we don't move forward until we have merged enough area into this thing.

        if(currentPatch%area > min_patch_area_forced)then
          currentPatch => currentPatch%older
         
          count_cycles = 0
       else
          count_cycles = count_cycles + 1
       end if

       if(count_cycles > max_cycles) then
          write(fates_log(),*) 'FATES is having difficulties fusing very small patches.'
          write(fates_log(),*) 'It is possible that a either a secondary or primary'
          write(fates_log(),*) 'patch has become the only patch of its kind, and it is'
          write(fates_log(),*) 'is very very small. You can test your luck by'
          write(fates_log(),*) 'disabling the endrun statement following this message.'
          write(fates_log(),*) 'FATES may or may not continue to operate within error'
          write(fates_log(),*) 'tolerances, but will generate another fail if it does not.'
          write(fates_log(),*) 'otherwise, dumping some diagnostics.'
          write(fates_log(),*) currentPatch%area, currentPatch%nocomp_pft_label, currentPatch%land_use_label
          call dump_site(currentSite)

          write(fates_log(),*) 'currentSite%area_bareground', currentSite%area_bareground
          write(fates_log(),*) 'currentSite%%area_pft(:,:)', currentSite%area_pft(:,:)
          patchpointer => currentSite%youngest_patch
          do while(associated(patchpointer))
             write(fates_log(),*) patchpointer%area, patchpointer%nocomp_pft_label, patchpointer%land_use_label
             patchpointer => patchpointer%older
          end do
          call endrun(msg=errMsg(sourcefile, __LINE__))
          
          ! Note to user. If you DO decide to remove the end-run above this line
          ! Make sure that you keep the pointer below this line, or you will get
          ! an infinite loop.
          currentPatch => currentPatch%older
          count_cycles = 0
       end if  !count cycles
       
    enddo ! current patch loop
    
    !check area is not exceeded
    call check_patch_area( currentSite )

    return
  end subroutine terminate_patches

  ! =====================================================================================

  subroutine DistributeSeeds(currentSite,seed_mass,el,pft)
      
      ! !ARGUMENTS:
      type(ed_site_type), target, intent(inout) :: currentSite  !
      real(r8), intent(in)                      :: seed_mass    ! mass of seed input [kg]
      integer, intent(in)                       :: el           ! element index
      integer, intent(in)                       :: pft          ! pft index

      ! !LOCAL VARIABLES:
      type(fates_patch_type), pointer              :: currentPatch
      type(litter_type), pointer                :: litt

      
      currentPatch => currentSite%oldest_patch
      do while(associated(currentPatch)) 
          litt => currentPatch%litter(el)
          
          if(homogenize_seed_pfts) then
              litt%seed(:) = litt%seed(:) + seed_mass/(area_site*real(numpft,r8))
          else
              litt%seed(pft) = litt%seed(pft) + seed_mass/area_site
          end if
          
          currentPatch => currentPatch%younger
      end do
          

      return
  end subroutine DistributeSeeds

  ! ============================================================================
  subroutine patch_pft_size_profile(cp_pnt)
    !
    ! !DESCRIPTION:
    !  Binned patch size profiles generated for patch fusion routine        
    !
    ! !USES:
    !
    ! !ARGUMENTS:
    type(fates_patch_type), target, intent(inout) :: cp_pnt
    !
    ! !LOCAL VARIABLES:
    type(fates_patch_type) , pointer  :: currentPatch
    type(fates_cohort_type), pointer  :: currentCohort
    real(r8) :: mind(N_DBH_BINS) ! Bottom of DBH bin 
    real(r8) :: maxd(N_DBH_BINS) ! Top of DBH bin
    real(r8) :: delta_dbh   ! Size of DBH bin
    integer  :: p    ! Counter for PFT 
    integer  :: j    ! Counter for DBH bins 
    real(r8), parameter :: gigantictrees = 1.e8_r8
    !---------------------------------------------------------------------

    currentPatch => cp_pnt

    currentPatch%pft_agb_profile(:,:) = 0.0_r8

    do j = 1,N_DBH_BINS   
        if (j == N_DBH_BINS) then
           mind(j) = patchfusion_dbhbin_loweredges(j)
           maxd(j) = gigantictrees
        else 
           mind(j) = patchfusion_dbhbin_loweredges(j)
           maxd(j) = patchfusion_dbhbin_loweredges(j+1)
        endif
    enddo

    currentCohort => currentPatch%shortest
    do while(associated(currentCohort))    
       do j = 1,N_DBH_BINS   
          if((currentCohort%dbh  >  mind(j)) .AND. (currentCohort%dbh  <=  maxd(j)))then

             currentPatch%pft_agb_profile(currentCohort%pft,j) = &
                  currentPatch%pft_agb_profile(currentCohort%pft,j) + &
                  currentCohort%prt%GetState(struct_organ, carbon12_element) * &
                  currentCohort%n/currentPatch%area

          endif
       enddo ! dbh bins

       currentCohort => currentCohort%taller

    enddo !currentCohort 
   
  end subroutine patch_pft_size_profile

  ! =====================================================================================
  function countPatches( nsites, sites ) result ( totNumPatches ) 
    !
    ! !DESCRIPTION:
    !  Loop over all Patches to count how many there are
    !
    ! !USES:
    use EDTypesMod , only : ed_site_type
    !
    ! !ARGUMENTS:
    integer,             intent(in)            :: nsites
    type(ed_site_type) , intent(inout), target :: sites(nsites)
    !
    ! !LOCAL VARIABLES:
    type (fates_patch_type), pointer :: currentPatch
    integer :: totNumPatches  ! total number of patches.  
    integer :: s
    !---------------------------------------------------------------------

    totNumPatches = 0

    do s = 1,nsites
       currentPatch => sites(s)%oldest_patch
       do while(associated(currentPatch))
          totNumPatches = totNumPatches + 1
          currentPatch => currentPatch%younger
       enddo
    enddo

   end function countPatches

  ! =====================================================================================

   subroutine get_current_landuse_statevector(site_in, current_state_vector)

     !
     ! !DESCRIPTION:
     !  Calculate how much of a site is each land use category.
     !  this does not include bare ground when nocomp + fixed biogeography is on,
     !  so will not sum to one in that case. otherwise it will sum to one.
     !
     ! !USES:
     use EDTypesMod , only : ed_site_type
     !
     ! !ARGUMENTS:
     type(ed_site_type) , intent(in), target :: site_in
     real(r8)           , intent(out)        :: current_state_vector(n_landuse_cats)

     ! !LOCAL VARIABLES:
     type (fates_patch_type), pointer :: currentPatch

     current_state_vector(:) = 0._r8

     currentPatch => site_in%oldest_patch
     do while (associated(currentPatch))
        if (currentPatch%land_use_label .gt. nocomp_bareground_land) then
           current_state_vector(currentPatch%land_use_label) = &
                current_state_vector(currentPatch%land_use_label) + &
                currentPatch%area/AREA
        end if
        currentPatch => currentPatch%younger
     end do

   end subroutine get_current_landuse_statevector

  ! =====================================================================================

 subroutine InsertPatch(currentSite, newPatch)

    ! !DESCRIPTION:
    ! Insert patch into linked list
    !
    ! !USES:
    !
    ! !ARGUMENTS:
    type (ed_site_type), intent(inout)              :: currentSite
    type (fates_patch_type), intent(inout), pointer :: newPatch

    ! !LOCAL VARIABLES:
    type (fates_patch_type), pointer :: currentPatch
    integer                       :: insert_method   ! Temporary dev
    logical                       :: found_landuselabel_match
    integer, parameter            :: unordered_lul_groups= 1
    integer, parameter            :: primaryland_oldest_group = 2
    integer, parameter            :: numerical_order_lul_groups = 3
    integer, parameter            :: age_order_only = 4

    ! Insert new patch case options:
    ! Option 1: Group the landuse types together, but the group order doesn't matter
    ! Option 2: Option 1, but primarylands are forced to be the oldest group
    ! Option 3: Option 1, but groups are in numerical order according to land use label index integer
    !           (i.e. primarylands=1, secondarylands=2, ..., croplands=5)
    ! Option 4: Don't group the patches by land use label.  Simply add new patches to the youngest end.

    ! Hardcode the default insertion method.  The options developed during FATES V1 land use are
    ! currently being held for potential future usage.
    insert_method = primaryland_oldest_group

    ! Start from the youngest patch and work to oldest, regarless of insertion_method
    currentPatch => currentSite%youngest_patch

    ! For the three grouped cases, if the land use label of the youngest patch on the site
    ! is a match to the new patch land use label, simply insert it as the new youngest.
    ! This is applicable to the non-grouped option 4 method as well.
    if (currentPatch%land_use_label .eq. newPatch%land_use_label ) then
       newPatch%older    => currentPatch
       newPatch%younger  => null()
       currentPatch%younger       => newPatch
       currentSite%youngest_patch => newPatch
    else

       ! If the current site youngest patch land use label doesn't match the new patch
       ! land use label then work through the list until you find the matching type.
       ! Since we've just checked the youngest patch, move to the next patch and
       ! initialize the match flag to false.
       found_landuselabel_match = .false.
       currentPatch => currentPatch%older
       select case(insert_method)

       ! Option 1 - order of land use label groups does not matter
       case (unordered_lul_groups)

          do while(associated(currentPatch) .and. .not. found_landuselabel_match)
            if (currentPatch%land_use_label .eq. newPatch%land_use_label) then
               found_landuselabel_match = .true.
            else
               currentPatch => currentPatch%older
            end if
          end do

          ! In the case where we've found a land use label matching the new patch label,
          ! insert the newPatch will as the youngest patch for that land use type.
          if (associated(currentPatch)) then
             newPatch%older             => currentPatch
             newPatch%younger           => currentPatch%younger
             currentPatch%younger%older => newPatch
             currentPatch%younger       => newPatch
          else
             ! In the case in which we get to the end of the list and haven't found
             ! a landuse label match simply add the new patch to the youngest end.
             newPatch%older                     => currentSite%youngest_patch
             newPatch%younger                   => null()
             currentSite%youngest_patch%younger => newPatch
             currentSite%youngest_patch         => newPatch
          endif

       ! Option 2 - primaryland group must be on the oldest end
       case (primaryland_oldest_group)

          do while(associated(currentPatch) .and. .not. found_landuselabel_match)
             if (currentPatch%land_use_label .eq. newPatch%land_use_label) then
                found_landuselabel_match = .true.
             else
                currentPatch => currentPatch%older
             end if
          end do

          ! In the case where we've found a land use label matching the new patch label,
          ! insert the newPatch will as the youngest patch for that land use type.
          if (associated(currentPatch)) then
             newPatch%older             => currentPatch
             newPatch%younger           => currentPatch%younger
             currentPatch%younger%older => newPatch
             currentPatch%younger       => newPatch
          else
             ! In the case in which we get to the end of the list and haven't found
             ! a landuse label match.

             ! If the new patch is primaryland add it to the oldest end of the list
             if (newPatch%land_use_label .eq. primaryland) then
                newPatch%older                 => null()
                newPatch%younger               => currentSite%oldest_patch
                currentSite%oldest_patch%older => newPatch
                currentSite%oldest_patch       => newPatch
             else
                ! If the new patch land use type is not primaryland and we are at the
                ! oldest end of the list, add it to the youngest end
                newPatch%older                     => currentSite%youngest_patch
                newPatch%younger                   => null()
                currentSite%youngest_patch%younger => newPatch
                currentSite%youngest_patch         => newPatch
             endif
          endif

       ! Option 3 - groups are numerically ordered with primaryland group starting at oldest end.
       case (numerical_order_lul_groups)

          ! If the youngest patch landuse label number is greater than the new
          ! patch land use label number, the new patch must be inserted somewhere
          ! in between oldest and youngest
          do while(associated(currentPatch) .and. .not. found_landuselabel_match)
             if (currentPatch%land_use_label .eq. newPatch%land_use_label .or. &
                 currentPatch%land_use_label .lt. newPatch%land_use_label) then
                found_landuselabel_match = .true.
             else
                currentPatch => currentPatch%older
             endif
          end do

          ! In the case where we've found a landuse label matching the new patch label
          ! insert the newPatch will as the youngest patch for that land use type.
          if (associated(currentPatch)) then

             newPatch%older    => currentPatch
             newPatch%younger  => currentPatch%younger
             currentPatch%younger%older => newPatch
             currentPatch%younger       => newPatch

          else

             ! In the case were we get to the end, the new patch
             ! must be numerically the smallest, so put it at the oldest position
             newPatch%older    => null()
             newPatch%younger  => currentSite%oldest_patch
             currentSite%oldest_patch%older   => newPatch
             currentSite%oldest_patch   => newPatch

          endif

       ! Option 4 - always add the new patch as the youngest regardless of land use label
       case (age_order_only)
          ! Set the current patch to the youngest patch
          newPatch%older                     => currentSite%youngest_patch
          newPatch%younger                   => null()
          currentSite%youngest_patch%younger => newPatch
          currentSite%youngest_patch         => newPatch
       end select
    end if

 end subroutine InsertPatch

 end module EDPatchDynamicsMod<|MERGE_RESOLUTION|>--- conflicted
+++ resolved
@@ -1358,7 +1358,6 @@
              ! Copy any means or timers from the original patch to the new patch
              ! These values will inherit all info from the original patch
              ! --------------------------------------------------------------------------
-<<<<<<< HEAD
              call buffer_patch%tveg24%CopyFromDonor(copyPatch%tveg24)
              call buffer_patch%tveg_lpa%CopyFromDonor(copyPatch%tveg_lpa)
              call buffer_patch%tveg_longterm%CopyFromDonor(copyPatch%tveg_longterm)
@@ -1370,19 +1369,6 @@
                 do pft = 1,numpft
                    call buffer_patch%sdlng_emerg_smp(pft)%p%CopyFromDonor(copyPatch%sdlng_emerg_smp(pft)%p)
                    call buffer_patch%sdlng_mdd(pft)%p%CopyFromDonor(copyPatch%sdlng_mdd(pft)%p)
-=======
-             call buffer_patch%tveg24%CopyFromDonor(currentSite%oldest_patch%tveg24)
-             call buffer_patch%tveg_lpa%CopyFromDonor(currentSite%oldest_patch%tveg_lpa)
-             call buffer_patch%tveg_longterm%CopyFromDonor(currentSite%oldest_patch%tveg_longterm)
-
-             if ( regeneration_model == TRS_regeneration ) then
-                call buffer_patch%seedling_layer_par24%CopyFromDonor(currentSite%oldest_patch%seedling_layer_par24)
-                call buffer_patch%sdlng_mort_par%CopyFromDonor(currentSite%oldest_patch%sdlng_mort_par)
-                call buffer_patch%sdlng2sap_par%CopyFromDonor(currentSite%oldest_patch%sdlng2sap_par)
-                do pft = 1,numpft
-                   call buffer_patch%sdlng_emerg_smp(pft)%p%CopyFromDonor(currentSite%oldest_patch%sdlng_emerg_smp(pft)%p)
-                   call buffer_patch%sdlng_mdd(pft)%p%CopyFromDonor(currentSite%oldest_patch%sdlng_mdd(pft)%p)
->>>>>>> c9414d23
                 enddo
              end if
                             
