--- conflicted
+++ resolved
@@ -16,11 +16,8 @@
   use FatesLitterMod       , only : ncwd
   use FatesLitterMod       , only : ndcmpy
   use FatesLitterMod       , only : litter_type
-<<<<<<< HEAD
-  use FatesConstantsMod,     only : n_dbh_bins
-=======
+  use FatesConstantsMod    , only : n_dbh_bins 
   use FatesLitterMod       , only : adjust_SF_CWD_frac
->>>>>>> fce15a9b
   use EDTypesMod           , only : homogenize_seed_pfts
   use EDTypesMod           , only : area, patchfusion_dbhbin_loweredges
   use EDtypesMod           , only : force_patchfuse_min_biomass
