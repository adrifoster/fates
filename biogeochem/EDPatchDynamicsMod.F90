--- conflicted
+++ resolved
@@ -492,19 +492,11 @@
                       !          and cohort counts are absolute, reduce this number.
                       nc%n = currentCohort%n * patch_site_areadis/currentPatch%area
 
-<<<<<<< HEAD
-                      ! because the mortality rate due to impact for the cohorts which 
-                      ! had been in the understory and are now in the newly-
-                      ! disturbed patch is very high, passing the imort directly 
-                      ! to history results in large numerical errors, on account
-                      ! of the sharply reduced number densities.  so instead pass 
-=======
                       ! because the mortality rate due to impact for the cohorts 
                       ! which had been in the understory and are now in the newly-
                       ! disturbed patch is very high, passing the imort directly 
                       ! to history results in large numerical errors, on account
                       ! of the sharply reduced number densities.  so instead pass
->>>>>>> 8ecb38a8
                       ! this info via a site-level diagnostic variable before reducing 
                       ! the number density.
 
