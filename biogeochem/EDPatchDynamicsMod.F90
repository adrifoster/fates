--- conflicted
+++ resolved
@@ -2507,20 +2507,13 @@
                             !------------------------------------------------------------------------!
 
                             profiletol = ED_val_patch_fusion_tol
-<<<<<<< HEAD
-
-                         endif
-                      endif  !are both patches the same anthropogenic disturbance category as the disturbance type loop iterator?
-                   endif  !are both patches associated?        
-                endif    !are these different patches?   
-=======
-                            
+
                          endif fuseflagset_if
                       endif different_patches_if
                     endif nocomp_pft_labels_match_if
                    endif anthro_dist_labels_match_if
                 endif both_associated_if
->>>>>>> b328f92a
+
                 tpp => tpp%older
              enddo tpp_loop
 
