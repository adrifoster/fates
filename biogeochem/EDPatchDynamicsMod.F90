--- conflicted
+++ resolved
@@ -24,13 +24,9 @@
   use FatesConstantsMod    , only : itrue
   use FatesPlantHydraulicsMod, only : InitHydrCohort
   use FatesPlantHydraulicsMod, only : DeallocateHydrCohort
-<<<<<<< HEAD
-  ! logging flux, Yi Xu
-  use EDLoggingMortalityMod, only : logging_litter_fluxes
-  use pftconMod        	   , only : pftcon  
-=======
+  use EDLoggingMortalityMod, only : logging_litter_fluxes ! logging flux, Yi Xu
   use EDParamsMod          , only : fates_mortality_disturbance_fraction
->>>>>>> cdd1f731
+
 
   ! CIME globals
   use shr_infnan_mod       , only : nan => shr_infnan_nan, assignment(=)
@@ -373,16 +369,19 @@
             ! 3/2017
   
           !if (currentSite%disturbance_mortality > currentSite%disturbance_fire) then !mortality is dominant disturbance
-          if (currentSite%disturbance_mortality > currentSite%disturbance_fire .and. currentSite%disturbance_mortality > currentSite%disturbance_logging) then !mortality is dominant disturbance
+          if (currentSite%disturbance_mortality > currentSite%disturbance_fire .and. &
+                currentSite%disturbance_mortality > currentSite%disturbance_logging) then !mortality is dominant disturbance
  
              call mortality_litter_fluxes(currentSite, currentPatch, new_patch, patch_site_areadis)
          
           !else
-           elseif (currentSite%disturbance_fire > currentSite%disturbance_mortality .and. currentSite%disturbance_fire > currentSite%disturbance_logging) then 
+           elseif (currentSite%disturbance_fire > currentSite%disturbance_mortality .and. &
+                 currentSite%disturbance_fire > currentSite%disturbance_logging) then 
            
              call fire_litter_fluxes(currentSite, currentPatch, new_patch, patch_site_areadis)  
           
-           elseif (currentSite%disturbance_logging>currentSite%disturbance_mortality .and. currentSite%disturbance_logging>currentSite%disturbance_fire) then 
+           elseif (currentSite%disturbance_logging>currentSite%disturbance_mortality .and. &
+                 currentSite%disturbance_logging>currentSite%disturbance_fire) then 
     
               call logging_litter_fluxes(currentSite, currentPatch, new_patch, patch_site_areadis)
     
@@ -407,7 +406,8 @@
 
              !mortality is dominant disturbance              
              !if(currentPatch%disturbance_rates(1) > currentPatch%disturbance_rates(2))then 
-              if(currentPatch%disturbance_rates(1) > currentPatch%disturbance_rates(2) .and. currentPatch%disturbance_rates(1) > currentPatch%disturbance_rates(3))then 
+              if(currentPatch%disturbance_rates(1) > currentPatch%disturbance_rates(2) .and. &
+                    currentPatch%disturbance_rates(1) > currentPatch%disturbance_rates(3))then 
                 if(currentCohort%canopy_layer == 1)then
                    ! In the donor patch we are left with fewer trees because the area has decreased
                    ! the plant density for large trees does not actually decrease in the donor patch
@@ -488,7 +488,8 @@
                 endif
 
              !else !fire
-               elseif (currentPatch%disturbance_rates(2) > currentPatch%disturbance_rates(1) .and. currentPatch%disturbance_rates(2) > currentPatch%disturbance_rates(3)) then !fire
+               elseif (currentPatch%disturbance_rates(2) > currentPatch%disturbance_rates(1) .and. &
+                     currentPatch%disturbance_rates(2) > currentPatch%disturbance_rates(3)) then !fire
 
                 ! Number of members in the new patch, before we impose fire survivorship
                 nc%n = currentCohort%n * patch_site_areadis/currentPatch%area
@@ -510,7 +511,8 @@
                 nc%lmort_infra = 0.0_r8
 
               ! Logging is dominate  
-                elseif (currentPatch%disturbance_rates(3) > currentPatch%disturbance_rates(1) .and. currentPatch%disturbance_rates(3) > currentPatch%disturbance_rates(2)) then  ! Logging 
+                elseif (currentPatch%disturbance_rates(3) > currentPatch%disturbance_rates(1) .and. &
+                      currentPatch%disturbance_rates(3) > currentPatch%disturbance_rates(2)) then  ! Logging 
  
                     if(EDPftvarcon_inst%woody(currentCohort%pft) == 1)then
                            ! Move the survival trees into new patch
@@ -522,7 +524,8 @@
 
                            
                            !currentCohort%n = currentCohort%n * (1._r8 - patch_site_areadis/currentPatch%area)
-                           currentCohort%n = currentCohort%n * (1._r8 -currentCohort%lmort_logging - currentCohort%lmort_collateral -currentCohort%lmort_infra) 
+                           currentCohort%n = currentCohort%n * &
+                                 (1._r8 -currentCohort%lmort_logging - currentCohort%lmort_collateral -currentCohort%lmort_infra) 
                                         
                          
                            nc%fmort = nan  ! should double check fmort
