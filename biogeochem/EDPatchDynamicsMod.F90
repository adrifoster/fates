module EDPatchDynamicsMod

  ! ============================================================================
  ! Controls formation, creation, fusing and termination of patch level processes. 
  ! ============================================================================
  use FatesGlobals         , only : fates_log 
  use FatesInterfaceMod    , only : hlm_freq_day
  use EDPftvarcon          , only : EDPftvarcon_inst
  use EDCohortDynamicsMod  , only : fuse_cohorts, sort_cohorts, insert_cohort
  use EDtypesMod           , only : ncwd, n_dbh_bins, ntol, area, dbhmax
  use EDTypesMod           , only : maxPatchesPerSite
  use EDTypesMod           , only : ed_site_type, ed_patch_type, ed_cohort_type
  use EDTypesMod           , only : min_patch_area
  use EDTypesMod           , only : nclmax
  use EDTypesMod           , only : maxpft
  use EDTypesMod           , only : dtype_ifall
  use EDTypesMod           , only : dtype_ilog
  use EDTypesMod           , only : dtype_ifire
  use FatesInterfaceMod    , only : hlm_use_planthydro
  use FatesInterfaceMod    , only : hlm_numlevgrnd
  use FatesInterfaceMod    , only : hlm_numlevsoil
  use FatesInterfaceMod    , only : hlm_numSWb
  use FatesInterfaceMod    , only : bc_in_type
  use FatesInterfaceMod    , only : hlm_days_per_year
  use FatesInterfaceMod    , only : numpft
  use FatesGlobals         , only : endrun => fates_endrun
  use FatesConstantsMod    , only : r8 => fates_r8
  use FatesConstantsMod    , only : itrue
  use FatesPlantHydraulicsMod, only : InitHydrCohort
  use FatesPlantHydraulicsMod, only : DeallocateHydrCohort
  use EDLoggingMortalityMod, only : logging_litter_fluxes 
  use EDLoggingMortalityMod, only : logging_time
  use EDParamsMod          , only : fates_mortality_disturbance_fraction
  use FatesAllometryMod    , only : carea_allom
  use FatesConstantsMod    , only : g_per_kg
  use FatesConstantsMod    , only : ha_per_m2
  use FatesConstantsMod    , only : days_per_sec
  use FatesConstantsMod    , only : years_per_day


  ! CIME globals
  use shr_infnan_mod       , only : nan => shr_infnan_nan, assignment(=)
  use shr_log_mod          , only : errMsg => shr_log_errMsg
  
  !
  implicit none
  private
  !
  public :: create_patch
  public :: spawn_patches
  public :: zero_patch
  public :: fuse_patches
  public :: terminate_patches
  public :: patch_pft_size_profile
  public :: disturbance_rates
  public :: check_patch_area
  public :: set_patchno
  public :: set_root_fraction
  private:: fuse_2_patches

  character(len=*), parameter, private :: sourcefile = &
        __FILE__

  ! 10/30/09: Created by Rosie Fisher
  ! ============================================================================

contains

  ! ============================================================================
  subroutine disturbance_rates( site_in)
    !
    ! !DESCRIPTION:
    ! Calculates the fire and mortality related disturbance rates for each patch,
    ! and then determines which is the larger at the patch scale (for now, there an only
    ! be one disturbance type for each timestep.  
    ! all disturbance rates here are per daily timestep. 
    
    ! 2016-2017
    ! Modify to add logging disturbance

    ! !USES:
    use EDMortalityFunctionsMod , only : mortality_rates
    ! loging flux
    use EDLoggingMortalityMod , only : LoggingMortality_frac

  
    ! !ARGUMENTS:
    type(ed_site_type) , intent(inout), target :: site_in
    !
    ! !LOCAL VARIABLES:
    type (ed_patch_type) , pointer :: currentPatch
    type (ed_cohort_type), pointer :: currentCohort

    real(r8) :: cmort
    real(r8) :: bmort
    real(r8) :: hmort

    real(r8) :: lmort_direct
    real(r8) :: lmort_collateral
    real(r8) :: lmort_infra

    integer  :: threshold_sizeclass

    !----------------------------------------------------------------------------------------------
    ! Calculate Mortality Rates (these were previously calculated during growth derivatives)
    ! And the same rates in understory plants have already been applied to %dndt
    !----------------------------------------------------------------------------------------------
    
    currentPatch => site_in%oldest_patch
    do while (associated(currentPatch))   

       currentCohort => currentPatch%shortest
       do while(associated(currentCohort))        
          ! Mortality for trees in the understorey.
          currentCohort%patchptr => currentPatch

          call mortality_rates(currentCohort,cmort,hmort,bmort)
          currentCohort%dmort  = cmort+hmort+bmort

          call carea_allom(currentCohort%dbh,currentCohort%n,site_in%spread,currentCohort%pft,currentCohort%c_area)

          ! Initialize diagnostic mortality rates
          currentCohort%cmort = cmort
          currentCohort%bmort = bmort
          currentCohort%hmort = hmort
          currentCohort%fmort = 0.0_r8 ! Fire mortality is initialized as zero, but may be changed

          call LoggingMortality_frac(currentCohort%pft, currentCohort%dbh, &
                lmort_direct,lmort_collateral,lmort_infra )
         
          currentCohort%lmort_direct    = lmort_direct
          currentCohort%lmort_collateral = lmort_collateral
          currentCohort%lmort_infra      = lmort_infra

          
          currentCohort => currentCohort%taller
       end do
       currentPatch => currentPatch%younger
    end do

    ! ---------------------------------------------------------------------------------------------
    ! Calculate Disturbance Rates based on the mortality rates just calculated
    ! ---------------------------------------------------------------------------------------------

    currentPatch => site_in%oldest_patch
    do while (associated(currentPatch))   
       
       currentPatch%disturbance_rates(dtype_ifall) = 0.0_r8
       currentPatch%disturbance_rates(dtype_ilog)  = 0.0_r8

       currentCohort => currentPatch%shortest
       do while(associated(currentCohort))   

          if(currentCohort%canopy_layer == 1)then

             ! Treefall Disturbance Rate
             currentPatch%disturbance_rates(dtype_ifall) = currentPatch%disturbance_rates(dtype_ifall) + &
                  fates_mortality_disturbance_fraction * &
                  min(1.0_r8,currentCohort%dmort)*hlm_freq_day*currentCohort%c_area/currentPatch%area

             ! Logging Disturbance Rate
             currentPatch%disturbance_rates(dtype_ilog) = currentPatch%disturbance_rates(dtype_ilog) + &
                   min(1.0_r8, currentCohort%lmort_direct +                         & 
                               currentCohort%lmort_collateral +                      &
                               currentCohort%lmort_infra ) *                         &
                               currentCohort%c_area/currentPatch%area
             
          endif
          currentCohort => currentCohort%taller
       enddo !currentCohort

       ! Fire Disturbance Rate
       ! Fudge - fires can't burn the whole patch, as this causes /0 errors.
       ! This is accumulating the daily fires over the whole 30 day patch generation phase.  
       currentPatch%disturbance_rates(dtype_ifire) = &
             min(0.99_r8,currentPatch%disturbance_rates(dtype_ifire) + currentPatch%frac_burnt)

       if (currentPatch%disturbance_rates(dtype_ifire) > 0.98_r8)then
          write(fates_log(),*) 'very high fire areas', &
                currentPatch%disturbance_rates(dtype_ifire),currentPatch%frac_burnt
       endif



       ! ------------------------------------------------------------------------------------------
       ! Determine which disturbance is dominant, and force mortality diagnostics in the upper 
       ! canopy to be zero for the non-dominant mode.  Note: upper-canopy tree-fall mortality is 
       ! not always disturbance generating, so when tree-fall mort is non-dominant, make sure
       ! to still diagnose and track the non-disturbance rate
       ! ------------------------------------------------------------------------------------------
       
       
       if (currentPatch%disturbance_rates(dtype_ilog) > currentPatch%disturbance_rates(dtype_ifall) .and. &
             currentPatch%disturbance_rates(dtype_ilog) > currentPatch%disturbance_rates(dtype_ifire) ) then 
          
          currentPatch%disturbance_rate = currentPatch%disturbance_rates(dtype_ilog)

          ! Update diagnostics
          currentCohort => currentPatch%shortest
          do while(associated(currentCohort))
             if(currentCohort%canopy_layer == 1)then
                currentCohort%fmort = 0.0_r8
                currentCohort%cmort = currentCohort%cmort*(1.0_r8 - fates_mortality_disturbance_fraction)
                currentCohort%hmort = currentCohort%hmort*(1.0_r8 - fates_mortality_disturbance_fraction)
                currentCohort%bmort = currentCohort%bmort*(1.0_r8 - fates_mortality_disturbance_fraction)
                currentCohort%dmort = currentCohort%dmort*(1.0_r8 - fates_mortality_disturbance_fraction)
             end if
             currentCohort => currentCohort%taller
          enddo !currentCohort
          
          
       elseif (currentPatch%disturbance_rates(dtype_ifire) > currentPatch%disturbance_rates(dtype_ifall) .and. &
             currentPatch%disturbance_rates(dtype_ifire) > currentPatch%disturbance_rates(dtype_ilog) ) then  ! DISTURBANCE IS FIRE

          currentPatch%disturbance_rate = currentPatch%disturbance_rates(dtype_ifire)

          ! Update diagnostics, zero non-fire mortality rates
          currentCohort => currentPatch%shortest
          do while(associated(currentCohort))
             if(currentCohort%canopy_layer == 1)then
                currentCohort%cmort = currentCohort%cmort*(1.0_r8 - fates_mortality_disturbance_fraction)
                currentCohort%hmort = currentCohort%hmort*(1.0_r8 - fates_mortality_disturbance_fraction)
                currentCohort%bmort = currentCohort%bmort*(1.0_r8 - fates_mortality_disturbance_fraction)
                currentCohort%dmort = currentCohort%dmort*(1.0_r8 - fates_mortality_disturbance_fraction)
                currentCohort%lmort_direct    = 0.0_r8
                currentCohort%lmort_collateral = 0.0_r8
                currentCohort%lmort_infra      = 0.0_r8
             end if
 
             ! This may be counter-intuitive, but the diagnostic fire-mortality rate
             ! will stay zero in the patch that undergoes fire, this is because
             ! the actual cohorts who experience the fire are only those in the
             ! newly created patch so currentCohort%fmort = 0.0_r8
             ! Don't worry, the cohorts in the newly created patch will reflect burn

             currentCohort => currentCohort%taller
          enddo !currentCohort

       else  ! If fire and loggin are not greater than treefall, just set disturbance rate to tree-fall
             ! which is most likely a 0.0

          currentPatch%disturbance_rate = currentPatch%disturbance_rates(dtype_ifall)
          
          ! Update diagnostics, zero non-treefall mortality rates
          currentCohort => currentPatch%shortest
          do while(associated(currentCohort))
             if(currentCohort%canopy_layer == 1)then
                currentCohort%lmort_direct    = 0.0_r8
                currentCohort%lmort_collateral = 0.0_r8
                currentCohort%lmort_infra      = 0.0_r8
                currentCohort%fmort            = 0.0_r8
             end if
             currentCohort => currentCohort%taller
          enddo !currentCohort


       endif

       currentPatch => currentPatch%younger

    enddo !patch loop 

  end subroutine disturbance_rates

    ! ============================================================================
  subroutine spawn_patches( currentSite, bc_in)
    !
    ! !DESCRIPTION:
    ! In this subroutine, the following happens
    ! 1) the total area disturbed is calculated
    ! 2) a new patch is created
    ! 3) properties are averaged
    ! 4) litter fluxes from fire and mortality are added 
    ! 5) For mortality, plants in existing patch canopy are killed. 
    ! 6) For mortality, Plants in new and existing understorey are killed
    ! 7) For fire, burned plants are killed, and unburned plants are added to new patch. 
    ! 8) New cohorts are added to new patch and sorted. 
    ! 9) New patch is added into linked list
    ! 10) Area checked, and patchno recalculated. 
    !
    ! !USES:
    
    use EDParamsMod         , only : ED_val_understorey_death, logging_coll_under_frac
    use EDCohortDynamicsMod , only : zero_cohort, copy_cohort, terminate_cohorts 

    !
    ! !ARGUMENTS:
    type (ed_site_type), intent(inout), target :: currentSite
    type (bc_in_type), intent(in)              :: bc_in
    !
    ! !LOCAL VARIABLES:
    type (ed_patch_type) , pointer :: new_patch
    type (ed_patch_type) , pointer :: currentPatch
    type (ed_cohort_type), pointer :: currentCohort
    type (ed_cohort_type), pointer :: nc
    type (ed_cohort_type), pointer :: storesmallcohort
    type (ed_cohort_type), pointer :: storebigcohort  
    real(r8) :: site_areadis                 ! total area disturbed in m2 per site per day
    real(r8) :: patch_site_areadis           ! total area disturbed in m2 per patch per day
    real(r8) :: age                          ! notional age of this patch in years
    integer  :: tnull                        ! is there a tallest cohort?
    integer  :: snull                        ! is there a shortest cohort?
    real(r8) :: root_litter_local(maxpft)    ! initial value of root litter. KgC/m2
    real(r8) :: leaf_litter_local(maxpft)    ! initial value of leaf litter. KgC/m2
    real(r8) :: cwd_ag_local(ncwd)           ! initial value of above ground coarse woody debris. KgC/m2
    real(r8) :: cwd_bg_local(ncwd)           ! initial value of below ground coarse woody debris. KgC/m2
    !---------------------------------------------------------------------

    storesmallcohort => null() ! storage of the smallest cohort for insertion routine
    storebigcohort   => null() ! storage of the largest cohort for insertion routine 

    ! calculate area of disturbed land, in this timestep, by summing contributions from each existing patch. 
    currentPatch => currentSite%youngest_patch

    ! zero site-level fire fluxes
    currentSite%cwd_ag_burned       = 0.0_r8
    currentSite%leaf_litter_burned  = 0.0_r8
    currentSite%total_burn_flux_to_atm = 0.0_r8    

    site_areadis = 0.0_r8
    do while(associated(currentPatch))

       !FIX(RF,032414) Does using the max(fire,mort) actually make sense here?
       site_areadis = site_areadis + currentPatch%area * min(1.0_r8,currentPatch%disturbance_rate) 
       currentPatch => currentPatch%older     

    enddo ! end loop over patches. sum area disturbed for all patches. 

    if (site_areadis > 0.0_r8) then  
       cwd_ag_local = 0.0_r8
       cwd_bg_local = 0.0_r8
       leaf_litter_local = 0.0_r8
       root_litter_local = 0.0_r8
       age = 0.0_r8

       allocate(new_patch)
       call create_patch(currentSite, new_patch, age, site_areadis, &
            cwd_ag_local, cwd_bg_local, leaf_litter_local, &
            root_litter_local)

       new_patch%tallest  => null()
       new_patch%shortest => null()

       currentPatch => currentSite%oldest_patch
       ! loop round all the patches that contribute surviving indivduals and litter pools to the new patch.     
       do while(associated(currentPatch))   

          ! This is the amount of patch area that is disturbed, and donated by the donor
          patch_site_areadis = currentPatch%area * currentPatch%disturbance_rate

          call average_patch_properties(currentPatch, new_patch, patch_site_areadis)
          
          if (currentPatch%disturbance_rates(dtype_ilog) > currentPatch%disturbance_rates(dtype_ifall) .and. &
                currentPatch%disturbance_rates(dtype_ilog) > currentPatch%disturbance_rates(dtype_ifire) ) then 
             
             call logging_litter_fluxes(currentSite, currentPatch, new_patch, patch_site_areadis)
             
          elseif (currentPatch%disturbance_rates(dtype_ifire) > currentPatch%disturbance_rates(dtype_ifall) .and. &
                currentPatch%disturbance_rates(dtype_ifire) > currentPatch%disturbance_rates(dtype_ilog) ) then
             
             call fire_litter_fluxes(currentSite, currentPatch, new_patch, patch_site_areadis)  
             
          else
             
             call mortality_litter_fluxes(currentSite, currentPatch, new_patch, patch_site_areadis)
             
          endif

          !INSERT SURVIVORS FROM DISTURBANCE INTO NEW PATCH 
          currentCohort => currentPatch%shortest
          do while(associated(currentCohort))       

             allocate(nc)             
             if(hlm_use_planthydro.eq.itrue) call InitHydrCohort(nc)
             call zero_cohort(nc)

             ! nc is the new cohort that goes in the disturbed patch (new_patch)... currentCohort
             ! is the curent cohort that stays in the donor patch (currentPatch) 
             call copy_cohort(currentCohort, nc)

             !this is the case as the new patch probably doesn't have a closed canopy, and
             ! even if it does, that will be sorted out in canopy_structure. 
             nc%canopy_layer = 1 
             nc%canopy_layer_yesterday = 1._r8 

             ! treefall mortality is the dominant disturbance
             if(currentPatch%disturbance_rates(dtype_ifall) > currentPatch%disturbance_rates(dtype_ifire) .and. &
                    currentPatch%disturbance_rates(dtype_ifall) > currentPatch%disturbance_rates(dtype_ilog))then 

                if(currentCohort%canopy_layer == 1)then

                   ! In the donor patch we are left with fewer trees because the area has decreased
                   ! the plant density for large trees does not actually decrease in the donor patch
                   ! because this is the part of the original patch where no trees have actually fallen
                   ! The diagnostic cmort,bmort and hmort rates have already been saved         

                   currentCohort%n = currentCohort%n * (1.0_r8 - fates_mortality_disturbance_fraction * &
                        min(1.0_r8,currentCohort%dmort * hlm_freq_day))

                   nc%n = 0.0_r8      ! kill all of the trees who caused the disturbance.  
       
                   nc%cmort = nan     ! The mortality diagnostics are set to nan because the cohort should dissappear
                   nc%hmort = nan
                   nc%bmort = nan
                   nc%fmort = nan
<<<<<<< HEAD
                   nc%imort = nan
                   nc%lmort_direct    = nan
=======
                   nc%lmort_logging    = nan
>>>>>>> 865431cd
                   nc%lmort_collateral = nan
                   nc%lmort_infra      = nan

                else
                   ! small trees 
                   if(EDPftvarcon_inst%woody(currentCohort%pft) == 1)then


                      ! Survivorship of undestory woody plants.  Two step process.
                      ! Step 1:  Reduce current number of plants to reflect the change in area.
                      !          The number density per square are doesn't change, but since the patch is smaller
                      !          and cohort counts are absolute, reduce this number.
                      nc%n = currentCohort%n * patch_site_areadis/currentPatch%area

                      ! because the mortality rate due to impact for the cohorts which had been in the understory and are now in the newly-
                      ! disturbed patch is very high, passing the imort directly to history results in large numerical errors, on account
                      ! of the sharply reduced number densities.  so instead pass this info via a site-level diagnostic variable before reducing 
                      ! the number density.
                      currentSite%imort_rate(currentCohort%size_class, currentCohort%pft) = &
                           currentSite%imort_rate(currentCohort%size_class, currentCohort%pft) + &
                           nc%n * ED_val_understorey_death / hlm_freq_day
                      currentSite%imort_carbonflux = currentSite%imort_carbonflux + &
                           (nc%n * ED_val_understorey_death / hlm_freq_day ) * &
                           currentCohort%b * g_per_kg * days_per_sec * years_per_day * ha_per_m2

                      ! Step 2:  Apply survivor ship function based on the understory death fraction
                      ! remaining of understory plants of those that are knocked over by the overstorey trees dying...  
                      nc%n = nc%n * (1.0_r8 - ED_val_understorey_death)
                      
                      ! since the donor patch split and sent a fraction of its members
                      ! to the new patch and a fraction to be preserved in itself,
                      ! when reporting diagnostic rates, we must carry over the mortality rates from
                      ! the donor that were applied before the patch split.  Remember this is only
                      ! for diagnostics.  But think of it this way, the rates are weighted by 
                      ! number density in EDCLMLink, and the number density of this new patch is donated
                      ! so with the number density must come the effective mortality rates.

                      nc%fmort            = 0.0_r8               ! Should had also been zero in the donor
                      nc%cmort            = currentCohort%cmort
                      nc%hmort            = currentCohort%hmort
                      nc%bmort            = currentCohort%bmort
                      nc%dmort            = currentCohort%dmort
                      nc%lmort_direct     = currentCohort%lmort_direct
                      nc%lmort_collateral = currentCohort%lmort_collateral
                      nc%lmort_infra      = currentCohort%lmort_infra

                      ! understory trees that might potentially be knocked over in the disturbance. 
                      ! The existing (donor) patch should not have any impact mortality, it should
                      ! only lose cohorts due to the decrease in area.  This is not mortality.
                      ! Besides, the current and newly created patch sum to unity                      

                      currentCohort%n = currentCohort%n * (1._r8 -  patch_site_areadis/currentPatch%area)
                      
                   else 
                      ! grass is not killed by mortality disturbance events. Just move it into the new patch area. 
                      ! Just split the grass into the existing and new patch structures
                      nc%n = currentCohort%n * patch_site_areadis/currentPatch%area

                      ! Those remaining in the existing
                      currentCohort%n = currentCohort%n * (1._r8 - patch_site_areadis/currentPatch%area)

                      nc%fmort            = 0.0_r8
                      nc%cmort            = currentCohort%cmort
                      nc%hmort            = currentCohort%hmort
                      nc%bmort            = currentCohort%bmort
                      nc%dmort            = currentCohort%dmort
                      nc%lmort_direct    = currentCohort%lmort_direct
                      nc%lmort_collateral = currentCohort%lmort_collateral
                      nc%lmort_infra      = currentCohort%lmort_infra
                      
                   endif
                endif

             ! Fire is the dominant disturbance 
             elseif (currentPatch%disturbance_rates(dtype_ifire) > currentPatch%disturbance_rates(dtype_ifall) .and. &
                     currentPatch%disturbance_rates(dtype_ifire) > currentPatch%disturbance_rates(dtype_ilog)) then !fire

                ! Number of members in the new patch, before we impose fire survivorship
                nc%n = currentCohort%n * patch_site_areadis/currentPatch%area

                ! loss of individuals from source patch due to area shrinking
                currentCohort%n = currentCohort%n * (1._r8 - patch_site_areadis/currentPatch%area) 

                ! loss of individual from fire in new patch.
                nc%n = nc%n * (1.0_r8 - currentCohort%fire_mort) 

                nc%fmort            = currentCohort%fire_mort/hlm_freq_day
                
                nc%cmort            = currentCohort%cmort
                nc%hmort            = currentCohort%hmort
                nc%bmort            = currentCohort%bmort
                nc%dmort            = currentCohort%dmort
                nc%lmort_direct     = currentCohort%lmort_direct
                nc%lmort_collateral = currentCohort%lmort_collateral
                nc%lmort_infra      = currentCohort%lmort_infra
                
             ! Logging is the dominant disturbance  
             elseif (currentPatch%disturbance_rates(dtype_ilog) > currentPatch%disturbance_rates(dtype_ifall) .and. &
                     currentPatch%disturbance_rates(dtype_ilog) > currentPatch%disturbance_rates(dtype_ifire)) then  ! Logging 

                ! If this cohort is in the upper canopy. It generated 
                if(currentCohort%canopy_layer == 1)then
                   
                   ! Trees generating this disturbance are not there by definition
                   nc%n            = 0.0_r8 

                   ! Reduce counts in the existing/donor patch according to the logging rate
                   currentCohort%n = currentCohort%n * (1.0_r8 - min(1.0_r8,(currentCohort%lmort_direct +    &
                                                                             currentCohort%lmort_collateral + &
                                                                             currentCohort%lmort_infra)))

                   ! The mortality diagnostics are set to nan because the cohort should dissappear
                   nc%cmort            = nan
                   nc%hmort            = nan
                   nc%bmort            = nan
                   nc%fmort            = nan
<<<<<<< HEAD
                   nc%imort            = nan
                   nc%lmort_direct     = nan
=======
                   nc%lmort_logging    = nan
>>>>>>> 865431cd
                   nc%lmort_collateral = nan
                   nc%lmort_infra      = nan

                else

                   ! WHat to do with cohorts in the understory of a logging generated
                   ! disturbance patch?

                   if(EDPftvarcon_inst%woody(currentCohort%pft) == 1)then


                      ! Survivorship of undestory woody plants.  Two step process.
                      ! Step 1:  Reduce current number of plants to reflect the change in area.
                      !          The number density per square are doesn't change, but since the patch is smaller
                      !          and cohort counts are absolute, reduce this number.
                      nc%n = currentCohort%n * patch_site_areadis/currentPatch%area

                      ! because the mortality rate due to impact for the cohorts which had been in the understory and are now in the newly-
                      ! disturbed patch is very high, passing the imort directly to history results in large numerical errors, on account
                      ! of the sharply reduced number densities.  so instead pass this info via a site-level diagnostic variable before reducing 
                      ! the number density.
                      currentSite%imort_rate(currentCohort%size_class, currentCohort%pft) = &
                           currentSite%imort_rate(currentCohort%size_class, currentCohort%pft) + &
                           nc%n * ED_val_understorey_death / hlm_freq_day
                      currentSite%imort_carbonflux = currentSite%imort_carbonflux + &
                           (nc%n * ED_val_understorey_death / hlm_freq_day ) * &
                           currentCohort%b * g_per_kg * days_per_sec * years_per_day * ha_per_m2
                      
                      ! Step 2:  Apply survivor ship function based on the understory death fraction
                     
                      ! remaining of understory plants of those that are knocked over by the overstorey trees dying...  
                      ! LOGGING SURVIVORSHIP OF UNDERSTORY PLANTS IS SET AS A NEW PARAMETER in the fatesparameter files 
                      nc%n = nc%n * (1.0_r8 - logging_coll_under_frac)

                      ! Step 3: Reduce the number count of cohorts in the original/donor/non-disturbed patch 
                      !         to reflect the area change
                      currentCohort%n = currentCohort%n * (1._r8 -  patch_site_areadis/currentPatch%area)


<<<<<<< HEAD
                      nc%fmort            = 0.0_r8
                      nc%imort            = logging_coll_under_frac/hlm_freq_day
=======
                      nc%fmort = 0.0_r8
>>>>>>> 865431cd
                      nc%cmort            = currentCohort%cmort
                      nc%hmort            = currentCohort%hmort
                      nc%bmort            = currentCohort%bmort
                      nc%dmort            = currentCohort%dmort
                      nc%lmort_direct     = currentCohort%lmort_direct
                      nc%lmort_collateral = currentCohort%lmort_collateral
                      nc%lmort_infra      = currentCohort%lmort_infra

                   else
                      
                      ! grass is not killed by mortality disturbance events. Just move it into the new patch area. 
                      ! Just split the grass into the existing and new patch structures
                      nc%n = currentCohort%n * patch_site_areadis/currentPatch%area
                      
                      ! Those remaining in the existing
                      currentCohort%n = currentCohort%n * (1._r8 - patch_site_areadis/currentPatch%area)

                      ! No grass impact mortality imposed on the newly created patch
                      nc%fmort            = 0.0_r8
                      nc%cmort            = currentCohort%cmort
                      nc%hmort            = currentCohort%hmort
                      nc%bmort            = currentCohort%bmort
                      nc%dmort            = currentCohort%dmort
                      nc%lmort_direct    = currentCohort%lmort_direct
                      nc%lmort_collateral = currentCohort%lmort_collateral
                      nc%lmort_infra      = currentCohort%lmort_infra
                      
                   endif  ! is/is-not woody
                   
                endif  ! Select canopy layer

             end if   ! Select disturbance mode

             if (nc%n > 0.0_r8) then   
                storebigcohort   =>  new_patch%tallest
                storesmallcohort =>  new_patch%shortest 
                if(associated(new_patch%tallest))then
                   tnull = 0
                else
                   tnull = 1
                   new_patch%tallest => nc
                   nc%taller => null()
                endif

                if(associated(new_patch%shortest))then
                   snull = 0
                else
                   snull = 1
                   new_patch%shortest => nc
                   nc%shorter => null()
                endif
                nc%patchptr => new_patch
                call insert_cohort(nc, new_patch%tallest, new_patch%shortest, tnull, snull, storebigcohort, storesmallcohort)

                new_patch%tallest  => storebigcohort 
                new_patch%shortest => storesmallcohort   
             else
                if(hlm_use_planthydro.eq.itrue) call DeallocateHydrCohort(nc)
                deallocate(nc) !get rid of the new memory.
             endif

             currentCohort => currentCohort%taller      
          enddo ! currentCohort 
          call sort_cohorts(currentPatch)

          !zero disturbance accumulators
          currentPatch%disturbance_rate  = 0._r8
          currentPatch%disturbance_rates = 0._r8

          !update area of donor patch
          currentPatch%area = currentPatch%area - patch_site_areadis

          ! sort out the cohorts, since some of them may be so small as to need removing. 
          ! the first call to terminate cohorts removes sparse number densities,
          ! the second call removes for all other reasons (sparse culling must happen
          ! before fusion)
          call terminate_cohorts(currentSite, currentPatch, 1)
          call fuse_cohorts(currentPatch, bc_in)
          call terminate_cohorts(currentSite, currentPatch, 2)
          call sort_cohorts(currentPatch)

          currentPatch => currentPatch%younger

       enddo ! currentPatch patch loop. 

          
       !*************************/
       !**  INSERT NEW PATCH INTO LINKED LIST    
       !**********`***************/        
       currentPatch               => currentSite%youngest_patch
       new_patch%older            => currentPatch
       new_patch%younger          => NULL()
       currentPatch%younger       => new_patch
       currentSite%youngest_patch => new_patch

       ! sort out the cohorts, since some of them may be so small as to need removing. 
       ! the first call to terminate cohorts removes sparse number densities,
       ! the second call removes for all other reasons (sparse culling must happen
       ! before fusion)
       call terminate_cohorts(currentSite, new_patch, 1)
       call fuse_cohorts(new_patch, bc_in)
       call terminate_cohorts(currentSite, new_patch, 2)
       call sort_cohorts(new_patch)

    endif !end new_patch area 

    call check_patch_area(currentSite)
    call set_patchno(currentSite)

  end subroutine spawn_patches

  ! ============================================================================
  subroutine check_patch_area( currentSite )
    !
    ! !DESCRIPTION:
    !  Check to see that total area is not exceeded.  
    !
    ! !USES:
    !
    ! !ARGUMENTS:
    type(ed_site_type), intent(in), target  :: currentSite 
    !
    ! !LOCAL VARIABLES:
    real(r8) :: areatot
    type(ed_patch_type), pointer :: currentPatch 
    !---------------------------------------------------------------------

    areatot = 0._r8
    currentPatch => currentSite%oldest_patch
    do while(associated(currentPatch))
       areatot = areatot + currentPatch%area
       currentPatch => currentPatch%younger
       if (( areatot - area ) > 0._r8 ) then 
          write(fates_log(),*) 'trimming patch area - is too big' , areatot-area
          currentSite%oldest_patch%area = currentSite%oldest_patch%area - (areatot - area)
       endif
    enddo

  end subroutine check_patch_area

  ! ============================================================================
  subroutine set_patchno( currentSite )
    !
    ! !DESCRIPTION:
    !  Give patches an order number from the oldest to youngest. 
    !
    ! !USES:
    !
    ! !ARGUMENTS:
    type(ed_site_type),intent(in), target :: currentSite 
    !
    ! !LOCAL VARIABLES:
    type(ed_patch_type), pointer :: currentPatch 
    integer patchno
    !---------------------------------------------------------------------

    patchno = 1
    currentPatch => currentSite%oldest_patch
    do while(associated(currentPatch))
       currentPatch%patchno = patchno
       patchno = patchno + 1
       currentPatch => currentPatch%younger
    enddo

  end subroutine set_patchno

  ! ============================================================================
  subroutine average_patch_properties( currentPatch, newPatch, patch_site_areadis )
    !
    ! !DESCRIPTION:
    ! Average together the state properties of all of the donor patches that
    ! make up the new patch. 
    !
    ! !USES:
    !
    ! !ARGUMENTS:
    type(ed_patch_type) , intent(in), target  :: currentPatch
    type(ed_patch_type) , intent(inout)       :: newPatch 
    real(r8)            , intent(out)         :: patch_site_areadis   ! amount of land disturbed in this patch. m2
    !
    ! !LOCAL VARIABLES:
    integer  :: c,p ! counters for PFT and litter size class. 
    !---------------------------------------------------------------------

    patch_site_areadis = currentPatch%area * currentPatch%disturbance_rate ! how much land is disturbed in this donor patch? 
 
    do c = 1,ncwd !move litter pool en mass into the new patch. 
       newPatch%cwd_ag(c) = newPatch%cwd_ag(c) + currentPatch%cwd_ag(c) * patch_site_areadis/newPatch%area
       newPatch%cwd_bg(c) = newPatch%cwd_bg(c) + currentPatch%cwd_bg(c) * patch_site_areadis/newPatch%area
    enddo

    do p = 1,numpft !move litter pool en mass into the new patch
       newPatch%root_litter(p) = newPatch%root_litter(p) + currentPatch%root_litter(p) * patch_site_areadis/newPatch%area
       newPatch%leaf_litter(p) = newPatch%leaf_litter(p) + currentPatch%leaf_litter(p) * patch_site_areadis/newPatch%area

       ! The fragmentation/decomposition flux from donor patches has already occured in existing patches.  However
       ! some of their area has been carved out for this new patches which is receiving donations.
       ! Lets maintain conservation on that pre-existing mass flux in these newly disturbed patches
       
       newPatch%root_litter_out(p) = newPatch%root_litter_out(p) + currentPatch%root_litter_out(p) * &
                                     patch_site_areadis/newPatch%area
       newPatch%leaf_litter_out(p) = newPatch%leaf_litter_out(p) + currentPatch%leaf_litter_out(p) * &
                                     patch_site_areadis/newPatch%area

    enddo

  end subroutine average_patch_properties

  ! ============================================================================
  subroutine fire_litter_fluxes(currentSite, cp_target, new_patch_target, patch_site_areadis)
    !
    ! !DESCRIPTION:
    !  CWD pool burned by a fire. 
    !  Carbon going from burned trees into CWD pool
    !  Burn parts of trees that don't die in fire
    !  Burn live grasses and kill them. 
    !
    ! !USES:
    use SFParamsMod,          only : SF_VAL_CWD_FRAC
    use EDtypesMod          , only : dl_sf
    !
    ! !ARGUMENTS:
    type(ed_site_type)  , intent(inout), target :: currentSite
    type(ed_patch_type) , intent(inout), target :: cp_target
    type(ed_patch_type) , intent(inout), target :: new_patch_target
    real(r8)            , intent(inout)         :: patch_site_areadis
    !
    ! !LOCAL VARIABLES:
    type(ed_patch_type) , pointer :: currentPatch
    type(ed_patch_type) , pointer :: new_patch
    type(ed_cohort_type), pointer :: currentCohort
    real(r8) :: bcroot               ! amount of below ground coarse root per cohort  kgC. (goes into CWD_BG)
    real(r8) :: bstem                ! amount of above ground stem biomass per cohort  kgC.(goes into CWG_AG)
    real(r8) :: dead_tree_density    ! no trees killed by fire per m2
    reaL(r8) :: burned_litter        ! amount of each litter pool burned by fire.  kgC/m2/day
    real(r8) :: burned_leaves        ! amount of tissue consumed by fire for grass. KgC/individual/day
    integer  :: c, p 
    !---------------------------------------------------------------------

    !check that total area is not exceeded. 
    currentPatch => cp_target
    new_patch => new_patch_target

    if ( currentPatch%fire  ==  1 ) then !only do this if there was a fire in this actual patch. 
       patch_site_areadis = currentPatch%area * currentPatch%disturbance_rate ! how much land is disturbed in this donor patch? 

       !************************************/ 
       !PART 1)  Burn the fractions of existing litter in the new patch that were consumed by the fire. 
       !************************************/ 
       do c = 1,ncwd
          burned_litter = new_patch%cwd_ag(c) * patch_site_areadis/new_patch%area * currentPatch%burnt_frac_litter(c+1) !kG/m2/day
          new_patch%cwd_ag(c) = new_patch%cwd_ag(c) - burned_litter
          currentSite%flux_out = currentSite%flux_out + burned_litter * new_patch%area !kG/site/day
          currentSite%total_burn_flux_to_atm = currentSite%total_burn_flux_to_atm + burned_litter * new_patch%area !kG/site/day
       enddo

       do p = 1,numpft
          burned_litter = new_patch%leaf_litter(p) * patch_site_areadis/new_patch%area * currentPatch%burnt_frac_litter(dl_sf)
          new_patch%leaf_litter(p) = new_patch%leaf_litter(p) - burned_litter
          currentSite%flux_out = currentSite%flux_out + burned_litter * new_patch%area !kG/site/day
          currentSite%total_burn_flux_to_atm = currentSite%total_burn_flux_to_atm + burned_litter * new_patch%area !kG/site/day
      enddo

       !************************************/     
       !PART 2) Put unburned parts of plants that died in the fire into the litter pool of new and old patches 
       ! This happens BEFORE the plant numbers have been updated. So we are working with the 
       ! pre-fire population of plants, which is the right way round. 
       !************************************/ 
       currentCohort => currentPatch%shortest
       do while(associated(currentCohort))
          p = currentCohort%pft
          if(EDPftvarcon_inst%woody(p) == 1)then !DEAD (FROM FIRE) TREES
             !************************************/ 
             ! Number of trees that died because of the fire, per m2 of ground. 
             ! Divide their litter into the four litter streams, and spread evenly across ground surface. 
             !************************************/  
             ! stem biomass per tree
             bstem  = (currentCohort%bsw + currentCohort%bdead) * EDPftvarcon_inst%allom_agb_frac(p)
             ! coarse root biomass per tree
             bcroot = (currentCohort%bsw + currentCohort%bdead) * (1.0_r8 - EDPftvarcon_inst%allom_agb_frac(p) )
             ! density of dead trees per m2. 
             dead_tree_density  = (currentCohort%fire_mort * currentCohort%n*patch_site_areadis/currentPatch%area) / AREA  

             ! Unburned parts of dead tree pool. 
             ! Unburned leaves and roots    
             
             new_patch%leaf_litter(p) = new_patch%leaf_litter(p) + dead_tree_density * (currentCohort%bl) &
             * (1.0_r8-currentCohort%cfa)
             new_patch%root_litter(p) = new_patch%root_litter(p) + dead_tree_density * (currentCohort%br+currentCohort%bstore)
             currentPatch%leaf_litter(p) = currentPatch%leaf_litter(p) + dead_tree_density * &
                  (currentCohort%bl) * (1.0_r8-currentCohort%cfa)
             currentPatch%root_litter(p) = currentPatch%root_litter(p) + dead_tree_density * &
                  (currentCohort%br+currentCohort%bstore)

             ! track as diagnostic fluxes
             currentSite%leaf_litter_diagnostic_input_carbonflux(p) = currentSite%leaf_litter_diagnostic_input_carbonflux(p) + &
                  (currentCohort%bl) * (1.0_r8-currentCohort%cfa) * currentCohort%fire_mort * currentCohort%n * &
                  hlm_days_per_year / AREA
             currentSite%root_litter_diagnostic_input_carbonflux(p) = currentSite%root_litter_diagnostic_input_carbonflux(p) + &
                  (currentCohort%br+currentCohort%bstore) * (1.0_r8-currentCohort%cfa) * currentCohort%fire_mort * &
                  currentCohort%n * hlm_days_per_year / AREA
      
             ! below ground coarse woody debris from burned trees
             do c = 1,ncwd
                new_patch%cwd_bg(c) = new_patch%cwd_bg(c) + dead_tree_density * SF_val_CWD_frac(c) * bcroot
                currentPatch%cwd_bg(c) = currentPatch%cwd_bg(c) + dead_tree_density * SF_val_CWD_frac(c) * bcroot

                ! track as diagnostic fluxes
                currentSite%CWD_BG_diagnostic_input_carbonflux(c) = currentSite%CWD_BG_diagnostic_input_carbonflux(c) + &
                     SF_val_CWD_frac(c) * bcroot * currentCohort%fire_mort * currentCohort%n * &
                     hlm_days_per_year / AREA
             enddo

             ! above ground coarse woody debris from unburned twigs and small branches
             do c = 1,2
                new_patch%cwd_ag(c) = new_patch%cwd_ag(c) + dead_tree_density * SF_val_CWD_frac(c) * bstem &
                * (1.0_r8-currentCohort%cfa)
                currentPatch%cwd_ag(c) = currentPatch%cwd_ag(c) + dead_tree_density * SF_val_CWD_frac(c) * &
                     bstem * (1.0_r8-currentCohort%cfa)

                ! track as diagnostic fluxes
                currentSite%CWD_AG_diagnostic_input_carbonflux(c) = currentSite%CWD_AG_diagnostic_input_carbonflux(c) + &
                     SF_val_CWD_frac(c) * bstem * (1.0_r8-currentCohort%cfa) * currentCohort%fire_mort * currentCohort%n * &
                     hlm_days_per_year / AREA
             enddo
             
             ! above ground coarse woody debris from large branches and stems: these do not burn in crown fires. 
             do c = 3,4
                new_patch%cwd_ag(c) = new_patch%cwd_ag(c) + dead_tree_density * SF_val_CWD_frac(c) * bstem
                currentPatch%cwd_ag(c) = currentPatch%cwd_ag(c) + dead_tree_density * SF_val_CWD_frac(c) * bstem

                ! track as diagnostic fluxes
                currentSite%CWD_AG_diagnostic_input_carbonflux(c) = currentSite%CWD_AG_diagnostic_input_carbonflux(c) + &
                     SF_val_CWD_frac(c) * bstem * currentCohort%fire_mort * currentCohort%n * &
                     hlm_days_per_year / AREA
             enddo
             
             ! Burned parts of dead tree pool.  
             ! Burned twigs and small branches. 
             do c = 1,2

                currentSite%cwd_ag_burned(c) = currentSite%cwd_ag_burned(c) + dead_tree_density * &
                     SF_val_CWD_frac(c) * bstem * currentCohort%cfa
                currentSite%flux_out  = currentSite%flux_out + dead_tree_density * &
                     AREA * SF_val_CWD_frac(c) * bstem * currentCohort%cfa
                currentSite%total_burn_flux_to_atm  = currentSite%total_burn_flux_to_atm + dead_tree_density * &
                     AREA * SF_val_CWD_frac(c) * bstem * currentCohort%cfa

             enddo
             
             !burned leaves. 
             do p = 1,numpft                  

                currentSite%leaf_litter_burned(p) = currentSite%leaf_litter_burned(p) + &
                     dead_tree_density * currentCohort%bl * currentCohort%cfa
                currentSite%flux_out  = currentSite%flux_out + &
                     dead_tree_density * AREA * currentCohort%bl * currentCohort%cfa
                currentSite%total_burn_flux_to_atm  = currentSite%total_burn_flux_to_atm + &
                     dead_tree_density * AREA * currentCohort%bl * currentCohort%cfa

             enddo

         endif

          currentCohort => currentCohort%taller

       enddo  ! currentCohort

       !************************************/     
       ! PART 3) Burn parts of trees that did *not* die in the fire.
       ! PART 4) Burn parts of grass that are consumed by the fire. 
       ! grasses are not killed directly by fire. They die by losing all of their leaves and starving. 
       !************************************/ 
       currentCohort => new_patch%shortest
       do while(associated(currentCohort))

          call carea_allom(currentCohort%dbh,currentCohort%n,currentSite%spread,currentCohort%pft,currentCohort%c_area)
          if(EDPftvarcon_inst%woody(currentCohort%pft) == 1)then
             burned_leaves = (currentCohort%bl+currentCohort%bsw) * currentCohort%cfa
          else
             burned_leaves = (currentCohort%bl+currentCohort%bsw) * currentPatch%burnt_frac_litter(6)
          endif
          if (burned_leaves > 0.0_r8) then

             currentCohort%balive = max(currentCohort%br,currentCohort%balive - burned_leaves)
             currentCohort%bl     = max(0.00001_r8,   currentCohort%bl - burned_leaves)
             !KgC/gridcell/day
             currentSite%flux_out = currentSite%flux_out + burned_leaves * currentCohort%n * &
                  patch_site_areadis/currentPatch%area * AREA 
             currentSite%total_burn_flux_to_atm = currentSite%total_burn_flux_to_atm+ burned_leaves * currentCohort%n * &
                  patch_site_areadis/currentPatch%area * AREA 

          endif
          currentCohort%cfa = 0.0_r8        

          currentCohort => currentCohort%taller

       enddo

    endif !currentPatch%fire. 

  end subroutine fire_litter_fluxes

  ! ============================================================================
  subroutine mortality_litter_fluxes(currentSite, cp_target, new_patch_target, patch_site_areadis)
    !
    ! !DESCRIPTION:
    !  Carbon going from ongoing mortality into CWD pools. 
    !
    ! !USES:
    use EDParamsMod,  only : ED_val_understorey_death
    use SFParamsMod,  only : SF_val_cwd_frac
    !
    ! !ARGUMENTS:
    type(ed_site_type)  , intent(inout), target :: currentSite 
    type(ed_patch_type) , intent(inout), target :: cp_target 
    type(ed_patch_type) , intent(inout), target :: new_patch_target
    real(r8)            , intent(in)            :: patch_site_areadis
    !
    ! !LOCAL VARIABLES:
    real(r8) :: cwd_litter_density
    real(r8) :: litter_area ! area over which to distribute this litter. 
    type(ed_cohort_type), pointer :: currentCohort
    type(ed_patch_type) , pointer :: currentPatch 
    type(ed_patch_type) , pointer :: new_patch 
    real(r8) :: understorey_dead  !Number of individual dead from the canopy layer /day
    real(r8) :: canopy_dead       !Number of individual dead from the understorey layer /day
    real(r8) :: np_mult           !Fraction of the new patch which came from the current patch (and so needs the same litter) 
    integer :: p,c
    real(r8) :: canopy_mortality_woody_litter               ! flux of wood litter in to litter pool: KgC/m2/day
    real(r8) :: canopy_mortality_leaf_litter(maxpft)     ! flux in to  leaf litter from tree death: KgC/m2/day
    real(r8) :: canopy_mortality_root_litter(maxpft)     ! flux in to froot litter  from tree death: KgC/m2/day
    real(r8) :: mean_agb_frac                               ! mean fraction of AGB to total woody biomass (stand mean)
    !---------------------------------------------------------------------

    currentPatch => cp_target
    new_patch => new_patch_target
    canopy_mortality_woody_litter    = 0.0_r8 ! mortality generated litter. KgC/m2/day
    canopy_mortality_leaf_litter(:)  = 0.0_r8
    canopy_mortality_root_litter(:)  = 0.0_r8

    currentCohort => currentPatch%shortest
    do while(associated(currentCohort))       
       p = currentCohort%pft

          if(currentCohort%canopy_layer == 1)then         
             !currentCohort%dmort = mortality_rates(currentCohort) 
             !the disturbance calculations are done with the previous n, c_area and d_mort. So it's probably &
             !not right to recalcualte dmort here.
             canopy_dead = currentCohort%n * min(1.0_r8,currentCohort%dmort * hlm_freq_day * fates_mortality_disturbance_fraction)

             canopy_mortality_woody_litter   = canopy_mortality_woody_litter  + &
                  canopy_dead*(currentCohort%bdead+currentCohort%bsw)
             canopy_mortality_leaf_litter(p) = canopy_mortality_leaf_litter(p)+ &
                  canopy_dead*(currentCohort%bl)
             canopy_mortality_root_litter(p) = canopy_mortality_root_litter(p)+ &
                  canopy_dead*(currentCohort%br+currentCohort%bstore)

         else 
             if(EDPftvarcon_inst%woody(currentCohort%pft) == 1)then

                understorey_dead = ED_val_understorey_death * currentCohort%n * (patch_site_areadis/currentPatch%area)  !kgC/site/day
                canopy_mortality_woody_litter  = canopy_mortality_woody_litter  + &
                     understorey_dead*(currentCohort%bdead+currentCohort%bsw)  
                canopy_mortality_leaf_litter(p)= canopy_mortality_leaf_litter(p)+ &
                     understorey_dead* currentCohort%bl 
                canopy_mortality_root_litter(p)= canopy_mortality_root_litter(p)+ &
                      understorey_dead*(currentCohort%br+currentCohort%bstore)

             ! FIX(SPM,040114) - clarify this comment
             ! grass is not killed by canopy mortality disturbance events.
             ! Just move it into the new patch area. 
             else 
                ! no-op
             endif
          endif
       

       currentCohort => currentCohort%taller      

    enddo !currentCohort         

    !************************************/
    !Evenly distribute the litter from the trees that died across the new and old patches
    !************************************/
    !************************************/
    !Evenly distribute the litter from the trees that died across the new and old patches
    !'litter' fluxes here are in KgC
    !************************************/
    litter_area = currentPatch%area 
    np_mult =  patch_site_areadis/new_patch%area
    ! This litter is distributed between the current and new patches, &
    ! not to any other patches. This is really the eventually area of the current patch &
    ! (currentPatch%area-patch_site_areadis) +patch_site_areadis...
    ! For the new patch, only some fraction of its land area (patch_areadis/np%area) is derived from the current patch
    ! so we need to multiply by patch_areadis/np%area

    mean_agb_frac = sum(EDPftvarcon_inst%allom_agb_frac(1:numpft))/dble(numpft)

    do c = 1,ncwd
    
       cwd_litter_density = SF_val_CWD_frac(c) * canopy_mortality_woody_litter / litter_area
       
       new_patch%cwd_ag(c)    = new_patch%cwd_ag(c)    + mean_agb_frac * cwd_litter_density * np_mult
       currentPatch%cwd_ag(c) = currentPatch%cwd_ag(c) + mean_agb_frac * cwd_litter_density
       new_patch%cwd_bg(c)    = new_patch%cwd_bg(c)    + (1._r8-mean_agb_frac) * cwd_litter_density * np_mult 
       currentPatch%cwd_bg(c) = currentPatch%cwd_bg(c) + (1._r8-mean_agb_frac) * cwd_litter_density 
       
       ! track as diagnostic fluxes
       currentSite%CWD_AG_diagnostic_input_carbonflux(c) = currentSite%CWD_AG_diagnostic_input_carbonflux(c) + &
            SF_val_CWD_frac(c) * canopy_mortality_woody_litter * hlm_days_per_year * mean_agb_frac/ AREA 
       currentSite%CWD_BG_diagnostic_input_carbonflux(c) = currentSite%CWD_BG_diagnostic_input_carbonflux(c) + &
            SF_val_CWD_frac(c) * canopy_mortality_woody_litter * hlm_days_per_year * (1.0_r8 - mean_agb_frac) / AREA
    enddo 

    do p = 1,numpft
    
       new_patch%leaf_litter(p) = new_patch%leaf_litter(p) + canopy_mortality_leaf_litter(p) / litter_area * np_mult
       new_patch%root_litter(p) = new_patch%root_litter(p) + canopy_mortality_root_litter(p) / litter_area * np_mult 

       currentPatch%leaf_litter(p) = currentPatch%leaf_litter(p) + canopy_mortality_leaf_litter(p) / litter_area
       currentPatch%root_litter(p) = currentPatch%root_litter(p) + canopy_mortality_root_litter(p) / litter_area

       ! track as diagnostic fluxes
       currentSite%leaf_litter_diagnostic_input_carbonflux(p) = currentSite%leaf_litter_diagnostic_input_carbonflux(p) + &
            canopy_mortality_leaf_litter(p) * hlm_days_per_year / AREA

       currentSite%root_litter_diagnostic_input_carbonflux(p) = currentSite%root_litter_diagnostic_input_carbonflux(p) + &
            canopy_mortality_root_litter(p) * hlm_days_per_year / AREA
    enddo

  end subroutine mortality_litter_fluxes

  ! ============================================================================
  subroutine create_patch(currentSite, new_patch, age, areap,cwd_ag_local,cwd_bg_local, &
       leaf_litter_local,root_litter_local)
    !
    ! !DESCRIPTION:
    !  Set default values for creating a new patch
    !
    ! !USES:
    !
    ! !ARGUMENTS:
    type(ed_site_type) , intent(inout), target :: currentSite
    type(ed_patch_type), intent(inout), target :: new_patch
    real(r8), intent(in) :: age                 ! notional age of this patch in years
    real(r8), intent(in) :: areap               ! initial area of this patch in m2. 
    real(r8), intent(in) :: cwd_ag_local(:)     ! initial value of above ground coarse woody debris. KgC/m2
    real(r8), intent(in) :: cwd_bg_local(:)     ! initial value of below ground coarse woody debris. KgC/m2
    real(r8), intent(in) :: root_litter_local(:)! initial value of root litter. KgC/m2
    real(r8), intent(in) :: leaf_litter_local(:)! initial value of leaf litter. KgC/m2
    !
    ! !LOCAL VARIABLES:
    !---------------------------------------------------------------------

    allocate(new_patch%tr_soil_dir(hlm_numSWb))
    allocate(new_patch%tr_soil_dif(hlm_numSWb))
    allocate(new_patch%tr_soil_dir_dif(hlm_numSWb))
    allocate(new_patch%fab(hlm_numSWb))
    allocate(new_patch%fabd(hlm_numSWb))
    allocate(new_patch%fabi(hlm_numSWb))
    allocate(new_patch%sabs_dir(hlm_numSWb))
    allocate(new_patch%sabs_dif(hlm_numSWb))
    allocate(new_patch%rootfr_ft(numpft,hlm_numlevgrnd))
    allocate(new_patch%rootr_ft(numpft,hlm_numlevgrnd)) 
    
    call zero_patch(new_patch) !The nan value in here is not working??

    new_patch%tallest  => null() ! pointer to patch's tallest cohort    
    new_patch%shortest => null() ! pointer to patch's shortest cohort   
    new_patch%older    => null() ! pointer to next older patch   
    new_patch%younger  => null() ! pointer to next shorter patch      
    new_patch%siteptr  => null() ! pointer to the site that the patch is in

    ! assign known patch attributes 

    new_patch%siteptr            => currentSite 
    new_patch%age                = age   
    new_patch%age_class          = 1
    new_patch%area               = areap 
    new_patch%cwd_ag             = cwd_ag_local
    new_patch%cwd_bg             = cwd_bg_local
    new_patch%leaf_litter        = leaf_litter_local
    new_patch%root_litter        = root_litter_local
 
    !zeroing things because of the surfacealbedo problem... shouldnt really be necesary
    new_patch%cwd_ag_in(:)       = 0._r8
    new_patch%cwd_bg_in(:)       = 0._r8

    new_patch%cwd_ag_out(:)      = 0._r8
    new_patch%cwd_bg_out(:)      = 0._r8

    new_patch%f_sun              = 0._r8
    new_patch%ed_laisun_z(:,:,:) = 0._r8 
    new_patch%ed_laisha_z(:,:,:) = 0._r8 
    new_patch%ed_parsun_z(:,:,:) = 0._r8 
    new_patch%ed_parsha_z(:,:,:) = 0._r8 
    new_patch%fabi               = 0._r8
    new_patch%fabd               = 0._r8
    new_patch%tr_soil_dir(:)     = 1._r8
    new_patch%tr_soil_dif(:)     = 1._r8
    new_patch%tr_soil_dir_dif(:) = 0._r8
    new_patch%fabd_sun_z(:,:,:)  = 0._r8 
    new_patch%fabd_sha_z(:,:,:)  = 0._r8 
    new_patch%fabi_sun_z(:,:,:)  = 0._r8 
    new_patch%fabi_sha_z(:,:,:)  = 0._r8  
    new_patch%frac_burnt         = 0._r8  
    new_patch%total_tree_area    = 0.0_r8  
    new_patch%NCL_p              = 1
 
  end subroutine create_patch

  ! ============================================================================
  subroutine zero_patch(cp_p)
    !
    ! !DESCRIPTION:
    !  Sets all the variables in the patch to nan or zero 
    ! (this needs to be two seperate routines, one for nan & one for zero
    !
    ! !USES:
    !
    ! !ARGUMENTS:
    type(ed_patch_type), intent(inout), target :: cp_p
    !
    ! !LOCAL VARIABLES:
    type(ed_patch_type), pointer :: currentPatch
    !---------------------------------------------------------------------

    currentPatch  => cp_p  

    currentPatch%tallest  => null()          
    currentPatch%shortest => null()         
    currentPatch%older    => null()               
    currentPatch%younger  => null()           
    currentPatch%siteptr  => null()             

    currentPatch%patchno  = 999                            

    currentPatch%age                        = nan                          
    currentPatch%age_class                  = 1
    currentPatch%area                       = nan                                           
    currentPatch%canopy_layer_lai(:)        = nan               
    currentPatch%total_canopy_area          = nan
    currentPatch%canopy_area                = nan                                 
    currentPatch%bare_frac_area             = nan                             

    currentPatch%tlai_profile(:,:,:)        = nan 
    currentPatch%elai_profile(:,:,:)        = 0._r8 
    currentPatch%tsai_profile(:,:,:)        = nan 
    currentPatch%esai_profile(:,:,:)        = nan       
    currentPatch%canopy_area_profile(:,:,:) = nan       

    currentPatch%fabd_sun_z(:,:,:)          = nan 
    currentPatch%fabd_sha_z(:,:,:)          = nan 
    currentPatch%fabi_sun_z(:,:,:)          = nan 
    currentPatch%fabi_sha_z(:,:,:)          = nan  

    currentPatch%ed_laisun_z(:,:,:)         = nan 
    currentPatch%ed_laisha_z(:,:,:)         = nan 
    currentPatch%ed_parsun_z(:,:,:)         = nan 
    currentPatch%ed_parsha_z(:,:,:)         = nan 
    currentPatch%psn_z(:,:,:)               = 0._r8   

    currentPatch%f_sun(:,:,:)               = nan
    currentPatch%tr_soil_dir(:)             = nan    ! fraction of incoming direct  radiation that is transmitted to the soil as direct
    currentPatch%tr_soil_dif(:)             = nan    ! fraction of incoming diffuse radiation that is transmitted to the soil as diffuse
    currentPatch%tr_soil_dir_dif(:)         = nan    ! fraction of incoming direct  radiation that is transmitted to the soil as diffuse
    currentPatch%fabd(:)                    = nan    ! fraction of incoming direct  radiation that is absorbed by the canopy
    currentPatch%fabi(:)                    = nan    ! fraction of incoming diffuse radiation that is absorbed by the canopy

    currentPatch%present(:,:)               = 999    ! is there any of this pft in this layer?
    currentPatch%nrad(:,:)                  = 999    ! number of exposed leaf layers for each canopy layer and pft
    currentPatch%ncan(:,:)                  = 999    ! number of total leaf layers for each canopy layer and pft
    currentPatch%lai                        = nan    ! leaf area index of patch
    currentPatch%pft_agb_profile(:,:)       = nan    

    ! DISTURBANCE 
    currentPatch%disturbance_rates          = 0._r8 
    currentPatch%disturbance_rate           = 0._r8 

    ! LITTER
    currentPatch%cwd_ag(:)                  = 0.0_r8 ! above ground coarse woody debris gc/m2. 
    currentPatch%cwd_bg(:)                  = 0.0_r8 ! below ground coarse woody debris
    currentPatch%root_litter(:)             = 0.0_r8 ! In new disturbed patches, loops over donors to increment total, needs zero here
    currentPatch%leaf_litter(:)             = 0.0_r8 ! In new disturbed patches, loops over donors to increment total, needs zero here

    ! Cold-start initialized patches should have no litter flux in/out as they have not undergone any time.
    ! Litter fluxes in/out also need to be initialized to zero for newly disturbed patches, as they
    ! will incorporate the fluxes from donors over a loop, and need an initialization

    currentPatch%leaf_litter_in(:)  = 0.0_r8 ! As a newly created patch with no age, there is no flux in
    currentPatch%leaf_litter_out(:) = 0.0_r8 ! As a newly created patch with no age, no frag or decomp has happened yet
    currentPatch%root_litter_in(:)  = 0.0_r8 ! As a newly created patch with no age, there is no flux in
    currentPatch%root_litter_out(:) = 0.0_r8 ! As a newly created patch with no age, no frag or decomp has happened yet

    ! FIRE
    currentPatch%fuel_eff_moist             = 0.0_r8 ! average fuel moisture content of the ground fuel 
    ! (incl. live grasses. omits 1000hr fuels)
    currentPatch%livegrass                  = 0.0_r8 ! total ag grass biomass in patch. 1=c3 grass, 2=c4 grass. gc/m2
    currentPatch%sum_fuel                   = 0.0_r8 ! total ground fuel related to ros (omits 1000hr fuels). gc/m2
    currentPatch%fuel_bulkd                 = 0.0_r8 ! average fuel bulk density of the ground fuel 
    ! (incl. live grasses. omits 1000hr fuels). kgc/m3
    currentPatch%fuel_sav                   = 0.0_r8 ! average surface area to volume ratio of the ground fuel 
    ! (incl. live grasses. omits 1000hr fuels).
    currentPatch%fuel_mef                   = 0.0_r8 ! average moisture of extinction factor of the ground fuel
    ! (incl. live grasses. omits 1000hr fuels).
    currentPatch%ros_front                  = 0.0_r8 ! average rate of forward spread of each fire in the patch. m/min.
    currentPatch%effect_wspeed              = 0.0_r8 ! dailywind modified by fraction of relative grass and tree cover. m/min.
    currentPatch%tau_l                      = 0.0_r8 ! mins p&r(1986)
    currentPatch%fuel_frac(:)               = 0.0_r8 ! fraction of each litter class in the sum_fuel 
    !- for purposes of calculating weighted averages. 
    currentPatch%tfc_ros                    = 0.0_r8 ! used in fi calc
    currentPatch%fi                         = 0._r8  ! average fire intensity of flaming front during day.  
    ! backward ros plays no role. kj/m/s or kw/m.
    currentPatch%fire                       = 999    ! sr decide_fire.1=fire hot enough to proceed. 0=stop everything- no fires today
    currentPatch%fd                         = 0.0_r8 ! fire duration (mins)
    currentPatch%ros_back                   = 0.0_r8 ! backward ros (m/min)
    currentPatch%ab                         = 0.0_r8 ! area burnt daily m2
    currentPatch%nf                         = 0.0_r8 ! number of fires initiated daily 
    currentPatch%sh                         = 0.0_r8 ! average scorch height for the patch(m)
    currentPatch%frac_burnt                 = 0.0_r8 ! fraction burnt in each timestep. 
    currentPatch%burnt_frac_litter(:)       = 0.0_r8 
    currentPatch%btran_ft(:)                = 0.0_r8

    currentPatch%canopy_layer_lai(:)        = 0.0_r8

    currentPatch%seeds_in(:)                = 0.0_r8
    currentPatch%seed_decay(:)              = 0.0_r8
    currentPatch%seed_germination(:)        = 0.0_r8

    currentPatch%fab(:)                     = 0.0_r8
    currentPatch%sabs_dir(:)                = 0.0_r8
    currentPatch%sabs_dif(:)                = 0.0_r8
    currentPatch%zstar                      = 0.0_r8

  end subroutine zero_patch

  ! ============================================================================
  subroutine fuse_patches( csite, bc_in )
    !
    ! !DESCRIPTION:
    !  Decide to fuse patches if their cohort structures are similar           
    !
    ! !USES:
    use EDParamsMod , only : ED_val_patch_fusion_tol
    !
    ! !ARGUMENTS:
    type(ed_site_type), intent(inout), target  :: csite
    type(bc_in_type), intent(in)               :: bc_in
    !
    ! !LOCAL VARIABLES:
    type(ed_site_type) , pointer :: currentSite
    type(ed_patch_type), pointer :: currentPatch,tpp,tmpptr
    integer  :: ft,z        !counters for pft and height class
    real(r8) :: norm        !normalized difference between biomass profiles
    real(r8) :: profiletol  !tolerance of patch fusion routine. Starts off high and is reduced if there are too many patches.
    integer  :: maxpatch    !maximum number of allowed patches. FIX-RF. These should be namelist variables. 
    integer  :: nopatches   !number of patches presently in gridcell
    integer  :: iterate     !switch of patch reduction iteration scheme. 1 to keep going, 0 to stop
    integer  :: fuse_flag   !do patches get fused (1) or not (0). 
    !---------------------------------------------------------------------

    !maxpatch = 4  
    maxpatch = maxPatchesPerSite

    currentSite => csite 

    profiletol = ED_val_patch_fusion_tol

    nopatches = 0
    currentPatch => currentSite%youngest_patch
    do while(associated(currentPatch))
       nopatches = nopatches +1
       currentPatch => currentPatch%older
    enddo
    !---------------------------------------------------------------------!
    !  We only really care about fusing patches if nopatches > 1           !
    !---------------------------------------------------------------------!
    iterate = 1

    !---------------------------------------------------------------------!
    !  Keep doing this until nopatches >= maxpatch                         !
    !---------------------------------------------------------------------!

    do while(iterate == 1)
       !---------------------------------------------------------------------!
       ! Calculate the biomass profile of each patch                         !
       !---------------------------------------------------------------------!  
       currentPatch => currentSite%youngest_patch
       do while(associated(currentPatch))
          call patch_pft_size_profile(currentPatch)
          currentPatch => currentPatch%older
       enddo

       !---------------------------------------------------------------------!
       ! Loop round current & target (currentPatch,tpp) patches to assess combinations !
       !---------------------------------------------------------------------!   
       currentPatch => currentSite%youngest_patch
       do while(associated(currentPatch))      
          tpp => currentSite%youngest_patch
          do while(associated(tpp))

             if(.not.associated(currentPatch))then
                write(fates_log(),*) 'ED: issue with currentPatch'
             endif

             if(associated(tpp).and.associated(currentPatch))then
                fuse_flag = 1 !the default is to fuse the patches
                if(currentPatch%patchno /= tpp%patchno) then   !these should be the same patch

                   !---------------------------------------------------------------------!
                   ! Calculate the difference criteria for each pft and dbh class        !
                   !---------------------------------------------------------------------!   
                   do ft = 1,numpft        ! loop over pfts
                      do z = 1,n_dbh_bins      ! loop over hgt bins 
                         !is there biomass in this category?
                         if(currentPatch%pft_agb_profile(ft,z)  > 0.0_r8.or.tpp%pft_agb_profile(ft,z) > 0.0_r8)then 
                            norm = abs(currentPatch%pft_agb_profile(ft,z) - tpp%pft_agb_profile(ft,z))/(0.5_r8*&
                                 &(currentPatch%pft_agb_profile(ft,z) + tpp%pft_agb_profile(ft,z)))
                            !---------------------------------------------------------------------!
                            ! Look for differences in profile biomass, above the minimum biomass  !
                            !---------------------------------------------------------------------!

                            if(norm  > profiletol)then
                               !looking for differences between profile density.                   
                               if(currentPatch%pft_agb_profile(ft,z) > NTOL.or.tpp%pft_agb_profile(ft,z) > NTOL)then
                                  fuse_flag = 0 !do not fuse  - keep apart. 
                               endif
                            endif ! profile tol           
                         endif ! NTOL 
                      enddo !ht bins
                   enddo ! PFT

                   !---------------------------------------------------------------------!
                   ! Call the patch fusion routine if there is a meaningful difference   !
                   ! any of the pft x height categories                                  !
                   !---------------------------------------------------------------------!

                   if(fuse_flag  ==  1)then 
                      tmpptr => currentPatch%older       
                      call fuse_2_patches(currentPatch, tpp)
                      call fuse_cohorts(tpp, bc_in)
                      call sort_cohorts(tpp)
                      currentPatch => tmpptr
                   else
                     ! write(fates_log(),*) 'patches not fused'
                   endif
                endif  !are both patches associated?        
             endif    !are these different patches?   
             tpp => tpp%older
          enddo !tpp loop

          if(associated(currentPatch))then 
             currentPatch => currentPatch%older 
          else
             currentPatch => null()
          endif !associated currentPatch

       enddo ! currentPatch loop

       !---------------------------------------------------------------------!
       ! Is the number of patches larger than the maximum?                   !
       !---------------------------------------------------------------------!   
       nopatches = 0
       currentPatch => currentSite%youngest_patch
       do while(associated(currentPatch))
          nopatches = nopatches +1
          currentPatch => currentPatch%older
       enddo

       if(nopatches > maxpatch)then
          iterate = 1
          profiletol = profiletol * 1.1_r8

          !---------------------------------------------------------------------!
          ! Making profile tolerance larger means that more fusion will happen  !
          !---------------------------------------------------------------------!        
       else
          iterate = 0
       endif

    enddo !do while nopatches>maxpatch
 
  end subroutine fuse_patches

  ! ============================================================================

  subroutine fuse_2_patches(dp, rp)
    !
    ! !DESCRIPTION:
    ! This function fuses the two patches specified in the argument.
    ! It fuses the first patch in the argument (the "donor") into the second
    ! patch in the argument (the "recipient"), and frees the memory 
    ! associated with the secnd patch
    !
    ! !USES:
    use FatesSizeAgeTypeIndicesMod, only: get_age_class_index
    !
    ! !ARGUMENTS:
    type (ed_patch_type) , intent(inout), pointer :: dp ! Donor Patch
    type (ed_patch_type) , intent(inout), pointer :: rp ! Recipient Patch
    !
    ! !LOCAL VARIABLES:
    type (ed_cohort_type), pointer :: currentCohort ! Current Cohort
    type (ed_cohort_type), pointer :: nextc         ! Remembers next cohort in list 
    type (ed_cohort_type), pointer :: storesmallcohort
    type (ed_cohort_type), pointer :: storebigcohort  
    integer                        :: c,p          !counters for pft and litter size class. 
    integer                        :: tnull,snull  ! are the tallest and shortest cohorts associated?
    type(ed_patch_type), pointer   :: youngerp     ! pointer to the patch younger than donor
    type(ed_patch_type), pointer   :: olderp       ! pointer to the patch older than donor
    type(ed_site_type),  pointer   :: csite        ! pointer to the donor patch's site
    real(r8)                       :: inv_sum_area ! Inverse of the sum of the two patches areas
    !-----------------------------------------------------------------------------------------------

    ! Generate a litany of area weighted averages

    inv_sum_area = 1.0_r8/(dp%area + rp%area)
    
    rp%age = (dp%age * dp%area + rp%age * rp%area) * inv_sum_area

    rp%age_class = get_age_class_index(rp%age)


    do c = 1,ncwd
       rp%cwd_ag(c) = (dp%cwd_ag(c)*dp%area + rp%cwd_ag(c)*rp%area) * inv_sum_area
       rp%cwd_bg(c) = (dp%cwd_bg(c)*dp%area + rp%cwd_bg(c)*rp%area) * inv_sum_area
    enddo
    
    do p = 1,numpft 
       rp%seeds_in(p)         = (rp%seeds_in(p)*rp%area + dp%seeds_in(p)*dp%area) * inv_sum_area
       rp%seed_decay(p)       = (rp%seed_decay(p)*rp%area + dp%seed_decay(p)*dp%area) * inv_sum_area
       rp%seed_germination(p) = (rp%seed_germination(p)*rp%area + dp%seed_germination(p)*dp%area) * inv_sum_area

       rp%leaf_litter(p)      = (dp%leaf_litter(p)*dp%area + rp%leaf_litter(p)*rp%area) * inv_sum_area
       rp%root_litter(p)      = (dp%root_litter(p)*dp%area + rp%root_litter(p)*rp%area) * inv_sum_area

       rp%root_litter_out(p)  = (dp%root_litter_out(p)*dp%area + rp%root_litter_out(p)*rp%area) * inv_sum_area
       rp%leaf_litter_out(p)  = (dp%leaf_litter_out(p)*dp%area + rp%leaf_litter_out(p)*rp%area) * inv_sum_area

       rp%root_litter_in(p)   = (dp%root_litter_in(p)*dp%area + rp%root_litter_in(p)*rp%area) * inv_sum_area
       rp%leaf_litter_in(p)   = (dp%leaf_litter_in(p)*dp%area + rp%leaf_litter_in(p)*rp%area) * inv_sum_area

       rp%dleaf_litter_dt(p)  = (dp%dleaf_litter_dt(p)*dp%area + rp%dleaf_litter_dt(p)*rp%area) * inv_sum_area
       rp%droot_litter_dt(p)  = (dp%droot_litter_dt(p)*dp%area + rp%droot_litter_dt(p)*rp%area) * inv_sum_area
    enddo
    
    rp%fuel_eff_moist       = (dp%fuel_eff_moist*dp%area + rp%fuel_eff_moist*rp%area) * inv_sum_area
    rp%livegrass            = (dp%livegrass*dp%area + rp%livegrass*rp%area) * inv_sum_area
    rp%sum_fuel             = (dp%sum_fuel*dp%area + rp%sum_fuel*rp%area) * inv_sum_area
    rp%fuel_bulkd           = (dp%fuel_bulkd*dp%area + rp%fuel_bulkd*rp%area) * inv_sum_area
    rp%fuel_sav             = (dp%fuel_sav*dp%area + rp%fuel_sav*rp%area) * inv_sum_area
    rp%fuel_mef             = (dp%fuel_mef*dp%area + rp%fuel_mef*rp%area) * inv_sum_area
    rp%ros_front            = (dp%ros_front*dp%area + rp%ros_front*rp%area) * inv_sum_area
    rp%effect_wspeed        = (dp%effect_wspeed*dp%area + rp%effect_wspeed*rp%area) * inv_sum_area
    rp%tau_l                = (dp%tau_l*dp%area + rp%tau_l*rp%area) * inv_sum_area
    rp%fuel_frac(:)         = (dp%fuel_frac(:)*dp%area + rp%fuel_frac(:)*rp%area) * inv_sum_area
    rp%tfc_ros              = (dp%tfc_ros*dp%area + rp%tfc_ros*rp%area) * inv_sum_area
    rp%fi                   = (dp%fi*dp%area + rp%fi*rp%area) * inv_sum_area
    rp%fd                   = (dp%fd*dp%area + rp%fd*rp%area) * inv_sum_area
    rp%ros_back             = (dp%ros_back*dp%area + rp%ros_back*rp%area) * inv_sum_area
    rp%ab                   = (dp%ab*dp%area + rp%ab*rp%area) * inv_sum_area
    rp%nf                   = (dp%nf*dp%area + rp%nf*rp%area) * inv_sum_area
    rp%sh                   = (dp%sh*dp%area + rp%sh*rp%area) * inv_sum_area
    rp%frac_burnt           = (dp%frac_burnt*dp%area + rp%frac_burnt*rp%area) * inv_sum_area
    rp%burnt_frac_litter(:) = (dp%burnt_frac_litter(:)*dp%area + rp%burnt_frac_litter(:)*rp%area) * inv_sum_area
    rp%btran_ft(:)          = (dp%btran_ft(:)*dp%area + rp%btran_ft(:)*rp%area) * inv_sum_area
    rp%zstar                = (dp%zstar*dp%area + rp%zstar*rp%area) * inv_sum_area

    rp%area = rp%area + dp%area !THIS MUST COME AT THE END!

    !insert donor cohorts into recipient patch
    if(associated(dp%shortest))then

       currentCohort => dp%shortest
       if(associated(currentCohort)) then
          nextc => currentCohort%taller
       endif

       do while(associated(dp%shortest))

          storebigcohort   => rp%tallest
          storesmallcohort => rp%shortest

          if(associated(rp%tallest))then
             tnull = 0
          else
             tnull = 1
             rp%tallest => currentCohort
          endif

          if(associated(rp%shortest))then
             snull = 0
          else
             snull = 1
             rp%shortest => currentCohort
          endif

          call insert_cohort(currentCohort, rp%tallest, rp%shortest, tnull, snull, storebigcohort, storesmallcohort)

          rp%tallest  => storebigcohort 
          rp%shortest => storesmallcohort    

          currentCohort%patchptr => rp
          currentCohort%siteptr  => rp%siteptr

          currentCohort => nextc

          dp%shortest => currentCohort

          if(associated(currentCohort)) then
             nextc => currentCohort%taller
          endif

       enddo !cohort
    endif !are there any cohorts?

    call patch_pft_size_profile(rp) ! Recalculate the patch size profile for the resulting patch

    ! Define some aliases for the donor patches younger and older neighbors
    ! which may or may not exist.  After we set them, we will remove the donor
    ! And then we will go about re-setting the map.
    csite => dp%siteptr
    if(associated(dp%older))then
       olderp => dp%older
    else
       olderp => null()
    end if
    if(associated(dp%younger))then
       youngerp => dp%younger
    else
       youngerp => null()
    end if

    ! We have no need for the dp pointer anymore, we have passed on it's legacy
    call dealloc_patch(dp)
    deallocate(dp)


    if(associated(youngerp))then
       ! Update the younger patch's new older patch (because it isn't dp anymore)
       youngerp%older => olderp
    else
       ! There was no younger patch than dp, so the head of the young order needs
       ! to be set, and it is set as the patch older than dp.  That patch
       ! already knows it's older patch (so no need to set or change it)
       csite%youngest_patch => olderp
    end if

    
    if(associated(olderp))then
       ! Update the older patch's new younger patch (becuase it isn't dp anymore)
       olderp%younger => youngerp
    else
       ! There was no patch older than dp, so the head of the old patch order needs
       ! to be set, and it is set as the patch younger than dp.  That patch already
       ! knows it's younger patch, no need to set
       csite%oldest_patch => youngerp
    end if


  end subroutine fuse_2_patches

  ! ============================================================================
  subroutine terminate_patches(cs_pnt)
    !
    ! !DESCRIPTION:
    !  Terminate Patches if they  are too small                          
    !
    ! !USES:
    !
    ! !ARGUMENTS:
    type(ed_site_type), target, intent(in) :: cs_pnt
    !
    ! !LOCAL VARIABLES:
    type(ed_site_type),  pointer :: currentSite
    type(ed_patch_type), pointer :: currentPatch, tmpptr
    real(r8) areatot ! variable for checking whether the total patch area is wrong. 
    !---------------------------------------------------------------------
 
    currentSite => cs_pnt

    currentPatch => currentSite%oldest_patch
    
    !fuse patches if one of them is very small.... 
    currentPatch => currentSite%youngest_patch
    do while(associated(currentPatch)) 
       if(currentPatch%area <= min_patch_area)then
          if ( currentPatch%patchno /= currentSite%youngest_patch%patchno) then
            ! Do not force the fusion of the youngest patch to its neighbour. 
            ! This is only really meant for very old patches. 
             if(associated(currentPatch%older) )then
                write(fates_log(),*) 'fusing to older patch because this one is too small',&
                     currentPatch%area, currentPatch%lai, &
                     currentPatch%older%area,currentPatch%older%lai
                call fuse_2_patches(currentPatch%older, currentPatch)
                write(fates_log(),*) 'after fusion to older patch',currentPatch%area
             else
                write(fates_log(),*) 'fusing to younger patch because oldest one is too small',&
                     currentPatch%area, currentPatch%lai
                tmpptr => currentPatch%younger
                call fuse_2_patches(currentPatch, currentPatch%younger)
                write(fates_log(),*) 'after fusion to younger patch'
                currentPatch => tmpptr
             endif
          endif
       endif

       currentPatch => currentPatch%older

    enddo

    !check area is not exceeded
    areatot = 0._r8
    currentPatch => currentSite%oldest_patch
    do while(associated(currentPatch))
       areatot = areatot + currentPatch%area
       currentPatch => currentPatch%younger
       if((areatot-area) > 0.0000001_r8)then
          write(fates_log(),*) 'ED: areatot too large. end terminate', areatot
       endif
    enddo

  end subroutine terminate_patches

  ! =====================================================================================

  subroutine dealloc_patch(cpatch)

    ! This Subroutine is intended to de-allocate the allocatable memory that is pointed
    ! to via the patch structure.  This subroutine DOES NOT deallocate the patch
    ! structure itself.

    type(ed_patch_type), target :: cpatch
    type(ed_cohort_type), pointer :: ccohort  ! current
    type(ed_cohort_type), pointer :: ncohort  ! next
    
    ! First Deallocate the cohort space
    ! -----------------------------------------------------------------------------------
    ccohort => cpatch%shortest
    do while(associated(ccohort))
       
       ncohort => ccohort%taller
       if(hlm_use_planthydro.eq.itrue) call DeallocateHydrCohort(ccohort)
       deallocate(ccohort)
       ccohort => ncohort

    end do

    ! Secondly, and lastly, deallocate the allocatable vector spaces in the patch
    if(allocated(cpatch%tr_soil_dir))then
       deallocate(cpatch%tr_soil_dir)
       deallocate(cpatch%tr_soil_dif)
       deallocate(cpatch%tr_soil_dir_dif)
       deallocate(cpatch%fab)
       deallocate(cpatch%fabd)
       deallocate(cpatch%fabi)
       deallocate(cpatch%sabs_dir)
       deallocate(cpatch%sabs_dif)
       deallocate(cpatch%rootfr_ft)
       deallocate(cpatch%rootr_ft)
    end if

    return
  end subroutine dealloc_patch

  ! ============================================================================
  subroutine patch_pft_size_profile(cp_pnt)
    !
    ! !DESCRIPTION:
    !  Binned patch size profiles generated for patch fusion routine        
    !
    ! !USES:
    !
    ! !ARGUMENTS:
    type(ed_patch_type), target, intent(inout) :: cp_pnt
    !
    ! !LOCAL VARIABLES:
    type(ed_patch_type) , pointer  :: currentPatch
    type(ed_cohort_type), pointer  :: currentCohort
    real(r8) :: mind(N_DBH_BINS) ! Bottom of DBH bin 
    real(r8) :: maxd(N_DBH_BINS) ! Top of DBH bin
    real(r8) :: delta_dbh   ! Size of DBH bin
    integer  :: p    ! Counter for PFT 
    integer  :: j    ! Counter for DBH bins 
    real(r8), parameter :: gigantictrees = 1.e8_r8
    !---------------------------------------------------------------------

    currentPatch => cp_pnt

    delta_dbh = (DBHMAX/N_DBH_BINS)

    currentPatch%pft_agb_profile(:,:) = 0.0_r8

    do j = 1,N_DBH_BINS   
        if (j == 1) then
           mind(j) = 0.0_r8
           maxd(j) = delta_dbh
        else if (j == N_DBH_BINS) then
           mind(j) = (j-1) * delta_dbh
           maxd(j) = gigantictrees
        else 
           mind(j) = (j-1) * delta_dbh
           maxd(j) = (j)*delta_dbh
        endif
    enddo

    currentCohort => currentPatch%shortest
    do while(associated(currentCohort))    
       do j = 1,N_DBH_BINS   
          if((currentCohort%dbh  >  mind(j)) .AND. (currentCohort%dbh  <=  maxd(j)))then

             currentPatch%pft_agb_profile(currentCohort%pft,j) = &
                  currentPatch%pft_agb_profile(currentCohort%pft,j) + &
                  currentCohort%bdead*currentCohort%n/currentPatch%area

          endif
       enddo ! dbh bins

       currentCohort => currentCohort%taller

    enddo !currentCohort 
   
  end subroutine patch_pft_size_profile

  ! =====================================================================================
  function countPatches( nsites, sites ) result ( totNumPatches ) 
    !
    ! !DESCRIPTION:
    !  Loop over all Patches to count how many there are
    !
    ! !USES:
    use EDTypesMod , only : ed_site_type
    !
    ! !ARGUMENTS:
    integer,             intent(in)            :: nsites
    type(ed_site_type) , intent(inout), target :: sites(nsites)
    !
    ! !LOCAL VARIABLES:
    type (ed_patch_type), pointer :: currentPatch
    integer :: totNumPatches  ! total number of patches.  
    integer :: s
    !---------------------------------------------------------------------

    totNumPatches = 0

    do s = 1,nsites
       currentPatch => sites(s)%oldest_patch
       do while(associated(currentPatch))
          totNumPatches = totNumPatches + 1
          currentPatch => currentPatch%younger
       enddo
    enddo

   end function countPatches

   ! ====================================================================================

  subroutine set_root_fraction( cpatch , zi )
    !
    ! !DESCRIPTION:
    !  Calculates the fractions of the root biomass in each layer for each pft. 
    !
    ! !USES:

    !
    ! !ARGUMENTS
    type(ed_patch_type),intent(inout), target :: cpatch
    real(r8),intent(in)  :: zi(0:hlm_numlevsoil)
    !
    ! !LOCAL VARIABLES:
    integer :: lev,p,c,ft
    !----------------------------------------------------------------------
    
    do ft = 1,numpft
       do lev = 1, hlm_numlevgrnd
          cpatch%rootfr_ft(ft,lev) = 0._r8
       enddo

       do lev = 1, hlm_numlevsoil-1
          cpatch%rootfr_ft(ft,lev) = .5_r8*( &
                 exp(-EDPftvarcon_inst%roota_par(ft) * zi(lev-1))  &
               + exp(-EDPftvarcon_inst%rootb_par(ft) * zi(lev-1))  &
               - exp(-EDPftvarcon_inst%roota_par(ft) * zi(lev))    &
               - exp(-EDPftvarcon_inst%rootb_par(ft) * zi(lev)))
       end do
    end do

  end subroutine set_root_fraction

 end module EDPatchDynamicsMod<|MERGE_RESOLUTION|>--- conflicted
+++ resolved
@@ -403,12 +403,8 @@
                    nc%hmort = nan
                    nc%bmort = nan
                    nc%fmort = nan
-<<<<<<< HEAD
                    nc%imort = nan
-                   nc%lmort_direct    = nan
-=======
-                   nc%lmort_logging    = nan
->>>>>>> 865431cd
+                   nc%lmort_direct     = nan
                    nc%lmort_collateral = nan
                    nc%lmort_infra      = nan
 
@@ -525,12 +521,8 @@
                    nc%hmort            = nan
                    nc%bmort            = nan
                    nc%fmort            = nan
-<<<<<<< HEAD
                    nc%imort            = nan
                    nc%lmort_direct     = nan
-=======
-                   nc%lmort_logging    = nan
->>>>>>> 865431cd
                    nc%lmort_collateral = nan
                    nc%lmort_infra      = nan
 
@@ -554,9 +546,9 @@
                       ! the number density.
                       currentSite%imort_rate(currentCohort%size_class, currentCohort%pft) = &
                            currentSite%imort_rate(currentCohort%size_class, currentCohort%pft) + &
-                           nc%n * ED_val_understorey_death / hlm_freq_day
+                           nc%n * logging_coll_under_frac / hlm_freq_day
                       currentSite%imort_carbonflux = currentSite%imort_carbonflux + &
-                           (nc%n * ED_val_understorey_death / hlm_freq_day ) * &
+                           (nc%n * logging_coll_under_frac/ hlm_freq_day ) * &
                            currentCohort%b * g_per_kg * days_per_sec * years_per_day * ha_per_m2
                       
                       ! Step 2:  Apply survivor ship function based on the understory death fraction
@@ -570,12 +562,7 @@
                       currentCohort%n = currentCohort%n * (1._r8 -  patch_site_areadis/currentPatch%area)
 
 
-<<<<<<< HEAD
                       nc%fmort            = 0.0_r8
-                      nc%imort            = logging_coll_under_frac/hlm_freq_day
-=======
-                      nc%fmort = 0.0_r8
->>>>>>> 865431cd
                       nc%cmort            = currentCohort%cmort
                       nc%hmort            = currentCohort%hmort
                       nc%bmort            = currentCohort%bmort
