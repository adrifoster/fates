--- conflicted
+++ resolved
@@ -28,19 +28,12 @@
 
   character(len=*), parameter :: sourcefile = __FILE__
 
-<<<<<<< HEAD
-  public :: get_landuse_transition_rates
-  public :: get_landusechange_rules
-  public :: get_luh_statedata
-  public :: fates_grazing
-
-=======
   public :: GetLanduseTransitionRates
   public :: GetLanduseChangeRules
   public :: GetLUHStatedata
   public :: GetInitLanduseTransitionRates
   public :: GetInitLanduseHarvestRate
->>>>>>> 1982b003
+  public :: fates_grazing
 
   ! module data
   integer, parameter :: max_luh2_types_per_fates_lu_type = 5
@@ -367,38 +360,6 @@
 
   end subroutine CheckLUHData
 
-<<<<<<< HEAD
-  !----------------------------------------------------------------------------------------------------
-
-  subroutine fates_grazing(prt, ft, land_use_label, height)
-
-    use PRTGenericMod,    only : leaf_organ
-    use PRTGenericMod,    only : prt_vartypes
-    use PRTLossFluxesMod, only : PRTHerbivoryLosses
-
-    ! apply grazing and browsing to plants as a function of PFT, height (for woody plants), and land use label.
-
-    class(prt_vartypes), intent(inout), pointer :: prt
-    integer, intent(in)  :: ft
-    integer, intent(in)  :: land_use-label
-    real(r8), intent(in) :: height
-
-    real(r8) :: grazing_rate    ! rate of grazing (or browsing) of leaf tissue [day -1]
-
-    grazing_rate = fates_landuse_grazing_rate(land_use_label) * fates_landuse_grazing_palatability(ft)
-
-    if ( grazing_rate .gt. 0._r8) then
-       if (woody(ft)) then
-          grazing_rate = grazing_rate * &
-               max(0._r8, min(1._r8, (fates_landuse_grazing_maxheight - height*fates_allom_crown_depth_frac(ft)/(height - height*fates_allom_crown_depth_frac(ft)))))
-       endif
-
-       call PRTHerbivoryLosses(prt, leaf_organ, grazing_rate)
-    end if
-
-  end subroutine fates_grazing
-
-=======
 
   subroutine GetInitLanduseHarvestRate(bc_in, min_allowed_landuse_fraction, harvest_rate, &
        landuse_vector_gt_min)
@@ -464,5 +425,34 @@
     
   end subroutine GetInitLanduseTransitionRates
     
->>>>>>> 1982b003
+  !----------------------------------------------------------------------------------------------------
+
+  subroutine fates_grazing(prt, ft, land_use_label, height)
+
+    use PRTGenericMod,    only : leaf_organ
+    use PRTGenericMod,    only : prt_vartypes
+    use PRTLossFluxesMod, only : PRTHerbivoryLosses
+
+    ! apply grazing and browsing to plants as a function of PFT, height (for woody plants), and land use label.
+
+    class(prt_vartypes), intent(inout), pointer :: prt
+    integer, intent(in)  :: ft
+    integer, intent(in)  :: land_use-label
+    real(r8), intent(in) :: height
+
+    real(r8) :: grazing_rate    ! rate of grazing (or browsing) of leaf tissue [day -1]
+
+    grazing_rate = fates_landuse_grazing_rate(land_use_label) * fates_landuse_grazing_palatability(ft)
+
+    if ( grazing_rate .gt. 0._r8) then
+       if (woody(ft)) then
+          grazing_rate = grazing_rate * &
+               max(0._r8, min(1._r8, (fates_landuse_grazing_maxheight - height*fates_allom_crown_depth_frac(ft)/(height - height*fates_allom_crown_depth_frac(ft)))))
+       endif
+
+       call PRTHerbivoryLosses(prt, leaf_organ, grazing_rate)
+    end if
+
+  end subroutine fates_grazing
+
 end module FatesLandUseChangeMod