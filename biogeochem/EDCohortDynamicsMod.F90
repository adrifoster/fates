--- conflicted
+++ resolved
@@ -45,17 +45,12 @@
   use PRTGenericMod         , only : max_nleafage
   use FatesConstantsMod     , only : ican_upper
   use EDTypesMod            , only : site_fluxdiags_type
-<<<<<<< HEAD
-  use PRTGenericMod          , only : num_elements
-  use FatesConstantsMod      , only : leaves_on
-=======
   use PRTGenericMod         , only : num_elements
-  use EDTypesMod            , only : leaves_on
-  use EDTypesMod            , only : leaves_off
+  use FatesConstantsMod     , only : leaves_on
+  use FatesConstantsMod     , only : leaves_off
   use EDTypesMod            , only : leaves_shedding
   use EDTypesMod            , only : ihard_stress_decid
   use EDTypesMod            , only : isemi_stress_decid
->>>>>>> b8ad811e
   use EDParamsMod           , only : ED_val_cohort_age_fusion_tol
   use FatesInterfaceTypesMod      , only : hlm_use_planthydro
   use FatesInterfaceTypesMod      , only : hlm_parteh_mode
@@ -162,12 +157,12 @@
 contains
 
   !-------------------------------------------------------------------------------------!
-<<<<<<< HEAD
-subroutine create_cohort(currentSite, patchptr, pft, nn, hite, coage, dbh,   &
-   prt, status, recruitstatus,ctrim, carea, clayer, crowndamage, spread, bc_in)
+subroutine create_cohort(currentSite, patchptr, pft, nn, hite, coage, dbh,     &
+   prt, elongf_leaf, elongf_fnrt, elongf_stem, status, recruitstatus, ctrim,   &
+   carea, clayer, crowndamage, spread, bc_in)
 
 !
-! !DESCRIPTION:
+! DESCRIPTION:
 ! create new cohort
 ! There are 4 places this is called
 ! 1) Initializing new cohorts at the beginning of a cold-start simulation
@@ -177,44 +172,35 @@
 !
 ! It is assumed that in the first 3, this is called with a reasonable amount of starter information.
 !
-! !USES:
-!
-! !ARGUMENTS
-
-type(ed_site_type), intent(inout),   target :: currentSite
-type(fates_patch_type), intent(inout), pointer :: patchptr
-
-integer,  intent(in)      :: pft              ! Cohort Plant Functional Type
-integer,  intent(in)      :: crowndamage      ! Cohort damage class
-integer,  intent(in)      :: clayer           ! canopy status of cohort 
-                                              ! (1 = canopy, 2 = understorey, etc.)
-integer,  intent(in)      :: status           ! growth status of plant
-                                              ! (2 = leaves on , 1 = leaves off)
-integer,  intent(in)      :: recruitstatus    ! recruit status of plant
-                                              ! (1 = recruitment , 0 = other)
-real(r8), intent(in)      :: nn               ! number of individuals in cohort
-                                              ! per 'area' (10000m2 default)
-real(r8), intent(in)      :: hite             ! height: meters
-real(r8), intent(in)      :: coage            ! cohort age in years
-real(r8), intent(in)      :: dbh              ! dbh: cm
-class(prt_vartypes),intent(inout), pointer :: prt             ! The allocated PARTEH
-!class(prt_vartypes),target :: prt             ! The allocated PARTEH
-                                              ! object
-real(r8), intent(in)      :: ctrim            ! What is the fraction of the maximum
-                                              ! leaf biomass that we are targeting?
-real(r8), intent(in)      :: spread           ! The community assembly effects how
-                                              ! spread crowns are in horizontal space
-real(r8), intent(in)       ::  carea          ! area of cohort ONLY USED IN SP MODE.
-type(bc_in_type), intent(in) :: bc_in         ! External boundary conditions
-
-
-! !LOCAL VARIABLES:
-type(fates_cohort_type), pointer :: newCohort        ! Pointer to New Cohort structure.
-type(fates_cohort_type), pointer :: storesmallcohort
+
+! ARGUMENTS:
+type(ed_site_type),     intent(inout), target  :: currentSite   ! site object
+type(fates_patch_type), intent(inout), pointer :: patchptr      ! pointer to patch object
+integer,                intent(in)             :: pft           ! cohort Plant Functional Type
+integer,                intent(in)             :: crowndamage   ! cohort damage class
+integer,                intent(in)             :: clayer        ! canopy status of cohort [1=canopy; 2=understorey]
+integer,                intent(in)             :: status        ! growth status of plant [1=leaves off; 2=leaves on]
+integer,                intent(in)             :: recruitstatus ! recruit status of plant [1 = recruitment , 0 = other]                
+real(r8),               intent(in)             :: nn            ! number of individuals in cohort [/m2]
+real(r8),               intent(in)             :: hite          ! cohort height [m]
+real(r8),               intent(in)             :: coage         ! cohort age [m]
+real(r8),               intent(in)             :: dbh           ! cohort diameter at breast height [cm]
+real(r8),               intent(in)             :: elongf_leaf   ! leaf elongation factor [fraction] - 0: fully abscissed; 1: fully flushed
+real(r8),               intent(in)             :: elongf_fnrt   ! fine-root "elongation factor" [fraction]
+real(r8),               intent(in)             :: elongf_stem   ! stem "elongation factor" [fraction]
+class(prt_vartypes),    intent(inout), pointer :: prt           ! allocated PARTEH object
+real(r8),               intent(in)             :: ctrim         ! fraction of the maximum leaf biomass we are targeting
+real(r8),               intent(in)             :: spread        ! how spread crowns are in horizontal space
+real(r8),               intent(in)             :: carea         ! area of cohort - ONLY USED IN SP MODE [m2]
+type(bc_in_type),       intent(in)             :: bc_in         ! external boundary conditions
+
+! LOCAL VARIABLES:
+type(fates_cohort_type), pointer :: newCohort        ! pointer to New Cohort structure.
+type(fates_cohort_type), pointer :: storesmallcohort 
 type(fates_cohort_type), pointer :: storebigcohort
-real(r8) :: rmean_temp                     ! running mean temperature
-integer  :: tnull,snull                    ! are the tallest and shortest cohorts allocate
-integer  :: nlevrhiz                       ! number of rhizosphere layers
+real(r8)                         :: rmean_temp       ! running mean temperature
+integer                          :: tnull, snull     ! are the tallest and shortest cohorts allocate
+integer                          :: nlevrhiz         ! number of rhizosphere layers
 
 !----------------------------------------------------------------------
 
@@ -247,7 +233,7 @@
 !! allocate(newCohort%tveg_lpa)
 !! call newCohort%tveg_lpa%InitRMean(ema_lpa,init_value=patchptr%tveg_lpa%GetMean())
 
-if( hlm_use_planthydro.eq.itrue ) then
+if (hlm_use_planthydro .eq. itrue) then
 
    nlevrhiz = currentSite%si_hydr%nlevrhiz
 
@@ -289,324 +275,6 @@
          bc_in, rmean_temp)
 
    endif
-=======
-  subroutine create_cohort(currentSite, patchptr, pft, nn, hite, coage, dbh,   &
-                           prt, elongf_leaf, elongf_fnrt, elongf_stem, status, &
-                           recruitstatus,ctrim, carea, clayer, crowndamage, spread, bc_in)
-    !
-    ! !DESCRIPTION:
-    ! create new cohort
-    ! There are 4 places this is called
-    ! 1) Initializing new cohorts at the beginning of a cold-start simulation
-    ! 2) Initializing new recruits during dynamics
-    ! 3) Initializing new cohorts at the beginning of a inventory read
-    ! 4) Initializing new cohorts during restart
-    !
-    ! It is assumed that in the first 3, this is called with a reasonable amount of starter information.
-    !
-    ! !USES:
-    !
-    ! !ARGUMENTS
-
-    type(ed_site_type), intent(inout),   target :: currentSite
-    type(ed_patch_type), intent(inout), pointer :: patchptr
-
-    integer,  intent(in)      :: pft              ! Cohort Plant Functional Type
-    integer,  intent(in)      :: crowndamage      ! Cohort damage class
-    integer,  intent(in)      :: clayer           ! canopy status of cohort 
-                                                  ! (1 = canopy, 2 = understorey, etc.)
-    integer,  intent(in)      :: status           ! growth status of plant
-                                                  ! (2 = leaves on , 1 = leaves off)
-    integer,  intent(in)      :: recruitstatus    ! recruit status of plant
-                                                  ! (1 = recruitment , 0 = other)
-    real(r8), intent(in)      :: nn               ! number of individuals in cohort
-                                                  ! per 'area' (10000m2 default)
-    real(r8), intent(in)      :: hite             ! height: meters
-    real(r8), intent(in)      :: coage            ! cohort age in years
-    real(r8), intent(in)      :: dbh              ! dbh: cm
-    real(r8), intent(in)      :: elongf_leaf      ! leaf elongation factor (fraction)
-    real(r8), intent(in)      :: elongf_fnrt      ! fine-root "elongation factor" (fraction)
-    real(r8), intent(in)      :: elongf_stem      ! stem "elongation factor" (fraction)
-                                                  !    For all elongation factors:
-                                                  !    0 means fully abscissed
-                                                  !    1 means fully flushed
-    class(prt_vartypes),intent(inout), pointer :: prt             ! The allocated PARTEH
-    !class(prt_vartypes),target :: prt             ! The allocated PARTEH
-                                                  ! object
-    real(r8), intent(in)      :: ctrim            ! What is the fraction of the maximum
-                                                  ! leaf biomass that we are targeting?
-    real(r8), intent(in)      :: spread           ! The community assembly effects how
-                                                  ! spread crowns are in horizontal space
-    real(r8), intent(in)       ::  carea          ! area of cohort ONLY USED IN SP MODE.
-    type(bc_in_type), intent(in) :: bc_in         ! External boundary conditions
-
-
-    ! !LOCAL VARIABLES:
-    type(ed_cohort_type), pointer :: new_cohort         ! Pointer to New Cohort structure.
-    type(ed_cohort_type), pointer :: storesmallcohort
-    type(ed_cohort_type), pointer :: storebigcohort
-    integer  :: iage                           ! loop counter for leaf age classes
-    real(r8) :: leaf_c                         ! total leaf carbon
-    integer  :: tnull,snull                    ! are the tallest and shortest cohorts allocate
-    integer  :: nlevrhiz                       ! number of rhizosphere layers
-    
-    !----------------------------------------------------------------------
-
-    allocate(new_cohort)
-
-    call nan_cohort(new_cohort)  ! Make everything in the cohort not-a-number
-    call zero_cohort(new_cohort) ! Zero things that need to be zeroed.
-
-    ! Point to the PARTEH object
-    new_cohort%prt => prt
-
-    ! The PARTEH cohort object should be allocated and already
-    ! initialized in this routine.
-    call new_cohort%prt%CheckInitialConditions()
-    
-    !**********************/
-    ! Define cohort state variable
-    !**********************/
-
-    new_cohort%indexnumber  = fates_unset_int ! Cohort indexing was not thread-safe, setting
-                                              ! bogus value for the time being (RGK-012017)
-
-    new_cohort%patchptr     => patchptr
-
-    new_cohort%pft          = pft
-    new_cohort%crowndamage  = crowndamage
-    new_cohort%status_coh   = status
-    new_cohort%efleaf_coh   = elongf_leaf
-    new_cohort%effnrt_coh   = elongf_fnrt
-    new_cohort%efstem_coh   = elongf_stem
-    new_cohort%n            = nn
-    new_cohort%hite         = hite
-    new_cohort%dbh          = dbh
-    new_cohort%coage        = coage
-    new_cohort%canopy_trim  = ctrim
-    new_cohort%canopy_layer = clayer
-    new_cohort%canopy_layer_yesterday = real(clayer, r8)
-
-    ! Initialize the leaf to fineroot biomass ratio
-    ! for C-only, this will stay constant, for nutrient enabled
-    ! this will be dynamic.  In both cases, new cohorts are
-    ! initialized with the minimum. This works in the nutrient
-    ! enabled case, because cohorts are also initialized with
-    ! full stores, which match with minimum fr biomass
-
-    new_cohort%l2fr = prt_params%allom_l2fr(pft)
-
-    if(hlm_parteh_mode .eq. prt_cnp_flex_allom_hyp) then
-       new_cohort%cx_int      = 0._r8  ! Assume balanced N,P/C stores ie log(1) = 0
-       new_cohort%cx0         = 0._r8  ! Assume balanced N,P/C stores ie log(1) = 0
-       new_cohort%ema_dcxdt   = 0._r8  ! Assume unchanged dCX/dt
-       new_cohort%cnp_limiter = 0    ! Assume limitations are unknown
-    end if
-       
-    ! This sets things like vcmax25top, that depend on the
-    ! leaf age fractions (which are defined by PARTEH)
-    call UpdateCohortBioPhysRates(new_cohort)
-
-    call sizetype_class_index(new_cohort%dbh, new_cohort%pft, &
-                              new_cohort%size_class,new_cohort%size_by_pft_class)
-
-    ! If cohort age trackign is off we call this here once
-    ! just so everythin is in the first bin -
-    ! this makes it easier to copy and terminate cohorts later
-    ! we don't need to update this ever if cohort age tracking is off
-    call coagetype_class_index(new_cohort%coage, new_cohort%pft, &
-            new_cohort%coage_class,new_cohort%coage_by_pft_class)
-
-    ! This routine may be called during restarts, and at this point in the call sequence
-    ! the actual cohort data is unknown, as this is really only used for allocation
-    ! In these cases, testing if things like biomass are reasonable is pre-mature
-    ! However, in this part of the code, we will pass in nominal values for size, number and type
-
-    if (new_cohort%dbh <= 0._r8 .or. new_cohort%n == 0._r8 .or. new_cohort%pft == 0 ) then
-       write(fates_log(),*) 'ED: something is zero in create_cohort', &
-                             new_cohort%dbh,new_cohort%n, &
-                             new_cohort%pft
-       call endrun(msg=errMsg(sourcefile, __LINE__))
-    endif
-
-    ! Assign canopy extent and depth
-    if(hlm_use_sp.eq.ifalse)then
-       call carea_allom(new_cohort%dbh,new_cohort%n,spread,new_cohort%pft, &
-            new_cohort%crowndamage,new_cohort%c_area)
-    else
-      new_cohort%c_area = carea ! set this from previously precision-controlled value in SP mode
-    endif
-    ! Query PARTEH for the leaf carbon [kg]
-    leaf_c = new_cohort%prt%GetState(leaf_organ,carbon12_element)
-
-    new_cohort%treelai = tree_lai(leaf_c, new_cohort%pft, new_cohort%c_area,    &
-                                  new_cohort%n, new_cohort%canopy_layer,               &
-                                  patchptr%canopy_layer_tlai,new_cohort%vcmax25top )
-
-    if(hlm_use_sp.eq.ifalse)then
-       new_cohort%treesai = tree_sai(new_cohort%pft, new_cohort%dbh, &
-            new_cohort%crowndamage, new_cohort%canopy_trim, new_cohort%efstem_coh,  &
-            new_cohort%c_area, new_cohort%n, new_cohort%canopy_layer, &
-            patchptr%canopy_layer_tlai, new_cohort%treelai,new_cohort%vcmax25top,2 )
-    end if
-
-
-    ! Put cohort at the right place in the linked list
-    storebigcohort   => patchptr%tallest
-    storesmallcohort => patchptr%shortest
-
-    if (associated(patchptr%tallest)) then
-       tnull = 0
-    else
-       tnull = 1
-       patchptr%tallest => new_cohort
-    endif
-
-    if (associated(patchptr%shortest)) then
-       snull = 0
-    else
-       snull = 1
-       patchptr%shortest => new_cohort
-    endif
-
-    ! Allocate running mean functions
-
-    !  (Keeping as an example)
-    !! allocate(new_cohort%tveg_lpa)
-    !! call new_cohort%tveg_lpa%InitRMean(ema_lpa,init_value=patchptr%tveg_lpa%GetMean())
-
-    call InitPRTBoundaryConditions(new_cohort)
-    
-    
-    ! Recuits do not have mortality rates, nor have they moved any
-    ! carbon when they are created.  They will bias our statistics
-    ! until they have experienced a full day.  We need a newly recruited flag.
-    ! This flag will be set to false after it has experienced
-    ! growth, disturbance and mortality.
-    new_cohort%isnew = .true.
-
-    if( hlm_use_planthydro.eq.itrue ) then
-
-       nlevrhiz = currentSite%si_hydr%nlevrhiz
-
-       ! This allocates array spaces
-       call InitHydrCohort(currentSite,new_cohort)
-
-       ! zero out the water balance error
-       new_cohort%co_hydr%errh2o = 0._r8
-
-       ! This calculates node heights
-       call UpdatePlantHydrNodes(new_cohort,new_cohort%pft, &
-                                new_cohort%hite,currentSite%si_hydr)
-
-       ! This calculates volumes and lengths
-       call UpdatePlantHydrLenVol(new_cohort,currentSite%si_hydr)
-
-       ! This updates the Kmax's of the plant's compartments
-       call UpdatePlantKmax(new_cohort%co_hydr,new_cohort,currentSite%si_hydr)
-
-       ! Since this is a newly initialized plant, we set the previous compartment-size
-       ! equal to the ones we just calculated.
-       call SavePreviousCompartmentVolumes(new_cohort%co_hydr)
-
-       ! This comes up with starter suctions and then water contents
-       ! based on the soil values
-       call InitPlantHydStates(currentSite,new_cohort)
-
-       if(recruitstatus==1)then
-
-          new_cohort%co_hydr%is_newly_recruited = .true.
-
-          ! If plant hydraulics is active, we must constrain the
-          ! number density of the new recruits based on the moisture
-          ! available to be subsumed in the new plant tissues.
-          ! So we go through the process of pre-initializing the hydraulic
-          ! states in the temporary cohort, to calculate this new number density
-
-          call ConstrainRecruitNumber(currentSite,new_cohort, bc_in)
-
-       endif
-
-    endif
-
-    call insert_cohort(new_cohort, patchptr%tallest, patchptr%shortest, tnull, snull, &
-         storebigcohort, storesmallcohort)
-
-    patchptr%tallest  => storebigcohort
-    patchptr%shortest => storesmallcohort
-
-  end subroutine create_cohort
-
-  ! -------------------------------------------------------------------------------------
-
-  subroutine InitPRTBoundaryConditions(new_cohort)
-
-    ! Set the boundary conditions that flow in an out of the PARTEH
-    ! allocation hypotheses.  Each of these calls to "RegsterBC" are simply
-    ! setting pointers.
-    ! For instance, if the hypothesis wants to know what
-    ! the DBH of the plant is, then we pass in the dbh as an argument (new_cohort%dbh),
-    ! and also tell it which boundary condition we are talking about (which is
-    ! defined by an integer index (ac_bc_inout_id_dbh)
-    !
-    ! Again, elaborated Example:
-    ! "ac_bc_inout_id_dbh" is the unique integer that defines the object index
-    ! for the allometric carbon "ac" boundary condition "bc" for DBH "dbh"
-    ! that is classified as input and output "inout".
-    ! See PRTAllometricCarbonMod.F90 to track its usage.
-    ! bc_rval is used as the optional argument identifyer to specify a real
-    ! value boundary condition.
-    ! bc_ival is used as the optional argument identifyer to specify an integer
-    ! value boundary condition.
-
-    type(ed_cohort_type), intent(inout), target :: new_cohort
-    
-    select case(hlm_parteh_mode)
-    case (prt_carbon_allom_hyp)
-
-       ! Register boundary conditions for the Carbon Only Allometric Hypothesis
-
-       call new_cohort%prt%RegisterBCInOut(ac_bc_inout_id_dbh,bc_rval = new_cohort%dbh)
-       call new_cohort%prt%RegisterBCInOut(ac_bc_inout_id_netdc,bc_rval = new_cohort%npp_acc)
-       call new_cohort%prt%RegisterBCIn(ac_bc_in_id_cdamage,bc_ival = new_cohort%crowndamage)
-       call new_cohort%prt%RegisterBCIn(ac_bc_in_id_pft,bc_ival = new_cohort%pft)
-       call new_cohort%prt%RegisterBCIn(ac_bc_in_id_ctrim,bc_rval = new_cohort%canopy_trim)
-       call new_cohort%prt%RegisterBCIn(ac_bc_in_id_lstat,bc_ival = new_cohort%status_coh)
-       call new_cohort%prt%RegisterBCIn(ac_bc_in_id_efleaf,bc_rval = new_cohort%efleaf_coh)
-       call new_cohort%prt%RegisterBCIn(ac_bc_in_id_effnrt,bc_rval = new_cohort%effnrt_coh)
-       call new_cohort%prt%RegisterBCIn(ac_bc_in_id_efstem,bc_rval = new_cohort%efstem_coh)
-
-    case (prt_cnp_flex_allom_hyp)
-
-       call new_cohort%prt%RegisterBCIn(acnp_bc_in_id_pft,bc_ival = new_cohort%pft)
-       call new_cohort%prt%RegisterBCIn(acnp_bc_in_id_ctrim,bc_rval = new_cohort%canopy_trim)
-       call new_cohort%prt%RegisterBCIn(acnp_bc_in_id_lstat,bc_ival = new_cohort%status_coh)
-       call new_cohort%prt%RegisterBCIn(acnp_bc_in_id_efleaf,bc_rval = new_cohort%efleaf_coh)
-       call new_cohort%prt%RegisterBCIn(acnp_bc_in_id_effnrt,bc_rval = new_cohort%effnrt_coh)
-       call new_cohort%prt%RegisterBCIn(acnp_bc_in_id_efstem,bc_rval = new_cohort%efstem_coh)
-       call new_cohort%prt%RegisterBCIn(acnp_bc_in_id_netdc, bc_rval = new_cohort%npp_acc)
-
-       call new_cohort%prt%RegisterBCIn(acnp_bc_in_id_nc_repro,bc_rval = new_cohort%nc_repro)
-       call new_cohort%prt%RegisterBCIn(acnp_bc_in_id_pc_repro,bc_rval = new_cohort%pc_repro)
-       call new_cohort%prt%RegisterBCIn(acnp_bc_in_id_cdamage,bc_ival = new_cohort%crowndamage)
-       
-       call new_cohort%prt%RegisterBCInOut(acnp_bc_inout_id_dbh,bc_rval = new_cohort%dbh)
-       call new_cohort%prt%RegisterBCInOut(acnp_bc_inout_id_resp_excess,bc_rval = new_cohort%resp_excess)
-       call new_cohort%prt%RegisterBCInOut(acnp_bc_inout_id_l2fr,bc_rval = new_cohort%l2fr)
-       call new_cohort%prt%RegisterBCInOut(acnp_bc_inout_id_cx_int,bc_rval = new_cohort%cx_int)
-       call new_cohort%prt%RegisterBCInOut(acnp_bc_inout_id_emadcxdt,bc_rval = new_cohort%ema_dcxdt)
-       call new_cohort%prt%RegisterBCInOut(acnp_bc_inout_id_cx0,bc_rval = new_cohort%cx0)
-       
-       call new_cohort%prt%RegisterBCInOut(acnp_bc_inout_id_netdn, bc_rval = new_cohort%daily_n_gain)
-       call new_cohort%prt%RegisterBCInOut(acnp_bc_inout_id_netdp, bc_rval = new_cohort%daily_p_gain)
-       
-       call new_cohort%prt%RegisterBCOut(acnp_bc_out_id_cefflux, bc_rval = new_cohort%daily_c_efflux)
-       call new_cohort%prt%RegisterBCOut(acnp_bc_out_id_nefflux, bc_rval = new_cohort%daily_n_efflux)
-       call new_cohort%prt%RegisterBCOut(acnp_bc_out_id_pefflux, bc_rval = new_cohort%daily_p_efflux)
-       call new_cohort%prt%RegisterBCOut(acnp_bc_out_id_limiter, bc_ival = new_cohort%cnp_limiter)
-       
-    case DEFAULT
->>>>>>> b8ad811e
 
 endif
 
@@ -674,232 +342,6 @@
 
   !-------------------------------------------------------------------------------------!
 
-<<<<<<< HEAD
-=======
-  subroutine nan_cohort(cc_p)
-    !
-    ! !DESCRIPTION:
-    !  Make all the cohort variables NaN so they aren't used before defined.
-    !
-    ! !USES:
-
-    use FatesConstantsMod, only : fates_unset_int
-
-    !
-    ! !ARGUMENTS
-    type (ed_cohort_type), intent(inout), target  :: cc_p
-    !
-    ! !LOCAL VARIABLES:
-    type (ed_cohort_type)   , pointer             :: currentCohort
-    !----------------------------------------------------------------------
-
-    currentCohort => cc_p
-
-    currentCohort%taller      => null()       ! pointer to next tallest cohort
-    currentCohort%shorter     => null()       ! pointer to next shorter cohort
-    currentCohort%patchptr    => null()       ! pointer to patch that cohort is in
-
-    nullify(currentCohort%taller)
-    nullify(currentCohort%shorter)
-    nullify(currentCohort%patchptr)
-
-    ! VEGETATION STRUCTURE
-    currentCohort%pft                = fates_unset_int  ! pft number
-    currentCohort%crowndamage        = fates_unset_int  ! Crown damage class
-    currentCohort%indexnumber        = fates_unset_int  ! unique number for each cohort. (within clump?)
-    currentCohort%canopy_layer       = fates_unset_int  ! canopy status of cohort (1 = canopy, 2 = understorey, etc.)
-    currentCohort%canopy_layer_yesterday       = nan  ! recent canopy status of cohort (1 = canopy, 2 = understorey, etc.)
-    currentCohort%NV                 = fates_unset_int  ! Number of leaf layers: -
-    currentCohort%status_coh         = fates_unset_int  ! growth status of plant  (2 = leaves on , 1 = leaves off)
-    currentCohort%efleaf_coh         = nan              ! leaf elongation factor (fraction from 0 (fully abscissed) to 1 (fully flushed)
-    currentCohort%effnrt_coh         = nan              ! fine-root "elongation factor" (fraction from 0 (fully abscissed) to 1 (fully flushed)
-    currentCohort%efstem_coh         = nan              ! stem "elongation factor" (fraction from 0 (fully abscissed) to 1 (fully flushed)
-    currentCohort%size_class         = fates_unset_int  ! size class index
-    currentCohort%size_class_lasttimestep = fates_unset_int  ! size class index
-    currentCohort%size_by_pft_class  = fates_unset_int  ! size by pft classification index
-    currentCohort%coage_class        = fates_unset_int  ! cohort age class index
-    currentCohort%coage_by_pft_class = fates_unset_int  ! cohort age by pft class index
-
-    currentCohort%n                  = nan ! number of individuals in cohort per 'area' (10000m2 default)
-    currentCohort%dbh                = nan ! 'diameter at breast height' in cm
-    currentCohort%coage              = nan ! age of the cohort in years
-    currentCohort%hite               = nan ! height: meters
-    currentCohort%g_sb_laweight      = nan ! Total leaf conductance of cohort (stomata+blayer) weighted by leaf-area [m/s]*[m2]
-    currentCohort%canopy_trim        = nan ! What is the fraction of the maximum leaf biomass that we are targeting? :-
-    currentCohort%leaf_cost          = nan ! How much does it cost to maintain leaves: kgC/m2/year-1
-    currentCohort%excl_weight        = nan ! How much of this cohort is demoted each year, as a proportion of all cohorts:-
-    currentCohort%prom_weight        = nan ! How much of this cohort is promoted each year, as a proportion of all cohorts:-
-    currentCohort%c_area             = nan ! areal extent of canopy (m2)
-    currentCohort%treelai            = nan ! lai of tree (total leaf area (m2) / canopy area (m2)
-    currentCohort%treesai            = nan ! stem area index of tree (total stem area (m2) / canopy area (m2)
-    currentCohort%seed_prod          = nan
-    currentCohort%vcmax25top = nan
-    currentCohort%jmax25top  = nan
-    currentCohort%tpu25top   = nan
-    currentCohort%kp25top    = nan
-
-    ! CARBON FLUXES
-    currentCohort%gpp_acc_hold       = nan ! GPP:  kgC/indiv/year
-    currentCohort%gpp_tstep          = nan ! GPP:  kgC/indiv/timestep
-    currentCohort%gpp_acc            = nan ! GPP:  kgC/indiv/day
-    currentCohort%npp_acc_hold       = nan ! NPP:  kgC/indiv/year
-    currentCohort%npp_tstep          = nan ! NPP:  kGC/indiv/timestep
-    currentCohort%npp_acc            = nan ! NPP:  kgC/indiv/day
-    currentCohort%year_net_uptake(:) = nan ! Net uptake of individual leaf layers kgC/m2/year
-    currentCohort%ts_net_uptake(:)   = nan ! Net uptake of individual leaf layers kgC/m2/s
-    currentCohort%resp_acc_hold      = nan ! RESP: kgC/indiv/year
-    currentCohort%resp_tstep         = nan ! RESP: kgC/indiv/timestep
-    currentCohort%resp_acc           = nan ! RESP: kGC/cohort/day
-
-    ! Fluxes from nutrient allocation
-    currentCohort%daily_nh4_uptake = nan
-    currentCohort%daily_no3_uptake = nan
-    currentCohort%daily_n_gain     = nan
-    currentCohort%sym_nfix_daily   = nan
-    currentCohort%sym_nfix_tstep   = nan
-    currentCohort%daily_p_gain     = nan
-    currentCohort%daily_c_efflux   = nan
-    currentCohort%daily_n_efflux   = nan
-    currentCohort%daily_p_efflux   = nan
-    currentCohort%daily_n_demand   = nan
-    currentCohort%daily_p_demand   = nan
-    currentCohort%cx_int           = nan
-    currentCohort%cx0              = nan
-    currentCohort%ema_dcxdt        = nan
-    currentCohort%cnp_limiter      = fates_unset_int 
-    
-    currentCohort%c13disc_clm        = nan ! C13 discrimination, per mil at indiv/timestep
-    currentCohort%c13disc_acc        = nan ! C13 discrimination, per mil at indiv/timestep at indiv/daily at the end of a day
-
-    !RESPIRATION
-    currentCohort%rdark              = nan
-    currentCohort%resp_m             = nan ! Maintenance respiration.  kGC/cohort/year
-    currentCohort%resp_m_unreduced   = nan ! Diagnostic-only unreduced Maintenance respiration.  kGC/cohort/year
-    currentCohort%resp_excess        = nan ! Respiration of excess (unallocatable) carbon (kg/indiv/day)
-    currentCohort%livestem_mr        = nan ! Live stem maintenance respiration. kgC/indiv/s-1
-    currentCohort%livecroot_mr       = nan ! Coarse root maintenance respiration. kgC/indiv/s-1
-    currentCohort%froot_mr           = nan ! Fine root maintenance respiration. kgC/indiv/s-1
-    currentCohort%resp_g_tstep       = nan ! Growth respiration.       kGC/indiv/timestep
-
-
-    ! ALLOCATION
-    currentCohort%dmort              = nan ! proportional mortality rate. (year-1)
-
-    ! logging
-    currentCohort%lmort_direct       = nan
-    currentCohort%lmort_infra        = nan
-    currentCohort%lmort_collateral   = nan
-    currentCohort%l_degrad           = nan
-
-    currentCohort%c_area             = nan ! areal extent of canopy (m2)
-    currentCohort%treelai            = nan ! lai of tree (total leaf area (m2) / canopy area (m2)
-    currentCohort%treesai            = nan ! stem area index of tree (total stem area (m2) / canopy area (m2)
-
-
-    ! VARIABLES NEEDED FOR INTEGRATION
-    currentCohort%dndt               = nan ! time derivative of cohort size
-    currentCohort%dhdt               = nan ! time derivative of height
-    currentCohort%ddbhdt             = nan ! time derivative of dbh
-
-    ! FIRE
-    currentCohort%fraction_crown_burned = nan ! proportion of crown affected by fire
-    currentCohort%cambial_mort          = nan ! probability that trees dies due to cambial char P&R (1986)
-    currentCohort%crownfire_mort        = nan ! probability of tree post-fire mortality due to crown scorch
-    currentCohort%fire_mort             = nan ! post-fire mortality from cambial and crown damage assuming two are independent
-
-  end subroutine nan_cohort
-
-  !-------------------------------------------------------------------------------------!
-
-  subroutine zero_cohort(cc_p)
-    !
-    ! !DESCRIPTION:
-    ! Zero variables that need to be accounted for if
-    ! this cohort is altered before they are defined.
-    !
-    ! !USES:
-    !
-    ! !ARGUMENTS
-    type (ed_cohort_type), intent(inout), target  :: cc_p
-    !
-    ! !LOCAL VARIABLES:
-    type (ed_cohort_type)   , pointer             :: currentCohort
-    !----------------------------------------------------------------------
-
-    currentCohort => cc_p
-
-    currentCohort%NV                 = 0
-    currentCohort%status_coh         = 0
-    currentCohort%efleaf_coh         = 0._r8
-    currentCohort%effnrt_coh         = 0._r8
-    currentCohort%efstem_coh         = 0._r8
-    currentCohort%rdark              = 0._r8
-    currentCohort%resp_m             = 0._r8
-    currentCohort%resp_m_unreduced   = 0._r8
-    currentCohort%resp_excess         = 0._r8
-    currentCohort%resp_g_tstep       = 0._r8
-    currentCohort%livestem_mr        = 0._r8
-    currentCohort%livecroot_mr       = 0._r8
-    currentCohort%froot_mr           = 0._r8
-    currentCohort%fire_mort          = 0._r8
-    currentcohort%npp_acc            = 0._r8
-    currentcohort%gpp_acc            = 0._r8
-    currentcohort%resp_acc           = 0._r8
-    currentcohort%npp_tstep          = 0._r8
-    currentcohort%gpp_tstep          = 0._r8
-    currentcohort%resp_tstep         = 0._r8
-    currentcohort%resp_acc_hold      = 0._r8
-
-    currentcohort%year_net_uptake(:) = 999._r8 ! this needs to be 999, or trimming of new cohorts will break.
-    currentcohort%ts_net_uptake(:)   = 0._r8
-    currentcohort%fraction_crown_burned = 0._r8
-    currentCohort%size_class            = 1
-    currentCohort%coage_class        = 1
-    currentCohort%seed_prod          = 0._r8
-    currentCohort%size_class_lasttimestep = 0
-    currentcohort%npp_acc_hold       = 0._r8
-    currentcohort%gpp_acc_hold       = 0._r8
-    currentcohort%dmort              = 0._r8
-    currentcohort%g_sb_laweight      = 0._r8
-    currentcohort%treesai            = 0._r8
-    currentCohort%lmort_direct       = 0._r8
-    currentCohort%lmort_infra        = 0._r8
-    currentCohort%lmort_collateral   = 0._r8
-    currentCohort%l_degrad           = 0._r8
-    currentCohort%leaf_cost          = 0._r8
-    currentcohort%excl_weight        = 0._r8
-    currentcohort%prom_weight        = 0._r8
-    currentcohort%crownfire_mort     = 0._r8
-    currentcohort%cambial_mort       = 0._r8
-    currentCohort%c13disc_clm        = 0._r8
-    currentCohort%c13disc_acc        = 0._r8
-
-    ! Daily nutrient fluxes are INTEGRATED over the course of the
-    ! day.  This variable MUST be zerod upon creation AND
-    ! after allocation. These variables exist in
-    ! carbon-only mode but are not used.
-
-    currentCohort%daily_nh4_uptake = 0._r8
-    currentCohort%daily_no3_uptake = 0._r8
-    currentCohort%daily_p_gain = 0._r8
-
-    currentCohort%daily_c_efflux = 0._r8
-    currentCohort%daily_n_efflux = 0._r8
-    currentCohort%daily_p_efflux = 0._r8
-
-    ! Initialize these as negative
-    currentCohort%daily_p_demand = -9._r8
-    currentCohort%daily_n_demand = -9._r8
-
-    ! Fixation is also integrated over the course of the day
-    ! and must be zeroed upon creation and after plant
-    ! resource allocation
-    currentCohort%sym_nfix_daily   = 0._r8
-    
-  end subroutine zero_cohort
-
-  !-------------------------------------------------------------------------------------!
->>>>>>> b8ad811e
   subroutine terminate_cohorts( currentSite, currentPatch, level , call_index, bc_in)
     !
     ! !DESCRIPTION:
@@ -1988,163 +1430,6 @@
 
   !-------------------------------------------------------------------------------------!
 
-<<<<<<< HEAD
-=======
-    o => currentCohort
-    n => copyc
-
-    n%indexnumber     = fates_unset_int
-
-    ! VEGETATION STRUCTURE
-    n%pft             = o%pft
-    n%crowndamage     = o%crowndamage
-    n%n               = o%n
-    n%dbh             = o%dbh
-    n%coage           = o%coage
-    n%hite            = o%hite
-    n%g_sb_laweight   = o%g_sb_laweight
-    n%leaf_cost       = o%leaf_cost
-    n%canopy_layer    = o%canopy_layer
-    n%canopy_layer_yesterday    = o%canopy_layer_yesterday
-    n%nv              = o%nv
-    n%status_coh      = o%status_coh
-    n%efleaf_coh      = o%efleaf_coh
-    n%effnrt_coh      = o%effnrt_coh
-    n%efstem_coh      = o%efstem_coh
-    n%canopy_trim     = o%canopy_trim
-    n%excl_weight     = o%excl_weight
-    n%prom_weight     = o%prom_weight
-    n%size_class      = o%size_class
-    n%size_class_lasttimestep = o%size_class_lasttimestep
-    n%size_by_pft_class = o%size_by_pft_class
-    n%coage_class     = o%coage_class
-    n%coage_by_pft_class = o%coage_by_pft_class
-
-    ! This transfers the PRT objects over.
-    call n%prt%CopyPRTVartypes(o%prt)
-    n%l2fr                 = o%l2fr
-    
-    ! Leaf biophysical rates
-    n%vcmax25top = o%vcmax25top
-    n%jmax25top  = o%jmax25top
-    n%tpu25top   = o%tpu25top
-    n%kp25top    = o%kp25top
-
-    ! Copy over running means
-    if(hlm_parteh_mode .eq. prt_cnp_flex_allom_hyp) then
-       n%cx_int    = o%cx_int
-       n%ema_dcxdt = o%ema_dcxdt
-       n%cx0       = o%cx0
-    end if
-    
-    ! CARBON FLUXES
-    n%gpp_acc_hold    = o%gpp_acc_hold
-    n%gpp_acc         = o%gpp_acc
-    n%gpp_tstep       = o%gpp_tstep
-
-    n%npp_acc_hold    = o%npp_acc_hold
-    n%npp_tstep       = o%npp_tstep
-    n%npp_acc         = o%npp_acc
-
-    if ( debug .and. .not.o%isnew ) write(fates_log(),*) 'EDcohortDyn Ia ',o%npp_acc
-    if ( debug .and. .not.o%isnew ) write(fates_log(),*) 'EDcohortDyn Ib ',o%resp_acc
-
-    n%resp_tstep      = o%resp_tstep
-    n%resp_acc        = o%resp_acc
-    n%resp_acc_hold   = o%resp_acc_hold
-    n%year_net_uptake = o%year_net_uptake
-    n%ts_net_uptake   = o%ts_net_uptake
-
-    ! These do not need to be copied because they
-    ! are written to history before dynamics occurs
-    ! and cohorts are reformed
-    n%daily_nh4_uptake = o%daily_nh4_uptake
-    n%daily_no3_uptake = o%daily_no3_uptake
-    n%sym_nfix_daily   = o%sym_nfix_daily
-    n%daily_n_gain     = o%daily_n_gain
-    n%daily_p_gain   = o%daily_p_gain
-    n%daily_c_efflux = o%daily_c_efflux
-    n%daily_n_efflux = o%daily_n_efflux
-    n%daily_p_efflux = o%daily_p_efflux
-    n%daily_n_demand = o%daily_n_demand
-    n%daily_p_demand = o%daily_p_demand
-
-    ! C13 discrimination
-    n%c13disc_clm   = o%c13disc_clm
-    n%c13disc_acc   = o%c13disc_acc
-
-    !RESPIRATION
-    n%rdark           = o%rdark
-    n%resp_m          = o%resp_m
-    n%resp_m_unreduced= o%resp_m_unreduced
-    n%resp_excess     = o%resp_excess
-    n%resp_g_tstep    = o%resp_g_tstep
-    n%livestem_mr     = o%livestem_mr
-    n%livecroot_mr    = o%livecroot_mr
-    n%froot_mr        = o%froot_mr
-
-    ! ALLOCATION
-    n%dmort           = o%dmort
-    n%seed_prod       = o%seed_prod
-
-    n%treelai         = o%treelai
-    n%treesai         = o%treesai
-    n%c_area          = o%c_area
-
-    ! Mortality diagnostics
-    n%cmort = o%cmort
-    n%bmort = o%bmort
-    n%hmort = o%hmort
-    n%smort = o%smort
-    n%asmort = o%asmort
-    n%frmort = o%frmort
-    n%dgmort = o%dgmort
-    
-    ! logging mortalities, Yi Xu
-    n%lmort_direct     =o%lmort_direct
-    n%lmort_collateral =o%lmort_collateral
-    n%lmort_infra      =o%lmort_infra
-    n%l_degrad         =o%l_degrad
-
-    ! Flags
-    n%isnew = o%isnew
-
-    ! VARIABLES NEEDED FOR INTEGRATION
-    n%dndt            = o%dndt
-    n%dhdt            = o%dhdt
-    n%ddbhdt          = o%ddbhdt
-
-    ! FIRE
-    n%fraction_crown_burned = o%fraction_crown_burned
-    n%fire_mort             = o%fire_mort
-    n%crownfire_mort        = o%crownfire_mort
-    n%cambial_mort          = o%cambial_mort
-
-    ! Plant Hydraulics
-
-    if( hlm_use_planthydro.eq.itrue ) then
-      call CopyCohortHydraulics(n,o)
-    endif
-
-    ! indices for binning
-    n%size_class      = o%size_class
-    n%size_class_lasttimestep      = o%size_class_lasttimestep
-    n%size_by_pft_class   = o%size_by_pft_class
-    n%coage_class     = o%coage_class
-    n%coage_by_pft_class   = o%coage_by_pft_class
-
-    !Pointers
-    n%taller          => NULL()     ! pointer to next tallest cohort
-    n%shorter         => NULL()     ! pointer to next shorter cohort
-    n%patchptr        => o%patchptr ! pointer to patch that cohort is in
-
-
-
-    
-  end subroutine copy_cohort
-
-  !-------------------------------------------------------------------------------------!
->>>>>>> b8ad811e
   subroutine count_cohorts( currentPatch )
     !
     ! !DESCRIPTION:
