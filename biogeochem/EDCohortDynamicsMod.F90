module EDCohortDynamicsMod
  !
  ! !DESCRIPTION:
  ! Cohort stuctures in ED. 
  !
  ! !USES: 
  use FatesGlobals          , only : endrun => fates_endrun
  use FatesGlobals          , only : fates_log
  use FatesInterfaceTypesMod     , only : hlm_freq_day
  use FatesInterfaceTypesMod     , only : bc_in_type
  use FatesInterfaceTypesMod     , only : hlm_use_planthydro
  use FatesInterfaceTypesMod     , only : hlm_use_cohort_age_tracking
  use FatesConstantsMod     , only : r8 => fates_r8
  use FatesConstantsMod     , only : fates_unset_int
  use FatesConstantsMod     , only : itrue,ifalse
  use FatesConstantsMod     , only : fates_unset_r8
  use FatesConstantsMod     , only : nearzero
  use FatesConstantsMod     , only : calloc_abs_error
  use FatesInterfaceTypesMod     , only : hlm_days_per_year
  use FatesInterfaceTypesMod     , only : nleafage
  use SFParamsMod           , only : SF_val_CWD_frac
  use EDPftvarcon           , only : EDPftvarcon_inst
  use EDPftvarcon           , only : GetDecompyFrac
  use PRTParametersMod      , only : prt_params
  use FatesParameterDerivedMod, only : param_derived
  use EDTypesMod            , only : ed_site_type, ed_patch_type, ed_cohort_type
  use EDTypesMod            , only : nclmax
  use PRTGenericMod         , only : element_list
  use FatesLitterMod        , only : ncwd
  use FatesLitterMod        , only : ndcmpy
  use FatesLitterMod        , only : litter_type
  use EDTypesMod            , only : maxCohortsPerPatch
  use EDTypesMod            , only : AREA
  use EDTypesMod            , only : min_npm2, min_nppatch
  use EDTypesMod            , only : min_n_safemath
  use EDTypesMod            , only : nlevleaf
  use PRTGenericMod         , only : max_nleafage
  use EDTypesMod            , only : ican_upper
  use EDTypesMod            , only : site_fluxdiags_type
<<<<<<< HEAD
  use PRTGenericMod          , only : num_elements
  use FatesInterfaceMod      , only : hlm_use_planthydro
  use FatesInterfaceMod      , only : hlm_parteh_mode
=======
  use EDTypesMod            , only : num_elements
  use EDParamsMod           , only : ED_val_cohort_age_fusion_tol
  use FatesInterfaceTypesMod      , only : hlm_use_planthydro
  use FatesInterfaceTypesMod      , only : hlm_parteh_mode
>>>>>>> 9a4627a6
  use FatesPlantHydraulicsMod, only : FuseCohortHydraulics
  use FatesPlantHydraulicsMod, only : CopyCohortHydraulics
  use FatesPlantHydraulicsMod, only : UpdateSizeDepPlantHydProps
  use FatesPlantHydraulicsMod, only : InitPlantHydStates
  use FatesPlantHydraulicsMod, only : InitHydrCohort
  use FatesPlantHydraulicsMod, only : DeallocateHydrCohort
  use FatesPlantHydraulicsMod, only : AccumulateMortalityWaterStorage
  use FatesPlantHydraulicsMod, only : UpdatePlantHydrNodes
  use FatesPlantHydraulicsMod, only : UpdatePlantHydrLenVol
  use FatesPlantHydraulicsMod, only : UpdatePlantKmax
  use FatesPlantHydraulicsMod, only : SavePreviousCompartmentVolumes
  use FatesPlantHydraulicsMod, only : ConstrainRecruitNumber
  use FatesSizeAgeTypeIndicesMod, only : sizetype_class_index
  use FatesSizeAgeTypeIndicesMod, only : coagetype_class_index
  use FatesAllometryMod  , only : bleaf
  use FatesAllometryMod  , only : bfineroot
  use FatesAllometryMod  , only : bsap_allom
  use FatesAllometryMod  , only : bagw_allom
  use FatesAllometryMod  , only : bbgw_allom
  use FatesAllometryMod  , only : bdead_allom
  use FatesAllometryMod  , only : h_allom
  use FatesAllometryMod  , only : carea_allom
  use FatesAllometryMod  , only : ForceDBH
  use FatesAllometryMod  , only : tree_lai, tree_sai
  use FatesAllometryMod    , only : set_root_fraction
  use PRTGenericMod,          only : prt_carbon_allom_hyp   
  use PRTGenericMod,          only : prt_cnp_flex_allom_hyp
  use PRTGenericMod,          only : prt_vartypes
  use PRTGenericMod,          only : all_carbon_elements
  use PRTGenericMod,          only : carbon12_element
  use PRTGenericMod,          only : nitrogen_element
  use PRTGenericMod,          only : phosphorus_element
  use PRTGenericMod,          only : leaf_organ
  use PRTGenericMod,          only : fnrt_organ
  use PRTGenericMod,          only : sapw_organ
  use PRTGenericMod,          only : store_organ
  use PRTGenericMod,          only : repro_organ
  use PRTGenericMod,          only : struct_organ
  use PRTGenericMod,          only : SetState

  use PRTAllometricCarbonMod, only : callom_prt_vartypes
  use PRTAllometricCarbonMod, only : ac_bc_inout_id_netdc
  use PRTAllometricCarbonMod, only : ac_bc_in_id_pft
  use PRTAllometricCarbonMod, only : ac_bc_in_id_ctrim
  use PRTAllometricCarbonMod, only : ac_bc_inout_id_dbh
<<<<<<< HEAD
  use PRTAllometricCNPMod,    only : cnp_allom_prt_vartypes
  use PRTAllometricCNPMod,    only : acnp_bc_in_id_pft, acnp_bc_in_id_ctrim
  use PRTAllometricCNPMod,    only : acnp_bc_in_id_leafon, acnp_bc_inout_id_dbh
  use PRTAllometricCNPMod,    only : acnp_bc_inout_id_rmaint_def, acnp_bc_in_id_netdc
  use PRTAllometricCNPMod,    only : acnp_bc_in_id_netdn, acnp_bc_in_id_netdp
  use PRTAllometricCNPMod,    only : acnp_bc_out_id_cefflux, acnp_bc_out_id_nefflux
  use PRTAllometricCNPMod,    only : acnp_bc_out_id_pefflux, acnp_bc_out_id_growresp
  use PRTAllometricCNPMod,    only : acnp_bc_out_id_ngrow,acnp_bc_out_id_nmax
  use PRTAllometricCNPMod,    only : acnp_bc_out_id_pgrow,acnp_bc_out_id_pmax
=======
  use PRTAllometricCarbonMod, only : ac_bc_in_id_lstat

  !  use PRTAllometricCNPMod,    only : cnp_allom_prt_vartypes
>>>>>>> 9a4627a6
  
  use shr_infnan_mod, only : nan => shr_infnan_nan, assignment(=)  

  ! CIME globals
  use shr_log_mod           , only : errMsg => shr_log_errMsg
  !
  implicit none
  private
  !
  public :: create_cohort
  public :: zero_cohort
  public :: nan_cohort
  public :: terminate_cohorts
  public :: fuse_cohorts
  public :: insert_cohort
  public :: sort_cohorts
  public :: copy_cohort
  public :: count_cohorts
  public :: InitPRTObject
  public :: InitPRTBoundaryConditions
  public :: SendCohortToLitter
  public :: UpdateCohortBioPhysRates
  public :: DeallocateCohort
  public :: EvaluateAndCorrectDBH

  logical, parameter :: debug  = .false. ! local debug flag

  character(len=*), parameter, private :: sourcefile = &
       __FILE__


  integer, parameter, private :: conserve_crownarea_and_number_not_dbh = 1
  integer, parameter, private :: conserve_dbh_and_number_not_crownarea = 2

  integer, parameter, private :: cohort_fusion_conservation_method = conserve_crownarea_and_number_not_dbh
  
  ! 10/30/09: Created by Rosie Fisher
  !-------------------------------------------------------------------------------------!

contains

  !-------------------------------------------------------------------------------------!


    
  subroutine create_cohort(currentSite, patchptr, pft, nn, hite, coage, dbh,   &
                           prt, laimemory, sapwmemory, structmemory, &
                           status, recruitstatus,ctrim, clayer, spread, bc_in)
    !
    ! !DESCRIPTION:
    ! create new cohort
    ! There are 4 places this is called
    ! 1) Initializing new cohorts at the beginning of a cold-start simulation
    ! 2) Initializing new recruits during dynamics
    ! 3) Initializing new cohorts at the beginning of a inventory read
    ! 4) Initializing new cohorts during restart
    !
    ! It is assumed that in the first 3, this is called with a reasonable amount of starter information.
    !
    ! !USES:
    !
    ! !ARGUMENTS    

    type(ed_site_type), intent(inout),   target :: currentSite
    type(ed_patch_type), intent(inout), pointer :: patchptr

    integer,  intent(in)      :: pft              ! Cohort Plant Functional Type
    integer,  intent(in)      :: clayer           ! canopy status of cohort 
                                                  ! (1 = canopy, 2 = understorey, etc.)
    integer,  intent(in)      :: status           ! growth status of plant  
                                                  ! (2 = leaves on , 1 = leaves off)
    integer,  intent(in)      :: recruitstatus    ! recruit status of plant  
                                                  ! (1 = recruitment , 0 = other)
    real(r8), intent(in)      :: nn               ! number of individuals in cohort 
                                                  ! per 'area' (10000m2 default)
    real(r8), intent(in)      :: hite             ! height: meters
    real(r8), intent(in)      :: coage            ! cohort age in years
    real(r8), intent(in)      :: dbh              ! dbh: cm
    class(prt_vartypes),target :: prt             ! The allocated PARTEH
                                                  ! object
    real(r8), intent(in)      :: laimemory        ! target leaf biomass- set from 
                                                  ! previous year: kGC per indiv
    real(r8), intent(in)   :: sapwmemory          ! target sapwood biomass- set from 
                                                  ! previous year: kGC per indiv	
    real(r8), intent(in)   :: structmemory        ! target structural biomass- set from 
                                                  ! previous year: kGC per indiv							 
    real(r8), intent(in)      :: ctrim            ! What is the fraction of the maximum 
                                                  ! leaf biomass that we are targeting?
    real(r8), intent(in)      :: spread           ! The community assembly effects how 
                                                  ! spread crowns are in horizontal space
    type(bc_in_type), intent(in) :: bc_in         ! External boundary conditions

     
    ! !LOCAL VARIABLES:
    type(ed_cohort_type), pointer :: new_cohort         ! Pointer to New Cohort structure.
    type(ed_cohort_type), pointer :: storesmallcohort 
    type(ed_cohort_type), pointer :: storebigcohort  
    integer  :: iage                           ! loop counter for leaf age classes 
    real(r8) :: leaf_c                         ! total leaf carbon
    integer  :: tnull,snull                    ! are the tallest and shortest cohorts allocate
    integer  :: nlevrhiz                       ! number of rhizosphere layers

    !----------------------------------------------------------------------
    
    allocate(new_cohort)

    call nan_cohort(new_cohort)  ! Make everything in the cohort not-a-number
    call zero_cohort(new_cohort) ! Zero things that need to be zeroed. 

    ! Point to the PARTEH object
    new_cohort%prt => prt
    
    ! The PARTEH cohort object should be allocated and already
    ! initialized in this routine.
    call new_cohort%prt%CheckInitialConditions()


    !**********************/
    ! Define cohort state variable
    !**********************/

    new_cohort%indexnumber  = fates_unset_int ! Cohort indexing was not thread-safe, setting
                                              ! bogus value for the time being (RGK-012017)

    new_cohort%patchptr     => patchptr

    new_cohort%pft          = pft     
    new_cohort%status_coh   = status
    new_cohort%n            = nn
    new_cohort%hite         = hite
    new_cohort%dbh          = dbh
    new_cohort%coage        = coage
    new_cohort%canopy_trim  = ctrim
    new_cohort%canopy_layer = clayer
    new_cohort%canopy_layer_yesterday = real(clayer, r8)
    new_cohort%laimemory    = laimemory
    new_cohort%sapwmemory   = sapwmemory
    new_cohort%structmemory = structmemory

    ! This sets things like vcmax25top, that depend on the
    ! leaf age fractions (which are defined by PARTEH)
    call UpdateCohortBioPhysRates(new_cohort)

    call sizetype_class_index(new_cohort%dbh, new_cohort%pft, &
                              new_cohort%size_class,new_cohort%size_by_pft_class)

    ! If cohort age trackign is off we call this here once
    ! just so everythin is in the first bin -
    ! this makes it easier to copy and terminate cohorts later
    ! we don't need to update this ever if cohort age tracking is off
    call coagetype_class_index(new_cohort%coage, new_cohort%pft, &
            new_cohort%coage_class,new_cohort%coage_by_pft_class)
    
    ! This routine may be called during restarts, and at this point in the call sequence
    ! the actual cohort data is unknown, as this is really only used for allocation
    ! In these cases, testing if things like biomass are reasonable is pre-mature
    ! However, in this part of the code, we will pass in nominal values for size, number and type
    
    if (new_cohort%dbh <= 0._r8 .or. new_cohort%n == 0._r8 .or. new_cohort%pft == 0 ) then
       write(fates_log(),*) 'ED: something is zero in create_cohort', &
                             new_cohort%dbh,new_cohort%n, &
                             new_cohort%pft
       call endrun(msg=errMsg(sourcefile, __LINE__))
    endif

    ! Assign canopy extent and depth
    call carea_allom(new_cohort%dbh,new_cohort%n,spread,new_cohort%pft,new_cohort%c_area)

    ! Query PARTEH for the leaf carbon [kg]
    leaf_c = new_cohort%prt%GetState(leaf_organ,carbon12_element)


    new_cohort%treelai = tree_lai(leaf_c, new_cohort%pft, new_cohort%c_area,    &
                                  new_cohort%n, new_cohort%canopy_layer,               &
                                  patchptr%canopy_layer_tlai,new_cohort%vcmax25top )    

    new_cohort%treesai = tree_sai(new_cohort%pft, new_cohort%dbh, new_cohort%canopy_trim,   &
                                  new_cohort%c_area, new_cohort%n, new_cohort%canopy_layer, &
                                  patchptr%canopy_layer_tlai, new_cohort%treelai,new_cohort%vcmax25top,2 )  

    new_cohort%lai     = new_cohort%treelai * new_cohort%c_area/patchptr%area


    ! Put cohort at the right place in the linked list
    storebigcohort   => patchptr%tallest
    storesmallcohort => patchptr%shortest 

    if (associated(patchptr%tallest)) then
       tnull = 0
    else
       tnull = 1
       patchptr%tallest => new_cohort
    endif

    if (associated(patchptr%shortest)) then
       snull = 0
    else
       snull = 1
       patchptr%shortest => new_cohort 
    endif

    call InitPRTBoundaryConditions(new_cohort)

   

    ! Recuits do not have mortality rates, nor have they moved any
    ! carbon when they are created.  They will bias our statistics
    ! until they have experienced a full day.  We need a newly recruited flag.
    ! This flag will be set to false after it has experienced 
    ! growth, disturbance and mortality.
    new_cohort%isnew = .true.

    if( hlm_use_planthydro.eq.itrue ) then

       nlevrhiz = currentSite%si_hydr%nlevrhiz

       ! This allocates array spaces
       call InitHydrCohort(currentSite,new_cohort)

       ! This calculates node heights
       call UpdatePlantHydrNodes(new_cohort%co_hydr,new_cohort%pft, &
                                new_cohort%hite,currentSite%si_hydr)

       ! This calculates volumes and lengths
       call UpdatePlantHydrLenVol(new_cohort,currentSite%si_hydr)
       
       ! This updates the Kmax's of the plant's compartments
       call UpdatePlantKmax(new_cohort%co_hydr,new_cohort,currentSite%si_hydr)

       ! Since this is a newly initialized plant, we set the previous compartment-size
       ! equal to the ones we just calculated.
       call SavePreviousCompartmentVolumes(new_cohort%co_hydr)
       
       ! This comes up with starter suctions and then water contents
       ! based on the soil values
       call InitPlantHydStates(currentSite,new_cohort)

       if(recruitstatus==1)then

          new_cohort%co_hydr%is_newly_recruited = .true.

          ! If plant hydraulics is active, we must constrain the
          ! number density of the new recruits based on the moisture
          ! available to be subsumed in the new plant tissues.
          ! So we go through the process of pre-initializing the hydraulic
          ! states in the temporary cohort, to calculate this new number density

          call ConstrainRecruitNumber(currentSite,new_cohort, bc_in)

       endif

    endif
    
    call insert_cohort(new_cohort, patchptr%tallest, patchptr%shortest, tnull, snull, &
         storebigcohort, storesmallcohort)

    patchptr%tallest  => storebigcohort 
    patchptr%shortest => storesmallcohort

  end subroutine create_cohort

  ! -------------------------------------------------------------------------------------

  subroutine InitPRTBoundaryConditions(new_cohort)
    
    ! Set the boundary conditions that flow in an out of the PARTEH
    ! allocation hypotheses.  These are pointers in the PRT objects that
    ! point to values outside in the FATES model.
    
    ! Example:
    ! "ac_bc_inout_id_dbh" is the unique integer that defines the object index
    ! for the allometric carbon "ac" boundary condition "bc" for DBH "dbh"
    ! that is classified as input and output "inout".
    ! See PRTAllometricCarbonMod.F90 to track its usage.
    ! bc_rval is used as the optional argument identifyer to specify a real
    ! value boundary condition.
    ! bc_ival is used as the optional argument identifyer to specify an integer
    ! value boundary condition.

    type(ed_cohort_type), intent(inout), target :: new_cohort


    select case(hlm_parteh_mode)
    case (prt_carbon_allom_hyp)
       
       ! Register boundary conditions for the Carbon Only Allometric Hypothesis
       
       call new_cohort%prt%RegisterBCInOut(ac_bc_inout_id_dbh,bc_rval = new_cohort%dbh)
       call new_cohort%prt%RegisterBCInOut(ac_bc_inout_id_netdc,bc_rval = new_cohort%npp_acc)
       call new_cohort%prt%RegisterBCIn(ac_bc_in_id_pft,bc_ival = new_cohort%pft)
       call new_cohort%prt%RegisterBCIn(ac_bc_in_id_ctrim,bc_rval = new_cohort%canopy_trim)
       call new_cohort%prt%RegisterBCIn(ac_bc_in_id_lstat,bc_ival = new_cohort%status_coh)

    case (prt_cnp_flex_allom_hyp)

       call new_cohort%prt%RegisterBCIn(acnp_bc_in_id_pft,bc_ival = new_cohort%pft)
       call new_cohort%prt%RegisterBCIn(acnp_bc_in_id_ctrim,bc_rval = new_cohort%canopy_trim)
       call new_cohort%prt%RegisterBCIn(acnp_bc_in_id_leafon,bc_ival = new_cohort%status_coh)
       call new_cohort%prt%RegisterBCIn(acnp_bc_in_id_netdc, bc_rval = new_cohort%npp_acc)
       call new_cohort%prt%RegisterBCIn(acnp_bc_in_id_netdn, bc_rval = new_cohort%daily_n_uptake)
       call new_cohort%prt%RegisterBCIn(acnp_bc_in_id_netdp, bc_rval = new_cohort%daily_p_uptake)
       
       call new_cohort%prt%RegisterBCInOut(acnp_bc_inout_id_dbh,bc_rval = new_cohort%dbh)
       call new_cohort%prt%RegisterBCInOut(acnp_bc_inout_id_rmaint_def,bc_rval = new_cohort%resp_m_def)

       call new_cohort%prt%RegisterBCOut(acnp_bc_out_id_cefflux, bc_rval = new_cohort%daily_c_efflux)
       call new_cohort%prt%RegisterBCOut(acnp_bc_out_id_nefflux, bc_rval = new_cohort%daily_n_efflux)
       call new_cohort%prt%RegisterBCOut(acnp_bc_out_id_pefflux, bc_rval = new_cohort%daily_p_efflux)
       call new_cohort%prt%RegisterBCOut(acnp_bc_out_id_growresp, bc_rval = new_cohort%resp_g_daily)
       call new_cohort%prt%RegisterBCOut(acnp_bc_out_id_ngrow, bc_rval = new_cohort%daily_n_need1)
       call new_cohort%prt%RegisterBCOut(acnp_bc_out_id_nmax, bc_rval = new_cohort%daily_n_need2)
       call new_cohort%prt%RegisterBCOut(acnp_bc_out_id_pgrow, bc_rval = new_cohort%daily_p_need1)
       call new_cohort%prt%RegisterBCOut(acnp_bc_out_id_pmax, bc_rval = new_cohort%daily_p_need2)
       
       
    case DEFAULT
       
       write(fates_log(),*) 'You specified an unknown PRT module'
       write(fates_log(),*) 'Aborting'
       call endrun(msg=errMsg(sourcefile, __LINE__))
   
    end select
    

  end subroutine InitPRTBoundaryConditions

  ! ------------------------------------------------------------------------------------!
  
  subroutine InitPRTObject(prt)

    ! -----------------------------------------------------------------------------------
    !
    ! This routine allocates the PARTEH object that is associated with each cohort.
    ! The argument that is passed in is a pointer that is then associated with this
    ! newly allocated object.
    ! The object that is allocated is the specific extended class for the hypothesis
    ! of choice. 
    ! Following this, the object and its internal mappings are initialized.
    ! This routine does NOT set any of the initial conditions, or boundary conditions
    ! such as the organ/element masses.  Those are handled after this call.
    !
    ! -----------------------------------------------------------------------------------

    ! Argument
    class(prt_vartypes), pointer :: prt
    
    ! Potential Extended types
    class(callom_prt_vartypes), pointer :: c_allom_prt
    class(cnp_allom_prt_vartypes), pointer :: cnp_allom_prt
  

    select case(hlm_parteh_mode)
    case (prt_carbon_allom_hyp)
        
        allocate(c_allom_prt)
        prt => c_allom_prt
        
    case (prt_cnp_flex_allom_hyp)
        
       allocate(cnp_allom_prt)
       prt => cnp_allom_prt

    case DEFAULT
        
        write(fates_log(),*) 'You specified an unknown PRT module'
        write(fates_log(),*) 'Aborting'
        call endrun(msg=errMsg(sourcefile, __LINE__))
        
    end select
    
    ! This is the call to allocate the data structures in the PRT object
    ! This call will be extended to each specific class.

    call prt%InitPRTVartype()
    

    return
  end subroutine InitPRTObject


  !-------------------------------------------------------------------------------------!

  subroutine nan_cohort(cc_p)
    !
    ! !DESCRIPTION:
    !  Make all the cohort variables NaN so they aren't used before defined.   
    !
    ! !USES:

    use FatesConstantsMod, only : fates_unset_int

    !
    ! !ARGUMENTS    
    type (ed_cohort_type), intent(inout), target  :: cc_p
    !
    ! !LOCAL VARIABLES:
    type (ed_cohort_type)   , pointer             :: currentCohort
    !----------------------------------------------------------------------

    currentCohort => cc_p

    currentCohort%taller      => null()       ! pointer to next tallest cohort     
    currentCohort%shorter     => null()       ! pointer to next shorter cohort     
    currentCohort%patchptr    => null()       ! pointer to patch that cohort is in

    nullify(currentCohort%taller) 
    nullify(currentCohort%shorter) 
    nullify(currentCohort%patchptr) 

    ! VEGETATION STRUCTURE
    currentCohort%pft                = fates_unset_int  ! pft number                           
    currentCohort%indexnumber        = fates_unset_int  ! unique number for each cohort. (within clump?)
    currentCohort%canopy_layer       = fates_unset_int  ! canopy status of cohort (1 = canopy, 2 = understorey, etc.)   
    currentCohort%canopy_layer_yesterday       = nan  ! recent canopy status of cohort (1 = canopy, 2 = understorey, etc.)   
    currentCohort%NV                 = fates_unset_int  ! Number of leaf layers: -
    currentCohort%status_coh         = fates_unset_int  ! growth status of plant  (2 = leaves on , 1 = leaves off)
    currentCohort%size_class         = fates_unset_int  ! size class index
    currentCohort%size_class_lasttimestep = fates_unset_int  ! size class index
    currentCohort%size_by_pft_class  = fates_unset_int  ! size by pft classification index
    currentCohort%coage_class        = fates_unset_int  ! cohort age class index
    currentCohort%coage_by_pft_class = fates_unset_int  ! cohort age by pft class index 

    currentCohort%n                  = nan ! number of individuals in cohort per 'area' (10000m2 default)     
    currentCohort%dbh                = nan ! 'diameter at breast height' in cm
    currentCohort%coage              = nan ! age of the cohort in years
    currentCohort%hite               = nan ! height: meters                   
    currentCohort%laimemory          = nan ! target leaf biomass- set from previous year: kGC per indiv
    currentCohort%sapwmemory         = nan ! target sapwood biomass- set from previous year: kGC per indiv
    currentCohort%structmemory       = nan ! target structural biomass- set from previous year: kGC per indiv
    currentCohort%lai                = nan ! leaf area index of cohort   m2/m2      
    currentCohort%sai                = nan ! stem area index of cohort   m2/m2
    currentCohort%g_sb_laweight      = nan ! Total leaf conductance of cohort (stomata+blayer) weighted by leaf-area [m/s]*[m2]
    currentCohort%canopy_trim        = nan ! What is the fraction of the maximum leaf biomass that we are targeting? :-
    currentCohort%leaf_cost          = nan ! How much does it cost to maintain leaves: kgC/m2/year-1
    currentCohort%excl_weight        = nan ! How much of this cohort is demoted each year, as a proportion of all cohorts:-
    currentCohort%prom_weight        = nan ! How much of this cohort is promoted each year, as a proportion of all cohorts:-
    currentCohort%c_area             = nan ! areal extent of canopy (m2)
    currentCohort%treelai            = nan ! lai of tree (total leaf area (m2) / canopy area (m2)
    currentCohort%treesai            = nan ! stem area index of tree (total stem area (m2) / canopy area (m2)
    currentCohort%seed_prod          = nan
    currentCohort%vcmax25top = nan 
    currentCohort%jmax25top  = nan 
    currentCohort%tpu25top   = nan 
    currentCohort%kp25top    = nan 

    ! CARBON FLUXES 
    currentCohort%gpp_acc_hold       = nan ! GPP:  kgC/indiv/year
    currentCohort%gpp_tstep          = nan ! GPP:  kgC/indiv/timestep
    currentCohort%gpp_acc            = nan ! GPP:  kgC/indiv/day         
    currentCohort%npp_acc_hold       = nan ! NPP:  kgC/indiv/year
    currentCohort%npp_tstep          = nan ! NPP:  kGC/indiv/timestep
    currentCohort%npp_acc            = nan ! NPP:  kgC/indiv/day  
    currentCohort%year_net_uptake(:) = nan ! Net uptake of individual leaf layers kgC/m2/year
    currentCohort%ts_net_uptake(:)   = nan ! Net uptake of individual leaf layers kgC/m2/s
    currentCohort%resp_acc_hold      = nan ! RESP: kgC/indiv/year
    currentCohort%resp_tstep         = nan ! RESP: kgC/indiv/timestep
    currentCohort%resp_acc           = nan ! RESP: kGC/cohort/day

    ! Fluxes from nutrient allocation
    currentCohort%daily_n_uptake = nan
    currentCohort%daily_p_uptake = nan
    currentCohort%daily_c_efflux = nan
    currentCohort%daily_n_efflux = nan
    currentCohort%daily_p_efflux = nan
    currentCohort%daily_n_need1 = nan
    currentCohort%daily_n_need2 = nan
    currentCohort%daily_p_need1 = nan
    currentCohort%daily_p_need2 = nan
    
    
    currentCohort%c13disc_clm        = nan ! C13 discrimination, per mil at indiv/timestep
    currentCohort%c13disc_acc        = nan ! C13 discrimination, per mil at indiv/timestep at indiv/daily at the end of a day

    !RESPIRATION
    currentCohort%rdark              = nan
    currentCohort%resp_m             = nan ! Maintenance respiration.  kGC/cohort/year
    currentCohort%resp_m_def         = nan ! Maintenance respiration deficit kgC/plant
    currentCohort%livestem_mr        = nan ! Live stem maintenance respiration. kgC/indiv/s-1 
    currentCohort%livecroot_mr       = nan ! Coarse root maintenance respiration. kgC/indiv/s-1 
    currentCohort%froot_mr           = nan ! Fine root maintenance respiration. kgC/indiv/s-1 
    currentCohort%resp_g_tstep       = nan ! Growth respiration.       kGC/indiv/timestep
    currentCohort%resp_g_daily       = nan ! Growth respiration.       kgC/indiv/day


    ! ALLOCATION
    currentCohort%dmort              = nan ! proportional mortality rate. (year-1)

    ! logging
    currentCohort%lmort_direct       = nan
    currentCohort%lmort_infra        = nan
    currentCohort%lmort_collateral   = nan
    currentCohort%l_degrad           = nan

    currentCohort%c_area             = nan ! areal extent of canopy (m2)
    currentCohort%treelai            = nan ! lai of tree (total leaf area (m2) / canopy area (m2)
    currentCohort%treesai            = nan ! stem area index of tree (total stem area (m2) / canopy area (m2)


    ! VARIABLES NEEDED FOR INTEGRATION 
    currentCohort%dndt               = nan ! time derivative of cohort size 
    currentCohort%dhdt               = nan ! time derivative of height 
    currentCohort%ddbhdt             = nan ! time derivative of dbh 

    ! FIRE
    currentCohort%fraction_crown_burned = nan ! proportion of crown affected by fire
    currentCohort%cambial_mort          = nan ! probability that trees dies due to cambial char P&R (1986)
    currentCohort%crownfire_mort        = nan ! probability of tree post-fire mortality due to crown scorch
    currentCohort%fire_mort             = nan ! post-fire mortality from cambial and crown damage assuming two are independent

  end subroutine nan_cohort

  !-------------------------------------------------------------------------------------!

  subroutine zero_cohort(cc_p)
    !
    ! !DESCRIPTION:
    ! Zero variables that need to be accounted for if 
    ! this cohort is altered before they are defined.       
    !
    ! !USES:
    !
    ! !ARGUMENTS    
    type (ed_cohort_type), intent(inout), target  :: cc_p
    !
    ! !LOCAL VARIABLES:
    type (ed_cohort_type)   , pointer             :: currentCohort
    !----------------------------------------------------------------------

    currentCohort => cc_p

    currentCohort%NV                 = 0    
    currentCohort%status_coh         = 0    
    currentCohort%rdark              = 0._r8
    currentCohort%resp_m             = 0._r8
    currentCohort%resp_m_def         = 0._r8
    currentCohort%resp_g_tstep       = 0._r8
    currentCohort%resp_g_daily       = 0._r8
    currentCohort%livestem_mr        = 0._r8
    currentCohort%livecroot_mr       = 0._r8
    currentCohort%froot_mr           = 0._r8
    currentCohort%fire_mort          = 0._r8 
    currentcohort%npp_acc            = 0._r8
    currentcohort%gpp_acc            = 0._r8
    currentcohort%resp_acc           = 0._r8
    currentcohort%npp_tstep          = 0._r8
    currentcohort%gpp_tstep          = 0._r8
    currentcohort%resp_tstep         = 0._r8
    currentcohort%resp_acc_hold      = 0._r8

    currentcohort%year_net_uptake(:) = 999._r8 ! this needs to be 999, or trimming of new cohorts will break. 
    currentcohort%ts_net_uptake(:)   = 0._r8
    currentcohort%fraction_crown_burned = 0._r8 
    currentCohort%size_class            = 1
    currentCohort%coage_class        = 1
    currentCohort%seed_prod          = 0._r8
    currentCohort%size_class_lasttimestep = 0
    currentcohort%npp_acc_hold       = 0._r8 
    currentcohort%gpp_acc_hold       = 0._r8  
    currentcohort%dmort              = 0._r8 
    currentcohort%g_sb_laweight      = 0._r8 
    currentcohort%treesai            = 0._r8  
    currentCohort%lmort_direct       = 0._r8
    currentCohort%lmort_infra        = 0._r8
    currentCohort%lmort_collateral   = 0._r8
    currentCohort%l_degrad           = 0._r8    
    currentCohort%leaf_cost          = 0._r8
    currentcohort%excl_weight        = 0._r8
    currentcohort%prom_weight        = 0._r8
    currentcohort%crownfire_mort     = 0._r8
    currentcohort%cambial_mort       = 0._r8
    currentCohort%c13disc_clm        = 0._r8 
    currentCohort%c13disc_acc        = 0._r8

    ! Daily nutrient fluxes are INTEGRATED over the course of the
    ! day.  This variable MUST be zerod upon creation AND
    ! after allocation. These variables exist in
    ! carbon-only mode but are not used.

    currentCohort%daily_n_uptake = 0._r8
    currentCohort%daily_p_uptake = 0._r8
    
    currentCohort%daily_c_efflux = 0._r8
    currentCohort%daily_n_efflux = 0._r8
    currentCohort%daily_p_efflux = 0._r8
    
    currentCohort%daily_n_need1 = 0._r8
    currentCohort%daily_n_need2 = 0._r8
    currentCohort%daily_p_need1 = 0._r8
    currentCohort%daily_p_need2 = 0._r8

    
  end subroutine zero_cohort

  !-------------------------------------------------------------------------------------!
  subroutine terminate_cohorts( currentSite, currentPatch, level , call_index)
    !
    ! !DESCRIPTION:
    ! terminates cohorts when they get too small      
    !
    ! !USES:
    
    !
    ! !ARGUMENTS    
    type (ed_site_type) , intent(inout), target :: currentSite
    type (ed_patch_type), intent(inout), target :: currentPatch
    integer             , intent(in)            :: level
    integer                                     :: call_index

    ! Important point regarding termination levels.  Termination is typically
    ! called after fusion.  We do this so that we can re-capture the biomass that would
    ! otherwise be lost from termination.  The biomass of a fused plant remains in the
    ! live pool.  However, some plant number densities can be so low that they 
    ! can cause numerical instabilities.  Thus, we call terminate_cohorts at level=1
    ! before fusion to get rid of these cohorts that are so incredibly sparse, and then
    ! terminate the remainder at level 2 for various other reasons.

    !
    ! !LOCAL VARIABLES:
    type (ed_cohort_type) , pointer :: currentCohort
    type (ed_cohort_type) , pointer :: shorterCohort
    type (ed_cohort_type) , pointer :: tallerCohort

    real(r8) :: leaf_c    ! leaf carbon [kg]
    real(r8) :: store_c   ! storage carbon [kg]
    real(r8) :: sapw_c    ! sapwood carbon [kg]
    real(r8) :: fnrt_c    ! fineroot carbon [kg]
    real(r8) :: repro_c   ! reproductive carbon [kg]
    real(r8) :: struct_c  ! structural carbon [kg]
    integer :: terminate  ! do we terminate (itrue) or not (ifalse)
    integer :: c           ! counter for litter size class. 
    integer :: levcan      ! canopy level
    !----------------------------------------------------------------------

    currentCohort => currentPatch%shortest
    do while (associated(currentCohort))

       terminate = ifalse
       tallerCohort => currentCohort%taller

       leaf_c  = currentCohort%prt%GetState(leaf_organ, carbon12_element)
       store_c = currentCohort%prt%GetState(store_organ, carbon12_element)
       sapw_c  = currentCohort%prt%GetState(sapw_organ, carbon12_element)
       fnrt_c  = currentCohort%prt%GetState(fnrt_organ, carbon12_element)
       struct_c = currentCohort%prt%GetState(struct_organ, carbon12_element)
       repro_c  = currentCohort%prt%GetState(repro_organ, carbon12_element)

       ! Check if number density is so low is breaks math (level 1)
       if (currentcohort%n <  min_n_safemath .and. level == 1) then
          terminate = itrue
          if ( debug ) then
             write(fates_log(),*) 'terminating cohorts 0',currentCohort%n/currentPatch%area,currentCohort%dbh,call_index
          endif
       endif
      
       ! The rest of these are only allowed if we are not dealing with a recruit (level 2)
       if (.not.currentCohort%isnew .and. level == 2) then

         ! Not enough n or dbh
         if  (currentCohort%n/currentPatch%area <= min_npm2 .or.	&  !
              currentCohort%n <= min_nppatch .or. &
              (currentCohort%dbh < 0.00001_r8 .and. store_c < 0._r8) ) then 
            terminate = itrue
            if ( debug ) then
               write(fates_log(),*) 'terminating cohorts 1',currentCohort%n/currentPatch%area,currentCohort%dbh,call_index
            endif
         endif

         ! Outside the maximum canopy layer
         if (currentCohort%canopy_layer > nclmax ) then 
           terminate = itrue
           if ( debug ) then
             write(fates_log(),*) 'terminating cohorts 2', currentCohort%canopy_layer,call_index
           endif
         endif

         ! live biomass pools are terminally depleted
         if ( ( sapw_c+leaf_c+fnrt_c ) < 1e-10_r8  .or.  &
               store_c  < 1e-10_r8) then
            terminate = itrue
            if ( debug ) then
              write(fates_log(),*) 'terminating cohorts 3', &
                    sapw_c,leaf_c,fnrt_c,store_c,call_index
            endif
         endif

         ! Total cohort biomass is negative
         if ( ( struct_c+sapw_c+leaf_c+fnrt_c+store_c ) < 0._r8) then
            terminate = itrue
            if ( debug ) then
               write(fates_log(),*) 'terminating cohorts 4', & 
                    struct_c,sapw_c,leaf_c,fnrt_c,store_c,call_index
            endif
            
        endif
      endif    !  if (.not.currentCohort%isnew .and. level == 2) then

      if (terminate == itrue) then 

          ! preserve a record of the to-be-terminated cohort for mortality accounting
          levcan = currentCohort%canopy_layer

          if( hlm_use_planthydro == itrue ) &
             call AccumulateMortalityWaterStorage(currentSite,currentCohort,currentCohort%n)

          if(levcan==ican_upper) then
             currentSite%term_nindivs_canopy(currentCohort%size_class,currentCohort%pft) = &
                   currentSite%term_nindivs_canopy(currentCohort%size_class,currentCohort%pft) + currentCohort%n
 
             currentSite%term_carbonflux_canopy = currentSite%term_carbonflux_canopy + &
                   currentCohort%n * (struct_c+sapw_c+leaf_c+fnrt_c+store_c+repro_c)
          else
             currentSite%term_nindivs_ustory(currentCohort%size_class,currentCohort%pft) = &
                   currentSite%term_nindivs_ustory(currentCohort%size_class,currentCohort%pft) + currentCohort%n
 
             currentSite%term_carbonflux_ustory = currentSite%term_carbonflux_ustory + &
                   currentCohort%n * (struct_c+sapw_c+leaf_c+fnrt_c+store_c+repro_c)
          end if

          ! put the litter from the terminated cohorts 
          ! straight into the fragmenting pools

          if (currentCohort%n.gt.0.0_r8) then
             call SendCohortToLitter(currentSite,currentPatch, &
                  currentCohort,currentCohort%n)
          end if
          
          ! Set pointers and remove the current cohort from the list
          shorterCohort => currentCohort%shorter
          
          if (.not. associated(tallerCohort)) then
             currentPatch%tallest => shorterCohort
             if(associated(shorterCohort)) shorterCohort%taller => null()
          else 
             tallerCohort%shorter => shorterCohort

          endif
          
          if (.not. associated(shorterCohort)) then
             currentPatch%shortest => tallerCohort
             if(associated(tallerCohort)) tallerCohort%shorter => null()
          else 
             shorterCohort%taller => tallerCohort
          endif
          

          call DeallocateCohort(currentCohort)
          deallocate(currentCohort)
          nullify(currentCohort)
          
       endif
       currentCohort => tallerCohort
    enddo

  end subroutine terminate_cohorts

  ! =====================================================================================

  subroutine SendCohortToLitter(csite,cpatch,ccohort,nplant)
    
    ! -----------------------------------------------------------------------------------
    ! This routine transfers the existing mass in all pools and all elements
    ! on a vegetation cohort, into the litter pool.
    ! 
    ! Important: (1) This IS NOT turnover, this is not a partial transfer.
    !            (2) This is from a select number of plants in the cohort. ie this is
    !                not a "whole-sale" sending of all plants to litter.
    !            (3) This does not affect the PER PLANT mass pools, so 
    !                do not update any PARTEH structures.
    !            (4) The change in plant number density (due to death or termination)
    !                IS NOT handled here.
    !            (5) This routine is NOT used for disturbance, mostly
    !                because this routine assumes a cohort lands in its patch
    !                Whereas the disturbance scheme does NOT assume that.
    ! -----------------------------------------------------------------------------------

    ! Arguments
    type (ed_site_type)   , target  :: csite
    type (ed_patch_type)  , target  :: cpatch
    type (ed_cohort_type) , target  :: ccohort
    real(r8)                        :: nplant     ! Number (absolute)
                                                  ! of plants to transfer
    
    !
    type(litter_type), pointer        :: litt       ! Litter object for each element
    type(site_fluxdiags_type),pointer :: flux_diags

    real(r8) :: leaf_m    ! leaf mass [kg]
    real(r8) :: store_m   ! storage mass [kg]
    real(r8) :: sapw_m    ! sapwood mass [kg]
    real(r8) :: fnrt_m    ! fineroot mass [kg]
    real(r8) :: repro_m   ! reproductive mass [kg]
    real(r8) :: struct_m  ! structural mass [kg]
    real(r8) :: plant_dens! plant density [/m2]
    real(r8) :: dcmpy_frac! fraction of mass going to each decomposability partition
    integer  :: el        ! loop index for elements
    integer  :: c         ! loop index for CWD
    integer  :: pft       ! pft index of the cohort
    integer  :: sl        ! loop index for soil layers
    integer  :: dcmpy     ! loop index for decomposability
    
    !----------------------------------------------------------------------

    pft = ccohort%pft

    plant_dens = nplant/cpatch%area

    call set_root_fraction(csite%rootfrac_scr, pft, csite%zi_soil)

    do el=1,num_elements
       
       leaf_m   = ccohort%prt%GetState(leaf_organ, element_list(el))
       store_m  = ccohort%prt%GetState(store_organ, element_list(el))
       sapw_m   = ccohort%prt%GetState(sapw_organ, element_list(el))
       fnrt_m   = ccohort%prt%GetState(fnrt_organ, element_list(el))
       struct_m = ccohort%prt%GetState(struct_organ, element_list(el))
       repro_m  = ccohort%prt%GetState(repro_organ, element_list(el))
                
       litt => cpatch%litter(el)
       flux_diags => csite%flux_diags(el)

       do c=1,ncwd

          ! above ground CWD
          litt%ag_cwd(c) = litt%ag_cwd(c) + plant_dens * &
               (struct_m+sapw_m)  * SF_val_CWD_frac(c) * &
               prt_params%allom_agb_frac(pft)

          ! below ground CWD
          do sl=1,csite%nlevsoil
             litt%bg_cwd(c,sl) = litt%bg_cwd(c,sl) + plant_dens * &
                  (struct_m+sapw_m) * SF_val_CWD_frac(c) * &
                  (1.0_r8 - prt_params%allom_agb_frac(pft)) * &
                  csite%rootfrac_scr(sl)
          enddo

          ! above ground
          flux_diags%cwd_ag_input(c)  = flux_diags%cwd_ag_input(c) + &
                (struct_m+sapw_m) * SF_val_CWD_frac(c) * &
                prt_params%allom_agb_frac(pft) * nplant

          ! below ground
          flux_diags%cwd_bg_input(c)  = flux_diags%cwd_bg_input(c) + &
                (struct_m + sapw_m) * SF_val_CWD_frac(c) * &
                (1.0_r8 - prt_params%allom_agb_frac(pft)) * nplant

       enddo
       
       do dcmpy=1,ndcmpy
           dcmpy_frac = GetDecompyFrac(pft,leaf_organ,dcmpy)
                      
           litt%leaf_fines(dcmpy) = litt%leaf_fines(dcmpy) + &
                 plant_dens * (leaf_m+repro_m) * dcmpy_frac
       
           dcmpy_frac = GetDecompyFrac(pft,fnrt_organ,dcmpy)
           do sl=1,csite%nlevsoil
               litt%root_fines(dcmpy,sl) = litt%root_fines(dcmpy,sl) + &
                     plant_dens * (fnrt_m+store_m) * csite%rootfrac_scr(sl) * dcmpy_frac
           end do

       end do

       flux_diags%leaf_litter_input(pft) = &
             flux_diags%leaf_litter_input(pft) +  &
             (leaf_m+repro_m) * nplant
       flux_diags%root_litter_input(pft) = &
             flux_diags%root_litter_input(pft) +  &
             (fnrt_m+store_m) * nplant
             
       
    end do
    
    return
  end subroutine SendCohortToLitter


  !--------------------------------------------------------------------------------------



  subroutine DeallocateCohort(currentCohort)

     ! ----------------------------------------------------------------------------------
     ! This subroutine deallocates all dynamic memory and objects
     ! inside the cohort structure.  This DOES NOT deallocate
     ! the cohort structure itself.
     ! ----------------------------------------------------------------------------------
     
     type(ed_cohort_type),intent(inout) :: currentCohort
     
     ! At this point, nothing should be pointing to current Cohort
     if (hlm_use_planthydro.eq.itrue) call DeallocateHydrCohort(currentCohort)
     
     ! Deallocate the cohort's PRT structures
     call currentCohort%prt%DeallocatePRTVartypes()
     
     ! Deallocate the PRT object
     deallocate(currentCohort%prt)
     
     return
  end subroutine DeallocateCohort
  

  subroutine fuse_cohorts(currentSite, currentPatch, bc_in)  

     !
     ! !DESCRIPTION:
     ! Join similar cohorts to reduce total number            
     !
     ! !USES:
     use EDParamsMod , only :  ED_val_cohort_size_fusion_tol
     use EDParamsMod , only :  ED_val_cohort_age_fusion_tol
     use FatesInterfaceTypesMod , only :  hlm_use_cohort_age_tracking
     use FatesConstantsMod , only : itrue
     use FatesConstantsMod, only : days_per_year
     use EDTypesMod  , only : maxCohortsPerPatch
     
     !
     ! !ARGUMENTS   
     type (ed_site_type), intent(inout),  target :: currentSite 
     type (ed_patch_type), intent(inout), target :: currentPatch
     type (bc_in_type), intent(in)               :: bc_in
     !

     ! !LOCAL VARIABLES:
     type (ed_cohort_type) , pointer :: currentCohort
     type (ed_cohort_type) , pointer :: nextc
     type (ed_cohort_type) , pointer :: nextnextc

     type (ed_cohort_type) , pointer :: shorterCohort
     type (ed_cohort_type) , pointer :: tallerCohort

     integer  :: i  
     integer  :: fusion_took_place
     integer  :: iterate    ! do we need to keep fusing to get below maxcohorts?
     integer  :: nocohorts
     real(r8) :: newn
     real(r8) :: diff
     real(r8) :: coage_diff
     real(r8) :: leaf_c_next   ! Leaf carbon * plant density of current (for weighting)
     real(r8) :: leaf_c_curr   ! Leaf carbon * plant density of next (for weighting)
     real(r8) :: leaf_c_target 
     real(r8) :: dynamic_size_fusion_tolerance
     real(r8) :: dynamic_age_fusion_tolerance
     real(r8) :: dbh
     real(r8) :: leaf_c             ! leaf carbon [kg]

     integer  :: largersc, smallersc, sc_i        ! indices for tracking the growth flux caused by fusion
     real(r8) :: larger_n, smaller_n
     integer  :: oldercacls, youngercacls, cacls_i ! indices for tracking the age flux caused by fusion
     real(r8) :: older_n, younger_n

     logical, parameter :: fuse_debug = .false.   ! This debug is over-verbose
                                                 ! and gets its own flag

     !----------------------------------------------------------------------

     !set initial fusion tolerance (in cm)
     dynamic_size_fusion_tolerance = ED_val_cohort_size_fusion_tol
     ! set the cohort age fusion tolerance (in fraction of years)
     dynamic_age_fusion_tolerance = ED_val_cohort_age_fusion_tol

     
     !This needs to be a function of the canopy layer, because otherwise, at canopy closure
     !the number of cohorts doubles and very dissimilar cohorts are fused together
     !because c_area and biomass are non-linear with dbh, this causes several mass inconsistancies
     !in theory, all of this routine therefore causes minor losses of C and area, but these are below 
     !detection limit normally. 

     iterate = 1
     fusion_took_place = 0   

     
     !---------------------------------------------------------------------!
     !  Keep doing this until nocohorts <= maxcohorts                         !
     !---------------------------------------------------------------------!
     
     if (associated(currentPatch%shortest)) then  
        do while(iterate == 1)
           
           currentCohort => currentPatch%tallest
           
           ! The following logic continues the loop while the current cohort is not the shortest cohort
           ! if they point to the same target (ie equivalence), then the loop ends.
           ! This loop is different than the simple "continue while associated" loop in that
           ! it omits the last cohort (because it has already been compared by that point)
           
           do while ( .not.associated(currentCohort,currentPatch%shortest) )

              nextc => currentPatch%tallest

              do while (associated(nextc))
                 nextnextc => nextc%shorter
                 diff = abs((currentCohort%dbh - nextc%dbh)/(0.5_r8*(currentCohort%dbh + nextc%dbh)))  

                 !Criteria used to divide up the height continuum into different cohorts.

                 if (diff < dynamic_size_fusion_tolerance) then

                    ! Only fuse if the cohorts are within x years of each other 
                    ! if they are the same age we make diff 0- to avoid errors divding by zero
                    !NB if cohort age tracking is off then the age of both should be 0
                    ! and hence the age fusion criterion is met    
                    if (abs(currentCohort%coage - nextc%coage)<nearzero ) then
                       coage_diff = 0.0_r8
                    else
                       coage_diff = abs((currentCohort%coage - nextc%coage)/ &
                            (0.5_r8*(currentCohort%coage + nextc%coage)))
                    end if

                    if (coage_diff <= dynamic_age_fusion_tolerance ) then 

                       ! Don't fuse a cohort with itself!
                       if (.not.associated(currentCohort,nextc) ) then

                          if (currentCohort%pft == nextc%pft) then              

                             ! check cohorts in same c. layer. before fusing

                             if (currentCohort%canopy_layer == nextc%canopy_layer) then 

                                ! Note: because newly recruited cohorts that have not experienced
                                ! a day yet will have un-known flux quantities or change rates
                                ! we don't want them fusing with non-new cohorts.  We allow them
                                ! to fuse with other new cohorts to keep the total number of cohorts
                                ! down.

                                if( currentCohort%isnew.eqv.nextc%isnew ) then

                                   newn = currentCohort%n + nextc%n

                                   fusion_took_place = 1         

                                   if ( fuse_debug .and. currentCohort%isnew ) then
                                      write(fates_log(),*) 'Fusing Two Cohorts'
                                      write(fates_log(),*) 'newn: ',newn
                                      write(fates_log(),*) 'Cohort I, Cohort II' 
                                      write(fates_log(),*) 'n:',currentCohort%n,nextc%n
                                      write(fates_log(),*) 'isnew:',currentCohort%isnew,nextc%isnew
                                      write(fates_log(),*) 'laimemory:',currentCohort%laimemory,nextc%laimemory
                                      write(fates_log(),*) 'hite:',currentCohort%hite,nextc%hite
                                      write(fates_log(),*) 'coage:',currentCohort%coage,nextc%coage
                                      write(fates_log(),*) 'dbh:',currentCohort%dbh,nextc%dbh
                                      write(fates_log(),*) 'pft:',currentCohort%pft,nextc%pft
                                      write(fates_log(),*) 'canopy_trim:',currentCohort%canopy_trim,nextc%canopy_trim
                                      write(fates_log(),*) 'canopy_layer_yesterday:', &
                                           currentCohort%canopy_layer_yesterday,nextc%canopy_layer_yesterday
                                      do i=1, nlevleaf
                                         write(fates_log(),*) 'leaf level: ',i,'year_net_uptake', &
                                              currentCohort%year_net_uptake(i),nextc%year_net_uptake(i)
                                      end do
                                   end if

                                   ! new cohort age is weighted mean of two cohorts
                                   currentCohort%coage = &
                                        (currentCohort%coage * (currentCohort%n/(currentCohort%n + nextc%n))) + &
                                        (nextc%coage * (nextc%n/(currentCohort%n + nextc%n)))

                                   ! update the cohort age again
                                   if (hlm_use_cohort_age_tracking .eq.itrue) then 
                                      call coagetype_class_index(currentCohort%coage, currentCohort%pft, &
                                           currentCohort%coage_class, currentCohort%coage_by_pft_class)
                                   end if

                                   ! Fuse all mass pools
                                   call currentCohort%prt%WeightedFusePRTVartypes(nextc%prt, &
                                        currentCohort%n/newn )

                                   ! Leaf biophysical rates (use leaf mass weighting)
                                   ! -----------------------------------------------------------------
                                   call UpdateCohortBioPhysRates(currentCohort)

<<<<<<< HEAD
                                      if( int(prt_params%woody(currentCohort%pft)) == itrue ) then
=======
                                   currentCohort%laimemory   = (currentCohort%n*currentCohort%laimemory   &
                                        + nextc%n*nextc%laimemory)/newn

                                   currentCohort%sapwmemory   = (currentCohort%n*currentCohort%sapwmemory   &
                                        + nextc%n*nextc%sapwmemory)/newn

                                   currentCohort%structmemory   = (currentCohort%n*currentCohort%structmemory   &
                                        + nextc%n*nextc%structmemory)/newn				      				      

                                   currentCohort%canopy_trim = (currentCohort%n*currentCohort%canopy_trim &
                                        + nextc%n*nextc%canopy_trim)/newn

                                   ! c13disc_acc calculation; weighted mean by GPP
                                   if ((currentCohort%n * currentCohort%gpp_acc + nextc%n * nextc%gpp_acc) .eq. 0.0_r8) then
                                      currentCohort%c13disc_acc = 0.0_r8
                                   else  
                                      currentCohort%c13disc_acc = (currentCohort%n * currentCohort%gpp_acc * currentCohort%c13disc_acc +   &
                                           nextc%n * nextc%gpp_acc * nextc%c13disc_acc)/    &
                                           (currentCohort%n * currentCohort%gpp_acc + nextc%n * nextc%gpp_acc)
                                   endif

                                   select case(cohort_fusion_conservation_method)
                                      !
                                      ! -----------------------------------------------------------------
                                      ! Because cohort fusion is an unavoidable but non-physical process,
                                      ! and because of the various nonlinear allometric relationships,
                                      ! it isn't possible to simultaneously conserve all of the allometric
                                      ! relationships during cohort fusion.  We will always conserve carbon,
                                      ! but there are choices to made about what else to conserve or not.
                                      ! In particular, there is a choice to be made of conservation amongst
                                      ! the number density, stem diameter, and crown area. Below,
                                      ! some different conservation relationships can be chosen during fusion.
                                      ! -----------------------------------------------------------------
                                      !
                                   case(conserve_crownarea_and_number_not_dbh)
                                      !
                                      ! -----------------------------------------------------------------
                                      ! conserve total crown area during the fusion step, and then calculate
                                      ! dbh of the fused cohort as that which conserves both crown area and
                                      ! the dbh to crown area allometry.  dbh will be updated in the next
                                      ! growth step in the (likely) event that dbh to structural iomass
                                      ! allometry is exceeded. if using a capped crown area allometry and
                                      ! above the cap, then calculate as the weighted average of fusing
                                      ! cohorts' dbh
                                      ! -----------------------------------------------------------------
                                      !

                                      call carea_allom(currentCohort%dbh,currentCohort%n, &
                                           currentSite%spread,currentCohort%pft,&
                                           currentCohort%c_area,inverse=.false.)
>>>>>>> 9a4627a6

                                      call carea_allom(nextc%dbh,nextc%n, &
                                           currentSite%spread,nextc%pft,&
                                           nextc%c_area,inverse=.false.)

                                      currentCohort%c_area = currentCohort%c_area + nextc%c_area

                                      !
                                      call carea_allom(dbh,newn,currentSite%spread,currentCohort%pft,&
                                           currentCohort%c_area,inverse=.true.)
                                      !
                                      if (abs(dbh-fates_unset_r8)<nearzero) then
                                         currentCohort%dbh = (currentCohort%n*currentCohort%dbh         &
                                              + nextc%n*nextc%dbh)/newn

                                         if( EDPftvarcon_inst%woody(currentCohort%pft) == itrue ) then

                                            call ForceDBH( currentCohort%pft, currentCohort%canopy_trim, &
                                                 currentCohort%dbh, currentCohort%hite, &
                                                 bdead = currentCohort%prt%GetState(struct_organ,all_carbon_elements))

                                         end if
                                         !
                                         call carea_allom(currentCohort%dbh,newn,currentSite%spread,currentCohort%pft,&
                                              currentCohort%c_area,inverse=.false.)

                                      else
                                         currentCohort%dbh = dbh
                                      endif

                                      !
                                      call h_allom(currentCohort%dbh,currentCohort%pft,currentCohort%hite)
                                      !
                                   case(conserve_dbh_and_number_not_crownarea)
                                      !
                                      ! -----------------------------------------------------------------
                                      ! Here we conserve the mean stem diameter of the trees in the cohorts
                                      ! rather than the crown area of the cohort
                                      ! -----------------------------------------------------------------
                                      !
                                      currentCohort%dbh         = (currentCohort%n*currentCohort%dbh         &
                                           + nextc%n*nextc%dbh)/newn
                                      !
                                      call h_allom(currentCohort%dbh,currentCohort%pft,currentCohort%hite)
                                      !
                                      ! -----------------------------------------------------------------
                                      ! If fusion pushed structural biomass to be larger than
                                      ! the allometric target value derived by diameter, we
                                      ! then increase diameter and height until the allometric
                                      ! target matches actual bdead. (if it is the other way around
                                      ! we then just let the carbon pools grow to fill out allometry)
                                      ! -----------------------------------------------------------------
                                      !
                                      if( EDPftvarcon_inst%woody(currentCohort%pft) == itrue ) then
                                         call ForceDBH( currentCohort%pft, currentCohort%canopy_trim, &
                                              currentCohort%dbh, currentCohort%hite, &
                                              bdead = currentCohort%prt%GetState(struct_organ,all_carbon_elements))

                                      end if
                                      !
                                      call carea_allom(currentCohort%dbh,newn,currentSite%spread,currentCohort%pft,&
                                           currentCohort%c_area,inverse=.false.)
                                      !
                                   case default
                                      write(fates_log(),*) 'FATES: Invalid choice for cohort_fusion_conservation_method'
                                      call endrun(msg=errMsg(sourcefile, __LINE__))
                                   end select

<<<<<<< HEAD
                                   !
                                   call h_allom(currentCohort%dbh,currentCohort%pft,currentCohort%hite)
                                   !
                                case(conserve_dbh_and_number_not_crownarea)
                                   !
                                   ! -----------------------------------------------------------------
                                   ! Here we conserve the mean stem diameter of the trees in the cohorts
                                   ! rather than the crown area of the cohort
                                   ! -----------------------------------------------------------------
                                   !
                                   currentCohort%dbh         = (currentCohort%n*currentCohort%dbh         &
                                        + nextc%n*nextc%dbh)/newn
                                   !
                                   call h_allom(currentCohort%dbh,currentCohort%pft,currentCohort%hite)
                                   !
                                   ! -----------------------------------------------------------------
                                   ! If fusion pushed structural biomass to be larger than
                                   ! the allometric target value derived by diameter, we
                                   ! then increase diameter and height until the allometric
                                   ! target matches actual bdead. (if it is the other way around
                                   ! we then just let the carbon pools grow to fill out allometry)
                                   ! -----------------------------------------------------------------
                                   !
                                   if( int(prt_params%woody(currentCohort%pft)) == itrue ) then
                                      call ForceDBH( currentCohort%pft, currentCohort%canopy_trim, &
                                           currentCohort%dbh, currentCohort%hite, &
                                           bdead = currentCohort%prt%GetState(struct_organ,all_carbon_elements))
=======
                                   leaf_c = currentCohort%prt%GetState(leaf_organ,all_carbon_elements)
>>>>>>> 9a4627a6

                                   currentCohort%treelai = tree_lai(leaf_c, currentCohort%pft, currentCohort%c_area, newn, &
                                        currentCohort%canopy_layer, currentPatch%canopy_layer_tlai, &
                                        currentCohort%vcmax25top)
                                   currentCohort%treesai = tree_sai(currentCohort%pft, currentCohort%dbh, currentCohort%canopy_trim, &
                                        currentCohort%c_area, newn, currentCohort%canopy_layer, &
                                        currentPatch%canopy_layer_tlai, currentCohort%treelai,currentCohort%vcmax25top,1 ) 

                                   call sizetype_class_index(currentCohort%dbh,currentCohort%pft, &
                                        currentCohort%size_class,currentCohort%size_by_pft_class)


                                   if(hlm_use_planthydro.eq.itrue) then			  					  				  
                                      call FuseCohortHydraulics(currentSite,currentCohort,nextc,bc_in,newn)				    
                                   endif
<<<<<<< HEAD
                                   !
                                   ! it is possible that fusion has caused cohorts separated by at least two size bin deltas to join.  
                                   ! so slightly complicated to keep track of because the resulting cohort could be in one of the old bins or in between
                                   ! structure as a loop to handle the general case
                                   !
                                   ! first the positive growth case
                                   do sc_i = smallersc + 1, currentCohort%size_class
                                      currentSite%growthflux_fusion(sc_i, currentCohort%pft) = &
                                           currentSite%growthflux_fusion(sc_i, currentCohort%pft) + smaller_n
                                   end do
                                   !
                                   ! next the negative growth case
                                   do sc_i = currentCohort%size_class + 1, largersc
                                      currentSite%growthflux_fusion(sc_i, currentCohort%pft) = &
                                           currentSite%growthflux_fusion(sc_i, currentCohort%pft) - larger_n
                                   end do
                                   ! now that we've tracked the change flux.  reset the memory of the prior timestep
                                   currentCohort%size_class_lasttimestep = currentCohort%size_class
                                endif
                                   
                                ! Flux and biophysics variables have not been calculated for recruits we just default to 
                                ! their initization values, which should be the same for eahc
                                
                                if ( .not.currentCohort%isnew) then
                                   currentCohort%seed_prod      = (currentCohort%n*currentCohort%seed_prod + &
                                         nextc%n*nextc%seed_prod)/newn
                                   currentCohort%gpp_acc        = (currentCohort%n*currentCohort%gpp_acc     + &
                                         nextc%n*nextc%gpp_acc)/newn
                                   currentCohort%npp_acc        = (currentCohort%n*currentCohort%npp_acc     + &
                                         nextc%n*nextc%npp_acc)/newn
                                   currentCohort%resp_acc       = (currentCohort%n*currentCohort%resp_acc    + &
                                         nextc%n*nextc%resp_acc)/newn
                                   currentCohort%resp_acc_hold  = &
                                         (currentCohort%n*currentCohort%resp_acc_hold + &
                                         nextc%n*nextc%resp_acc_hold)/newn
                                   currentCohort%npp_acc_hold   = &
                                         (currentCohort%n*currentCohort%npp_acc_hold + &
                                         nextc%n*nextc%npp_acc_hold)/newn
                                   currentCohort%gpp_acc_hold   = &
                                         (currentCohort%n*currentCohort%gpp_acc_hold + &
                                         nextc%n*nextc%gpp_acc_hold)/newn

                                   currentCohort%dmort          = (currentCohort%n*currentCohort%dmort       + &
                                         nextc%n*nextc%dmort)/newn

                                   currentCohort%fire_mort      = (currentCohort%n*currentCohort%fire_mort   + &
                                         nextc%n*nextc%fire_mort)/newn

                                   ! mortality diagnostics
                                   currentCohort%cmort = (currentCohort%n*currentCohort%cmort + nextc%n*nextc%cmort)/newn
                                   currentCohort%hmort = (currentCohort%n*currentCohort%hmort + nextc%n*nextc%hmort)/newn
                                   currentCohort%bmort = (currentCohort%n*currentCohort%bmort + nextc%n*nextc%bmort)/newn
                                   currentCohort%frmort = (currentCohort%n*currentCohort%frmort + nextc%n*nextc%frmort)/newn

                                   ! Nutrient fluxes
                                   currentCohort%daily_n_uptake = (currentCohort%n*currentCohort%daily_n_uptake + & 
                                                                   nextc%n*nextc%daily_n_uptake)/newn
                                   currentCohort%daily_p_uptake = (currentCohort%n*currentCohort%daily_p_uptake + & 
                                                                   nextc%n*nextc%daily_p_uptake)/newn
                                   
                                   currentCohort%daily_c_efflux = (currentCohort%n*currentCohort%daily_c_efflux + & 
                                                                   nextc%n*nextc%daily_c_efflux)/newn
                                   currentCohort%daily_n_efflux = (currentCohort%n*currentCohort%daily_n_efflux + & 
                                                                   nextc%n*nextc%daily_n_efflux)/newn
                                   currentCohort%daily_p_efflux = (currentCohort%n*currentCohort%daily_p_efflux + & 
                                                                   nextc%n*nextc%daily_p_efflux)/newn

                                   currentCohort%daily_n_need1 = (currentCohort%n*currentCohort%daily_n_need1 + & 
                                                                   nextc%n*nextc%daily_n_need1)/newn
                                   currentCohort%daily_n_need2 = (currentCohort%n*currentCohort%daily_n_need2 + & 
                                                                   nextc%n*nextc%daily_n_need2)/newn
                                   currentCohort%daily_p_need1 = (currentCohort%n*currentCohort%daily_p_need1 + & 
                                                                   nextc%n*nextc%daily_p_need1)/newn
                                   currentCohort%daily_p_need2 = (currentCohort%n*currentCohort%daily_p_need2 + & 
                                                                   nextc%n*nextc%daily_p_need2)/newn

                                   
                                   ! These two carbon variables need continuity from day to day, as resp_m_def
                                   ! needs to hold mass and be conservative, and resp_g_daily needs to inform
                                   ! diagnostics post fusion (during the next day's short timesteps)
                                   currentCohort%resp_m_def = (currentCohort%n*currentCohort%resp_m_def + & 
                                                               nextc%n*nextc%resp_m_def)/newn
                                   currentCohort%resp_g_daily = (currentCohort%n*currentCohort%resp_g_daily+ & 
                                                               nextc%n*nextc%resp_g_daily)/newn

                                   ! logging mortality, Yi Xu
                                   currentCohort%lmort_direct = (currentCohort%n*currentCohort%lmort_direct + &
                                         nextc%n*nextc%lmort_direct)/newn
                                   currentCohort%lmort_collateral = (currentCohort%n*currentCohort%lmort_collateral + &
                                         nextc%n*nextc%lmort_collateral)/newn
                                   currentCohort%lmort_infra = (currentCohort%n*currentCohort%lmort_infra + &
                                         nextc%n*nextc%lmort_infra)/newn
                                   currentCohort%l_degrad = (currentCohort%n*currentCohort%l_degrad + &
                                         nextc%n*nextc%l_degrad)/newn
                                   
                                   ! biomass and dbh tendencies
                                   currentCohort%ddbhdt     = (currentCohort%n*currentCohort%ddbhdt  + &
                                         nextc%n*nextc%ddbhdt)/newn

                                   do i=1, nlevleaf     
                                      if (currentCohort%year_net_uptake(i) == 999._r8 .or. nextc%year_net_uptake(i) == 999._r8) then
                                         currentCohort%year_net_uptake(i) = &
                                               min(nextc%year_net_uptake(i),currentCohort%year_net_uptake(i))
=======

                                   ! recent canopy history
                                   currentCohort%canopy_layer_yesterday  = (currentCohort%n*currentCohort%canopy_layer_yesterday  + &
                                        nextc%n*nextc%canopy_layer_yesterday)/newn


                                   ! keep track of the size class bins so that we can monitor growth fluxes
                                   ! compare the values.  if they are the same, then nothing needs to be done. if not, track the diagnostic flux
                                   if (currentCohort%size_class_lasttimestep .ne. nextc%size_class_lasttimestep ) then
                                      !
                                      ! keep track of which was which, irresespective of which cohort they were in
                                      if (currentCohort%size_class_lasttimestep .gt. nextc%size_class_lasttimestep) then
                                         largersc = currentCohort%size_class_lasttimestep
                                         smallersc = nextc%size_class_lasttimestep
                                         larger_n = currentCohort%n
                                         smaller_n = nextc%n
>>>>>>> 9a4627a6
                                      else
                                         largersc = nextc%size_class_lasttimestep
                                         smallersc = currentCohort%size_class_lasttimestep
                                         larger_n = nextc%n
                                         smaller_n = currentCohort%n
                                      endif
                                      !
                                      ! it is possible that fusion has caused cohorts separated by at least two size bin deltas to join.  
                                      ! so slightly complicated to keep track of because the resulting cohort could be in one of the old bins or in between
                                      ! structure as a loop to handle the general case
                                      !
                                      ! first the positive growth case
                                      do sc_i = smallersc + 1, currentCohort%size_class
                                         currentSite%growthflux_fusion(sc_i, currentCohort%pft) = &
                                              currentSite%growthflux_fusion(sc_i, currentCohort%pft) + smaller_n
                                      end do
                                      !
                                      ! next the negative growth case
                                      do sc_i = currentCohort%size_class + 1, largersc
                                         currentSite%growthflux_fusion(sc_i, currentCohort%pft) = &
                                              currentSite%growthflux_fusion(sc_i, currentCohort%pft) - larger_n
                                      end do
                                      ! now that we've tracked the change flux.  reset the memory of the prior timestep
                                      currentCohort%size_class_lasttimestep = currentCohort%size_class
                                   endif


                                   ! Flux and biophysics variables have not been calculated for recruits we just default to 
                                   ! their initization values, which should be the same for each

                                   if ( .not.currentCohort%isnew) then
                                      currentCohort%seed_prod      = (currentCohort%n*currentCohort%seed_prod + &
                                           nextc%n*nextc%seed_prod)/newn
                                      currentCohort%gpp_acc        = (currentCohort%n*currentCohort%gpp_acc     + &
                                           nextc%n*nextc%gpp_acc)/newn
                                      currentCohort%npp_acc        = (currentCohort%n*currentCohort%npp_acc     + &
                                           nextc%n*nextc%npp_acc)/newn
                                      currentCohort%resp_acc       = (currentCohort%n*currentCohort%resp_acc    + &
                                           nextc%n*nextc%resp_acc)/newn
                                      currentCohort%resp_acc_hold  = &
                                           (currentCohort%n*currentCohort%resp_acc_hold + &
                                           nextc%n*nextc%resp_acc_hold)/newn
                                      currentCohort%npp_acc_hold   = &
                                           (currentCohort%n*currentCohort%npp_acc_hold + &
                                           nextc%n*nextc%npp_acc_hold)/newn
                                      currentCohort%gpp_acc_hold   = &
                                           (currentCohort%n*currentCohort%gpp_acc_hold + &
                                           nextc%n*nextc%gpp_acc_hold)/newn

                                      currentCohort%dmort          = (currentCohort%n*currentCohort%dmort       + &
                                           nextc%n*nextc%dmort)/newn

                                      currentCohort%fire_mort      = (currentCohort%n*currentCohort%fire_mort   + &
                                           nextc%n*nextc%fire_mort)/newn

                                      ! mortality diagnostics
                                      currentCohort%cmort = (currentCohort%n*currentCohort%cmort + nextc%n*nextc%cmort)/newn
                                      currentCohort%hmort = (currentCohort%n*currentCohort%hmort + nextc%n*nextc%hmort)/newn
                                      currentCohort%bmort = (currentCohort%n*currentCohort%bmort + nextc%n*nextc%bmort)/newn
                                      currentCohort%smort = (currentCohort%n*currentCohort%smort + nextc%n*nextc%smort)/newn
                                      currentCohort%asmort = (currentCohort%n*currentCohort%asmort + nextc%n*nextc%asmort)/newn
                                      currentCohort%frmort = (currentCohort%n*currentCohort%frmort + nextc%n*nextc%frmort)/newn

                                      ! logging mortality, Yi Xu
                                      currentCohort%lmort_direct = (currentCohort%n*currentCohort%lmort_direct + &
                                           nextc%n*nextc%lmort_direct)/newn
                                      currentCohort%lmort_collateral = (currentCohort%n*currentCohort%lmort_collateral + &
                                           nextc%n*nextc%lmort_collateral)/newn
                                      currentCohort%lmort_infra = (currentCohort%n*currentCohort%lmort_infra + &
                                           nextc%n*nextc%lmort_infra)/newn
                                      currentCohort%l_degrad = (currentCohort%n*currentCohort%l_degrad + &
                                           nextc%n*nextc%l_degrad)/newn

                                      ! biomass and dbh tendencies
                                      currentCohort%ddbhdt     = (currentCohort%n*currentCohort%ddbhdt  + &
                                           nextc%n*nextc%ddbhdt)/newn

                                      do i=1, nlevleaf     
                                         if (currentCohort%year_net_uptake(i) == 999._r8 .or. nextc%year_net_uptake(i) == 999._r8) then
                                            currentCohort%year_net_uptake(i) = &
                                                 min(nextc%year_net_uptake(i),currentCohort%year_net_uptake(i))
                                         else
                                            currentCohort%year_net_uptake(i) = (currentCohort%n*currentCohort%year_net_uptake(i) + &
                                                 nextc%n*nextc%year_net_uptake(i))/newn                
                                         endif
                                      enddo

                                   end if !(currentCohort%isnew)

                                   currentCohort%n = newn     

                                   ! Set pointers and remove the current cohort from the list

                                   shorterCohort => nextc%shorter
                                   tallerCohort  => nextc%taller

                                   if (.not. associated(tallerCohort)) then
                                      currentPatch%tallest => shorterCohort
                                      if(associated(shorterCohort)) shorterCohort%taller => null()
                                   else 
                                      tallerCohort%shorter => shorterCohort
                                   endif

                                   if (.not. associated(shorterCohort)) then
                                      currentPatch%shortest => tallerCohort
                                      if(associated(tallerCohort)) tallerCohort%shorter => null()
                                   else 
                                      shorterCohort%taller => tallerCohort
                                   endif

                                   ! At this point, nothing should be pointing to current Cohort
                                   ! update hydraulics quantities that are functions of hite & biomasses
                                   ! deallocate the hydro structure of nextc
                                   if (hlm_use_planthydro.eq.itrue) then				    
                                      call carea_allom(currentCohort%dbh,currentCohort%n,currentSite%spread, &
                                           currentCohort%pft,currentCohort%c_area)
                                      leaf_c   = currentCohort%prt%GetState(leaf_organ, carbon12_element)
                                      currentCohort%treelai = tree_lai(leaf_c,             &
                                           currentCohort%pft, currentCohort%c_area, currentCohort%n, &
                                           currentCohort%canopy_layer, currentPatch%canopy_layer_tlai, &
                                           currentCohort%vcmax25top  )			    
                                      call UpdateSizeDepPlantHydProps(currentSite,currentCohort, bc_in)  				   
                                   endif
                                   
                                   call DeallocateCohort(nextc)
                                   deallocate(nextc)
                                   nullify(nextc)
                                   

                                endif ! if( currentCohort%isnew.eqv.nextc%isnew ) then
                             endif !canopy layer
                          endif !pft
                       endif  !index no. 
                    endif  ! cohort age diff 
                 endif !diff   

                 nextc => nextnextc

              enddo !end checking nextc cohort loop

              ! Ususally we always point to the next cohort. But remember ...
              ! this loop exits when current becomes the shortest, not when
              ! it finishes and becomes the null pointer.  If there is no
              ! shorter cohort, then it is shortest, and will exit
              ! Note also that it is possible that it entered here as the shortest
              ! which is possible if nextc was the shortest and was removed.

              if (associated (currentCohort%shorter)) then
                 currentCohort => currentCohort%shorter
              endif
              
           enddo !end currentCohort cohort loop

           !---------------------------------------------------------------------!
           ! Is the number of cohorts larger than the maximum?                   !
           !---------------------------------------------------------------------!   
           nocohorts = 0
           currentCohort => currentPatch%tallest
           do while(associated(currentCohort))
              nocohorts = nocohorts + 1
              currentCohort => currentCohort%shorter
           enddo


           if ( hlm_use_cohort_age_tracking .eq.itrue) then
              if ( nocohorts > maxCohortsPerPatch ) then
                 iterate = 1
                 !---------------------------------------------------------------------!
                 ! Making profile tolerance larger means that more fusion will happen  !
                 !---------------------------------------------------------------------!        
                 dynamic_size_fusion_tolerance = dynamic_size_fusion_tolerance * 1.1_r8
                 dynamic_age_fusion_tolerance = dynamic_age_fusion_tolerance * 1.1_r8
                 !write(fates_log(),*) 'maxcohorts exceeded',dynamic_fusion_tolerance

              else

                 iterate = 0
              endif

           else 

              if (nocohorts > maxCohortsPerPatch) then
                 iterate = 1
                 !---------------------------------------------------------------------!
                 ! Making profile tolerance larger means that more fusion will happen  !
                 !---------------------------------------------------------------------!        
                 dynamic_size_fusion_tolerance = dynamic_size_fusion_tolerance * 1.1_r8
                 !write(fates_log(),*) 'maxcohorts exceeded',dynamic_fusion_tolerance

              else

                 iterate = 0
              endif
           end if

           
        if ( dynamic_size_fusion_tolerance .gt. 100._r8) then
              ! something has gone terribly wrong and we need to report what
              write(fates_log(),*) 'exceeded reasonable expectation of cohort fusion.'
              currentCohort => currentPatch%tallest
              nocohorts = 0
              do while(associated(currentCohort))
                 write(fates_log(),*) 'cohort ', nocohorts, currentCohort%dbh,&
                      currentCohort%coage, currentCohort%canopy_layer, currentCohort%n
                 nocohorts = nocohorts + 1
                 currentCohort => currentCohort%shorter
              enddo
              call endrun(msg=errMsg(sourcefile, __LINE__))
           endif

        enddo !do while nocohorts>maxcohorts

     endif ! patch. 

     if (fusion_took_place == 1) then  ! if fusion(s) occured sort cohorts 
        call sort_cohorts(currentPatch)
     endif

  end subroutine fuse_cohorts

!-------------------------------------------------------------------------------------!

  subroutine sort_cohorts(patchptr)  
    ! ============================================================================
    !                 sort cohorts into the correct order   DO NOT CHANGE THIS IT WILL BREAK
    ! ============================================================================

    type(ed_patch_type) , intent(inout), target :: patchptr

    type(ed_patch_type) , pointer :: current_patch
    type(ed_cohort_type), pointer :: current_c, next_c
    type(ed_cohort_type), pointer :: shortestc, tallestc 
    type(ed_cohort_type), pointer :: storesmallcohort 
    type(ed_cohort_type), pointer :: storebigcohort   
    integer :: snull,tnull

    current_patch => patchptr
    tallestc  => NULL()
    shortestc => NULL()
    storebigcohort   => null()
    storesmallcohort => null()
    current_c => current_patch%tallest 

    do while (associated(current_c))  
       next_c => current_c%shorter
       tallestc  => storebigcohort 
       shortestc => storesmallcohort   
       if (associated(tallestc)) then
          tnull = 0
       else
          tnull = 1
          tallestc => current_c
       endif

       if (associated(shortestc)) then
          snull = 0
       else
          snull = 1
          shortestc => current_c
       endif

       call insert_cohort(current_c, tallestc, shortestc, tnull, snull, storebigcohort, storesmallcohort)

       current_patch%tallest  => storebigcohort 
       current_patch%shortest => storesmallcohort
       current_c => next_c

    enddo

  end subroutine sort_cohorts

  !-------------------------------------------------------------------------------------!
  subroutine insert_cohort(pcc, ptall, pshort, tnull, snull, storebigcohort, storesmallcohort)
    !
    ! !DESCRIPTION:
    ! Insert cohort into linked list                  
    !
    ! !USES:
    !
    ! !ARGUMENTS    
    type(ed_cohort_type) , intent(inout), target          :: pcc
    type(ed_cohort_type) , intent(inout), target          :: ptall
    type(ed_cohort_type) , intent(inout), target          :: pshort
    integer              , intent(in)                     :: tnull
    integer              , intent(in)                     :: snull
    type(ed_cohort_type) , intent(inout),pointer,optional :: storesmallcohort ! storage of the smallest cohort for insertion routine
    type(ed_cohort_type) , intent(inout),pointer,optional :: storebigcohort   ! storage of the largest cohort for insertion routine 
    !
    ! !LOCAL VARIABLES:
    type(ed_patch_type),  pointer :: currentPatch
    type(ed_cohort_type), pointer :: current
    type(ed_cohort_type), pointer :: tallptr, shortptr, icohort
    type(ed_cohort_type), pointer :: ptallest, pshortest 
    real(r8) :: tsp
    integer :: tallptrnull,exitloop
    !----------------------------------------------------------------------

    currentPatch => pcc%patchptr
    ptallest => ptall
    pshortest => pshort

    if (tnull == 1) then
       ptallest => null()
    endif
    if (snull == 1) then
       pshortest => null()
    endif

    icohort => pcc ! assign address to icohort local name  
    !place in the correct place in the linked list of heights 
    !begin by finding cohort that is just taller than the new cohort 
    tsp = icohort%hite

    current => pshortest
    exitloop = 0
    !starting with shortest tree on the grid, find tree just  
    !taller than tree being considered and return its pointer 
    if (associated(current)) then
       do while (associated(current).and.exitloop == 0)
          if (current%hite < tsp) then
             current => current%taller   
          else
             exitloop = 1 
          endif
       enddo
    endif

    if (associated(current)) then
       tallptr => current
       tallptrnull = 0
    else
       tallptr => null()
       tallptrnull = 1
    endif

    !new cohort is tallest 
    if (.not.associated(tallptr)) then  
       !new shorter cohort to the new cohort is the old tallest cohort 
       shortptr => ptallest

       !new cohort is tallest cohort and next taller remains null 
       ptallest => icohort
       if (present(storebigcohort)) then
          storebigcohort => icohort
       end if
       currentPatch%tallest => icohort 
       icohort%patchptr%tallest => icohort  
       !new cohort is not tallest 
    else
       !next shorter cohort to new cohort is the next shorter cohort 
       !to the cohort just taller than the new cohort 
       shortptr => tallptr%shorter

       !new cohort becomes the next shorter cohort to the cohort 
       !just taller than the new cohort 
       tallptr%shorter => icohort
    endif

    !new cohort is shortest 
    if (.not.associated(shortptr)) then
       !next shorter reamins null 
       !cohort is placed at the bottom of the list 
       pshortest => icohort
       if (present(storesmallcohort)) then
          storesmallcohort => icohort 
       end if
       currentPatch%shortest => icohort  
       icohort%patchptr%shortest => icohort 
    else
       !new cohort is not shortest and becomes next taller cohort 
       !to the cohort just below it as defined in the previous block 
       shortptr%taller => icohort
    endif

    ! assign taller and shorter links for the new cohort 
    icohort%taller => tallptr
    if (tallptrnull == 1) then 
       icohort%taller=> null()
    endif
    icohort%shorter => shortptr

  end subroutine insert_cohort

  !-------------------------------------------------------------------------------------!
  subroutine copy_cohort( currentCohort,copyc )
    !
    ! !DESCRIPTION:
    ! Copies all the variables in one cohort into another empty cohort                                    
    !
    ! !USES:
    !
    ! !ARGUMENTS    
    type(ed_cohort_type), intent(inout) , target ::  copyc         ! New cohort argument.
    type(ed_cohort_type), intent(in)    , target ::  currentCohort ! Old cohort argument.
    !
    ! !LOCAL VARIABLES:
    type(ed_cohort_type), pointer ::  n,o           ! New and old cohort pointers
    !----------------------------------------------------------------------

    o => currentCohort
    n => copyc

    n%indexnumber     = fates_unset_int
    
    ! VEGETATION STRUCTURE
    n%pft             = o%pft
    n%n               = o%n                         
    n%dbh             = o%dbh
    n%coage           = o%coage 
    n%hite            = o%hite
    n%laimemory       = o%laimemory
    n%sapwmemory      = o%sapwmemory
    n%structmemory    = o%structmemory
    n%lai             = o%lai                         
    n%sai             = o%sai  
    n%g_sb_laweight   = o%g_sb_laweight
    n%leaf_cost       = o%leaf_cost
    n%canopy_layer    = o%canopy_layer
    n%canopy_layer_yesterday    = o%canopy_layer_yesterday
    n%nv              = o%nv
    n%status_coh      = o%status_coh
    n%canopy_trim     = o%canopy_trim
    n%excl_weight     = o%excl_weight               
    n%prom_weight     = o%prom_weight               
    n%size_class      = o%size_class
    n%size_class_lasttimestep = o%size_class_lasttimestep
    n%size_by_pft_class = o%size_by_pft_class
    n%coage_class     = o%coage_class
    n%coage_by_pft_class = o%coage_by_pft_class
    ! This transfers the PRT objects over.
    call n%prt%CopyPRTVartypes(o%prt)

    ! Leaf biophysical rates
    n%vcmax25top = o%vcmax25top
    n%jmax25top  = o%jmax25top
    n%tpu25top   = o%tpu25top
    n%kp25top    = o%kp25top 

    ! CARBON FLUXES
    n%gpp_acc_hold    = o%gpp_acc_hold
    n%gpp_acc         = o%gpp_acc
    n%gpp_tstep       = o%gpp_tstep

    n%npp_acc_hold    = o%npp_acc_hold
    n%npp_tstep       = o%npp_tstep
    n%npp_acc         = o%npp_acc

    if ( debug .and. .not.o%isnew ) write(fates_log(),*) 'EDcohortDyn Ia ',o%npp_acc
    if ( debug .and. .not.o%isnew ) write(fates_log(),*) 'EDcohortDyn Ib ',o%resp_acc

    n%resp_tstep      = o%resp_tstep
    n%resp_acc        = o%resp_acc
    n%resp_acc_hold   = o%resp_acc_hold
    n%year_net_uptake = o%year_net_uptake
    n%ts_net_uptake   = o%ts_net_uptake

    n%daily_n_uptake = o%daily_n_uptake
    n%daily_p_uptake = o%daily_p_uptake
    n%daily_c_efflux = o%daily_c_efflux
    n%daily_n_efflux = o%daily_n_efflux
    n%daily_p_efflux = o%daily_p_efflux
    n%daily_n_need1 = o%daily_n_need1
    n%daily_n_need2 = o%daily_n_need2
    n%daily_p_need1 = o%daily_p_need1
    n%daily_p_need2 = o%daily_p_need2
    
    ! C13 discrimination
    n%c13disc_clm   = o%c13disc_clm
    n%c13disc_acc   = o%c13disc_acc

    !RESPIRATION
    n%rdark           = o%rdark
    n%resp_m          = o%resp_m
    n%resp_m_def      = o%resp_m_def
    n%resp_g_tstep    = o%resp_g_tstep
    n%resp_g_daily    = o%resp_g_daily
    n%livestem_mr     = o%livestem_mr
    n%livecroot_mr    = o%livecroot_mr
    n%froot_mr        = o%froot_mr
 
    ! ALLOCATION
    n%dmort           = o%dmort
    n%seed_prod       = o%seed_prod

    n%treelai         = o%treelai
    n%treesai         = o%treesai
    n%c_area          = o%c_area

    ! Mortality diagnostics
    n%cmort = o%cmort
    n%bmort = o%bmort
    n%hmort = o%hmort
    n%smort = o%smort
    n%asmort = o%asmort
    n%frmort = o%frmort

    ! logging mortalities, Yi Xu
    n%lmort_direct     =o%lmort_direct
    n%lmort_collateral =o%lmort_collateral
    n%lmort_infra      =o%lmort_infra
    n%l_degrad         =o%l_degrad    

    ! Flags
    n%isnew = o%isnew

    ! VARIABLES NEEDED FOR INTEGRATION 
    n%dndt            = o%dndt
    n%dhdt            = o%dhdt
    n%ddbhdt          = o%ddbhdt

    ! FIRE
    n%fraction_crown_burned = o%fraction_crown_burned
    n%fire_mort             = o%fire_mort
    n%crownfire_mort        = o%crownfire_mort
    n%cambial_mort          = o%cambial_mort

    ! Plant Hydraulics
    
    if( hlm_use_planthydro.eq.itrue ) then
      call CopyCohortHydraulics(n,o)
    endif

    ! indices for binning
    n%size_class      = o%size_class
    n%size_class_lasttimestep      = o%size_class_lasttimestep
    n%size_by_pft_class   = o%size_by_pft_class
    n%coage_class     = o%coage_class
    n%coage_by_pft_class   = o%coage_by_pft_class
       
    !Pointers
    n%taller          => NULL()     ! pointer to next tallest cohort     
    n%shorter         => NULL()     ! pointer to next shorter cohort     
    n%patchptr        => o%patchptr ! pointer to patch that cohort is in 

  end subroutine copy_cohort

  !-------------------------------------------------------------------------------------!
  subroutine count_cohorts( currentPatch )
    !
    ! !DESCRIPTION:
    !
    ! !USES:
    !
    ! !ARGUMENTS    
    type(ed_patch_type), intent(inout), target :: currentPatch      !new site
    !
    ! !LOCAL VARIABLES:
    type(ed_cohort_type), pointer :: currentCohort   !new patch
    integer                       :: backcount
    !----------------------------------------------------------------------

    currentCohort => currentPatch%shortest

    currentPatch%countcohorts = 0
    do while (associated(currentCohort)) 
       currentPatch%countcohorts = currentPatch%countcohorts + 1 
       currentCohort => currentCohort%taller  
    enddo

    backcount = 0
    currentCohort => currentPatch%tallest
    do while (associated(currentCohort)) 
       backcount = backcount + 1
       currentCohort => currentCohort%shorter    
    enddo

    if (backcount /= currentPatch%countcohorts) then
       write(fates_log(),*) 'problem with linked list, not symmetrical' 
    endif

  end subroutine count_cohorts

  ! ===================================================================================

  subroutine UpdateCohortBioPhysRates(currentCohort)

       ! --------------------------------------------------------------------------------
       ! This routine updates the four key biophysical rates of leaves
       ! based on the changes in a cohort's leaf age proportions
       !
       ! This should be called after growth.  Growth occurs
       ! after turnover and damage states are applied to the tree.
       ! Therefore, following growth, the leaf mass fractions
       ! of different age classes are unchanged until the next day.
       ! --------------------------------------------------------------------------------

       type(ed_cohort_type),intent(inout) :: currentCohort
       
       
       real(r8) :: frac_leaf_aclass(max_nleafage)  ! Fraction of leaves in each age-class
       integer  :: iage                            ! loop index for leaf ages
       integer  :: ipft                            ! plant functional type index

       ! First, calculate the fraction of leaves in each age class
       ! It is assumed that each class has the same proportion
       ! across leaf layers

       do iage = 1, nleafage
          frac_leaf_aclass(iage) = &
                currentCohort%prt%GetState(leaf_organ, all_carbon_elements,iage)
       end do

       ! If there are leaves, then perform proportional weighting on the four rates
       ! We assume that leaf age does not effect the specific leaf area, so the mass
       ! fractions are applicable to these rates
       
       if(sum(frac_leaf_aclass(1:nleafage))>nearzero) then

          ipft = currentCohort%pft

          frac_leaf_aclass(1:nleafage) =  frac_leaf_aclass(1:nleafage) / &
                sum(frac_leaf_aclass(1:nleafage))
          
          currentCohort%vcmax25top = sum(EDPftvarcon_inst%vcmax25top(ipft,1:nleafage) * &
                frac_leaf_aclass(1:nleafage))
          
          currentCohort%jmax25top  = sum(param_derived%jmax25top(ipft,1:nleafage) * &
                frac_leaf_aclass(1:nleafage))
          
          currentCohort%tpu25top   = sum(param_derived%tpu25top(ipft,1:nleafage) * &
                frac_leaf_aclass(1:nleafage))
          
          currentCohort%kp25top    = sum(param_derived%kp25top(ipft,1:nleafage) * & 
                frac_leaf_aclass(1:nleafage))

       else
          
          currentCohort%vcmax25top = 0._r8          
          currentCohort%jmax25top  = 0._r8
          currentCohort%tpu25top   = 0._r8
          currentCohort%kp25top    = 0._r8

       end if


       return
    end subroutine UpdateCohortBioPhysRates

  
  ! ============================================================================


  subroutine EvaluateAndCorrectDBH(currentCohort,delta_dbh,delta_hite)

    ! -----------------------------------------------------------------------------------
    ! If the current diameter of a plant is somehow less than what is allometrically 
    ! consistent with stuctural biomass (or, in the case of grasses, leaf biomass) 
    ! then correct (increase) the dbh to match that.
    ! -----------------------------------------------------------------------------------

    ! argument
    type(ed_cohort_type),intent(inout) :: currentCohort
    real(r8),intent(out)               :: delta_dbh
    real(r8),intent(out)               :: delta_hite
    
    ! locals
    real(r8) :: dbh
    real(r8) :: canopy_trim
    integer  :: ipft
    real(r8) :: sapw_area
    real(r8) :: target_sapw_c
    real(r8) :: target_agw_c
    real(r8) :: target_bgw_c
    real(r8) :: target_struct_c
    real(r8) :: target_leaf_c
    real(r8) :: struct_c
    real(r8) :: hite_out
    real(r8) :: leaf_c
    
    dbh  = currentCohort%dbh
    ipft = currentCohort%pft
    canopy_trim = currentCohort%canopy_trim

    delta_dbh   = 0._r8
    delta_hite  = 0._r8
    
    if( int(prt_params%woody(currentCohort%pft)) == itrue) then

       struct_c = currentCohort%prt%GetState(struct_organ, all_carbon_elements)
    
       ! Target sapwood biomass according to allometry and trimming [kgC]
       call bsap_allom(dbh,ipft,canopy_trim,sapw_area,target_sapw_c)
       
       ! Target total above ground biomass in woody/fibrous tissues  [kgC]
       call bagw_allom(dbh,ipft,target_agw_c)
       
       ! Target total below ground biomass in woody/fibrous tissues [kgC] 
       call bbgw_allom(dbh,ipft,target_bgw_c)
       
       ! Target total dead (structrual) biomass [kgC]
       call bdead_allom( target_agw_c, target_bgw_c, target_sapw_c, ipft, target_struct_c)
       
       ! ------------------------------------------------------------------------------------
       ! If structure is larger than target, then we need to correct some integration errors
       ! by slightly increasing dbh to match it.
       ! For grasses, if leaf biomass is larger than target, then we reset dbh to match
       ! -----------------------------------------------------------------------------------
       
       if( (struct_c - target_struct_c ) > calloc_abs_error ) then
          call ForceDBH( ipft, canopy_trim, dbh, hite_out, bdead=struct_c )
          delta_dbh = dbh - currentCohort%dbh 
          delta_hite = hite_out - currentCohort%hite
          currentCohort%dbh  = dbh
          currentCohort%hite = hite_out
       end if
       
    else

       ! This returns the sum of leaf carbon over all (age) bins
       leaf_c  = currentCohort%prt%GetState(leaf_organ, all_carbon_elements)

       ! Target leaf biomass according to allometry and trimming
       call bleaf(dbh,ipft,canopy_trim,target_leaf_c)

       if( ( leaf_c - target_leaf_c ) > calloc_abs_error ) then
          call ForceDBH( ipft, canopy_trim, dbh, hite_out, bl=leaf_c )
          delta_dbh = dbh - currentCohort%dbh 
          delta_hite = hite_out - currentCohort%hite
          currentCohort%dbh = dbh
          currentCohort%hite = hite_out
       end if
       
    end if
    return
  end subroutine EvaluateAndCorrectDBH
  

end module EDCohortDynamicsMod<|MERGE_RESOLUTION|>--- conflicted
+++ resolved
@@ -37,16 +37,10 @@
   use PRTGenericMod         , only : max_nleafage
   use EDTypesMod            , only : ican_upper
   use EDTypesMod            , only : site_fluxdiags_type
-<<<<<<< HEAD
   use PRTGenericMod          , only : num_elements
-  use FatesInterfaceMod      , only : hlm_use_planthydro
-  use FatesInterfaceMod      , only : hlm_parteh_mode
-=======
-  use EDTypesMod            , only : num_elements
   use EDParamsMod           , only : ED_val_cohort_age_fusion_tol
   use FatesInterfaceTypesMod      , only : hlm_use_planthydro
   use FatesInterfaceTypesMod      , only : hlm_parteh_mode
->>>>>>> 9a4627a6
   use FatesPlantHydraulicsMod, only : FuseCohortHydraulics
   use FatesPlantHydraulicsMod, only : CopyCohortHydraulics
   use FatesPlantHydraulicsMod, only : UpdateSizeDepPlantHydProps
@@ -92,7 +86,7 @@
   use PRTAllometricCarbonMod, only : ac_bc_in_id_pft
   use PRTAllometricCarbonMod, only : ac_bc_in_id_ctrim
   use PRTAllometricCarbonMod, only : ac_bc_inout_id_dbh
-<<<<<<< HEAD
+  use PRTAllometricCarbonMod, only : ac_bc_in_id_lstat
   use PRTAllometricCNPMod,    only : cnp_allom_prt_vartypes
   use PRTAllometricCNPMod,    only : acnp_bc_in_id_pft, acnp_bc_in_id_ctrim
   use PRTAllometricCNPMod,    only : acnp_bc_in_id_leafon, acnp_bc_inout_id_dbh
@@ -102,11 +96,7 @@
   use PRTAllometricCNPMod,    only : acnp_bc_out_id_pefflux, acnp_bc_out_id_growresp
   use PRTAllometricCNPMod,    only : acnp_bc_out_id_ngrow,acnp_bc_out_id_nmax
   use PRTAllometricCNPMod,    only : acnp_bc_out_id_pgrow,acnp_bc_out_id_pmax
-=======
-  use PRTAllometricCarbonMod, only : ac_bc_in_id_lstat
-
-  !  use PRTAllometricCNPMod,    only : cnp_allom_prt_vartypes
->>>>>>> 9a4627a6
+ 
   
   use shr_infnan_mod, only : nan => shr_infnan_nan, assignment(=)  
 
@@ -1178,9 +1168,6 @@
                                    ! -----------------------------------------------------------------
                                    call UpdateCohortBioPhysRates(currentCohort)
 
-<<<<<<< HEAD
-                                      if( int(prt_params%woody(currentCohort%pft)) == itrue ) then
-=======
                                    currentCohort%laimemory   = (currentCohort%n*currentCohort%laimemory   &
                                         + nextc%n*nextc%laimemory)/newn
 
@@ -1231,7 +1218,6 @@
                                       call carea_allom(currentCohort%dbh,currentCohort%n, &
                                            currentSite%spread,currentCohort%pft,&
                                            currentCohort%c_area,inverse=.false.)
->>>>>>> 9a4627a6
 
                                       call carea_allom(nextc%dbh,nextc%n, &
                                            currentSite%spread,nextc%pft,&
@@ -1300,37 +1286,7 @@
                                       call endrun(msg=errMsg(sourcefile, __LINE__))
                                    end select
 
-<<<<<<< HEAD
-                                   !
-                                   call h_allom(currentCohort%dbh,currentCohort%pft,currentCohort%hite)
-                                   !
-                                case(conserve_dbh_and_number_not_crownarea)
-                                   !
-                                   ! -----------------------------------------------------------------
-                                   ! Here we conserve the mean stem diameter of the trees in the cohorts
-                                   ! rather than the crown area of the cohort
-                                   ! -----------------------------------------------------------------
-                                   !
-                                   currentCohort%dbh         = (currentCohort%n*currentCohort%dbh         &
-                                        + nextc%n*nextc%dbh)/newn
-                                   !
-                                   call h_allom(currentCohort%dbh,currentCohort%pft,currentCohort%hite)
-                                   !
-                                   ! -----------------------------------------------------------------
-                                   ! If fusion pushed structural biomass to be larger than
-                                   ! the allometric target value derived by diameter, we
-                                   ! then increase diameter and height until the allometric
-                                   ! target matches actual bdead. (if it is the other way around
-                                   ! we then just let the carbon pools grow to fill out allometry)
-                                   ! -----------------------------------------------------------------
-                                   !
-                                   if( int(prt_params%woody(currentCohort%pft)) == itrue ) then
-                                      call ForceDBH( currentCohort%pft, currentCohort%canopy_trim, &
-                                           currentCohort%dbh, currentCohort%hite, &
-                                           bdead = currentCohort%prt%GetState(struct_organ,all_carbon_elements))
-=======
                                    leaf_c = currentCohort%prt%GetState(leaf_organ,all_carbon_elements)
->>>>>>> 9a4627a6
 
                                    currentCohort%treelai = tree_lai(leaf_c, currentCohort%pft, currentCohort%c_area, newn, &
                                         currentCohort%canopy_layer, currentPatch%canopy_layer_tlai, &
@@ -1346,111 +1302,6 @@
                                    if(hlm_use_planthydro.eq.itrue) then			  					  				  
                                       call FuseCohortHydraulics(currentSite,currentCohort,nextc,bc_in,newn)				    
                                    endif
-<<<<<<< HEAD
-                                   !
-                                   ! it is possible that fusion has caused cohorts separated by at least two size bin deltas to join.  
-                                   ! so slightly complicated to keep track of because the resulting cohort could be in one of the old bins or in between
-                                   ! structure as a loop to handle the general case
-                                   !
-                                   ! first the positive growth case
-                                   do sc_i = smallersc + 1, currentCohort%size_class
-                                      currentSite%growthflux_fusion(sc_i, currentCohort%pft) = &
-                                           currentSite%growthflux_fusion(sc_i, currentCohort%pft) + smaller_n
-                                   end do
-                                   !
-                                   ! next the negative growth case
-                                   do sc_i = currentCohort%size_class + 1, largersc
-                                      currentSite%growthflux_fusion(sc_i, currentCohort%pft) = &
-                                           currentSite%growthflux_fusion(sc_i, currentCohort%pft) - larger_n
-                                   end do
-                                   ! now that we've tracked the change flux.  reset the memory of the prior timestep
-                                   currentCohort%size_class_lasttimestep = currentCohort%size_class
-                                endif
-                                   
-                                ! Flux and biophysics variables have not been calculated for recruits we just default to 
-                                ! their initization values, which should be the same for eahc
-                                
-                                if ( .not.currentCohort%isnew) then
-                                   currentCohort%seed_prod      = (currentCohort%n*currentCohort%seed_prod + &
-                                         nextc%n*nextc%seed_prod)/newn
-                                   currentCohort%gpp_acc        = (currentCohort%n*currentCohort%gpp_acc     + &
-                                         nextc%n*nextc%gpp_acc)/newn
-                                   currentCohort%npp_acc        = (currentCohort%n*currentCohort%npp_acc     + &
-                                         nextc%n*nextc%npp_acc)/newn
-                                   currentCohort%resp_acc       = (currentCohort%n*currentCohort%resp_acc    + &
-                                         nextc%n*nextc%resp_acc)/newn
-                                   currentCohort%resp_acc_hold  = &
-                                         (currentCohort%n*currentCohort%resp_acc_hold + &
-                                         nextc%n*nextc%resp_acc_hold)/newn
-                                   currentCohort%npp_acc_hold   = &
-                                         (currentCohort%n*currentCohort%npp_acc_hold + &
-                                         nextc%n*nextc%npp_acc_hold)/newn
-                                   currentCohort%gpp_acc_hold   = &
-                                         (currentCohort%n*currentCohort%gpp_acc_hold + &
-                                         nextc%n*nextc%gpp_acc_hold)/newn
-
-                                   currentCohort%dmort          = (currentCohort%n*currentCohort%dmort       + &
-                                         nextc%n*nextc%dmort)/newn
-
-                                   currentCohort%fire_mort      = (currentCohort%n*currentCohort%fire_mort   + &
-                                         nextc%n*nextc%fire_mort)/newn
-
-                                   ! mortality diagnostics
-                                   currentCohort%cmort = (currentCohort%n*currentCohort%cmort + nextc%n*nextc%cmort)/newn
-                                   currentCohort%hmort = (currentCohort%n*currentCohort%hmort + nextc%n*nextc%hmort)/newn
-                                   currentCohort%bmort = (currentCohort%n*currentCohort%bmort + nextc%n*nextc%bmort)/newn
-                                   currentCohort%frmort = (currentCohort%n*currentCohort%frmort + nextc%n*nextc%frmort)/newn
-
-                                   ! Nutrient fluxes
-                                   currentCohort%daily_n_uptake = (currentCohort%n*currentCohort%daily_n_uptake + & 
-                                                                   nextc%n*nextc%daily_n_uptake)/newn
-                                   currentCohort%daily_p_uptake = (currentCohort%n*currentCohort%daily_p_uptake + & 
-                                                                   nextc%n*nextc%daily_p_uptake)/newn
-                                   
-                                   currentCohort%daily_c_efflux = (currentCohort%n*currentCohort%daily_c_efflux + & 
-                                                                   nextc%n*nextc%daily_c_efflux)/newn
-                                   currentCohort%daily_n_efflux = (currentCohort%n*currentCohort%daily_n_efflux + & 
-                                                                   nextc%n*nextc%daily_n_efflux)/newn
-                                   currentCohort%daily_p_efflux = (currentCohort%n*currentCohort%daily_p_efflux + & 
-                                                                   nextc%n*nextc%daily_p_efflux)/newn
-
-                                   currentCohort%daily_n_need1 = (currentCohort%n*currentCohort%daily_n_need1 + & 
-                                                                   nextc%n*nextc%daily_n_need1)/newn
-                                   currentCohort%daily_n_need2 = (currentCohort%n*currentCohort%daily_n_need2 + & 
-                                                                   nextc%n*nextc%daily_n_need2)/newn
-                                   currentCohort%daily_p_need1 = (currentCohort%n*currentCohort%daily_p_need1 + & 
-                                                                   nextc%n*nextc%daily_p_need1)/newn
-                                   currentCohort%daily_p_need2 = (currentCohort%n*currentCohort%daily_p_need2 + & 
-                                                                   nextc%n*nextc%daily_p_need2)/newn
-
-                                   
-                                   ! These two carbon variables need continuity from day to day, as resp_m_def
-                                   ! needs to hold mass and be conservative, and resp_g_daily needs to inform
-                                   ! diagnostics post fusion (during the next day's short timesteps)
-                                   currentCohort%resp_m_def = (currentCohort%n*currentCohort%resp_m_def + & 
-                                                               nextc%n*nextc%resp_m_def)/newn
-                                   currentCohort%resp_g_daily = (currentCohort%n*currentCohort%resp_g_daily+ & 
-                                                               nextc%n*nextc%resp_g_daily)/newn
-
-                                   ! logging mortality, Yi Xu
-                                   currentCohort%lmort_direct = (currentCohort%n*currentCohort%lmort_direct + &
-                                         nextc%n*nextc%lmort_direct)/newn
-                                   currentCohort%lmort_collateral = (currentCohort%n*currentCohort%lmort_collateral + &
-                                         nextc%n*nextc%lmort_collateral)/newn
-                                   currentCohort%lmort_infra = (currentCohort%n*currentCohort%lmort_infra + &
-                                         nextc%n*nextc%lmort_infra)/newn
-                                   currentCohort%l_degrad = (currentCohort%n*currentCohort%l_degrad + &
-                                         nextc%n*nextc%l_degrad)/newn
-                                   
-                                   ! biomass and dbh tendencies
-                                   currentCohort%ddbhdt     = (currentCohort%n*currentCohort%ddbhdt  + &
-                                         nextc%n*nextc%ddbhdt)/newn
-
-                                   do i=1, nlevleaf     
-                                      if (currentCohort%year_net_uptake(i) == 999._r8 .or. nextc%year_net_uptake(i) == 999._r8) then
-                                         currentCohort%year_net_uptake(i) = &
-                                               min(nextc%year_net_uptake(i),currentCohort%year_net_uptake(i))
-=======
 
                                    ! recent canopy history
                                    currentCohort%canopy_layer_yesterday  = (currentCohort%n*currentCohort%canopy_layer_yesterday  + &
@@ -1467,7 +1318,6 @@
                                          smallersc = nextc%size_class_lasttimestep
                                          larger_n = currentCohort%n
                                          smaller_n = nextc%n
->>>>>>> 9a4627a6
                                       else
                                          largersc = nextc%size_class_lasttimestep
                                          smallersc = currentCohort%size_class_lasttimestep
@@ -1531,6 +1381,38 @@
                                       currentCohort%asmort = (currentCohort%n*currentCohort%asmort + nextc%n*nextc%asmort)/newn
                                       currentCohort%frmort = (currentCohort%n*currentCohort%frmort + nextc%n*nextc%frmort)/newn
 
+                                      ! Nutrient fluxes
+                                      currentCohort%daily_n_uptake = (currentCohort%n*currentCohort%daily_n_uptake + & 
+                                           nextc%n*nextc%daily_n_uptake)/newn
+                                      currentCohort%daily_p_uptake = (currentCohort%n*currentCohort%daily_p_uptake + & 
+                                           nextc%n*nextc%daily_p_uptake)/newn
+                                      
+                                      currentCohort%daily_c_efflux = (currentCohort%n*currentCohort%daily_c_efflux + & 
+                                           nextc%n*nextc%daily_c_efflux)/newn
+                                      currentCohort%daily_n_efflux = (currentCohort%n*currentCohort%daily_n_efflux + & 
+                                           nextc%n*nextc%daily_n_efflux)/newn
+                                      currentCohort%daily_p_efflux = (currentCohort%n*currentCohort%daily_p_efflux + & 
+                                           nextc%n*nextc%daily_p_efflux)/newn
+                                      
+                                      currentCohort%daily_n_need1 = (currentCohort%n*currentCohort%daily_n_need1 + & 
+                                           nextc%n*nextc%daily_n_need1)/newn
+                                      currentCohort%daily_n_need2 = (currentCohort%n*currentCohort%daily_n_need2 + & 
+                                           nextc%n*nextc%daily_n_need2)/newn
+                                      currentCohort%daily_p_need1 = (currentCohort%n*currentCohort%daily_p_need1 + & 
+                                           nextc%n*nextc%daily_p_need1)/newn
+                                      currentCohort%daily_p_need2 = (currentCohort%n*currentCohort%daily_p_need2 + & 
+                                           nextc%n*nextc%daily_p_need2)/newn
+
+                                      
+                                      ! These two carbon variables need continuity from day to day, as resp_m_def
+                                      ! needs to hold mass and be conservative, and resp_g_daily needs to inform
+                                      ! diagnostics post fusion (during the next day's short timesteps)
+                                      currentCohort%resp_m_def = (currentCohort%n*currentCohort%resp_m_def + & 
+                                           nextc%n*nextc%resp_m_def)/newn
+                                      currentCohort%resp_g_daily = (currentCohort%n*currentCohort%resp_g_daily+ & 
+                                           nextc%n*nextc%resp_g_daily)/newn
+
+                                      
                                       ! logging mortality, Yi Xu
                                       currentCohort%lmort_direct = (currentCohort%n*currentCohort%lmort_direct + &
                                            nextc%n*nextc%lmort_direct)/newn
