--- conflicted
+++ resolved
@@ -942,24 +942,7 @@
               call endrun(msg=errMsg(sourcefile, __LINE__))
            endif
 
-<<<<<<< HEAD
-       if ( dynamic_fusion_tolerance .gt. 100._r8) then
-          ! something has gone terribly wrong and we need to report what
-          write(fates_log(),*) 'exceeded reasonable expectation of cohort fusion.'
-          currentCohort => currentPatch%tallest
-          nocohorts = 0
-          do while(associated(currentCohort))
-             write(fates_log(),*) 'cohort ', nocohorts, currentCohort%dbh, currentCohort%canopy_layer, currentCohort%n
-             nocohorts = nocohorts + 1
-             currentCohort => currentCohort%shorter
-          enddo
-          call endrun(msg=errMsg(sourcefile, __LINE__))
-       endif
-
-    enddo !do while nocohorts>maxcohorts
-=======
         enddo !do while nocohorts>maxcohorts
->>>>>>> 3b7f067f
 
      endif ! patch. 
 
