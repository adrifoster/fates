--- conflicted
+++ resolved
@@ -658,7 +658,6 @@
 
   !-------------------------------------------------------------------------------------!
   subroutine fuse_cohorts(patchptr, bc_in)  
-<<<<<<< HEAD
     !
     ! !DESCRIPTION:
     ! Join similar cohorts to reduce total number            
@@ -893,280 +892,13 @@
           dynamic_fusion_tolerance = dynamic_fusion_tolerance * 1.1_r8
 
           write(fates_log(),*) 'maxcohorts exceeded',dynamic_fusion_tolerance
-=======
-     !
-     ! !DESCRIPTION:
-     ! Join similar cohorts to reduce total number            
-     !
-     ! !USES:
-     use EDTypesMod  , only :  nlevleaf
-     use EDParamsMod , only :  ED_val_cohort_fusion_tol
-     use shr_infnan_mod, only : nan => shr_infnan_nan, assignment(=)
-     !
-     ! !ARGUMENTS    
-     type (ed_patch_type), intent(inout), target :: patchptr
-     type (bc_in_type), intent(in)               :: bc_in
-     !
-     ! !LOCAL VARIABLES:
-     type (ed_patch_type)  , pointer :: currentPatch
-     type (ed_cohort_type) , pointer :: currentCohort, nextc, nextnextc
-     integer  :: i  
-     integer  :: fusion_took_place
-     integer  :: maxcohorts !maximum total no of cohorts. Needs to be >numpft_edx2 
-     integer  :: iterate    !do we need to keep fusing to get below maxcohorts?
-     integer  :: nocohorts
-     real(r8) :: newn
-     real(r8) :: diff
-     real(r8) :: dynamic_fusion_tolerance
-
-     logical, parameter :: FUSE_DEBUG = .false.   ! This debug is over-verbose
-                                                 ! and gets its own flag
-
-     !----------------------------------------------------------------------
-
-     !set initial fusion tolerance
-     dynamic_fusion_tolerance = ED_val_cohort_fusion_tol
-
-     !This needs to be a function of the canopy layer, because otherwise, at canopy closure
-     !the number of cohorts doubles and very dissimilar cohorts are fused together
-     !because c_area and biomass are non-linear with dbh, this causes several mass inconsistancies
-     !in theory, all of this routine therefore causes minor losses of C and area, but these are below 
-     !detection limit normally. 
-     iterate = 1
-     fusion_took_place = 0   
-     currentPatch => patchptr
-     maxcohorts = maxCohortsPerPatch
-
-     !---------------------------------------------------------------------!
-     !  Keep doing this until nocohorts <= maxcohorts                         !
-     !---------------------------------------------------------------------!
-
-     if (associated(currentPatch%shortest)) then  
-        do while(iterate == 1)
-
-           currentCohort => currentPatch%tallest
-
-           ! The following logic continues the loop while the current cohort is not the shortest cohort
-           ! if they point to the same target (ie equivalence), then the loop ends.
-           ! This loop is different than the simple "continue while associated" loop in that
-           ! it omits the last cohort (because it has already been compared by that point)
-
-           do while ( .not.associated(currentCohort,currentPatch%shortest) )
-
-              nextc => currentPatch%tallest
-
-              do while (associated(nextc))
-                 nextnextc => nextc%shorter                      
-                 diff = abs((currentCohort%dbh - nextc%dbh)/(0.5*(currentCohort%dbh + nextc%dbh)))  
-
-                 !Criteria used to divide up the height continuum into different cohorts.
-
-                 if (diff < dynamic_fusion_tolerance) then
-
-                    ! Don't fuse a cohort with itself!
-                    if (.not.associated(currentCohort,nextc) ) then
-
-                       if (currentCohort%pft == nextc%pft) then              
-
-                          ! check cohorts in same c. layer. before fusing
-
-                          if (currentCohort%canopy_layer == nextc%canopy_layer) then 
-
-                             ! Note: because newly recruited cohorts that have not experienced
-                             ! a day yet will have un-known flux quantities or change rates
-                             ! we don't want them fusing with non-new cohorts.  We allow them
-                             ! to fuse with other new cohorts to keep the total number of cohorts
-                             ! down.
-
-                             if( currentCohort%isnew.eqv.nextc%isnew ) then
-
-                                newn = currentCohort%n + nextc%n
-                                fusion_took_place = 1         
-
-                                if ( FUSE_DEBUG .and. currentCohort%isnew ) then
-                                   write(fates_log(),*) 'Fusing Two Cohorts'
-                                   write(fates_log(),*) 'newn: ',newn
-                                   write(fates_log(),*) 'Cohort I, Cohort II' 
-                                   write(fates_log(),*) 'n:',currentCohort%n,nextc%n
-                                   write(fates_log(),*) 'isnew:',currentCohort%isnew,nextc%isnew
-                                   write(fates_log(),*) 'balive:',currentCohort%balive,nextc%balive
-                                   write(fates_log(),*) 'bdead:',currentCohort%bdead,nextc%bdead
-                                   write(fates_log(),*) 'bstore:',currentCohort%bstore,nextc%bstore
-                                   write(fates_log(),*) 'laimemory:',currentCohort%laimemory,nextc%laimemory
-                                   write(fates_log(),*) 'b:',currentCohort%b,nextc%b
-                                   write(fates_log(),*) 'bsw:',currentCohort%bsw,nextc%bsw
-                                   write(fates_log(),*) 'bl:',currentCohort%bl ,nextc%bl
-                                   write(fates_log(),*) 'br:',currentCohort%br,nextc%br
-                                   write(fates_log(),*) 'hite:',currentCohort%hite,nextc%hite
-                                   write(fates_log(),*) 'dbh:',currentCohort%dbh,nextc%dbh
-                                   write(fates_log(),*) 'pft:',currentCohort%pft,nextc%pft
-                                   write(fates_log(),*) 'canopy_trim:',currentCohort%canopy_trim,nextc%canopy_trim
-                                   write(fates_log(),*) 'canopy_layer_yesterday:', &
-                                         currentCohort%canopy_layer_yesterday,nextc%canopy_layer_yesterday
-                                   do i=1, nlevleaf
-                                      write(fates_log(),*) 'leaf level: ',i,'year_net_uptake', &
-                                            currentCohort%year_net_uptake(i),nextc%year_net_uptake(i)
-                                   end do
-                                end if
-                                
-                                currentCohort%balive      = (currentCohort%n*currentCohort%balive      &
-                                      + nextc%n*nextc%balive)/newn
-                                currentCohort%bdead       = (currentCohort%n*currentCohort%bdead       &
-                                      + nextc%n*nextc%bdead)/newn
-                                currentCohort%bstore      = (currentCohort%n*currentCohort%bstore      &
-                                      + nextc%n*nextc%bstore)/newn   
-                                currentCohort%laimemory   = (currentCohort%n*currentCohort%laimemory   &
-                                      + nextc%n*nextc%laimemory)/newn
-                                currentCohort%b           = (currentCohort%n*currentCohort%b           &
-                                      + nextc%n*nextc%b)/newn
-                                currentCohort%bsw         = (currentCohort%n*currentCohort%bsw         &
-                                      + nextc%n*nextc%bsw)/newn
-                                currentCohort%bl          = (currentCohort%n*currentCohort%bl          &
-                                      + nextc%n*nextc%bl)/newn
-                                currentCohort%br          = (currentCohort%n*currentCohort%br          &
-                                      + nextc%n*nextc%br)/newn
-                                currentCohort%hite        = (currentCohort%n*currentCohort%hite        &
-                                      + nextc%n*nextc%hite)/newn         
-                                currentCohort%dbh         = (currentCohort%n*currentCohort%dbh         &
-                                      + nextc%n*nextc%dbh)/newn
-                                currentCohort%canopy_trim = (currentCohort%n*currentCohort%canopy_trim &
-                                      + nextc%n*nextc%canopy_trim)/newn
-
-                                call sizetype_class_index(currentCohort%dbh,currentCohort%pft, &
-                                      currentCohort%size_class,currentCohort%size_by_pft_class)
-
-                                if(use_fates_plant_hydro) call FuseCohortHydraulics(currentCohort,nextc,bc_in,newn)
-
-                                ! recent canopy history
-                                currentCohort%canopy_layer_yesterday  = (currentCohort%n*currentCohort%canopy_layer_yesterday  + &
-                                      nextc%n*nextc%canopy_layer_yesterday)/newn
-
-                                ! Flux and biophysics variables have not been calculated for recruits we just default to 
-                                ! their initization values, which should be the same for eahc
-
-                                if ( .not.currentCohort%isnew) then
-
-                                   currentCohort%md             = (currentCohort%n*currentCohort%md        + &
-                                         nextc%n*nextc%md)/newn
-                                   currentCohort%seed_prod      = (currentCohort%n*currentCohort%seed_prod + &
-                                         nextc%n*nextc%seed_prod)/newn
-                                   currentCohort%root_md        = (currentCohort%n*currentCohort%root_md   + &
-                                         nextc%n*nextc%root_md)/newn
-                                   currentCohort%leaf_md        = (currentCohort%n*currentCohort%leaf_md   + &
-                                         nextc%n*nextc%leaf_md)/newn
-                                   currentCohort%carbon_balance = (currentCohort%n*currentCohort%carbon_balance + &
-                                         nextc%n*nextc%carbon_balance)/newn
-                                   currentCohort%storage_flux   = (currentCohort%n*currentCohort%storage_flux + &
-                                         nextc%n*nextc%storage_flux)/newn
-                                   currentCohort%gpp_acc        = (currentCohort%n*currentCohort%gpp_acc     + &
-                                         nextc%n*nextc%gpp_acc)/newn
-                                   currentCohort%npp_acc        = (currentCohort%n*currentCohort%npp_acc     + &
-                                         nextc%n*nextc%npp_acc)/newn
-                                   currentCohort%resp_acc       = (currentCohort%n*currentCohort%resp_acc    + &
-                                         nextc%n*nextc%resp_acc)/newn
-                                   currentCohort%resp_acc_hold  = &
-                                         (currentCohort%n*currentCohort%resp_acc_hold + &
-                                         nextc%n*nextc%resp_acc_hold)/newn
-                                   currentCohort%npp_acc_hold   = &
-                                         (currentCohort%n*currentCohort%npp_acc_hold + &
-                                         nextc%n*nextc%npp_acc_hold)/newn
-                                   currentCohort%gpp_acc_hold   = &
-                                         (currentCohort%n*currentCohort%gpp_acc_hold + &
-                                         nextc%n*nextc%gpp_acc_hold)/newn
-
-                                   currentCohort%dmort          = (currentCohort%n*currentCohort%dmort       + &
-                                         nextc%n*nextc%dmort)/newn
-                                   currentCohort%fire_mort      = (currentCohort%n*currentCohort%fire_mort   + &
-                                         nextc%n*nextc%fire_mort)/newn
-                                   currentCohort%leaf_litter    = (currentCohort%n*currentCohort%leaf_litter + &
-                                         nextc%n*nextc%leaf_litter)/newn
-
-                                   ! mortality diagnostics
-                                   currentCohort%cmort = (currentCohort%n*currentCohort%cmort + nextc%n*nextc%cmort)/newn
-                                   currentCohort%hmort = (currentCohort%n*currentCohort%hmort + nextc%n*nextc%hmort)/newn
-                                   currentCohort%bmort = (currentCohort%n*currentCohort%bmort + nextc%n*nextc%bmort)/newn
-                                   currentCohort%imort = (currentCohort%n*currentCohort%imort + nextc%n*nextc%imort)/newn
-                                   currentCohort%fmort = (currentCohort%n*currentCohort%fmort + nextc%n*nextc%fmort)/newn
-
-                                   ! npp diagnostics
-                                   currentCohort%npp_leaf  = (currentCohort%n*currentCohort%npp_leaf  + nextc%n*nextc%npp_leaf)/newn
-                                   currentCohort%npp_froot = (currentCohort%n*currentCohort%npp_froot + nextc%n*nextc%npp_froot)/newn
-                                   currentCohort%npp_bsw   = (currentCohort%n*currentCohort%npp_bsw   + nextc%n*nextc%npp_bsw)/newn
-                                   currentCohort%npp_bdead = (currentCohort%n*currentCohort%npp_bdead + nextc%n*nextc%npp_bdead)/newn
-                                   currentCohort%npp_bseed = (currentCohort%n*currentCohort%npp_bseed + nextc%n*nextc%npp_bseed)/newn
-                                   currentCohort%npp_store = (currentCohort%n*currentCohort%npp_store + nextc%n*nextc%npp_store)/newn
-
-                                   do i=1, nlevleaf     
-                                      if (currentCohort%year_net_uptake(i) == 999._r8 .or. nextc%year_net_uptake(i) == 999._r8) then
-                                         currentCohort%year_net_uptake(i) = &
-                                               min(nextc%year_net_uptake(i),currentCohort%year_net_uptake(i))
-                                      else
-                                         currentCohort%year_net_uptake(i) = (currentCohort%n*currentCohort%year_net_uptake(i) + &
-                                               nextc%n*nextc%year_net_uptake(i))/newn                
-                                      endif
-                                   enddo
-
-                                end if !(currentCohort%isnew)
-
-                                currentCohort%n = newn     
-                                !remove fused cohort from the list
-                                nextc%taller%shorter => nextnextc        
-                                if (.not. associated(nextc%shorter)) then !this is the shortest cohort. 
-                                   currentPatch%shortest => nextc%taller
-                                else
-                                   nextnextc%taller => nextc%taller
-                                endif
-
-                                if (associated(nextc)) then       
-                                   if(use_fates_plant_hydro) call DeallocateHydrCohort(nextc)
-                                   deallocate(nextc)            
-                                endif
-
-                             endif ! if( currentCohort%isnew.eqv.nextc%isnew ) then
-
-                          endif !canopy layer
-                       endif !pft
-                    endif  !index no. 
-                 endif !diff   
-
-                 if (associated(nextc)) then             
-                    nextc => nextc%shorter    
-                 else
-                    nextc => nextnextc !if we have removed next
-                 endif
-
-              enddo !end checking nextc cohort loop
-
-              if (associated (currentCohort%shorter)) then
-                 currentCohort => currentCohort%shorter
-              endif
-           enddo !end currentCohort cohort loop
-
-           !---------------------------------------------------------------------!
-           ! Is the number of cohorts larger than the maximum?                   !
-           !---------------------------------------------------------------------!   
-           nocohorts = 0
-           currentCohort => currentPatch%tallest
-           do while(associated(currentCohort))
-              nocohorts = nocohorts + 1
-              currentCohort => currentCohort%shorter
-           enddo
-
-           if (nocohorts > maxcohorts) then
-              iterate = 1
-              !---------------------------------------------------------------------!
-              ! Making profile tolerance larger means that more fusion will happen  !
-              !---------------------------------------------------------------------!        
-              dynamic_fusion_tolerance = dynamic_fusion_tolerance * 1.1_r8
-
-              write(fates_log(),*) 'maxcohorts exceeded',dynamic_fusion_tolerance
-
-           else
+    
+
+        else
               iterate = 0
-           endif
->>>>>>> fa488f1f
-
-           if ( dynamic_fusion_tolerance .gt. 100._r8) then
+        endif
+
+        if ( dynamic_fusion_tolerance .gt. 100._r8) then
               ! something has gone terribly wrong and we need to report what
               write(fates_log(),*) 'exceeded reasonable expectation of cohort fusion.'
               currentCohort => currentPatch%tallest
