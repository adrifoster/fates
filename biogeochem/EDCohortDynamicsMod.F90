--- conflicted
+++ resolved
@@ -9,12 +9,7 @@
   use FatesInterfaceMod     , only : hlm_freq_day
   use FatesConstantsMod     , only : r8 => fates_r8
   use FatesConstantsMod     , only : fates_unset_int
-<<<<<<< HEAD
-  use shr_log_mod           , only : errMsg => shr_log_errMsg
-  use EDPftvarcon             , only : EDPftvarcon_inst
-=======
-  use pftconMod             , only : pftcon
->>>>>>> fdec6aa1
+  use EDPftvarcon           , only : EDPftvarcon_inst
   use EDEcophysContype      , only : EDecophyscon
   use EDGrowthFunctionsMod  , only : c_area, tree_lai
   use EDTypesMod            , only : ed_site_type, ed_patch_type, ed_cohort_type
