module EDCohortDynamicsMod
  !
  ! !DESCRIPTION:
  ! Cohort stuctures in ED.
  !
  ! !USES:
  use FatesGlobals          , only : endrun => fates_endrun
  use FatesGlobals          , only : fates_log
  use FatesInterfaceTypesMod     , only : hlm_freq_day
  use FatesInterfaceTypesMod     , only : bc_in_type
  use FatesInterfaceTypesMod     , only : hlm_use_planthydro
  use FatesInterfaceTypesMod     , only : hlm_use_sp
  use FatesInterfaceTypesMod     , only : hlm_use_cohort_age_tracking
  use FatesInterfaceTypesMod     , only : hlm_is_restart
  use FatesConstantsMod     , only : r8 => fates_r8
  use FatesConstantsMod     , only : fates_unset_int
  use FatesConstantsMod     , only : itrue,ifalse
  use FatesConstantsMod     , only : fates_unset_r8
  use FatesConstantsMod     , only : nearzero
  use FatesConstantsMod     , only : calloc_abs_error
  use FatesRunningMeanMod       , only : ema_lpa
  use FatesInterfaceTypesMod     , only : hlm_days_per_year
  use FatesInterfaceTypesMod     , only : nleafage
  use SFParamsMod           , only : SF_val_CWD_frac
  use EDPftvarcon           , only : EDPftvarcon_inst
  use EDPftvarcon           , only : GetDecompyFrac
  use PRTParametersMod      , only : prt_params
  use FatesParameterDerivedMod, only : param_derived
  use EDTypesMod            , only : ed_site_type, ed_patch_type, ed_cohort_type
  use EDTypesMod            , only : nclmax
  use PRTGenericMod         , only : element_list
  use FatesLitterMod        , only : ncwd
  use FatesLitterMod        , only : ndcmpy
  use FatesLitterMod        , only : litter_type
  use EDTypesMod            , only : maxCohortsPerPatch
  use EDTypesMod            , only : AREA
  use EDTypesMod            , only : min_npm2, min_nppatch
  use EDTypesMod            , only : min_n_safemath
  use EDTypesMod            , only : nlevleaf
  use PRTGenericMod         , only : max_nleafage
  use EDTypesMod            , only : ican_upper
  use EDTypesMod            , only : site_fluxdiags_type
  use PRTGenericMod          , only : num_elements
  use EDParamsMod           , only : ED_val_cohort_age_fusion_tol
  use FatesInterfaceTypesMod      , only : hlm_use_planthydro
  use FatesInterfaceTypesMod      , only : hlm_parteh_mode
  use FatesPlantHydraulicsMod, only : FuseCohortHydraulics
  use FatesPlantHydraulicsMod, only : CopyCohortHydraulics
  use FatesPlantHydraulicsMod, only : UpdateSizeDepPlantHydProps
  use FatesPlantHydraulicsMod, only : InitPlantHydStates
  use FatesPlantHydraulicsMod, only : InitHydrCohort
  use FatesPlantHydraulicsMod, only : DeallocateHydrCohort
  use FatesPlantHydraulicsMod, only : AccumulateMortalityWaterStorage
  use FatesPlantHydraulicsMod, only : UpdatePlantHydrNodes
  use FatesPlantHydraulicsMod, only : UpdatePlantHydrLenVol
  use FatesPlantHydraulicsMod, only : UpdatePlantKmax
  use FatesPlantHydraulicsMod, only : SavePreviousCompartmentVolumes
  use FatesPlantHydraulicsMod, only : ConstrainRecruitNumber
  use FatesSizeAgeTypeIndicesMod, only : sizetype_class_index
  use FatesSizeAgeTypeIndicesMod, only : coagetype_class_index
  use FatesAllometryMod  , only : bleaf
  use FatesAllometryMod  , only : bfineroot
  use FatesAllometryMod  , only : bsap_allom
  use FatesAllometryMod  , only : bagw_allom
  use FatesAllometryMod  , only : bbgw_allom
  use FatesAllometryMod  , only : bdead_allom
  use FatesAllometryMod  , only : h_allom
  use FatesAllometryMod  , only : carea_allom
  use FatesAllometryMod  , only : ForceDBH
  use FatesAllometryMod  , only : tree_lai, tree_sai
  use FatesAllometryMod    , only : set_root_fraction
  use PRTGenericMod,          only : prt_carbon_allom_hyp
  use PRTGenericMod,          only : prt_cnp_flex_allom_hyp
  use PRTGenericMod,          only : prt_vartypes
  use PRTGenericMod,          only : all_carbon_elements
  use PRTGenericMod,          only : carbon12_element
  use PRTGenericMod,          only : nitrogen_element
  use PRTGenericMod,          only : phosphorus_element
  use PRTGenericMod,          only : leaf_organ
  use PRTGenericMod,          only : fnrt_organ
  use PRTGenericMod,          only : sapw_organ
  use PRTGenericMod,          only : store_organ
  use PRTGenericMod,          only : repro_organ
  use PRTGenericMod,          only : struct_organ
  use PRTGenericMod,          only : SetState

  use PRTAllometricCarbonMod, only : callom_prt_vartypes
  use PRTAllometricCarbonMod, only : ac_bc_inout_id_netdc
  use PRTAllometricCarbonMod, only : ac_bc_in_id_pft
  use PRTAllometricCarbonMod, only : ac_bc_in_id_ctrim
  use PRTAllometricCarbonMod, only : ac_bc_inout_id_dbh
  use PRTAllometricCarbonMod, only : ac_bc_in_id_lstat
  use PRTAllometricCNPMod,    only : cnp_allom_prt_vartypes
  use PRTAllometricCNPMod,    only : acnp_bc_in_id_pft, acnp_bc_in_id_ctrim
  use PRTAllometricCNPMod,    only : acnp_bc_in_id_lstat, acnp_bc_inout_id_dbh
  use PRTAllometricCNPMod,    only : acnp_bc_inout_id_rmaint_def, acnp_bc_in_id_netdc
  use PRTAllometricCNPMod,    only : acnp_bc_in_id_netdnh4, acnp_bc_in_id_netdno3, acnp_bc_in_id_netdp
  use PRTAllometricCNPMod,    only : acnp_bc_out_id_cefflux, acnp_bc_out_id_nefflux
  use PRTAllometricCNPMod,    only : acnp_bc_out_id_pefflux
  use PRTAllometricCNPMod,    only : acnp_bc_out_id_nneed
  use PRTAllometricCNPMod,    only : acnp_bc_out_id_pneed


  use shr_infnan_mod, only : nan => shr_infnan_nan, assignment(=)

  ! CIME globals
  use shr_log_mod           , only : errMsg => shr_log_errMsg
  !
  implicit none
  private
  !
  public :: create_cohort
  public :: zero_cohort
  public :: nan_cohort
  public :: terminate_cohorts
  public :: fuse_cohorts
  public :: insert_cohort
  public :: sort_cohorts
  public :: copy_cohort
  public :: count_cohorts
  public :: InitPRTObject
  public :: InitPRTBoundaryConditions
  public :: SendCohortToLitter
  public :: UpdateCohortBioPhysRates
  public :: DeallocateCohort
  public :: EvaluateAndCorrectDBH

  logical, parameter :: debug  = .false. ! local debug flag

  character(len=*), parameter, private :: sourcefile = &
       __FILE__


  integer, parameter, private :: conserve_crownarea_and_number_not_dbh = 1
  integer, parameter, private :: conserve_dbh_and_number_not_crownarea = 2

  integer, parameter, private :: cohort_fusion_conservation_method = conserve_crownarea_and_number_not_dbh

  ! 10/30/09: Created by Rosie Fisher
  !-------------------------------------------------------------------------------------!

contains

  !-------------------------------------------------------------------------------------!



  subroutine create_cohort(currentSite, patchptr, pft, nn, hite, coage, dbh,   &
                           prt, laimemory, sapwmemory, structmemory, &
                           status, recruitstatus,ctrim, carea, clayer, spread, bc_in)
    !
    ! !DESCRIPTION:
    ! create new cohort
    ! There are 4 places this is called
    ! 1) Initializing new cohorts at the beginning of a cold-start simulation
    ! 2) Initializing new recruits during dynamics
    ! 3) Initializing new cohorts at the beginning of a inventory read
    ! 4) Initializing new cohorts during restart
    !
    ! It is assumed that in the first 3, this is called with a reasonable amount of starter information.
    !
    ! !USES:
    !
    ! !ARGUMENTS

    type(ed_site_type), intent(inout),   target :: currentSite
    type(ed_patch_type), intent(inout), pointer :: patchptr

    integer,  intent(in)      :: pft              ! Cohort Plant Functional Type
    integer,  intent(in)      :: clayer           ! canopy status of cohort
                                                  ! (1 = canopy, 2 = understorey, etc.)
    integer,  intent(in)      :: status           ! growth status of plant
                                                  ! (2 = leaves on , 1 = leaves off)
    integer,  intent(in)      :: recruitstatus    ! recruit status of plant
                                                  ! (1 = recruitment , 0 = other)
    real(r8), intent(in)      :: nn               ! number of individuals in cohort
                                                  ! per 'area' (10000m2 default)
    real(r8), intent(in)      :: hite             ! height: meters
    real(r8), intent(in)      :: coage            ! cohort age in years
    real(r8), intent(in)      :: dbh              ! dbh: cm
    class(prt_vartypes),target :: prt             ! The allocated PARTEH
                                                  ! object
    real(r8), intent(in)      :: laimemory        ! target leaf biomass- set from
                                                  ! previous year: kGC per indiv
    real(r8), intent(in)   :: sapwmemory          ! target sapwood biomass- set from
                                                  ! previous year: kGC per indiv
    real(r8), intent(in)   :: structmemory        ! target structural biomass- set from
                                                  ! previous year: kGC per indiv
    real(r8), intent(in)      :: ctrim            ! What is the fraction of the maximum
                                                  ! leaf biomass that we are targeting?
    real(r8), intent(in)      :: spread           ! The community assembly effects how
                                                  ! spread crowns are in horizontal space
    real(r8), intent(in)       ::  carea          ! area of cohort ONLY USED IN SP MODE.
    type(bc_in_type), intent(in) :: bc_in         ! External boundary conditions


    ! !LOCAL VARIABLES:
    type(ed_cohort_type), pointer :: new_cohort         ! Pointer to New Cohort structure.
    type(ed_cohort_type), pointer :: storesmallcohort
    type(ed_cohort_type), pointer :: storebigcohort
    integer  :: iage                           ! loop counter for leaf age classes
    real(r8) :: leaf_c                         ! total leaf carbon
    integer  :: tnull,snull                    ! are the tallest and shortest cohorts allocate
    integer  :: nlevrhiz                       ! number of rhizosphere layers

    !----------------------------------------------------------------------

    allocate(new_cohort)

    call nan_cohort(new_cohort)  ! Make everything in the cohort not-a-number
    call zero_cohort(new_cohort) ! Zero things that need to be zeroed.

    ! Point to the PARTEH object
    new_cohort%prt => prt

    ! The PARTEH cohort object should be allocated and already
    ! initialized in this routine.
    call new_cohort%prt%CheckInitialConditions()


    !**********************/
    ! Define cohort state variable
    !**********************/

    new_cohort%indexnumber  = fates_unset_int ! Cohort indexing was not thread-safe, setting
                                              ! bogus value for the time being (RGK-012017)

    new_cohort%patchptr     => patchptr

    new_cohort%pft          = pft
    new_cohort%status_coh   = status
    new_cohort%n            = nn
    new_cohort%hite         = hite
    new_cohort%dbh          = dbh
    new_cohort%coage        = coage
    new_cohort%canopy_trim  = ctrim
    new_cohort%canopy_layer = clayer
    new_cohort%canopy_layer_yesterday = real(clayer, r8)
    new_cohort%laimemory    = laimemory
    new_cohort%sapwmemory   = sapwmemory
    new_cohort%structmemory = structmemory

    ! This sets things like vcmax25top, that depend on the
    ! leaf age fractions (which are defined by PARTEH)
    call UpdateCohortBioPhysRates(new_cohort)

    call sizetype_class_index(new_cohort%dbh, new_cohort%pft, &
                              new_cohort%size_class,new_cohort%size_by_pft_class)

    ! If cohort age trackign is off we call this here once
    ! just so everythin is in the first bin -
    ! this makes it easier to copy and terminate cohorts later
    ! we don't need to update this ever if cohort age tracking is off
    call coagetype_class_index(new_cohort%coage, new_cohort%pft, &
            new_cohort%coage_class,new_cohort%coage_by_pft_class)

    ! This routine may be called during restarts, and at this point in the call sequence
    ! the actual cohort data is unknown, as this is really only used for allocation
    ! In these cases, testing if things like biomass are reasonable is pre-mature
    ! However, in this part of the code, we will pass in nominal values for size, number and type

    if (new_cohort%dbh <= 0._r8 .or. new_cohort%n == 0._r8 .or. new_cohort%pft == 0 ) then
       write(fates_log(),*) 'ED: something is zero in create_cohort', &
                             new_cohort%dbh,new_cohort%n, &
                             new_cohort%pft
       call endrun(msg=errMsg(sourcefile, __LINE__))
    endif

    ! Assign canopy extent and depth
    if(hlm_use_sp.eq.ifalse)then
      call carea_allom(new_cohort%dbh,new_cohort%n,spread,new_cohort%pft,new_cohort%c_area)
    else
      new_cohort%c_area = carea ! set this from previously precision-controlled value in SP mode
    endif
    ! Query PARTEH for the leaf carbon [kg]
    leaf_c = new_cohort%prt%GetState(leaf_organ,carbon12_element)


    new_cohort%treelai = tree_lai(leaf_c, new_cohort%pft, new_cohort%c_area,    &
                                  new_cohort%n, new_cohort%canopy_layer,               &
                                  patchptr%canopy_layer_tlai,new_cohort%vcmax25top )

    if(hlm_use_sp.eq.ifalse)then
    new_cohort%treesai = tree_sai(new_cohort%pft, new_cohort%dbh, new_cohort%canopy_trim,   &
                                  new_cohort%c_area, new_cohort%n, new_cohort%canopy_layer, &
                                  patchptr%canopy_layer_tlai, new_cohort%treelai,new_cohort%vcmax25top,2 )
    end if

    new_cohort%lai     = new_cohort%treelai * new_cohort%c_area/patchptr%area


    ! Put cohort at the right place in the linked list
    storebigcohort   => patchptr%tallest
    storesmallcohort => patchptr%shortest

    if (associated(patchptr%tallest)) then
       tnull = 0
    else
       tnull = 1
       patchptr%tallest => new_cohort
    endif

    if (associated(patchptr%shortest)) then
       snull = 0
    else
       snull = 1
       patchptr%shortest => new_cohort
    endif

    call InitPRTBoundaryConditions(new_cohort)


    ! Allocate running mean functions

    !  (Keeping as an example)
    !! allocate(new_cohort%tveg_lpa)
    !! call new_cohort%tveg_lpa%InitRMean(ema_lpa,init_value=patchptr%tveg_lpa%GetMean())

    
    ! Recuits do not have mortality rates, nor have they moved any
    ! carbon when they are created.  They will bias our statistics
    ! until they have experienced a full day.  We need a newly recruited flag.
    ! This flag will be set to false after it has experienced
    ! growth, disturbance and mortality.
    new_cohort%isnew = .true.

    if( hlm_use_planthydro.eq.itrue ) then

       nlevrhiz = currentSite%si_hydr%nlevrhiz

       ! This allocates array spaces
       call InitHydrCohort(currentSite,new_cohort)

       ! This calculates node heights
       call UpdatePlantHydrNodes(new_cohort,new_cohort%pft, &
                                new_cohort%hite,currentSite%si_hydr)

       ! This calculates volumes and lengths
       call UpdatePlantHydrLenVol(new_cohort,currentSite%si_hydr)

       ! This updates the Kmax's of the plant's compartments
       call UpdatePlantKmax(new_cohort%co_hydr,new_cohort,currentSite%si_hydr)

       ! Since this is a newly initialized plant, we set the previous compartment-size
       ! equal to the ones we just calculated.
       call SavePreviousCompartmentVolumes(new_cohort%co_hydr)

       ! This comes up with starter suctions and then water contents
       ! based on the soil values
       call InitPlantHydStates(currentSite,new_cohort)

       if(recruitstatus==1)then

          new_cohort%co_hydr%is_newly_recruited = .true.

          ! If plant hydraulics is active, we must constrain the
          ! number density of the new recruits based on the moisture
          ! available to be subsumed in the new plant tissues.
          ! So we go through the process of pre-initializing the hydraulic
          ! states in the temporary cohort, to calculate this new number density

          call ConstrainRecruitNumber(currentSite,new_cohort, bc_in)

       endif

    endif

    call insert_cohort(new_cohort, patchptr%tallest, patchptr%shortest, tnull, snull, &
         storebigcohort, storesmallcohort)

    patchptr%tallest  => storebigcohort
    patchptr%shortest => storesmallcohort

  end subroutine create_cohort

  ! -------------------------------------------------------------------------------------

  subroutine InitPRTBoundaryConditions(new_cohort)

    ! Set the boundary conditions that flow in an out of the PARTEH
    ! allocation hypotheses.  Each of these calls to "RegsterBC" are simply
    ! setting pointers.
    ! For instance, if the hypothesis wants to know what
    ! the DBH of the plant is, then we pass in the dbh as an argument (new_cohort%dbh),
    ! and also tell it which boundary condition we are talking about (which is
    ! defined by an integer index (ac_bc_inout_id_dbh)
    !
    ! Again, elaborated Example:
    ! "ac_bc_inout_id_dbh" is the unique integer that defines the object index
    ! for the allometric carbon "ac" boundary condition "bc" for DBH "dbh"
    ! that is classified as input and output "inout".
    ! See PRTAllometricCarbonMod.F90 to track its usage.
    ! bc_rval is used as the optional argument identifyer to specify a real
    ! value boundary condition.
    ! bc_ival is used as the optional argument identifyer to specify an integer
    ! value boundary condition.

    type(ed_cohort_type), intent(inout), target :: new_cohort


    select case(hlm_parteh_mode)
    case (prt_carbon_allom_hyp)

       ! Register boundary conditions for the Carbon Only Allometric Hypothesis

       call new_cohort%prt%RegisterBCInOut(ac_bc_inout_id_dbh,bc_rval = new_cohort%dbh)
       call new_cohort%prt%RegisterBCInOut(ac_bc_inout_id_netdc,bc_rval = new_cohort%npp_acc)
       call new_cohort%prt%RegisterBCIn(ac_bc_in_id_pft,bc_ival = new_cohort%pft)
       call new_cohort%prt%RegisterBCIn(ac_bc_in_id_ctrim,bc_rval = new_cohort%canopy_trim)
       call new_cohort%prt%RegisterBCIn(ac_bc_in_id_lstat,bc_ival = new_cohort%status_coh)

    case (prt_cnp_flex_allom_hyp)

       call new_cohort%prt%RegisterBCIn(acnp_bc_in_id_pft,bc_ival = new_cohort%pft)
       call new_cohort%prt%RegisterBCIn(acnp_bc_in_id_ctrim,bc_rval = new_cohort%canopy_trim)
       call new_cohort%prt%RegisterBCIn(acnp_bc_in_id_lstat,bc_ival = new_cohort%status_coh)
       call new_cohort%prt%RegisterBCIn(acnp_bc_in_id_netdc, bc_rval = new_cohort%npp_acc)
       call new_cohort%prt%RegisterBCIn(acnp_bc_in_id_netdnh4, bc_rval = new_cohort%daily_nh4_uptake)
       call new_cohort%prt%RegisterBCIn(acnp_bc_in_id_netdno3, bc_rval = new_cohort%daily_no3_uptake)
       call new_cohort%prt%RegisterBCIn(acnp_bc_in_id_netdp, bc_rval = new_cohort%daily_p_uptake)

       call new_cohort%prt%RegisterBCInOut(acnp_bc_inout_id_dbh,bc_rval = new_cohort%dbh)
       call new_cohort%prt%RegisterBCInOut(acnp_bc_inout_id_rmaint_def,bc_rval = new_cohort%resp_m_def)

       call new_cohort%prt%RegisterBCOut(acnp_bc_out_id_cefflux, bc_rval = new_cohort%daily_c_efflux)
       call new_cohort%prt%RegisterBCOut(acnp_bc_out_id_nefflux, bc_rval = new_cohort%daily_n_efflux)
       call new_cohort%prt%RegisterBCOut(acnp_bc_out_id_pefflux, bc_rval = new_cohort%daily_p_efflux)
       call new_cohort%prt%RegisterBCOut(acnp_bc_out_id_nneed, bc_rval = new_cohort%daily_n_need)
       call new_cohort%prt%RegisterBCOut(acnp_bc_out_id_pneed, bc_rval = new_cohort%daily_p_need)


    case DEFAULT

       write(fates_log(),*) 'You specified an unknown PRT module'
       write(fates_log(),*) 'Aborting'
       call endrun(msg=errMsg(sourcefile, __LINE__))

    end select


  end subroutine InitPRTBoundaryConditions

  ! ------------------------------------------------------------------------------------!

  subroutine InitPRTObject(prt)

    ! -----------------------------------------------------------------------------------
    !
    ! This routine allocates the PARTEH object that is associated with each cohort.
    ! The argument that is passed in is a pointer that is then associated with this
    ! newly allocated object.
    ! The object that is allocated is the specific extended class for the hypothesis
    ! of choice.
    ! Following this, the object and its internal mappings are initialized.
    ! This routine does NOT set any of the initial conditions, or boundary conditions
    ! such as the organ/element masses.  Those are handled after this call.
    !
    ! -----------------------------------------------------------------------------------

    ! Argument
    class(prt_vartypes), pointer :: prt

    ! Potential Extended types
    class(callom_prt_vartypes), pointer :: c_allom_prt
    class(cnp_allom_prt_vartypes), pointer :: cnp_allom_prt


    select case(hlm_parteh_mode)
    case (prt_carbon_allom_hyp)

        allocate(c_allom_prt)
        prt => c_allom_prt

    case (prt_cnp_flex_allom_hyp)

       allocate(cnp_allom_prt)
       prt => cnp_allom_prt

    case DEFAULT

        write(fates_log(),*) 'You specified an unknown PRT module'
        write(fates_log(),*) 'Aborting'
        call endrun(msg=errMsg(sourcefile, __LINE__))

    end select

    ! This is the call to allocate the data structures in the PRT object
    ! This call will be extended to each specific class.

    call prt%InitPRTVartype()


    return
  end subroutine InitPRTObject


  !-------------------------------------------------------------------------------------!

  subroutine nan_cohort(cc_p)
    !
    ! !DESCRIPTION:
    !  Make all the cohort variables NaN so they aren't used before defined.
    !
    ! !USES:

    use FatesConstantsMod, only : fates_unset_int

    !
    ! !ARGUMENTS
    type (ed_cohort_type), intent(inout), target  :: cc_p
    !
    ! !LOCAL VARIABLES:
    type (ed_cohort_type)   , pointer             :: currentCohort
    !----------------------------------------------------------------------

    currentCohort => cc_p

    currentCohort%taller      => null()       ! pointer to next tallest cohort
    currentCohort%shorter     => null()       ! pointer to next shorter cohort
    currentCohort%patchptr    => null()       ! pointer to patch that cohort is in

    nullify(currentCohort%taller)
    nullify(currentCohort%shorter)
    nullify(currentCohort%patchptr)

    ! VEGETATION STRUCTURE
    currentCohort%pft                = fates_unset_int  ! pft number
    currentCohort%indexnumber        = fates_unset_int  ! unique number for each cohort. (within clump?)
    currentCohort%canopy_layer       = fates_unset_int  ! canopy status of cohort (1 = canopy, 2 = understorey, etc.)
    currentCohort%canopy_layer_yesterday       = nan  ! recent canopy status of cohort (1 = canopy, 2 = understorey, etc.)
    currentCohort%NV                 = fates_unset_int  ! Number of leaf layers: -
    currentCohort%status_coh         = fates_unset_int  ! growth status of plant  (2 = leaves on , 1 = leaves off)
    currentCohort%size_class         = fates_unset_int  ! size class index
    currentCohort%size_class_lasttimestep = fates_unset_int  ! size class index
    currentCohort%size_by_pft_class  = fates_unset_int  ! size by pft classification index
    currentCohort%coage_class        = fates_unset_int  ! cohort age class index
    currentCohort%coage_by_pft_class = fates_unset_int  ! cohort age by pft class index

    currentCohort%n                  = nan ! number of individuals in cohort per 'area' (10000m2 default)
    currentCohort%dbh                = nan ! 'diameter at breast height' in cm
    currentCohort%coage              = nan ! age of the cohort in years
    currentCohort%hite               = nan ! height: meters
    currentCohort%laimemory          = nan ! target leaf biomass- set from previous year: kGC per indiv
    currentCohort%sapwmemory         = nan ! target sapwood biomass- set from previous year: kGC per indiv
    currentCohort%structmemory       = nan ! target structural biomass- set from previous year: kGC per indiv
    currentCohort%lai                = nan ! leaf area index of cohort   m2/m2
    currentCohort%sai                = nan ! stem area index of cohort   m2/m2
    currentCohort%g_sb_laweight      = nan ! Total leaf conductance of cohort (stomata+blayer) weighted by leaf-area [m/s]*[m2]
    currentCohort%canopy_trim        = nan ! What is the fraction of the maximum leaf biomass that we are targeting? :-
    currentCohort%leaf_cost          = nan ! How much does it cost to maintain leaves: kgC/m2/year-1
    currentCohort%excl_weight        = nan ! How much of this cohort is demoted each year, as a proportion of all cohorts:-
    currentCohort%prom_weight        = nan ! How much of this cohort is promoted each year, as a proportion of all cohorts:-
    currentCohort%c_area             = nan ! areal extent of canopy (m2)
    currentCohort%treelai            = nan ! lai of tree (total leaf area (m2) / canopy area (m2)
    currentCohort%treesai            = nan ! stem area index of tree (total stem area (m2) / canopy area (m2)
    currentCohort%seed_prod          = nan
    currentCohort%vcmax25top = nan
    currentCohort%jmax25top  = nan
    currentCohort%tpu25top   = nan
    currentCohort%kp25top    = nan

    ! CARBON FLUXES
    currentCohort%gpp_acc_hold       = nan ! GPP:  kgC/indiv/year
    currentCohort%gpp_tstep          = nan ! GPP:  kgC/indiv/timestep
    currentCohort%gpp_acc            = nan ! GPP:  kgC/indiv/day
    currentCohort%npp_acc_hold       = nan ! NPP:  kgC/indiv/year
    currentCohort%npp_tstep          = nan ! NPP:  kGC/indiv/timestep
    currentCohort%npp_acc            = nan ! NPP:  kgC/indiv/day
    currentCohort%year_net_uptake(:) = nan ! Net uptake of individual leaf layers kgC/m2/year
    currentCohort%ts_net_uptake(:)   = nan ! Net uptake of individual leaf layers kgC/m2/s
    currentCohort%resp_acc_hold      = nan ! RESP: kgC/indiv/year
    currentCohort%resp_tstep         = nan ! RESP: kgC/indiv/timestep
    currentCohort%resp_acc           = nan ! RESP: kGC/cohort/day

    ! Fluxes from nutrient allocation
    currentCohort%daily_nh4_uptake = nan
    currentCohort%daily_no3_uptake = nan
    currentCohort%daily_p_uptake = nan
    currentCohort%daily_c_efflux = nan
    currentCohort%daily_n_efflux = nan
    currentCohort%daily_p_efflux = nan
    currentCohort%daily_n_need   = nan
    currentCohort%daily_p_need   = nan
    currentCohort%daily_n_demand = nan
    currentCohort%daily_p_demand = nan


    currentCohort%c13disc_clm        = nan ! C13 discrimination, per mil at indiv/timestep
    currentCohort%c13disc_acc        = nan ! C13 discrimination, per mil at indiv/timestep at indiv/daily at the end of a day

    !RESPIRATION
    currentCohort%rdark              = nan
    currentCohort%resp_m             = nan ! Maintenance respiration.  kGC/cohort/year
    currentCohort%resp_m_def         = nan ! Maintenance respiration deficit kgC/plant
    currentCohort%livestem_mr        = nan ! Live stem maintenance respiration. kgC/indiv/s-1
    currentCohort%livecroot_mr       = nan ! Coarse root maintenance respiration. kgC/indiv/s-1
    currentCohort%froot_mr           = nan ! Fine root maintenance respiration. kgC/indiv/s-1
    currentCohort%resp_g_tstep       = nan ! Growth respiration.       kGC/indiv/timestep


    ! ALLOCATION
    currentCohort%dmort              = nan ! proportional mortality rate. (year-1)

    ! logging
    currentCohort%lmort_direct       = nan
    currentCohort%lmort_infra        = nan
    currentCohort%lmort_collateral   = nan
    currentCohort%l_degrad           = nan

    currentCohort%c_area             = nan ! areal extent of canopy (m2)
    currentCohort%treelai            = nan ! lai of tree (total leaf area (m2) / canopy area (m2)
    currentCohort%treesai            = nan ! stem area index of tree (total stem area (m2) / canopy area (m2)


    ! VARIABLES NEEDED FOR INTEGRATION
    currentCohort%dndt               = nan ! time derivative of cohort size
    currentCohort%dhdt               = nan ! time derivative of height
    currentCohort%ddbhdt             = nan ! time derivative of dbh

    ! FIRE
    currentCohort%fraction_crown_burned = nan ! proportion of crown affected by fire
    currentCohort%cambial_mort          = nan ! probability that trees dies due to cambial char P&R (1986)
    currentCohort%crownfire_mort        = nan ! probability of tree post-fire mortality due to crown scorch
    currentCohort%fire_mort             = nan ! post-fire mortality from cambial and crown damage assuming two are independent

  end subroutine nan_cohort

  !-------------------------------------------------------------------------------------!

  subroutine zero_cohort(cc_p)
    !
    ! !DESCRIPTION:
    ! Zero variables that need to be accounted for if
    ! this cohort is altered before they are defined.
    !
    ! !USES:
    !
    ! !ARGUMENTS
    type (ed_cohort_type), intent(inout), target  :: cc_p
    !
    ! !LOCAL VARIABLES:
    type (ed_cohort_type)   , pointer             :: currentCohort
    !----------------------------------------------------------------------

    currentCohort => cc_p

    currentCohort%NV                 = 0
    currentCohort%status_coh         = 0
    currentCohort%rdark              = 0._r8
    currentCohort%resp_m             = 0._r8
    currentCohort%resp_m_def         = 0._r8
    currentCohort%resp_g_tstep       = 0._r8
    currentCohort%livestem_mr        = 0._r8
    currentCohort%livecroot_mr       = 0._r8
    currentCohort%froot_mr           = 0._r8
    currentCohort%fire_mort          = 0._r8
    currentcohort%npp_acc            = 0._r8
    currentcohort%gpp_acc            = 0._r8
    currentcohort%resp_acc           = 0._r8
    currentcohort%npp_tstep          = 0._r8
    currentcohort%gpp_tstep          = 0._r8
    currentcohort%resp_tstep         = 0._r8
    currentcohort%resp_acc_hold      = 0._r8

    currentcohort%year_net_uptake(:) = 999._r8 ! this needs to be 999, or trimming of new cohorts will break.
    currentcohort%ts_net_uptake(:)   = 0._r8
    currentcohort%fraction_crown_burned = 0._r8
    currentCohort%size_class            = 1
    currentCohort%coage_class        = 1
    currentCohort%seed_prod          = 0._r8
    currentCohort%size_class_lasttimestep = 0
    currentcohort%npp_acc_hold       = 0._r8
    currentcohort%gpp_acc_hold       = 0._r8
    currentcohort%dmort              = 0._r8
    currentcohort%g_sb_laweight      = 0._r8
    currentcohort%treesai            = 0._r8
    currentCohort%lmort_direct       = 0._r8
    currentCohort%lmort_infra        = 0._r8
    currentCohort%lmort_collateral   = 0._r8
    currentCohort%l_degrad           = 0._r8
    currentCohort%leaf_cost          = 0._r8
    currentcohort%excl_weight        = 0._r8
    currentcohort%prom_weight        = 0._r8
    currentcohort%crownfire_mort     = 0._r8
    currentcohort%cambial_mort       = 0._r8
    currentCohort%c13disc_clm        = 0._r8
    currentCohort%c13disc_acc        = 0._r8

    ! Daily nutrient fluxes are INTEGRATED over the course of the
    ! day.  This variable MUST be zerod upon creation AND
    ! after allocation. These variables exist in
    ! carbon-only mode but are not used.

    currentCohort%daily_nh4_uptake = 0._r8
    currentCohort%daily_no3_uptake = 0._r8
    currentCohort%daily_p_uptake = 0._r8

    currentCohort%daily_c_efflux = 0._r8
    currentCohort%daily_n_efflux = 0._r8
    currentCohort%daily_p_efflux = 0._r8

    currentCohort%daily_n_need = 0._r8
    currentCohort%daily_p_need = 0._r8

    ! Initialize these as negative
    currentCohort%daily_p_demand = -9._r8
    currentCohort%daily_n_demand = -9._r8


  end subroutine zero_cohort

  !-------------------------------------------------------------------------------------!
  subroutine terminate_cohorts( currentSite, currentPatch, level , call_index, bc_in)
    !
    ! !DESCRIPTION:
    ! terminates cohorts when they get too small
    !
    ! !USES:

    !
    ! !ARGUMENTS
    type (ed_site_type) , intent(inout), target :: currentSite
    type (ed_patch_type), intent(inout), target :: currentPatch
    integer             , intent(in)            :: level
    integer                                     :: call_index
    type(bc_in_type), intent(in)                :: bc_in

    ! Important point regarding termination levels.  Termination is typically
    ! called after fusion.  We do this so that we can re-capture the biomass that would
    ! otherwise be lost from termination.  The biomass of a fused plant remains in the
    ! live pool.  However, some plant number densities can be so low that they
    ! can cause numerical instabilities.  Thus, we call terminate_cohorts at level=1
    ! before fusion to get rid of these cohorts that are so incredibly sparse, and then
    ! terminate the remainder at level 2 for various other reasons.

    !
    ! !LOCAL VARIABLES:
    type (ed_cohort_type) , pointer :: currentCohort
    type (ed_cohort_type) , pointer :: shorterCohort
    type (ed_cohort_type) , pointer :: tallerCohort

    real(r8) :: leaf_c    ! leaf carbon [kg]
    real(r8) :: store_c   ! storage carbon [kg]
    real(r8) :: sapw_c    ! sapwood carbon [kg]
    real(r8) :: fnrt_c    ! fineroot carbon [kg]
    real(r8) :: repro_c   ! reproductive carbon [kg]
    real(r8) :: struct_c  ! structural carbon [kg]
    integer :: terminate  ! do we terminate (itrue) or not (ifalse)
    integer :: c           ! counter for litter size class.
    integer :: levcan      ! canopy level
    !----------------------------------------------------------------------

    currentCohort => currentPatch%shortest
    do while (associated(currentCohort))

       terminate = ifalse
       tallerCohort => currentCohort%taller

       leaf_c  = currentCohort%prt%GetState(leaf_organ, carbon12_element)
       store_c = currentCohort%prt%GetState(store_organ, carbon12_element)
       sapw_c  = currentCohort%prt%GetState(sapw_organ, carbon12_element)
       fnrt_c  = currentCohort%prt%GetState(fnrt_organ, carbon12_element)
       struct_c = currentCohort%prt%GetState(struct_organ, carbon12_element)
       repro_c  = currentCohort%prt%GetState(repro_organ, carbon12_element)

       ! Check if number density is so low is breaks math (level 1)
       if (currentcohort%n <  min_n_safemath .and. level == 1) then
          terminate = itrue
          if ( debug ) then
             write(fates_log(),*) 'terminating cohorts 0',currentCohort%n/currentPatch%area,currentCohort%dbh,call_index
          endif
       endif

       ! The rest of these are only allowed if we are not dealing with a recruit (level 2)
       if (.not.currentCohort%isnew .and. level == 2) then

         ! Not enough n or dbh
         if  (currentCohort%n/currentPatch%area <= min_npm2 .or.	&  !
              currentCohort%n <= min_nppatch .or. &
              (currentCohort%dbh < 0.00001_r8 .and. store_c < 0._r8) ) then
            terminate = itrue
            if ( debug ) then
               write(fates_log(),*) 'terminating cohorts 1',currentCohort%n/currentPatch%area,currentCohort%dbh,call_index
            endif
         endif

         ! Outside the maximum canopy layer
         if (currentCohort%canopy_layer > nclmax ) then
           terminate = itrue
           if ( debug ) then
             write(fates_log(),*) 'terminating cohorts 2', currentCohort%canopy_layer,call_index
           endif
         endif

         ! live biomass pools are terminally depleted
         if ( ( sapw_c+leaf_c+fnrt_c ) < 1e-10_r8  .or.  &
               store_c  < 1e-10_r8) then
            terminate = itrue
            if ( debug ) then
              write(fates_log(),*) 'terminating cohorts 3', &
                    sapw_c,leaf_c,fnrt_c,store_c,call_index
            endif
         endif

         ! Total cohort biomass is negative
         if ( ( struct_c+sapw_c+leaf_c+fnrt_c+store_c ) < 0._r8) then
            terminate = itrue
            if ( debug ) then
               write(fates_log(),*) 'terminating cohorts 4', &
                    struct_c,sapw_c,leaf_c,fnrt_c,store_c,call_index
            endif

        endif
      endif    !  if (.not.currentCohort%isnew .and. level == 2) then

      if (terminate == itrue) then

          ! preserve a record of the to-be-terminated cohort for mortality accounting
          levcan = currentCohort%canopy_layer

          if( hlm_use_planthydro == itrue ) &
             call AccumulateMortalityWaterStorage(currentSite,currentCohort,currentCohort%n)

          if(levcan==ican_upper) then
             currentSite%term_nindivs_canopy(currentCohort%size_class,currentCohort%pft) = &
                   currentSite%term_nindivs_canopy(currentCohort%size_class,currentCohort%pft) + currentCohort%n

             currentSite%term_carbonflux_canopy = currentSite%term_carbonflux_canopy + &
                   currentCohort%n * (struct_c+sapw_c+leaf_c+fnrt_c+store_c+repro_c)
          else
             currentSite%term_nindivs_ustory(currentCohort%size_class,currentCohort%pft) = &
                   currentSite%term_nindivs_ustory(currentCohort%size_class,currentCohort%pft) + currentCohort%n

             currentSite%term_carbonflux_ustory = currentSite%term_carbonflux_ustory + &
                   currentCohort%n * (struct_c+sapw_c+leaf_c+fnrt_c+store_c+repro_c)
          end if

          ! put the litter from the terminated cohorts
          ! straight into the fragmenting pools

          if (currentCohort%n.gt.0.0_r8) then
             call SendCohortToLitter(currentSite,currentPatch, &
                  currentCohort,currentCohort%n,bc_in)
          end if

          ! Set pointers and remove the current cohort from the list
          shorterCohort => currentCohort%shorter

          if (.not. associated(tallerCohort)) then
             currentPatch%tallest => shorterCohort
             if(associated(shorterCohort)) shorterCohort%taller => null()
          else
             tallerCohort%shorter => shorterCohort

          endif

          if (.not. associated(shorterCohort)) then
             currentPatch%shortest => tallerCohort
             if(associated(tallerCohort)) tallerCohort%shorter => null()
          else
             shorterCohort%taller => tallerCohort
          endif


          call DeallocateCohort(currentCohort)
          deallocate(currentCohort)
          nullify(currentCohort)

       endif
       currentCohort => tallerCohort
    enddo

  end subroutine terminate_cohorts

  ! =====================================================================================

  subroutine SendCohortToLitter(csite,cpatch,ccohort,nplant,bc_in)

    ! -----------------------------------------------------------------------------------
    ! This routine transfers the existing mass in all pools and all elements
    ! on a vegetation cohort, into the litter pool.
    !
    ! Important: (1) This IS NOT turnover, this is not a partial transfer.
    !            (2) This is from a select number of plants in the cohort. ie this is
    !                not a "whole-sale" sending of all plants to litter.
    !            (3) This does not affect the PER PLANT mass pools, so
    !                do not update any PARTEH structures.
    !            (4) The change in plant number density (due to death or termination)
    !                IS NOT handled here.
    !            (5) This routine is NOT used for disturbance, mostly
    !                because this routine assumes a cohort lands in its patch
    !                Whereas the disturbance scheme does NOT assume that.
    ! -----------------------------------------------------------------------------------

    ! Arguments
    type (ed_site_type)   , target  :: csite
    type (ed_patch_type)  , target  :: cpatch
    type (ed_cohort_type) , target  :: ccohort
    real(r8)                        :: nplant     ! Number (absolute)
                                                  ! of plants to transfer
    type(bc_in_type), intent(in)    :: bc_in

    type(litter_type), pointer        :: litt       ! Litter object for each element
    type(site_fluxdiags_type),pointer :: flux_diags

    real(r8) :: leaf_m    ! leaf mass [kg]
    real(r8) :: store_m   ! storage mass [kg]
    real(r8) :: sapw_m    ! sapwood mass [kg]
    real(r8) :: fnrt_m    ! fineroot mass [kg]
    real(r8) :: repro_m   ! reproductive mass [kg]
    real(r8) :: struct_m  ! structural mass [kg]
    real(r8) :: plant_dens! plant density [/m2]
    real(r8) :: dcmpy_frac! fraction of mass going to each decomposability partition
    integer  :: el        ! loop index for elements
    integer  :: c         ! loop index for CWD
    integer  :: pft       ! pft index of the cohort
    integer  :: sl        ! loop index for soil layers
    integer  :: dcmpy     ! loop index for decomposability

    !----------------------------------------------------------------------

    pft = ccohort%pft

    plant_dens = nplant/cpatch%area

    call set_root_fraction(csite%rootfrac_scr, pft, csite%zi_soil, &
         bc_in%max_rooting_depth_index_col)

    do el=1,num_elements

       leaf_m   = ccohort%prt%GetState(leaf_organ, element_list(el))
       store_m  = ccohort%prt%GetState(store_organ, element_list(el))
       sapw_m   = ccohort%prt%GetState(sapw_organ, element_list(el))
       fnrt_m   = ccohort%prt%GetState(fnrt_organ, element_list(el))
       struct_m = ccohort%prt%GetState(struct_organ, element_list(el))
       repro_m  = ccohort%prt%GetState(repro_organ, element_list(el))

       litt => cpatch%litter(el)
       flux_diags => csite%flux_diags(el)

       do c=1,ncwd

          ! above ground CWD
          litt%ag_cwd(c) = litt%ag_cwd(c) + plant_dens * &
               (struct_m+sapw_m)  * SF_val_CWD_frac(c) * &
               prt_params%allom_agb_frac(pft)

          ! below ground CWD
          do sl=1,csite%nlevsoil
             litt%bg_cwd(c,sl) = litt%bg_cwd(c,sl) + plant_dens * &
                  (struct_m+sapw_m) * SF_val_CWD_frac(c) * &
                  (1.0_r8 - prt_params%allom_agb_frac(pft)) * &
                  csite%rootfrac_scr(sl)
          enddo

          ! above ground
          flux_diags%cwd_ag_input(c)  = flux_diags%cwd_ag_input(c) + &
                (struct_m+sapw_m) * SF_val_CWD_frac(c) * &
                prt_params%allom_agb_frac(pft) * nplant

          ! below ground
          flux_diags%cwd_bg_input(c)  = flux_diags%cwd_bg_input(c) + &
                (struct_m + sapw_m) * SF_val_CWD_frac(c) * &
                (1.0_r8 - prt_params%allom_agb_frac(pft)) * nplant

       enddo

       do dcmpy=1,ndcmpy
           dcmpy_frac = GetDecompyFrac(pft,leaf_organ,dcmpy)

           litt%leaf_fines(dcmpy) = litt%leaf_fines(dcmpy) + &
                 plant_dens * (leaf_m+repro_m) * dcmpy_frac

           dcmpy_frac = GetDecompyFrac(pft,fnrt_organ,dcmpy)
           do sl=1,csite%nlevsoil
               litt%root_fines(dcmpy,sl) = litt%root_fines(dcmpy,sl) + &
                     plant_dens * (fnrt_m+store_m) * csite%rootfrac_scr(sl) * dcmpy_frac
           end do

       end do

       flux_diags%leaf_litter_input(pft) = &
             flux_diags%leaf_litter_input(pft) +  &
             (leaf_m+repro_m) * nplant
       flux_diags%root_litter_input(pft) = &
             flux_diags%root_litter_input(pft) +  &
             (fnrt_m+store_m) * nplant


    end do

    return
  end subroutine SendCohortToLitter


  !--------------------------------------------------------------------------------------



  subroutine DeallocateCohort(currentCohort)

     ! ----------------------------------------------------------------------------------
     ! This subroutine deallocates all dynamic memory and objects
     ! inside the cohort structure.  This DOES NOT deallocate
     ! the cohort structure itself.
     ! ----------------------------------------------------------------------------------

     type(ed_cohort_type),intent(inout) :: currentCohort

     !  (Keeping as an example)
     ! Remove the running mean structure
     ! deallocate(currentCohort%tveg_lpa)

     ! At this point, nothing should be pointing to current Cohort
     if (hlm_use_planthydro.eq.itrue) call DeallocateHydrCohort(currentCohort)

     ! Deallocate the cohort's PRT structures
     call currentCohort%prt%DeallocatePRTVartypes()

     ! Deallocate the PRT object
     deallocate(currentCohort%prt)

     return
  end subroutine DeallocateCohort


  subroutine fuse_cohorts(currentSite, currentPatch, bc_in)

     !
     ! !DESCRIPTION:
     ! Join similar cohorts to reduce total number
     !
     ! !USES:
     use EDParamsMod , only :  ED_val_cohort_size_fusion_tol
     use EDParamsMod , only :  ED_val_cohort_age_fusion_tol
     use FatesInterfaceTypesMod , only :  hlm_use_cohort_age_tracking
     use FatesConstantsMod , only : itrue
     use FatesConstantsMod, only : days_per_year
     use EDTypesMod  , only : maxCohortsPerPatch

     !
     ! !ARGUMENTS
     type (ed_site_type), intent(inout),  target :: currentSite
     type (ed_patch_type), intent(inout), target :: currentPatch
     type (bc_in_type), intent(in)               :: bc_in
     !

     ! !LOCAL VARIABLES:
     type (ed_cohort_type) , pointer :: currentCohort
     type (ed_cohort_type) , pointer :: nextc
     type (ed_cohort_type) , pointer :: nextnextc

     type (ed_cohort_type) , pointer :: shorterCohort
     type (ed_cohort_type) , pointer :: tallerCohort

     integer  :: i
     integer  :: fusion_took_place
     integer  :: iterate    ! do we need to keep fusing to get below maxcohorts?
     integer  :: nocohorts
     real(r8) :: newn
     real(r8) :: diff
     real(r8) :: coage_diff
     real(r8) :: leaf_c_next   ! Leaf carbon * plant density of current (for weighting)
     real(r8) :: leaf_c_curr   ! Leaf carbon * plant density of next (for weighting)
     real(r8) :: leaf_c_target
     real(r8) :: dynamic_size_fusion_tolerance
     real(r8) :: dynamic_age_fusion_tolerance
     real(r8) :: dbh
     real(r8) :: leaf_c             ! leaf carbon [kg]

     integer  :: largersc, smallersc, sc_i        ! indices for tracking the growth flux caused by fusion
     real(r8) :: larger_n, smaller_n
     integer  :: oldercacls, youngercacls, cacls_i ! indices for tracking the age flux caused by fusion
     real(r8) :: older_n, younger_n

     logical, parameter :: fuse_debug = .false.   ! This debug is over-verbose
                                                 ! and gets its own flag

     !----------------------------------------------------------------------

     !set initial fusion tolerance (in cm)
     dynamic_size_fusion_tolerance = ED_val_cohort_size_fusion_tol
     ! set the cohort age fusion tolerance (in fraction of years)
     dynamic_age_fusion_tolerance = ED_val_cohort_age_fusion_tol


     !This needs to be a function of the canopy layer, because otherwise, at canopy closure
     !the number of cohorts doubles and very dissimilar cohorts are fused together
     !because c_area and biomass are non-linear with dbh, this causes several mass inconsistancies
     !in theory, all of this routine therefore causes minor losses of C and area, but these are below
     !detection limit normally.

     iterate = 1
     fusion_took_place = 0


     !---------------------------------------------------------------------!
     !  Keep doing this until nocohorts <= maxcohorts                         !
     !---------------------------------------------------------------------!

     if (associated(currentPatch%shortest)) then
        do while(iterate == 1)

           currentCohort => currentPatch%tallest

           ! The following logic continues the loop while the current cohort is not the shortest cohort
           ! if they point to the same target (ie equivalence), then the loop ends.
           ! This loop is different than the simple "continue while associated" loop in that
           ! it omits the last cohort (because it has already been compared by that point)

           do while ( .not.associated(currentCohort,currentPatch%shortest) )

              nextc => currentPatch%tallest

              do while (associated(nextc))
                 nextnextc => nextc%shorter
                 diff = abs((currentCohort%dbh - nextc%dbh)/(0.5_r8*(currentCohort%dbh + nextc%dbh)))

                 !Criteria used to divide up the height continuum into different cohorts.

                 if (diff < dynamic_size_fusion_tolerance) then

                    ! Only fuse if the cohorts are within x years of each other
                    ! if they are the same age we make diff 0- to avoid errors divding by zero
                    !NB if cohort age tracking is off then the age of both should be 0
                    ! and hence the age fusion criterion is met
                    if (abs(currentCohort%coage - nextc%coage)<nearzero ) then
                       coage_diff = 0.0_r8
                    else
                       coage_diff = abs((currentCohort%coage - nextc%coage)/ &
                            (0.5_r8*(currentCohort%coage + nextc%coage)))
                    end if

                    if (coage_diff <= dynamic_age_fusion_tolerance ) then

                       ! Don't fuse a cohort with itself!
                       if (.not.associated(currentCohort,nextc) ) then

                          if (currentCohort%pft == nextc%pft) then

                             ! check cohorts in same c. layer. before fusing

                             if (currentCohort%canopy_layer == nextc%canopy_layer) then

                                ! Note: because newly recruited cohorts that have not experienced
                                ! a day yet will have un-known flux quantities or change rates
                                ! we don't want them fusing with non-new cohorts.  We allow them
                                ! to fuse with other new cohorts to keep the total number of cohorts
                                ! down.

                                if( currentCohort%isnew.eqv.nextc%isnew ) then

                                   newn = currentCohort%n + nextc%n

                                   fusion_took_place = 1

                                   if ( fuse_debug .and. currentCohort%isnew ) then
                                      write(fates_log(),*) 'Fusing Two Cohorts'
                                      write(fates_log(),*) 'newn: ',newn
                                      write(fates_log(),*) 'Cohort I, Cohort II'
                                      write(fates_log(),*) 'n:',currentCohort%n,nextc%n
                                      write(fates_log(),*) 'isnew:',currentCohort%isnew,nextc%isnew
                                      write(fates_log(),*) 'laimemory:',currentCohort%laimemory,nextc%laimemory
                                      write(fates_log(),*) 'hite:',currentCohort%hite,nextc%hite
                                      write(fates_log(),*) 'coage:',currentCohort%coage,nextc%coage
                                      write(fates_log(),*) 'dbh:',currentCohort%dbh,nextc%dbh
                                      write(fates_log(),*) 'pft:',currentCohort%pft,nextc%pft
                                      write(fates_log(),*) 'canopy_trim:',currentCohort%canopy_trim,nextc%canopy_trim
                                      write(fates_log(),*) 'canopy_layer_yesterday:', &
                                           currentCohort%canopy_layer_yesterday,nextc%canopy_layer_yesterday
                                      do i=1, nlevleaf
                                         write(fates_log(),*) 'leaf level: ',i,'year_net_uptake', &
                                              currentCohort%year_net_uptake(i),nextc%year_net_uptake(i)
                                      end do
                                   end if

                                   !  (Keeping as an example)
                                   ! Running mean fuses based on number density fraction just
                                   ! like other variables
                                   !!call currentCohort%tveg_lpa%FuseRMean(nextc%tveg_lpa,currentCohort%n/newn)
                                   
                                   ! new cohort age is weighted mean of two cohorts
                                   currentCohort%coage = &
                                        (currentCohort%coage * (currentCohort%n/(currentCohort%n + nextc%n))) + &
                                        (nextc%coage * (nextc%n/(currentCohort%n + nextc%n)))

                                   ! update the cohort age again
                                   if (hlm_use_cohort_age_tracking .eq.itrue) then
                                      call coagetype_class_index(currentCohort%coage, currentCohort%pft, &
                                           currentCohort%coage_class, currentCohort%coage_by_pft_class)
                                   end if

                                   ! Fuse all mass pools
                                   call currentCohort%prt%WeightedFusePRTVartypes(nextc%prt, &
                                        currentCohort%n/newn )

                                   ! Leaf biophysical rates (use leaf mass weighting)
                                   ! -----------------------------------------------------------------
                                   call UpdateCohortBioPhysRates(currentCohort)

                                   currentCohort%laimemory   = (currentCohort%n*currentCohort%laimemory   &
                                        + nextc%n*nextc%laimemory)/newn

                                   currentCohort%sapwmemory   = (currentCohort%n*currentCohort%sapwmemory   &
                                        + nextc%n*nextc%sapwmemory)/newn

                                   currentCohort%structmemory   = (currentCohort%n*currentCohort%structmemory   &
                                        + nextc%n*nextc%structmemory)/newn

                                   currentCohort%canopy_trim = (currentCohort%n*currentCohort%canopy_trim &
                                        + nextc%n*nextc%canopy_trim)/newn

                                   ! c13disc_acc calculation; weighted mean by GPP
                                   if ((currentCohort%n * currentCohort%gpp_acc + nextc%n * nextc%gpp_acc) .eq. 0.0_r8) then
                                      currentCohort%c13disc_acc = 0.0_r8
                                   else
                                      currentCohort%c13disc_acc = (currentCohort%n * currentCohort%gpp_acc * currentCohort%c13disc_acc +   &
                                           nextc%n * nextc%gpp_acc * nextc%c13disc_acc)/    &
                                           (currentCohort%n * currentCohort%gpp_acc + nextc%n * nextc%gpp_acc)
                                   endif

                                   select case(cohort_fusion_conservation_method)
                                      !
                                      ! -----------------------------------------------------------------
                                      ! Because cohort fusion is an unavoidable but non-physical process,
                                      ! and because of the various nonlinear allometric relationships,
                                      ! it isn't possible to simultaneously conserve all of the allometric
                                      ! relationships during cohort fusion.  We will always conserve carbon,
                                      ! but there are choices to made about what else to conserve or not.
                                      ! In particular, there is a choice to be made of conservation amongst
                                      ! the number density, stem diameter, and crown area. Below,
                                      ! some different conservation relationships can be chosen during fusion.
                                      ! -----------------------------------------------------------------
                                      !
                                   case(conserve_crownarea_and_number_not_dbh)
                                      !
                                      ! -----------------------------------------------------------------
                                      ! conserve total crown area during the fusion step, and then calculate
                                      ! dbh of the fused cohort as that which conserves both crown area and
                                      ! the dbh to crown area allometry.  dbh will be updated in the next
                                      ! growth step in the (likely) event that dbh to structural iomass
                                      ! allometry is exceeded. if using a capped crown area allometry and
                                      ! above the cap, then calculate as the weighted average of fusing
                                      ! cohorts' dbh
                                      ! -----------------------------------------------------------------
                                      !

                                      call carea_allom(currentCohort%dbh,currentCohort%n, &
                                           currentSite%spread,currentCohort%pft,&
                                           currentCohort%c_area,inverse=.false.)

                                      call carea_allom(nextc%dbh,nextc%n, &
                                           currentSite%spread,nextc%pft,&
                                           nextc%c_area,inverse=.false.)

                                      currentCohort%c_area = currentCohort%c_area + nextc%c_area

                                      !
                                      dbh = currentCohort%dbh
                                      call carea_allom(dbh,newn,currentSite%spread,currentCohort%pft,&
                                           currentCohort%c_area,inverse=.true.)
                                      !
                                      if (abs(dbh-fates_unset_r8)<nearzero) then
                                         currentCohort%dbh = (currentCohort%n*currentCohort%dbh         &
                                              + nextc%n*nextc%dbh)/newn

                                         if( prt_params%woody(currentCohort%pft) == itrue ) then

                                            call ForceDBH( currentCohort%pft, currentCohort%canopy_trim, &
                                                 currentCohort%dbh, currentCohort%hite, &
                                                 bdead = currentCohort%prt%GetState(struct_organ,all_carbon_elements))

                                         end if
                                         !
                                         call carea_allom(currentCohort%dbh,newn,currentSite%spread,currentCohort%pft,&
                                              currentCohort%c_area,inverse=.false.)

                                      else
                                         currentCohort%dbh = dbh
                                      endif

                                      !
                                      call h_allom(currentCohort%dbh,currentCohort%pft,currentCohort%hite)
                                      !
                                   case(conserve_dbh_and_number_not_crownarea)
                                      !
                                      ! -----------------------------------------------------------------
                                      ! Here we conserve the mean stem diameter of the trees in the cohorts
                                      ! rather than the crown area of the cohort
                                      ! -----------------------------------------------------------------
                                      !
                                      currentCohort%dbh         = (currentCohort%n*currentCohort%dbh         &
                                           + nextc%n*nextc%dbh)/newn
                                      !
                                      call h_allom(currentCohort%dbh,currentCohort%pft,currentCohort%hite)
                                      !
                                      ! -----------------------------------------------------------------
                                      ! If fusion pushed structural biomass to be larger than
                                      ! the allometric target value derived by diameter, we
                                      ! then increase diameter and height until the allometric
                                      ! target matches actual bdead. (if it is the other way around
                                      ! we then just let the carbon pools grow to fill out allometry)
                                      ! -----------------------------------------------------------------
                                      !
                                      if( prt_params%woody(currentCohort%pft) == itrue ) then
                                         call ForceDBH( currentCohort%pft, currentCohort%canopy_trim, &
                                              currentCohort%dbh, currentCohort%hite, &
                                              bdead = currentCohort%prt%GetState(struct_organ,all_carbon_elements))

                                      end if
                                      !
                                      call carea_allom(currentCohort%dbh,newn,currentSite%spread,currentCohort%pft,&
                                           currentCohort%c_area,inverse=.false.)
                                      !
                                   case default
                                      write(fates_log(),*) 'FATES: Invalid choice for cohort_fusion_conservation_method'
                                      call endrun(msg=errMsg(sourcefile, __LINE__))
                                   end select

                                   leaf_c = currentCohort%prt%GetState(leaf_organ,all_carbon_elements)

                                   currentCohort%treelai = tree_lai(leaf_c, currentCohort%pft, currentCohort%c_area, newn, &
                                        currentCohort%canopy_layer, currentPatch%canopy_layer_tlai, &
                                        currentCohort%vcmax25top)

                                   currentCohort%treesai = tree_sai(currentCohort%pft, currentCohort%dbh, currentCohort%canopy_trim, &
                                        currentCohort%c_area, newn, currentCohort%canopy_layer, &
                                        currentPatch%canopy_layer_tlai, currentCohort%treelai,currentCohort%vcmax25top,1 )

                                   call sizetype_class_index(currentCohort%dbh,currentCohort%pft, &
                                        currentCohort%size_class,currentCohort%size_by_pft_class)


                                   if(hlm_use_planthydro.eq.itrue) then
                                      call FuseCohortHydraulics(currentSite,currentCohort,nextc,bc_in,newn)
                                   endif

                                   ! recent canopy history
                                   currentCohort%canopy_layer_yesterday  = (currentCohort%n*currentCohort%canopy_layer_yesterday  + &
                                        nextc%n*nextc%canopy_layer_yesterday)/newn


                                   ! keep track of the size class bins so that we can monitor growth fluxes
                                   ! compare the values.  if they are the same, then nothing needs to be done. if not, track the diagnostic flux
                                   if (currentCohort%size_class_lasttimestep .ne. nextc%size_class_lasttimestep ) then
                                      !
                                      ! keep track of which was which, irresespective of which cohort they were in
                                      if (currentCohort%size_class_lasttimestep .gt. nextc%size_class_lasttimestep) then
                                         largersc = currentCohort%size_class_lasttimestep
                                         smallersc = nextc%size_class_lasttimestep
                                         larger_n = currentCohort%n
                                         smaller_n = nextc%n
                                      else
                                         largersc = nextc%size_class_lasttimestep
                                         smallersc = currentCohort%size_class_lasttimestep
                                         larger_n = nextc%n
                                         smaller_n = currentCohort%n
                                      endif
                                      !
                                      ! it is possible that fusion has caused cohorts separated by at least two size bin deltas to join.
                                      ! so slightly complicated to keep track of because the resulting cohort could be in one of the old bins or in between
                                      ! structure as a loop to handle the general case
                                      !
                                      ! first the positive growth case
                                      do sc_i = smallersc + 1, currentCohort%size_class
                                         currentSite%growthflux_fusion(sc_i, currentCohort%pft) = &
                                              currentSite%growthflux_fusion(sc_i, currentCohort%pft) + smaller_n
                                      end do
                                      !
                                      ! next the negative growth case
                                      do sc_i = currentCohort%size_class + 1, largersc
                                         currentSite%growthflux_fusion(sc_i, currentCohort%pft) = &
                                              currentSite%growthflux_fusion(sc_i, currentCohort%pft) - larger_n
                                      end do
                                      ! now that we've tracked the change flux.  reset the memory of the prior timestep
                                      currentCohort%size_class_lasttimestep = currentCohort%size_class
                                   endif


                                   ! Flux and biophysics variables have not been calculated for recruits we just default to
                                   ! their initization values, which should be the same for each

                                   if ( .not.currentCohort%isnew) then
                                      currentCohort%seed_prod      = (currentCohort%n*currentCohort%seed_prod + &
                                           nextc%n*nextc%seed_prod)/newn
                                      currentCohort%gpp_acc        = (currentCohort%n*currentCohort%gpp_acc     + &
                                           nextc%n*nextc%gpp_acc)/newn
                                      currentCohort%npp_acc        = (currentCohort%n*currentCohort%npp_acc     + &
                                           nextc%n*nextc%npp_acc)/newn
                                      currentCohort%resp_acc       = (currentCohort%n*currentCohort%resp_acc    + &
                                           nextc%n*nextc%resp_acc)/newn
                                      currentCohort%resp_acc_hold  = &
                                           (currentCohort%n*currentCohort%resp_acc_hold + &
                                           nextc%n*nextc%resp_acc_hold)/newn
                                      currentCohort%npp_acc_hold   = &
                                           (currentCohort%n*currentCohort%npp_acc_hold + &
                                           nextc%n*nextc%npp_acc_hold)/newn
                                      currentCohort%gpp_acc_hold   = &
                                           (currentCohort%n*currentCohort%gpp_acc_hold + &
                                           nextc%n*nextc%gpp_acc_hold)/newn

                                      ! This carbon variable needs continuity from day to day, as resp_m_def
                                      ! needs to hold mass and be conservative

                                      currentCohort%resp_m_def = (currentCohort%n*currentCohort%resp_m_def + &
                                           nextc%n*nextc%resp_m_def)/newn

                                      currentCohort%dmort          = (currentCohort%n*currentCohort%dmort       + &
                                           nextc%n*nextc%dmort)/newn

                                      currentCohort%fire_mort      = (currentCohort%n*currentCohort%fire_mort   + &
                                           nextc%n*nextc%fire_mort)/newn

                                      ! mortality diagnostics
                                      currentCohort%cmort = (currentCohort%n*currentCohort%cmort + nextc%n*nextc%cmort)/newn
                                      currentCohort%hmort = (currentCohort%n*currentCohort%hmort + nextc%n*nextc%hmort)/newn
                                      currentCohort%bmort = (currentCohort%n*currentCohort%bmort + nextc%n*nextc%bmort)/newn
                                      currentCohort%smort = (currentCohort%n*currentCohort%smort + nextc%n*nextc%smort)/newn
                                      currentCohort%asmort = (currentCohort%n*currentCohort%asmort + nextc%n*nextc%asmort)/newn
                                      currentCohort%frmort = (currentCohort%n*currentCohort%frmort + nextc%n*nextc%frmort)/newn

                                      ! Nutrient fluxes
                                      currentCohort%daily_nh4_uptake = (currentCohort%n*currentCohort%daily_nh4_uptake + &
                                           nextc%n*nextc%daily_nh4_uptake)/newn
                                      currentCohort%daily_no3_uptake = (currentCohort%n*currentCohort%daily_no3_uptake + &
                                           nextc%n*nextc%daily_no3_uptake)/newn
                                      currentCohort%daily_p_uptake = (currentCohort%n*currentCohort%daily_p_uptake + &
                                           nextc%n*nextc%daily_p_uptake)/newn

                                      currentCohort%daily_p_demand = (currentCohort%n*currentCohort%daily_p_demand + &
                                           nextc%n*nextc%daily_p_demand)/newn
                                      currentCohort%daily_n_demand = (currentCohort%n*currentCohort%daily_n_demand + &
                                           nextc%n*nextc%daily_n_demand)/newn

                                      currentCohort%daily_c_efflux = (currentCohort%n*currentCohort%daily_c_efflux + &
                                           nextc%n*nextc%daily_c_efflux)/newn
                                      currentCohort%daily_n_efflux = (currentCohort%n*currentCohort%daily_n_efflux + &
                                           nextc%n*nextc%daily_n_efflux)/newn
                                      currentCohort%daily_p_efflux = (currentCohort%n*currentCohort%daily_p_efflux + &
                                           nextc%n*nextc%daily_p_efflux)/newn

                                      currentCohort%daily_n_need = (currentCohort%n*currentCohort%daily_n_need + &
                                           nextc%n*nextc%daily_n_need)/newn
                                      currentCohort%daily_p_need = (currentCohort%n*currentCohort%daily_p_need + &
                                           nextc%n*nextc%daily_p_need)/newn


                                      ! logging mortality, Yi Xu
                                      currentCohort%lmort_direct = (currentCohort%n*currentCohort%lmort_direct + &
                                           nextc%n*nextc%lmort_direct)/newn
                                      currentCohort%lmort_collateral = (currentCohort%n*currentCohort%lmort_collateral + &
                                           nextc%n*nextc%lmort_collateral)/newn
                                      currentCohort%lmort_infra = (currentCohort%n*currentCohort%lmort_infra + &
                                           nextc%n*nextc%lmort_infra)/newn
                                      currentCohort%l_degrad = (currentCohort%n*currentCohort%l_degrad + &
                                           nextc%n*nextc%l_degrad)/newn

                                      ! biomass and dbh tendencies
                                      currentCohort%ddbhdt     = (currentCohort%n*currentCohort%ddbhdt  + &
                                           nextc%n*nextc%ddbhdt)/newn

                                      do i=1, nlevleaf
                                         if (currentCohort%year_net_uptake(i) == 999._r8 .or. nextc%year_net_uptake(i) == 999._r8) then
                                            currentCohort%year_net_uptake(i) = &
                                                 min(nextc%year_net_uptake(i),currentCohort%year_net_uptake(i))
                                         else
                                            currentCohort%year_net_uptake(i) = (currentCohort%n*currentCohort%year_net_uptake(i) + &
                                                 nextc%n*nextc%year_net_uptake(i))/newn
                                         endif
                                      enddo

                                   end if !(currentCohort%isnew)

                                   currentCohort%n = newn

                                   ! Set pointers and remove the current cohort from the list

                                   shorterCohort => nextc%shorter
                                   tallerCohort  => nextc%taller

                                   if (.not. associated(tallerCohort)) then
                                      currentPatch%tallest => shorterCohort
                                      if(associated(shorterCohort)) shorterCohort%taller => null()
                                   else
                                      tallerCohort%shorter => shorterCohort
                                   endif

                                   if (.not. associated(shorterCohort)) then
                                      currentPatch%shortest => tallerCohort
                                      if(associated(tallerCohort)) tallerCohort%shorter => null()
                                   else
                                      shorterCohort%taller => tallerCohort
                                   endif

                                   ! At this point, nothing should be pointing to current Cohort
                                   ! update hydraulics quantities that are functions of hite & biomasses
                                   ! deallocate the hydro structure of nextc
                                   if (hlm_use_planthydro.eq.itrue) then
                                      call carea_allom(currentCohort%dbh,currentCohort%n,currentSite%spread, &
                                           currentCohort%pft,currentCohort%c_area)
                                      leaf_c   = currentCohort%prt%GetState(leaf_organ, carbon12_element)
                                      currentCohort%treelai = tree_lai(leaf_c,             &
                                           currentCohort%pft, currentCohort%c_area, currentCohort%n, &
                                           currentCohort%canopy_layer, currentPatch%canopy_layer_tlai, &
                                           currentCohort%vcmax25top  )
                                      call UpdateSizeDepPlantHydProps(currentSite,currentCohort, bc_in)
                                   endif

                                   call DeallocateCohort(nextc)
                                   deallocate(nextc)
                                   nullify(nextc)


                                endif ! if( currentCohort%isnew.eqv.nextc%isnew ) then
                             endif !canopy layer
                          endif !pft
                       endif  !index no.
                    endif  ! cohort age diff
                 endif !diff

                 nextc => nextnextc

              enddo !end checking nextc cohort loop

              ! Ususally we always point to the next cohort. But remember ...
              ! this loop exits when current becomes the shortest, not when
              ! it finishes and becomes the null pointer.  If there is no
              ! shorter cohort, then it is shortest, and will exit
              ! Note also that it is possible that it entered here as the shortest
              ! which is possible if nextc was the shortest and was removed.

              if (associated (currentCohort%shorter)) then
                 currentCohort => currentCohort%shorter
              endif

           enddo !end currentCohort cohort loop

           !---------------------------------------------------------------------!
           ! Is the number of cohorts larger than the maximum?                   !
           !---------------------------------------------------------------------!
           nocohorts = 0
           currentCohort => currentPatch%tallest
           do while(associated(currentCohort))
              nocohorts = nocohorts + 1
              currentCohort => currentCohort%shorter
           enddo


           if ( hlm_use_cohort_age_tracking .eq.itrue) then
              if ( nocohorts > maxCohortsPerPatch ) then
                 iterate = 1
                 !---------------------------------------------------------------------!
                 ! Making profile tolerance larger means that more fusion will happen  !
                 !---------------------------------------------------------------------!
                 dynamic_size_fusion_tolerance = dynamic_size_fusion_tolerance * 1.1_r8
                 dynamic_age_fusion_tolerance = dynamic_age_fusion_tolerance * 1.1_r8
                 !write(fates_log(),*) 'maxcohorts exceeded',dynamic_fusion_tolerance

              else

                 iterate = 0
              endif

           else

              if (nocohorts > maxCohortsPerPatch) then
                 iterate = 1
                 !---------------------------------------------------------------------!
                 ! Making profile tolerance larger means that more fusion will happen  !
                 !---------------------------------------------------------------------!
                 dynamic_size_fusion_tolerance = dynamic_size_fusion_tolerance * 1.1_r8
                 !write(fates_log(),*) 'maxcohorts exceeded',dynamic_fusion_tolerance

              else

                 iterate = 0
              endif
           end if


        if ( dynamic_size_fusion_tolerance .gt. 100._r8) then
              ! something has gone terribly wrong and we need to report what
              write(fates_log(),*) 'exceeded reasonable expectation of cohort fusion.'
              currentCohort => currentPatch%tallest
              nocohorts = 0
              do while(associated(currentCohort))
                 write(fates_log(),*) 'cohort ', nocohorts, currentCohort%dbh,&
                      currentCohort%coage, currentCohort%canopy_layer, currentCohort%n
                 nocohorts = nocohorts + 1
                 currentCohort => currentCohort%shorter
              enddo
              call endrun(msg=errMsg(sourcefile, __LINE__))
           endif

        enddo !do while nocohorts>maxcohorts

     endif ! patch.

     if (fusion_took_place == 1) then  ! if fusion(s) occured sort cohorts
        call sort_cohorts(currentPatch)
     endif

  end subroutine fuse_cohorts

!-------------------------------------------------------------------------------------!

  subroutine sort_cohorts(patchptr)
    ! ============================================================================
    !                 sort cohorts into the correct order   DO NOT CHANGE THIS IT WILL BREAK
    ! ============================================================================

    type(ed_patch_type) , intent(inout), target :: patchptr

    type(ed_patch_type) , pointer :: current_patch
    type(ed_cohort_type), pointer :: current_c, next_c
    type(ed_cohort_type), pointer :: shortestc, tallestc
    type(ed_cohort_type), pointer :: storesmallcohort
    type(ed_cohort_type), pointer :: storebigcohort
    integer :: snull,tnull

    current_patch => patchptr
    tallestc  => NULL()
    shortestc => NULL()
    storebigcohort   => null()
    storesmallcohort => null()
    current_c => current_patch%tallest

    do while (associated(current_c))
       next_c => current_c%shorter
       tallestc  => storebigcohort
       shortestc => storesmallcohort
       if (associated(tallestc)) then
          tnull = 0
       else
          tnull = 1
          tallestc => current_c
       endif

       if (associated(shortestc)) then
          snull = 0
       else
          snull = 1
          shortestc => current_c
       endif

       call insert_cohort(current_c, tallestc, shortestc, tnull, snull, storebigcohort, storesmallcohort)

       current_patch%tallest  => storebigcohort
       current_patch%shortest => storesmallcohort
       current_c => next_c

    enddo

  end subroutine sort_cohorts

  !-------------------------------------------------------------------------------------!
  subroutine insert_cohort(pcc, ptall, pshort, tnull, snull, storebigcohort, storesmallcohort)
    !
    ! !DESCRIPTION:
    ! Insert cohort into linked list
    !
    ! !USES:
    !
    ! !ARGUMENTS
    type(ed_cohort_type) , intent(inout), target          :: pcc
    type(ed_cohort_type) , intent(inout), target          :: ptall
    type(ed_cohort_type) , intent(inout), target          :: pshort
    integer              , intent(in)                     :: tnull
    integer              , intent(in)                     :: snull
    type(ed_cohort_type) , intent(inout),pointer,optional :: storesmallcohort ! storage of the smallest cohort for insertion routine
    type(ed_cohort_type) , intent(inout),pointer,optional :: storebigcohort   ! storage of the largest cohort for insertion routine
    !
    ! !LOCAL VARIABLES:
    type(ed_patch_type),  pointer :: currentPatch
    type(ed_cohort_type), pointer :: current
    type(ed_cohort_type), pointer :: tallptr, shortptr, icohort
    type(ed_cohort_type), pointer :: ptallest, pshortest
    real(r8) :: tsp
    integer :: tallptrnull,exitloop
    !----------------------------------------------------------------------

    currentPatch => pcc%patchptr
    ptallest => ptall
    pshortest => pshort

    if (tnull == 1) then
       ptallest => null()
    endif
    if (snull == 1) then
       pshortest => null()
    endif

    icohort => pcc ! assign address to icohort local name
    !place in the correct place in the linked list of heights
    !begin by finding cohort that is just taller than the new cohort
    tsp = icohort%hite

    current => pshortest
    exitloop = 0
    !starting with shortest tree on the grid, find tree just
    !taller than tree being considered and return its pointer
    if (associated(current)) then
       do while (associated(current).and.exitloop == 0)
          if (current%hite < tsp) then
             current => current%taller
          else
             exitloop = 1
          endif
       enddo
    endif

    if (associated(current)) then
       tallptr => current
       tallptrnull = 0
    else
       tallptr => null()
       tallptrnull = 1
    endif

    !new cohort is tallest
    if (.not.associated(tallptr)) then
       !new shorter cohort to the new cohort is the old tallest cohort
       shortptr => ptallest

       !new cohort is tallest cohort and next taller remains null
       ptallest => icohort
       if (present(storebigcohort)) then
          storebigcohort => icohort
       end if
       currentPatch%tallest => icohort
       icohort%patchptr%tallest => icohort
       !new cohort is not tallest
    else
       !next shorter cohort to new cohort is the next shorter cohort
       !to the cohort just taller than the new cohort
       shortptr => tallptr%shorter

       !new cohort becomes the next shorter cohort to the cohort
       !just taller than the new cohort
       tallptr%shorter => icohort
    endif

    !new cohort is shortest
    if (.not.associated(shortptr)) then
       !next shorter reamins null
       !cohort is placed at the bottom of the list
       pshortest => icohort
       if (present(storesmallcohort)) then
          storesmallcohort => icohort
       end if
       currentPatch%shortest => icohort
       icohort%patchptr%shortest => icohort
    else
       !new cohort is not shortest and becomes next taller cohort
       !to the cohort just below it as defined in the previous block
       shortptr%taller => icohort
    endif

    ! assign taller and shorter links for the new cohort
    icohort%taller => tallptr
    if (tallptrnull == 1) then
       icohort%taller=> null()
    endif
    icohort%shorter => shortptr

  end subroutine insert_cohort

  !-------------------------------------------------------------------------------------!
  subroutine copy_cohort( currentCohort,copyc )
    !
    ! !DESCRIPTION:
    ! Copies all the variables in one cohort into another empty cohort
    !
    ! !USES:
    !
    ! !ARGUMENTS
    type(ed_cohort_type), intent(inout) , target ::  copyc         ! New cohort argument.
    type(ed_cohort_type), intent(in)    , target ::  currentCohort ! Old cohort argument.
    !
    ! !LOCAL VARIABLES:
    type(ed_cohort_type), pointer ::  n,o           ! New and old cohort pointers
    !----------------------------------------------------------------------

    o => currentCohort
    n => copyc

    n%indexnumber     = fates_unset_int

    ! VEGETATION STRUCTURE
    n%pft             = o%pft
    n%n               = o%n
    n%dbh             = o%dbh
    n%coage           = o%coage
    n%hite            = o%hite
    n%laimemory       = o%laimemory
    n%sapwmemory      = o%sapwmemory
    n%structmemory    = o%structmemory
    n%lai             = o%lai
    n%sai             = o%sai
    n%g_sb_laweight   = o%g_sb_laweight
    n%leaf_cost       = o%leaf_cost
    n%canopy_layer    = o%canopy_layer
    n%canopy_layer_yesterday    = o%canopy_layer_yesterday
    n%nv              = o%nv
    n%status_coh      = o%status_coh
    n%canopy_trim     = o%canopy_trim
    n%excl_weight     = o%excl_weight
    n%prom_weight     = o%prom_weight
    n%size_class      = o%size_class
    n%size_class_lasttimestep = o%size_class_lasttimestep
    n%size_by_pft_class = o%size_by_pft_class
    n%coage_class     = o%coage_class
    n%coage_by_pft_class = o%coage_by_pft_class

    ! This transfers the PRT objects over.
    call n%prt%CopyPRTVartypes(o%prt)

    ! Leaf biophysical rates
    n%vcmax25top = o%vcmax25top
    n%jmax25top  = o%jmax25top
    n%tpu25top   = o%tpu25top
    n%kp25top    = o%kp25top

    !  (Keeping as an example)
    ! Copy over running means
    ! call n%tveg_lpa%CopyFromDonor(o%tveg_lpa)
    
    ! CARBON FLUXES
    n%gpp_acc_hold    = o%gpp_acc_hold
    n%gpp_acc         = o%gpp_acc
    n%gpp_tstep       = o%gpp_tstep

    n%npp_acc_hold    = o%npp_acc_hold
    n%npp_tstep       = o%npp_tstep
    n%npp_acc         = o%npp_acc

    if ( debug .and. .not.o%isnew ) write(fates_log(),*) 'EDcohortDyn Ia ',o%npp_acc
    if ( debug .and. .not.o%isnew ) write(fates_log(),*) 'EDcohortDyn Ib ',o%resp_acc

    n%resp_tstep      = o%resp_tstep
    n%resp_acc        = o%resp_acc
    n%resp_acc_hold   = o%resp_acc_hold
    n%year_net_uptake = o%year_net_uptake
    n%ts_net_uptake   = o%ts_net_uptake

    n%daily_nh4_uptake = o%daily_nh4_uptake
    n%daily_no3_uptake = o%daily_no3_uptake
    n%daily_p_uptake = o%daily_p_uptake
    n%daily_c_efflux = o%daily_c_efflux
    n%daily_n_efflux = o%daily_n_efflux
    n%daily_p_efflux = o%daily_p_efflux
    n%daily_n_need   = o%daily_n_need
    n%daily_p_need   = o%daily_p_need
    n%daily_n_demand = o%daily_n_demand
    n%daily_p_demand = o%daily_p_demand

    ! C13 discrimination
    n%c13disc_clm   = o%c13disc_clm
    n%c13disc_acc   = o%c13disc_acc

    !RESPIRATION
    n%rdark           = o%rdark
    n%resp_m          = o%resp_m
    n%resp_m_def      = o%resp_m_def
    n%resp_g_tstep    = o%resp_g_tstep
    n%livestem_mr     = o%livestem_mr
    n%livecroot_mr    = o%livecroot_mr
    n%froot_mr        = o%froot_mr

    ! ALLOCATION
    n%dmort           = o%dmort
    n%seed_prod       = o%seed_prod

    n%treelai         = o%treelai
    n%treesai         = o%treesai
    n%c_area          = o%c_area

    ! Mortality diagnostics
    n%cmort = o%cmort
    n%bmort = o%bmort
    n%hmort = o%hmort
    n%smort = o%smort
    n%asmort = o%asmort
    n%frmort = o%frmort

    ! logging mortalities, Yi Xu
    n%lmort_direct     =o%lmort_direct
    n%lmort_collateral =o%lmort_collateral
    n%lmort_infra      =o%lmort_infra
    n%l_degrad         =o%l_degrad

    ! Flags
    n%isnew = o%isnew

    ! VARIABLES NEEDED FOR INTEGRATION
    n%dndt            = o%dndt
    n%dhdt            = o%dhdt
    n%ddbhdt          = o%ddbhdt

    ! FIRE
    n%fraction_crown_burned = o%fraction_crown_burned
    n%fire_mort             = o%fire_mort
    n%crownfire_mort        = o%crownfire_mort
    n%cambial_mort          = o%cambial_mort

    ! Plant Hydraulics

    if( hlm_use_planthydro.eq.itrue ) then
      call CopyCohortHydraulics(n,o)
    endif

    ! indices for binning
    n%size_class      = o%size_class
    n%size_class_lasttimestep      = o%size_class_lasttimestep
    n%size_by_pft_class   = o%size_by_pft_class
    n%coage_class     = o%coage_class
    n%coage_by_pft_class   = o%coage_by_pft_class

    !Pointers
    n%taller          => NULL()     ! pointer to next tallest cohort
    n%shorter         => NULL()     ! pointer to next shorter cohort
    n%patchptr        => o%patchptr ! pointer to patch that cohort is in

  end subroutine copy_cohort

  !-------------------------------------------------------------------------------------!
  subroutine count_cohorts( currentPatch )
    !
    ! !DESCRIPTION:
    !
    ! !USES:
    !
    ! !ARGUMENTS
    type(ed_patch_type), intent(inout), target :: currentPatch      !new site
    !
    ! !LOCAL VARIABLES:
    type(ed_cohort_type), pointer :: currentCohort   !new patch
    integer                       :: backcount
    !----------------------------------------------------------------------

    currentCohort => currentPatch%shortest

    currentPatch%countcohorts = 0
    do while (associated(currentCohort))
       currentPatch%countcohorts = currentPatch%countcohorts + 1
       currentCohort => currentCohort%taller
    enddo

    backcount = 0
    currentCohort => currentPatch%tallest
    do while (associated(currentCohort))
       backcount = backcount + 1
       currentCohort => currentCohort%shorter
    enddo

    if (backcount /= currentPatch%countcohorts) then
       write(fates_log(),*) 'problem with linked list, not symmetrical'
    endif

  end subroutine count_cohorts

  ! ===================================================================================

  subroutine UpdateCohortBioPhysRates(currentCohort)

       ! --------------------------------------------------------------------------------
       ! This routine updates the four key biophysical rates of leaves
       ! based on the changes in a cohort's leaf age proportions
       !
       ! This should be called after growth.  Growth occurs
       ! after turnover and damage states are applied to the tree.
       ! Therefore, following growth, the leaf mass fractions
       ! of different age classes are unchanged until the next day.
       ! --------------------------------------------------------------------------------

       type(ed_cohort_type),intent(inout) :: currentCohort


       real(r8) :: frac_leaf_aclass(max_nleafage)  ! Fraction of leaves in each age-class
       integer  :: iage                            ! loop index for leaf ages
       integer  :: ipft                            ! plant functional type index

       ! First, calculate the fraction of leaves in each age class
       ! It is assumed that each class has the same proportion
       ! across leaf layers

       do iage = 1, nleafage
          frac_leaf_aclass(iage) = &
                currentCohort%prt%GetState(leaf_organ, all_carbon_elements,iage)
       end do

       ! If there are leaves, then perform proportional weighting on the four rates
       ! We assume that leaf age does not effect the specific leaf area, so the mass
       ! fractions are applicable to these rates

       ipft = currentCohort%pft

<<<<<<< HEAD
       if(sum(frac_leaf_aclass(1:nleafage))>nearzero) then
=======
       if(sum(frac_leaf_aclass(1:nleafage))>nearzero .and. hlm_use_sp .eq. ifalse) then
>>>>>>> 41cdf296


          frac_leaf_aclass(1:nleafage) =  frac_leaf_aclass(1:nleafage) / &
                sum(frac_leaf_aclass(1:nleafage))

          currentCohort%vcmax25top = sum(EDPftvarcon_inst%vcmax25top(ipft,1:nleafage) * &
                frac_leaf_aclass(1:nleafage))

          currentCohort%jmax25top  = sum(param_derived%jmax25top(ipft,1:nleafage) * &
                frac_leaf_aclass(1:nleafage))

          currentCohort%tpu25top   = sum(param_derived%tpu25top(ipft,1:nleafage) * &
                frac_leaf_aclass(1:nleafage))

          currentCohort%kp25top    = sum(param_derived%kp25top(ipft,1:nleafage) * &
                frac_leaf_aclass(1:nleafage))

       elseif (hlm_use_sp .eq. itrue) then
         
          currentCohort%vcmax25top = EDPftvarcon_inst%vcmax25top(ipft,1)
          currentCohort%jmax25top  = param_derived%jmax25top(ipft,1)
          currentCohort%tpu25top   = param_derived%tpu25top(ipft,1)
          currentCohort%kp25top    = param_derived%kp25top(ipft,1)
       
       else

          currentCohort%vcmax25top = 0._r8
          currentCohort%jmax25top  = 0._r8
          currentCohort%tpu25top   = 0._r8
          currentCohort%kp25top    = 0._r8

       end if


       return
    end subroutine UpdateCohortBioPhysRates


  ! ============================================================================


  subroutine EvaluateAndCorrectDBH(currentCohort,delta_dbh,delta_hite)

    ! -----------------------------------------------------------------------------------
    ! If the current diameter of a plant is somehow less than what is allometrically
    ! consistent with stuctural biomass (or, in the case of grasses, leaf biomass)
    ! then correct (increase) the dbh to match that.
    ! -----------------------------------------------------------------------------------

    ! argument
    type(ed_cohort_type),intent(inout) :: currentCohort
    real(r8),intent(out)               :: delta_dbh
    real(r8),intent(out)               :: delta_hite

    ! locals
    real(r8) :: dbh
    real(r8) :: canopy_trim
    integer  :: ipft
    real(r8) :: sapw_area
    real(r8) :: target_sapw_c
    real(r8) :: target_agw_c
    real(r8) :: target_bgw_c
    real(r8) :: target_struct_c
    real(r8) :: target_leaf_c
    real(r8) :: struct_c
    real(r8) :: hite_out
    real(r8) :: leaf_c

    dbh  = currentCohort%dbh
    ipft = currentCohort%pft
    canopy_trim = currentCohort%canopy_trim

    delta_dbh   = 0._r8
    delta_hite  = 0._r8

    if( int(prt_params%woody(currentCohort%pft)) == itrue) then

       struct_c = currentCohort%prt%GetState(struct_organ, all_carbon_elements)

       ! Target sapwood biomass according to allometry and trimming [kgC]
       call bsap_allom(dbh,ipft,canopy_trim,sapw_area,target_sapw_c)

       ! Target total above ground biomass in woody/fibrous tissues  [kgC]
       call bagw_allom(dbh,ipft,target_agw_c)

       ! Target total below ground biomass in woody/fibrous tissues [kgC]
       call bbgw_allom(dbh,ipft,target_bgw_c)

       ! Target total dead (structrual) biomass [kgC]
       call bdead_allom( target_agw_c, target_bgw_c, target_sapw_c, ipft, target_struct_c)

       ! ------------------------------------------------------------------------------------
       ! If structure is larger than target, then we need to correct some integration errors
       ! by slightly increasing dbh to match it.
       ! For grasses, if leaf biomass is larger than target, then we reset dbh to match
       ! -----------------------------------------------------------------------------------

       if( (struct_c - target_struct_c ) > calloc_abs_error ) then
          call ForceDBH( ipft, canopy_trim, dbh, hite_out, bdead=struct_c )
          delta_dbh = dbh - currentCohort%dbh
          delta_hite = hite_out - currentCohort%hite
          currentCohort%dbh  = dbh
          currentCohort%hite = hite_out
       end if

    else

       ! This returns the sum of leaf carbon over all (age) bins
       leaf_c  = currentCohort%prt%GetState(leaf_organ, all_carbon_elements)

       ! Target leaf biomass according to allometry and trimming
       call bleaf(dbh,ipft,canopy_trim,target_leaf_c)

       if( ( leaf_c - target_leaf_c ) > calloc_abs_error ) then
          call ForceDBH( ipft, canopy_trim, dbh, hite_out, bl=leaf_c )
          delta_dbh = dbh - currentCohort%dbh
          delta_hite = hite_out - currentCohort%hite
          currentCohort%dbh = dbh
          currentCohort%hite = hite_out
       end if

    end if
    return
  end subroutine EvaluateAndCorrectDBH


end module EDCohortDynamicsMod<|MERGE_RESOLUTION|>--- conflicted
+++ resolved
@@ -1995,11 +1995,7 @@
 
        ipft = currentCohort%pft
 
-<<<<<<< HEAD
-       if(sum(frac_leaf_aclass(1:nleafage))>nearzero) then
-=======
        if(sum(frac_leaf_aclass(1:nleafage))>nearzero .and. hlm_use_sp .eq. ifalse) then
->>>>>>> 41cdf296
 
 
           frac_leaf_aclass(1:nleafage) =  frac_leaf_aclass(1:nleafage) / &
