module EDCohortDynamicsMod
  !
  ! !DESCRIPTION:
  ! Cohort stuctures in ED. 
  !
  ! !USES: 
  use FatesGlobals          , only : endrun => fates_endrun
  use FatesGlobals          , only : fates_log
  use FatesInterfaceMod     , only : hlm_freq_day
  use FatesInterfaceMod     , only : bc_in_type
  use FatesInterfaceMod     , only : hlm_use_planthydro
  use FatesConstantsMod     , only : r8 => fates_r8
  use FatesConstantsMod     , only : fates_unset_int
  use FatesConstantsMod     , only : itrue,ifalse
  use FatesConstantsMod     , only : fates_unset_r8
  use FatesConstantsMod     , only : nearzero
  use FatesConstantsMod     , only : calloc_abs_error
  use FatesInterfaceMod     , only : hlm_days_per_year
  use FatesInterfaceMod     , only : nleafage
  use SFParamsMod           , only : SF_val_CWD_frac
  use EDPftvarcon           , only : EDPftvarcon_inst
  use FatesParameterDerivedMod, only : param_derived
  use EDTypesMod            , only : ed_site_type, ed_patch_type, ed_cohort_type
  use EDTypesMod            , only : nclmax
  use EDTypesMod            , only : element_list
  use FatesLitterMod        , only : ncwd
  use FatesLitterMod        , only : litter_type
  use EDTypesMod            , only : maxCohortsPerPatch
  use EDTypesMod            , only : AREA
  use EDTypesMod            , only : min_npm2, min_nppatch
  use EDTypesMod            , only : min_n_safemath
  use EDTypesMod            , only : nlevleaf
  use EDTypesMod            , only : equal_leaf_aclass
  use EDTypesMod            , only : first_leaf_aclass
  use EDTypesMod            , only : nan_leaf_aclass
  use EDTypesMod            , only : max_nleafage
  use EDTypesMod            , only : ican_upper
  use EDTypesMod            , only : site_fluxdiags_type
  use EDTypesMod            , only : num_elements
  use FatesInterfaceMod      , only : hlm_use_planthydro
  use FatesInterfaceMod      , only : hlm_parteh_mode
  use FatesPlantHydraulicsMod, only : FuseCohortHydraulics
  use FatesPlantHydraulicsMod, only : CopyCohortHydraulics
  use FatesPlantHydraulicsMod, only : updateSizeDepTreeHydProps
  use FatesPlantHydraulicsMod, only : initTreeHydStates
  use FatesPlantHydraulicsMod, only : InitHydrCohort
  use FatesPlantHydraulicsMod, only : DeallocateHydrCohort
  use FatesPlantHydraulicsMod, only : AccumulateMortalityWaterStorage
  use FatesPlantHydraulicsMod, only : UpdateTreeHydrNodes
  use FatesPlantHydraulicsMod, only : UpdateTreeHydrLenVolCond
  use FatesPlantHydraulicsMod, only : SavePreviousCompartmentVolumes
  use FatesPlantHydraulicsMod, only : ConstrainRecruitNumber
  use FatesSizeAgeTypeIndicesMod, only : sizetype_class_index
  use FatesAllometryMod  , only : bleaf
  use FatesAllometryMod  , only : bfineroot
  use FatesAllometryMod  , only : bsap_allom
  use FatesAllometryMod  , only : bagw_allom
  use FatesAllometryMod  , only : bbgw_allom
  use FatesAllometryMod  , only : bdead_allom
  use FatesAllometryMod  , only : h_allom
  use FatesAllometryMod  , only : carea_allom
  use FatesAllometryMod  , only : ForceDBH
  use FatesAllometryMod  , only : tree_lai, tree_sai
  use FatesAllometryMod  , only : i_biomass_rootprof_context 
  use FatesAllometryMOd  , only : set_root_fraction

  use PRTGenericMod,          only : prt_carbon_allom_hyp   
  use PRTGenericMod,          only : prt_cnp_flex_allom_hyp
  use PRTGenericMod,          only : InitPRTVartype
  use PRTGenericMod,          only : prt_vartypes
  use PRTGenericMod,          only : all_carbon_elements
  use PRTGenericMod,          only : carbon12_element
  use PRTGenericMod,          only : nitrogen_element
  use PRTGenericMod,          only : phosphorus_element
  use PRTGenericMod,          only : leaf_organ
  use PRTGenericMod,          only : fnrt_organ
  use PRTGenericMod,          only : sapw_organ
  use PRTGenericMod,          only : store_organ
  use PRTGenericMod,          only : repro_organ
  use PRTGenericMod,          only : struct_organ
  use PRTGenericMod,          only : SetState

  use PRTAllometricCarbonMod, only : callom_prt_vartypes
  use PRTAllometricCarbonMod, only : ac_bc_inout_id_netdc
  use PRTAllometricCarbonMod, only : ac_bc_in_id_pft
  use PRTAllometricCarbonMod, only : ac_bc_in_id_ctrim
  use PRTAllometricCarbonMod, only : ac_bc_inout_id_dbh
  use PRTAllometricCNPMod,    only : cnp_allom_prt_vartypes
  
  use shr_infnan_mod, only : nan => shr_infnan_nan, assignment(=)  

  ! CIME globals
  use shr_log_mod           , only : errMsg => shr_log_errMsg
  !
  implicit none
  private
  !
  public :: create_cohort
  public :: zero_cohort
  public :: nan_cohort
  public :: terminate_cohorts
  public :: fuse_cohorts
  public :: insert_cohort
  public :: sort_cohorts
  public :: copy_cohort
  public :: count_cohorts
  public :: InitPRTObject
  public :: InitPRTBoundaryConditions
  public :: SendCohortToLitter
  public :: UpdateCohortBioPhysRates
<<<<<<< HEAD
  public :: DeallocateCohort
  
=======
  public :: EvaluateAndCorrectDBH

>>>>>>> 5dd0d0e5
  logical, parameter :: debug  = .false. ! local debug flag

  character(len=*), parameter, private :: sourcefile = &
       __FILE__


  integer, parameter, private :: conserve_crownarea_and_number_not_dbh = 1
  integer, parameter, private :: conserve_dbh_and_number_not_crownarea = 2

  integer, parameter, private :: cohort_fusion_conservation_method = conserve_crownarea_and_number_not_dbh
  
  ! 10/30/09: Created by Rosie Fisher
  !-------------------------------------------------------------------------------------!

contains

  !-------------------------------------------------------------------------------------!

  subroutine create_cohort(currentSite, patchptr, pft, nn, hite, dbh,   &
                           prt, laimemory, status, recruitstatus,ctrim, &
                           clayer, spread, bc_in)

    !
    ! !DESCRIPTION:
    ! create new cohort
    ! There are 4 places this is called
    ! 1) Initializing new cohorts at the beginning of a cold-start simulation
    ! 2) Initializing new recruits during dynamics
    ! 3) Initializing new cohorts at the beginning of a inventory read
    ! 4) Initializing new cohorts during restart
    !
    ! It is assumed that in the first 3, this is called with a reasonable amount of starter information.
    !
    ! !USES:
    !
    ! !ARGUMENTS    

    type(ed_site_type), intent(inout),   target :: currentSite
    type(ed_patch_type), intent(inout), pointer :: patchptr
    integer,  intent(in)      :: pft              ! Cohort Plant Functional Type
    integer,  intent(in)      :: clayer           ! canopy status of cohort 
                                                  ! (1 = canopy, 2 = understorey, etc.)
    integer,  intent(in)      :: status           ! growth status of plant  
                                                  ! (2 = leaves on , 1 = leaves off)
    integer,  intent(in)      :: recruitstatus    ! recruit status of plant  
                                                  ! (1 = recruitment , 0 = other)
    real(r8), intent(in)      :: nn               ! number of individuals in cohort 
                                                  ! per 'area' (10000m2 default)
    real(r8), intent(in)      :: hite             ! height: meters
    real(r8), intent(in)      :: dbh              ! dbh: cm
    type(prt_vartypes),target :: prt              ! A pointer to the allocated PARTEH
                                                  ! object
    real(r8), intent(in)      :: laimemory        ! target leaf biomass- set from 
                                                  ! previous year: kGC per indiv
    real(r8), intent(in)      :: ctrim            ! What is the fraction of the maximum 
                                                  ! leaf biomass that we are targeting?
    real(r8), intent(in)      :: spread           ! The community assembly effects how 
                                                  ! spread crowns are in horizontal space
    type(bc_in_type), intent(in) :: bc_in         ! External boundary conditions
     
    ! !LOCAL VARIABLES:
    type(ed_cohort_type), pointer :: new_cohort         ! Pointer to New Cohort structure.
    type(ed_cohort_type), pointer :: storesmallcohort 
    type(ed_cohort_type), pointer :: storebigcohort  
    integer  :: iage                           ! loop counter for leaf age classes 
    real(r8) :: leaf_c                         ! total leaf carbon
    integer  :: tnull,snull                    ! are the tallest and shortest cohorts allocate
    integer  :: nlevsoi_hyd                    ! number of hydraulically active soil layers 

    !----------------------------------------------------------------------

    allocate(new_cohort)

    ! Allocate dynamic memory in each cohort
    allocate(new_cohort%root_fr(bc_in%nlevsoil))

    call nan_cohort(new_cohort)  ! Make everything in the cohort not-a-number
    call zero_cohort(new_cohort) ! Zero things that need to be zeroed. 

    ! Point to the PARTEH object
    new_cohort%prt => prt

    !**********************/
    ! Define cohort state variable
    !**********************/

    new_cohort%indexnumber  = fates_unset_int ! Cohort indexing was not thread-safe, setting
                                              ! bogus value for the time being (RGK-012017)

    new_cohort%patchptr     => patchptr

    new_cohort%pft          = pft     
    new_cohort%status_coh   = status
    new_cohort%n            = nn
    new_cohort%hite         = hite
    new_cohort%dbh          = dbh
    new_cohort%canopy_trim  = ctrim
    new_cohort%canopy_layer = clayer
    new_cohort%canopy_layer_yesterday = real(clayer, r8)
    new_cohort%laimemory    = laimemory

    ! Initialize the rooting depth fractions
    ! This could be based on all sorts of stuff, like size
    ! or perhaps mass balance dynamics
    
    call set_root_fraction(new_cohort%root_fr(:), pft, &
          bc_in%zi_sisl(:), i_biomass_rootprof_context )
    

    ! This sets things like vcmax25top, that depend on the
    ! leaf age fractions (which are defined by PARTEH)
    call UpdateCohortBioPhysRates(new_cohort)

    call sizetype_class_index(new_cohort%dbh,new_cohort%pft, &
                              new_cohort%size_class,new_cohort%size_by_pft_class)


    ! This routine may be called during restarts, and at this point in the call sequence
    ! the actual cohort data is unknown, as this is really only used for allocation
    ! In these cases, testing if things like biomass are reasonable is pre-mature
    ! However, in this part of the code, we will pass in nominal values for size, number and type
    
    if (new_cohort%dbh <= nearzero .or. new_cohort%n == 0._r8 .or. new_cohort%pft == 0 ) then
       write(fates_log(),*) 'ED: something is zero in create_cohort', &
                             new_cohort%dbh,new_cohort%n, &
                             new_cohort%pft
       call endrun(msg=errMsg(sourcefile, __LINE__))
    endif

    ! Assign canopy extent and depth
    call carea_allom(new_cohort%dbh,new_cohort%n,spread,new_cohort%pft,new_cohort%c_area)

    ! Query PARTEH for the leaf carbon [kg]
    leaf_c = new_cohort%prt%GetState(leaf_organ,carbon12_element)


    new_cohort%treelai = tree_lai(leaf_c, new_cohort%pft, new_cohort%c_area,    &
                                  new_cohort%n, new_cohort%canopy_layer,               &
                                  patchptr%canopy_layer_tlai,new_cohort%vcmax25top )    

    new_cohort%treesai = tree_sai(new_cohort%pft, new_cohort%dbh, new_cohort%canopy_trim,   &
                                  new_cohort%c_area, new_cohort%n, new_cohort%canopy_layer, &
                                  patchptr%canopy_layer_tlai, new_cohort%treelai,new_cohort%vcmax25top,2 )  

    new_cohort%lai     = new_cohort%treelai * new_cohort%c_area/patchptr%area


    ! Put cohort at the right place in the linked list
    storebigcohort   => patchptr%tallest
    storesmallcohort => patchptr%shortest 

    if (associated(patchptr%tallest)) then
       tnull = 0
    else
       tnull = 1
       patchptr%tallest => new_cohort
    endif

    if (associated(patchptr%shortest)) then
       snull = 0
    else
       snull = 1
       patchptr%shortest => new_cohort 
    endif

    call InitPRTBoundaryConditions(new_cohort)

    ! Recuits do not have mortality rates, nor have they moved any
    ! carbon when they are created.  They will bias our statistics
    ! until they have experienced a full day.  We need a newly recruited flag.
    ! This flag will be set to false after it has experienced 
    ! growth, disturbance and mortality.
    new_cohort%isnew = .true.

    if( hlm_use_planthydro.eq.itrue ) then

       nlevsoi_hyd = currentSite%si_hydr%nlevsoi_hyd

       ! This allocates array spaces
       call InitHydrCohort(currentSite,new_cohort)

       ! This calculates node heights
       call UpdateTreeHydrNodes(new_cohort%co_hydr,new_cohort%pft, &
                                new_cohort%hite,nlevsoi_hyd,bc_in)

       ! This calculates volumes, lengths and max conductances
       call UpdateTreeHydrLenVolCond(new_cohort,nlevsoi_hyd,bc_in)
       
       ! Since this is a newly initialized plant, we set the previous compartment-size
       ! equal to the ones we just calculated.
       call SavePreviousCompartmentVolumes(new_cohort%co_hydr)
       
       ! This comes up with starter suctions and then water contents
       ! based on the soil values
       call initTreeHydStates(currentSite,new_cohort, bc_in)

       if(recruitstatus==1)then

          new_cohort%co_hydr%is_newly_recruited = .true.

          ! If plant hydraulics is active, we must constrain the
          ! number density of the new recruits based on the moisture
          ! available to be subsumed in the new plant tissues.
          ! So we go through the process of pre-initializing the hydraulic
          ! states in the temporary cohort, to calculate this new number density

          call ConstrainRecruitNumber(currentSite,new_cohort, bc_in)

       endif

    endif
    
    call insert_cohort(new_cohort, patchptr%tallest, patchptr%shortest, tnull, snull, &
         storebigcohort, storesmallcohort)

    patchptr%tallest  => storebigcohort 
    patchptr%shortest => storesmallcohort

  end subroutine create_cohort

  ! -------------------------------------------------------------------------------------

  subroutine InitPRTBoundaryConditions(new_cohort)
    
    ! Set the boundary conditions that flow in an out of the PARTEH
    ! allocation hypotheses.  These are pointers in the PRT objects that
    ! point to values outside in the FATES model.
    
    ! Example:
    ! "ac_bc_inout_id_dbh" is the unique integer that defines the object index
    ! for the allometric carbon "ac" boundary condition "bc" for DBH "dbh"
    ! that is classified as input and output "inout".
    ! See PRTAllometricCarbonMod.F90 to track its usage.
    ! bc_rval is used as the optional argument identifyer to specify a real
    ! value boundary condition.
    ! bc_ival is used as the optional argument identifyer to specify an integer
    ! value boundary condition.

    type(ed_cohort_type), intent(inout), target :: new_cohort


    select case(hlm_parteh_mode)
    case (prt_carbon_allom_hyp)
       
       ! Register boundary conditions for the Carbon Only Allometric Hypothesis
       
       call new_cohort%prt%RegisterBCInOut(ac_bc_inout_id_dbh,bc_rval = new_cohort%dbh)
       call new_cohort%prt%RegisterBCInOut(ac_bc_inout_id_netdc,bc_rval = new_cohort%npp_acc)
       call new_cohort%prt%RegisterBCIn(ac_bc_in_id_pft,bc_ival = new_cohort%pft)
       call new_cohort%prt%RegisterBCIn(ac_bc_in_id_ctrim,bc_rval = new_cohort%canopy_trim)
    
    case (prt_cnp_flex_allom_hyp)

       write(fates_log(),*) 'You have not specified the boundary conditions for the'
       write(fates_log(),*) 'CNP with flexible stoichiometries hypothesis. Please do so. Dude.'
       call endrun(msg=errMsg(sourcefile, __LINE__))
       

    case DEFAULT
       
       write(fates_log(),*) 'You specified an unknown PRT module'
       write(fates_log(),*) 'Aborting'
       call endrun(msg=errMsg(sourcefile, __LINE__))
   
    end select
    

  end subroutine InitPRTBoundaryConditions

  ! ------------------------------------------------------------------------------------!
  
  subroutine InitPRTObject(prt)

    ! -----------------------------------------------------------------------------------
    !
    ! This routine allocates the PARTEH object that is associated with each cohort.
    ! The argument that is passed in is a pointer that is then associated with this
    ! newly allocated object.
    ! The object that is allocated is the specific extended class for the hypothesis
    ! of choice. 
    ! Following this, the object and its internal mappings are initialized.
    ! This routine does NOT set any of the initial conditions, or boundary conditions
    ! such as the organ/element masses.  Those are handled after this call.
    !
    ! -----------------------------------------------------------------------------------

    ! Argument
    class(prt_vartypes), pointer :: prt
    
    ! Potential Extended types
    type(callom_prt_vartypes), pointer :: c_allom_prt
    type(cnp_allom_prt_vartypes), pointer :: cnp_allom_prt
  

    select case(hlm_parteh_mode)
    case (prt_carbon_allom_hyp)
        
        allocate(c_allom_prt)
        prt => c_allom_prt
        
    case (prt_cnp_flex_allom_hyp)
        
        allocate(cnp_allom_prt)
        prt => cnp_allom_prt
        
    case DEFAULT
        
        write(fates_log(),*) 'You specified an unknown PRT module'
        write(fates_log(),*) 'Aborting'
        call endrun(msg=errMsg(sourcefile, __LINE__))
        
    end select
    
     ! This is the call to allocate the data structures in the PRT object
    ! This call will be extended to each specific class.

    call prt%InitPRTVartype()
    

    return
  end subroutine InitPRTObject


  !-------------------------------------------------------------------------------------!

  subroutine nan_cohort(cc_p)
    !
    ! !DESCRIPTION:
    !  Make all the cohort variables NaN so they aren't used before defined.   
    !
    ! !USES:

    use FatesConstantsMod, only : fates_unset_int

    !
    ! !ARGUMENTS    
    type (ed_cohort_type), intent(inout), target  :: cc_p
    !
    ! !LOCAL VARIABLES:
    type (ed_cohort_type)   , pointer             :: currentCohort
    !----------------------------------------------------------------------

    currentCohort => cc_p

    currentCohort%taller      => null()       ! pointer to next tallest cohort     
    currentCohort%shorter     => null()       ! pointer to next shorter cohort     
    currentCohort%patchptr    => null()       ! pointer to patch that cohort is in

    nullify(currentCohort%taller) 
    nullify(currentCohort%shorter) 
    nullify(currentCohort%patchptr) 

    ! VEGETATION STRUCTURE
    currentCohort%pft                = fates_unset_int  ! pft number                           
    currentCohort%indexnumber        = fates_unset_int  ! unique number for each cohort. (within clump?)
    currentCohort%canopy_layer       = fates_unset_int  ! canopy status of cohort (1 = canopy, 2 = understorey, etc.)   
    currentCohort%canopy_layer_yesterday       = nan  ! recent canopy status of cohort (1 = canopy, 2 = understorey, etc.)   
    currentCohort%NV                 = fates_unset_int  ! Number of leaf layers: -
    currentCohort%status_coh         = fates_unset_int  ! growth status of plant  (2 = leaves on , 1 = leaves off)
    currentCohort%size_class         = fates_unset_int  ! size class index
    currentCohort%size_class_lasttimestep = fates_unset_int  ! size class index
    currentCohort%size_by_pft_class  = fates_unset_int  ! size by pft classification index
    currentCohort%root_fr(:)         = nan
    currentCohort%n                  = nan ! number of individuals in cohort per 'area' (10000m2 default)     
    currentCohort%dbh                = nan ! 'diameter at breast height' in cm                            
    currentCohort%hite               = nan ! height: meters                   
    currentCohort%laimemory          = nan ! target leaf biomass- set from previous year: kGC per indiv
    currentCohort%lai                = nan ! leaf area index of cohort   m2/m2      
    currentCohort%sai                = nan ! stem area index of cohort   m2/m2
    currentCohort%g_sb_laweight      = nan ! Total leaf conductance of cohort (stomata+blayer) weighted by leaf-area [m/s]*[m2]
    currentCohort%canopy_trim        = nan ! What is the fraction of the maximum leaf biomass that we are targeting? :-
    currentCohort%leaf_cost          = nan ! How much does it cost to maintain leaves: kgC/m2/year-1
    currentCohort%excl_weight        = nan ! How much of this cohort is demoted each year, as a proportion of all cohorts:-
    currentCohort%prom_weight        = nan ! How much of this cohort is promoted each year, as a proportion of all cohorts:-
    currentCohort%c_area             = nan ! areal extent of canopy (m2)
    currentCohort%treelai            = nan ! lai of tree (total leaf area (m2) / canopy area (m2)
    currentCohort%treesai            = nan ! stem area index of tree (total stem area (m2) / canopy area (m2)
    currentCohort%seed_prod          = nan
    currentCohort%vcmax25top = nan 
    currentCohort%jmax25top  = nan 
    currentCohort%tpu25top   = nan 
    currentCohort%kp25top    = nan 

    ! CARBON FLUXES 
    currentCohort%gpp_acc_hold       = nan ! GPP:  kgC/indiv/year
    currentCohort%gpp_tstep          = nan ! GPP:  kgC/indiv/timestep
    currentCohort%gpp_acc            = nan ! GPP:  kgC/indiv/day         
    currentCohort%npp_acc_hold       = nan ! NPP:  kgC/indiv/year
    currentCohort%npp_tstep          = nan ! NPP:  kGC/indiv/timestep
    currentCohort%npp_acc            = nan ! NPP:  kgC/indiv/day  
    currentCohort%year_net_uptake(:) = nan ! Net uptake of individual leaf layers kgC/m2/year
    currentCohort%ts_net_uptake(:)   = nan ! Net uptake of individual leaf layers kgC/m2/s
    currentCohort%resp_acc_hold      = nan ! RESP: kgC/indiv/year
    currentCohort%resp_tstep         = nan ! RESP: kgC/indiv/timestep
    currentCohort%resp_acc           = nan ! RESP: kGC/cohort/day
    
    currentCohort%c13disc_clm        = nan ! C13 discrimination, per mil at indiv/timestep
    currentCohort%c13disc_acc        = nan ! C13 discrimination, per mil at indiv/timestep at indiv/daily at the end of a day

    !RESPIRATION
    currentCohort%rdark              = nan
    currentCohort%resp_m             = nan ! Maintenance respiration.  kGC/cohort/year
    currentCohort%resp_g             = nan ! Growth respiration.       kGC/cohort/year
    currentCohort%livestem_mr        = nan ! Live stem maintenance respiration. kgC/indiv/s-1 
    currentCohort%livecroot_mr       = nan ! Coarse root maintenance respiration. kgC/indiv/s-1 
    currentCohort%froot_mr           = nan ! Fine root maintenance respiration. kgC/indiv/s-1 

    ! ALLOCATION
    currentCohort%dmort              = nan ! proportional mortality rate. (year-1)

    ! logging
    currentCohort%lmort_direct       = nan
    currentCohort%lmort_infra        = nan
    currentCohort%lmort_collateral   = nan
    currentCohort%l_degrad           = nan

    currentCohort%c_area             = nan ! areal extent of canopy (m2)
    currentCohort%treelai            = nan ! lai of tree (total leaf area (m2) / canopy area (m2)
    currentCohort%treesai            = nan ! stem area index of tree (total stem area (m2) / canopy area (m2)


    ! VARIABLES NEEDED FOR INTEGRATION 
    currentCohort%dndt               = nan ! time derivative of cohort size 
    currentCohort%dhdt               = nan ! time derivative of height 
    currentCohort%ddbhdt             = nan ! time derivative of dbh 

    ! FIRE
    currentCohort%fraction_crown_burned = nan ! proportion of crown affected by fire
    currentCohort%cambial_mort          = nan ! probability that trees dies due to cambial char P&R (1986)
    currentCohort%crownfire_mort        = nan ! probability of tree post-fire mortality due to crown scorch
    currentCohort%fire_mort             = nan ! post-fire mortality from cambial and crown damage assuming two are independent

  end subroutine nan_cohort

  !-------------------------------------------------------------------------------------!

  subroutine zero_cohort(cc_p)
    !
    ! !DESCRIPTION:
    ! Zero variables that need to be accounted for if 
    ! this cohort is altered before they are defined.       
    !
    ! !USES:
    !
    ! !ARGUMENTS    
    type (ed_cohort_type), intent(inout), target  :: cc_p
    !
    ! !LOCAL VARIABLES:
    type (ed_cohort_type)   , pointer             :: currentCohort
    !----------------------------------------------------------------------

    currentCohort => cc_p

    currentCohort%NV                 = 0    
    currentCohort%status_coh         = 0    
    currentCohort%rdark              = 0._r8
    currentCohort%resp_m             = 0._r8 
    currentCohort%resp_g             = 0._r8
    currentCohort%livestem_mr        = 0._r8
    currentCohort%livecroot_mr       = 0._r8
    currentCohort%froot_mr           = 0._r8
    currentCohort%fire_mort          = 0._r8 
    currentcohort%npp_acc            = 0._r8
    currentcohort%gpp_acc            = 0._r8
    currentcohort%resp_acc           = 0._r8
    currentcohort%npp_tstep          = 0._r8
    currentcohort%gpp_tstep          = 0._r8
    currentcohort%resp_tstep         = 0._r8
    currentcohort%resp_acc_hold      = 0._r8

    currentcohort%year_net_uptake(:) = 999._r8 ! this needs to be 999, or trimming of new cohorts will break. 
    currentcohort%ts_net_uptake(:)   = 0._r8
    currentcohort%fraction_crown_burned = 0._r8 
    currentCohort%size_class            = 1
    currentCohort%size_class_lasttimestep = 0
    currentcohort%npp_acc_hold       = 0._r8 
    currentcohort%gpp_acc_hold       = 0._r8  
    currentcohort%dmort              = 0._r8 
    currentcohort%g_sb_laweight      = 0._r8 
    currentcohort%treesai            = 0._r8  
    currentCohort%lmort_direct       = 0._r8
    currentCohort%lmort_infra        = 0._r8
    currentCohort%lmort_collateral   = 0._r8
    currentCohort%l_degrad           = 0._r8    
    currentCohort%leaf_cost          = 0._r8
    currentcohort%excl_weight        = 0._r8
    currentcohort%prom_weight        = 0._r8
    currentcohort%crownfire_mort     = 0._r8
    currentcohort%cambial_mort       = 0._r8
    currentCohort%c13disc_clm        = 0._r8 
    currentCohort%c13disc_acc        = 0._r8
    
  end subroutine zero_cohort

  !-------------------------------------------------------------------------------------!
  subroutine terminate_cohorts( currentSite, currentPatch, level )
    !
    ! !DESCRIPTION:
    ! terminates cohorts when they get too small      
    !
    ! !USES:
    
    !
    ! !ARGUMENTS    
    type (ed_site_type) , intent(inout), target :: currentSite
    type (ed_patch_type), intent(inout), target :: currentPatch
    integer             , intent(in)            :: level

    ! Important point regarding termination levels.  Termination is typically
    ! called after fusion.  We do this so that we can re-capture the biomass that would
    ! otherwise be lost from termination.  The biomass of a fused plant remains in the
    ! live pool.  However, some plant number densities can be so low that they 
    ! can cause numerical instabilities.  Thus, we call terminate_cohorts at level=1
    ! before fusion to get rid of these cohorts that are so incredibly sparse, and then
    ! terminate the remainder at level 2 for various other reasons.

    !
    ! !LOCAL VARIABLES:
    type (ed_cohort_type) , pointer :: currentCohort
    type (ed_cohort_type) , pointer :: shorterCohort
    type (ed_cohort_type) , pointer :: tallerCohort

    real(r8) :: leaf_c    ! leaf carbon [kg]
    real(r8) :: store_c   ! storage carbon [kg]
    real(r8) :: sapw_c    ! sapwood carbon [kg]
    real(r8) :: fnrt_c    ! fineroot carbon [kg]
    real(r8) :: repro_c   ! reproductive carbon [kg]
    real(r8) :: struct_c  ! structural carbon [kg]

    integer :: terminate   ! do we terminate (1) or not (0) 
    integer :: c           ! counter for litter size class. 
    integer :: levcan      ! canopy level
    integer :: nlevsoil    ! number of soil layers
    !----------------------------------------------------------------------

    nlevsoil = size(currentPatch%litter(1)%bg_cwd,dim=2)

    currentCohort => currentPatch%shortest
    do while (associated(currentCohort))

       terminate = 0 
       tallerCohort => currentCohort%taller

       leaf_c  = currentCohort%prt%GetState(leaf_organ, carbon12_element)
       store_c = currentCohort%prt%GetState(store_organ, carbon12_element)
       sapw_c  = currentCohort%prt%GetState(sapw_organ, carbon12_element)
       fnrt_c  = currentCohort%prt%GetState(fnrt_organ, carbon12_element)
       struct_c = currentCohort%prt%GetState(struct_organ, carbon12_element)
       repro_c  = currentCohort%prt%GetState(repro_organ, carbon12_element)

       ! Check if number density is so low is breaks math (level 1)
       if (currentcohort%n <  min_n_safemath .and. level == 1) then
         terminate = 1
	 if ( debug ) then
             write(fates_log(),*) 'terminating cohorts 0',currentCohort%n/currentPatch%area,currentCohort%dbh
         endif
       endif

       ! The rest of these are only allowed if we are not dealing with a recruit (level 2)
       if (.not.currentCohort%isnew .and. level == 2) then

         ! Not enough n or dbh
         if  (currentCohort%n/currentPatch%area <= min_npm2 .or.	&  !
              currentCohort%n <= min_nppatch .or. &
              (currentCohort%dbh < 0.00001_r8 .and. store_c < 0._r8) ) then 
            terminate = 1

            if ( debug ) then
               write(fates_log(),*) 'terminating cohorts 1',currentCohort%n/currentPatch%area,currentCohort%dbh
            endif
         endif

         ! Outside the maximum canopy layer
         if (currentCohort%canopy_layer > nclmax ) then 
           terminate = 1
           if ( debug ) then
             write(fates_log(),*) 'terminating cohorts 2', currentCohort%canopy_layer
           endif
         endif

         ! live biomass pools are terminally depleted
         if ( ( sapw_c+leaf_c+fnrt_c ) < 1e-10_r8  .or.  &
               store_c  < 1e-10_r8) then 
            terminate = 1  
            if ( debug ) then
              write(fates_log(),*) 'terminating cohorts 3', &
                    sapw_c,leaf_c,fnrt_c,store_c
            endif
         endif

         ! Total cohort biomass is negative
         if ( ( struct_c+sapw_c+leaf_c+fnrt_c+store_c ) < 0._r8) then
            terminate = 1
            if ( debug ) then
            write(fates_log(),*) 'terminating cohorts 4', & 
                  struct_c,sapw_c,leaf_c,fnrt_c,store_c

         endif

         endif 
      endif    !  if (.not.currentCohort%isnew .and. level == 2) then

      if (terminate == 1) then 
         
          ! preserve a record of the to-be-terminated cohort for mortality accounting
          levcan = currentCohort%canopy_layer

          if( hlm_use_planthydro == itrue ) &
             call AccumulateMortalityWaterStorage(currentSite,currentCohort,currentCohort%n)

          if(levcan==ican_upper) then
             currentSite%term_nindivs_canopy(currentCohort%size_class,currentCohort%pft) = &
                   currentSite%term_nindivs_canopy(currentCohort%size_class,currentCohort%pft) + currentCohort%n
 
             currentSite%term_carbonflux_canopy = currentSite%term_carbonflux_canopy + &
                   currentCohort%n * (struct_c+sapw_c+leaf_c+fnrt_c+store_c+repro_c)
          else
             currentSite%term_nindivs_ustory(currentCohort%size_class,currentCohort%pft) = &
                   currentSite%term_nindivs_ustory(currentCohort%size_class,currentCohort%pft) + currentCohort%n
 
             currentSite%term_carbonflux_ustory = currentSite%term_carbonflux_ustory + &
                   currentCohort%n * (struct_c+sapw_c+leaf_c+fnrt_c+store_c+repro_c)
          end if

          ! put the litter from the terminated cohorts 
          ! straight into the fragmenting pools

          if (currentCohort%n.gt.0.0_r8) then
             call SendCohortToLitter(currentSite,currentPatch, &
                  currentCohort,currentCohort%n)
          end if
          
          ! Set pointers and remove the current cohort from the list
          shorterCohort => currentCohort%shorter
          
          if (.not. associated(tallerCohort)) then
             currentPatch%tallest => shorterCohort
             if(associated(shorterCohort)) shorterCohort%taller => null()
          else 
             tallerCohort%shorter => shorterCohort

          endif
          
          if (.not. associated(shorterCohort)) then
             currentPatch%shortest => tallerCohort
             if(associated(tallerCohort)) tallerCohort%shorter => null()
          else 
             shorterCohort%taller => tallerCohort
          endif
          

          call DeallocateCohort(currentCohort)
          deallocate(currentCohort)
          nullify(currentCohort)
          
       endif
       currentCohort => tallerCohort
    enddo

  end subroutine terminate_cohorts

  ! =====================================================================================

  subroutine SendCohortToLitter(currentSite,currentPatch,currentCohort,nplant)
    
    ! -----------------------------------------------------------------------------------
    ! This routine transfers the existing mass in all pools and all elements
    ! on a vegetation cohort, into the litter pool.
    ! 
    ! Important: (1) This IS NOT turnover, this is not a partial transfer.
    !            (2) This is from a select number of the cohort
    !            (3) This does not affect the PER PLANT mass pools, so 
    !                do not update any PARTEH structures.
    !            (4) The change in plant number density (due to death or termination)
    !                IS NOT handled here.
    !            (5) This routine is NOT used for disturbance, mostly
    !                because this routine assumes a cohort lands in its patch
    !                Whereas the disturbance scheme does NOT assume that.
    ! -----------------------------------------------------------------------------------

    ! Arguments
    type (ed_site_type)   , target  :: currentSite
    type (ed_patch_type)  , target  :: currentPatch
    type (ed_cohort_type) , target  :: currentCohort
    real(r8)                        :: nplant     ! Number (absolute)
                                                  ! of plants to transfer
    
    !
    type(litter_type), pointer        :: litt       ! Litter object for each element
    type(site_fluxdiags_type),pointer :: flux_diags

    real(r8) :: leaf_m    ! leaf mass [kg]
    real(r8) :: store_m   ! storage mass [kg]
    real(r8) :: sapw_m    ! sapwood mass [kg]
    real(r8) :: fnrt_m    ! fineroot mass [kg]
    real(r8) :: repro_m   ! reproductive mass [kg]
    real(r8) :: struct_m  ! structural mass [kg]
    real(r8) :: plant_dens! plant density [/m2]
    integer  :: el        ! loop index for elements
    integer  :: c         ! loop index for CWD
    integer  :: pft       ! pft index of the cohort
    integer  :: ilyr      ! loop index for soil layers
    integer  :: nlevsoil  ! number of soil layers
    !----------------------------------------------------------------------

    nlevsoil = size(currentPatch%litter(1)%bg_cwd,dim=2)    

    pft = currentCohort%pft

    plant_dens = nplant/currentPatch%area

    do el=1,num_elements
       
       leaf_m   = currentCohort%prt%GetState(leaf_organ, element_list(el))
       store_m  = currentCohort%prt%GetState(store_organ, element_list(el))
       sapw_m   = currentCohort%prt%GetState(sapw_organ, element_list(el))
       fnrt_m   = currentCohort%prt%GetState(fnrt_organ, element_list(el))
       struct_m = currentCohort%prt%GetState(struct_organ, element_list(el))
       repro_m  = currentCohort%prt%GetState(repro_organ, element_list(el))
                
       litt => currentPatch%litter(el)
       flux_diags => currentSite%flux_diags(el)

       do c=1,ncwd
                   
          litt%ag_cwd(c) = litt%ag_cwd(c) + plant_dens * &
               (struct_m+sapw_m)  * SF_val_CWD_frac(c) * &
               EDPftvarcon_inst%allom_agb_frac(currentCohort%pft) 
            
          flux_diags%cwd_ag_input(c)  = flux_diags%cwd_ag_input(c) + &
                (struct_m + sapw_m) * SF_val_CWD_frac(c) * &
                EDPftvarcon_inst%allom_agb_frac(pft) * nplant

       
          do ilyr=1,nlevsoil
             litt%bg_cwd(c,ilyr) = litt%bg_cwd(c,ilyr) + plant_dens * &
                  (struct_m+sapw_m) * SF_val_CWD_frac(c) * &
                  (1.0_r8 -  EDPftvarcon_inst%allom_agb_frac(pft))
          enddo

          flux_diags%cwd_bg_input(c)  = flux_diags%cwd_bg_input(c) + &
                (struct_m + sapw_m) * SF_val_CWD_frac(c) * &
                (1.0_r8 - EDPftvarcon_inst%allom_agb_frac(pft)) * nplant

       enddo
       
       litt%leaf_fines(pft) = litt%leaf_fines(pft) + &
             plant_dens * (leaf_m + repro_m)

       flux_diags%leaf_litter_input(pft) = &
             flux_diags%leaf_litter_input(pft) +  &
             (leaf_m+repro_m) * nplant
       
       do ilyr=1,nlevsoil
           litt%root_fines(pft,ilyr) = litt%root_fines(pft,ilyr) + &
                 plant_dens * (fnrt_m+store_m)
       end do
       
       flux_diags%root_litter_input(pft) = &
             flux_diags%root_litter_input(pft) +  &
             (fnrt_m+store_m) * nplant
             
       
    end do
    
    return
  end subroutine SendCohortToLitter


  !--------------------------------------------------------------------------------------



  subroutine DeallocateCohort(currentCohort)

     ! ----------------------------------------------------------------------------------
     ! This subroutine deallocates all dynamic memory and objects
     ! inside the cohort structure.  This DOES NOT deallocate
     ! the cohort structure itself.
     ! ----------------------------------------------------------------------------------
     
     type(ed_cohort_type),intent(inout) :: currentCohort
     
     ! At this point, nothing should be pointing to current Cohort
     if (hlm_use_planthydro.eq.itrue) call DeallocateHydrCohort(currentCohort)
     
     ! Deallocate the cohort's PRT structures
     call currentCohort%prt%DeallocatePRTVartypes()
     
     ! Deallocate the PRT object
     deallocate(currentCohort%prt)
     
     ! Deallocate any dynamic arrays
     deallocate(currentCohort%root_fr)
     
     return
  end subroutine DeallocateCohort
  

  subroutine fuse_cohorts(currentSite, currentPatch, bc_in)  

     !
     ! !DESCRIPTION:
     ! Join similar cohorts to reduce total number            
     !
     ! !USES:
     use EDParamsMod , only :  ED_val_cohort_fusion_tol
     !
     ! !ARGUMENTS   
     type (ed_site_type), intent(inout),  target :: currentSite 
     type (ed_patch_type), intent(inout), target :: currentPatch
     type (bc_in_type), intent(in)               :: bc_in
     !

     ! !LOCAL VARIABLES:
     type (ed_cohort_type) , pointer :: currentCohort
     type (ed_cohort_type) , pointer :: nextc
     type (ed_cohort_type) , pointer :: nextnextc

     type (ed_cohort_type) , pointer :: shorterCohort
     type (ed_cohort_type) , pointer :: tallerCohort

     integer  :: i  
     integer  :: fusion_took_place
     integer  :: iterate    ! do we need to keep fusing to get below maxcohorts?
     integer  :: nocohorts
     real(r8) :: newn
     real(r8) :: diff
     real(r8) :: leaf_c_next   ! Leaf carbon * plant density of current (for weighting)
     real(r8) :: leaf_c_curr   ! Leaf carbon * plant density of next (for weighting)
     real(r8) :: leaf_c_target 
     real(r8) :: dynamic_fusion_tolerance
     real(r8) :: dbh
     real(r8) :: leaf_c             ! leaf carbon [kg]

     integer  :: largersc, smallersc, sc_i        ! indices for tracking the growth flux caused by fusion
     real(r8) :: larger_n, smaller_n

     logical, parameter :: fuse_debug = .false.   ! This debug is over-verbose
                                                 ! and gets its own flag

     !----------------------------------------------------------------------

     !set initial fusion tolerance
     dynamic_fusion_tolerance = ED_val_cohort_fusion_tol

     !This needs to be a function of the canopy layer, because otherwise, at canopy closure
     !the number of cohorts doubles and very dissimilar cohorts are fused together
     !because c_area and biomass are non-linear with dbh, this causes several mass inconsistancies
     !in theory, all of this routine therefore causes minor losses of C and area, but these are below 
     !detection limit normally. 

     iterate = 1
     fusion_took_place = 0   

     !---------------------------------------------------------------------!
     !  Keep doing this until nocohorts <= maxcohorts                         !
     !---------------------------------------------------------------------!
     
     if (associated(currentPatch%shortest)) then  
        do while(iterate == 1)
           
           currentCohort => currentPatch%tallest
           
           ! The following logic continues the loop while the current cohort is not the shortest cohort
           ! if they point to the same target (ie equivalence), then the loop ends.
           ! This loop is different than the simple "continue while associated" loop in that
           ! it omits the last cohort (because it has already been compared by that point)
           
           do while ( .not.associated(currentCohort,currentPatch%shortest) )

              nextc => currentPatch%tallest

              do while (associated(nextc))
                 nextnextc => nextc%shorter
                 diff = abs((currentCohort%dbh - nextc%dbh)/(0.5*(currentCohort%dbh + nextc%dbh)))  

                 !Criteria used to divide up the height continuum into different cohorts.

                 if (diff < dynamic_fusion_tolerance) then

                    ! Don't fuse a cohort with itself!
                    if (.not.associated(currentCohort,nextc) ) then

                       if (currentCohort%pft == nextc%pft) then              

                          ! check cohorts in same c. layer. before fusing

                          if (currentCohort%canopy_layer == nextc%canopy_layer) then 

                             ! Note: because newly recruited cohorts that have not experienced
                             ! a day yet will have un-known flux quantities or change rates
                             ! we don't want them fusing with non-new cohorts.  We allow them
                             ! to fuse with other new cohorts to keep the total number of cohorts
                             ! down.

                             if( currentCohort%isnew.eqv.nextc%isnew ) then

                                newn = currentCohort%n + nextc%n

                                fusion_took_place = 1         

                                if ( fuse_debug .and. currentCohort%isnew ) then
                                   write(fates_log(),*) 'Fusing Two Cohorts'
                                   write(fates_log(),*) 'newn: ',newn
                                   write(fates_log(),*) 'Cohort I, Cohort II' 
                                   write(fates_log(),*) 'n:',currentCohort%n,nextc%n
                                   write(fates_log(),*) 'isnew:',currentCohort%isnew,nextc%isnew
                                   write(fates_log(),*) 'laimemory:',currentCohort%laimemory,nextc%laimemory
                                   write(fates_log(),*) 'hite:',currentCohort%hite,nextc%hite
                                   write(fates_log(),*) 'dbh:',currentCohort%dbh,nextc%dbh
                                   write(fates_log(),*) 'pft:',currentCohort%pft,nextc%pft
                                   write(fates_log(),*) 'canopy_trim:',currentCohort%canopy_trim,nextc%canopy_trim
                                   write(fates_log(),*) 'canopy_layer_yesterday:', &
                                         currentCohort%canopy_layer_yesterday,nextc%canopy_layer_yesterday
                                   do i=1, nlevleaf
                                      write(fates_log(),*) 'leaf level: ',i,'year_net_uptake', &
                                            currentCohort%year_net_uptake(i),nextc%year_net_uptake(i)
                                   end do
                                end if


                                ! Fuse all mass pools
                                call currentCohort%prt%WeightedFusePRTVartypes(nextc%prt, &
                                                                               currentCohort%n/newn )

                                ! Leaf biophysical rates (use leaf mass weighting)
                                ! -----------------------------------------------------------------
                                call UpdateCohortBioPhysRates(currentCohort)

                                currentCohort%laimemory   = (currentCohort%n*currentCohort%laimemory   &
                                      + nextc%n*nextc%laimemory)/newn

                                currentCohort%canopy_trim = (currentCohort%n*currentCohort%canopy_trim &
                                      + nextc%n*nextc%canopy_trim)/newn
				
                                ! c13disc_acc calculation; weighted mean by GPP
                                if ((currentCohort%n * currentCohort%gpp_acc + nextc%n * nextc%gpp_acc) .eq. 0.0_r8) then
                                    currentCohort%c13disc_acc = 0.0_r8
                                else  
                                    currentCohort%c13disc_acc = (currentCohort%n * currentCohort%gpp_acc * currentCohort%c13disc_acc +   &
                                          nextc%n * nextc%gpp_acc * nextc%c13disc_acc)/    &
                                          (currentCohort%n * currentCohort%gpp_acc + nextc%n * nextc%gpp_acc)
                                endif
                                
                                select case(cohort_fusion_conservation_method)
                                   !
                                   ! -----------------------------------------------------------------
                                   ! Because cohort fusion is an unavoidable but non-physical process,
                                   ! and because of the various nonlinear allometric relationships,
                                   ! it isn't possible to simultaneously conserve all of the allometric
                                   ! relationships during cohort fusion.  We will always conserve carbon,
                                   ! but there are choices to made about what else to conserve or not.
                                   ! In particular, there is a choice to be made of conservation amongst
                                   ! the number density, stem diameter, and crown area. Below,
                                   ! some different conservation relationships can be chosen during fusion.
                                   ! -----------------------------------------------------------------
                                   !
                                case(conserve_crownarea_and_number_not_dbh)
                                   !
                                   ! -----------------------------------------------------------------
                                   ! conserve total crown area during the fusion step, and then calculate
                                   ! dbh of the fused cohort as that which conserves both crown area and
                                   ! the dbh to crown area allometry.  dbh will be updated in the next
                                   ! growth step in the (likely) event that dbh to structural iomass
                                   ! allometry is exceeded. if using a capped crown area allometry and
                                   ! above the cap, then calculate as the weighted average of fusing
                                   ! cohorts' dbh
                                   ! -----------------------------------------------------------------
                                   !
                                   call carea_allom(currentCohort%dbh,currentCohort%n, &
                                         currentSite%spread,currentCohort%pft,&
                                         currentCohort%c_area,inverse=.false.)
                                   
                                   call carea_allom(nextc%dbh,nextc%n, &
                                         currentSite%spread,nextc%pft,&
                                         nextc%c_area,inverse=.false.)
                                   
                                   currentCohort%c_area = currentCohort%c_area + nextc%c_area

                                   !
                                   call carea_allom(dbh,newn,currentSite%spread,currentCohort%pft,&
                                        currentCohort%c_area,inverse=.true.)
                                   !
                                   if (abs(dbh-fates_unset_r8)<nearzero) then
                                      currentCohort%dbh = (currentCohort%n*currentCohort%dbh         &
                                           + nextc%n*nextc%dbh)/newn

                                      if( EDPftvarcon_inst%woody(currentCohort%pft) == itrue ) then

                                          call ForceDBH( currentCohort%pft, currentCohort%canopy_trim, &
                                               currentCohort%dbh, currentCohort%hite, &
                                               bdead = currentCohort%prt%GetState(struct_organ,all_carbon_elements))

                                      end if
                                      !
                                      call carea_allom(currentCohort%dbh,newn,currentSite%spread,currentCohort%pft,&
                                            currentCohort%c_area,inverse=.false.)
                                      
                                   else
                                      currentCohort%dbh = dbh
                                   endif

                                   !
                                   call h_allom(currentCohort%dbh,currentCohort%pft,currentCohort%hite)
                                   !
                                case(conserve_dbh_and_number_not_crownarea)
                                   !
                                   ! -----------------------------------------------------------------
                                   ! Here we conserve the mean stem diameter of the trees in the cohorts
                                   ! rather than the crown area of the cohort
                                   ! -----------------------------------------------------------------
                                   !
                                   currentCohort%dbh         = (currentCohort%n*currentCohort%dbh         &
                                        + nextc%n*nextc%dbh)/newn
                                   !
                                   call h_allom(currentCohort%dbh,currentCohort%pft,currentCohort%hite)
                                   !
                                   ! -----------------------------------------------------------------
                                   ! If fusion pushed structural biomass to be larger than
                                   ! the allometric target value derived by diameter, we
                                   ! then increase diameter and height until the allometric
                                   ! target matches actual bdead. (if it is the other way around
                                   ! we then just let the carbon pools grow to fill out allometry)
                                   ! -----------------------------------------------------------------
                                   !
                                   if( EDPftvarcon_inst%woody(currentCohort%pft) == itrue ) then
                                      call ForceDBH( currentCohort%pft, currentCohort%canopy_trim, &
                                           currentCohort%dbh, currentCohort%hite, &
                                           bdead = currentCohort%prt%GetState(struct_organ,all_carbon_elements))

                                   end if
                                   !
                                   call carea_allom(currentCohort%dbh,newn,currentSite%spread,currentCohort%pft,&
                                        currentCohort%c_area,inverse=.false.)
                                   !
                                case default
                                    write(fates_log(),*) 'FATES: Invalid choice for cohort_fusion_conservation_method'
                                   call endrun(msg=errMsg(sourcefile, __LINE__))
                                end select


                                ! If fusion forces the actual leaf biomass to be unreasonably
                                ! greater than the target (ie 25%), reset the DBH

!                                call bleaf(currentCohort%dbh,currentCohort%pft, &
!                                     currentCohort%canopy_trim,leaf_c_target)
                                
<<<<<<< HEAD
                                if( EDPftvarcon_inst%woody(currentCohort%pft) == itrue ) then
                                   call StructureResetOfDH( currentCohort%prt%GetState(struct_organ,carbon12_element), currentCohort%pft, &
                                         currentCohort%canopy_trim, currentCohort%dbh, currentCohort%hite )
                                end if
=======
                                leaf_c = currentCohort%prt%GetState(leaf_organ,all_carbon_elements)

!                                if (leaf_c > leaf_c_target*1.25_r8) then
!                                   call ForceDBH( currentCohort%pft, currentCohort%canopy_trim, &
!                                        currentCohort%dbh, currentCohort%hite, &
!                                        bl = leaf_c)
!                                   call carea_allom(currentCohort%dbh,newn,currentSite%spread,currentCohort%pft, &
!                                        currentCohort%c_area,inverse=.false.)
!                                end if


                                currentCohort%treelai = tree_lai(leaf_c, currentCohort%pft, currentCohort%c_area, newn, &
                                               currentCohort%canopy_layer, currentPatch%canopy_layer_tlai, &
                                               currentCohort%vcmax25top)
                                currentCohort%treesai = tree_sai(currentCohort%pft, currentCohort%dbh, currentCohort%canopy_trim, &
                                               currentCohort%c_area, newn, currentCohort%canopy_layer, &
                                               currentPatch%canopy_layer_tlai, currentCohort%treelai,currentCohort%vcmax25top,1 ) 


>>>>>>> 5dd0d0e5

                                call sizetype_class_index(currentCohort%dbh,currentCohort%pft, &
                                      currentCohort%size_class,currentCohort%size_by_pft_class)
				      

                                if(hlm_use_planthydro.eq.itrue) then			  					  				  
<<<<<<< HEAD
                                   call FuseCohortHydraulics(currentSite,currentCohort,nextc,bc_in,newn)				    
=======
                                    call FuseCohortHydraulics(currentSite,currentCohort,nextc,bc_in,newn)				    
>>>>>>> 5dd0d0e5
                                endif

                                ! recent canopy history
                                currentCohort%canopy_layer_yesterday  = (currentCohort%n*currentCohort%canopy_layer_yesterday  + &
                                      nextc%n*nextc%canopy_layer_yesterday)/newn


                                ! keep track of the size class bins so that we can monitor growth fluxes
                                ! compare the values.  if they are the same, then nothing needs to be done. if not, track the diagnostic flux
                                if (currentCohort%size_class_lasttimestep .ne. nextc%size_class_lasttimestep ) then
                                   !
                                   ! keep track of which was which, irresespective of which cohort they were in
                                   if (currentCohort%size_class_lasttimestep .gt. nextc%size_class_lasttimestep) then
                                      largersc = currentCohort%size_class_lasttimestep
                                      smallersc = nextc%size_class_lasttimestep
                                      larger_n = currentCohort%n
                                      smaller_n = nextc%n
                                   else
                                      largersc = nextc%size_class_lasttimestep
                                      smallersc = currentCohort%size_class_lasttimestep
                                      larger_n = nextc%n
                                      smaller_n = currentCohort%n
                                   endif
                                   !
                                   ! it is possible that fusion has caused cohorts separated by at least two size bin deltas to join.  
                                   ! so slightly complicated to keep track of because the resulting cohort could be in one of the old bins or in between
                                   ! structure as a loop to handle the general case
                                   !
                                   ! first the positive growth case
                                   do sc_i = smallersc + 1, currentCohort%size_class
                                      currentSite%growthflux_fusion(sc_i, currentCohort%pft) = &
                                           currentSite%growthflux_fusion(sc_i, currentCohort%pft) + smaller_n
                                   end do
                                   !
                                   ! next the negative growth case
                                   do sc_i = currentCohort%size_class + 1, largersc
                                      currentSite%growthflux_fusion(sc_i, currentCohort%pft) = &
                                           currentSite%growthflux_fusion(sc_i, currentCohort%pft) - larger_n
                                   end do
                                   ! now that we've tracked the change flux.  reset the memory of the prior timestep
                                   currentCohort%size_class_lasttimestep = currentCohort%size_class
                                endif
                                   
                                ! Flux and biophysics variables have not been calculated for recruits we just default to 
                                ! their initization values, which should be the same for eahc
                                
                                if ( .not.currentCohort%isnew) then

                                   currentCohort%gpp_acc        = (currentCohort%n*currentCohort%gpp_acc     + &
                                         nextc%n*nextc%gpp_acc)/newn
                                   currentCohort%npp_acc        = (currentCohort%n*currentCohort%npp_acc     + &
                                         nextc%n*nextc%npp_acc)/newn
                                   currentCohort%resp_acc       = (currentCohort%n*currentCohort%resp_acc    + &
                                         nextc%n*nextc%resp_acc)/newn
                                   currentCohort%resp_acc_hold  = &
                                         (currentCohort%n*currentCohort%resp_acc_hold + &
                                         nextc%n*nextc%resp_acc_hold)/newn
                                   currentCohort%npp_acc_hold   = &
                                         (currentCohort%n*currentCohort%npp_acc_hold + &
                                         nextc%n*nextc%npp_acc_hold)/newn
                                   currentCohort%gpp_acc_hold   = &
                                         (currentCohort%n*currentCohort%gpp_acc_hold + &
                                         nextc%n*nextc%gpp_acc_hold)/newn

                                   currentCohort%dmort          = (currentCohort%n*currentCohort%dmort       + &
                                         nextc%n*nextc%dmort)/newn

                                   currentCohort%fire_mort      = (currentCohort%n*currentCohort%fire_mort   + &
                                         nextc%n*nextc%fire_mort)/newn

                                   ! mortality diagnostics
                                   currentCohort%cmort = (currentCohort%n*currentCohort%cmort + nextc%n*nextc%cmort)/newn
                                   currentCohort%hmort = (currentCohort%n*currentCohort%hmort + nextc%n*nextc%hmort)/newn
                                   currentCohort%bmort = (currentCohort%n*currentCohort%bmort + nextc%n*nextc%bmort)/newn
                                   currentCohort%frmort = (currentCohort%n*currentCohort%frmort + nextc%n*nextc%frmort)/newn

                                   ! logging mortality, Yi Xu
                                   currentCohort%lmort_direct = (currentCohort%n*currentCohort%lmort_direct + &
                                         nextc%n*nextc%lmort_direct)/newn
                                   currentCohort%lmort_collateral = (currentCohort%n*currentCohort%lmort_collateral + &
                                         nextc%n*nextc%lmort_collateral)/newn
                                   currentCohort%lmort_infra = (currentCohort%n*currentCohort%lmort_infra + &
                                         nextc%n*nextc%lmort_infra)/newn
                                   currentCohort%l_degrad = (currentCohort%n*currentCohort%l_degrad + &
                                         nextc%n*nextc%l_degrad)/newn
                                   
                                   ! biomass and dbh tendencies
                                   currentCohort%ddbhdt     = (currentCohort%n*currentCohort%ddbhdt  + &
                                         nextc%n*nextc%ddbhdt)/newn

                                   do i=1, nlevleaf     
                                      if (currentCohort%year_net_uptake(i) == 999._r8 .or. nextc%year_net_uptake(i) == 999._r8) then
                                         currentCohort%year_net_uptake(i) = &
                                               min(nextc%year_net_uptake(i),currentCohort%year_net_uptake(i))
                                      else
                                         currentCohort%year_net_uptake(i) = (currentCohort%n*currentCohort%year_net_uptake(i) + &
                                               nextc%n*nextc%year_net_uptake(i))/newn                
                                      endif
                                   enddo
                                   
                                end if !(currentCohort%isnew)

                                currentCohort%n = newn     

                                ! Set pointers and remove the current cohort from the list
                                
                                shorterCohort => nextc%shorter
                                tallerCohort  => nextc%taller
                                
                                if (.not. associated(tallerCohort)) then
                                   currentPatch%tallest => shorterCohort
                                   if(associated(shorterCohort)) shorterCohort%taller => null()
                                else 
                                   tallerCohort%shorter => shorterCohort
                                endif
                                
                                if (.not. associated(shorterCohort)) then
                                   currentPatch%shortest => tallerCohort
                                   if(associated(tallerCohort)) tallerCohort%shorter => null()
                                else 
                                   shorterCohort%taller => tallerCohort
                                endif
                                
                                ! At this point, nothing should be pointing to current Cohort
                                ! update hydraulics quantities that are functions of hite & biomasses
                                ! deallocate the hydro structure of nextc
                                if (hlm_use_planthydro.eq.itrue) then				    
                                   call carea_allom(currentCohort%dbh,currentCohort%n,currentSite%spread, &
                                        currentCohort%pft,currentCohort%c_area)
                                   leaf_c   = currentCohort%prt%GetState(leaf_organ, carbon12_element)
                                   currentCohort%treelai = tree_lai(leaf_c,             &
                                        currentCohort%pft, currentCohort%c_area, currentCohort%n, &
                                        currentCohort%canopy_layer, currentPatch%canopy_layer_tlai, &
                                        currentCohort%vcmax25top  )			    
                                   call updateSizeDepTreeHydProps(currentSite,currentCohort, bc_in)  				   
                                endif
                                
                                call DeallocateCohort(nextc)
                                deallocate(nextc)
                                nullify(nextc)

                             endif ! if( currentCohort%isnew.eqv.nextc%isnew ) then
                          endif !canopy layer
                       endif !pft
                    endif  !index no. 
                 endif !diff   
                 
                 nextc => nextnextc
                 
              enddo !end checking nextc cohort loop

              ! Ususally we always point to the next cohort. But remember ...
              ! this loop exits when current becomes the shortest, not when
              ! it finishes and becomes the null pointer.  If there is no
              ! shorter cohort, then it is shortest, and will exit
              ! Note also that it is possible that it entered here as the shortest
              ! which is possible if nextc was the shortest and was removed.

              if (associated (currentCohort%shorter)) then
                 currentCohort => currentCohort%shorter
              endif
              
           enddo !end currentCohort cohort loop

           !---------------------------------------------------------------------!
           ! Is the number of cohorts larger than the maximum?                   !
           !---------------------------------------------------------------------!   
           nocohorts = 0
           currentCohort => currentPatch%tallest
           do while(associated(currentCohort))
              nocohorts = nocohorts + 1
              currentCohort => currentCohort%shorter
           enddo

           if (nocohorts > maxCohortsPerPatch) then
              iterate = 1
              !---------------------------------------------------------------------!
              ! Making profile tolerance larger means that more fusion will happen  !
              !---------------------------------------------------------------------!        
              dynamic_fusion_tolerance = dynamic_fusion_tolerance * 1.1_r8

              !write(fates_log(),*) 'maxcohorts exceeded',dynamic_fusion_tolerance

           else

              iterate = 0
        endif

        if ( dynamic_fusion_tolerance .gt. 100._r8) then
              ! something has gone terribly wrong and we need to report what
              write(fates_log(),*) 'exceeded reasonable expectation of cohort fusion.'
              currentCohort => currentPatch%tallest
              nocohorts = 0
              do while(associated(currentCohort))
                 write(fates_log(),*) 'cohort ', nocohorts, currentCohort%dbh, currentCohort%canopy_layer, currentCohort%n
                 nocohorts = nocohorts + 1
                 currentCohort => currentCohort%shorter
              enddo
              call endrun(msg=errMsg(sourcefile, __LINE__))
           endif

        enddo !do while nocohorts>maxcohorts

     endif ! patch. 

     if (fusion_took_place == 1) then  ! if fusion(s) occured sort cohorts 
        call sort_cohorts(currentPatch)
     endif

  end subroutine fuse_cohorts

!-------------------------------------------------------------------------------------!

  subroutine sort_cohorts(patchptr)  
    ! ============================================================================
    !                 sort cohorts into the correct order   DO NOT CHANGE THIS IT WILL BREAK
    ! ============================================================================

    type(ed_patch_type) , intent(inout), target :: patchptr

    type(ed_patch_type) , pointer :: current_patch
    type(ed_cohort_type), pointer :: current_c, next_c
    type(ed_cohort_type), pointer :: shortestc, tallestc 
    type(ed_cohort_type), pointer :: storesmallcohort 
    type(ed_cohort_type), pointer :: storebigcohort   
    integer :: snull,tnull

    current_patch => patchptr
    tallestc  => NULL()
    shortestc => NULL()
    storebigcohort   => null()
    storesmallcohort => null()
    current_c => current_patch%tallest 

    do while (associated(current_c))  
       next_c => current_c%shorter
       tallestc  => storebigcohort 
       shortestc => storesmallcohort   
       if (associated(tallestc)) then
          tnull = 0
       else
          tnull = 1
          tallestc => current_c
       endif

       if (associated(shortestc)) then
          snull = 0
       else
          snull = 1
          shortestc => current_c
       endif

       call insert_cohort(current_c, tallestc, shortestc, tnull, snull, storebigcohort, storesmallcohort)

       current_patch%tallest  => storebigcohort 
       current_patch%shortest => storesmallcohort
       current_c => next_c

    enddo

  end subroutine sort_cohorts

  !-------------------------------------------------------------------------------------!
  subroutine insert_cohort(pcc, ptall, pshort, tnull, snull, storebigcohort, storesmallcohort)
    !
    ! !DESCRIPTION:
    ! Insert cohort into linked list                  
    !
    ! !USES:
    !
    ! !ARGUMENTS    
    type(ed_cohort_type) , intent(inout), target          :: pcc
    type(ed_cohort_type) , intent(inout), target          :: ptall
    type(ed_cohort_type) , intent(inout), target          :: pshort
    integer              , intent(in)                     :: tnull
    integer              , intent(in)                     :: snull
    type(ed_cohort_type) , intent(inout),pointer,optional :: storesmallcohort ! storage of the smallest cohort for insertion routine
    type(ed_cohort_type) , intent(inout),pointer,optional :: storebigcohort   ! storage of the largest cohort for insertion routine 
    !
    ! !LOCAL VARIABLES:
    type(ed_patch_type),  pointer :: currentPatch
    type(ed_cohort_type), pointer :: current
    type(ed_cohort_type), pointer :: tallptr, shortptr, icohort
    type(ed_cohort_type), pointer :: ptallest, pshortest 
    real(r8) :: tsp
    integer :: tallptrnull,exitloop
    !----------------------------------------------------------------------

    currentPatch => pcc%patchptr
    ptallest => ptall
    pshortest => pshort

    if (tnull == 1) then
       ptallest => null()
    endif
    if (snull == 1) then
       pshortest => null()
    endif

    icohort => pcc ! assign address to icohort local name  
    !place in the correct place in the linked list of heights 
    !begin by finding cohort that is just taller than the new cohort 
    tsp = icohort%hite

    current => pshortest
    exitloop = 0
    !starting with shortest tree on the grid, find tree just  
    !taller than tree being considered and return its pointer 
    if (associated(current)) then
       do while (associated(current).and.exitloop == 0)
          if (current%hite < tsp) then
             current => current%taller   
          else
             exitloop = 1 
          endif
       enddo
    endif

    if (associated(current)) then
       tallptr => current
       tallptrnull = 0
    else
       tallptr => null()
       tallptrnull = 1
    endif

    !new cohort is tallest 
    if (.not.associated(tallptr)) then  
       !new shorter cohort to the new cohort is the old tallest cohort 
       shortptr => ptallest

       !new cohort is tallest cohort and next taller remains null 
       ptallest => icohort
       if (present(storebigcohort)) then
          storebigcohort => icohort
       end if
       currentPatch%tallest => icohort 
       icohort%patchptr%tallest => icohort  
       !new cohort is not tallest 
    else
       !next shorter cohort to new cohort is the next shorter cohort 
       !to the cohort just taller than the new cohort 
       shortptr => tallptr%shorter

       !new cohort becomes the next shorter cohort to the cohort 
       !just taller than the new cohort 
       tallptr%shorter => icohort
    endif

    !new cohort is shortest 
    if (.not.associated(shortptr)) then
       !next shorter reamins null 
       !cohort is placed at the bottom of the list 
       pshortest => icohort
       if (present(storesmallcohort)) then
          storesmallcohort => icohort 
       end if
       currentPatch%shortest => icohort  
       icohort%patchptr%shortest => icohort 
    else
       !new cohort is not shortest and becomes next taller cohort 
       !to the cohort just below it as defined in the previous block 
       shortptr%taller => icohort
    endif

    ! assign taller and shorter links for the new cohort 
    icohort%taller => tallptr
    if (tallptrnull == 1) then 
       icohort%taller=> null()
    endif
    icohort%shorter => shortptr

  end subroutine insert_cohort

  !-------------------------------------------------------------------------------------!
  subroutine copy_cohort( currentCohort,copyc )
    !
    ! !DESCRIPTION:
    ! Copies all the variables in one cohort into another empty cohort                                    
    !
    ! !USES:
    !
    ! !ARGUMENTS    
    type(ed_cohort_type), intent(inout) , target ::  copyc         ! New cohort argument.
    type(ed_cohort_type), intent(in)    , target ::  currentCohort ! Old cohort argument.
    !
    ! !LOCAL VARIABLES:
    type(ed_cohort_type), pointer ::  n,o           ! New and old cohort pointers
    !----------------------------------------------------------------------

    o => currentCohort
    n => copyc

    n%indexnumber     = fates_unset_int
    
    ! VEGETATION STRUCTURE
    n%pft             = o%pft
    n%n               = o%n                         
    n%dbh             = o%dbh                                        
    n%hite            = o%hite
    n%laimemory       = o%laimemory
    n%lai             = o%lai                         
    n%sai             = o%sai  
    n%g_sb_laweight   = o%g_sb_laweight
    n%leaf_cost       = o%leaf_cost
    n%canopy_layer    = o%canopy_layer
    n%canopy_layer_yesterday    = o%canopy_layer_yesterday
    n%nv              = o%nv
    n%status_coh      = o%status_coh
    n%canopy_trim     = o%canopy_trim
    n%excl_weight     = o%excl_weight               
    n%prom_weight     = o%prom_weight               
    n%size_class      = o%size_class
    n%size_class_lasttimestep      = o%size_class_lasttimestep
    n%size_by_pft_class = o%size_by_pft_class

    ! This transfers the PRT objects over.
    call n%prt%CopyPRTVartypes(o%prt)

    ! Leaf biophysical rates
    n%vcmax25top = o%vcmax25top
    n%jmax25top  = o%jmax25top
    n%tpu25top   = o%tpu25top
    n%kp25top    = o%kp25top 

    ! CARBON FLUXES
    n%gpp_acc_hold    = o%gpp_acc_hold
    n%gpp_acc         = o%gpp_acc
    n%gpp_tstep       = o%gpp_tstep

    n%npp_acc_hold    = o%npp_acc_hold
    n%npp_tstep       = o%npp_tstep
    n%npp_acc         = o%npp_acc

    if ( debug ) write(fates_log(),*) 'EDcohortDyn Ia ',o%npp_acc
    if ( debug ) write(fates_log(),*) 'EDcohortDyn Ib ',o%resp_acc

    n%resp_tstep      = o%resp_tstep
    n%resp_acc        = o%resp_acc
    n%resp_acc_hold   = o%resp_acc_hold
    n%year_net_uptake = o%year_net_uptake
    n%ts_net_uptake   = o%ts_net_uptake

    ! C13 discrimination
    n%c13disc_clm   = o%c13disc_clm
    n%c13disc_acc   = o%c13disc_acc

    !RESPIRATION
    n%rdark           = o%rdark
    n%resp_m          = o%resp_m
    n%resp_g          = o%resp_g
    n%livestem_mr     = o%livestem_mr
    n%livecroot_mr    = o%livecroot_mr
    n%froot_mr        = o%froot_mr
 
    ! ALLOCATION
    n%dmort           = o%dmort
<<<<<<< HEAD
    n%lmort_direct    = o%lmort_direct
    n%lmort_infra     = o%lmort_infra
    n%lmort_collateral= o%lmort_collateral
=======
    n%seed_prod       = o%seed_prod
>>>>>>> 5dd0d0e5
    n%treelai         = o%treelai
    n%treesai         = o%treesai
    n%c_area          = o%c_area

    ! Mortality diagnostics
    n%cmort = o%cmort
    n%bmort = o%bmort
    n%hmort = o%hmort
    n%frmort = o%frmort

    ! logging mortalities, Yi Xu
    n%lmort_direct     =o%lmort_direct
    n%lmort_collateral =o%lmort_collateral
    n%lmort_infra      =o%lmort_infra
    n%l_degrad         =o%l_degrad    

    ! Flags
    n%isnew = o%isnew

    ! VARIABLES NEEDED FOR INTEGRATION 
    n%dndt            = o%dndt
    n%dhdt            = o%dhdt
    n%ddbhdt          = o%ddbhdt

    if ( debug ) write(fates_log(),*) 'EDCohortDyn dpstoredt ',o%dbstoredt

    ! FIRE 
    n%fraction_crown_burned = o%fraction_crown_burned
    n%fire_mort             = o%fire_mort
    n%crownfire_mort        = o%crownfire_mort
    n%cambial_mort          = o%cambial_mort

    ! Plant Hydraulics
    
    if( hlm_use_planthydro.eq.itrue ) then
      call CopyCohortHydraulics(n,o)
    endif

    ! indices for binning
    n%size_class      = o%size_class
    n%size_class_lasttimestep      = o%size_class_lasttimestep
    n%size_by_pft_class   = o%size_by_pft_class

    !Pointers
    n%taller          => NULL()     ! pointer to next tallest cohort     
    n%shorter         => NULL()     ! pointer to next shorter cohort     
    n%patchptr        => o%patchptr ! pointer to patch that cohort is in 

  end subroutine copy_cohort

  !-------------------------------------------------------------------------------------!
  function count_cohorts( currentPatch ) result ( backcount )
    !
    ! !DESCRIPTION:
    !
    ! !USES:
    !
    ! !ARGUMENTS    
    type(ed_patch_type), intent(inout), target :: currentPatch      !new site
    !
    ! !LOCAL VARIABLES:
    type(ed_cohort_type), pointer ::currentCohort   !new patch
    integer backcount
    !----------------------------------------------------------------------

    currentCohort => currentPatch%shortest

    currentPatch%countcohorts = 0
    do while (associated(currentCohort)) 
       currentPatch%countcohorts = currentPatch%countcohorts + 1 
       currentCohort => currentCohort%taller  
    enddo

    backcount = 0
    currentCohort => currentPatch%tallest
    do while (associated(currentCohort)) 
       backcount = backcount + 1
       currentCohort => currentCohort%shorter    
    enddo

    if (backcount /= currentPatch%countcohorts) then
       write(fates_log(),*) 'problem with linked list, not symmetrical' 
    endif

  end function count_cohorts

  ! ===================================================================================

  subroutine UpdateCohortBioPhysRates(currentCohort)

       ! --------------------------------------------------------------------------------
       ! This routine updates the four key biophysical rates of leaves
       ! based on the changes in a cohort's leaf age proportions
       !
       ! This should be called after growth.  Growth occurs
       ! after turnover and damage states are applied to the tree.
       ! Therefore, following growth, the leaf mass fractions
       ! of different age classes are unchanged until the next day.
       ! --------------------------------------------------------------------------------

       type(ed_cohort_type),intent(inout) :: currentCohort
       
       
       real(r8) :: frac_leaf_aclass(max_nleafage)  ! Fraction of leaves in each age-class
       integer  :: iage                            ! loop index for leaf ages
       integer  :: ipft                            ! plant functional type index

       ! First, calculate the fraction of leaves in each age class
       ! It is assumed that each class has the same proportion
       ! across leaf layers

       do iage = 1, nleafage
          frac_leaf_aclass(iage) = &
                currentCohort%prt%GetState(leaf_organ, all_carbon_elements,iage)
       end do

       ! If there are leaves, then perform proportional weighting on the four rates
       ! We assume that leaf age does not effect the specific leaf area, so the mass
       ! fractions are applicable to these rates
       
       if(sum(frac_leaf_aclass(1:nleafage))>nearzero) then

          ipft = currentCohort%pft

          frac_leaf_aclass(1:nleafage) =  frac_leaf_aclass(1:nleafage) / &
                sum(frac_leaf_aclass(1:nleafage))
          
          currentCohort%vcmax25top = sum(EDPftvarcon_inst%vcmax25top(ipft,1:nleafage) * &
                frac_leaf_aclass(1:nleafage))
          
          currentCohort%jmax25top  = sum(param_derived%jmax25top(ipft,1:nleafage) * &
                frac_leaf_aclass(1:nleafage))
          
          currentCohort%tpu25top   = sum(param_derived%tpu25top(ipft,1:nleafage) * &
                frac_leaf_aclass(1:nleafage))
          
          currentCohort%kp25top    = sum(param_derived%kp25top(ipft,1:nleafage) * & 
                frac_leaf_aclass(1:nleafage))

       else
          
          currentCohort%vcmax25top = 0._r8          
          currentCohort%jmax25top  = 0._r8
          currentCohort%tpu25top   = 0._r8
          currentCohort%kp25top    = 0._r8

       end if


       return
    end subroutine UpdateCohortBioPhysRates

  
  ! ============================================================================


  subroutine EvaluateAndCorrectDBH(currentCohort,delta_dbh,delta_hite)

    ! -----------------------------------------------------------------------------------
    ! If the current diameter of a plant is somehow less than what is allometrically 
    ! consistent with stuctural biomass (or, in the case of grasses, leaf biomass) 
    ! then correct (increase) the dbh to match that.
    ! -----------------------------------------------------------------------------------

    ! argument
    type(ed_cohort_type),intent(inout) :: currentCohort
    real(r8),intent(out)               :: delta_dbh
    real(r8),intent(out)               :: delta_hite
    
    ! locals
    real(r8) :: dbh
    real(r8) :: canopy_trim
    integer  :: ipft
    real(r8) :: sapw_area
    real(r8) :: target_sapw_c
    real(r8) :: target_agw_c
    real(r8) :: target_bgw_c
    real(r8) :: target_struct_c
    real(r8) :: target_leaf_c
    real(r8) :: struct_c
    real(r8) :: hite_out
    real(r8) :: leaf_c
    
    dbh  = currentCohort%dbh
    ipft = currentCohort%pft
    canopy_trim = currentCohort%canopy_trim

    delta_dbh   = 0._r8
    delta_hite  = 0._r8
    
    if( EDPftvarcon_inst%woody(ipft) == itrue) then

       struct_c = currentCohort%prt%GetState(struct_organ, all_carbon_elements)
    
       ! Target sapwood biomass according to allometry and trimming [kgC]
       call bsap_allom(dbh,ipft,canopy_trim,sapw_area,target_sapw_c)
       
       ! Target total above ground biomass in woody/fibrous tissues  [kgC]
       call bagw_allom(dbh,ipft,target_agw_c)
       
       ! Target total below ground biomass in woody/fibrous tissues [kgC] 
       call bbgw_allom(dbh,ipft,target_bgw_c)
       
       ! Target total dead (structrual) biomass [kgC]
       call bdead_allom( target_agw_c, target_bgw_c, target_sapw_c, ipft, target_struct_c)
       
       ! ------------------------------------------------------------------------------------
       ! If structure is larger than target, then we need to correct some integration errors
       ! by slightly increasing dbh to match it.
       ! For grasses, if leaf biomass is larger than target, then we reset dbh to match
       ! -----------------------------------------------------------------------------------
       
       if( (struct_c - target_struct_c ) > calloc_abs_error ) then
          call ForceDBH( ipft, canopy_trim, dbh, hite_out, bdead=struct_c )
          delta_dbh = dbh - currentCohort%dbh 
          delta_hite = hite_out - currentCohort%hite
          currentCohort%dbh  = dbh
          currentCohort%hite = hite_out
       end if
       
    else

       ! This returns the sum of leaf carbon over all (age) bins
       leaf_c  = currentCohort%prt%GetState(leaf_organ, all_carbon_elements)

       ! Target leaf biomass according to allometry and trimming
       call bleaf(dbh,ipft,canopy_trim,target_leaf_c)

       if( ( leaf_c - target_leaf_c ) > calloc_abs_error ) then
          call ForceDBH( ipft, canopy_trim, dbh, hite_out, bl=leaf_c )
          delta_dbh = dbh - currentCohort%dbh 
          delta_hite = hite_out - currentCohort%hite
          currentCohort%dbh = dbh
          currentCohort%hite = hite_out
       end if
       
    end if
    return
  end subroutine EvaluateAndCorrectDBH
  

end module EDCohortDynamicsMod<|MERGE_RESOLUTION|>--- conflicted
+++ resolved
@@ -108,13 +108,9 @@
   public :: InitPRTBoundaryConditions
   public :: SendCohortToLitter
   public :: UpdateCohortBioPhysRates
-<<<<<<< HEAD
   public :: DeallocateCohort
-  
-=======
   public :: EvaluateAndCorrectDBH
 
->>>>>>> 5dd0d0e5
   logical, parameter :: debug  = .false. ! local debug flag
 
   character(len=*), parameter, private :: sourcefile = &
@@ -1156,29 +1152,7 @@
                                    call endrun(msg=errMsg(sourcefile, __LINE__))
                                 end select
 
-
-                                ! If fusion forces the actual leaf biomass to be unreasonably
-                                ! greater than the target (ie 25%), reset the DBH
-
-!                                call bleaf(currentCohort%dbh,currentCohort%pft, &
-!                                     currentCohort%canopy_trim,leaf_c_target)
-                                
-<<<<<<< HEAD
-                                if( EDPftvarcon_inst%woody(currentCohort%pft) == itrue ) then
-                                   call StructureResetOfDH( currentCohort%prt%GetState(struct_organ,carbon12_element), currentCohort%pft, &
-                                         currentCohort%canopy_trim, currentCohort%dbh, currentCohort%hite )
-                                end if
-=======
                                 leaf_c = currentCohort%prt%GetState(leaf_organ,all_carbon_elements)
-
-!                                if (leaf_c > leaf_c_target*1.25_r8) then
-!                                   call ForceDBH( currentCohort%pft, currentCohort%canopy_trim, &
-!                                        currentCohort%dbh, currentCohort%hite, &
-!                                        bl = leaf_c)
-!                                   call carea_allom(currentCohort%dbh,newn,currentSite%spread,currentCohort%pft, &
-!                                        currentCohort%c_area,inverse=.false.)
-!                                end if
-
 
                                 currentCohort%treelai = tree_lai(leaf_c, currentCohort%pft, currentCohort%c_area, newn, &
                                                currentCohort%canopy_layer, currentPatch%canopy_layer_tlai, &
@@ -1187,19 +1161,11 @@
                                                currentCohort%c_area, newn, currentCohort%canopy_layer, &
                                                currentPatch%canopy_layer_tlai, currentCohort%treelai,currentCohort%vcmax25top,1 ) 
 
-
->>>>>>> 5dd0d0e5
-
                                 call sizetype_class_index(currentCohort%dbh,currentCohort%pft, &
                                       currentCohort%size_class,currentCohort%size_by_pft_class)
 				      
-
                                 if(hlm_use_planthydro.eq.itrue) then			  					  				  
-<<<<<<< HEAD
-                                   call FuseCohortHydraulics(currentSite,currentCohort,nextc,bc_in,newn)				    
-=======
                                     call FuseCohortHydraulics(currentSite,currentCohort,nextc,bc_in,newn)				    
->>>>>>> 5dd0d0e5
                                 endif
 
                                 ! recent canopy history
@@ -1657,13 +1623,8 @@
  
     ! ALLOCATION
     n%dmort           = o%dmort
-<<<<<<< HEAD
-    n%lmort_direct    = o%lmort_direct
-    n%lmort_infra     = o%lmort_infra
-    n%lmort_collateral= o%lmort_collateral
-=======
     n%seed_prod       = o%seed_prod
->>>>>>> 5dd0d0e5
+
     n%treelai         = o%treelai
     n%treesai         = o%treesai
     n%c_area          = o%c_area
