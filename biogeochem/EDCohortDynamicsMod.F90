--- conflicted
+++ resolved
@@ -195,18 +195,14 @@
     real(r8), intent(in)      :: hite             ! height: meters
     real(r8), intent(in)      :: coage            ! cohort age in years
     real(r8), intent(in)      :: dbh              ! dbh: cm
-<<<<<<< HEAD
     real(r8), intent(in)      :: elongf_leaf      ! leaf elongation factor (fraction)
     real(r8), intent(in)      :: elongf_fnrt      ! fine-root "elongation factor" (fraction)
     real(r8), intent(in)      :: elongf_stem      ! stem "elongation factor" (fraction)
                                                   !    For all elongation factors:
                                                   !    0 means fully abscissed
                                                   !    1 means fully flushed
-    class(prt_vartypes),target :: prt             ! The allocated PARTEH
-=======
     class(prt_vartypes),intent(inout), pointer :: prt             ! The allocated PARTEH
     !class(prt_vartypes),target :: prt             ! The allocated PARTEH
->>>>>>> 1c7ec096
                                                   ! object
     real(r8), intent(in)      :: ctrim            ! What is the fraction of the maximum
                                                   ! leaf biomass that we are targeting?
