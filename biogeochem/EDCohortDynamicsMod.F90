--- conflicted
+++ resolved
@@ -104,20 +104,13 @@
   use PRTAllometricCNPMod,    only : acnp_bc_inout_id_resp_excess, acnp_bc_in_id_netdc
   use PRTAllometricCNPMod,    only : acnp_bc_inout_id_netdn, acnp_bc_inout_id_netdp
   use PRTAllometricCNPMod,    only : acnp_bc_out_id_cefflux, acnp_bc_out_id_nefflux
-<<<<<<< HEAD
   use PRTAllometricCNPMod,    only : acnp_bc_out_id_pefflux, acnp_bc_out_id_limiter
-
-  use shr_infnan_mod, only : nan => shr_infnan_nan, assignment(=)  
-=======
-  use PRTAllometricCNPMod,    only : acnp_bc_out_id_pefflux, acnp_bc_in_id_cdamage
-  use PRTAllometricCNPMod,    only : acnp_bc_out_id_nneed
-  use PRTAllometricCNPMod,    only : acnp_bc_out_id_pneed
+  use PRTAllometricCNPMod,    only : acnp_bc_in_id_cdamage
   use DamageMainMod,          only : undamaged_class
->>>>>>> 8ef6a1e9
-
-
-  ! CIME globals
-  use shr_log_mod           , only : errMsg => shr_log_errMsg
+
+  use shr_infnan_mod,         only : nan => shr_infnan_nan, assignment(=)  
+  use shr_log_mod,            only : errMsg => shr_log_errMsg
+
   !
   implicit none
   private
@@ -326,11 +319,6 @@
        patchptr%shortest => new_cohort
     endif
 
-<<<<<<< HEAD
-=======
-    call InitPRTBoundaryConditions(new_cohort)
-
->>>>>>> 8ef6a1e9
     ! Allocate running mean functions
 
     !  (Keeping as an example)
@@ -441,16 +429,10 @@
        call new_cohort%prt%RegisterBCIn(acnp_bc_in_id_ctrim,bc_rval = new_cohort%canopy_trim)
        call new_cohort%prt%RegisterBCIn(acnp_bc_in_id_lstat,bc_ival = new_cohort%status_coh)
        call new_cohort%prt%RegisterBCIn(acnp_bc_in_id_netdc, bc_rval = new_cohort%npp_acc)
-<<<<<<< HEAD
 
        call new_cohort%prt%RegisterBCIn(acnp_bc_in_id_nc_repro,bc_rval = new_cohort%nc_repro)
        call new_cohort%prt%RegisterBCIn(acnp_bc_in_id_pc_repro,bc_rval = new_cohort%pc_repro)
-=======
-       call new_cohort%prt%RegisterBCIn(acnp_bc_in_id_netdnh4, bc_rval = new_cohort%daily_nh4_uptake)
-       call new_cohort%prt%RegisterBCIn(acnp_bc_in_id_netdno3, bc_rval = new_cohort%daily_no3_uptake)
-       call new_cohort%prt%RegisterBCIn(acnp_bc_in_id_netdp, bc_rval = new_cohort%daily_p_uptake)
        call new_cohort%prt%RegisterBCIn(acnp_bc_in_id_cdamage,bc_ival = new_cohort%crowndamage)
->>>>>>> 8ef6a1e9
        
        call new_cohort%prt%RegisterBCInOut(acnp_bc_inout_id_dbh,bc_rval = new_cohort%dbh)
        call new_cohort%prt%RegisterBCInOut(acnp_bc_inout_id_resp_excess,bc_rval = new_cohort%resp_excess)
@@ -1376,12 +1358,8 @@
                                          call ForceDBH( currentCohort%pft, currentCohort%crowndamage, & 
                                               currentCohort%canopy_trim, &
                                               currentCohort%dbh, currentCohort%hite, &
-<<<<<<< HEAD
                                               bdead = currentCohort%prt%GetState(struct_organ,carbon12_element))
 
-=======
-                                              bdead = currentCohort%prt%GetState(struct_organ,all_carbon_elements))
->>>>>>> 8ef6a1e9
                                       end if
                                       !
                                       call carea_allom(currentCohort%dbh,newn,currentSite%spread,currentCohort%pft,&
