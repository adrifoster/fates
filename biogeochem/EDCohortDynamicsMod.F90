--- conflicted
+++ resolved
@@ -768,13 +768,7 @@
     real(r8) :: repro_c   ! reproductive carbon [kg]
     real(r8) :: struct_c  ! structural carbon [kg]
     integer :: terminate  ! do we terminate (itrue) or not (ifalse)
-<<<<<<< HEAD
-    integer :: c           ! counter for litter size class. 
-    integer :: levcan      ! canopy level
-    integer :: istat       ! return status code
-=======
     integer :: istat      ! return status code
->>>>>>> f371bd11
     character(len=255) :: smsg
     !----------------------------------------------------------------------
 
@@ -845,13 +839,8 @@
          call terminate_cohort(currentSite, currentPatch, currentCohort, bc_in)
          deallocate(currentCohort, stat=istat, errmsg=smsg)
          if (istat/=0) then
-<<<<<<< HEAD
-            if (debug) write(fates_log(),*) 'warning: stat/=0 in deallocate(currentCohort):'//trim(smsg)
-            nullify(currentCohort)
-=======
             write(fates_log(),*) 'dealloc001: fail on terminate_cohorts:deallocate(currentCohort):'//trim(smsg)
             call endrun(msg=errMsg(sourcefile, __LINE__))
->>>>>>> f371bd11
          endif
       endif
       currentCohort => tallerCohort
@@ -1093,13 +1082,6 @@
      type(ed_cohort_type),intent(inout) :: currentCohort
      integer                            :: istat         ! return status code
      character(len=255)                 :: smsg
-<<<<<<< HEAD
-     
-     !  (Keeping as an example)
-     ! Remove the running mean structure
-     ! deallocate(currentCohort%tveg_lpa)
-=======
->>>>>>> f371bd11
 
      ! At this point, nothing should be pointing to current Cohort
      if (hlm_use_planthydro.eq.itrue) call DeallocateHydrCohort(currentCohort)
@@ -1108,14 +1090,6 @@
      call currentCohort%prt%DeallocatePRTVartypes()
 
      ! Deallocate the PRT object
-<<<<<<< HEAD
-     deallocate(currentCohort%prt, stat=istat, errmsg=smsg)
-     if (istat/=0) then
-        if (debug) write(fates_log(),*) 'warning: stat/=0 in deallocate(currentCohort%prt):'//trim(smsg)
-        nullify(currentCohort%prt)
-     endif
-     
-=======
 
      deallocate(currentCohort%prt, stat=istat, errmsg=smsg)
      if (istat/=0) then
@@ -1123,7 +1097,6 @@
         call endrun(msg=errMsg(sourcefile, __LINE__))
      endif
 
->>>>>>> f371bd11
      return
   end subroutine DeallocateCohort
 
@@ -1606,13 +1579,8 @@
                                    call DeallocateCohort(nextc)
                                    deallocate(nextc, stat=istat, errmsg=smsg)
                                    if (istat/=0) then
-<<<<<<< HEAD
-                                      if (debug) write(fates_log(),*) 'warning: stat/=0 on deallocate(nextc):'//trim(smsg)
-                                      nullify(nextc)
-=======
                                       write(fates_log(),*) 'dealloc003: fail on deallocate(nextc):'//trim(smsg)
                                       call endrun(msg=errMsg(sourcefile, __LINE__))
->>>>>>> f371bd11
                                    endif
 
                                 endif ! if( currentCohort%isnew.eqv.nextc%isnew ) then
