module EDCohortDynamicsMod
  !
  ! !DESCRIPTION:
  ! Cohort stuctures in ED. 
  !
  ! !USES: 
  use FatesGlobals          , only : endrun => fates_endrun
  use FatesGlobals          , only : fates_log
  use FatesInterfaceMod     , only : hlm_freq_day
  use FatesInterfaceMod     , only : bc_in_type
  use FatesInterfaceMod     , only : hlm_use_planthydro
  use FatesConstantsMod     , only : r8 => fates_r8
  use FatesConstantsMod     , only : fates_unset_int
  use FatesConstantsMod     , only : itrue,ifalse
<<<<<<< HEAD
  use FatesConstantsMod     , only : fates_unset_r8
=======
>>>>>>> 08bb1406
  use FatesConstantsMod     , only : nearzero
  use FatesInterfaceMod     , only : hlm_days_per_year
  use FatesInterfaceMod     , only : nleafage
  use EDPftvarcon           , only : EDPftvarcon_inst
  use FatesParameterDerivedMod, only : param_derived
  use EDTypesMod            , only : ed_site_type, ed_patch_type, ed_cohort_type
  use EDTypesMod            , only : nclmax
  use EDTypesMod            , only : ncwd
  use EDTypesMod            , only : maxCohortsPerPatch
  use EDTypesMod            , only : AREA
  use EDTypesMod            , only : min_npm2, min_nppatch
  use EDTypesMod            , only : min_n_safemath
  use EDTypesMod            , only : nlevleaf
  use EDTypesMod            , only : equal_leaf_aclass
  use EDTypesMod            , only : first_leaf_aclass
  use EDTypesMod            , only : nan_leaf_aclass
  use EDTypesMod            , only : max_nleafage
  use EDTypesMod            , only : ican_upper
  use FatesInterfaceMod      , only : hlm_use_planthydro
  use FatesInterfaceMod      , only : hlm_parteh_mode
  use FatesPlantHydraulicsMod, only : FuseCohortHydraulics
  use FatesPlantHydraulicsMod, only : CopyCohortHydraulics
  use FatesPlantHydraulicsMod, only : updateSizeDepTreeHydProps
  use FatesPlantHydraulicsMod, only : initTreeHydStates
  use FatesPlantHydraulicsMod, only : InitHydrCohort
  use FatesPlantHydraulicsMod, only : DeallocateHydrCohort
  use FatesPlantHydraulicsMod, only : AccumulateMortalityWaterStorage
  use FatesPlantHydraulicsMod, only : UpdateTreeHydrNodes
  use FatesPlantHydraulicsMod, only : UpdateTreeHydrLenVolCond
  use FatesPlantHydraulicsMod, only : SavePreviousCompartmentVolumes
  use FatesPlantHydraulicsMod, only : ConstrainRecruitNumber
  use FatesSizeAgeTypeIndicesMod, only : sizetype_class_index
  use FatesAllometryMod  , only : bleaf
  use FatesAllometryMod  , only : bfineroot
  use FatesAllometryMod  , only : h_allom
  use FatesAllometryMod  , only : carea_allom
  use FatesAllometryMod  , only : StructureResetOfDH
  use FatesAllometryMod  , only : tree_lai, tree_sai

  use PRTGenericMod,          only : prt_carbon_allom_hyp   
  use PRTGenericMod,          only : prt_cnp_flex_allom_hyp
  use PRTGenericMod,          only : InitPRTVartype
  use PRTGenericMod,          only : prt_vartypes
  use PRTGenericMod,          only : all_carbon_elements
  use PRTGenericMod,          only : carbon12_element
  use PRTGenericMod,          only : nitrogen_element
  use PRTGenericMod,          only : phosphorous_element
  use PRTGenericMod,          only : leaf_organ
  use PRTGenericMod,          only : fnrt_organ
  use PRTGenericMod,          only : sapw_organ
  use PRTGenericMod,          only : store_organ
  use PRTGenericMod,          only : repro_organ
  use PRTGenericMod,          only : struct_organ
  use PRTGenericMod,          only : SetState

  use PRTAllometricCarbonMod, only : callom_prt_vartypes
  use PRTAllometricCarbonMod, only : ac_bc_inout_id_netdc
  use PRTAllometricCarbonMod, only : ac_bc_in_id_pft
  use PRTAllometricCarbonMod, only : ac_bc_in_id_ctrim
  use PRTAllometricCarbonMod, only : ac_bc_inout_id_dbh

  use shr_infnan_mod, only : nan => shr_infnan_nan, assignment(=)  

  ! CIME globals
  use shr_log_mod           , only : errMsg => shr_log_errMsg
  !
  implicit none
  private
  !
  public :: create_cohort
  public :: zero_cohort
  public :: nan_cohort
  public :: terminate_cohorts
  public :: fuse_cohorts
  public :: insert_cohort
  public :: sort_cohorts
  public :: copy_cohort
  public :: count_cohorts
  public :: InitPRTCohort
  public :: UpdateCohortBioPhysRates

  logical, parameter :: debug  = .false. ! local debug flag

  character(len=*), parameter, private :: sourcefile = &
       __FILE__


  integer, parameter, private :: conserve_crownarea_and_number_not_dbh = 1
  integer, parameter, private :: conserve_dbh_and_number_not_crownarea = 2

  integer, parameter, private :: cohort_fusion_conservation_method = conserve_crownarea_and_number_not_dbh
  
  ! 10/30/09: Created by Rosie Fisher
  !-------------------------------------------------------------------------------------!

contains

  !-------------------------------------------------------------------------------------!

  subroutine create_cohort(currentSite, patchptr, pft, nn, hite, dbh, bleaf, bfineroot, &
                           bsap, bdead, bstore, laimemory, status, recruitstatus,ctrim, &
                           clayer, spread, leaf_aclass_init, bc_in)

    !
    ! !DESCRIPTION:
    ! create new cohort
    ! There are 4 places this is called
    ! 1) Initializing new cohorts at the beginning of a cold-start simulation
    ! 2) Initializing new recruits during dynamics
    ! 3) Initializing new cohorts at the beginning of a inventory read
    ! 4) Initializing new cohorts during restart
    !
    ! It is assumed that in the first 3, this is called with a reasonable amount of starter information.
    !
    ! !USES:
    !
    ! !ARGUMENTS    

    type(ed_site_type), intent(inout),   target :: currentSite
    type(ed_patch_type), intent(inout), pointer :: patchptr
    integer,  intent(in)   :: pft                        ! Cohort Plant Functional Type
    integer,  intent(in)   :: clayer                     ! canopy status of cohort 
                                                         ! (1 = canopy, 2 = understorey, etc.)
    integer,  intent(in)   :: status                     ! growth status of plant  
                                                         ! (2 = leaves on , 1 = leaves off)
    integer,  intent(in)   :: recruitstatus              ! recruit status of plant  
                                                         ! (1 = recruitment , 0 = other)
    real(r8), intent(in)   :: nn                         ! number of individuals in cohort 
                                                         ! per 'area' (10000m2 default)
    real(r8), intent(in)   :: hite                       ! height: meters
    real(r8), intent(in)   :: dbh                        ! dbh: cm
    real(r8), intent(in)   :: bleaf                      ! biomass in leaves: kgC
    real(r8), intent(in)   :: bfineroot                  ! biomass in fineroots: kgC
    real(r8), intent(in)   :: bsap                       ! biomass in sapwood: kgC
    real(r8), intent(in)   :: bdead                      ! total dead biomass: kGC per indiv
    real(r8), intent(in)   :: bstore                     ! stored carbon: kGC per indiv
    real(r8), intent(in)   :: laimemory                  ! target leaf biomass- set from 
                                                         ! previous year: kGC per indiv
    real(r8), intent(in)   :: ctrim                      ! What is the fraction of the maximum 
                                                         ! leaf biomass that we are targeting?
    real(r8), intent(in)   :: spread                     ! The community assembly effects how 
                                                         ! spread crowns are in horizontal space
    integer,  intent(in)   :: leaf_aclass_init           ! how to initialized the leaf age class
                                                         ! distribution
    integer :: iage                                      ! loop counter for leaf age classes
    type(bc_in_type), intent(in) :: bc_in                ! External boundary conditions
     
    !
    ! !LOCAL VARIABLES:
    type(ed_cohort_type), pointer :: new_cohort         ! Pointer to New Cohort structure.
    type(ed_cohort_type), pointer :: storesmallcohort 
    type(ed_cohort_type), pointer :: storebigcohort   
    real(r8) :: frac_leaf_aclass(max_nleafage)   ! Fraction of leaves in each age-class
    integer  :: tnull,snull                      ! are the tallest and shortest cohorts allocate
    integer :: nlevsoi_hyd                       ! number of hydraulically active soil layers 

    !----------------------------------------------------------------------

    allocate(new_cohort)

    call nan_cohort(new_cohort)  ! Make everything in the cohort not-a-number
    call zero_cohort(new_cohort) ! Zero things that need to be zeroed. 

    !**********************/
    ! Define cohort state variable
    !**********************/
 
    new_cohort%indexnumber  = fates_unset_int ! Cohort indexing was not thread-safe, setting
                                              ! bogus value for the time being (RGK-012017)

    new_cohort%patchptr     => patchptr

    new_cohort%pft          = pft     
    new_cohort%status_coh   = status
    new_cohort%n            = nn
    new_cohort%hite         = hite
    new_cohort%dbh          = dbh
    new_cohort%canopy_trim  = ctrim
    new_cohort%canopy_layer = clayer
    new_cohort%canopy_layer_yesterday = real(clayer, r8)
    new_cohort%laimemory    = laimemory

    
    ! All newly initialized cohorts start off with an assumption
    ! about leaf age (depending on what is calling the initialization
    ! of this cohort

    if(leaf_aclass_init .eq. equal_leaf_aclass) then
       frac_leaf_aclass(1:nleafage) = 1._r8 / real(nleafage,r8)
    elseif(leaf_aclass_init .eq. first_leaf_aclass) then
       frac_leaf_aclass(1:nleafage) = 0._r8
       frac_leaf_aclass(1)          = 1._r8
    elseif(leaf_aclass_init .eq. nan_leaf_aclass) then
       frac_leaf_aclass(1:nleafage) = nan
    else
       write(fates_log(),*) 'An unknown leaf age distribution was'
       write(fates_log(),*) 'requested during create cohort'
       write(fates_log(),*) 'leaf_aclass_init: ',leaf_aclass_init
       call endrun(msg=errMsg(sourcefile, __LINE__))
    end if

    ! Initialize the Plant allocative Reactive Transport (PaRT) module
    ! Choose from one of the extensible hypotheses (EH)
    ! -----------------------------------------------------------------------------------

    call InitPRTCohort(new_cohort)

    ! The initialization allocates memory, but the boundary and initial
    ! contitions must be set. All new cohorts go through create_cohort()
    ! so this should be the only place this is called.  Alternatively
    ! cohorts can be copied and fused, but special routines handle that.
    ! -----------------------------------------------------------------------------------

    select case(hlm_parteh_mode)
    case (prt_carbon_allom_hyp)

       do iage = 1,nleafage
          call SetState(new_cohort%prt,leaf_organ, carbon12_element, &
                bleaf*frac_leaf_aclass(iage),iage)
       end do
       call SetState(new_cohort%prt,fnrt_organ, carbon12_element, bfineroot)
       call SetState(new_cohort%prt,sapw_organ, carbon12_element, bsap)
       call SetState(new_cohort%prt,store_organ, carbon12_element, bstore)
       call SetState(new_cohort%prt,struct_organ , carbon12_element, bdead)
       call SetState(new_cohort%prt,repro_organ , carbon12_element, 0.0_r8)

    end select
    

    ! This call cycles through the initial conditions, and makes sure that they
    ! are all initialized.
    ! -----------------------------------------------------------------------------------

    call new_cohort%prt%CheckInitialConditions()

    ! This sets things like vcmax25top, that depend on the
    ! leaf age fractions
    call UpdateCohortBioPhysRates(new_cohort)

    call sizetype_class_index(new_cohort%dbh,new_cohort%pft, &
                              new_cohort%size_class,new_cohort%size_by_pft_class)


    ! This routine may be called during restarts, and at this point in the call sequence
    ! the actual cohort data is unknown, as this is really only used for allocation
    ! In these cases, testing if things like biomass are reasonable is pre-mature
    ! However, in this part of the code, we will pass in nominal values for size, number and type
    
    if (new_cohort%dbh <= 0.0_r8 .or. new_cohort%n == 0._r8 .or. new_cohort%pft == 0 ) then
       write(fates_log(),*) 'ED: something is zero in create_cohort', &
                             new_cohort%dbh,new_cohort%n, &
                             new_cohort%pft
       call endrun(msg=errMsg(sourcefile, __LINE__))
    endif

    ! Assign canopy extent and depth
    call carea_allom(new_cohort%dbh,new_cohort%n,spread,new_cohort%pft,new_cohort%c_area)

    new_cohort%treelai = tree_lai(bleaf, new_cohort%pft, new_cohort%c_area,    &
                                  new_cohort%n, new_cohort%canopy_layer,               &
                                  patchptr%canopy_layer_tlai,new_cohort%vcmax25top )    

    new_cohort%treesai = tree_sai(new_cohort%pft, new_cohort%dbh, new_cohort%canopy_trim,   &
                                  new_cohort%c_area, new_cohort%n, new_cohort%canopy_layer, &
                                  patchptr%canopy_layer_tlai, new_cohort%treelai,new_cohort%vcmax25top )  

    new_cohort%lai     = new_cohort%treelai * new_cohort%c_area/patchptr%area


    ! Put cohort at the right place in the linked list
    storebigcohort   => patchptr%tallest
    storesmallcohort => patchptr%shortest 

    if (associated(patchptr%tallest)) then
       tnull = 0
    else
       tnull = 1
       patchptr%tallest => new_cohort
    endif

    if (associated(patchptr%shortest)) then
       snull = 0
    else
       snull = 1
       patchptr%shortest => new_cohort 
    endif

    ! Recuits do not have mortality rates, nor have they moved any
    ! carbon when they are created.  They will bias our statistics
    ! until they have experienced a full day.  We need a newly recruited flag.
    ! This flag will be set to false after it has experienced 
    ! growth, disturbance and mortality.
    new_cohort%isnew = .true.

    if( hlm_use_planthydro.eq.itrue ) then

       nlevsoi_hyd = currentSite%si_hydr%nlevsoi_hyd

       ! This allocates array spaces
       call InitHydrCohort(currentSite,new_cohort)

       ! This calculates node heights
       call UpdateTreeHydrNodes(new_cohort%co_hydr,new_cohort%pft, &
                                new_cohort%hite,nlevsoi_hyd,bc_in)

       ! This calculates volumes, lengths and max conductances
       call UpdateTreeHydrLenVolCond(new_cohort,nlevsoi_hyd,bc_in)
       
       ! Since this is a newly initialized plant, we set the previous compartment-size
       ! equal to the ones we just calculated.
       call SavePreviousCompartmentVolumes(new_cohort%co_hydr)
       
       ! This comes up with starter suctions and then water contents
       ! based on the soil values
       call initTreeHydStates(currentSite,new_cohort, bc_in)

       if(recruitstatus==1)then
          new_cohort%co_hydr%is_newly_recruited = .true.

          ! If plant hydraulics is active, we must constrain the
          ! number density of the new recruits based on the moisture
          ! available to be subsumed in the new plant tissues.
          ! So we go through the process of pre-initializing the hydraulic
          ! states in the temporary cohort, to calculate this new number density

          call ConstrainRecruitNumber(currentSite,new_cohort, bc_in)
       endif

    endif
    
    call insert_cohort(new_cohort, patchptr%tallest, patchptr%shortest, tnull, snull, &
         storebigcohort, storesmallcohort)

    patchptr%tallest  => storebigcohort 
    patchptr%shortest => storesmallcohort

  end subroutine create_cohort

  ! -------------------------------------------------------------------------------------

  subroutine InitPRTCohort(new_cohort)

     ! ----------------------------------------------------------------------------------
     ! This subroutine simply allocates and attaches the correct PRT object.
     ! The call to InitPRTVartype() performs the allocation of the variables
     ! and boundary conditions inside the object.  It also initializes
     ! all values as unitialized (large bogus values).
     !
     ! Each PARTEH allocation hypothesis has different expectations of boundary conditions.
     ! These are specified by pointers to values in the host model. Because these
     ! are pointers, they just need to be set once when the prt object is first initalized.
     ! The calls below to "RegisterBCINOut", "RegisterBCIn" and "RegisterBCOut" are
     ! setting those pointers.
     ! -----------------------------------------------------------------------------------

     !
     ! !ARGUMENTS    
     type(ed_cohort_type), intent(inout), target  :: new_cohort
     type(callom_prt_vartypes), pointer :: callom_prt


     ! Allocate the PRT class object
     ! Each hypothesis has a different object which is an extension
     ! of the base class.

     select case(hlm_parteh_mode)
     case (prt_carbon_allom_hyp)
        
        allocate(callom_prt)
        new_cohort%prt => callom_prt
     
     case DEFAULT

        write(fates_log(),*) 'You specified an unknown PRT module'
        write(fates_log(),*) 'Aborting'
        call endrun(msg=errMsg(sourcefile, __LINE__))

     end select
     
     ! This is the call to allocate the data structures in the PRT object
     ! This call will be extended to each specific class.

     call new_cohort%prt%InitPRTVartype()


     ! Set the boundary conditions that flow in an out of the PARTEH
     ! allocation hypotheses.  These are pointers in the PRT objects that
     ! point to values outside in the FATES model.

     ! Example:
     ! "ac_bc_inout_id_dbh" is the unique integer that defines the object index
     ! for the allometric carbon "ac" boundary condition "bc" for DBH "dbh"
     ! that is classified as input and output "inout".
     ! See PRTAllometricCarbonMod.F90 to track its usage.
     ! bc_rval is used as the optional argument identifyer to specify a real
     ! value boundary condition.
     ! bc_ival is used as the optional argument identifyer to specify an integer
     ! value boundary condition.
     

     select case(hlm_parteh_mode)
     case (prt_carbon_allom_hyp)

        ! Register boundary conditions for the Carbon Only Allometric Hypothesis

        call new_cohort%prt%RegisterBCInOut(ac_bc_inout_id_dbh,bc_rval = new_cohort%dbh)
        call new_cohort%prt%RegisterBCInOut(ac_bc_inout_id_netdc,bc_rval = new_cohort%npp_acc)
        call new_cohort%prt%RegisterBCIn(ac_bc_in_id_pft,bc_ival = new_cohort%pft)
        call new_cohort%prt%RegisterBCIn(ac_bc_in_id_ctrim,bc_rval = new_cohort%canopy_trim)

     end select


     return
  end subroutine InitPRTCohort

  !-------------------------------------------------------------------------------------!

  subroutine nan_cohort(cc_p)
    !
    ! !DESCRIPTION:
    !  Make all the cohort variables NaN so they aren't used before defined.   
    !
    ! !USES:

    use FatesConstantsMod, only : fates_unset_int

    !
    ! !ARGUMENTS    
    type (ed_cohort_type), intent(inout), target  :: cc_p
    !
    ! !LOCAL VARIABLES:
    type (ed_cohort_type)   , pointer             :: currentCohort
    !----------------------------------------------------------------------

    currentCohort => cc_p

    currentCohort%taller      => null()       ! pointer to next tallest cohort     
    currentCohort%shorter     => null()       ! pointer to next shorter cohort     
    currentCohort%patchptr    => null()       ! pointer to patch that cohort is in

    nullify(currentCohort%taller) 
    nullify(currentCohort%shorter) 
    nullify(currentCohort%patchptr) 

    ! VEGETATION STRUCTURE
    currentCohort%pft                = fates_unset_int  ! pft number                           
    currentCohort%indexnumber        = fates_unset_int  ! unique number for each cohort. (within clump?)
    currentCohort%canopy_layer       = fates_unset_int  ! canopy status of cohort (1 = canopy, 2 = understorey, etc.)   
    currentCohort%canopy_layer_yesterday       = nan  ! recent canopy status of cohort (1 = canopy, 2 = understorey, etc.)   
    currentCohort%NV                 = fates_unset_int  ! Number of leaf layers: -
    currentCohort%status_coh         = fates_unset_int  ! growth status of plant  (2 = leaves on , 1 = leaves off)
    currentCohort%size_class         = fates_unset_int  ! size class index
    currentCohort%size_class_lasttimestep = fates_unset_int  ! size class index
    currentCohort%size_by_pft_class  = fates_unset_int  ! size by pft classification index

    currentCohort%n                  = nan ! number of individuals in cohort per 'area' (10000m2 default)     
    currentCohort%dbh                = nan ! 'diameter at breast height' in cm                            
    currentCohort%hite               = nan ! height: meters                   
    currentCohort%laimemory          = nan ! target leaf biomass- set from previous year: kGC per indiv
    currentCohort%lai                = nan ! leaf area index of cohort   m2/m2      
    currentCohort%sai                = nan ! stem area index of cohort   m2/m2
    currentCohort%g_sb_laweight      = nan ! Total leaf conductance of cohort (stomata+blayer) weighted by leaf-area [m/s]*[m2]
    currentCohort%canopy_trim        = nan ! What is the fraction of the maximum leaf biomass that we are targeting? :-
    currentCohort%leaf_cost          = nan ! How much does it cost to maintain leaves: kgC/m2/year-1
    currentCohort%excl_weight        = nan ! How much of this cohort is demoted each year, as a proportion of all cohorts:-
    currentCohort%prom_weight        = nan ! How much of this cohort is promoted each year, as a proportion of all cohorts:-
    currentCohort%c_area             = nan ! areal extent of canopy (m2)
    currentCohort%treelai            = nan ! lai of tree (total leaf area (m2) / canopy area (m2)
    currentCohort%treesai            = nan ! stem area index of tree (total stem area (m2) / canopy area (m2)

    currentCohort%vcmax25top = nan 
    currentCohort%jmax25top  = nan 
    currentCohort%tpu25top   = nan 
    currentCohort%kp25top    = nan 

    ! CARBON FLUXES 
    currentCohort%gpp_acc_hold       = nan ! GPP:  kgC/indiv/year
    currentCohort%gpp_tstep          = nan ! GPP:  kgC/indiv/timestep
    currentCohort%gpp_acc            = nan ! GPP:  kgC/indiv/day         
    currentCohort%npp_acc_hold       = nan ! NPP:  kgC/indiv/year
    currentCohort%npp_tstep          = nan ! NPP:  kGC/indiv/timestep
    currentCohort%npp_acc            = nan ! NPP:  kgC/indiv/day  
    currentCohort%year_net_uptake(:) = nan ! Net uptake of individual leaf layers kgC/m2/year
    currentCohort%ts_net_uptake(:)   = nan ! Net uptake of individual leaf layers kgC/m2/s
    currentCohort%resp_acc_hold      = nan ! RESP: kgC/indiv/year
    currentCohort%resp_tstep         = nan ! RESP: kgC/indiv/timestep
    currentCohort%resp_acc           = nan ! RESP: kGC/cohort/day

    !RESPIRATION
    currentCohort%rdark              = nan
    currentCohort%resp_m             = nan ! Maintenance respiration.  kGC/cohort/year
    currentCohort%resp_g             = nan ! Growth respiration.       kGC/cohort/year
    currentCohort%livestem_mr        = nan ! Live stem maintenance respiration. kgC/indiv/s-1 
    currentCohort%livecroot_mr       = nan ! Coarse root maintenance respiration. kgC/indiv/s-1 
    currentCohort%froot_mr           = nan ! Fine root maintenance respiration. kgC/indiv/s-1 

    ! ALLOCATION
    currentCohort%dmort              = nan ! proportional mortality rate. (year-1)
    currentCohort%lmort_direct       = nan
    currentCohort%lmort_infra        = nan
    currentCohort%lmort_collateral   = nan


    currentCohort%seed_prod          = nan ! reproduction seed and clonal: KgC/indiv/year
    currentCohort%c_area             = nan ! areal extent of canopy (m2)
    currentCohort%treelai            = nan ! lai of tree (total leaf area (m2) / canopy area (m2)
    currentCohort%treesai            = nan ! stem area index of tree (total stem area (m2) / canopy area (m2)


    ! VARIABLES NEEDED FOR INTEGRATION 
    currentCohort%dndt               = nan ! time derivative of cohort size 
    currentCohort%dhdt               = nan ! time derivative of height 
    currentCohort%ddbhdt             = nan ! time derivative of dbh 

    ! FIRE
    currentCohort%fraction_crown_burned = nan ! proportion of crown affected by fire
    currentCohort%cambial_mort          = nan ! probability that trees dies due to cambial char P&R (1986)
    currentCohort%crownfire_mort        = nan ! probability of tree post-fire mortality due to crown scorch
    currentCohort%fire_mort             = nan ! post-fire mortality from cambial and crown damage assuming two are independent

  end subroutine nan_cohort

  !-------------------------------------------------------------------------------------!

  subroutine zero_cohort(cc_p)
    !
    ! !DESCRIPTION:
    ! Zero variables that need to be accounted for if 
    ! this cohort is altered before they are defined.       
    !
    ! !USES:
    !
    ! !ARGUMENTS    
    type (ed_cohort_type), intent(inout), target  :: cc_p
    !
    ! !LOCAL VARIABLES:
    type (ed_cohort_type)   , pointer             :: currentCohort
    !----------------------------------------------------------------------

    currentCohort => cc_p

    currentCohort%NV                 = 0    
    currentCohort%status_coh         = 0    
    currentCohort%rdark              = 0._r8
    currentCohort%resp_m             = 0._r8 
    currentCohort%resp_g             = 0._r8
    currentCohort%livestem_mr        = 0._r8
    currentCohort%livecroot_mr       = 0._r8
    currentCohort%froot_mr           = 0._r8
    currentCohort%fire_mort          = 0._r8 
    currentcohort%npp_acc            = 0._r8
    currentcohort%gpp_acc            = 0._r8
    currentcohort%resp_acc           = 0._r8
    currentcohort%npp_tstep          = 0._r8
    currentcohort%gpp_tstep          = 0._r8
    currentcohort%resp_tstep         = 0._r8
    currentcohort%resp_acc_hold      = 0._r8

    currentcohort%year_net_uptake(:) = 999._r8 ! this needs to be 999, or trimming of new cohorts will break. 
    currentcohort%ts_net_uptake(:)   = 0._r8
    currentcohort%seed_prod          = 0._r8
    currentcohort%fraction_crown_burned = 0._r8 
    currentCohort%size_class            = 1
    currentCohort%size_class_lasttimestep = 0
    currentcohort%npp_acc_hold       = 0._r8 
    currentcohort%gpp_acc_hold       = 0._r8  
    currentcohort%dmort              = 0._r8 
    currentcohort%g_sb_laweight      = 0._r8 
    currentcohort%treesai            = 0._r8  
    currentCohort%lmort_direct       = 0._r8
    currentCohort%lmort_infra        = 0._r8
    currentCohort%lmort_collateral   = 0._r8
    currentCohort%leaf_cost          = 0._r8
    currentcohort%excl_weight        = 0._r8
    currentcohort%prom_weight        = 0._r8
    currentcohort%crownfire_mort     = 0._r8
    currentcohort%cambial_mort       = 0._r8
    
  end subroutine zero_cohort

  !-------------------------------------------------------------------------------------!
  subroutine terminate_cohorts( currentSite, currentPatch, level )
    !
    ! !DESCRIPTION:
    ! terminates cohorts when they get too small      
    !
    ! !USES:
    use SFParamsMod, only : SF_val_CWD_frac
    !
    ! !ARGUMENTS    
    type (ed_site_type) , intent(inout), target :: currentSite
    type (ed_patch_type), intent(inout), target :: currentPatch
    integer             , intent(in)            :: level

    ! Important point regarding termination levels.  Termination is typically
    ! called after fusion.  We do this so that we can re-capture the biomass that would
    ! otherwise be lost from termination.  The biomass of a fused plant remains in the
    ! live pool.  However, some plant number densities can be so low that they 
    ! can cause numerical instabilities.  Thus, we call terminate_cohorts at level=1
    ! before fusion to get rid of these cohorts that are so incredibly sparse, and then
    ! terminate the remainder at level 2 for various other reasons.

    !
    ! !LOCAL VARIABLES:
    type (ed_cohort_type) , pointer :: currentCohort
    type (ed_cohort_type) , pointer :: shorterCohort
    type (ed_cohort_type) , pointer :: tallerCohort

    real(r8) :: leaf_c    ! leaf carbon [kg]
    real(r8) :: store_c   ! storage carbon [kg]
    real(r8) :: sapw_c    ! sapwood carbon [kg]
    real(r8) :: fnrt_c    ! fineroot carbon [kg]
    real(r8) :: repro_c   ! reproductive carbon [kg]
    real(r8) :: struct_c  ! structural carbon [kg]

    integer :: terminate   ! do we terminate (1) or not (0) 
    integer :: c           ! counter for litter size class. 
    integer :: levcan      ! canopy level
    !----------------------------------------------------------------------


    currentCohort => currentPatch%shortest
    do while (associated(currentCohort))

       terminate = 0 
       tallerCohort => currentCohort%taller

       leaf_c  = currentCohort%prt%GetState(leaf_organ, all_carbon_elements)
       store_c = currentCohort%prt%GetState(store_organ, all_carbon_elements)
       sapw_c  = currentCohort%prt%GetState(sapw_organ, all_carbon_elements)
       fnrt_c  = currentCohort%prt%GetState(fnrt_organ, all_carbon_elements)
       struct_c = currentCohort%prt%GetState(struct_organ, all_carbon_elements)
       repro_c  = currentCohort%prt%GetState(repro_organ, all_carbon_elements)

       ! Check if number density is so low is breaks math (level 1)
       if (currentcohort%n <  min_n_safemath .and. level == 1) then
         terminate = 1
	 if ( debug ) then
             write(fates_log(),*) 'terminating cohorts 0',currentCohort%n/currentPatch%area,currentCohort%dbh
         endif
       endif

       ! The rest of these are only allowed if we are not dealing with a recruit (level 2)
       if (.not.currentCohort%isnew .and. level == 2) then

         ! Not enough n or dbh
         if  (currentCohort%n/currentPatch%area <= min_npm2 .or.	&  !
              currentCohort%n <= min_nppatch .or. &
              (currentCohort%dbh < 0.00001_r8 .and. store_c < 0._r8) ) then 
            terminate = 1

            if ( debug ) then
               write(fates_log(),*) 'terminating cohorts 1',currentCohort%n/currentPatch%area,currentCohort%dbh
            endif
         endif

         ! Outside the maximum canopy layer
         if (currentCohort%canopy_layer > nclmax ) then 
           terminate = 1
           if ( debug ) then
             write(fates_log(),*) 'terminating cohorts 2', currentCohort%canopy_layer
           endif
         endif

         ! live biomass pools are terminally depleted
         if ( ( sapw_c+leaf_c+fnrt_c ) < 1e-10_r8  .or.  &
               store_c  < 1e-10_r8) then 
            terminate = 1  
            if ( debug ) then
              write(fates_log(),*) 'terminating cohorts 3', &
                    sapw_c,leaf_c,fnrt_c,store_c
            endif
         endif

         ! Total cohort biomass is negative
         if ( ( struct_c+sapw_c+leaf_c+fnrt_c+store_c ) < 0._r8) then
            terminate = 1
            if ( debug ) then
            write(fates_log(),*) 'terminating cohorts 4', & 
                  struct_c,sapw_c,leaf_c,fnrt_c,store_c

         endif

         endif 
      endif    !  if (.not.currentCohort%isnew .and. level == 2) then

      if (terminate == 1) then 
         
          ! preserve a record of the to-be-terminated cohort for mortality accounting
          levcan = currentCohort%canopy_layer

          if( hlm_use_planthydro == itrue ) &
             call AccumulateMortalityWaterStorage(currentSite,currentCohort,currentCohort%n)

          if(levcan==ican_upper) then
             currentSite%term_nindivs_canopy(currentCohort%size_class,currentCohort%pft) = &
                   currentSite%term_nindivs_canopy(currentCohort%size_class,currentCohort%pft) + currentCohort%n
 
             currentSite%term_carbonflux_canopy = currentSite%term_carbonflux_canopy + &
                   currentCohort%n * (struct_c+sapw_c+leaf_c+fnrt_c+store_c+repro_c)
          else
             currentSite%term_nindivs_ustory(currentCohort%size_class,currentCohort%pft) = &
                   currentSite%term_nindivs_ustory(currentCohort%size_class,currentCohort%pft) + currentCohort%n
 
             currentSite%term_carbonflux_ustory = currentSite%term_carbonflux_ustory + &
                   currentCohort%n * (struct_c+sapw_c+leaf_c+fnrt_c+store_c+repro_c)
          end if

          !put the litter from the terminated cohorts straight into the fragmenting pools
          if (currentCohort%n.gt.0.0_r8) then
             do c=1,ncwd

                currentPatch%CWD_AG(c)  = currentPatch%CWD_AG(c) + currentCohort%n*(struct_c+sapw_c) / &
                     currentPatch%area &
                     * SF_val_CWD_frac(c) * EDPftvarcon_inst%allom_agb_frac(currentCohort%pft) 
                currentPatch%CWD_BG(c)  = currentPatch%CWD_BG(c) + currentCohort%n*(struct_c+sapw_c) / &
                     currentPatch%area &
                     * SF_val_CWD_frac(c) * (1.0_r8 -  EDPftvarcon_inst%allom_agb_frac(currentCohort%pft)) 
             enddo
             
             currentPatch%leaf_litter(currentCohort%pft) = currentPatch%leaf_litter(currentCohort%pft) + currentCohort%n* &
                  (leaf_c)/currentPatch%area

             currentPatch%root_litter(currentCohort%pft) = currentPatch%root_litter(currentCohort%pft) + currentCohort%n* &
                  (fnrt_c+store_c)/currentPatch%area 


             ! keep track of the above fluxes at the site level as a CWD/litter input flux (in kg / site-m2 / yr)
             do c=1,ncwd
                currentSite%CWD_AG_diagnostic_input_carbonflux(c)  = currentSite%CWD_AG_diagnostic_input_carbonflux(c) &
                     + currentCohort%n*(struct_c + sapw_c) * &
                     SF_val_CWD_frac(c) * EDPftvarcon_inst%allom_agb_frac(currentCohort%pft) * hlm_days_per_year / AREA
                currentSite%CWD_BG_diagnostic_input_carbonflux(c)  = currentSite%CWD_BG_diagnostic_input_carbonflux(c) &
                     + currentCohort%n*(struct_c + sapw_c) * &
                     SF_val_CWD_frac(c) * (1.0_r8 -  EDPftvarcon_inst%allom_agb_frac(currentCohort%pft))  * hlm_days_per_year / AREA
             enddo
             
             currentSite%leaf_litter_diagnostic_input_carbonflux(currentCohort%pft) = &
                  currentSite%leaf_litter_diagnostic_input_carbonflux(currentCohort%pft) +  &
                  currentCohort%n * (leaf_c) * hlm_days_per_year  / AREA
             currentSite%root_litter_diagnostic_input_carbonflux(currentCohort%pft) = &
                  currentSite%root_litter_diagnostic_input_carbonflux(currentCohort%pft) + &
                  currentCohort%n * (fnrt_c + store_c) * hlm_days_per_year  / AREA

          end if
          
          ! Zero out the state pools
          call SetState(currentCohort%prt,leaf_organ,carbon12_element,0.0_r8)
          call SetState(currentCohort%prt,fnrt_organ,carbon12_element,0.0_r8)
          call SetState(currentCohort%prt,sapw_organ,carbon12_element,0.0_r8)
          call SetState(currentCohort%prt,struct_organ,carbon12_element,0.0_r8)
          call SetState(currentCohort%prt,repro_organ,carbon12_element,0.0_r8)
          call SetState(currentCohort%prt,store_organ,carbon12_element,0.0_r8)

          ! Set pointers and remove the current cohort from the list
          shorterCohort => currentCohort%shorter
          
          if (.not. associated(tallerCohort)) then
             currentPatch%tallest => shorterCohort
             if(associated(shorterCohort)) shorterCohort%taller => null()
          else 
             tallerCohort%shorter => shorterCohort

          endif
          
          if (.not. associated(shorterCohort)) then
             currentPatch%shortest => tallerCohort
             if(associated(tallerCohort)) tallerCohort%shorter => null()
          else 
             shorterCohort%taller => tallerCohort
          endif
          
          ! At this point, nothing should be pointing to current Cohort
          if (hlm_use_planthydro.eq.itrue) call DeallocateHydrCohort(currentCohort)

          ! Deallocate the cohort's PRT structure
          call currentCohort%prt%DeallocatePRTVartypes()
          deallocate(currentCohort%prt)

          deallocate(currentCohort)
          nullify(currentCohort)
          
       endif
       currentCohort => tallerCohort
    enddo

  end subroutine terminate_cohorts

  !-------------------------------------------------------------------------------------!

  subroutine fuse_cohorts(currentSite, currentPatch, bc_in)  

     !
     ! !DESCRIPTION:
     ! Join similar cohorts to reduce total number            
     !
     ! !USES:
     use EDParamsMod , only :  ED_val_cohort_fusion_tol
     !
     ! !ARGUMENTS   
     type (ed_site_type), intent(inout),  target :: currentSite 
     type (ed_patch_type), intent(inout), target :: currentPatch
     type (bc_in_type), intent(in)               :: bc_in
     !

     ! !LOCAL VARIABLES:
     type (ed_cohort_type) , pointer :: currentCohort
     type (ed_cohort_type) , pointer :: nextc
     type (ed_cohort_type) , pointer :: nextnextc

     type (ed_cohort_type) , pointer :: shorterCohort
     type (ed_cohort_type) , pointer :: tallerCohort

     integer  :: i  
     integer  :: fusion_took_place
     integer  :: iterate    ! do we need to keep fusing to get below maxcohorts?
     integer  :: nocohorts
     real(r8) :: newn
     real(r8) :: diff
     real(r8) :: leaf_c_next  ! Leaf carbon * plant density of current (for weighting)
     real(r8) :: leaf_c_curr  ! Leaf carbon * plant density of next (for weighting)
     real(r8) :: dynamic_fusion_tolerance
     real(r8) :: dbh
     real(r8) :: leaf_c             ! leaf carbon [kg]

     integer  :: largersc, smallersc, sc_i        ! indices for tracking the growth flux caused by fusion
     real(r8) :: larger_n, smaller_n

     logical, parameter :: fuse_debug = .false.   ! This debug is over-verbose
                                                 ! and gets its own flag

     !----------------------------------------------------------------------

     !set initial fusion tolerance
     dynamic_fusion_tolerance = ED_val_cohort_fusion_tol

     !This needs to be a function of the canopy layer, because otherwise, at canopy closure
     !the number of cohorts doubles and very dissimilar cohorts are fused together
     !because c_area and biomass are non-linear with dbh, this causes several mass inconsistancies
     !in theory, all of this routine therefore causes minor losses of C and area, but these are below 
     !detection limit normally. 

     iterate = 1
     fusion_took_place = 0   

     !---------------------------------------------------------------------!
     !  Keep doing this until nocohorts <= maxcohorts                         !
     !---------------------------------------------------------------------!
     
     if (associated(currentPatch%shortest)) then  
        do while(iterate == 1)
           
           currentCohort => currentPatch%tallest
           
           ! The following logic continues the loop while the current cohort is not the shortest cohort
           ! if they point to the same target (ie equivalence), then the loop ends.
           ! This loop is different than the simple "continue while associated" loop in that
           ! it omits the last cohort (because it has already been compared by that point)
           
           do while ( .not.associated(currentCohort,currentPatch%shortest) )

              nextc => currentPatch%tallest

              do while (associated(nextc))
                 nextnextc => nextc%shorter
                 diff = abs((currentCohort%dbh - nextc%dbh)/(0.5*(currentCohort%dbh + nextc%dbh)))  

                 !Criteria used to divide up the height continuum into different cohorts.

                 if (diff < dynamic_fusion_tolerance) then

                    ! Don't fuse a cohort with itself!
                    if (.not.associated(currentCohort,nextc) ) then

                       if (currentCohort%pft == nextc%pft) then              

                          ! check cohorts in same c. layer. before fusing

                          if (currentCohort%canopy_layer == nextc%canopy_layer) then 

                             ! Note: because newly recruited cohorts that have not experienced
                             ! a day yet will have un-known flux quantities or change rates
                             ! we don't want them fusing with non-new cohorts.  We allow them
                             ! to fuse with other new cohorts to keep the total number of cohorts
                             ! down.

                             if( currentCohort%isnew.eqv.nextc%isnew ) then

                                newn = currentCohort%n + nextc%n

                                fusion_took_place = 1         

                                if ( fuse_debug .and. currentCohort%isnew ) then
                                   write(fates_log(),*) 'Fusing Two Cohorts'
                                   write(fates_log(),*) 'newn: ',newn
                                   write(fates_log(),*) 'Cohort I, Cohort II' 
                                   write(fates_log(),*) 'n:',currentCohort%n,nextc%n
                                   write(fates_log(),*) 'isnew:',currentCohort%isnew,nextc%isnew
                                   write(fates_log(),*) 'laimemory:',currentCohort%laimemory,nextc%laimemory
                                   write(fates_log(),*) 'hite:',currentCohort%hite,nextc%hite
                                   write(fates_log(),*) 'dbh:',currentCohort%dbh,nextc%dbh
                                   write(fates_log(),*) 'pft:',currentCohort%pft,nextc%pft
                                   write(fates_log(),*) 'canopy_trim:',currentCohort%canopy_trim,nextc%canopy_trim
                                   write(fates_log(),*) 'canopy_layer_yesterday:', &
                                         currentCohort%canopy_layer_yesterday,nextc%canopy_layer_yesterday
                                   do i=1, nlevleaf
                                      write(fates_log(),*) 'leaf level: ',i,'year_net_uptake', &
                                            currentCohort%year_net_uptake(i),nextc%year_net_uptake(i)
                                   end do
                                end if


                                ! Fuse all mass pools
                                call currentCohort%prt%WeightedFusePRTVartypes(nextc%prt, &
                                                                               currentCohort%n/newn )

                                currentCohort%laimemory   = (currentCohort%n*currentCohort%laimemory   &
                                      + nextc%n*nextc%laimemory)/newn

                                currentCohort%canopy_trim = (currentCohort%n*currentCohort%canopy_trim &
                                      + nextc%n*nextc%canopy_trim)/newn

                                select case(cohort_fusion_conservation_method)
                                   !
                                   ! -----------------------------------------------------------------
                                   ! Because cohort fusion is an unavoidable but non-physical process,
                                   ! and because of the various nonlinear allometric relationships,
                                   ! it isn't possible to simultaneously conserve all of the allometric
                                   ! relationships during cohort fusion.  We will always conserve carbon,
                                   ! but there are choices to made about what else to conserve or not.
                                   ! In particular, there is a choice to be made of conservation amongst
                                   ! the number density, stem diameter, and crown area. Below,
                                   ! some different conservation relationships can be chosen during fusion.
                                   ! -----------------------------------------------------------------
                                   !
                                case(conserve_crownarea_and_number_not_dbh)
                                   !
                                   ! -----------------------------------------------------------------
                                   ! conserve total crown area during the fusion step, and then calculate
                                   ! dbh of the fused cohort as that which conserves both crown area and
                                   ! the dbh to crown area allometry.  dbh will be updated in the next
                                   ! growth step in the (likely) event that dbh to structural iomass
                                   ! allometry is exceeded. if using a capped crown area allometry and
                                   ! above the cap, then calculate as the weighted average of fusing
                                   ! cohorts' dbh
                                   ! -----------------------------------------------------------------
                                   !
                                   currentCohort%c_area = currentCohort%c_area + nextc%c_area
                                   !
                                   call carea_allom(dbh,newn,currentSite%spread,currentCohort%pft,&
                                        currentCohort%c_area,inverse=.true.)
                                   !
                                   if (abs(dbh-fates_unset_r8)<nearzero) then
                                      currentCohort%dbh = (currentCohort%n*currentCohort%dbh         &
                                           + nextc%n*nextc%dbh)/newn
                                   else
                                      currentCohort%dbh = dbh
                                   endif
                                   !
                                   call h_allom(currentCohort%dbh,currentCohort%pft,currentCohort%hite)
                                   !
                                case(conserve_dbh_and_number_not_crownarea)
                                   !
                                   ! -----------------------------------------------------------------
                                   ! Here we conserve the mean stem diameter of the trees in the cohorts
                                   ! rather than the crown area of the cohort
                                   ! -----------------------------------------------------------------
                                   !
                                   currentCohort%dbh         = (currentCohort%n*currentCohort%dbh         &
                                        + nextc%n*nextc%dbh)/newn
                                   !
                                   call h_allom(currentCohort%dbh,currentCohort%pft,currentCohort%hite)
                                   !
                                   ! -----------------------------------------------------------------
                                   ! If fusion pushed structural biomass to be larger than
                                   ! the allometric target value derived by diameter, we
                                   ! then increase diameter and height until the allometric
                                   ! target matches actual bdead. (if it is the other way around
                                   ! we then just let the carbon pools grow to fill out allometry)
                                   ! -----------------------------------------------------------------
                                   !
                                   if( EDPftvarcon_inst%woody(currentCohort%pft) == itrue ) then
                                      call StructureResetOfDH( currentCohort%prt%GetState(struct_organ,all_carbon_elements), currentCohort%pft, &
                                           currentCohort%canopy_trim, currentCohort%dbh, currentCohort%hite )
                                   end if
                                   !
                                   call carea_allom(currentCohort%dbh,newn,currentSite%spread,currentCohort%pft,&
                                        currentCohort%c_area,inverse=.false.)
                                   !
                                case(default)
                                    write(fates_log(),*) 'FATES: Invalid choice for cohort_fusion_conservation_method'
                                   call endrun(msg=errMsg(sourcefile, __LINE__))
                                end select

                                call sizetype_class_index(currentCohort%dbh,currentCohort%pft, &
                                      currentCohort%size_class,currentCohort%size_by_pft_class)
				      

                                if(hlm_use_planthydro.eq.itrue) then			  					  				  
				    call FuseCohortHydraulics(currentSite,currentCohort,nextc,bc_in,newn)				    
				 endif

                                ! recent canopy history
                                currentCohort%canopy_layer_yesterday  = (currentCohort%n*currentCohort%canopy_layer_yesterday  + &
                                      nextc%n*nextc%canopy_layer_yesterday)/newn

                                ! Leaf biophysical rates (use leaf mass weighting)
                                ! -----------------------------------------------------------------
                                call UpdateCohortBioPhysRates(currentCohort)

                                ! keep track of the size class bins so that we can monitor growth fluxes
                                ! compare the values.  if they are the same, then nothing needs to be done. if not, track the diagnostic flux
                                if (currentCohort%size_class_lasttimestep .ne. nextc%size_class_lasttimestep ) then
                                   !
                                   ! keep track of which was which, irresespective of which cohort they were in
                                   if (currentCohort%size_class_lasttimestep .gt. nextc%size_class_lasttimestep) then
                                      largersc = currentCohort%size_class_lasttimestep
                                      smallersc = nextc%size_class_lasttimestep
                                      larger_n = currentCohort%n
                                      smaller_n = nextc%n
                                   else
                                      largersc = nextc%size_class_lasttimestep
                                      smallersc = currentCohort%size_class_lasttimestep
                                      larger_n = nextc%n
                                      smaller_n = currentCohort%n
                                   endif
                                   !
                                   ! it is possible that fusion has caused cohorts separated by at least two size bin deltas to join.  
                                   ! so slightly complicated to keep track of because the resulting cohort could be in one of the old bins or in between
                                   ! structure as a loop to handle the general case
                                   !
                                   ! first the positive growth case
                                   do sc_i = smallersc + 1, currentCohort%size_class
                                      currentSite%growthflux_fusion(sc_i, currentCohort%pft) = &
                                           currentSite%growthflux_fusion(sc_i, currentCohort%pft) + smaller_n
                                   end do
                                   !
                                   ! next the negative growth case
                                   do sc_i = currentCohort%size_class + 1, largersc
                                      currentSite%growthflux_fusion(sc_i, currentCohort%pft) = &
                                           currentSite%growthflux_fusion(sc_i, currentCohort%pft) - larger_n
                                   end do
                                   ! now that we've tracked the change flux.  reset the memory of the prior timestep
                                   currentCohort%size_class_lasttimestep = currentCohort%size_class
                                endif
                                   
                                ! Flux and biophysics variables have not been calculated for recruits we just default to 
                                ! their initization values, which should be the same for eahc
                                
                                if ( .not.currentCohort%isnew) then

                                   currentCohort%seed_prod      = (currentCohort%n*currentCohort%seed_prod + &
                                         nextc%n*nextc%seed_prod)/newn
                                   currentCohort%gpp_acc        = (currentCohort%n*currentCohort%gpp_acc     + &
                                         nextc%n*nextc%gpp_acc)/newn
                                   currentCohort%npp_acc        = (currentCohort%n*currentCohort%npp_acc     + &
                                         nextc%n*nextc%npp_acc)/newn
                                   currentCohort%resp_acc       = (currentCohort%n*currentCohort%resp_acc    + &
                                         nextc%n*nextc%resp_acc)/newn
                                   currentCohort%resp_acc_hold  = &
                                         (currentCohort%n*currentCohort%resp_acc_hold + &
                                         nextc%n*nextc%resp_acc_hold)/newn
                                   currentCohort%npp_acc_hold   = &
                                         (currentCohort%n*currentCohort%npp_acc_hold + &
                                         nextc%n*nextc%npp_acc_hold)/newn
                                   currentCohort%gpp_acc_hold   = &
                                         (currentCohort%n*currentCohort%gpp_acc_hold + &
                                         nextc%n*nextc%gpp_acc_hold)/newn

                                   currentCohort%dmort          = (currentCohort%n*currentCohort%dmort       + &
                                         nextc%n*nextc%dmort)/newn
                                   currentCohort%lmort_direct     = (currentCohort%n*currentCohort%lmort_direct     + &
                                         nextc%n*nextc%lmort_direct)/newn
                                   currentCohort%lmort_infra      = (currentCohort%n*currentCohort%lmort_infra      + &
                                         nextc%n*nextc%lmort_infra)/newn
                                   currentCohort%lmort_collateral = (currentCohort%n*currentCohort%lmort_collateral + &
                                         nextc%n*nextc%lmort_collateral)/newn

                                   currentCohort%fire_mort      = (currentCohort%n*currentCohort%fire_mort   + &
                                         nextc%n*nextc%fire_mort)/newn

                                   ! mortality diagnostics
                                   currentCohort%cmort = (currentCohort%n*currentCohort%cmort + nextc%n*nextc%cmort)/newn
                                   currentCohort%hmort = (currentCohort%n*currentCohort%hmort + nextc%n*nextc%hmort)/newn
                                   currentCohort%bmort = (currentCohort%n*currentCohort%bmort + nextc%n*nextc%bmort)/newn
                                   currentCohort%frmort = (currentCohort%n*currentCohort%frmort + nextc%n*nextc%frmort)/newn

                                   ! logging mortality, Yi Xu
                                   currentCohort%lmort_direct = (currentCohort%n*currentCohort%lmort_direct + &
                                         nextc%n*nextc%lmort_direct)/newn
                                   currentCohort%lmort_collateral = (currentCohort%n*currentCohort%lmort_collateral + &
                                         nextc%n*nextc%lmort_collateral)/newn
                                   currentCohort%lmort_infra = (currentCohort%n*currentCohort%lmort_infra + &
                                         nextc%n*nextc%lmort_infra)/newn

                                   ! biomass and dbh tendencies
                                   currentCohort%ddbhdt     = (currentCohort%n*currentCohort%ddbhdt  + &
                                         nextc%n*nextc%ddbhdt)/newn

                                   do i=1, nlevleaf     
                                      if (currentCohort%year_net_uptake(i) == 999._r8 .or. nextc%year_net_uptake(i) == 999._r8) then
                                         currentCohort%year_net_uptake(i) = &
                                               min(nextc%year_net_uptake(i),currentCohort%year_net_uptake(i))
                                      else
                                         currentCohort%year_net_uptake(i) = (currentCohort%n*currentCohort%year_net_uptake(i) + &
                                               nextc%n*nextc%year_net_uptake(i))/newn                
                                      endif
                                   enddo
                                   
                                end if !(currentCohort%isnew)

                                currentCohort%n = newn     

                                ! Set pointers and remove the current cohort from the list
                                
                                shorterCohort => nextc%shorter
                                tallerCohort  => nextc%taller
                                
                                if (.not. associated(tallerCohort)) then
                                   currentPatch%tallest => shorterCohort
                                   if(associated(shorterCohort)) shorterCohort%taller => null()
                                else 
                                   tallerCohort%shorter => shorterCohort
                                endif
                                
                                if (.not. associated(shorterCohort)) then
                                   currentPatch%shortest => tallerCohort
                                   if(associated(tallerCohort)) tallerCohort%shorter => null()
                                else 
                                   shorterCohort%taller => tallerCohort
                                endif
                                
                                ! At this point, nothing should be pointing to current Cohort
				! update hydraulics quantities that are functions of hite & biomasses
				! deallocate the hydro structure of nextc
                                if (hlm_use_planthydro.eq.itrue) then				    
				    call carea_allom(currentCohort%dbh,currentCohort%n,currentSite%spread, &
				          currentCohort%pft,currentCohort%c_area)
                                    leaf_c   = currentCohort%prt%GetState(leaf_organ, all_carbon_elements)
                                    currentCohort%treelai = tree_lai(leaf_c,             &
                                       currentCohort%pft, currentCohort%c_area, currentCohort%n, &
                                       currentCohort%canopy_layer, currentPatch%canopy_layer_tlai, &
                                       currentCohort%vcmax25top  )			    
				   call updateSizeDepTreeHydProps(currentSite,currentCohort, bc_in)  				   
				   call DeallocateHydrCohort(nextc)
				endif

                                ! Deallocate the cohort's PRT structure
                                call nextc%prt%DeallocatePRTVartypes()
                                deallocate(nextc%prt)
                                deallocate(nextc)
                                nullify(nextc)

                             endif ! if( currentCohort%isnew.eqv.nextc%isnew ) then
                          endif !canopy layer
                       endif !pft
                    endif  !index no. 
                 endif !diff   
                 
                 nextc => nextnextc
                 
              enddo !end checking nextc cohort loop

              ! Ususally we always point to the next cohort. But remember ...
              ! this loop exits when current becomes the shortest, not when
              ! it finishes and becomes the null pointer.  If there is no
              ! shorter cohort, then it is shortest, and will exit
              ! Note also that it is possible that it entered here as the shortest
              ! which is possible if nextc was the shortest and was removed.

              if (associated (currentCohort%shorter)) then
                 currentCohort => currentCohort%shorter
              endif
              
           enddo !end currentCohort cohort loop

           !---------------------------------------------------------------------!
           ! Is the number of cohorts larger than the maximum?                   !
           !---------------------------------------------------------------------!   
           nocohorts = 0
           currentCohort => currentPatch%tallest
           do while(associated(currentCohort))
              nocohorts = nocohorts + 1
              currentCohort => currentCohort%shorter
           enddo

           if (nocohorts > maxCohortsPerPatch) then
              iterate = 1
              !---------------------------------------------------------------------!
              ! Making profile tolerance larger means that more fusion will happen  !
              !---------------------------------------------------------------------!        
              dynamic_fusion_tolerance = dynamic_fusion_tolerance * 1.1_r8

              !write(fates_log(),*) 'maxcohorts exceeded',dynamic_fusion_tolerance

           else

              iterate = 0
        endif

        if ( dynamic_fusion_tolerance .gt. 100._r8) then
              ! something has gone terribly wrong and we need to report what
              write(fates_log(),*) 'exceeded reasonable expectation of cohort fusion.'
              currentCohort => currentPatch%tallest
              nocohorts = 0
              do while(associated(currentCohort))
                 write(fates_log(),*) 'cohort ', nocohorts, currentCohort%dbh, currentCohort%canopy_layer, currentCohort%n
                 nocohorts = nocohorts + 1
                 currentCohort => currentCohort%shorter
              enddo
              call endrun(msg=errMsg(sourcefile, __LINE__))
           endif

        enddo !do while nocohorts>maxcohorts

     endif ! patch. 

     if (fusion_took_place == 1) then  ! if fusion(s) occured sort cohorts 
        call sort_cohorts(currentPatch)
     endif

  end subroutine fuse_cohorts

!-------------------------------------------------------------------------------------!

  subroutine sort_cohorts(patchptr)  
    ! ============================================================================
    !                 sort cohorts into the correct order   DO NOT CHANGE THIS IT WILL BREAK
    ! ============================================================================

    type(ed_patch_type) , intent(inout), target :: patchptr

    type(ed_patch_type) , pointer :: current_patch
    type(ed_cohort_type), pointer :: current_c, next_c
    type(ed_cohort_type), pointer :: shortestc, tallestc 
    type(ed_cohort_type), pointer :: storesmallcohort 
    type(ed_cohort_type), pointer :: storebigcohort   
    integer :: snull,tnull

    current_patch => patchptr
    tallestc  => NULL()
    shortestc => NULL()
    storebigcohort   => null()
    storesmallcohort => null()
    current_c => current_patch%tallest 

    do while (associated(current_c))  
       next_c => current_c%shorter
       tallestc  => storebigcohort 
       shortestc => storesmallcohort   
       if (associated(tallestc)) then
          tnull = 0
       else
          tnull = 1
          tallestc => current_c
       endif

       if (associated(shortestc)) then
          snull = 0
       else
          snull = 1
          shortestc => current_c
       endif

       call insert_cohort(current_c, tallestc, shortestc, tnull, snull, storebigcohort, storesmallcohort)

       current_patch%tallest  => storebigcohort 
       current_patch%shortest => storesmallcohort
       current_c => next_c

    enddo

  end subroutine sort_cohorts

  !-------------------------------------------------------------------------------------!
  subroutine insert_cohort(pcc, ptall, pshort, tnull, snull, storebigcohort, storesmallcohort)
    !
    ! !DESCRIPTION:
    ! Insert cohort into linked list                  
    !
    ! !USES:
    !
    ! !ARGUMENTS    
    type(ed_cohort_type) , intent(inout), target          :: pcc
    type(ed_cohort_type) , intent(inout), target          :: ptall
    type(ed_cohort_type) , intent(inout), target          :: pshort
    integer              , intent(in)                     :: tnull
    integer              , intent(in)                     :: snull
    type(ed_cohort_type) , intent(inout),pointer,optional :: storesmallcohort ! storage of the smallest cohort for insertion routine
    type(ed_cohort_type) , intent(inout),pointer,optional :: storebigcohort   ! storage of the largest cohort for insertion routine 
    !
    ! !LOCAL VARIABLES:
    type(ed_patch_type),  pointer :: currentPatch
    type(ed_cohort_type), pointer :: current
    type(ed_cohort_type), pointer :: tallptr, shortptr, icohort
    type(ed_cohort_type), pointer :: ptallest, pshortest 
    real(r8) :: tsp
    integer :: tallptrnull,exitloop
    !----------------------------------------------------------------------

    currentPatch => pcc%patchptr
    ptallest => ptall
    pshortest => pshort

    if (tnull == 1) then
       ptallest => null()
    endif
    if (snull == 1) then
       pshortest => null()
    endif

    icohort => pcc ! assign address to icohort local name  
    !place in the correct place in the linked list of heights 
    !begin by finding cohort that is just taller than the new cohort 
    tsp = icohort%hite

    current => pshortest
    exitloop = 0
    !starting with shortest tree on the grid, find tree just  
    !taller than tree being considered and return its pointer 
    if (associated(current)) then
       do while (associated(current).and.exitloop == 0)
          if (current%hite < tsp) then
             current => current%taller   
          else
             exitloop = 1 
          endif
       enddo
    endif

    if (associated(current)) then
       tallptr => current
       tallptrnull = 0
    else
       tallptr => null()
       tallptrnull = 1
    endif

    !new cohort is tallest 
    if (.not.associated(tallptr)) then  
       !new shorter cohort to the new cohort is the old tallest cohort 
       shortptr => ptallest

       !new cohort is tallest cohort and next taller remains null 
       ptallest => icohort
       if (present(storebigcohort)) then
          storebigcohort => icohort
       end if
       currentPatch%tallest => icohort 
       icohort%patchptr%tallest => icohort  
       !new cohort is not tallest 
    else
       !next shorter cohort to new cohort is the next shorter cohort 
       !to the cohort just taller than the new cohort 
       shortptr => tallptr%shorter

       !new cohort becomes the next shorter cohort to the cohort 
       !just taller than the new cohort 
       tallptr%shorter => icohort
    endif

    !new cohort is shortest 
    if (.not.associated(shortptr)) then
       !next shorter reamins null 
       !cohort is placed at the bottom of the list 
       pshortest => icohort
       if (present(storesmallcohort)) then
          storesmallcohort => icohort 
       end if
       currentPatch%shortest => icohort  
       icohort%patchptr%shortest => icohort 
    else
       !new cohort is not shortest and becomes next taller cohort 
       !to the cohort just below it as defined in the previous block 
       shortptr%taller => icohort
    endif

    ! assign taller and shorter links for the new cohort 
    icohort%taller => tallptr
    if (tallptrnull == 1) then 
       icohort%taller=> null()
    endif
    icohort%shorter => shortptr

  end subroutine insert_cohort

  !-------------------------------------------------------------------------------------!
  subroutine copy_cohort( currentCohort,copyc )
    !
    ! !DESCRIPTION:
    ! Copies all the variables in one cohort into another empty cohort                                    
    !
    ! !USES:
    !
    ! !ARGUMENTS    
    type(ed_cohort_type), intent(inout) , target ::  copyc         ! New cohort argument.
    type(ed_cohort_type), intent(in)    , target ::  currentCohort ! Old cohort argument.
    !
    ! !LOCAL VARIABLES:
    type(ed_cohort_type), pointer ::  n,o           ! New and old cohort pointers
    !----------------------------------------------------------------------

    o => currentCohort
    n => copyc

    n%indexnumber     = fates_unset_int
    
    ! VEGETATION STRUCTURE
    n%pft             = o%pft
    n%n               = o%n                         
    n%dbh             = o%dbh                                        
    n%hite            = o%hite
    n%laimemory       = o%laimemory
    n%lai             = o%lai                         
    n%sai             = o%sai  
    n%g_sb_laweight   = o%g_sb_laweight
    n%leaf_cost       = o%leaf_cost
    n%canopy_layer    = o%canopy_layer
    n%canopy_layer_yesterday    = o%canopy_layer_yesterday
    n%nv              = o%nv
    n%status_coh      = o%status_coh
    n%canopy_trim     = o%canopy_trim
    n%excl_weight     = o%excl_weight               
    n%prom_weight     = o%prom_weight               
    n%size_class      = o%size_class
    n%size_class_lasttimestep      = o%size_class_lasttimestep
    n%size_by_pft_class = o%size_by_pft_class

    ! This transfers the PRT objects over.
    call n%prt%CopyPRTVartypes(o%prt)

    ! Leaf biophysical rates
    n%vcmax25top = o%vcmax25top
    n%jmax25top  = o%jmax25top
    n%tpu25top   = o%tpu25top
    n%kp25top    = o%kp25top 

    ! CARBON FLUXES
    n%gpp_acc_hold    = o%gpp_acc_hold
    n%gpp_acc         = o%gpp_acc
    n%gpp_tstep       = o%gpp_tstep

    n%npp_acc_hold    = o%npp_acc_hold
    n%npp_tstep       = o%npp_tstep
    n%npp_acc         = o%npp_acc

    if ( debug ) write(fates_log(),*) 'EDcohortDyn Ia ',o%npp_acc
    if ( debug ) write(fates_log(),*) 'EDcohortDyn Ib ',o%resp_acc

    n%resp_tstep      = o%resp_tstep
    n%resp_acc        = o%resp_acc
    n%resp_acc_hold   = o%resp_acc_hold
    n%year_net_uptake = o%year_net_uptake
    n%ts_net_uptake   = o%ts_net_uptake

    !RESPIRATION
    n%rdark           = o%rdark
    n%resp_m          = o%resp_m
    n%resp_g          = o%resp_g
    n%livestem_mr     = o%livestem_mr
    n%livecroot_mr    = o%livecroot_mr
    n%froot_mr        = o%froot_mr
 
    ! ALLOCATION
    n%dmort           = o%dmort
    n%lmort_direct    = o%lmort_direct
    n%lmort_infra     = o%lmort_infra
    n%lmort_collateral= o%lmort_collateral
    n%seed_prod       = o%seed_prod
    n%treelai         = o%treelai
    n%treesai         = o%treesai
    n%c_area          = o%c_area

    ! Mortality diagnostics
    n%cmort = o%cmort
    n%bmort = o%bmort
    n%hmort = o%hmort
    n%frmort = o%frmort

    ! logging mortalities, Yi Xu
    n%lmort_direct=o%lmort_direct
    n%lmort_collateral =o%lmort_collateral
    n%lmort_infra =o%lmort_infra

    ! Flags
    n%isnew = o%isnew

    ! VARIABLES NEEDED FOR INTEGRATION 
    n%dndt            = o%dndt
    n%dhdt            = o%dhdt
    n%ddbhdt          = o%ddbhdt

    if ( debug ) write(fates_log(),*) 'EDCohortDyn dpstoredt ',o%dbstoredt

    ! FIRE 
    n%fraction_crown_burned = o%fraction_crown_burned
    n%fire_mort             = o%fire_mort
    n%crownfire_mort        = o%crownfire_mort
    n%cambial_mort          = o%cambial_mort

    ! Plant Hydraulics
    
    if( hlm_use_planthydro.eq.itrue ) then
      call CopyCohortHydraulics(n,o)
    endif

    ! indices for binning
    n%size_class      = o%size_class
    n%size_class_lasttimestep      = o%size_class_lasttimestep
    n%size_by_pft_class   = o%size_by_pft_class

    !Pointers
    n%taller          => NULL()     ! pointer to next tallest cohort     
    n%shorter         => NULL()     ! pointer to next shorter cohort     
    n%patchptr        => o%patchptr ! pointer to patch that cohort is in 

  end subroutine copy_cohort

  !-------------------------------------------------------------------------------------!
  function count_cohorts( currentPatch ) result ( backcount )
    !
    ! !DESCRIPTION:
    !
    ! !USES:
    !
    ! !ARGUMENTS    
    type(ed_patch_type), intent(inout), target :: currentPatch      !new site
    !
    ! !LOCAL VARIABLES:
    type(ed_cohort_type), pointer ::currentCohort   !new patch
    integer backcount
    !----------------------------------------------------------------------

    currentCohort => currentPatch%shortest

    currentPatch%countcohorts = 0
    do while (associated(currentCohort)) 
       currentPatch%countcohorts = currentPatch%countcohorts + 1 
       currentCohort => currentCohort%taller  
    enddo

    backcount = 0
    currentCohort => currentPatch%tallest
    do while (associated(currentCohort)) 
       backcount = backcount + 1
       currentCohort => currentCohort%shorter    
    enddo

    if (backcount /= currentPatch%countcohorts) then
       write(fates_log(),*) 'problem with linked list, not symmetrical' 
    endif

  end function count_cohorts

  ! ===================================================================================

  subroutine UpdateCohortBioPhysRates(currentCohort)

       ! --------------------------------------------------------------------------------
       ! This routine updates the four key biophysical rates of leaves
       ! based on the changes in a cohort's leaf age proportions
       !
       ! This should be called after growth.  Growth occurs
       ! after turnover and damage states are applied to the tree.
       ! Therefore, following growth, the leaf mass fractions
       ! of different age classes are unchanged until the next day.
       ! --------------------------------------------------------------------------------

       type(ed_cohort_type),intent(inout) :: currentCohort
       
       
       real(r8) :: frac_leaf_aclass(max_nleafage)  ! Fraction of leaves in each age-class
       integer  :: iage                            ! loop index for leaf ages
       integer  :: ipft                            ! plant functional type index

       ! First, calculate the fraction of leaves in each age class
       ! It is assumed that each class has the same proportion
       ! across leaf layers

       do iage = 1, nleafage
          frac_leaf_aclass(iage) = &
                currentCohort%prt%GetState(leaf_organ, all_carbon_elements,iage)
       end do

       ! If there are leaves, then perform proportional weighting on the four rates
       ! We assume that leaf age does not effect the specific leaf area, so the mass
       ! fractions are applicable to these rates
       
       if(sum(frac_leaf_aclass(1:nleafage))>nearzero) then

          ipft = currentCohort%pft

          frac_leaf_aclass(1:nleafage) =  frac_leaf_aclass(1:nleafage) / &
                sum(frac_leaf_aclass(1:nleafage))
          
          currentCohort%vcmax25top = sum(EDPftvarcon_inst%vcmax25top(ipft,1:nleafage) * &
                frac_leaf_aclass(1:nleafage))
          
          currentCohort%jmax25top  = sum(param_derived%jmax25top(ipft,1:nleafage) * &
                frac_leaf_aclass(1:nleafage))
          
          currentCohort%tpu25top   = sum(param_derived%tpu25top(ipft,1:nleafage) * &
                frac_leaf_aclass(1:nleafage))
          
          currentCohort%kp25top    = sum(param_derived%kp25top(ipft,1:nleafage) * & 
                frac_leaf_aclass(1:nleafage))

       else
          
          currentCohort%vcmax25top = 0._r8          
          currentCohort%jmax25top  = 0._r8
          currentCohort%tpu25top   = 0._r8
          currentCohort%kp25top    = 0._r8

       end if


       return
    end subroutine UpdateCohortBioPhysRates

  
  ! ============================================================================

end module EDCohortDynamicsMod<|MERGE_RESOLUTION|>--- conflicted
+++ resolved
@@ -12,10 +12,7 @@
   use FatesConstantsMod     , only : r8 => fates_r8
   use FatesConstantsMod     , only : fates_unset_int
   use FatesConstantsMod     , only : itrue,ifalse
-<<<<<<< HEAD
   use FatesConstantsMod     , only : fates_unset_r8
-=======
->>>>>>> 08bb1406
   use FatesConstantsMod     , only : nearzero
   use FatesInterfaceMod     , only : hlm_days_per_year
   use FatesInterfaceMod     , only : nleafage
