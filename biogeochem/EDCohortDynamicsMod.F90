Module EDCohortDynamicsMod
  !
  ! !DESCRIPTION:
  ! Cohort stuctures in ED.
  !
  ! !USES:
  use FatesGlobals          , only : endrun => fates_endrun
  use FatesGlobals          , only : fates_log
  use FatesInterfaceTypesMod     , only : hlm_freq_day
  use FatesInterfaceTypesMod     , only : bc_in_type
  use FatesInterfaceTypesMod     , only : hlm_use_planthydro
  use FatesInterfaceTypesMod     , only : hlm_use_sp
  use FatesInterfaceTypesMod     , only : hlm_use_cohort_age_tracking
  use FatesInterfaceTypesMod     , only : hlm_use_crown_damage
  use FatesInterfaceTypesMod     , only : hlm_is_restart
  use FatesConstantsMod     , only : r8 => fates_r8
  use FatesConstantsMod     , only : fates_unset_int
  use FatesConstantsMod     , only : itrue,ifalse
  use FatesConstantsMod     , only : fates_unset_r8
  use FatesConstantsMod     , only : nearzero
  use FatesConstantsMod     , only : calloc_abs_error
  use FatesRunningMeanMod       , only : ema_lpa
  use FatesInterfaceTypesMod     , only : hlm_days_per_year
  use FatesInterfaceTypesMod     , only : nleafage
  use SFParamsMod           , only : SF_val_CWD_frac
  use EDPftvarcon           , only : EDPftvarcon_inst
  use EDPftvarcon           , only : GetDecompyFrac
  use PRTParametersMod      , only : prt_params
  use FatesParameterDerivedMod, only : param_derived
  use EDTypesMod            , only : ed_site_type, ed_patch_type, ed_cohort_type
  use EDTypesMod            , only : nclmax
  use PRTGenericMod         , only : element_list
  use FatesLitterMod        , only : ncwd
  use FatesLitterMod        , only : ndcmpy
  use FatesLitterMod        , only : litter_type
  use EDParamsMod           , only : max_cohort_per_patch
  use EDTypesMod            , only : AREA
  use EDTypesMod            , only : min_npm2, min_nppatch
  use EDTypesMod            , only : min_n_safemath
  use EDTypesMod            , only : nlevleaf
  use PRTGenericMod         , only : max_nleafage
  use EDTypesMod            , only : ican_upper
  use EDTypesMod            , only : site_fluxdiags_type
  use PRTGenericMod          , only : num_elements
  use EDParamsMod           , only : ED_val_cohort_age_fusion_tol
  use FatesInterfaceTypesMod      , only : hlm_use_planthydro
  use FatesInterfaceTypesMod      , only : hlm_parteh_mode
  use FatesPlantHydraulicsMod, only : FuseCohortHydraulics
  use FatesPlantHydraulicsMod, only : CopyCohortHydraulics
  use FatesPlantHydraulicsMod, only : UpdateSizeDepPlantHydProps
  use FatesPlantHydraulicsMod, only : InitPlantHydStates
  use FatesPlantHydraulicsMod, only : InitHydrCohort
  use FatesPlantHydraulicsMod, only : DeallocateHydrCohort
  use FatesPlantHydraulicsMod, only : AccumulateMortalityWaterStorage
  use FatesPlantHydraulicsMod, only : UpdatePlantHydrNodes
  use FatesPlantHydraulicsMod, only : UpdatePlantHydrLenVol
  use FatesPlantHydraulicsMod, only : UpdatePlantKmax
  use FatesPlantHydraulicsMod, only : SavePreviousCompartmentVolumes
  use FatesPlantHydraulicsMod, only : ConstrainRecruitNumber
  use FatesSizeAgeTypeIndicesMod, only : sizetype_class_index
  use FatesSizeAgeTypeIndicesMod, only : coagetype_class_index
  use FatesAllometryMod  , only : bleaf
  use FatesAllometryMod  , only : bfineroot
  use FatesAllometryMod  , only : bsap_allom
  use FatesAllometryMod  , only : bagw_allom
  use FatesAllometryMod  , only : bbgw_allom
  use FatesAllometryMod  , only : bdead_allom
  use FatesAllometryMod  , only : h_allom
  use FatesAllometryMod  , only : carea_allom
  use FatesAllometryMod  , only : ForceDBH
  use FatesAllometryMod  , only : tree_lai, tree_sai
  use FatesAllometryMod    , only : set_root_fraction
  use PRTGenericMod,          only : prt_carbon_allom_hyp
  use PRTGenericMod,          only : prt_cnp_flex_allom_hyp
  use PRTGenericMod,          only : prt_vartypes
  use PRTGenericMod,          only : all_carbon_elements
  use PRTGenericMod,          only : carbon12_element
  use PRTGenericMod,          only : nitrogen_element
  use PRTGenericMod,          only : phosphorus_element
  use PRTGenericMod,          only : leaf_organ
  use PRTGenericMod,          only : fnrt_organ
  use PRTGenericMod,          only : sapw_organ
  use PRTGenericMod,          only : store_organ
  use PRTGenericMod,          only : repro_organ
  use PRTGenericMod,          only : struct_organ
  use PRTGenericMod,          only : SetState

  use PRTAllometricCarbonMod, only : callom_prt_vartypes
  use PRTAllometricCarbonMod, only : ac_bc_inout_id_netdc
  use PRTAllometricCarbonMod, only : ac_bc_in_id_pft
  use PRTAllometricCarbonMod, only : ac_bc_inout_id_cdamage
  use PRTAllometricCarbonMod, only : ac_bc_inout_id_n
  use PRTAllometricCarbonMod, only : ac_bc_in_id_ctrim
  use PRTAllometricCarbonMod, only : ac_bc_inout_id_dbh
  use PRTAllometricCarbonMod, only : ac_bc_in_id_lstat
  use PRTAllometricCNPMod,    only : cnp_allom_prt_vartypes
  use PRTAllometricCNPMod,    only : acnp_bc_in_id_pft, acnp_bc_in_id_ctrim
  use PRTAllometricCNPMod,    only : acnp_bc_in_id_lstat, acnp_bc_inout_id_dbh
  use PRTAllometricCNPMod,    only : acnp_bc_inout_id_rmaint_def, acnp_bc_in_id_netdc
  use PRTAllometricCNPMod,    only : acnp_bc_in_id_netdnh4, acnp_bc_in_id_netdno3, acnp_bc_in_id_netdp
  use PRTAllometricCNPMod,    only : acnp_bc_out_id_cefflux, acnp_bc_out_id_nefflux
  use PRTAllometricCNPMod,    only : acnp_bc_out_id_pefflux
  use PRTAllometricCNPMod,    only : acnp_bc_out_id_nneed
  use PRTAllometricCNPMod,    only : acnp_bc_out_id_pneed


  use shr_infnan_mod, only : nan => shr_infnan_nan, assignment(=)

  ! CIME globals
  use shr_log_mod           , only : errMsg => shr_log_errMsg
  !
  implicit none
  private
  !
  public :: create_cohort
  public :: zero_cohort
  public :: nan_cohort
  public :: terminate_cohorts
  public :: terminate_cohort
  public :: fuse_cohorts
  public :: insert_cohort
  public :: sort_cohorts
  public :: copy_cohort
  public :: count_cohorts
  public :: InitPRTObject
  public :: InitPRTBoundaryConditions
  public :: SendCohortToLitter
  public :: UpdateCohortBioPhysRates
  public :: DeallocateCohort
  public :: EvaluateAndCorrectDBH
 
  logical, parameter :: debug  = .false. ! local debug flag

  character(len=*), parameter, private :: sourcefile = &
       __FILE__


  integer, parameter, private :: conserve_crownarea_and_number_not_dbh = 1
  integer, parameter, private :: conserve_dbh_and_number_not_crownarea = 2

  integer, parameter, private :: cohort_fusion_conservation_method = conserve_crownarea_and_number_not_dbh

  ! 10/30/09: Created by Rosie Fisher
  !-------------------------------------------------------------------------------------!

contains

  !-------------------------------------------------------------------------------------!
  subroutine create_cohort(currentSite, patchptr, pft, nn, hite, coage, dbh,   &
<<<<<<< HEAD
       prt, laimemory, sapwmemory, structmemory, &
       status, recruitstatus,ctrim,carea, &
       clayer, crowndamage, spread, bc_in)
    
=======
                           prt, leafmemory, sapwmemory, structmemory, &
                           status, recruitstatus,ctrim, carea, clayer, spread, bc_in)
>>>>>>> 682dc264
    !
    ! !DESCRIPTION:
    ! create new cohort
    ! There are 4 places this is called
    ! 1) Initializing new cohorts at the beginning of a cold-start simulation
    ! 2) Initializing new recruits during dynamics
    ! 3) Initializing new cohorts at the beginning of a inventory read
    ! 4) Initializing new cohorts during restart
    !
    ! It is assumed that in the first 3, this is called with a reasonable amount of starter information.
    !
    ! !USES:
    !
    ! !ARGUMENTS

    type(ed_site_type), intent(inout),   target :: currentSite
    type(ed_patch_type), intent(inout), pointer :: patchptr

    integer,  intent(in)      :: pft              ! Cohort Plant Functional Type
    integer,  intent(in)      :: crowndamage      ! Cohort damage class
    integer,  intent(in)      :: clayer           ! canopy status of cohort 
                                                  ! (1 = canopy, 2 = understorey, etc.)
    integer,  intent(in)      :: status           ! growth status of plant
                                                  ! (2 = leaves on , 1 = leaves off)
    integer,  intent(in)      :: recruitstatus    ! recruit status of plant
                                                  ! (1 = recruitment , 0 = other)
    real(r8), intent(in)      :: nn               ! number of individuals in cohort
                                                  ! per 'area' (10000m2 default)
    real(r8), intent(in)      :: hite             ! height: meters
    real(r8), intent(in)      :: coage            ! cohort age in years
    real(r8), intent(in)      :: dbh              ! dbh: cm
    class(prt_vartypes),target :: prt             ! The allocated PARTEH
                                                  ! object
    real(r8), intent(in)      :: leafmemory       ! target leaf biomass- set from
                                                  ! previous year: kGC per indiv
    real(r8), intent(in)   :: sapwmemory          ! target sapwood biomass- set from
                                                  ! previous year: kGC per indiv
    real(r8), intent(in)   :: structmemory        ! target structural biomass- set from
                                                  ! previous year: kGC per indiv
    real(r8), intent(in)      :: ctrim            ! What is the fraction of the maximum
                                                  ! leaf biomass that we are targeting?
    real(r8), intent(in)      :: spread           ! The community assembly effects how
                                                  ! spread crowns are in horizontal space
    real(r8), intent(in)       ::  carea          ! area of cohort ONLY USED IN SP MODE.
    type(bc_in_type), intent(in) :: bc_in         ! External boundary conditions


    ! !LOCAL VARIABLES:
    type(ed_cohort_type), pointer :: new_cohort         ! Pointer to New Cohort structure.
    type(ed_cohort_type), pointer :: storesmallcohort
    type(ed_cohort_type), pointer :: storebigcohort
    integer  :: iage                           ! loop counter for leaf age classes
    real(r8) :: leaf_c                         ! total leaf carbon
    integer  :: tnull,snull                    ! are the tallest and shortest cohorts allocate
    integer  :: nlevrhiz                       ! number of rhizosphere layers
    
    !----------------------------------------------------------------------

    allocate(new_cohort)

    call nan_cohort(new_cohort)  ! Make everything in the cohort not-a-number
    call zero_cohort(new_cohort) ! Zero things that need to be zeroed.

    ! Point to the PARTEH object
    new_cohort%prt => prt

    ! The PARTEH cohort object should be allocated and already
    ! initialized in this routine.
    call new_cohort%prt%CheckInitialConditions()


    !**********************/
    ! Define cohort state variable
    !**********************/

    new_cohort%indexnumber  = fates_unset_int ! Cohort indexing was not thread-safe, setting
                                              ! bogus value for the time being (RGK-012017)

    new_cohort%patchptr     => patchptr

    new_cohort%pft          = pft
    new_cohort%crowndamage  = crowndamage
    new_cohort%status_coh   = status
    new_cohort%n            = nn
    new_cohort%hite         = hite
    new_cohort%dbh          = dbh
    new_cohort%coage        = coage
    new_cohort%canopy_trim  = ctrim
    new_cohort%canopy_layer = clayer
    new_cohort%canopy_layer_yesterday = real(clayer, r8)
    new_cohort%leafmemory   = leafmemory
    new_cohort%sapwmemory   = sapwmemory
    new_cohort%structmemory = structmemory

    ! This sets things like vcmax25top, that depend on the
    ! leaf age fractions (which are defined by PARTEH)
    call UpdateCohortBioPhysRates(new_cohort)

    call sizetype_class_index(new_cohort%dbh, new_cohort%pft, &
                              new_cohort%size_class,new_cohort%size_by_pft_class)

    ! If cohort age trackign is off we call this here once
    ! just so everythin is in the first bin -
    ! this makes it easier to copy and terminate cohorts later
    ! we don't need to update this ever if cohort age tracking is off
    call coagetype_class_index(new_cohort%coage, new_cohort%pft, &
            new_cohort%coage_class,new_cohort%coage_by_pft_class)

    ! This routine may be called during restarts, and at this point in the call sequence
    ! the actual cohort data is unknown, as this is really only used for allocation
    ! In these cases, testing if things like biomass are reasonable is pre-mature
    ! However, in this part of the code, we will pass in nominal values for size, number and type

    if (new_cohort%dbh <= 0._r8 .or. new_cohort%n == 0._r8 .or. new_cohort%pft == 0 ) then
       write(fates_log(),*) 'ED: something is zero in create_cohort', &
                             new_cohort%dbh,new_cohort%n, &
                             new_cohort%pft
       call endrun(msg=errMsg(sourcefile, __LINE__))
    endif

    ! Assign canopy extent and depth
    if(hlm_use_sp.eq.ifalse)then
       call carea_allom(new_cohort%dbh,new_cohort%n,spread,new_cohort%pft, &
            new_cohort%crowndamage,new_cohort%c_area)
    else
      new_cohort%c_area = carea ! set this from previously precision-controlled value in SP mode
    endif
    ! Query PARTEH for the leaf carbon [kg]
    leaf_c = new_cohort%prt%GetState(leaf_organ,carbon12_element)

    new_cohort%treelai = tree_lai(leaf_c, new_cohort%pft, new_cohort%c_area,    &
                                  new_cohort%n, new_cohort%canopy_layer,               &
                                  patchptr%canopy_layer_tlai,new_cohort%vcmax25top )

    if(hlm_use_sp.eq.ifalse)then
       new_cohort%treesai = tree_sai(new_cohort%pft, new_cohort%dbh, &
            new_cohort%canopy_trim,   &
            new_cohort%c_area, new_cohort%n, new_cohort%canopy_layer, &
            patchptr%canopy_layer_tlai, new_cohort%treelai,new_cohort%vcmax25top,2 )
    end if

    new_cohort%lai     = new_cohort%treelai * new_cohort%c_area/patchptr%area

    ! Put cohort at the right place in the linked list
    storebigcohort   => patchptr%tallest
    storesmallcohort => patchptr%shortest

    if (associated(patchptr%tallest)) then
       tnull = 0
    else
       tnull = 1
       patchptr%tallest => new_cohort
    endif

    if (associated(patchptr%shortest)) then
       snull = 0
    else
       snull = 1
       patchptr%shortest => new_cohort
    endif

    call InitPRTBoundaryConditions(new_cohort)


    ! Allocate running mean functions

    !  (Keeping as an example)
    !! allocate(new_cohort%tveg_lpa)
    !! call new_cohort%tveg_lpa%InitRMean(ema_lpa,init_value=patchptr%tveg_lpa%GetMean())

    
    ! Recuits do not have mortality rates, nor have they moved any
    ! carbon when they are created.  They will bias our statistics
    ! until they have experienced a full day.  We need a newly recruited flag.
    ! This flag will be set to false after it has experienced
    ! growth, disturbance and mortality.
    new_cohort%isnew = .true.

    if( hlm_use_planthydro.eq.itrue ) then

       nlevrhiz = currentSite%si_hydr%nlevrhiz

       ! This allocates array spaces
       call InitHydrCohort(currentSite,new_cohort)

       ! This calculates node heights
       call UpdatePlantHydrNodes(new_cohort,new_cohort%pft, &
                                new_cohort%hite,currentSite%si_hydr)

       ! This calculates volumes and lengths
       call UpdatePlantHydrLenVol(new_cohort,currentSite%si_hydr)

       ! This updates the Kmax's of the plant's compartments
       call UpdatePlantKmax(new_cohort%co_hydr,new_cohort,currentSite%si_hydr)

       ! Since this is a newly initialized plant, we set the previous compartment-size
       ! equal to the ones we just calculated.
       call SavePreviousCompartmentVolumes(new_cohort%co_hydr)

       ! This comes up with starter suctions and then water contents
       ! based on the soil values
       call InitPlantHydStates(currentSite,new_cohort)

       if(recruitstatus==1)then

          new_cohort%co_hydr%is_newly_recruited = .true.

          ! If plant hydraulics is active, we must constrain the
          ! number density of the new recruits based on the moisture
          ! available to be subsumed in the new plant tissues.
          ! So we go through the process of pre-initializing the hydraulic
          ! states in the temporary cohort, to calculate this new number density

          call ConstrainRecruitNumber(currentSite,new_cohort, bc_in)

       endif

    endif

    call insert_cohort(new_cohort, patchptr%tallest, patchptr%shortest, tnull, snull, &
         storebigcohort, storesmallcohort)

    patchptr%tallest  => storebigcohort
    patchptr%shortest => storesmallcohort

  end subroutine create_cohort

  ! -------------------------------------------------------------------------------------

  subroutine InitPRTBoundaryConditions(new_cohort)

    ! Set the boundary conditions that flow in an out of the PARTEH
    ! allocation hypotheses.  Each of these calls to "RegsterBC" are simply
    ! setting pointers.
    ! For instance, if the hypothesis wants to know what
    ! the DBH of the plant is, then we pass in the dbh as an argument (new_cohort%dbh),
    ! and also tell it which boundary condition we are talking about (which is
    ! defined by an integer index (ac_bc_inout_id_dbh)
    !
    ! Again, elaborated Example:
    ! "ac_bc_inout_id_dbh" is the unique integer that defines the object index
    ! for the allometric carbon "ac" boundary condition "bc" for DBH "dbh"
    ! that is classified as input and output "inout".
    ! See PRTAllometricCarbonMod.F90 to track its usage.
    ! bc_rval is used as the optional argument identifyer to specify a real
    ! value boundary condition.
    ! bc_ival is used as the optional argument identifyer to specify an integer
    ! value boundary condition.

    type(ed_cohort_type), intent(inout), target :: new_cohort


    select case(hlm_parteh_mode)
    case (prt_carbon_allom_hyp)

       ! Register boundary conditions for the Carbon Only Allometric Hypothesis

       call new_cohort%prt%RegisterBCInOut(ac_bc_inout_id_dbh,bc_rval = new_cohort%dbh)
       call new_cohort%prt%RegisterBCInOut(ac_bc_inout_id_netdc,bc_rval = new_cohort%npp_acc)
       call new_cohort%prt%RegisterBCInOut(ac_bc_inout_id_n,bc_rval = new_cohort%n)
       call new_cohort%prt%RegisterBCInOut(ac_bc_inout_id_cdamage,bc_ival = new_cohort%crowndamage)
       call new_cohort%prt%RegisterBCIn(ac_bc_in_id_pft,bc_ival = new_cohort%pft)
       call new_cohort%prt%RegisterBCIn(ac_bc_in_id_ctrim,bc_rval = new_cohort%canopy_trim)
       call new_cohort%prt%RegisterBCIn(ac_bc_in_id_lstat,bc_ival = new_cohort%status_coh)
       
    case (prt_cnp_flex_allom_hyp)

       call new_cohort%prt%RegisterBCIn(acnp_bc_in_id_pft,bc_ival = new_cohort%pft)
       call new_cohort%prt%RegisterBCIn(acnp_bc_in_id_ctrim,bc_rval = new_cohort%canopy_trim)
       call new_cohort%prt%RegisterBCIn(acnp_bc_in_id_lstat,bc_ival = new_cohort%status_coh)
       call new_cohort%prt%RegisterBCIn(acnp_bc_in_id_netdc, bc_rval = new_cohort%npp_acc)
       call new_cohort%prt%RegisterBCIn(acnp_bc_in_id_netdnh4, bc_rval = new_cohort%daily_nh4_uptake)
       call new_cohort%prt%RegisterBCIn(acnp_bc_in_id_netdno3, bc_rval = new_cohort%daily_no3_uptake)
       call new_cohort%prt%RegisterBCIn(acnp_bc_in_id_netdp, bc_rval = new_cohort%daily_p_uptake)

       call new_cohort%prt%RegisterBCInOut(acnp_bc_inout_id_dbh,bc_rval = new_cohort%dbh)
       call new_cohort%prt%RegisterBCInOut(acnp_bc_inout_id_rmaint_def,bc_rval = new_cohort%resp_m_def)

       call new_cohort%prt%RegisterBCOut(acnp_bc_out_id_cefflux, bc_rval = new_cohort%daily_c_efflux)
       call new_cohort%prt%RegisterBCOut(acnp_bc_out_id_nefflux, bc_rval = new_cohort%daily_n_efflux)
       call new_cohort%prt%RegisterBCOut(acnp_bc_out_id_pefflux, bc_rval = new_cohort%daily_p_efflux)
       call new_cohort%prt%RegisterBCOut(acnp_bc_out_id_nneed, bc_rval = new_cohort%daily_n_need)
       call new_cohort%prt%RegisterBCOut(acnp_bc_out_id_pneed, bc_rval = new_cohort%daily_p_need)


    case DEFAULT

       write(fates_log(),*) 'You specified an unknown PRT module'
       write(fates_log(),*) 'Aborting'
       call endrun(msg=errMsg(sourcefile, __LINE__))

    end select


  end subroutine InitPRTBoundaryConditions

  ! ------------------------------------------------------------------------------------!

  subroutine InitPRTObject(prt)

    ! -----------------------------------------------------------------------------------
    !
    ! This routine allocates the PARTEH object that is associated with each cohort.
    ! The argument that is passed in is a pointer that is then associated with this
    ! newly allocated object.
    ! The object that is allocated is the specific extended class for the hypothesis
    ! of choice.
    ! Following this, the object and its internal mappings are initialized.
    ! This routine does NOT set any of the initial conditions, or boundary conditions
    ! such as the organ/element masses.  Those are handled after this call.
    !
    ! -----------------------------------------------------------------------------------

    ! Argument
    class(prt_vartypes), pointer :: prt

    ! Potential Extended types
    class(callom_prt_vartypes), pointer :: c_allom_prt
    class(cnp_allom_prt_vartypes), pointer :: cnp_allom_prt


    select case(hlm_parteh_mode)
    case (prt_carbon_allom_hyp)

        allocate(c_allom_prt)
        prt => c_allom_prt

    case (prt_cnp_flex_allom_hyp)

       allocate(cnp_allom_prt)
       prt => cnp_allom_prt

    case DEFAULT

        write(fates_log(),*) 'You specified an unknown PRT module'
        write(fates_log(),*) 'Aborting'
        call endrun(msg=errMsg(sourcefile, __LINE__))

    end select

    ! This is the call to allocate the data structures in the PRT object
    ! This call will be extended to each specific class.

    call prt%InitPRTVartype()


    return
  end subroutine InitPRTObject


  !-------------------------------------------------------------------------------------!

  subroutine nan_cohort(cc_p)
    !
    ! !DESCRIPTION:
    !  Make all the cohort variables NaN so they aren't used before defined.
    !
    ! !USES:

    use FatesConstantsMod, only : fates_unset_int

    !
    ! !ARGUMENTS
    type (ed_cohort_type), intent(inout), target  :: cc_p
    !
    ! !LOCAL VARIABLES:
    type (ed_cohort_type)   , pointer             :: currentCohort
    !----------------------------------------------------------------------

    currentCohort => cc_p

    currentCohort%taller      => null()       ! pointer to next tallest cohort
    currentCohort%shorter     => null()       ! pointer to next shorter cohort
    currentCohort%patchptr    => null()       ! pointer to patch that cohort is in

    nullify(currentCohort%taller)
    nullify(currentCohort%shorter)
    nullify(currentCohort%patchptr)

    ! VEGETATION STRUCTURE
    currentCohort%pft                = fates_unset_int  ! pft number
    currentCohort%crowndamage        = fates_unset_int  ! Crown damage class
    currentCohort%indexnumber        = fates_unset_int  ! unique number for each cohort. (within clump?)
    currentCohort%canopy_layer       = fates_unset_int  ! canopy status of cohort (1 = canopy, 2 = understorey, etc.)
    currentCohort%canopy_layer_yesterday       = nan  ! recent canopy status of cohort (1 = canopy, 2 = understorey, etc.)
    currentCohort%NV                 = fates_unset_int  ! Number of leaf layers: -
    currentCohort%status_coh         = fates_unset_int  ! growth status of plant  (2 = leaves on , 1 = leaves off)
    currentCohort%size_class         = fates_unset_int  ! size class index
    currentCohort%size_class_lasttimestep = fates_unset_int  ! size class index
    currentCohort%size_by_pft_class  = fates_unset_int  ! size by pft classification index
    currentCohort%coage_class        = fates_unset_int  ! cohort age class index
    currentCohort%coage_by_pft_class = fates_unset_int  ! cohort age by pft class index

    currentCohort%n                  = nan ! number of individuals in cohort per 'area' (10000m2 default)
    currentCohort%dbh                = nan ! 'diameter at breast height' in cm
    currentCohort%coage              = nan ! age of the cohort in years
    currentCohort%hite               = nan ! height: meters
    currentCohort%leafmemory         = nan ! target leaf biomass- set from previous year: kGC per indiv
    currentCohort%sapwmemory         = nan ! target sapwood biomass- set from previous year: kGC per indiv
    currentCohort%structmemory       = nan ! target structural biomass- set from previous year: kGC per indiv
    currentCohort%lai                = nan ! leaf area index of cohort   m2/m2
    currentCohort%sai                = nan ! stem area index of cohort   m2/m2
    currentCohort%g_sb_laweight      = nan ! Total leaf conductance of cohort (stomata+blayer) weighted by leaf-area [m/s]*[m2]
    currentCohort%canopy_trim        = nan ! What is the fraction of the maximum leaf biomass that we are targeting? :-
    currentCohort%leaf_cost          = nan ! How much does it cost to maintain leaves: kgC/m2/year-1
    currentCohort%excl_weight        = nan ! How much of this cohort is demoted each year, as a proportion of all cohorts:-
    currentCohort%prom_weight        = nan ! How much of this cohort is promoted each year, as a proportion of all cohorts:-
    currentCohort%c_area             = nan ! areal extent of canopy (m2)
    currentCohort%treelai            = nan ! lai of tree (total leaf area (m2) / canopy area (m2)
    currentCohort%treesai            = nan ! stem area index of tree (total stem area (m2) / canopy area (m2)
    currentCohort%seed_prod          = nan
    currentCohort%vcmax25top = nan
    currentCohort%jmax25top  = nan
    currentCohort%tpu25top   = nan
    currentCohort%kp25top    = nan

    ! CARBON FLUXES
    currentCohort%gpp_acc_hold       = nan ! GPP:  kgC/indiv/year
    currentCohort%gpp_tstep          = nan ! GPP:  kgC/indiv/timestep
    currentCohort%gpp_acc            = nan ! GPP:  kgC/indiv/day
    currentCohort%npp_acc_hold       = nan ! NPP:  kgC/indiv/year
    currentCohort%npp_tstep          = nan ! NPP:  kGC/indiv/timestep
    currentCohort%npp_acc            = nan ! NPP:  kgC/indiv/day
    currentCohort%year_net_uptake(:) = nan ! Net uptake of individual leaf layers kgC/m2/year
    currentCohort%ts_net_uptake(:)   = nan ! Net uptake of individual leaf layers kgC/m2/s
    currentCohort%resp_acc_hold      = nan ! RESP: kgC/indiv/year
    currentCohort%resp_tstep         = nan ! RESP: kgC/indiv/timestep
    currentCohort%resp_acc           = nan ! RESP: kGC/cohort/day

    ! Fluxes from nutrient allocation
    currentCohort%daily_nh4_uptake = nan
    currentCohort%daily_no3_uptake = nan
    currentCohort%daily_p_uptake = nan
    currentCohort%daily_c_efflux = nan
    currentCohort%daily_n_efflux = nan
    currentCohort%daily_p_efflux = nan
    currentCohort%daily_n_need   = nan
    currentCohort%daily_p_need   = nan
    currentCohort%daily_n_demand = nan
    currentCohort%daily_p_demand = nan


    currentCohort%c13disc_clm        = nan ! C13 discrimination, per mil at indiv/timestep
    currentCohort%c13disc_acc        = nan ! C13 discrimination, per mil at indiv/timestep at indiv/daily at the end of a day

    !RESPIRATION
    currentCohort%rdark              = nan
    currentCohort%resp_m             = nan ! Maintenance respiration.  kGC/cohort/year
    currentCohort%resp_m_def         = nan ! Maintenance respiration deficit kgC/plant
    currentCohort%livestem_mr        = nan ! Live stem maintenance respiration. kgC/indiv/s-1
    currentCohort%livecroot_mr       = nan ! Coarse root maintenance respiration. kgC/indiv/s-1
    currentCohort%froot_mr           = nan ! Fine root maintenance respiration. kgC/indiv/s-1
    currentCohort%resp_g_tstep       = nan ! Growth respiration.       kGC/indiv/timestep


    ! ALLOCATION
    currentCohort%dmort              = nan ! proportional mortality rate. (year-1)

    ! logging
    currentCohort%lmort_direct       = nan
    currentCohort%lmort_infra        = nan
    currentCohort%lmort_collateral   = nan
    currentCohort%l_degrad           = nan

    currentCohort%c_area             = nan ! areal extent of canopy (m2)
    currentCohort%treelai            = nan ! lai of tree (total leaf area (m2) / canopy area (m2)
    currentCohort%treesai            = nan ! stem area index of tree (total stem area (m2) / canopy area (m2)


    ! VARIABLES NEEDED FOR INTEGRATION
    currentCohort%dndt               = nan ! time derivative of cohort size
    currentCohort%dhdt               = nan ! time derivative of height
    currentCohort%ddbhdt             = nan ! time derivative of dbh

    ! FIRE
    currentCohort%fraction_crown_burned = nan ! proportion of crown affected by fire
    currentCohort%cambial_mort          = nan ! probability that trees dies due to cambial char P&R (1986)
    currentCohort%crownfire_mort        = nan ! probability of tree post-fire mortality due to crown scorch
    currentCohort%fire_mort             = nan ! post-fire mortality from cambial and crown damage assuming two are independent

  end subroutine nan_cohort

  !-------------------------------------------------------------------------------------!

  subroutine zero_cohort(cc_p)
    !
    ! !DESCRIPTION:
    ! Zero variables that need to be accounted for if
    ! this cohort is altered before they are defined.
    !
    ! !USES:
    !
    ! !ARGUMENTS
    type (ed_cohort_type), intent(inout), target  :: cc_p
    !
    ! !LOCAL VARIABLES:
    type (ed_cohort_type)   , pointer             :: currentCohort
    !----------------------------------------------------------------------

    currentCohort => cc_p

    currentCohort%NV                 = 0
    currentCohort%status_coh         = 0
    currentCohort%rdark              = 0._r8
    currentCohort%resp_m             = 0._r8
    currentCohort%resp_m_def         = 0._r8
    currentCohort%resp_g_tstep       = 0._r8
    currentCohort%livestem_mr        = 0._r8
    currentCohort%livecroot_mr       = 0._r8
    currentCohort%froot_mr           = 0._r8
    currentCohort%fire_mort          = 0._r8
    currentcohort%npp_acc            = 0._r8
    currentcohort%gpp_acc            = 0._r8
    currentcohort%resp_acc           = 0._r8
    currentcohort%npp_tstep          = 0._r8
    currentcohort%gpp_tstep          = 0._r8
    currentcohort%resp_tstep         = 0._r8
    currentcohort%resp_acc_hold      = 0._r8

    currentcohort%year_net_uptake(:) = 999._r8 ! this needs to be 999, or trimming of new cohorts will break.
    currentcohort%ts_net_uptake(:)   = 0._r8
    currentcohort%fraction_crown_burned = 0._r8
    currentCohort%size_class            = 1
    currentCohort%coage_class        = 1
    currentCohort%seed_prod          = 0._r8
    currentCohort%size_class_lasttimestep = 0
    currentcohort%npp_acc_hold       = 0._r8
    currentcohort%gpp_acc_hold       = 0._r8
    currentcohort%dmort              = 0._r8
    currentcohort%g_sb_laweight      = 0._r8
    currentcohort%treesai            = 0._r8
    currentCohort%lmort_direct       = 0._r8
    currentCohort%lmort_infra        = 0._r8
    currentCohort%lmort_collateral   = 0._r8
    currentCohort%l_degrad           = 0._r8
    currentCohort%leaf_cost          = 0._r8
    currentcohort%excl_weight        = 0._r8
    currentcohort%prom_weight        = 0._r8
    currentcohort%crownfire_mort     = 0._r8
    currentcohort%cambial_mort       = 0._r8
    currentCohort%c13disc_clm        = 0._r8
    currentCohort%c13disc_acc        = 0._r8

    ! Daily nutrient fluxes are INTEGRATED over the course of the
    ! day.  This variable MUST be zerod upon creation AND
    ! after allocation. These variables exist in
    ! carbon-only mode but are not used.

    currentCohort%daily_nh4_uptake = 0._r8
    currentCohort%daily_no3_uptake = 0._r8
    currentCohort%daily_p_uptake = 0._r8

    currentCohort%daily_c_efflux = 0._r8
    currentCohort%daily_n_efflux = 0._r8
    currentCohort%daily_p_efflux = 0._r8

    currentCohort%daily_n_need = 0._r8
    currentCohort%daily_p_need = 0._r8

    ! Initialize these as negative
    currentCohort%daily_p_demand = -9._r8
    currentCohort%daily_n_demand = -9._r8


  end subroutine zero_cohort

  !-------------------------------------------------------------------------------------!
  subroutine terminate_cohorts( currentSite, currentPatch, level , call_index, bc_in)
    !
    ! !DESCRIPTION:
    ! terminates all cohorts when they get too small
    !
    ! !USES:
    
    !
    ! !ARGUMENTS
    type (ed_site_type) , intent(inout), target :: currentSite
    type (ed_patch_type), intent(inout), target :: currentPatch
    integer             , intent(in)            :: level
    integer                                     :: call_index
    type(bc_in_type), intent(in)                :: bc_in

    ! Important point regarding termination levels.  Termination is typically
    ! called after fusion.  We do this so that we can re-capture the biomass that would
    ! otherwise be lost from termination.  The biomass of a fused plant remains in the
    ! live pool.  However, some plant number densities can be so low that they
    ! can cause numerical instabilities.  Thus, we call terminate_cohorts at level=1
    ! before fusion to get rid of these cohorts that are so incredibly sparse, and then
    ! terminate the remainder at level 2 for various other reasons.

    !
    ! !LOCAL VARIABLES:
    type (ed_cohort_type) , pointer :: currentCohort
    type (ed_cohort_type) , pointer :: shorterCohort
    type (ed_cohort_type) , pointer :: tallerCohort

    real(r8) :: leaf_c    ! leaf carbon [kg]
    real(r8) :: store_c   ! storage carbon [kg]
    real(r8) :: sapw_c    ! sapwood carbon [kg]
    real(r8) :: fnrt_c    ! fineroot carbon [kg]
    real(r8) :: repro_c   ! reproductive carbon [kg]
    real(r8) :: struct_c  ! structural carbon [kg]
    integer :: terminate  ! do we terminate (itrue) or not (ifalse)
    !----------------------------------------------------------------------

    currentCohort => currentPatch%shortest
    do while (associated(currentCohort))

       terminate = ifalse
       tallerCohort => currentCohort%taller

       leaf_c  = currentCohort%prt%GetState(leaf_organ, carbon12_element)
       store_c = currentCohort%prt%GetState(store_organ, carbon12_element)
       sapw_c  = currentCohort%prt%GetState(sapw_organ, carbon12_element)
       fnrt_c  = currentCohort%prt%GetState(fnrt_organ, carbon12_element)
       struct_c = currentCohort%prt%GetState(struct_organ, carbon12_element)
       repro_c  = currentCohort%prt%GetState(repro_organ, carbon12_element)

       ! Check if number density is so low is breaks math (level 1)
       if (currentcohort%n <  min_n_safemath .and. level == 1) then
          terminate = itrue
          if ( debug ) then
             write(fates_log(),*) 'terminating cohorts 0',currentCohort%n/currentPatch%area,currentCohort%dbh,currentCohort%pft,call_index
          endif
       endif

       ! The rest of these are only allowed if we are not dealing with a recruit (level 2)
       if (.not.currentCohort%isnew .and. level == 2) then

         ! Not enough n or dbh
         if  (currentCohort%n/currentPatch%area <= min_npm2 .or.	&  !
              currentCohort%n <= min_nppatch .or. &
              (currentCohort%dbh < 0.00001_r8 .and. store_c < 0._r8) ) then
            terminate = itrue
            if ( debug ) then
               write(fates_log(),*) 'terminating cohorts 1',currentCohort%n/currentPatch%area,currentCohort%dbh,currentCohort%pft,call_index
            endif
         endif

         ! Outside the maximum canopy layer
         if (currentCohort%canopy_layer > nclmax ) then
           terminate = itrue
           if ( debug ) then
             write(fates_log(),*) 'terminating cohorts 2', currentCohort%canopy_layer,currentCohort%pft,call_index
           endif
         endif

         ! live biomass pools are terminally depleted
         if ( ( sapw_c+leaf_c+fnrt_c ) < 1e-10_r8  .or.  &
               store_c  < 1e-10_r8) then
            terminate = itrue
            if ( debug ) then
              write(fates_log(),*) 'terminating cohorts 3', &
                    sapw_c,leaf_c,fnrt_c,store_c,currentCohort%pft,call_index
            endif
         endif

         ! Total cohort biomass is negative
         if ( ( struct_c+sapw_c+leaf_c+fnrt_c+store_c ) < 0._r8) then
            terminate = itrue
            if ( debug ) then
               write(fates_log(),*) 'terminating cohorts 4', &
                    struct_c,sapw_c,leaf_c,fnrt_c,store_c,currentCohort%pft,call_index
            endif

        endif
      endif    !  if (.not.currentCohort%isnew .and. level == 2) then

      if (terminate == itrue) then
         call terminate_cohort(currentSite, currentPatch, currentCohort, bc_in)
         deallocate(currentCohort)
      endif
      currentCohort => tallerCohort
   enddo
    
  end subroutine terminate_cohorts

  !-------------------------------------------------------------------------------------!
  subroutine terminate_cohort(currentSite, currentPatch, currentCohort, bc_in)
   !
   ! !DESCRIPTION:
   ! Terminates an individual cohort and updates the site-level
   ! updates the carbon flux and nuber of individuals appropriately
   !
   ! !USES:
   !
   ! !ARGUMENTS
   type (ed_site_type)  , intent(inout), target :: currentSite
   type (ed_patch_type) , intent(inout), target :: currentPatch
   type (ed_cohort_type), intent(inout), target :: currentCohort
   type(bc_in_type), intent(in)                :: bc_in

   ! !LOCAL VARIABLES:
   type (ed_cohort_type) , pointer :: shorterCohort
   type (ed_cohort_type) , pointer :: tallerCohort

   real(r8) :: leaf_c    ! leaf carbon [kg]
   real(r8) :: store_c   ! storage carbon [kg]
   real(r8) :: sapw_c    ! sapwood carbon [kg]
   real(r8) :: fnrt_c    ! fineroot carbon [kg]
   real(r8) :: repro_c   ! reproductive carbon [kg]
   real(r8) :: struct_c  ! structural carbon [kg]
   integer :: terminate  ! do we terminate (itrue) or not (ifalse)
   integer :: c           ! counter for litter size class.
   integer :: levcan      ! canopy level
   !----------------------------------------------------------------------

   leaf_c  = currentCohort%prt%GetState(leaf_organ, carbon12_element)
   store_c = currentCohort%prt%GetState(store_organ, carbon12_element)
   sapw_c  = currentCohort%prt%GetState(sapw_organ, carbon12_element)
   fnrt_c  = currentCohort%prt%GetState(fnrt_organ, carbon12_element)
   struct_c = currentCohort%prt%GetState(struct_organ, carbon12_element)
   repro_c  = currentCohort%prt%GetState(repro_organ, carbon12_element)
   
   ! preserve a record of the to-be-terminated cohort for mortality accounting
   levcan = currentCohort%canopy_layer

   if( hlm_use_planthydro == itrue ) &
      call AccumulateMortalityWaterStorage(currentSite,currentCohort,currentCohort%n)

   ! Update the site-level carbon flux and individuals count for the appropriate canopy layer
   if(levcan==ican_upper) then
      currentSite%term_nindivs_canopy(currentCohort%size_class,currentCohort%pft) = &
            currentSite%term_nindivs_canopy(currentCohort%size_class,currentCohort%pft) + currentCohort%n

      currentSite%term_carbonflux_canopy(currentCohort%pft) = currentSite%term_carbonflux_canopy(currentCohort%pft) + &
            currentCohort%n * (struct_c+sapw_c+leaf_c+fnrt_c+store_c+repro_c)
   else
      currentSite%term_nindivs_ustory(currentCohort%size_class,currentCohort%pft) = &
            currentSite%term_nindivs_ustory(currentCohort%size_class,currentCohort%pft) + currentCohort%n

      currentSite%term_carbonflux_ustory(currentCohort%pft) = currentSite%term_carbonflux_ustory(currentCohort%pft) + &
            currentCohort%n * (struct_c+sapw_c+leaf_c+fnrt_c+store_c+repro_c)
   end if

   ! put the litter from the terminated cohorts
   ! straight into the fragmenting pools

   if (currentCohort%n.gt.0.0_r8) then
      call SendCohortToLitter(currentSite,currentPatch, &
           currentCohort,currentCohort%n,bc_in)
   end if

   ! Set pointers and deallocate the current cohort from the list
   shorterCohort => currentCohort%shorter
   tallerCohort => currentCohort%taller

   if (.not. associated(tallerCohort)) then
      currentPatch%tallest => shorterCohort
      if(associated(shorterCohort)) shorterCohort%taller => null()
   else
      tallerCohort%shorter => shorterCohort
   endif

   if (.not. associated(shorterCohort)) then
      currentPatch%shortest => tallerCohort
      if(associated(tallerCohort)) tallerCohort%shorter => null()
   else
      shorterCohort%taller => tallerCohort
   endif

   call DeallocateCohort(currentCohort)

 end subroutine terminate_cohort  
  
  ! =====================================================================================

  subroutine SendCohortToLitter(csite,cpatch,ccohort,nplant,bc_in)

    ! -----------------------------------------------------------------------------------
    ! This routine transfers the existing mass in all pools and all elements
    ! on a vegetation cohort, into the litter pool.
    !
    ! Important: (1) This IS NOT turnover, this is not a partial transfer.
    !            (2) This is from a select number of plants in the cohort. ie this is
    !                not a "whole-sale" sending of all plants to litter.
    !            (3) This does not affect the PER PLANT mass pools, so
    !                do not update any PARTEH structures.
    !            (4) The change in plant number density (due to death or termination)
    !                IS NOT handled here.
    !            (5) This routine is NOT used for disturbance, mostly
    !                because this routine assumes a cohort lands in its patch
    !                Whereas the disturbance scheme does NOT assume that.
    ! -----------------------------------------------------------------------------------

    ! Arguments
    type (ed_site_type)   , target  :: csite
    type (ed_patch_type)  , target  :: cpatch
    type (ed_cohort_type) , target  :: ccohort
    real(r8)                        :: nplant     ! Number (absolute)
                                                  ! of plants to transfer
    type(bc_in_type), intent(in)    :: bc_in

    type(litter_type), pointer        :: litt       ! Litter object for each element
    type(site_fluxdiags_type),pointer :: flux_diags

    real(r8) :: leaf_m    ! leaf mass [kg]
    real(r8) :: store_m   ! storage mass [kg]
    real(r8) :: sapw_m    ! sapwood mass [kg]
    real(r8) :: fnrt_m    ! fineroot mass [kg]
    real(r8) :: repro_m   ! reproductive mass [kg]
    real(r8) :: struct_m  ! structural mass [kg]
    real(r8) :: plant_dens! plant density [/m2]
    real(r8) :: dcmpy_frac! fraction of mass going to each decomposability partition
    integer  :: el        ! loop index for elements
    integer  :: c         ! loop index for CWD
    integer  :: pft       ! pft index of the cohort
    integer  :: crowndamage ! the crown damage class of the cohort
    integer  :: sl        ! loop index for soil layers
    integer  :: dcmpy     ! loop index for decomposability

    !----------------------------------------------------------------------

    pft = ccohort%pft

    plant_dens = nplant/cpatch%area

    call set_root_fraction(csite%rootfrac_scr, pft, csite%zi_soil, &
         bc_in%max_rooting_depth_index_col)

    do el=1,num_elements

       leaf_m   = ccohort%prt%GetState(leaf_organ, element_list(el))
       store_m  = ccohort%prt%GetState(store_organ, element_list(el))
       sapw_m   = ccohort%prt%GetState(sapw_organ, element_list(el))
       fnrt_m   = ccohort%prt%GetState(fnrt_organ, element_list(el))
       struct_m = ccohort%prt%GetState(struct_organ, element_list(el))
       repro_m  = ccohort%prt%GetState(repro_organ, element_list(el))

       litt => cpatch%litter(el)
       flux_diags => csite%flux_diags(el)

       do c=1,ncwd

          ! above ground CWD
          litt%ag_cwd(c) = litt%ag_cwd(c) + plant_dens * &
               (struct_m+sapw_m)  * SF_val_CWD_frac(c) * &
               prt_params%allom_agb_frac(pft)

          ! below ground CWD
          do sl=1,csite%nlevsoil
             litt%bg_cwd(c,sl) = litt%bg_cwd(c,sl) + plant_dens * &
                  (struct_m+sapw_m) * SF_val_CWD_frac(c) * &
                  (1.0_r8 - prt_params%allom_agb_frac(pft)) * &
                  csite%rootfrac_scr(sl)
          enddo

          ! above ground
          flux_diags%cwd_ag_input(c)  = flux_diags%cwd_ag_input(c) + &
                (struct_m+sapw_m) * SF_val_CWD_frac(c) * &
                prt_params%allom_agb_frac(pft) * nplant

          ! below ground
          flux_diags%cwd_bg_input(c)  = flux_diags%cwd_bg_input(c) + &
                (struct_m + sapw_m) * SF_val_CWD_frac(c) * &
                (1.0_r8 - prt_params%allom_agb_frac(pft)) * nplant

       enddo

       do dcmpy=1,ndcmpy
           dcmpy_frac = GetDecompyFrac(pft,leaf_organ,dcmpy)

           litt%leaf_fines(dcmpy) = litt%leaf_fines(dcmpy) + &
                 plant_dens * (leaf_m+repro_m) * dcmpy_frac

           dcmpy_frac = GetDecompyFrac(pft,fnrt_organ,dcmpy)
           do sl=1,csite%nlevsoil
               litt%root_fines(dcmpy,sl) = litt%root_fines(dcmpy,sl) + &
                     plant_dens * (fnrt_m+store_m) * csite%rootfrac_scr(sl) * dcmpy_frac
           end do

       end do

       flux_diags%leaf_litter_input(pft) = &
             flux_diags%leaf_litter_input(pft) +  &
             (leaf_m+repro_m) * nplant
       flux_diags%root_litter_input(pft) = &
             flux_diags%root_litter_input(pft) +  &
             (fnrt_m+store_m) * nplant


    end do

    return
  end subroutine SendCohortToLitter


  !--------------------------------------------------------------------------------------



  subroutine DeallocateCohort(currentCohort)

     ! ----------------------------------------------------------------------------------
     ! This subroutine deallocates all dynamic memory and objects
     ! inside the cohort structure.  This DOES NOT deallocate
     ! the cohort structure itself.
     ! ----------------------------------------------------------------------------------

     type(ed_cohort_type),intent(inout) :: currentCohort

     !  (Keeping as an example)
     ! Remove the running mean structure
     ! deallocate(currentCohort%tveg_lpa)

     ! At this point, nothing should be pointing to current Cohort
     if (hlm_use_planthydro.eq.itrue) call DeallocateHydrCohort(currentCohort)

     ! Deallocate the cohort's PRT structures
     call currentCohort%prt%DeallocatePRTVartypes()

     ! Deallocate the PRT object
     deallocate(currentCohort%prt)

     return
  end subroutine DeallocateCohort

  subroutine fuse_cohorts(currentSite, currentPatch, bc_in)

     !
     ! !DESCRIPTION:
     ! Join similar cohorts to reduce total number
     !
     ! !USES:
     use EDParamsMod , only :  ED_val_cohort_size_fusion_tol
     use EDParamsMod , only :  ED_val_cohort_age_fusion_tol
     use FatesInterfaceTypesMod , only :  hlm_use_cohort_age_tracking
     use FatesConstantsMod , only : itrue
     use FatesConstantsMod, only : days_per_year
<<<<<<< HEAD
     use EDTypesMod  , only : maxCohortsPerPatch
     use DamageMainMod, only : GetCrownReduction
=======

>>>>>>> 682dc264
     !
     ! !ARGUMENTS
     type (ed_site_type), intent(inout),  target :: currentSite
     type (ed_patch_type), intent(inout), target :: currentPatch
     type (bc_in_type), intent(in)               :: bc_in
     !

     ! !LOCAL VARIABLES:
     type (ed_cohort_type) , pointer :: currentCohort
     type (ed_cohort_type) , pointer :: nextc
     type (ed_cohort_type) , pointer :: nextnextc

     type (ed_cohort_type) , pointer :: shorterCohort
     type (ed_cohort_type) , pointer :: tallerCohort

     integer  :: i
     integer  :: fusion_took_place
     integer  :: iterate    ! do we need to keep fusing to get below maxcohorts?
     integer  :: nocohorts
     real(r8) :: newn
     real(r8) :: diff
     real(r8) :: coage_diff
     real(r8) :: leaf_c_next   ! Leaf carbon * plant density of current (for weighting)
     real(r8) :: leaf_c_curr   ! Leaf carbon * plant density of next (for weighting)
     real(r8) :: leaf_c_target
     real(r8) :: dynamic_size_fusion_tolerance
     real(r8) :: dynamic_age_fusion_tolerance
     real(r8) :: dbh
     real(r8) :: leaf_c             ! leaf carbon [kg]

     integer  :: largersc, smallersc, sc_i        ! indices for tracking the growth flux caused by fusion
     real(r8) :: larger_n, smaller_n
     integer  :: oldercacls, youngercacls, cacls_i ! indices for tracking the age flux caused by fusion
     real(r8) :: older_n, younger_n
     real(r8) :: crown_reduction

     logical, parameter :: fuse_debug = .false.   ! This debug is over-verbose
                                                 ! and gets its own flag

     !----------------------------------------------------------------------

     !set initial fusion tolerance (in cm)
     dynamic_size_fusion_tolerance = ED_val_cohort_size_fusion_tol
     ! set the cohort age fusion tolerance (in fraction of years)
     dynamic_age_fusion_tolerance = ED_val_cohort_age_fusion_tol


     !This needs to be a function of the canopy layer, because otherwise, at canopy closure
     !the number of cohorts doubles and very dissimilar cohorts are fused together
     !because c_area and biomass are non-linear with dbh, this causes several mass inconsistancies
     !in theory, all of this routine therefore causes minor losses of C and area, but these are below
     !detection limit normally.

     iterate = 1
     fusion_took_place = 0


     !---------------------------------------------------------------------!
     !  Keep doing this until nocohorts <= maxcohorts                         !
     !---------------------------------------------------------------------!
     
     if (associated(currentPatch%shortest)) then
        do while(iterate == 1)

           currentCohort => currentPatch%tallest

           ! The following logic continues the loop while the current cohort is not the shortest cohort
           ! if they point to the same target (ie equivalence), then the loop ends.
           ! This loop is different than the simple "continue while associated" loop in that
           ! it omits the last cohort (because it has already been compared by that point)

           do while ( .not.associated(currentCohort,currentPatch%shortest) )

              nextc => currentPatch%tallest

              do while (associated(nextc))
                 nextnextc => nextc%shorter
                 diff = abs((currentCohort%dbh - nextc%dbh)/(0.5_r8*(currentCohort%dbh + nextc%dbh)))

                 !Criteria used to divide up the height continuum into different cohorts.

                 if (diff < dynamic_size_fusion_tolerance) then

                    ! Only fuse if the cohorts are within x years of each other
                    ! if they are the same age we make diff 0- to avoid errors divding by zero
                    !NB if cohort age tracking is off then the age of both should be 0
                    ! and hence the age fusion criterion is met
                    if (abs(currentCohort%coage - nextc%coage)<nearzero ) then
                       coage_diff = 0.0_r8
                    else
                       coage_diff = abs((currentCohort%coage - nextc%coage)/ &
                            (0.5_r8*(currentCohort%coage + nextc%coage)))
                    end if

                    if (coage_diff <= dynamic_age_fusion_tolerance ) then

                       ! Don't fuse a cohort with itself!
                       if (.not.associated(currentCohort,nextc) ) then

                          if (currentCohort%pft == nextc%pft) then

                             ! check cohorts have same damage class before fusing
                             if (currentCohort%crowndamage == nextc%crowndamage) then

                             ! check cohorts in same c. layer. before fusing

                             if (currentCohort%canopy_layer == nextc%canopy_layer) then

                                ! Note: because newly recruited cohorts that have not experienced
                                ! a day yet will have un-known flux quantities or change rates
                                ! we don't want them fusing with non-new cohorts.  We allow them
                                ! to fuse with other new cohorts to keep the total number of cohorts
                                ! down.

                                if( currentCohort%isnew.eqv.nextc%isnew ) then

                                   newn = currentCohort%n + nextc%n

                                   fusion_took_place = 1

                                   if ( fuse_debug .and. currentCohort%isnew ) then
                                      write(fates_log(),*) 'Fusing Two Cohorts'
                                      write(fates_log(),*) 'newn: ',newn
                                      write(fates_log(),*) 'Cohort I, Cohort II'
                                      write(fates_log(),*) 'n:',currentCohort%n,nextc%n
                                      write(fates_log(),*) 'isnew:',currentCohort%isnew,nextc%isnew
                                      write(fates_log(),*) 'leafmemory:',currentCohort%leafmemory,nextc%leafmemory
                                      write(fates_log(),*) 'hite:',currentCohort%hite,nextc%hite
                                      write(fates_log(),*) 'coage:',currentCohort%coage,nextc%coage
                                      write(fates_log(),*) 'dbh:',currentCohort%dbh,nextc%dbh
                                      write(fates_log(),*) 'pft:',currentCohort%pft,nextc%pft
                                      write(fates_log(),*) 'crowndamage:',currentCohort%crowndamage,nextc%crowndamage
                                      write(fates_log(),*) 'canopy_trim:',currentCohort%canopy_trim,nextc%canopy_trim
                                      write(fates_log(),*) 'canopy_layer_yesterday:', &
                                           currentCohort%canopy_layer_yesterday,nextc%canopy_layer_yesterday
                                      do i=1, nlevleaf
                                         write(fates_log(),*) 'leaf level: ',i,'year_net_uptake', &
                                              currentCohort%year_net_uptake(i),nextc%year_net_uptake(i)
                                      end do
                                   end if

                                   !  (Keeping as an example)
                                   ! Running mean fuses based on number density fraction just
                                   ! like other variables
                                   !!call currentCohort%tveg_lpa%FuseRMean(nextc%tveg_lpa,currentCohort%n/newn)
                                   
                                   ! new cohort age is weighted mean of two cohorts
                                   currentCohort%coage = &
                                        (currentCohort%coage * (currentCohort%n/(currentCohort%n + nextc%n))) + &
                                        (nextc%coage * (nextc%n/(currentCohort%n + nextc%n)))

                                   ! update the cohort age again
                                   if (hlm_use_cohort_age_tracking .eq.itrue) then
                                      call coagetype_class_index(currentCohort%coage, currentCohort%pft, &
                                           currentCohort%coage_class, currentCohort%coage_by_pft_class)
                                   end if

                                   ! Fuse all mass pools
                                   call currentCohort%prt%WeightedFusePRTVartypes(nextc%prt, &
                                        currentCohort%n/newn )

                                   ! Leaf biophysical rates (use leaf mass weighting)
                                   ! -----------------------------------------------------------------
                                   call UpdateCohortBioPhysRates(currentCohort)

                                   currentCohort%leafmemory   = (currentCohort%n*currentCohort%leafmemory   &
                                        + nextc%n*nextc%leafmemory)/newn

                                   currentCohort%sapwmemory   = (currentCohort%n*currentCohort%sapwmemory   &
                                        + nextc%n*nextc%sapwmemory)/newn

                                   currentCohort%structmemory   = (currentCohort%n*currentCohort%structmemory   &
                                        + nextc%n*nextc%structmemory)/newn

                                   currentCohort%canopy_trim = (currentCohort%n*currentCohort%canopy_trim &
                                        + nextc%n*nextc%canopy_trim)/newn

                                   ! c13disc_acc calculation; weighted mean by GPP
                                   if ((currentCohort%n * currentCohort%gpp_acc + nextc%n * nextc%gpp_acc) .eq. 0.0_r8) then
                                      currentCohort%c13disc_acc = 0.0_r8
                                   else
                                      currentCohort%c13disc_acc = (currentCohort%n * currentCohort%gpp_acc * currentCohort%c13disc_acc +   &
                                           nextc%n * nextc%gpp_acc * nextc%c13disc_acc)/    &
                                           (currentCohort%n * currentCohort%gpp_acc + nextc%n * nextc%gpp_acc)
                                   endif

                                   select case(cohort_fusion_conservation_method)
                                      !
                                      ! -----------------------------------------------------------------
                                      ! Because cohort fusion is an unavoidable but non-physical process,
                                      ! and because of the various nonlinear allometric relationships,
                                      ! it isn't possible to simultaneously conserve all of the allometric
                                      ! relationships during cohort fusion.  We will always conserve carbon,
                                      ! but there are choices to made about what else to conserve or not.
                                      ! In particular, there is a choice to be made of conservation amongst
                                      ! the number density, stem diameter, and crown area. Below,
                                      ! some different conservation relationships can be chosen during fusion.
                                      ! -----------------------------------------------------------------
                                      !
                                   case(conserve_crownarea_and_number_not_dbh)
                                      !
                                      ! -----------------------------------------------------------------
                                      ! conserve total crown area during the fusion step, and then calculate
                                      ! dbh of the fused cohort as that which conserves both crown area and
                                      ! the dbh to crown area allometry.  dbh will be updated in the next
                                      ! growth step in the (likely) event that dbh to structural iomass
                                      ! allometry is exceeded. if using a capped crown area allometry and
                                      ! above the cap, then calculate as the weighted average of fusing
                                      ! cohorts' dbh
                                      ! -----------------------------------------------------------------
                                      !

                                      call carea_allom(currentCohort%dbh,currentCohort%n, &
                                           currentSite%spread,currentCohort%pft,&
                                           currentCohort%crowndamage, &
                                           currentCohort%c_area,inverse=.false.)

                                      call carea_allom(nextc%dbh,nextc%n, &
                                           currentSite%spread,nextc%pft,&
                                           nextc%crowndamage, &
                                           nextc%c_area,inverse=.false.)

                                      currentCohort%c_area = currentCohort%c_area + nextc%c_area

                                      !
                                      dbh = currentCohort%dbh
                                      call carea_allom(dbh,newn,currentSite%spread,currentCohort%pft,&
                                           currentCohort%crowndamage,currentCohort%c_area,inverse=.true.)
                                      !
                                      if (abs(dbh-fates_unset_r8)<nearzero) then
                                         currentCohort%dbh = (currentCohort%n*currentCohort%dbh         &
                                              + nextc%n*nextc%dbh)/newn

                                         if( prt_params%woody(currentCohort%pft) == itrue ) then

                                            call ForceDBH( currentCohort%pft, currentCohort%canopy_trim, &
                                                 currentCohort%dbh, currentCohort%hite, &
                                                 bdead = currentCohort%prt%GetState(struct_organ,all_carbon_elements), &
                                                 crowndamage = currentCohort%crowndamage)

                                         end if
                                         !
                                         call carea_allom(currentCohort%dbh,newn,currentSite%spread,currentCohort%pft,&
                                              currentCohort%crowndamage, currentCohort%c_area,inverse=.false.)

                                      else
                                         currentCohort%dbh = dbh
                                      endif

                                      !
                                      call h_allom(currentCohort%dbh,currentCohort%pft,currentCohort%hite)
                                      !
                                   case(conserve_dbh_and_number_not_crownarea)
                                      !
                                      ! -----------------------------------------------------------------
                                      ! Here we conserve the mean stem diameter of the trees in the cohorts
                                      ! rather than the crown area of the cohort
                                      ! -----------------------------------------------------------------
                                      !
                                      currentCohort%dbh         = (currentCohort%n*currentCohort%dbh         &
                                           + nextc%n*nextc%dbh)/newn
                                      !
                                      call h_allom(currentCohort%dbh,currentCohort%pft,currentCohort%hite)
                                      !
                                      ! -----------------------------------------------------------------
                                      ! If fusion pushed structural biomass to be larger than
                                      ! the allometric target value derived by diameter, we
                                      ! then increase diameter and height until the allometric
                                      ! target matches actual bdead. (if it is the other way around
                                      ! we then just let the carbon pools grow to fill out allometry)
                                      ! -----------------------------------------------------------------
                                      !
                                      if( prt_params%woody(currentCohort%pft) == itrue ) then
                                         call ForceDBH( currentCohort%pft, currentCohort%canopy_trim, &
                                              currentCohort%dbh, currentCohort%hite, &
                                              bdead = currentCohort%prt%GetState(struct_organ,all_carbon_elements),&
                                              crowndamage = currentCohort%crowndamage)

                                      end if
                                      !
                                      call carea_allom(currentCohort%dbh,newn,currentSite%spread,currentCohort%pft,&
                                           currentCohort%crowndamage, currentCohort%c_area,inverse=.false.)
                                      !
                                   case default
                                      write(fates_log(),*) 'FATES: Invalid choice for cohort_fusion_conservation_method'
                                      call endrun(msg=errMsg(sourcefile, __LINE__))
                                   end select

                                   call sizetype_class_index(currentCohort%dbh,currentCohort%pft, &
                                        currentCohort%size_class,currentCohort%size_by_pft_class)

                                   if(hlm_use_planthydro.eq.itrue) then
                                      call FuseCohortHydraulics(currentSite,currentCohort,nextc,bc_in,newn)
                                   endif

                                   ! recent canopy history
                                   currentCohort%canopy_layer_yesterday  = (currentCohort%n*currentCohort%canopy_layer_yesterday  + &
                                        nextc%n*nextc%canopy_layer_yesterday)/newn


                                   ! keep track of the size class bins so that we can monitor growth fluxes
                                   ! compare the values.  if they are the same, then nothing needs to be done. if not, track the diagnostic flux
                                   if (currentCohort%size_class_lasttimestep .ne. nextc%size_class_lasttimestep ) then
                                      !
                                      ! keep track of which was which, irresespective of which cohort they were in
                                      if (currentCohort%size_class_lasttimestep .gt. nextc%size_class_lasttimestep) then
                                         largersc = currentCohort%size_class_lasttimestep
                                         smallersc = nextc%size_class_lasttimestep
                                         larger_n = currentCohort%n
                                         smaller_n = nextc%n
                                      else
                                         largersc = nextc%size_class_lasttimestep
                                         smallersc = currentCohort%size_class_lasttimestep
                                         larger_n = nextc%n
                                         smaller_n = currentCohort%n
                                      endif
                                      !
                                      ! it is possible that fusion has caused cohorts separated by at least two size bin deltas to join.
                                      ! so slightly complicated to keep track of because the resulting cohort could be in one of the old bins or in between
                                      ! structure as a loop to handle the general case
                                      !
                                      ! first the positive growth case
                                      do sc_i = smallersc + 1, currentCohort%size_class
                                         currentSite%growthflux_fusion(sc_i, currentCohort%pft) = &
                                              currentSite%growthflux_fusion(sc_i, currentCohort%pft) + smaller_n
                                      end do
                                      !
                                      ! next the negative growth case
                                      do sc_i = currentCohort%size_class + 1, largersc
                                         currentSite%growthflux_fusion(sc_i, currentCohort%pft) = &
                                              currentSite%growthflux_fusion(sc_i, currentCohort%pft) - larger_n
                                      end do
                                      ! now that we've tracked the change flux.  reset the memory of the prior timestep
                                      currentCohort%size_class_lasttimestep = currentCohort%size_class
                                   endif


                                   ! Flux and biophysics variables have not been calculated for recruits we just default to
                                   ! their initization values, which should be the same for each

                                   if ( .not.currentCohort%isnew) then
                                      currentCohort%seed_prod      = (currentCohort%n*currentCohort%seed_prod + &
                                           nextc%n*nextc%seed_prod)/newn
                                      currentCohort%gpp_acc        = (currentCohort%n*currentCohort%gpp_acc     + &
                                           nextc%n*nextc%gpp_acc)/newn
                                      currentCohort%npp_acc        = (currentCohort%n*currentCohort%npp_acc     + &
                                           nextc%n*nextc%npp_acc)/newn
                                      currentCohort%resp_acc       = (currentCohort%n*currentCohort%resp_acc    + &
                                           nextc%n*nextc%resp_acc)/newn
                                      currentCohort%resp_acc_hold  = &
                                           (currentCohort%n*currentCohort%resp_acc_hold + &
                                           nextc%n*nextc%resp_acc_hold)/newn
                                      currentCohort%npp_acc_hold   = &
                                           (currentCohort%n*currentCohort%npp_acc_hold + &
                                           nextc%n*nextc%npp_acc_hold)/newn
                                      currentCohort%gpp_acc_hold   = &
                                           (currentCohort%n*currentCohort%gpp_acc_hold + &
                                           nextc%n*nextc%gpp_acc_hold)/newn

                                      ! This carbon variable needs continuity from day to day, as resp_m_def
                                      ! needs to hold mass and be conservative

                                      currentCohort%resp_m_def = (currentCohort%n*currentCohort%resp_m_def + &
                                           nextc%n*nextc%resp_m_def)/newn

                                      currentCohort%dmort          = (currentCohort%n*currentCohort%dmort       + &
                                           nextc%n*nextc%dmort)/newn

                                      currentCohort%fire_mort      = (currentCohort%n*currentCohort%fire_mort   + &
                                           nextc%n*nextc%fire_mort)/newn

                                      ! mortality diagnostics
                                      currentCohort%cmort = (currentCohort%n*currentCohort%cmort + nextc%n*nextc%cmort)/newn
                                      currentCohort%hmort = (currentCohort%n*currentCohort%hmort + nextc%n*nextc%hmort)/newn
                                      currentCohort%bmort = (currentCohort%n*currentCohort%bmort + nextc%n*nextc%bmort)/newn
                                      currentCohort%smort = (currentCohort%n*currentCohort%smort + nextc%n*nextc%smort)/newn
                                      currentCohort%asmort = (currentCohort%n*currentCohort%asmort + nextc%n*nextc%asmort)/newn
                                      currentCohort%frmort = (currentCohort%n*currentCohort%frmort + nextc%n*nextc%frmort)/newn

                                      ! Nutrient fluxes
                                      currentCohort%daily_nh4_uptake = (currentCohort%n*currentCohort%daily_nh4_uptake + &
                                           nextc%n*nextc%daily_nh4_uptake)/newn
                                      currentCohort%daily_no3_uptake = (currentCohort%n*currentCohort%daily_no3_uptake + &
                                           nextc%n*nextc%daily_no3_uptake)/newn
                                      currentCohort%daily_p_uptake = (currentCohort%n*currentCohort%daily_p_uptake + &
                                           nextc%n*nextc%daily_p_uptake)/newn

                                      currentCohort%daily_p_demand = (currentCohort%n*currentCohort%daily_p_demand + &
                                           nextc%n*nextc%daily_p_demand)/newn
                                      currentCohort%daily_n_demand = (currentCohort%n*currentCohort%daily_n_demand + &
                                           nextc%n*nextc%daily_n_demand)/newn

                                      currentCohort%daily_c_efflux = (currentCohort%n*currentCohort%daily_c_efflux + &
                                           nextc%n*nextc%daily_c_efflux)/newn
                                      currentCohort%daily_n_efflux = (currentCohort%n*currentCohort%daily_n_efflux + &
                                           nextc%n*nextc%daily_n_efflux)/newn
                                      currentCohort%daily_p_efflux = (currentCohort%n*currentCohort%daily_p_efflux + &
                                           nextc%n*nextc%daily_p_efflux)/newn

                                      currentCohort%daily_n_need = (currentCohort%n*currentCohort%daily_n_need + &
                                           nextc%n*nextc%daily_n_need)/newn
                                      currentCohort%daily_p_need = (currentCohort%n*currentCohort%daily_p_need + &
                                           nextc%n*nextc%daily_p_need)/newn


                                      ! logging mortality, Yi Xu
                                      currentCohort%lmort_direct = (currentCohort%n*currentCohort%lmort_direct + &
                                           nextc%n*nextc%lmort_direct)/newn
                                      currentCohort%lmort_collateral = (currentCohort%n*currentCohort%lmort_collateral + &
                                           nextc%n*nextc%lmort_collateral)/newn
                                      currentCohort%lmort_infra = (currentCohort%n*currentCohort%lmort_infra + &
                                           nextc%n*nextc%lmort_infra)/newn
                                      currentCohort%l_degrad = (currentCohort%n*currentCohort%l_degrad + &
                                           nextc%n*nextc%l_degrad)/newn

                                      ! biomass and dbh tendencies
                                      currentCohort%ddbhdt     = (currentCohort%n*currentCohort%ddbhdt  + &
                                           nextc%n*nextc%ddbhdt)/newn

                                      do i=1, nlevleaf
                                         if (currentCohort%year_net_uptake(i) == 999._r8 .or. nextc%year_net_uptake(i) == 999._r8) then
                                            currentCohort%year_net_uptake(i) = &
                                                 min(nextc%year_net_uptake(i),currentCohort%year_net_uptake(i))
                                         else
                                            currentCohort%year_net_uptake(i) = (currentCohort%n*currentCohort%year_net_uptake(i) + &
                                                 nextc%n*nextc%year_net_uptake(i))/newn
                                         endif
                                      enddo

                                   end if !(currentCohort%isnew)

                                   currentCohort%n = newn

                                   ! Set pointers and remove the current cohort from the list

                                   shorterCohort => nextc%shorter
                                   tallerCohort  => nextc%taller

                                   if (.not. associated(tallerCohort)) then
                                      currentPatch%tallest => shorterCohort
                                      if(associated(shorterCohort)) shorterCohort%taller => null()
                                   else
                                      tallerCohort%shorter => shorterCohort
                                   endif

                                   if (.not. associated(shorterCohort)) then
                                      currentPatch%shortest => tallerCohort
                                      if(associated(tallerCohort)) tallerCohort%shorter => null()
                                   else
                                      shorterCohort%taller => tallerCohort
                                   endif

                                   ! At this point, nothing should be pointing to current Cohort
                                   ! update hydraulics quantities that are functions of hite & biomasses
                                   ! deallocate the hydro structure of nextc
                                   if (hlm_use_planthydro.eq.itrue) then
                                      call UpdateSizeDepPlantHydProps(currentSite,currentCohort, bc_in)
                                   endif

                                   call DeallocateCohort(nextc)
                                   deallocate(nextc)
                                   nullify(nextc)


                                endif ! if( currentCohort%isnew.eqv.nextc%isnew ) then
                             endif !canopy layer
                             endif ! crowndamage 
                          endif !pft
                       endif  !index no.
                    endif  ! cohort age diff
                 endif !diff

                 nextc => nextnextc

              enddo !end checking nextc cohort loop

              ! Ususally we always point to the next cohort. But remember ...
              ! this loop exits when current becomes the shortest, not when
              ! it finishes and becomes the null pointer.  If there is no
              ! shorter cohort, then it is shortest, and will exit
              ! Note also that it is possible that it entered here as the shortest
              ! which is possible if nextc was the shortest and was removed.

              if (associated (currentCohort%shorter)) then
                 currentCohort => currentCohort%shorter
              endif

           enddo !end currentCohort cohort loop

           !---------------------------------------------------------------------!
           ! Is the number of cohorts larger than the maximum?                   !
           !---------------------------------------------------------------------!
           nocohorts = 0
           currentCohort => currentPatch%tallest
           do while(associated(currentCohort))
              nocohorts = nocohorts + 1
              currentCohort => currentCohort%shorter
           enddo


           if ( hlm_use_cohort_age_tracking .eq.itrue) then
              if ( nocohorts > max_cohort_per_patch ) then
                 iterate = 1
                 !---------------------------------------------------------------------!
                 ! Making profile tolerance larger means that more fusion will happen  !
                 !---------------------------------------------------------------------!
                 dynamic_size_fusion_tolerance = dynamic_size_fusion_tolerance * 1.1_r8
                 dynamic_age_fusion_tolerance = dynamic_age_fusion_tolerance * 1.1_r8

              else

                 iterate = 0
              endif

           else

              if (nocohorts > max_cohort_per_patch) then
                 iterate = 1
                 !---------------------------------------------------------------------!
                 ! Making profile tolerance larger means that more fusion will happen  !
                 !---------------------------------------------------------------------!
                 dynamic_size_fusion_tolerance = dynamic_size_fusion_tolerance * 1.1_r8

              else

                 iterate = 0
              endif
           end if


        if ( dynamic_size_fusion_tolerance .gt. 100._r8) then
              ! something has gone terribly wrong and we need to report what
              write(fates_log(),*) 'exceeded reasonable expectation of cohort fusion.'
              currentCohort => currentPatch%tallest
              nocohorts = 0
              do while(associated(currentCohort))
                 write(fates_log(),*) 'cohort ', nocohorts, currentCohort%dbh,&
                      currentCohort%coage, currentCohort%canopy_layer, currentCohort%n
                 nocohorts = nocohorts + 1
                 currentCohort => currentCohort%shorter
              enddo
              call endrun(msg=errMsg(sourcefile, __LINE__))
           endif

        enddo !do while nocohorts>maxcohorts

     endif ! patch.

     if (fusion_took_place == 1) then  ! if fusion(s) occured sort cohorts
        call sort_cohorts(currentPatch)
     endif

  end subroutine fuse_cohorts

!-------------------------------------------------------------------------------------!

  subroutine sort_cohorts(patchptr)
    ! ============================================================================
    !                 sort cohorts into the correct order   DO NOT CHANGE THIS IT WILL BREAK
    ! ============================================================================

    type(ed_patch_type) , intent(inout), target :: patchptr

    type(ed_patch_type) , pointer :: current_patch
    type(ed_cohort_type), pointer :: current_c, next_c
    type(ed_cohort_type), pointer :: shortestc, tallestc
    type(ed_cohort_type), pointer :: storesmallcohort
    type(ed_cohort_type), pointer :: storebigcohort
    integer :: snull,tnull

    current_patch => patchptr
    tallestc  => NULL()
    shortestc => NULL()
    storebigcohort   => null()
    storesmallcohort => null()
    current_c => current_patch%tallest

    do while (associated(current_c))
       next_c => current_c%shorter
       tallestc  => storebigcohort
       shortestc => storesmallcohort
       if (associated(tallestc)) then
          tnull = 0
       else
          tnull = 1
          tallestc => current_c
       endif

       if (associated(shortestc)) then
          snull = 0
       else
          snull = 1
          shortestc => current_c
       endif

       call insert_cohort(current_c, tallestc, shortestc, tnull, snull, storebigcohort, storesmallcohort)

       current_patch%tallest  => storebigcohort
       current_patch%shortest => storesmallcohort
       current_c => next_c

    enddo

  end subroutine sort_cohorts

  !-------------------------------------------------------------------------------------!
  subroutine insert_cohort(pcc, ptall, pshort, tnull, snull, storebigcohort, storesmallcohort)
    !
    ! !DESCRIPTION:
    ! Insert cohort into linked list
    !
    ! !USES:
    !
    ! !ARGUMENTS
    type(ed_cohort_type) , intent(inout), target          :: pcc
    type(ed_cohort_type) , intent(inout), target          :: ptall
    type(ed_cohort_type) , intent(inout), target          :: pshort
    integer              , intent(in)                     :: tnull
    integer              , intent(in)                     :: snull
    type(ed_cohort_type) , intent(inout),pointer,optional :: storesmallcohort ! storage of the smallest cohort for insertion routine
    type(ed_cohort_type) , intent(inout),pointer,optional :: storebigcohort   ! storage of the largest cohort for insertion routine
    !
    ! !LOCAL VARIABLES:
    type(ed_patch_type),  pointer :: currentPatch
    type(ed_cohort_type), pointer :: current
    type(ed_cohort_type), pointer :: tallptr, shortptr, icohort
    type(ed_cohort_type), pointer :: ptallest, pshortest
    real(r8) :: tsp
    integer :: tallptrnull,exitloop
    !----------------------------------------------------------------------

    currentPatch => pcc%patchptr
    ptallest => ptall
    pshortest => pshort

    if (tnull == 1) then
       ptallest => null()
    endif
    if (snull == 1) then
       pshortest => null()
    endif

    icohort => pcc ! assign address to icohort local name
    !place in the correct place in the linked list of heights
    !begin by finding cohort that is just taller than the new cohort
    tsp = icohort%hite

    current => pshortest
    exitloop = 0
    !starting with shortest tree on the grid, find tree just
    !taller than tree being considered and return its pointer
    if (associated(current)) then
       do while (associated(current).and.exitloop == 0)
          if (current%hite < tsp) then
             current => current%taller
          else
             exitloop = 1
          endif
       enddo
    endif

    if (associated(current)) then
       tallptr => current
       tallptrnull = 0
    else
       tallptr => null()
       tallptrnull = 1
    endif

    !new cohort is tallest
    if (.not.associated(tallptr)) then
       !new shorter cohort to the new cohort is the old tallest cohort
       shortptr => ptallest

       !new cohort is tallest cohort and next taller remains null
       ptallest => icohort
       if (present(storebigcohort)) then
          storebigcohort => icohort
       end if
       currentPatch%tallest => icohort
       icohort%patchptr%tallest => icohort
       !new cohort is not tallest
    else
       !next shorter cohort to new cohort is the next shorter cohort
       !to the cohort just taller than the new cohort
       shortptr => tallptr%shorter

       !new cohort becomes the next shorter cohort to the cohort
       !just taller than the new cohort
       tallptr%shorter => icohort
    endif

    !new cohort is shortest
    if (.not.associated(shortptr)) then
       !next shorter reamins null
       !cohort is placed at the bottom of the list
       pshortest => icohort
       if (present(storesmallcohort)) then
          storesmallcohort => icohort
       end if
       currentPatch%shortest => icohort
       icohort%patchptr%shortest => icohort
    else
       !new cohort is not shortest and becomes next taller cohort
       !to the cohort just below it as defined in the previous block
       shortptr%taller => icohort
    endif

    ! assign taller and shorter links for the new cohort
    icohort%taller => tallptr
    if (tallptrnull == 1) then
       icohort%taller=> null()
    endif
    icohort%shorter => shortptr

  end subroutine insert_cohort

  !-------------------------------------------------------------------------------------!
  subroutine copy_cohort( currentCohort,copyc )
    !
    ! !DESCRIPTION:
    ! Copies all the variables in one cohort into another empty cohort
    !
    ! !USES:
    !
    ! !ARGUMENTS
    type(ed_cohort_type), intent(inout) , target ::  copyc         ! New cohort argument.
    type(ed_cohort_type), intent(in)    , target ::  currentCohort ! Old cohort argument.
    !
    ! !LOCAL VARIABLES:
    type(ed_cohort_type), pointer ::  n,o           ! New and old cohort pointers
    !----------------------------------------------------------------------

    o => currentCohort
    n => copyc

    n%indexnumber     = fates_unset_int

    ! VEGETATION STRUCTURE
    n%pft             = o%pft
    n%crowndamage     = o%crowndamage
    n%n               = o%n
    n%dbh             = o%dbh
    n%coage           = o%coage
    n%hite            = o%hite
    n%leafmemory      = o%leafmemory
    n%sapwmemory      = o%sapwmemory
    n%structmemory    = o%structmemory
    n%lai             = o%lai
    n%sai             = o%sai
    n%g_sb_laweight   = o%g_sb_laweight
    n%leaf_cost       = o%leaf_cost
    n%canopy_layer    = o%canopy_layer
    n%canopy_layer_yesterday    = o%canopy_layer_yesterday
    n%nv              = o%nv
    n%status_coh      = o%status_coh
    n%canopy_trim     = o%canopy_trim
    n%excl_weight     = o%excl_weight
    n%prom_weight     = o%prom_weight
    n%size_class      = o%size_class
    n%size_class_lasttimestep = o%size_class_lasttimestep
    n%size_by_pft_class = o%size_by_pft_class
    n%coage_class     = o%coage_class
    n%coage_by_pft_class = o%coage_by_pft_class

    ! This transfers the PRT objects over.
    call n%prt%CopyPRTVartypes(o%prt)

    ! Leaf biophysical rates
    n%vcmax25top = o%vcmax25top
    n%jmax25top  = o%jmax25top
    n%tpu25top   = o%tpu25top
    n%kp25top    = o%kp25top

    !  (Keeping as an example)
    ! Copy over running means
    ! call n%tveg_lpa%CopyFromDonor(o%tveg_lpa)
    
    ! CARBON FLUXES
    n%gpp_acc_hold    = o%gpp_acc_hold
    n%gpp_acc         = o%gpp_acc
    n%gpp_tstep       = o%gpp_tstep

    n%npp_acc_hold    = o%npp_acc_hold
    n%npp_tstep       = o%npp_tstep
    n%npp_acc         = o%npp_acc

    if ( debug .and. .not.o%isnew ) write(fates_log(),*) 'EDcohortDyn Ia ',o%npp_acc
    if ( debug .and. .not.o%isnew ) write(fates_log(),*) 'EDcohortDyn Ib ',o%resp_acc

    n%resp_tstep      = o%resp_tstep
    n%resp_acc        = o%resp_acc
    n%resp_acc_hold   = o%resp_acc_hold
    n%year_net_uptake = o%year_net_uptake
    n%ts_net_uptake   = o%ts_net_uptake

    n%daily_nh4_uptake = o%daily_nh4_uptake
    n%daily_no3_uptake = o%daily_no3_uptake
    n%daily_p_uptake = o%daily_p_uptake
    n%daily_c_efflux = o%daily_c_efflux
    n%daily_n_efflux = o%daily_n_efflux
    n%daily_p_efflux = o%daily_p_efflux
    n%daily_n_need   = o%daily_n_need
    n%daily_p_need   = o%daily_p_need
    n%daily_n_demand = o%daily_n_demand
    n%daily_p_demand = o%daily_p_demand

    ! C13 discrimination
    n%c13disc_clm   = o%c13disc_clm
    n%c13disc_acc   = o%c13disc_acc

    !RESPIRATION
    n%rdark           = o%rdark
    n%resp_m          = o%resp_m
    n%resp_m_def      = o%resp_m_def
    n%resp_g_tstep    = o%resp_g_tstep
    n%livestem_mr     = o%livestem_mr
    n%livecroot_mr    = o%livecroot_mr
    n%froot_mr        = o%froot_mr

    ! ALLOCATION
    n%dmort           = o%dmort
    n%seed_prod       = o%seed_prod

    n%treelai         = o%treelai
    n%treesai         = o%treesai
    n%c_area          = o%c_area

    ! Mortality diagnostics
    n%cmort = o%cmort
    n%bmort = o%bmort
    n%hmort = o%hmort
    n%smort = o%smort
    n%asmort = o%asmort
    n%frmort = o%frmort
    n%dgmort = o%dgmort
    
    ! logging mortalities, Yi Xu
    n%lmort_direct     =o%lmort_direct
    n%lmort_collateral =o%lmort_collateral
    n%lmort_infra      =o%lmort_infra
    n%l_degrad         =o%l_degrad

    ! Flags
    n%isnew = o%isnew

    ! VARIABLES NEEDED FOR INTEGRATION
    n%dndt            = o%dndt
    n%dhdt            = o%dhdt
    n%ddbhdt          = o%ddbhdt

    ! FIRE
    n%fraction_crown_burned = o%fraction_crown_burned
    n%fire_mort             = o%fire_mort
    n%crownfire_mort        = o%crownfire_mort
    n%cambial_mort          = o%cambial_mort

    ! Plant Hydraulics

    if( hlm_use_planthydro.eq.itrue ) then
      call CopyCohortHydraulics(n,o)
    endif

    ! indices for binning
    n%size_class      = o%size_class
    n%size_class_lasttimestep      = o%size_class_lasttimestep
    n%size_by_pft_class   = o%size_by_pft_class
    n%coage_class     = o%coage_class
    n%coage_by_pft_class   = o%coage_by_pft_class

    !Pointers
    n%taller          => NULL()     ! pointer to next tallest cohort
    n%shorter         => NULL()     ! pointer to next shorter cohort
    n%patchptr        => o%patchptr ! pointer to patch that cohort is in

  end subroutine copy_cohort

  !-------------------------------------------------------------------------------------!
  subroutine count_cohorts( currentPatch )
    !
    ! !DESCRIPTION:
    !
    ! !USES:
    !
    ! !ARGUMENTS
    type(ed_patch_type), intent(inout), target :: currentPatch      !new site
    !
    ! !LOCAL VARIABLES:
    type(ed_cohort_type), pointer :: currentCohort   !new patch
    integer                       :: backcount
    !----------------------------------------------------------------------

    currentCohort => currentPatch%shortest

    currentPatch%countcohorts = 0
    do while (associated(currentCohort))
       currentPatch%countcohorts = currentPatch%countcohorts + 1
       currentCohort => currentCohort%taller
    enddo

    backcount = 0
    currentCohort => currentPatch%tallest
    do while (associated(currentCohort))
       backcount = backcount + 1
       currentCohort => currentCohort%shorter
    enddo

    if(debug) then
       if (backcount /= currentPatch%countcohorts) then
          write(fates_log(),*) 'problem with linked list, not symmetrical'
          call endrun(msg=errMsg(sourcefile, __LINE__))
       endif
    end if
       
  end subroutine count_cohorts

  ! ===================================================================================

  subroutine UpdateCohortBioPhysRates(currentCohort)

       ! --------------------------------------------------------------------------------
       ! This routine updates the four key biophysical rates of leaves
       ! based on the changes in a cohort's leaf age proportions
       !
       ! This should be called after growth.  Growth occurs
       ! after turnover and damage states are applied to the tree.
       ! Therefore, following growth, the leaf mass fractions
       ! of different age classes are unchanged until the next day.
       ! --------------------------------------------------------------------------------

       type(ed_cohort_type),intent(inout) :: currentCohort


       real(r8) :: frac_leaf_aclass(max_nleafage)  ! Fraction of leaves in each age-class
       integer  :: iage                            ! loop index for leaf ages
       integer  :: ipft                            ! plant functional type index

       ! First, calculate the fraction of leaves in each age class
       ! It is assumed that each class has the same proportion
       ! across leaf layers

       do iage = 1, nleafage
          frac_leaf_aclass(iage) = &
                currentCohort%prt%GetState(leaf_organ, all_carbon_elements,iage)
       end do

       ! If there are leaves, then perform proportional weighting on the four rates
       ! We assume that leaf age does not effect the specific leaf area, so the mass
       ! fractions are applicable to these rates

       ipft = currentCohort%pft

       if(sum(frac_leaf_aclass(1:nleafage))>nearzero .and. hlm_use_sp .eq. ifalse) then


          frac_leaf_aclass(1:nleafage) =  frac_leaf_aclass(1:nleafage) / &
                sum(frac_leaf_aclass(1:nleafage))

          currentCohort%vcmax25top = sum(EDPftvarcon_inst%vcmax25top(ipft,1:nleafage) * &
                frac_leaf_aclass(1:nleafage))

          currentCohort%jmax25top  = sum(param_derived%jmax25top(ipft,1:nleafage) * &
                frac_leaf_aclass(1:nleafage))

          currentCohort%tpu25top   = sum(param_derived%tpu25top(ipft,1:nleafage) * &
                frac_leaf_aclass(1:nleafage))

          currentCohort%kp25top    = sum(param_derived%kp25top(ipft,1:nleafage) * &
                frac_leaf_aclass(1:nleafage))

       elseif (hlm_use_sp .eq. itrue) then
         
          currentCohort%vcmax25top = EDPftvarcon_inst%vcmax25top(ipft,1)
          currentCohort%jmax25top  = param_derived%jmax25top(ipft,1)
          currentCohort%tpu25top   = param_derived%tpu25top(ipft,1)
          currentCohort%kp25top    = param_derived%kp25top(ipft,1)
       
       else

          currentCohort%vcmax25top = 0._r8
          currentCohort%jmax25top  = 0._r8
          currentCohort%tpu25top   = 0._r8
          currentCohort%kp25top    = 0._r8

       end if


       return
    end subroutine UpdateCohortBioPhysRates


  ! ============================================================================


  subroutine EvaluateAndCorrectDBH(currentCohort,delta_dbh,delta_hite)

    ! -----------------------------------------------------------------------------------
    ! If the current diameter of a plant is somehow less than what is allometrically
    ! consistent with stuctural biomass (or, in the case of grasses, leaf biomass)
    ! then correct (increase) the dbh to match that.
    ! -----------------------------------------------------------------------------------
    use DamageMainMod, only : GetCrownReduction
    
    ! argument
    type(ed_cohort_type),intent(inout) :: currentCohort
    real(r8),intent(out)               :: delta_dbh
    real(r8),intent(out)               :: delta_hite

    ! locals
    real(r8) :: dbh
    real(r8) :: canopy_trim
    integer  :: ipft
    integer  :: icrowndamage
    real(r8) :: sapw_area
    real(r8) :: target_sapw_c
    real(r8) :: target_agw_c
    real(r8) :: target_bgw_c
    real(r8) :: target_struct_c
    real(r8) :: target_leaf_c
    real(r8) :: struct_c
    real(r8) :: hite_out
    real(r8) :: leaf_c
    real(r8) :: crown_reduction
    
    dbh  = currentCohort%dbh
    ipft = currentCohort%pft
    icrowndamage = currentCohort%crowndamage
    canopy_trim = currentCohort%canopy_trim

    delta_dbh   = 0._r8
    delta_hite  = 0._r8

    if( prt_params%woody(currentCohort%pft) == itrue) then

       struct_c = currentCohort%prt%GetState(struct_organ, all_carbon_elements)

       ! Target sapwood biomass according to allometry and trimming [kgC]
       call bsap_allom(dbh,ipft,icrowndamage,canopy_trim,sapw_area,target_sapw_c)
       
       ! Target total above ground biomass in woody/fibrous tissues  [kgC]
       call bagw_allom(dbh,ipft, icrowndamage,target_agw_c)
       
       ! Target total below ground biomass in woody/fibrous tissues [kgC] 
       call bbgw_allom(dbh,ipft,target_bgw_c)

       ! Target total dead (structrual) biomass [kgC]
       call bdead_allom( target_agw_c, target_bgw_c, target_sapw_c, ipft, target_struct_c)

       ! ------------------------------------------------------------------------------------
       ! If structure is larger than target, then we need to correct some integration errors
       ! by slightly increasing dbh to match it.
       ! For grasses, if leaf biomass is larger than target, then we reset dbh to match
       ! -----------------------------------------------------------------------------------

       if( (struct_c - target_struct_c ) > calloc_abs_error ) then

          call ForceDBH( ipft,canopy_trim, dbh, hite_out, bdead=struct_c, &
               crowndamage = icrowndamage)

          delta_dbh = dbh - currentCohort%dbh 
          delta_hite = hite_out - currentCohort%hite
          currentCohort%dbh  = dbh
          currentCohort%hite = hite_out
       end if

    else

       ! This returns the sum of leaf carbon over all (age) bins
       leaf_c  = currentCohort%prt%GetState(leaf_organ, all_carbon_elements)

       ! Target leaf biomass according to allometry and trimming
       call bleaf(dbh,ipft,icrowndamage, canopy_trim,target_leaf_c)

       if( ( leaf_c - target_leaf_c ) > calloc_abs_error ) then
          call ForceDBH( ipft, canopy_trim, dbh, hite_out, bl=leaf_c )
          delta_dbh = dbh - currentCohort%dbh
          delta_hite = hite_out - currentCohort%hite
          currentCohort%dbh = dbh
          currentCohort%hite = hite_out
       end if

    end if
    return
  end subroutine EvaluateAndCorrectDBH

  !------------------------------------------------------------------------------------


end module EDCohortDynamicsMod<|MERGE_RESOLUTION|>--- conflicted
+++ resolved
@@ -147,15 +147,10 @@
 
   !-------------------------------------------------------------------------------------!
   subroutine create_cohort(currentSite, patchptr, pft, nn, hite, coage, dbh,   &
-<<<<<<< HEAD
-       prt, laimemory, sapwmemory, structmemory, &
+       prt, leafmemory, sapwmemory, structmemory, &
        status, recruitstatus,ctrim,carea, &
        clayer, crowndamage, spread, bc_in)
     
-=======
-                           prt, leafmemory, sapwmemory, structmemory, &
-                           status, recruitstatus,ctrim, carea, clayer, spread, bc_in)
->>>>>>> 682dc264
     !
     ! !DESCRIPTION:
     ! create new cohort
@@ -1085,12 +1080,8 @@
      use FatesInterfaceTypesMod , only :  hlm_use_cohort_age_tracking
      use FatesConstantsMod , only : itrue
      use FatesConstantsMod, only : days_per_year
-<<<<<<< HEAD
-     use EDTypesMod  , only : maxCohortsPerPatch
      use DamageMainMod, only : GetCrownReduction
-=======
-
->>>>>>> 682dc264
+
      !
      ! !ARGUMENTS
      type (ed_site_type), intent(inout),  target :: currentSite
