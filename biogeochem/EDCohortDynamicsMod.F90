--- conflicted
+++ resolved
@@ -9,12 +9,8 @@
   use FatesInterfaceMod     , only : hlm_freq_day
   use FatesConstantsMod     , only : r8 => fates_r8
   use FatesConstantsMod     , only : fates_unset_int
-<<<<<<< HEAD
   use FatesInterfaceMod     , only : hlm_days_per_year
-  use pftconMod             , only : pftcon
-=======
   use EDPftvarcon           , only : EDPftvarcon_inst
->>>>>>> 4cd374f0
   use EDEcophysContype      , only : EDecophyscon
   use EDGrowthFunctionsMod  , only : c_area, tree_lai
   use EDTypesMod            , only : ed_site_type, ed_patch_type, ed_cohort_type
