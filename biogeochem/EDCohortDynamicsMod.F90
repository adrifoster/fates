module EDCohortDynamicsMod
  !
  ! !DESCRIPTION:
  ! Cohort stuctures in ED. 
  !
  ! !USES: 
  use FatesGlobals          , only : endrun => fates_endrun
  use FatesGlobals          , only : fates_log
  use FatesInterfaceMod     , only : hlm_freq_day
  use FatesInterfaceMod     , only : bc_in_type
  use FatesConstantsMod     , only : r8 => fates_r8
  use FatesConstantsMod     , only : fates_unset_int
  use FatesConstantsMod     , only : itrue,ifalse
  use FatesInterfaceMod     , only : hlm_days_per_year
  use EDPftvarcon           , only : EDPftvarcon_inst
  use EDTypesMod            , only : ed_site_type, ed_patch_type, ed_cohort_type
  use EDTypesMod            , only : nclmax
  use EDTypesMod            , only : ncwd
  use EDTypesMod            , only : maxCohortsPerPatch
  use EDTypesMod            , only : AREA
  use EDTypesMod            , only : min_npm2, min_nppatch
  use EDTypesMod            , only : min_n_safemath
  use EDTypesMod            , only : nlevleaf
  use FatesInterfaceMod      , only : hlm_use_planthydro
  use FatesInterfaceMod      , only : hlm_parteh_mode
  use FatesPlantHydraulicsMod, only : FuseCohortHydraulics
  use FatesPlantHydraulicsMod, only : CopyCohortHydraulics
  use FatesPlantHydraulicsMod, only : updateSizeDepTreeHydProps
  use FatesPlantHydraulicsMod, only : initTreeHydStates
  use FatesPlantHydraulicsMod, only : InitHydrCohort
  use FatesPlantHydraulicsMod, only : DeallocateHydrCohort
  use FatesPlantHydraulicsMod, only : AccumulateMortalityWaterStorage
  use FatesSizeAgeTypeIndicesMod, only : sizetype_class_index
  use FatesAllometryMod  , only : bleaf
  use FatesAllometryMod  , only : bfineroot
  use FatesAllometryMod  , only : h_allom
  use FatesAllometryMod  , only : carea_allom
  use FatesAllometryMod  , only : StructureResetOfDH
  use FatesAllometryMod  , only : tree_lai, tree_sai

  use PRTGenericMod,          only : prt_carbon_allom_hyp   
  use PRTGenericMod,          only : prt_cnp_flex_allom_hyp
  use PRTGenericMod,          only : InitPRTVartype
  use PRTGenericMod,          only : prt_vartypes
  use PRTGenericMod,          only : all_carbon_elements
  use PRTGenericMod,          only : carbon12_element
  use PRTGenericMod,          only : nitrogen_element
  use PRTGenericMod,          only : phosphorous_element
  use PRTGenericMod,          only : leaf_organ
  use PRTGenericMod,          only : fnrt_organ
  use PRTGenericMod,          only : sapw_organ
  use PRTGenericMod,          only : store_organ
  use PRTGenericMod,          only : repro_organ
  use PRTGenericMod,          only : struct_organ
  use PRTGenericMod,          only : SetState

  use PRTAllometricCarbonMod, only : callom_prt_vartypes
  use PRTAllometricCarbonMod, only : ac_bc_inout_id_netdc
  use PRTAllometricCarbonMod, only : ac_bc_in_id_pft
  use PRTAllometricCarbonMod, only : ac_bc_in_id_ctrim
  use PRTAllometricCarbonMod, only : ac_bc_inout_id_dbh



  ! CIME globals
  use shr_log_mod           , only : errMsg => shr_log_errMsg
  !
  implicit none
  private
  !
  public :: create_cohort
  public :: zero_cohort
  public :: nan_cohort
  public :: terminate_cohorts
  public :: fuse_cohorts
  public :: insert_cohort
  public :: sort_cohorts
  public :: copy_cohort
  public :: count_cohorts
  public :: InitPRTCohort

  logical, parameter :: debug  = .false. ! local debug flag

  character(len=*), parameter, private :: sourcefile = &
       __FILE__

  ! 10/30/09: Created by Rosie Fisher
  !-------------------------------------------------------------------------------------!

contains

  !-------------------------------------------------------------------------------------!

  subroutine create_cohort(currentSite, patchptr, pft, nn, hite, dbh, bleaf, bfineroot, bsap, &
                           bdead, bstore, laimemory, status, recruitstatus,ctrim, clayer, spread, bc_in)

    !
    ! !DESCRIPTION:
    ! create new cohort
    !
    ! !USES:
    !
    ! !ARGUMENTS    
    type(ed_site_type), intent(inout),   target :: currentSite
    type(ed_patch_type), intent(inout), pointer :: patchptr
    integer,  intent(in)   :: pft       ! Cohort Plant Functional Type
    integer,  intent(in)   :: clayer    ! canopy status of cohort (1 = canopy, 2 = understorey, etc.)
    integer,  intent(in)   :: status    ! growth status of plant  (2 = leaves on , 1 = leaves off)
    integer,  intent(in)   :: recruitstatus    ! recruit status of plant  (1 = recruitment , 0 = other)
    real(r8), intent(in)   :: nn        ! number of individuals in cohort per 'area' (10000m2 default)
    real(r8), intent(in)   :: hite      ! height: meters
    real(r8), intent(in)   :: dbh       ! dbh: cm
    real(r8), intent(in)   :: bleaf     ! biomass in leaves: kgC
    real(r8), intent(in)   :: bfineroot ! biomass in fineroots: kgC
    real(r8), intent(in)   :: bsap      ! biomass in sapwood: kgC
    real(r8), intent(in)   :: bdead     ! total dead biomass: kGC per indiv
    real(r8), intent(in)   :: bstore    ! stored carbon: kGC per indiv
    real(r8), intent(in)   :: laimemory ! target leaf biomass- set from previous year: kGC per indiv
    real(r8), intent(in)   :: ctrim     ! What is the fraction of the maximum leaf biomass that we are targeting? :-
    real(r8), intent(in)   :: spread    ! The community assembly effects how spread crowns are in horizontal space
    type(bc_in_type), intent(in) :: bc_in ! External boundary conditions
     
    !
    ! !LOCAL VARIABLES:
    type(ed_cohort_type), pointer :: new_cohort         ! Pointer to New Cohort structure.
    type(ed_cohort_type), pointer :: storesmallcohort 
    type(ed_cohort_type), pointer :: storebigcohort   
    integer :: tnull,snull                      ! are the tallest and shortest cohorts allocate
    !----------------------------------------------------------------------

    allocate(new_cohort)

    call nan_cohort(new_cohort)  ! Make everything in the cohort not-a-number
    call zero_cohort(new_cohort) ! Zero things that need to be zeroed. 

    !**********************/
    ! Define cohort state variable
    !**********************/
 
    new_cohort%indexnumber  = fates_unset_int ! Cohort indexing was not thread-safe, setting
                                              ! bogus value for the time being (RGK-012017)

    new_cohort%patchptr     => patchptr

    new_cohort%pft          = pft     
    new_cohort%status_coh   = status
    new_cohort%n            = nn
    new_cohort%hite         = hite
    new_cohort%dbh          = dbh
    new_cohort%canopy_trim  = ctrim
    new_cohort%canopy_layer = clayer
    new_cohort%canopy_layer_yesterday = real(clayer, r8)
    new_cohort%laimemory    = laimemory


    ! Initialize the Plant allocative Reactive Transport (PaRT) module
    ! Choose from one of the extensible hypotheses (EH)
    ! -----------------------------------------------------------------------------------

    call InitPRTCohort(new_cohort)

    ! The initialization allocates memory, but the boundary and initial
    ! contitions must be set. All new cohorts go through create_cohort()
    ! so this should be the only place this is called.  Alternatively
    ! cohorts can be copied and fused, but special routines handle that.
    ! -----------------------------------------------------------------------------------

    select case(hlm_parteh_mode)
    case (prt_carbon_allom_hyp)

       call SetState(new_cohort%prt,leaf_organ, carbon12_element, bleaf)
       call SetState(new_cohort%prt,fnrt_organ, carbon12_element, bfineroot)
       call SetState(new_cohort%prt,sapw_organ, carbon12_element, bsap)
       call SetState(new_cohort%prt,store_organ, carbon12_element, bstore)
       call SetState(new_cohort%prt,struct_organ , carbon12_element, bdead)
       call SetState(new_cohort%prt,repro_organ , carbon12_element, 0.0_r8)

    end select
    

    ! This call cycles through the initial conditions, and makes sure that they
    ! are all initialized.
    ! -----------------------------------------------------------------------------------

    call new_cohort%prt%CheckInitialConditions()


    call sizetype_class_index(new_cohort%dbh,new_cohort%pft, &
                              new_cohort%size_class,new_cohort%size_by_pft_class)


    ! This routine may be called during restarts, and at this point in the call sequence
    ! the actual cohort data is unknown, as this is really only used for allocation
    ! In these cases, testing if things like biomass are reasonable is pre-mature
    ! However, in this part of the code, we will pass in nominal values for size, number and type
    
    if (new_cohort%dbh <= 0.0_r8 .or. new_cohort%n == 0._r8 .or. new_cohort%pft == 0 ) then
       write(fates_log(),*) 'ED: something is zero in create_cohort', &
                             new_cohort%dbh,new_cohort%n, &
                             new_cohort%pft
       call endrun(msg=errMsg(sourcefile, __LINE__))
    endif

    ! Assign canopy extent and depth
    call carea_allom(new_cohort%dbh,new_cohort%n,spread,new_cohort%pft,new_cohort%c_area)

    new_cohort%treelai = tree_lai(bleaf, new_cohort%pft, new_cohort%c_area,    &
                                  new_cohort%n, new_cohort%canopy_layer,               &
                                  patchptr%canopy_layer_tlai )    

    new_cohort%treesai = tree_sai(new_cohort%pft, new_cohort%dbh, new_cohort%canopy_trim,   &
                                  new_cohort%c_area, new_cohort%n, new_cohort%canopy_layer, &
                                  patchptr%canopy_layer_tlai, new_cohort%treelai )  

    new_cohort%lai     = new_cohort%treelai * new_cohort%c_area/patchptr%area


    ! Put cohort at the right place in the linked list
    storebigcohort   => patchptr%tallest
    storesmallcohort => patchptr%shortest 

    if (associated(patchptr%tallest)) then
       tnull = 0
    else
       tnull = 1
       patchptr%tallest => new_cohort
    endif

    if (associated(patchptr%shortest)) then
       snull = 0
    else
       snull = 1
       patchptr%shortest => new_cohort 
    endif

    ! Recuits do not have mortality rates, nor have they moved any
    ! carbon when they are created.  They will bias our statistics
    ! until they have experienced a full day.  We need a newly recruited flag.
    ! This flag will be set to false after it has experienced 
    ! growth, disturbance and mortality.
    new_cohort%isnew = .true.

    if( hlm_use_planthydro.eq.itrue ) then
       call InitHydrCohort(CurrentSite,new_cohort)
       call updateSizeDepTreeHydProps(CurrentSite,new_cohort, bc_in) 
       call initTreeHydStates(CurrentSite,new_cohort, bc_in)
       if(recruitstatus==1)then
          new_cohort%co_hydr%is_newly_recuited = .true.
       endif
    endif
    
    call insert_cohort(new_cohort, patchptr%tallest, patchptr%shortest, tnull, snull, &
         storebigcohort, storesmallcohort)

    patchptr%tallest  => storebigcohort 
    patchptr%shortest => storesmallcohort

  end subroutine create_cohort

  ! -------------------------------------------------------------------------------------

  subroutine InitPRTCohort(new_cohort)

     ! ----------------------------------------------------------------------------------
     ! This subroutine simply allocates and attaches the correct PRT object.
     ! The call to InitPRTVartype() performs the allocation of the variables
     ! and boundary conditions inside the object.  It also initializes
     ! all values as unitialized (large bogus values).
     !
     ! Each PARTEH allocation hypothesis has different expectations of boundary conditions.
     ! These are specified by pointers to values in the host model. Because these
     ! are pointers, they just need to be set once when the prt object is first initalized.
     ! The calls below to "RegisterBCINOut", "RegisterBCIn" and "RegisterBCOut" are
     ! setting those pointers.
     ! -----------------------------------------------------------------------------------

     !
     ! !ARGUMENTS    
     type(ed_cohort_type), intent(inout), target  :: new_cohort
     type(callom_prt_vartypes), pointer :: callom_prt


     ! Allocate the PRT class object
     ! Each hypothesis has a different object which is an extension
     ! of the base class.

     select case(hlm_parteh_mode)
     case (prt_carbon_allom_hyp)
        
        allocate(callom_prt)
        new_cohort%prt => callom_prt
     
     case DEFAULT

        write(fates_log(),*) 'You specified an unknown PRT module'
        write(fates_log(),*) 'Aborting'
        call endrun(msg=errMsg(sourcefile, __LINE__))

     end select
     
     ! This is the call to allocate the data structures in the PRT object
     ! This call will be extended to each specific class.

     call new_cohort%prt%InitPRTVartype()


     ! Set the boundary conditions that flow in an out of the PARTEH
     ! allocation hypotheses.  These are pointers in the PRT objects that
     ! point to values outside in the FATES model.

     ! Example:
     ! "ac_bc_inout_id_dbh" is the unique integer that defines the object index
     ! for the allometric carbon "ac" boundary condition "bc" for DBH "dbh"
     ! that is classified as input and output "inout".
     ! See PRTAllometricCarbonMod.F90 to track its usage.
     ! bc_rval is used as the optional argument identifyer to specify a real
     ! value boundary condition.
     ! bc_ival is used as the optional argument identifyer to specify an integer
     ! value boundary condition.
     

     select case(hlm_parteh_mode)
     case (prt_carbon_allom_hyp)

        ! Register boundary conditions for the Carbon Only Allometric Hypothesis

        call new_cohort%prt%RegisterBCInOut(ac_bc_inout_id_dbh,bc_rval = new_cohort%dbh)
        call new_cohort%prt%RegisterBCInOut(ac_bc_inout_id_netdc,bc_rval = new_cohort%npp_acc)
        call new_cohort%prt%RegisterBCIn(ac_bc_in_id_pft,bc_ival = new_cohort%pft)
        call new_cohort%prt%RegisterBCIn(ac_bc_in_id_ctrim,bc_rval = new_cohort%canopy_trim)

     end select


     return
  end subroutine InitPRTCohort

  !-------------------------------------------------------------------------------------!

  subroutine nan_cohort(cc_p)
    !
    ! !DESCRIPTION:
    !  Make all the cohort variables NaN so they aren't used before defined.   
    !
    ! !USES:
    use shr_infnan_mod, only : nan => shr_infnan_nan, assignment(=)  
    use FatesConstantsMod, only : fates_unset_int

    !
    ! !ARGUMENTS    
    type (ed_cohort_type), intent(inout), target  :: cc_p
    !
    ! !LOCAL VARIABLES:
    type (ed_cohort_type)   , pointer             :: currentCohort
    !----------------------------------------------------------------------

    currentCohort => cc_p

    currentCohort%taller      => null()       ! pointer to next tallest cohort     
    currentCohort%shorter     => null()       ! pointer to next shorter cohort     
    currentCohort%patchptr    => null()       ! pointer to patch that cohort is in

    nullify(currentCohort%taller) 
    nullify(currentCohort%shorter) 
    nullify(currentCohort%patchptr) 

    ! VEGETATION STRUCTURE
    currentCohort%pft                = fates_unset_int  ! pft number                           
    currentCohort%indexnumber        = fates_unset_int  ! unique number for each cohort. (within clump?)
    currentCohort%canopy_layer       = fates_unset_int  ! canopy status of cohort (1 = canopy, 2 = understorey, etc.)   
    currentCohort%canopy_layer_yesterday       = nan  ! recent canopy status of cohort (1 = canopy, 2 = understorey, etc.)   
    currentCohort%NV                 = fates_unset_int  ! Number of leaf layers: -
    currentCohort%status_coh         = fates_unset_int  ! growth status of plant  (2 = leaves on , 1 = leaves off)
    currentCohort%size_class         = fates_unset_int  ! size class index
    currentCohort%size_class_lasttimestep = fates_unset_int  ! size class index
    currentCohort%size_by_pft_class  = fates_unset_int  ! size by pft classification index

    currentCohort%n                  = nan ! number of individuals in cohort per 'area' (10000m2 default)     
    currentCohort%dbh                = nan ! 'diameter at breast height' in cm                            
    currentCohort%hite               = nan ! height: meters                   
    currentCohort%laimemory          = nan ! target leaf biomass- set from previous year: kGC per indiv
    currentCohort%lai                = nan ! leaf area index of cohort   m2/m2      
    currentCohort%sai                = nan ! stem area index of cohort   m2/m2
    currentCohort%g_sb_laweight      = nan ! Total leaf conductance of cohort (stomata+blayer) weighted by leaf-area [m/s]*[m2]
    currentCohort%canopy_trim        = nan ! What is the fraction of the maximum leaf biomass that we are targeting? :-
    currentCohort%leaf_cost          = nan ! How much does it cost to maintain leaves: kgC/m2/year-1
    currentCohort%excl_weight        = nan ! How much of this cohort is demoted each year, as a proportion of all cohorts:-
    currentCohort%prom_weight        = nan ! How much of this cohort is promoted each year, as a proportion of all cohorts:-
    currentCohort%c_area             = nan ! areal extent of canopy (m2)
    currentCohort%treelai            = nan ! lai of tree (total leaf area (m2) / canopy area (m2)
    currentCohort%treesai            = nan ! stem area index of tree (total stem area (m2) / canopy area (m2)

    ! CARBON FLUXES 
    currentCohort%gpp_acc_hold       = nan ! GPP:  kgC/indiv/year
    currentCohort%gpp_tstep          = nan ! GPP:  kgC/indiv/timestep
    currentCohort%gpp_acc            = nan ! GPP:  kgC/indiv/day         
    currentCohort%npp_acc_hold       = nan ! NPP:  kgC/indiv/year
    currentCohort%npp_tstep          = nan ! NPP:  kGC/indiv/timestep
    currentCohort%npp_acc            = nan ! NPP:  kgC/indiv/day  
    currentCohort%year_net_uptake(:) = nan ! Net uptake of individual leaf layers kgC/m2/year
    currentCohort%ts_net_uptake(:)   = nan ! Net uptake of individual leaf layers kgC/m2/s
    currentCohort%resp_acc_hold      = nan ! RESP: kgC/indiv/year
    currentCohort%resp_tstep         = nan ! RESP: kgC/indiv/timestep
    currentCohort%resp_acc           = nan ! RESP: kGC/cohort/day

    !RESPIRATION
    currentCohort%rdark              = nan
    currentCohort%resp_m             = nan ! Maintenance respiration.  kGC/cohort/year
    currentCohort%resp_g             = nan ! Growth respiration.       kGC/cohort/year
    currentCohort%livestem_mr        = nan ! Live stem maintenance respiration. kgC/indiv/s-1 
    currentCohort%livecroot_mr       = nan ! Coarse root maintenance respiration. kgC/indiv/s-1 
    currentCohort%froot_mr           = nan ! Fine root maintenance respiration. kgC/indiv/s-1 

    ! ALLOCATION
    currentCohort%dmort              = nan ! proportional mortality rate. (year-1)
    currentCohort%lmort_direct       = nan
    currentCohort%lmort_infra        = nan
    currentCohort%lmort_collateral   = nan


    currentCohort%seed_prod          = nan ! reproduction seed and clonal: KgC/indiv/year
    currentCohort%c_area             = nan ! areal extent of canopy (m2)
    currentCohort%treelai            = nan ! lai of tree (total leaf area (m2) / canopy area (m2)
    currentCohort%treesai            = nan ! stem area index of tree (total stem area (m2) / canopy area (m2)


    ! VARIABLES NEEDED FOR INTEGRATION 
    currentCohort%dndt               = nan ! time derivative of cohort size 
    currentCohort%dhdt               = nan ! time derivative of height 
    currentCohort%ddbhdt             = nan ! time derivative of dbh 

    ! FIRE
    currentCohort%fraction_crown_burned = nan ! proportion of crown affected by fire
    currentCohort%cambial_mort          = nan ! probability that trees dies due to cambial char P&R (1986)
    currentCohort%crownfire_mort        = nan ! probability of tree post-fire mortality due to crown scorch
    currentCohort%fire_mort             = nan ! post-fire mortality from cambial and crown damage assuming two are independent

  end subroutine nan_cohort

  !-------------------------------------------------------------------------------------!

  subroutine zero_cohort(cc_p)
    !
    ! !DESCRIPTION:
    ! Zero variables that need to be accounted for if 
    ! this cohort is altered before they are defined.       
    !
    ! !USES:
    !
    ! !ARGUMENTS    
    type (ed_cohort_type), intent(inout), target  :: cc_p
    !
    ! !LOCAL VARIABLES:
    type (ed_cohort_type)   , pointer             :: currentCohort
    !----------------------------------------------------------------------

    currentCohort => cc_p

    currentCohort%NV                 = 0    
    currentCohort%status_coh         = 0    
    currentCohort%rdark              = 0._r8
    currentCohort%resp_m             = 0._r8 
    currentCohort%resp_g             = 0._r8
    currentCohort%livestem_mr        = 0._r8
    currentCohort%livecroot_mr       = 0._r8
    currentCohort%froot_mr           = 0._r8
    currentCohort%fire_mort          = 0._r8 
    currentcohort%npp_acc            = 0._r8
    currentcohort%gpp_acc            = 0._r8
    currentcohort%resp_acc           = 0._r8
    currentcohort%npp_tstep          = 0._r8
    currentcohort%gpp_tstep          = 0._r8
    currentcohort%resp_tstep         = 0._r8
    currentcohort%resp_acc_hold      = 0._r8

    currentcohort%year_net_uptake(:) = 999._r8 ! this needs to be 999, or trimming of new cohorts will break. 
    currentcohort%ts_net_uptake(:)   = 0._r8
    currentcohort%seed_prod          = 0._r8
    currentcohort%fraction_crown_burned = 0._r8 
<<<<<<< HEAD
    currentcohort%md                    = 0._r8
    currentcohort%root_md               = 0._r8
    currentcohort%leaf_md               = 0._r8
    currentcohort%bstore_md             = 0._r8
    currentcohort%bsw_md                = 0._r8
    currentcohort%bdead_md              = 0._r8
    currentcohort%npp_acc_hold          = 0._r8 
    currentcohort%gpp_acc_hold          = 0._r8  
    currentcohort%dmort                 = 0._r8 
    currentcohort%g_sb_laweight         = 0._r8 
    currentcohort%treesai               = 0._r8  
    currentCohort%lmort_direct          = 0._r8
    currentCohort%lmort_infra           = 0._r8
    currentCohort%lmort_collateral      = 0._r8
    currentCohort%leaf_cost             = 0._r8
    currentcohort%excl_weight           = 0._r8
    currentcohort%prom_weight           = 0._r8
    currentcohort%crownfire_mort        = 0._r8
    currentcohort%cambial_mort          = 0._r8
    currentCohort%npp_leaf              = 0._r8
    currentCohort%npp_fnrt              = 0._r8
    currentCohort%npp_sapw              = 0._r8
    currentCohort%npp_dead              = 0._r8
    currentCohort%npp_seed              = 0._r8
    currentCohort%npp_stor              = 0._r8
    currentCohort%size_class            = 1
    currentCohort%size_class_lasttimestep = 0
=======
    currentcohort%npp_acc_hold       = 0._r8 
    currentcohort%gpp_acc_hold       = 0._r8  
    currentcohort%dmort              = 0._r8 
    currentcohort%g_sb_laweight      = 0._r8 
    currentcohort%treesai            = 0._r8  
    currentCohort%lmort_direct       = 0._r8
    currentCohort%lmort_infra        = 0._r8
    currentCohort%lmort_collateral   = 0._r8
    currentCohort%leaf_cost          = 0._r8
    currentcohort%excl_weight        = 0._r8
    currentcohort%prom_weight        = 0._r8
    currentcohort%crownfire_mort     = 0._r8
    currentcohort%cambial_mort       = 0._r8

>>>>>>> 5a9b1d6f
    
  end subroutine zero_cohort

  !-------------------------------------------------------------------------------------!
  subroutine terminate_cohorts( currentSite, currentPatch, level )
    !
    ! !DESCRIPTION:
    ! terminates cohorts when they get too small      
    !
    ! !USES:
    use SFParamsMod, only : SF_val_CWD_frac
    !
    ! !ARGUMENTS    
    type (ed_site_type) , intent(inout), target :: currentSite
    type (ed_patch_type), intent(inout), target :: currentPatch
    integer             , intent(in)            :: level

    ! Important point regarding termination levels.  Termination is typically
    ! called after fusion.  We do this so that we can re-capture the biomass that would
    ! otherwise be lost from termination.  The biomass of a fused plant remains in the
    ! live pool.  However, some plant number densities can be so low that they 
    ! can cause numerical instabilities.  Thus, we call terminate_cohorts at level=1
    ! before fusion to get rid of these cohorts that are so incredibly sparse, and then
    ! terminate the remainder at level 2 for various other reasons.

    !
    ! !LOCAL VARIABLES:
    type (ed_cohort_type) , pointer :: currentCohort
    type (ed_cohort_type) , pointer :: shorterCohort
    type (ed_cohort_type) , pointer :: tallerCohort

    real(r8) :: leaf_c    ! leaf carbon [kg]
    real(r8) :: store_c   ! storage carbon [kg]
    real(r8) :: sapw_c    ! sapwood carbon [kg]
    real(r8) :: fnrt_c    ! fineroot carbon [kg]
    real(r8) :: repro_c   ! reproductive carbon [kg]
    real(r8) :: struct_c  ! structural carbon [kg]

    integer :: terminate   ! do we terminate (1) or not (0) 
    integer :: c           ! counter for litter size class. 
    integer :: levcan      ! canopy level
    !----------------------------------------------------------------------


    currentCohort => currentPatch%shortest
    do while (associated(currentCohort))

       terminate = 0 
       tallerCohort => currentCohort%taller

       leaf_c  = currentCohort%prt%GetState(leaf_organ, all_carbon_elements)
       store_c = currentCohort%prt%GetState(store_organ, all_carbon_elements)
       sapw_c  = currentCohort%prt%GetState(sapw_organ, all_carbon_elements)
       fnrt_c  = currentCohort%prt%GetState(fnrt_organ, all_carbon_elements)
       struct_c = currentCohort%prt%GetState(struct_organ, all_carbon_elements)
       repro_c  = currentCohort%prt%GetState(repro_organ, all_carbon_elements)

       ! Check if number density is so low is breaks math (level 1)
       if (currentcohort%n <  min_n_safemath .and. level == 1) then
         terminate = 1
	 if ( debug ) then
             write(fates_log(),*) 'terminating cohorts 0',currentCohort%n/currentPatch%area,currentCohort%dbh
         endif
       endif

       ! The rest of these are only allowed if we are not dealing with a recruit (level 2)
       if (.not.currentCohort%isnew .and. level == 2) then

         ! Not enough n or dbh
         if  (currentCohort%n/currentPatch%area <= min_npm2 .or.	&  !
              currentCohort%n <= min_nppatch .or. &
              (currentCohort%dbh < 0.00001_r8 .and. store_c < 0._r8) ) then 
            terminate = 1

            if ( debug ) then
               write(fates_log(),*) 'terminating cohorts 1',currentCohort%n/currentPatch%area,currentCohort%dbh
            endif
         endif

         ! In the third canopy layer
         if (currentCohort%canopy_layer > nclmax ) then 
           terminate = 1
           if ( debug ) then
             write(fates_log(),*) 'terminating cohorts 2', currentCohort%canopy_layer
           endif
         endif

         ! live biomass pools are terminally depleted
         if ( ( sapw_c+leaf_c+fnrt_c ) < 1e-10_r8  .or.  &
               store_c  < 1e-10_r8) then 
            terminate = 1  
            if ( debug ) then
              write(fates_log(),*) 'terminating cohorts 3', &
                    sapw_c,leaf_c,fnrt_c,store_c
            endif
         endif

         ! Total cohort biomass is negative
         if ( ( struct_c+sapw_c+leaf_c+fnrt_c+store_c ) < 0._r8) then
            terminate = 1
            if ( debug ) then
            write(fates_log(),*) 'terminating cohorts 4', & 
                  struct_c,sapw_c,leaf_c,fnrt_c,store_c

         endif

         endif 
      endif    !  if (.not.currentCohort%isnew .and. level == 2) then

      if (terminate == 1) then 
          ! preserve a record of the to-be-terminated cohort for mortality accounting
          if (currentCohort%canopy_layer .eq. 1) then
             levcan = 1
          else
             levcan = 2
          endif

          currentSite%terminated_nindivs(currentCohort%size_class,currentCohort%pft,levcan) = &
               currentSite%terminated_nindivs(currentCohort%size_class,currentCohort%pft,levcan) + currentCohort%n
          !
          currentSite%termination_carbonflux(levcan) = currentSite%termination_carbonflux(levcan) + &
                currentCohort%n * (struct_c+sapw_c+leaf_c+fnrt_c+store_c+repro_c)
          

          !put the litter from the terminated cohorts straight into the fragmenting pools
          if (currentCohort%n.gt.0.0_r8) then
             do c=1,ncwd

                currentPatch%CWD_AG(c)  = currentPatch%CWD_AG(c) + currentCohort%n*(struct_c+sapw_c) / &
                     currentPatch%area &
                     * SF_val_CWD_frac(c) * EDPftvarcon_inst%allom_agb_frac(currentCohort%pft) 
                currentPatch%CWD_BG(c)  = currentPatch%CWD_BG(c) + currentCohort%n*(struct_c+sapw_c) / &
                     currentPatch%area &
                     * SF_val_CWD_frac(c) * (1.0_r8 -  EDPftvarcon_inst%allom_agb_frac(currentCohort%pft)) 
             enddo
             
             currentPatch%leaf_litter(currentCohort%pft) = currentPatch%leaf_litter(currentCohort%pft) + currentCohort%n* &
                  (leaf_c)/currentPatch%area

             currentPatch%root_litter(currentCohort%pft) = currentPatch%root_litter(currentCohort%pft) + currentCohort%n* &
                  (fnrt_c+store_c)/currentPatch%area 


             ! keep track of the above fluxes at the site level as a CWD/litter input flux (in kg / site-m2 / yr)
             do c=1,ncwd
                currentSite%CWD_AG_diagnostic_input_carbonflux(c)  = currentSite%CWD_AG_diagnostic_input_carbonflux(c) &
                     + currentCohort%n*(struct_c + sapw_c) * &
                     SF_val_CWD_frac(c) * EDPftvarcon_inst%allom_agb_frac(currentCohort%pft) * hlm_days_per_year / AREA
                currentSite%CWD_BG_diagnostic_input_carbonflux(c)  = currentSite%CWD_BG_diagnostic_input_carbonflux(c) &
                     + currentCohort%n*(struct_c + sapw_c) * &
                     SF_val_CWD_frac(c) * (1.0_r8 -  EDPftvarcon_inst%allom_agb_frac(currentCohort%pft))  * hlm_days_per_year / AREA
             enddo
             
             currentSite%leaf_litter_diagnostic_input_carbonflux(currentCohort%pft) = &
                  currentSite%leaf_litter_diagnostic_input_carbonflux(currentCohort%pft) +  &
                  currentCohort%n * (leaf_c) * hlm_days_per_year  / AREA
             currentSite%root_litter_diagnostic_input_carbonflux(currentCohort%pft) = &
                  currentSite%root_litter_diagnostic_input_carbonflux(currentCohort%pft) + &
                  currentCohort%n * (fnrt_c + store_c) * hlm_days_per_year  / AREA

          end if
          
          ! Zero out the state pools
          call SetState(currentCohort%prt,leaf_organ,carbon12_element,0.0_r8)
          call SetState(currentCohort%prt,fnrt_organ,carbon12_element,0.0_r8)
          call SetState(currentCohort%prt,sapw_organ,carbon12_element,0.0_r8)
          call SetState(currentCohort%prt,struct_organ,carbon12_element,0.0_r8)
          call SetState(currentCohort%prt,repro_organ,carbon12_element,0.0_r8)
          call SetState(currentCohort%prt,store_organ,carbon12_element,0.0_r8)

          ! Set pointers and remove the current cohort from the list
          shorterCohort => currentCohort%shorter
          
          if (.not. associated(tallerCohort)) then
             currentPatch%tallest => shorterCohort
             if(associated(shorterCohort)) shorterCohort%taller => null()
          else 
             tallerCohort%shorter => shorterCohort

          endif
          
          if (.not. associated(shorterCohort)) then
             currentPatch%shortest => tallerCohort
             if(associated(tallerCohort)) tallerCohort%shorter => null()
          else 
             shorterCohort%taller => tallerCohort
          endif
          
          ! At this point, nothing should be pointing to current Cohort
          if (hlm_use_planthydro.eq.itrue) call DeallocateHydrCohort(currentCohort)

          ! Deallocate the cohort's PRT structure
          call currentCohort%prt%DeallocatePRTVartypes()
          deallocate(currentCohort%prt)

          deallocate(currentCohort)
          nullify(currentCohort)
          
       endif
       currentCohort => tallerCohort
    enddo

  end subroutine terminate_cohorts

  !-------------------------------------------------------------------------------------!

  subroutine fuse_cohorts(currentSite, currentPatch, bc_in)  

     !
     ! !DESCRIPTION:
     ! Join similar cohorts to reduce total number            
     !
     ! !USES:
     use EDParamsMod , only :  ED_val_cohort_fusion_tol
     use shr_infnan_mod, only : nan => shr_infnan_nan, assignment(=)
     !
     ! !ARGUMENTS   
     type (ed_site_type), intent(inout),  target :: currentSite 
     type (ed_patch_type), intent(inout), target :: currentPatch
     type (bc_in_type), intent(in)               :: bc_in
     !

     ! !LOCAL VARIABLES:
     type (ed_cohort_type) , pointer :: currentCohort
     type (ed_cohort_type) , pointer :: nextc
     type (ed_cohort_type) , pointer :: nextnextc

     type (ed_cohort_type) , pointer :: shorterCohort
     type (ed_cohort_type) , pointer :: tallerCohort

     integer  :: i  
     integer  :: fusion_took_place
     integer  :: iterate    ! do we need to keep fusing to get below maxcohorts?
     integer  :: nocohorts
     real(r8) :: newn
     real(r8) :: diff
     real(r8) :: dynamic_fusion_tolerance

     integer  :: largersc, smallersc, sc_i        ! indices for tracking the growth flux caused by fusion
     real(r8) :: larger_n, smaller_n

     logical, parameter :: fuse_debug = .false.   ! This debug is over-verbose
                                                 ! and gets its own flag

     !----------------------------------------------------------------------

     !set initial fusion tolerance
     dynamic_fusion_tolerance = ED_val_cohort_fusion_tol

     !This needs to be a function of the canopy layer, because otherwise, at canopy closure
     !the number of cohorts doubles and very dissimilar cohorts are fused together
     !because c_area and biomass are non-linear with dbh, this causes several mass inconsistancies
     !in theory, all of this routine therefore causes minor losses of C and area, but these are below 
     !detection limit normally. 

     iterate = 1
     fusion_took_place = 0   

     !---------------------------------------------------------------------!
     !  Keep doing this until nocohorts <= maxcohorts                         !
     !---------------------------------------------------------------------!
     
     if (associated(currentPatch%shortest)) then  
        do while(iterate == 1)
           
           currentCohort => currentPatch%tallest
           
           ! The following logic continues the loop while the current cohort is not the shortest cohort
           ! if they point to the same target (ie equivalence), then the loop ends.
           ! This loop is different than the simple "continue while associated" loop in that
           ! it omits the last cohort (because it has already been compared by that point)
           
           do while ( .not.associated(currentCohort,currentPatch%shortest) )

              nextc => currentPatch%tallest

              do while (associated(nextc))
                 nextnextc => nextc%shorter
                 diff = abs((currentCohort%dbh - nextc%dbh)/(0.5*(currentCohort%dbh + nextc%dbh)))  

                 !Criteria used to divide up the height continuum into different cohorts.

                 if (diff < dynamic_fusion_tolerance) then

                    ! Don't fuse a cohort with itself!
                    if (.not.associated(currentCohort,nextc) ) then

                       if (currentCohort%pft == nextc%pft) then              

                          ! check cohorts in same c. layer. before fusing

                          if (currentCohort%canopy_layer == nextc%canopy_layer) then 

                             ! Note: because newly recruited cohorts that have not experienced
                             ! a day yet will have un-known flux quantities or change rates
                             ! we don't want them fusing with non-new cohorts.  We allow them
                             ! to fuse with other new cohorts to keep the total number of cohorts
                             ! down.

                             if( currentCohort%isnew.eqv.nextc%isnew ) then

                                newn = currentCohort%n + nextc%n
                                fusion_took_place = 1         

                                if ( fuse_debug .and. currentCohort%isnew ) then
                                   write(fates_log(),*) 'Fusing Two Cohorts'
                                   write(fates_log(),*) 'newn: ',newn
                                   write(fates_log(),*) 'Cohort I, Cohort II' 
                                   write(fates_log(),*) 'n:',currentCohort%n,nextc%n
                                   write(fates_log(),*) 'isnew:',currentCohort%isnew,nextc%isnew
                                   write(fates_log(),*) 'laimemory:',currentCohort%laimemory,nextc%laimemory
                                   write(fates_log(),*) 'hite:',currentCohort%hite,nextc%hite
                                   write(fates_log(),*) 'dbh:',currentCohort%dbh,nextc%dbh
                                   write(fates_log(),*) 'pft:',currentCohort%pft,nextc%pft
                                   write(fates_log(),*) 'canopy_trim:',currentCohort%canopy_trim,nextc%canopy_trim
                                   write(fates_log(),*) 'canopy_layer_yesterday:', &
                                         currentCohort%canopy_layer_yesterday,nextc%canopy_layer_yesterday
                                   do i=1, nlevleaf
                                      write(fates_log(),*) 'leaf level: ',i,'year_net_uptake', &
                                            currentCohort%year_net_uptake(i),nextc%year_net_uptake(i)
                                   end do
                                end if


                                ! Fuse all mass pools
                                call currentCohort%prt%WeightedFusePRTVartypes(nextc%prt, currentCohort%n/newn )

                                currentCohort%laimemory   = (currentCohort%n*currentCohort%laimemory   &
                                      + nextc%n*nextc%laimemory)/newn

                                currentCohort%dbh         = (currentCohort%n*currentCohort%dbh         &
                                      + nextc%n*nextc%dbh)/newn

                                call h_allom(currentCohort%dbh,currentCohort%pft,currentCohort%hite)
                                
                                currentCohort%canopy_trim = (currentCohort%n*currentCohort%canopy_trim &
                                      + nextc%n*nextc%canopy_trim)/newn

                                ! -----------------------------------------------------------------
                                ! If fusion pushed structural biomass to be larger than
                                ! the allometric target value derived by diameter, we
                                ! then increase diameter and height until the allometric 
                                ! target matches actual bdead. (if it is the other way around
                                ! we then just let the carbon pools grow to fill-out allometry)
                                ! -----------------------------------------------------------------
                                
                                if( EDPftvarcon_inst%woody(currentCohort%pft) == itrue ) then
                                   call StructureResetOfDH( currentCohort%prt%GetState(struct_organ,all_carbon_elements), currentCohort%pft, &
                                         currentCohort%canopy_trim, currentCohort%dbh, currentCohort%hite )
                                end if

                                call sizetype_class_index(currentCohort%dbh,currentCohort%pft, &
                                      currentCohort%size_class,currentCohort%size_by_pft_class)

                                if(hlm_use_planthydro.eq.itrue) call FuseCohortHydraulics(currentSite,currentCohort,nextc,bc_in,newn)

                                ! recent canopy history
                                currentCohort%canopy_layer_yesterday  = (currentCohort%n*currentCohort%canopy_layer_yesterday  + &
                                      nextc%n*nextc%canopy_layer_yesterday)/newn
                                
                                ! keep track of the size class bins so that we can monitor growth fluxes
                                ! compare the values.  if they are the same, then nothing needs to be done. if not, track the diagnostic flux
                                if (currentCohort%size_class_lasttimestep .ne. nextc%size_class_lasttimestep ) then
                                   !
                                   ! keep track of which was which, irresespective of which cohort they were in
                                   if (currentCohort%size_class_lasttimestep .gt. nextc%size_class_lasttimestep) then
                                      largersc = currentCohort%size_class_lasttimestep
                                      smallersc = nextc%size_class_lasttimestep
                                      larger_n = currentCohort%n
                                      smaller_n = nextc%n
                                   else
                                      largersc = nextc%size_class_lasttimestep
                                      smallersc = currentCohort%size_class_lasttimestep
                                      larger_n = nextc%n
                                      smaller_n = currentCohort%n
                                   endif
                                   !
                                   ! it is possible that fusion has caused cohorts separated by at least two size bin deltas to join.  
                                   ! so slightly complicated to keep track of because the resulting cohort could be in one of the old bins or in between
                                   ! structure as a loop to handle the general case
                                   !
                                   ! first the positive growth case
                                   do sc_i = smallersc + 1, currentCohort%size_class
                                      currentSite%growthflux_fusion(sc_i, currentCohort%pft) = &
                                           currentSite%growthflux_fusion(sc_i, currentCohort%pft) + smaller_n
                                   end do
                                   !
                                   ! next the negative growth case
                                   do sc_i = currentCohort%size_class + 1, largersc
                                      currentSite%growthflux_fusion(sc_i, currentCohort%pft) = &
                                           currentSite%growthflux_fusion(sc_i, currentCohort%pft) - larger_n
                                   end do
                                   ! now that we've tracked the change flux.  reset the memory of the prior timestep
                                   currentCohort%size_class_lasttimestep = currentCohort%size_class
                                endif
                                   
                                ! Flux and biophysics variables have not been calculated for recruits we just default to 
                                ! their initization values, which should be the same for eahc
                                
                                if ( .not.currentCohort%isnew) then

                                   currentCohort%seed_prod      = (currentCohort%n*currentCohort%seed_prod + &
                                         nextc%n*nextc%seed_prod)/newn
                                   currentCohort%gpp_acc        = (currentCohort%n*currentCohort%gpp_acc     + &
                                         nextc%n*nextc%gpp_acc)/newn
                                   currentCohort%npp_acc        = (currentCohort%n*currentCohort%npp_acc     + &
                                         nextc%n*nextc%npp_acc)/newn
                                   currentCohort%resp_acc       = (currentCohort%n*currentCohort%resp_acc    + &
                                         nextc%n*nextc%resp_acc)/newn
                                   currentCohort%resp_acc_hold  = &
                                         (currentCohort%n*currentCohort%resp_acc_hold + &
                                         nextc%n*nextc%resp_acc_hold)/newn
                                   currentCohort%npp_acc_hold   = &
                                         (currentCohort%n*currentCohort%npp_acc_hold + &
                                         nextc%n*nextc%npp_acc_hold)/newn
                                   currentCohort%gpp_acc_hold   = &
                                         (currentCohort%n*currentCohort%gpp_acc_hold + &
                                         nextc%n*nextc%gpp_acc_hold)/newn

                                   currentCohort%dmort          = (currentCohort%n*currentCohort%dmort       + &
                                         nextc%n*nextc%dmort)/newn
                                   currentCohort%lmort_direct     = (currentCohort%n*currentCohort%lmort_direct     + &
                                         nextc%n*nextc%lmort_direct)/newn
                                   currentCohort%lmort_infra      = (currentCohort%n*currentCohort%lmort_infra      + &
                                         nextc%n*nextc%lmort_infra)/newn
                                   currentCohort%lmort_collateral = (currentCohort%n*currentCohort%lmort_collateral + &
                                         nextc%n*nextc%lmort_collateral)/newn

                                   currentCohort%fire_mort      = (currentCohort%n*currentCohort%fire_mort   + &
                                         nextc%n*nextc%fire_mort)/newn

                                   ! mortality diagnostics
                                   currentCohort%cmort = (currentCohort%n*currentCohort%cmort + nextc%n*nextc%cmort)/newn
                                   currentCohort%hmort = (currentCohort%n*currentCohort%hmort + nextc%n*nextc%hmort)/newn
                                   currentCohort%bmort = (currentCohort%n*currentCohort%bmort + nextc%n*nextc%bmort)/newn
                                   currentCohort%fmort = (currentCohort%n*currentCohort%fmort + nextc%n*nextc%fmort)/newn
                                   currentCohort%frmort = (currentCohort%n*currentCohort%frmort + nextc%n*nextc%frmort)/newn

                                   ! logging mortality, Yi Xu
                                   currentCohort%lmort_direct = (currentCohort%n*currentCohort%lmort_direct + &
                                         nextc%n*nextc%lmort_direct)/newn
                                   currentCohort%lmort_collateral = (currentCohort%n*currentCohort%lmort_collateral + &
                                         nextc%n*nextc%lmort_collateral)/newn
                                   currentCohort%lmort_infra = (currentCohort%n*currentCohort%lmort_infra + &
                                         nextc%n*nextc%lmort_infra)/newn

                                   ! biomass and dbh tendencies
                                   currentCohort%ddbhdt     = (currentCohort%n*currentCohort%ddbhdt  + &
                                         nextc%n*nextc%ddbhdt)/newn

                                   do i=1, nlevleaf     
                                      if (currentCohort%year_net_uptake(i) == 999._r8 .or. nextc%year_net_uptake(i) == 999._r8) then
                                         currentCohort%year_net_uptake(i) = &
                                               min(nextc%year_net_uptake(i),currentCohort%year_net_uptake(i))
                                      else
                                         currentCohort%year_net_uptake(i) = (currentCohort%n*currentCohort%year_net_uptake(i) + &
                                               nextc%n*nextc%year_net_uptake(i))/newn                
                                      endif
                                   enddo
                                   
                                end if !(currentCohort%isnew)

                                currentCohort%n = newn     

                                ! Set pointers and remove the current cohort from the list
                                
                                shorterCohort => nextc%shorter
                                tallerCohort  => nextc%taller
                                
                                if (.not. associated(tallerCohort)) then
                                   currentPatch%tallest => shorterCohort
                                   if(associated(shorterCohort)) shorterCohort%taller => null()
                                else 
                                   tallerCohort%shorter => shorterCohort
                                endif
                                
                                if (.not. associated(shorterCohort)) then
                                   currentPatch%shortest => tallerCohort
                                   if(associated(tallerCohort)) tallerCohort%shorter => null()
                                else 
                                   shorterCohort%taller => tallerCohort
                                endif
                                
                                ! At this point, nothing should be pointing to current Cohort
                                if (hlm_use_planthydro.eq.itrue) call DeallocateHydrCohort(nextc)

                                ! Deallocate the cohort's PRT structure
                                call nextc%prt%DeallocatePRTVartypes()
                                deallocate(nextc%prt)

                                deallocate(nextc)
                                nullify(nextc)

                             endif ! if( currentCohort%isnew.eqv.nextc%isnew ) then
                          endif !canopy layer
                       endif !pft
                    endif  !index no. 
                 endif !diff   
                 
                 nextc => nextnextc
                 
              enddo !end checking nextc cohort loop

              ! Ususally we always point to the next cohort. But remember ...
              ! this loop exits when current becomes the shortest, not when
              ! it finishes and becomes the null pointer.  If there is no
              ! shorter cohort, then it is shortest, and will exit
              ! Note also that it is possible that it entered here as the shortest
              ! which is possible if nextc was the shortest and was removed.

              if (associated (currentCohort%shorter)) then
                 currentCohort => currentCohort%shorter
              endif
              
           enddo !end currentCohort cohort loop

           !---------------------------------------------------------------------!
           ! Is the number of cohorts larger than the maximum?                   !
           !---------------------------------------------------------------------!   
           nocohorts = 0
           currentCohort => currentPatch%tallest
           do while(associated(currentCohort))
              nocohorts = nocohorts + 1
              currentCohort => currentCohort%shorter
           enddo

           if (nocohorts > maxCohortsPerPatch) then
              iterate = 1
              !---------------------------------------------------------------------!
              ! Making profile tolerance larger means that more fusion will happen  !
              !---------------------------------------------------------------------!        
              dynamic_fusion_tolerance = dynamic_fusion_tolerance * 1.1_r8

              !write(fates_log(),*) 'maxcohorts exceeded',dynamic_fusion_tolerance

           else

              iterate = 0
        endif

        if ( dynamic_fusion_tolerance .gt. 100._r8) then
              ! something has gone terribly wrong and we need to report what
              write(fates_log(),*) 'exceeded reasonable expectation of cohort fusion.'
              currentCohort => currentPatch%tallest
              nocohorts = 0
              do while(associated(currentCohort))
                 write(fates_log(),*) 'cohort ', nocohorts, currentCohort%dbh, currentCohort%canopy_layer, currentCohort%n
                 nocohorts = nocohorts + 1
                 currentCohort => currentCohort%shorter
              enddo
              call endrun(msg=errMsg(sourcefile, __LINE__))
           endif

        enddo !do while nocohorts>maxcohorts

     endif ! patch. 

     if (fusion_took_place == 1) then  ! if fusion(s) occured sort cohorts 
        call sort_cohorts(currentPatch)
     endif

  end subroutine fuse_cohorts

!-------------------------------------------------------------------------------------!

  subroutine sort_cohorts(patchptr)  
    ! ============================================================================
    !                 sort cohorts into the correct order   DO NOT CHANGE THIS IT WILL BREAK
    ! ============================================================================

    type(ed_patch_type) , intent(inout), target :: patchptr

    type(ed_patch_type) , pointer :: current_patch
    type(ed_cohort_type), pointer :: current_c, next_c
    type(ed_cohort_type), pointer :: shortestc, tallestc 
    type(ed_cohort_type), pointer :: storesmallcohort 
    type(ed_cohort_type), pointer :: storebigcohort   
    integer :: snull,tnull

    current_patch => patchptr
    tallestc  => NULL()
    shortestc => NULL()
    storebigcohort   => null()
    storesmallcohort => null()
    current_c => current_patch%tallest 

    do while (associated(current_c))  
       next_c => current_c%shorter
       tallestc  => storebigcohort 
       shortestc => storesmallcohort   
       if (associated(tallestc)) then
          tnull = 0
       else
          tnull = 1
          tallestc => current_c
       endif

       if (associated(shortestc)) then
          snull = 0
       else
          snull = 1
          shortestc => current_c
       endif

       call insert_cohort(current_c, tallestc, shortestc, tnull, snull, storebigcohort, storesmallcohort)

       current_patch%tallest  => storebigcohort 
       current_patch%shortest => storesmallcohort
       current_c => next_c

    enddo

  end subroutine sort_cohorts

  !-------------------------------------------------------------------------------------!
  subroutine insert_cohort(pcc, ptall, pshort, tnull, snull, storebigcohort, storesmallcohort)
    !
    ! !DESCRIPTION:
    ! Insert cohort into linked list                  
    !
    ! !USES:
    !
    ! !ARGUMENTS    
    type(ed_cohort_type) , intent(inout), target          :: pcc
    type(ed_cohort_type) , intent(inout), target          :: ptall
    type(ed_cohort_type) , intent(inout), target          :: pshort
    integer              , intent(in)                     :: tnull
    integer              , intent(in)                     :: snull
    type(ed_cohort_type) , intent(inout),pointer,optional :: storesmallcohort ! storage of the smallest cohort for insertion routine
    type(ed_cohort_type) , intent(inout),pointer,optional :: storebigcohort   ! storage of the largest cohort for insertion routine 
    !
    ! !LOCAL VARIABLES:
    type(ed_patch_type),  pointer :: currentPatch
    type(ed_cohort_type), pointer :: current
    type(ed_cohort_type), pointer :: tallptr, shortptr, icohort
    type(ed_cohort_type), pointer :: ptallest, pshortest 
    real(r8) :: tsp
    integer :: tallptrnull,exitloop
    !----------------------------------------------------------------------

    currentPatch => pcc%patchptr
    ptallest => ptall
    pshortest => pshort

    if (tnull == 1) then
       ptallest => null()
    endif
    if (snull == 1) then
       pshortest => null()
    endif

    icohort => pcc ! assign address to icohort local name  
    !place in the correct place in the linked list of heights 
    !begin by finding cohort that is just taller than the new cohort 
    tsp = icohort%dbh

    current => pshortest
    exitloop = 0
    !starting with shortest tree on the grid, find tree just  
    !taller than tree being considered and return its pointer 
    if (associated(current)) then
       do while (associated(current).and.exitloop == 0)
          if (current%dbh < tsp) then
             current => current%taller   
          else
             exitloop = 1 
          endif
       enddo
    endif

    if (associated(current)) then
       tallptr => current
       tallptrnull = 0
    else
       tallptr => null()
       tallptrnull = 1
    endif

    !new cohort is tallest 
    if (.not.associated(tallptr)) then  
       !new shorter cohort to the new cohort is the old tallest cohort 
       shortptr => ptallest

       !new cohort is tallest cohort and next taller remains null 
       ptallest => icohort
       if (present(storebigcohort)) then
          storebigcohort => icohort
       end if
       currentPatch%tallest => icohort 
       icohort%patchptr%tallest => icohort  
       !new cohort is not tallest 
    else
       !next shorter cohort to new cohort is the next shorter cohort 
       !to the cohort just taller than the new cohort 
       shortptr => tallptr%shorter

       !new cohort becomes the next shorter cohort to the cohort 
       !just taller than the new cohort 
       tallptr%shorter => icohort
    endif

    !new cohort is shortest 
    if (.not.associated(shortptr)) then
       !next shorter reamins null 
       !cohort is placed at the bottom of the list 
       pshortest => icohort
       if (present(storesmallcohort)) then
          storesmallcohort => icohort 
       end if
       currentPatch%shortest => icohort  
       icohort%patchptr%shortest => icohort 
    else
       !new cohort is not shortest and becomes next taller cohort 
       !to the cohort just below it as defined in the previous block 
       shortptr%taller => icohort
    endif

    ! assign taller and shorter links for the new cohort 
    icohort%taller => tallptr
    if (tallptrnull == 1) then 
       icohort%taller=> null()
    endif
    icohort%shorter => shortptr

  end subroutine insert_cohort

  !-------------------------------------------------------------------------------------!
  subroutine copy_cohort( currentCohort,copyc )
    !
    ! !DESCRIPTION:
    ! Copies all the variables in one cohort into another empty cohort                                    
    !
    ! !USES:
    !
    ! !ARGUMENTS    
    type(ed_cohort_type), intent(inout) , target ::  copyc         ! New cohort argument.
    type(ed_cohort_type), intent(in)    , target ::  currentCohort ! Old cohort argument.
    !
    ! !LOCAL VARIABLES:
    type(ed_cohort_type), pointer ::  n,o           ! New and old cohort pointers
    !----------------------------------------------------------------------

    o => currentCohort
    n => copyc

    n%indexnumber     = fates_unset_int
    
    ! VEGETATION STRUCTURE
    n%pft             = o%pft
    n%n               = o%n                         
    n%dbh             = o%dbh                                        
    n%hite            = o%hite
    n%laimemory       = o%laimemory
    n%lai             = o%lai                         
    n%sai             = o%sai  
    n%g_sb_laweight   = o%g_sb_laweight
    n%leaf_cost       = o%leaf_cost
    n%canopy_layer    = o%canopy_layer
    n%canopy_layer_yesterday    = o%canopy_layer_yesterday
    n%nv              = o%nv
    n%status_coh      = o%status_coh
    n%canopy_trim     = o%canopy_trim
    n%excl_weight     = o%excl_weight               
    n%prom_weight     = o%prom_weight               
    n%size_class      = o%size_class
    n%size_class_lasttimestep      = o%size_class_lasttimestep
    n%size_by_pft_class = o%size_by_pft_class

    ! This transfers the PRT objects over.
    call n%prt%CopyPRTVartypes(o%prt)
    

    ! CARBON FLUXES
    n%gpp_acc_hold    = o%gpp_acc_hold
    n%gpp_acc         = o%gpp_acc
    n%gpp_tstep       = o%gpp_tstep

    n%npp_acc_hold    = o%npp_acc_hold
    n%npp_tstep       = o%npp_tstep
    n%npp_acc         = o%npp_acc

    if ( debug ) write(fates_log(),*) 'EDcohortDyn Ia ',o%npp_acc
    if ( debug ) write(fates_log(),*) 'EDcohortDyn Ib ',o%resp_acc

    n%resp_tstep      = o%resp_tstep
    n%resp_acc        = o%resp_acc
    n%resp_acc_hold   = o%resp_acc_hold
    n%year_net_uptake = o%year_net_uptake
    n%ts_net_uptake   = o%ts_net_uptake

    !RESPIRATION
    n%rdark           = o%rdark
    n%resp_m          = o%resp_m
    n%resp_g          = o%resp_g
    n%livestem_mr     = o%livestem_mr
    n%livecroot_mr    = o%livecroot_mr
    n%froot_mr        = o%froot_mr
 
    ! ALLOCATION
    n%dmort           = o%dmort
    n%lmort_direct    = o%lmort_direct
    n%lmort_infra     = o%lmort_infra
    n%lmort_collateral= o%lmort_collateral
    n%seed_prod       = o%seed_prod
    n%treelai         = o%treelai
    n%treesai         = o%treesai
    n%c_area          = o%c_area

    ! Mortality diagnostics
    n%cmort = o%cmort
    n%bmort = o%bmort
    n%fmort = o%fmort
    n%hmort = o%hmort
    n%frmort = o%frmort

    ! logging mortalities, Yi Xu
    n%lmort_direct=o%lmort_direct
    n%lmort_collateral =o%lmort_collateral
    n%lmort_infra =o%lmort_infra

    ! Flags
    n%isnew = o%isnew

    ! VARIABLES NEEDED FOR INTEGRATION 
    n%dndt            = o%dndt
    n%dhdt            = o%dhdt
    n%ddbhdt          = o%ddbhdt

    if ( debug ) write(fates_log(),*) 'EDCohortDyn dpstoredt ',o%dbstoredt

    ! FIRE 
    n%fraction_crown_burned = o%fraction_crown_burned
    n%fire_mort             = o%fire_mort
    n%crownfire_mort        = o%crownfire_mort
    n%cambial_mort          = o%cambial_mort

    ! Plant Hydraulics
    
    if( hlm_use_planthydro.eq.itrue ) then
      call CopyCohortHydraulics(n,o)
    endif

    ! indices for binning
    n%size_class      = o%size_class
    n%size_class_lasttimestep      = o%size_class_lasttimestep
    n%size_by_pft_class   = o%size_by_pft_class

    !Pointers
    n%taller          => NULL()     ! pointer to next tallest cohort     
    n%shorter         => NULL()     ! pointer to next shorter cohort     
    n%patchptr        => o%patchptr ! pointer to patch that cohort is in 

  end subroutine copy_cohort

  !-------------------------------------------------------------------------------------!
  function count_cohorts( currentPatch ) result ( backcount )
    !
    ! !DESCRIPTION:
    !
    ! !USES:
    !
    ! !ARGUMENTS    
    type(ed_patch_type), intent(inout), target :: currentPatch      !new site
    !
    ! !LOCAL VARIABLES:
    type(ed_cohort_type), pointer ::currentCohort   !new patch
    integer backcount
    !----------------------------------------------------------------------

    currentCohort => currentPatch%shortest

    currentPatch%countcohorts = 0
    do while (associated(currentCohort)) 
       currentPatch%countcohorts = currentPatch%countcohorts + 1 
       currentCohort => currentCohort%taller  
    enddo

    backcount = 0
    currentCohort => currentPatch%tallest
    do while (associated(currentCohort)) 
       backcount = backcount + 1
       currentCohort => currentCohort%shorter    
    enddo

    if (backcount /= currentPatch%countcohorts) then
       write(fates_log(),*) 'problem with linked list, not symmetrical' 
    endif

  end function count_cohorts
  
  ! ============================================================================

end module EDCohortDynamicsMod<|MERGE_RESOLUTION|>--- conflicted
+++ resolved
@@ -477,35 +477,8 @@
     currentcohort%ts_net_uptake(:)   = 0._r8
     currentcohort%seed_prod          = 0._r8
     currentcohort%fraction_crown_burned = 0._r8 
-<<<<<<< HEAD
-    currentcohort%md                    = 0._r8
-    currentcohort%root_md               = 0._r8
-    currentcohort%leaf_md               = 0._r8
-    currentcohort%bstore_md             = 0._r8
-    currentcohort%bsw_md                = 0._r8
-    currentcohort%bdead_md              = 0._r8
-    currentcohort%npp_acc_hold          = 0._r8 
-    currentcohort%gpp_acc_hold          = 0._r8  
-    currentcohort%dmort                 = 0._r8 
-    currentcohort%g_sb_laweight         = 0._r8 
-    currentcohort%treesai               = 0._r8  
-    currentCohort%lmort_direct          = 0._r8
-    currentCohort%lmort_infra           = 0._r8
-    currentCohort%lmort_collateral      = 0._r8
-    currentCohort%leaf_cost             = 0._r8
-    currentcohort%excl_weight           = 0._r8
-    currentcohort%prom_weight           = 0._r8
-    currentcohort%crownfire_mort        = 0._r8
-    currentcohort%cambial_mort          = 0._r8
-    currentCohort%npp_leaf              = 0._r8
-    currentCohort%npp_fnrt              = 0._r8
-    currentCohort%npp_sapw              = 0._r8
-    currentCohort%npp_dead              = 0._r8
-    currentCohort%npp_seed              = 0._r8
-    currentCohort%npp_stor              = 0._r8
     currentCohort%size_class            = 1
     currentCohort%size_class_lasttimestep = 0
-=======
     currentcohort%npp_acc_hold       = 0._r8 
     currentcohort%gpp_acc_hold       = 0._r8  
     currentcohort%dmort              = 0._r8 
@@ -519,8 +492,6 @@
     currentcohort%prom_weight        = 0._r8
     currentcohort%crownfire_mort     = 0._r8
     currentcohort%cambial_mort       = 0._r8
-
->>>>>>> 5a9b1d6f
     
   end subroutine zero_cohort
 
