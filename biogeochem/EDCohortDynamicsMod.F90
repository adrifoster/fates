module EDCohortDynamicsMod
  !
  ! !DESCRIPTION:
  ! Cohort stuctures in ED. 
  !
  ! !USES: 
  use FatesGlobals          , only : endrun => fates_endrun
  use FatesGlobals          , only : fates_log
  use FatesInterfaceMod     , only : hlm_freq_day
  use FatesInterfaceMod     , only : bc_in_type
  use FatesInterfaceMod     , only : hlm_use_planthydro
  use FatesConstantsMod     , only : r8 => fates_r8
  use FatesConstantsMod     , only : fates_unset_int
  use FatesConstantsMod     , only : itrue,ifalse
  use FatesConstantsMod     , only : fates_unset_r8
  use FatesConstantsMod     , only : nearzero
  use FatesConstantsMod     , only : calloc_abs_error
  use FatesInterfaceMod     , only : hlm_days_per_year
  use FatesInterfaceMod     , only : nleafage
  use SFParamsMod           , only : SF_val_CWD_frac
  use EDPftvarcon           , only : EDPftvarcon_inst
  use EDPftvarcon           , only : GetDecompyFrac
  use FatesParameterDerivedMod, only : param_derived
  use EDTypesMod            , only : ed_site_type, ed_patch_type, ed_cohort_type
  use EDTypesMod            , only : nclmax
  use EDTypesMod            , only : element_list
  use FatesLitterMod        , only : ncwd
  use FatesLitterMod        , only : ndcmpy
  use FatesLitterMod        , only : litter_type
  use EDTypesMod            , only : maxCohortsPerPatch
  use EDTypesMod            , only : AREA
  use EDTypesMod            , only : min_npm2, min_nppatch
  use EDTypesMod            , only : min_n_safemath
  use EDTypesMod            , only : nlevleaf
  use EDTypesMod            , only : max_nleafage
  use EDTypesMod            , only : ican_upper
  use EDTypesMod            , only : site_fluxdiags_type
  use EDTypesMod            , only : num_elements
  use FatesInterfaceMod      , only : hlm_use_planthydro
  use FatesInterfaceMod      , only : hlm_parteh_mode
  use FatesPlantHydraulicsMod, only : FuseCohortHydraulics
  use FatesPlantHydraulicsMod, only : CopyCohortHydraulics
  use FatesPlantHydraulicsMod, only : updateSizeDepTreeHydProps
  use FatesPlantHydraulicsMod, only : initTreeHydStates
  use FatesPlantHydraulicsMod, only : InitHydrCohort
  use FatesPlantHydraulicsMod, only : DeallocateHydrCohort
  use FatesPlantHydraulicsMod, only : AccumulateMortalityWaterStorage
  use FatesPlantHydraulicsMod, only : UpdateTreeHydrNodes
  use FatesPlantHydraulicsMod, only : UpdateTreeHydrLenVolCond
  use FatesPlantHydraulicsMod, only : SavePreviousCompartmentVolumes
  use FatesPlantHydraulicsMod, only : ConstrainRecruitNumber
  use FatesSizeAgeTypeIndicesMod, only : sizetype_class_index
  use FatesAllometryMod  , only : bleaf
  use FatesAllometryMod  , only : bfineroot
  use FatesAllometryMod  , only : bsap_allom
  use FatesAllometryMod  , only : bagw_allom
  use FatesAllometryMod  , only : bbgw_allom
  use FatesAllometryMod  , only : bdead_allom
  use FatesAllometryMod  , only : h_allom
  use FatesAllometryMod  , only : carea_allom
  use FatesAllometryMod  , only : ForceDBH
  use FatesAllometryMod  , only : tree_lai, tree_sai
  use FatesAllometryMod  , only : i_biomass_rootprof_context 
  use FatesAllometryMod    , only : set_root_fraction
  use PRTGenericMod,          only : prt_carbon_allom_hyp   
  use PRTGenericMod,          only : prt_cnp_flex_allom_hyp
  use PRTGenericMod,          only : prt_vartypes
  use PRTGenericMod,          only : all_carbon_elements
  use PRTGenericMod,          only : carbon12_element
  use PRTGenericMod,          only : nitrogen_element
  use PRTGenericMod,          only : phosphorus_element
  use PRTGenericMod,          only : leaf_organ
  use PRTGenericMod,          only : fnrt_organ
  use PRTGenericMod,          only : sapw_organ
  use PRTGenericMod,          only : store_organ
  use PRTGenericMod,          only : repro_organ
  use PRTGenericMod,          only : struct_organ
  use PRTGenericMod,          only : SetState

  use PRTAllometricCarbonMod, only : callom_prt_vartypes
  use PRTAllometricCarbonMod, only : ac_bc_inout_id_netdc
  use PRTAllometricCarbonMod, only : ac_bc_in_id_pft
  use PRTAllometricCarbonMod, only : ac_bc_in_id_ctrim
  use PRTAllometricCarbonMod, only : ac_bc_inout_id_dbh
  use PRTAllometricCarbonMod, only : ac_bc_in_id_lstat

  !  use PRTAllometricCNPMod,    only : cnp_allom_prt_vartypes
  
  use shr_infnan_mod, only : nan => shr_infnan_nan, assignment(=)  

  ! CIME globals
  use shr_log_mod           , only : errMsg => shr_log_errMsg
  !
  implicit none
  private
  !
  public :: create_cohort
  public :: zero_cohort
  public :: nan_cohort
  public :: terminate_cohorts
  public :: fuse_cohorts
  public :: insert_cohort
  public :: sort_cohorts
  public :: copy_cohort
  public :: count_cohorts
  public :: InitPRTObject
  public :: InitPRTBoundaryConditions
  public :: SendCohortToLitter
  public :: UpdateCohortBioPhysRates
  public :: DeallocateCohort
  public :: EvaluateAndCorrectDBH

  logical, parameter :: debug  = .false. ! local debug flag

  character(len=*), parameter, private :: sourcefile = &
       __FILE__


  integer, parameter, private :: conserve_crownarea_and_number_not_dbh = 1
  integer, parameter, private :: conserve_dbh_and_number_not_crownarea = 2

  integer, parameter, private :: cohort_fusion_conservation_method = conserve_crownarea_and_number_not_dbh
  
  ! 10/30/09: Created by Rosie Fisher
  !-------------------------------------------------------------------------------------!

contains

  !-------------------------------------------------------------------------------------!

<<<<<<< HEAD
  subroutine create_cohort(currentSite, patchptr, pft, nn, hite, dbh, bleaf, bfineroot, &
                           bsap, bdead, bstore, laimemory, sapwmemory, structmemory, &
			   status, recruitstatus, ctrim, clayer, spread, leaf_aclass_init, bc_in)
=======
  subroutine create_cohort(currentSite, patchptr, pft, nn, hite, dbh,   &
                           prt, laimemory, status, recruitstatus,ctrim, &
                           clayer, spread, bc_in)
>>>>>>> 87ce2406

    !
    ! !DESCRIPTION:
    ! create new cohort
    ! There are 4 places this is called
    ! 1) Initializing new cohorts at the beginning of a cold-start simulation
    ! 2) Initializing new recruits during dynamics
    ! 3) Initializing new cohorts at the beginning of a inventory read
    ! 4) Initializing new cohorts during restart
    !
    ! It is assumed that in the first 3, this is called with a reasonable amount of starter information.
    !
    ! !USES:
    !
    ! !ARGUMENTS    

    type(ed_site_type), intent(inout),   target :: currentSite
    type(ed_patch_type), intent(inout), pointer :: patchptr
<<<<<<< HEAD
    integer,  intent(in)   :: pft                        ! Cohort Plant Functional Type
    integer,  intent(in)   :: clayer                     ! canopy status of cohort 
                                                         ! (1 = canopy, 2 = understorey, etc.)
    integer,  intent(in)   :: status                     ! growth status of plant  
                                                         ! (2 = leaves on , 1 = leaves off)
    integer,  intent(in)   :: recruitstatus              ! recruit status of plant  
                                                         ! (1 = recruitment , 0 = other)
    real(r8), intent(in)   :: nn                         ! number of individuals in cohort 
                                                         ! per 'area' (10000m2 default)
    real(r8), intent(in)   :: hite                       ! height: meters
    real(r8), intent(in)   :: dbh                        ! dbh: cm
    real(r8), intent(in)   :: bleaf                      ! biomass in leaves: kgC
    real(r8), intent(in)   :: bfineroot                  ! biomass in fineroots: kgC
    real(r8), intent(in)   :: bsap                       ! biomass in sapwood: kgC
    real(r8), intent(in)   :: bdead                      ! total dead biomass: kGC per indiv
    real(r8), intent(in)   :: bstore                     ! stored carbon: kGC per indiv
    real(r8), intent(in)   :: laimemory                  ! target leaf biomass- set from 
                                                         ! previous year: kGC per indiv
    real(r8), intent(in)   :: sapwmemory                 ! target sapwood biomass- set from 
                                                         ! previous year: kGC per indiv	
    real(r8), intent(in)   :: structmemory               ! target structural biomass- set from 
                                                         ! previous year: kGC per indiv							 
    real(r8), intent(in)   :: ctrim                      ! What is the fraction of the maximum 
                                                         ! leaf biomass that we are targeting?
    real(r8), intent(in)   :: spread                     ! The community assembly effects how 
                                                         ! spread crowns are in horizontal space
    integer,  intent(in)   :: leaf_aclass_init           ! how to initialized the leaf age class
                                                         ! distribution
    integer :: iage                                      ! loop counter for leaf age classes
    type(bc_in_type), intent(in) :: bc_in                ! External boundary conditions
=======
    integer,  intent(in)      :: pft              ! Cohort Plant Functional Type
    integer,  intent(in)      :: clayer           ! canopy status of cohort 
                                                  ! (1 = canopy, 2 = understorey, etc.)
    integer,  intent(in)      :: status           ! growth status of plant  
                                                  ! (2 = leaves on , 1 = leaves off)
    integer,  intent(in)      :: recruitstatus    ! recruit status of plant  
                                                  ! (1 = recruitment , 0 = other)
    real(r8), intent(in)      :: nn               ! number of individuals in cohort 
                                                  ! per 'area' (10000m2 default)
    real(r8), intent(in)      :: hite             ! height: meters
    real(r8), intent(in)      :: dbh              ! dbh: cm
    class(prt_vartypes),target :: prt             ! The allocated PARTEH
                                                  ! object
    real(r8), intent(in)      :: laimemory        ! target leaf biomass- set from 
                                                  ! previous year: kGC per indiv
    real(r8), intent(in)      :: ctrim            ! What is the fraction of the maximum 
                                                  ! leaf biomass that we are targeting?
    real(r8), intent(in)      :: spread           ! The community assembly effects how 
                                                  ! spread crowns are in horizontal space
    type(bc_in_type), intent(in) :: bc_in         ! External boundary conditions
>>>>>>> 87ce2406
     
    ! !LOCAL VARIABLES:
    type(ed_cohort_type), pointer :: new_cohort         ! Pointer to New Cohort structure.
    type(ed_cohort_type), pointer :: storesmallcohort 
    type(ed_cohort_type), pointer :: storebigcohort  
    integer  :: iage                           ! loop counter for leaf age classes 
    real(r8) :: leaf_c                         ! total leaf carbon
    integer  :: tnull,snull                    ! are the tallest and shortest cohorts allocate
    integer  :: nlevsoi_hyd                    ! number of hydraulically active soil layers 

    !----------------------------------------------------------------------

    allocate(new_cohort)

    call nan_cohort(new_cohort)  ! Make everything in the cohort not-a-number
    call zero_cohort(new_cohort) ! Zero things that need to be zeroed. 

    ! Point to the PARTEH object
    new_cohort%prt => prt
    
    ! The PARTEH cohort object should be allocated and already
    ! initialized in this routine.
    call new_cohort%prt%CheckInitialConditions()


    !**********************/
    ! Define cohort state variable
    !**********************/

    new_cohort%indexnumber  = fates_unset_int ! Cohort indexing was not thread-safe, setting
                                              ! bogus value for the time being (RGK-012017)

    new_cohort%patchptr     => patchptr

    new_cohort%pft          = pft     
    new_cohort%status_coh   = status
    new_cohort%n            = nn
    new_cohort%hite         = hite
    new_cohort%dbh          = dbh
    new_cohort%canopy_trim  = ctrim
    new_cohort%canopy_layer = clayer
    new_cohort%canopy_layer_yesterday = real(clayer, r8)
    new_cohort%laimemory    = laimemory
<<<<<<< HEAD
    new_cohort%sapwmemory   = sapwmemory
    new_cohort%structmemory = structmemory
      
    ! All newly initialized cohorts start off with an assumption
    ! about leaf age (depending on what is calling the initialization
    ! of this cohort

    if(leaf_aclass_init .eq. equal_leaf_aclass) then
       frac_leaf_aclass(1:nleafage) = 1._r8 / real(nleafage,r8)
    elseif(leaf_aclass_init .eq. first_leaf_aclass) then
       frac_leaf_aclass(1:nleafage) = 0._r8
       frac_leaf_aclass(1)          = 1._r8
    elseif(leaf_aclass_init .eq. nan_leaf_aclass) then
       frac_leaf_aclass(1:nleafage) = nan
    else
       write(fates_log(),*) 'An unknown leaf age distribution was'
       write(fates_log(),*) 'requested during create cohort'
       write(fates_log(),*) 'leaf_aclass_init: ',leaf_aclass_init
       call endrun(msg=errMsg(sourcefile, __LINE__))
    end if

    ! Initialize the Plant allocative Reactive Transport (PaRT) module
    ! Choose from one of the extensible hypotheses (EH)
    ! -----------------------------------------------------------------------------------

    call InitPRTCohort(new_cohort)

    ! The initialization allocates memory, but the boundary and initial
    ! contitions must be set. All new cohorts go through create_cohort()
    ! so this should be the only place this is called.  Alternatively
    ! cohorts can be copied and fused, but special routines handle that.
    ! -----------------------------------------------------------------------------------

    select case(hlm_parteh_mode)
    case (prt_carbon_allom_hyp)

       do iage = 1,nleafage
          call SetState(new_cohort%prt,leaf_organ, carbon12_element, &
                bleaf*frac_leaf_aclass(iage),iage)
       end do
       call SetState(new_cohort%prt,fnrt_organ, carbon12_element, bfineroot)
       call SetState(new_cohort%prt,sapw_organ, carbon12_element, bsap)
       call SetState(new_cohort%prt,store_organ, carbon12_element, bstore)
       call SetState(new_cohort%prt,struct_organ , carbon12_element, bdead)
       call SetState(new_cohort%prt,repro_organ , carbon12_element, 0.0_r8)

    end select
    

    ! This call cycles through the initial conditions, and makes sure that they
    ! are all initialized.
    ! -----------------------------------------------------------------------------------

    call new_cohort%prt%CheckInitialConditions()
=======

>>>>>>> 87ce2406

    ! This sets things like vcmax25top, that depend on the
    ! leaf age fractions (which are defined by PARTEH)
    call UpdateCohortBioPhysRates(new_cohort)

    call sizetype_class_index(new_cohort%dbh,new_cohort%pft, &
                              new_cohort%size_class,new_cohort%size_by_pft_class)


    ! This routine may be called during restarts, and at this point in the call sequence
    ! the actual cohort data is unknown, as this is really only used for allocation
    ! In these cases, testing if things like biomass are reasonable is pre-mature
    ! However, in this part of the code, we will pass in nominal values for size, number and type
    
    if (new_cohort%dbh <= 0._r8 .or. new_cohort%n == 0._r8 .or. new_cohort%pft == 0 ) then
       write(fates_log(),*) 'ED: something is zero in create_cohort', &
                             new_cohort%dbh,new_cohort%n, &
                             new_cohort%pft
       call endrun(msg=errMsg(sourcefile, __LINE__))
    endif

    ! Assign canopy extent and depth
    call carea_allom(new_cohort%dbh,new_cohort%n,spread,new_cohort%pft,new_cohort%c_area)

    ! Query PARTEH for the leaf carbon [kg]
    leaf_c = new_cohort%prt%GetState(leaf_organ,carbon12_element)


    new_cohort%treelai = tree_lai(leaf_c, new_cohort%pft, new_cohort%c_area,    &
                                  new_cohort%n, new_cohort%canopy_layer,               &
                                  patchptr%canopy_layer_tlai,new_cohort%vcmax25top )    

    new_cohort%treesai = tree_sai(new_cohort%pft, new_cohort%dbh, new_cohort%canopy_trim,   &
                                  new_cohort%c_area, new_cohort%n, new_cohort%canopy_layer, &
                                  patchptr%canopy_layer_tlai, new_cohort%treelai,new_cohort%vcmax25top,2 )  

    new_cohort%lai     = new_cohort%treelai * new_cohort%c_area/patchptr%area


    ! Put cohort at the right place in the linked list
    storebigcohort   => patchptr%tallest
    storesmallcohort => patchptr%shortest 

    if (associated(patchptr%tallest)) then
       tnull = 0
    else
       tnull = 1
       patchptr%tallest => new_cohort
    endif

    if (associated(patchptr%shortest)) then
       snull = 0
    else
       snull = 1
       patchptr%shortest => new_cohort 
    endif

    call InitPRTBoundaryConditions(new_cohort)

    ! Recuits do not have mortality rates, nor have they moved any
    ! carbon when they are created.  They will bias our statistics
    ! until they have experienced a full day.  We need a newly recruited flag.
    ! This flag will be set to false after it has experienced 
    ! growth, disturbance and mortality.
    new_cohort%isnew = .true.

    if( hlm_use_planthydro.eq.itrue ) then

       nlevsoi_hyd = currentSite%si_hydr%nlevsoi_hyd

       ! This allocates array spaces
       call InitHydrCohort(currentSite,new_cohort)

       ! This calculates node heights
       call UpdateTreeHydrNodes(new_cohort%co_hydr,new_cohort%pft, &
                                new_cohort%hite,nlevsoi_hyd,bc_in)

       ! This calculates volumes, lengths and max conductances
       call UpdateTreeHydrLenVolCond(new_cohort,nlevsoi_hyd,bc_in)
       
       ! Since this is a newly initialized plant, we set the previous compartment-size
       ! equal to the ones we just calculated.
       call SavePreviousCompartmentVolumes(new_cohort%co_hydr)
       
       ! This comes up with starter suctions and then water contents
       ! based on the soil values
       call initTreeHydStates(currentSite,new_cohort, bc_in)

       if(recruitstatus==1)then

          new_cohort%co_hydr%is_newly_recruited = .true.

          ! If plant hydraulics is active, we must constrain the
          ! number density of the new recruits based on the moisture
          ! available to be subsumed in the new plant tissues.
          ! So we go through the process of pre-initializing the hydraulic
          ! states in the temporary cohort, to calculate this new number density

          call ConstrainRecruitNumber(currentSite,new_cohort, bc_in)

       endif

    endif
    
    call insert_cohort(new_cohort, patchptr%tallest, patchptr%shortest, tnull, snull, &
         storebigcohort, storesmallcohort)

    patchptr%tallest  => storebigcohort 
    patchptr%shortest => storesmallcohort

  end subroutine create_cohort

  ! -------------------------------------------------------------------------------------

  subroutine InitPRTBoundaryConditions(new_cohort)
    
    ! Set the boundary conditions that flow in an out of the PARTEH
    ! allocation hypotheses.  These are pointers in the PRT objects that
    ! point to values outside in the FATES model.
    
    ! Example:
    ! "ac_bc_inout_id_dbh" is the unique integer that defines the object index
    ! for the allometric carbon "ac" boundary condition "bc" for DBH "dbh"
    ! that is classified as input and output "inout".
    ! See PRTAllometricCarbonMod.F90 to track its usage.
    ! bc_rval is used as the optional argument identifyer to specify a real
    ! value boundary condition.
    ! bc_ival is used as the optional argument identifyer to specify an integer
    ! value boundary condition.

    type(ed_cohort_type), intent(inout), target :: new_cohort


    select case(hlm_parteh_mode)
    case (prt_carbon_allom_hyp)
       
       ! Register boundary conditions for the Carbon Only Allometric Hypothesis
       
       call new_cohort%prt%RegisterBCInOut(ac_bc_inout_id_dbh,bc_rval = new_cohort%dbh)
       call new_cohort%prt%RegisterBCInOut(ac_bc_inout_id_netdc,bc_rval = new_cohort%npp_acc)
       call new_cohort%prt%RegisterBCIn(ac_bc_in_id_pft,bc_ival = new_cohort%pft)
       call new_cohort%prt%RegisterBCIn(ac_bc_in_id_ctrim,bc_rval = new_cohort%canopy_trim)
       call new_cohort%prt%RegisterBCIn(ac_bc_in_id_lstat,bc_ival = new_cohort%status_coh)

    case (prt_cnp_flex_allom_hyp)

       write(fates_log(),*) 'You have not specified the boundary conditions for the'
       write(fates_log(),*) 'CNP with flexible stoichiometries hypothesis. Please do so. Dude.'
       call endrun(msg=errMsg(sourcefile, __LINE__))
       

    case DEFAULT
       
       write(fates_log(),*) 'You specified an unknown PRT module'
       write(fates_log(),*) 'Aborting'
       call endrun(msg=errMsg(sourcefile, __LINE__))
   
    end select
    

  end subroutine InitPRTBoundaryConditions

  ! ------------------------------------------------------------------------------------!
  
  subroutine InitPRTObject(prt)

    ! -----------------------------------------------------------------------------------
    !
    ! This routine allocates the PARTEH object that is associated with each cohort.
    ! The argument that is passed in is a pointer that is then associated with this
    ! newly allocated object.
    ! The object that is allocated is the specific extended class for the hypothesis
    ! of choice. 
    ! Following this, the object and its internal mappings are initialized.
    ! This routine does NOT set any of the initial conditions, or boundary conditions
    ! such as the organ/element masses.  Those are handled after this call.
    !
    ! -----------------------------------------------------------------------------------

    ! Argument
    class(prt_vartypes), pointer :: prt
    
    ! Potential Extended types
    class(callom_prt_vartypes), pointer :: c_allom_prt
    !    class(cnp_allom_prt_vartypes), pointer :: cnp_allom_prt
  

    select case(hlm_parteh_mode)
    case (prt_carbon_allom_hyp)
        
        allocate(c_allom_prt)
        prt => c_allom_prt
        
    case (prt_cnp_flex_allom_hyp)
        
        !! allocate(cnp_allom_prt)
        !! prt => cnp_allom_prt
        
        write(fates_log(),*) 'Flexible CNP allocation is still in development'
        write(fates_log(),*) 'Aborting'
        call endrun(msg=errMsg(sourcefile, __LINE__))

    case DEFAULT
        
        write(fates_log(),*) 'You specified an unknown PRT module'
        write(fates_log(),*) 'Aborting'
        call endrun(msg=errMsg(sourcefile, __LINE__))
        
    end select
    
    ! This is the call to allocate the data structures in the PRT object
    ! This call will be extended to each specific class.

    call prt%InitPRTVartype()
    

    return
  end subroutine InitPRTObject


  !-------------------------------------------------------------------------------------!

  subroutine nan_cohort(cc_p)
    !
    ! !DESCRIPTION:
    !  Make all the cohort variables NaN so they aren't used before defined.   
    !
    ! !USES:

    use FatesConstantsMod, only : fates_unset_int

    !
    ! !ARGUMENTS    
    type (ed_cohort_type), intent(inout), target  :: cc_p
    !
    ! !LOCAL VARIABLES:
    type (ed_cohort_type)   , pointer             :: currentCohort
    !----------------------------------------------------------------------

    currentCohort => cc_p

    currentCohort%taller      => null()       ! pointer to next tallest cohort     
    currentCohort%shorter     => null()       ! pointer to next shorter cohort     
    currentCohort%patchptr    => null()       ! pointer to patch that cohort is in

    nullify(currentCohort%taller) 
    nullify(currentCohort%shorter) 
    nullify(currentCohort%patchptr) 

    ! VEGETATION STRUCTURE
    currentCohort%pft                = fates_unset_int  ! pft number                           
    currentCohort%indexnumber        = fates_unset_int  ! unique number for each cohort. (within clump?)
    currentCohort%canopy_layer       = fates_unset_int  ! canopy status of cohort (1 = canopy, 2 = understorey, etc.)   
    currentCohort%canopy_layer_yesterday       = nan  ! recent canopy status of cohort (1 = canopy, 2 = understorey, etc.)   
    currentCohort%NV                 = fates_unset_int  ! Number of leaf layers: -
    currentCohort%status_coh         = fates_unset_int  ! growth status of plant  (2 = leaves on , 1 = leaves off)
    currentCohort%size_class         = fates_unset_int  ! size class index
    currentCohort%size_class_lasttimestep = fates_unset_int  ! size class index
    currentCohort%size_by_pft_class  = fates_unset_int  ! size by pft classification index
    currentCohort%n                  = nan ! number of individuals in cohort per 'area' (10000m2 default)     
    currentCohort%dbh                = nan ! 'diameter at breast height' in cm                            
    currentCohort%hite               = nan ! height: meters                   
    currentCohort%laimemory          = nan ! target leaf biomass- set from previous year: kGC per indiv
    currentCohort%sapwmemory         = nan ! target sapwood biomass- set from previous year: kGC per indiv
    currentCohort%structmemory       = nan ! target structural biomass- set from previous year: kGC per indiv
    currentCohort%lai                = nan ! leaf area index of cohort   m2/m2      
    currentCohort%sai                = nan ! stem area index of cohort   m2/m2
    currentCohort%g_sb_laweight      = nan ! Total leaf conductance of cohort (stomata+blayer) weighted by leaf-area [m/s]*[m2]
    currentCohort%canopy_trim        = nan ! What is the fraction of the maximum leaf biomass that we are targeting? :-
    currentCohort%leaf_cost          = nan ! How much does it cost to maintain leaves: kgC/m2/year-1
    currentCohort%excl_weight        = nan ! How much of this cohort is demoted each year, as a proportion of all cohorts:-
    currentCohort%prom_weight        = nan ! How much of this cohort is promoted each year, as a proportion of all cohorts:-
    currentCohort%c_area             = nan ! areal extent of canopy (m2)
    currentCohort%treelai            = nan ! lai of tree (total leaf area (m2) / canopy area (m2)
    currentCohort%treesai            = nan ! stem area index of tree (total stem area (m2) / canopy area (m2)
    currentCohort%seed_prod          = nan
    currentCohort%vcmax25top = nan 
    currentCohort%jmax25top  = nan 
    currentCohort%tpu25top   = nan 
    currentCohort%kp25top    = nan 

    ! CARBON FLUXES 
    currentCohort%gpp_acc_hold       = nan ! GPP:  kgC/indiv/year
    currentCohort%gpp_tstep          = nan ! GPP:  kgC/indiv/timestep
    currentCohort%gpp_acc            = nan ! GPP:  kgC/indiv/day         
    currentCohort%npp_acc_hold       = nan ! NPP:  kgC/indiv/year
    currentCohort%npp_tstep          = nan ! NPP:  kGC/indiv/timestep
    currentCohort%npp_acc            = nan ! NPP:  kgC/indiv/day  
    currentCohort%year_net_uptake(:) = nan ! Net uptake of individual leaf layers kgC/m2/year
    currentCohort%ts_net_uptake(:)   = nan ! Net uptake of individual leaf layers kgC/m2/s
    currentCohort%resp_acc_hold      = nan ! RESP: kgC/indiv/year
    currentCohort%resp_tstep         = nan ! RESP: kgC/indiv/timestep
    currentCohort%resp_acc           = nan ! RESP: kGC/cohort/day
    
    currentCohort%c13disc_clm        = nan ! C13 discrimination, per mil at indiv/timestep
    currentCohort%c13disc_acc        = nan ! C13 discrimination, per mil at indiv/timestep at indiv/daily at the end of a day

    !RESPIRATION
    currentCohort%rdark              = nan
    currentCohort%resp_m             = nan ! Maintenance respiration.  kGC/cohort/year
    currentCohort%resp_g             = nan ! Growth respiration.       kGC/cohort/year
    currentCohort%livestem_mr        = nan ! Live stem maintenance respiration. kgC/indiv/s-1 
    currentCohort%livecroot_mr       = nan ! Coarse root maintenance respiration. kgC/indiv/s-1 
    currentCohort%froot_mr           = nan ! Fine root maintenance respiration. kgC/indiv/s-1 

    ! ALLOCATION
    currentCohort%dmort              = nan ! proportional mortality rate. (year-1)

    ! logging
    currentCohort%lmort_direct       = nan
    currentCohort%lmort_infra        = nan
    currentCohort%lmort_collateral   = nan
    currentCohort%l_degrad           = nan

    currentCohort%c_area             = nan ! areal extent of canopy (m2)
    currentCohort%treelai            = nan ! lai of tree (total leaf area (m2) / canopy area (m2)
    currentCohort%treesai            = nan ! stem area index of tree (total stem area (m2) / canopy area (m2)


    ! VARIABLES NEEDED FOR INTEGRATION 
    currentCohort%dndt               = nan ! time derivative of cohort size 
    currentCohort%dhdt               = nan ! time derivative of height 
    currentCohort%ddbhdt             = nan ! time derivative of dbh 

    ! FIRE
    currentCohort%fraction_crown_burned = nan ! proportion of crown affected by fire
    currentCohort%cambial_mort          = nan ! probability that trees dies due to cambial char P&R (1986)
    currentCohort%crownfire_mort        = nan ! probability of tree post-fire mortality due to crown scorch
    currentCohort%fire_mort             = nan ! post-fire mortality from cambial and crown damage assuming two are independent

  end subroutine nan_cohort

  !-------------------------------------------------------------------------------------!

  subroutine zero_cohort(cc_p)
    !
    ! !DESCRIPTION:
    ! Zero variables that need to be accounted for if 
    ! this cohort is altered before they are defined.       
    !
    ! !USES:
    !
    ! !ARGUMENTS    
    type (ed_cohort_type), intent(inout), target  :: cc_p
    !
    ! !LOCAL VARIABLES:
    type (ed_cohort_type)   , pointer             :: currentCohort
    !----------------------------------------------------------------------

    currentCohort => cc_p

    currentCohort%NV                 = 0    
    currentCohort%status_coh         = 0    
    currentCohort%rdark              = 0._r8
    currentCohort%resp_m             = 0._r8 
    currentCohort%resp_g             = 0._r8
    currentCohort%livestem_mr        = 0._r8
    currentCohort%livecroot_mr       = 0._r8
    currentCohort%froot_mr           = 0._r8
    currentCohort%fire_mort          = 0._r8 
    currentcohort%npp_acc            = 0._r8
    currentcohort%gpp_acc            = 0._r8
    currentcohort%resp_acc           = 0._r8
    currentcohort%npp_tstep          = 0._r8
    currentcohort%gpp_tstep          = 0._r8
    currentcohort%resp_tstep         = 0._r8
    currentcohort%resp_acc_hold      = 0._r8

    currentcohort%year_net_uptake(:) = 999._r8 ! this needs to be 999, or trimming of new cohorts will break. 
    currentcohort%ts_net_uptake(:)   = 0._r8
    currentcohort%fraction_crown_burned = 0._r8 
    currentCohort%size_class            = 1
    currentCohort%seed_prod          = 0._r8
    currentCohort%size_class_lasttimestep = 0
    currentcohort%npp_acc_hold       = 0._r8 
    currentcohort%gpp_acc_hold       = 0._r8  
    currentcohort%dmort              = 0._r8 
    currentcohort%g_sb_laweight      = 0._r8 
    currentcohort%treesai            = 0._r8  
    currentCohort%lmort_direct       = 0._r8
    currentCohort%lmort_infra        = 0._r8
    currentCohort%lmort_collateral   = 0._r8
    currentCohort%l_degrad           = 0._r8    
    currentCohort%leaf_cost          = 0._r8
    currentcohort%excl_weight        = 0._r8
    currentcohort%prom_weight        = 0._r8
    currentcohort%crownfire_mort     = 0._r8
    currentcohort%cambial_mort       = 0._r8
    currentCohort%c13disc_clm        = 0._r8 
    currentCohort%c13disc_acc        = 0._r8
    
  end subroutine zero_cohort

  !-------------------------------------------------------------------------------------!
  subroutine terminate_cohorts( currentSite, currentPatch, level , call_index)
    !
    ! !DESCRIPTION:
    ! terminates cohorts when they get too small      
    !
    ! !USES:
    
    !
    ! !ARGUMENTS    
    type (ed_site_type) , intent(inout), target :: currentSite
    type (ed_patch_type), intent(inout), target :: currentPatch
    integer             , intent(in)            :: level
    integer                                     :: call_index

    ! Important point regarding termination levels.  Termination is typically
    ! called after fusion.  We do this so that we can re-capture the biomass that would
    ! otherwise be lost from termination.  The biomass of a fused plant remains in the
    ! live pool.  However, some plant number densities can be so low that they 
    ! can cause numerical instabilities.  Thus, we call terminate_cohorts at level=1
    ! before fusion to get rid of these cohorts that are so incredibly sparse, and then
    ! terminate the remainder at level 2 for various other reasons.

    !
    ! !LOCAL VARIABLES:
    type (ed_cohort_type) , pointer :: currentCohort
    type (ed_cohort_type) , pointer :: shorterCohort
    type (ed_cohort_type) , pointer :: tallerCohort

    real(r8) :: leaf_c    ! leaf carbon [kg]
    real(r8) :: store_c   ! storage carbon [kg]
    real(r8) :: sapw_c    ! sapwood carbon [kg]
    real(r8) :: fnrt_c    ! fineroot carbon [kg]
    real(r8) :: repro_c   ! reproductive carbon [kg]
    real(r8) :: struct_c  ! structural carbon [kg]
    integer :: terminate  ! do we terminate (itrue) or not (ifalse)
    integer :: c           ! counter for litter size class. 
    integer :: levcan      ! canopy level
    !----------------------------------------------------------------------

    currentCohort => currentPatch%shortest
    do while (associated(currentCohort))

       terminate = ifalse
       tallerCohort => currentCohort%taller

       leaf_c  = currentCohort%prt%GetState(leaf_organ, carbon12_element)
       store_c = currentCohort%prt%GetState(store_organ, carbon12_element)
       sapw_c  = currentCohort%prt%GetState(sapw_organ, carbon12_element)
       fnrt_c  = currentCohort%prt%GetState(fnrt_organ, carbon12_element)
       struct_c = currentCohort%prt%GetState(struct_organ, carbon12_element)
       repro_c  = currentCohort%prt%GetState(repro_organ, carbon12_element)

       ! Check if number density is so low is breaks math (level 1)
       if (currentcohort%n <  min_n_safemath .and. level == 1) then
          terminate = itrue
          if ( debug ) then
             write(fates_log(),*) 'terminating cohorts 0',currentCohort%n/currentPatch%area,currentCohort%dbh,call_index
          endif
       endif
      
       ! The rest of these are only allowed if we are not dealing with a recruit (level 2)
       if (.not.currentCohort%isnew .and. level == 2) then

         ! Not enough n or dbh
         if  (currentCohort%n/currentPatch%area <= min_npm2 .or.	&  !
              currentCohort%n <= min_nppatch .or. &
              (currentCohort%dbh < 0.00001_r8 .and. store_c < 0._r8) ) then 
            terminate = itrue
            if ( debug ) then
               write(fates_log(),*) 'terminating cohorts 1',currentCohort%n/currentPatch%area,currentCohort%dbh,call_index
            endif
         endif

         ! Outside the maximum canopy layer
         if (currentCohort%canopy_layer > nclmax ) then 
           terminate = itrue
           if ( debug ) then
             write(fates_log(),*) 'terminating cohorts 2', currentCohort%canopy_layer,call_index
           endif
         endif

         ! live biomass pools are terminally depleted
         if ( ( sapw_c+leaf_c+fnrt_c ) < 1e-10_r8  .or.  &
               store_c  < 1e-10_r8) then
            terminate = itrue
            if ( debug ) then
              write(fates_log(),*) 'terminating cohorts 3', &
                    sapw_c,leaf_c,fnrt_c,store_c,call_index
            endif
         endif

         ! Total cohort biomass is negative
         if ( ( struct_c+sapw_c+leaf_c+fnrt_c+store_c ) < 0._r8) then
            terminate = itrue
            if ( debug ) then
               write(fates_log(),*) 'terminating cohorts 4', & 
                    struct_c,sapw_c,leaf_c,fnrt_c,store_c,call_index
            endif
            
        endif
      endif    !  if (.not.currentCohort%isnew .and. level == 2) then

      if (terminate == itrue) then 

          ! preserve a record of the to-be-terminated cohort for mortality accounting
          levcan = currentCohort%canopy_layer

          if( hlm_use_planthydro == itrue ) &
             call AccumulateMortalityWaterStorage(currentSite,currentCohort,currentCohort%n)

          if(levcan==ican_upper) then
             currentSite%term_nindivs_canopy(currentCohort%size_class,currentCohort%pft) = &
                   currentSite%term_nindivs_canopy(currentCohort%size_class,currentCohort%pft) + currentCohort%n
 
             currentSite%term_carbonflux_canopy = currentSite%term_carbonflux_canopy + &
                   currentCohort%n * (struct_c+sapw_c+leaf_c+fnrt_c+store_c+repro_c)
          else
             currentSite%term_nindivs_ustory(currentCohort%size_class,currentCohort%pft) = &
                   currentSite%term_nindivs_ustory(currentCohort%size_class,currentCohort%pft) + currentCohort%n
 
             currentSite%term_carbonflux_ustory = currentSite%term_carbonflux_ustory + &
                   currentCohort%n * (struct_c+sapw_c+leaf_c+fnrt_c+store_c+repro_c)
          end if

          ! put the litter from the terminated cohorts 
          ! straight into the fragmenting pools

          if (currentCohort%n.gt.0.0_r8) then
             call SendCohortToLitter(currentSite,currentPatch, &
                  currentCohort,currentCohort%n)
          end if
          
          ! Set pointers and remove the current cohort from the list
          shorterCohort => currentCohort%shorter
          
          if (.not. associated(tallerCohort)) then
             currentPatch%tallest => shorterCohort
             if(associated(shorterCohort)) shorterCohort%taller => null()
          else 
             tallerCohort%shorter => shorterCohort

          endif
          
          if (.not. associated(shorterCohort)) then
             currentPatch%shortest => tallerCohort
             if(associated(tallerCohort)) tallerCohort%shorter => null()
          else 
             shorterCohort%taller => tallerCohort
          endif
          

          call DeallocateCohort(currentCohort)
          deallocate(currentCohort)
          nullify(currentCohort)
          
       endif
       currentCohort => tallerCohort
    enddo

  end subroutine terminate_cohorts

  ! =====================================================================================

  subroutine SendCohortToLitter(csite,cpatch,ccohort,nplant)
    
    ! -----------------------------------------------------------------------------------
    ! This routine transfers the existing mass in all pools and all elements
    ! on a vegetation cohort, into the litter pool.
    ! 
    ! Important: (1) This IS NOT turnover, this is not a partial transfer.
    !            (2) This is from a select number of plants in the cohort. ie this is
    !                not a "whole-sale" sending of all plants to litter.
    !            (3) This does not affect the PER PLANT mass pools, so 
    !                do not update any PARTEH structures.
    !            (4) The change in plant number density (due to death or termination)
    !                IS NOT handled here.
    !            (5) This routine is NOT used for disturbance, mostly
    !                because this routine assumes a cohort lands in its patch
    !                Whereas the disturbance scheme does NOT assume that.
    ! -----------------------------------------------------------------------------------

    ! Arguments
    type (ed_site_type)   , target  :: csite
    type (ed_patch_type)  , target  :: cpatch
    type (ed_cohort_type) , target  :: ccohort
    real(r8)                        :: nplant     ! Number (absolute)
                                                  ! of plants to transfer
    
    !
    type(litter_type), pointer        :: litt       ! Litter object for each element
    type(site_fluxdiags_type),pointer :: flux_diags

    real(r8) :: leaf_m    ! leaf mass [kg]
    real(r8) :: store_m   ! storage mass [kg]
    real(r8) :: sapw_m    ! sapwood mass [kg]
    real(r8) :: fnrt_m    ! fineroot mass [kg]
    real(r8) :: repro_m   ! reproductive mass [kg]
    real(r8) :: struct_m  ! structural mass [kg]
    real(r8) :: plant_dens! plant density [/m2]
    real(r8) :: dcmpy_frac! fraction of mass going to each decomposability partition
    integer  :: el        ! loop index for elements
    integer  :: c         ! loop index for CWD
    integer  :: pft       ! pft index of the cohort
    integer  :: sl        ! loop index for soil layers
    integer  :: dcmpy     ! loop index for decomposability
    
    !----------------------------------------------------------------------

    pft = ccohort%pft

    plant_dens = nplant/cpatch%area

    call set_root_fraction(csite%rootfrac_scr, pft, csite%zi_soil, &
         icontext = i_biomass_rootprof_context)

    do el=1,num_elements
       
       leaf_m   = ccohort%prt%GetState(leaf_organ, element_list(el))
       store_m  = ccohort%prt%GetState(store_organ, element_list(el))
       sapw_m   = ccohort%prt%GetState(sapw_organ, element_list(el))
       fnrt_m   = ccohort%prt%GetState(fnrt_organ, element_list(el))
       struct_m = ccohort%prt%GetState(struct_organ, element_list(el))
       repro_m  = ccohort%prt%GetState(repro_organ, element_list(el))
                
       litt => cpatch%litter(el)
       flux_diags => csite%flux_diags(el)

       do c=1,ncwd

          ! above ground CWD
          litt%ag_cwd(c) = litt%ag_cwd(c) + plant_dens * &
               (struct_m+sapw_m)  * SF_val_CWD_frac(c) * &
               EDPftvarcon_inst%allom_agb_frac(pft)

          ! below ground CWD
          do sl=1,csite%nlevsoil
             litt%bg_cwd(c,sl) = litt%bg_cwd(c,sl) + plant_dens * &
                  (struct_m+sapw_m) * SF_val_CWD_frac(c) * &
                  (1.0_r8 - EDPftvarcon_inst%allom_agb_frac(pft)) * &
                  csite%rootfrac_scr(sl)
          enddo

          ! above ground
          flux_diags%cwd_ag_input(c)  = flux_diags%cwd_ag_input(c) + &
                (struct_m+sapw_m) * SF_val_CWD_frac(c) * &
                EDPftvarcon_inst%allom_agb_frac(pft) * nplant

          ! below ground
          flux_diags%cwd_bg_input(c)  = flux_diags%cwd_bg_input(c) + &
                (struct_m + sapw_m) * SF_val_CWD_frac(c) * &
                (1.0_r8 - EDPftvarcon_inst%allom_agb_frac(pft)) * nplant

       enddo
       
       do dcmpy=1,ndcmpy
           dcmpy_frac = GetDecompyFrac(pft,leaf_organ,dcmpy)
                      
           litt%leaf_fines(dcmpy) = litt%leaf_fines(dcmpy) + &
                 plant_dens * (leaf_m+repro_m) * dcmpy_frac
       
           dcmpy_frac = GetDecompyFrac(pft,fnrt_organ,dcmpy)
           do sl=1,csite%nlevsoil
               litt%root_fines(dcmpy,sl) = litt%root_fines(dcmpy,sl) + &
                     plant_dens * (fnrt_m+store_m) * csite%rootfrac_scr(sl) * dcmpy_frac
           end do

       end do

       flux_diags%leaf_litter_input(pft) = &
             flux_diags%leaf_litter_input(pft) +  &
             (leaf_m+repro_m) * nplant
       flux_diags%root_litter_input(pft) = &
             flux_diags%root_litter_input(pft) +  &
             (fnrt_m+store_m) * nplant
             
       
    end do
    
    return
  end subroutine SendCohortToLitter


  !--------------------------------------------------------------------------------------



  subroutine DeallocateCohort(currentCohort)

     ! ----------------------------------------------------------------------------------
     ! This subroutine deallocates all dynamic memory and objects
     ! inside the cohort structure.  This DOES NOT deallocate
     ! the cohort structure itself.
     ! ----------------------------------------------------------------------------------
     
     type(ed_cohort_type),intent(inout) :: currentCohort
     
     ! At this point, nothing should be pointing to current Cohort
     if (hlm_use_planthydro.eq.itrue) call DeallocateHydrCohort(currentCohort)
     
     ! Deallocate the cohort's PRT structures
     call currentCohort%prt%DeallocatePRTVartypes()
     
     ! Deallocate the PRT object
     deallocate(currentCohort%prt)
     
     return
  end subroutine DeallocateCohort
  

  subroutine fuse_cohorts(currentSite, currentPatch, bc_in)  

     !
     ! !DESCRIPTION:
     ! Join similar cohorts to reduce total number            
     !
     ! !USES:
     use EDParamsMod , only :  ED_val_cohort_fusion_tol
     !
     ! !ARGUMENTS   
     type (ed_site_type), intent(inout),  target :: currentSite 
     type (ed_patch_type), intent(inout), target :: currentPatch
     type (bc_in_type), intent(in)               :: bc_in
     !

     ! !LOCAL VARIABLES:
     type (ed_cohort_type) , pointer :: currentCohort
     type (ed_cohort_type) , pointer :: nextc
     type (ed_cohort_type) , pointer :: nextnextc

     type (ed_cohort_type) , pointer :: shorterCohort
     type (ed_cohort_type) , pointer :: tallerCohort

     integer  :: i  
     integer  :: fusion_took_place
     integer  :: iterate    ! do we need to keep fusing to get below maxcohorts?
     integer  :: nocohorts
     real(r8) :: newn
     real(r8) :: diff
     real(r8) :: leaf_c_next   ! Leaf carbon * plant density of current (for weighting)
     real(r8) :: leaf_c_curr   ! Leaf carbon * plant density of next (for weighting)
     real(r8) :: leaf_c_target 
     real(r8) :: dynamic_fusion_tolerance
     real(r8) :: dbh
     real(r8) :: leaf_c             ! leaf carbon [kg]

     integer  :: largersc, smallersc, sc_i        ! indices for tracking the growth flux caused by fusion
     real(r8) :: larger_n, smaller_n

     logical, parameter :: fuse_debug = .false.   ! This debug is over-verbose
                                                 ! and gets its own flag

     !----------------------------------------------------------------------

     !set initial fusion tolerance
     dynamic_fusion_tolerance = ED_val_cohort_fusion_tol

     !This needs to be a function of the canopy layer, because otherwise, at canopy closure
     !the number of cohorts doubles and very dissimilar cohorts are fused together
     !because c_area and biomass are non-linear with dbh, this causes several mass inconsistancies
     !in theory, all of this routine therefore causes minor losses of C and area, but these are below 
     !detection limit normally. 

     iterate = 1
     fusion_took_place = 0   

     !---------------------------------------------------------------------!
     !  Keep doing this until nocohorts <= maxcohorts                         !
     !---------------------------------------------------------------------!
     
     if (associated(currentPatch%shortest)) then  
        do while(iterate == 1)
           
           currentCohort => currentPatch%tallest
           
           ! The following logic continues the loop while the current cohort is not the shortest cohort
           ! if they point to the same target (ie equivalence), then the loop ends.
           ! This loop is different than the simple "continue while associated" loop in that
           ! it omits the last cohort (because it has already been compared by that point)
           
           do while ( .not.associated(currentCohort,currentPatch%shortest) )

              nextc => currentPatch%tallest

              do while (associated(nextc))
                 nextnextc => nextc%shorter
                 diff = abs((currentCohort%dbh - nextc%dbh)/(0.5*(currentCohort%dbh + nextc%dbh)))  

                 !Criteria used to divide up the height continuum into different cohorts.

                 if (diff < dynamic_fusion_tolerance) then

                    ! Don't fuse a cohort with itself!
                    if (.not.associated(currentCohort,nextc) ) then

                       if (currentCohort%pft == nextc%pft) then              

                          ! check cohorts in same c. layer. before fusing

                          if (currentCohort%canopy_layer == nextc%canopy_layer) then 

                             ! Note: because newly recruited cohorts that have not experienced
                             ! a day yet will have un-known flux quantities or change rates
                             ! we don't want them fusing with non-new cohorts.  We allow them
                             ! to fuse with other new cohorts to keep the total number of cohorts
                             ! down.

                             if( currentCohort%isnew.eqv.nextc%isnew ) then

                                newn = currentCohort%n + nextc%n

                                fusion_took_place = 1         

                                if ( fuse_debug .and. currentCohort%isnew ) then
                                   write(fates_log(),*) 'Fusing Two Cohorts'
                                   write(fates_log(),*) 'newn: ',newn
                                   write(fates_log(),*) 'Cohort I, Cohort II' 
                                   write(fates_log(),*) 'n:',currentCohort%n,nextc%n
                                   write(fates_log(),*) 'isnew:',currentCohort%isnew,nextc%isnew
                                   write(fates_log(),*) 'laimemory:',currentCohort%laimemory,nextc%laimemory
                                   write(fates_log(),*) 'hite:',currentCohort%hite,nextc%hite
                                   write(fates_log(),*) 'dbh:',currentCohort%dbh,nextc%dbh
                                   write(fates_log(),*) 'pft:',currentCohort%pft,nextc%pft
                                   write(fates_log(),*) 'canopy_trim:',currentCohort%canopy_trim,nextc%canopy_trim
                                   write(fates_log(),*) 'canopy_layer_yesterday:', &
                                         currentCohort%canopy_layer_yesterday,nextc%canopy_layer_yesterday
                                   do i=1, nlevleaf
                                      write(fates_log(),*) 'leaf level: ',i,'year_net_uptake', &
                                            currentCohort%year_net_uptake(i),nextc%year_net_uptake(i)
                                   end do
                                end if

                                ! Fuse all mass pools
                                call currentCohort%prt%WeightedFusePRTVartypes(nextc%prt, &
                                                                               currentCohort%n/newn )

                                ! Leaf biophysical rates (use leaf mass weighting)
                                ! -----------------------------------------------------------------
                                call UpdateCohortBioPhysRates(currentCohort)

                                currentCohort%laimemory   = (currentCohort%n*currentCohort%laimemory   &
                                      + nextc%n*nextc%laimemory)/newn
				      
                                currentCohort%sapwmemory   = (currentCohort%n*currentCohort%sapwmemory   &
                                      + nextc%n*nextc%sapwmemory)/newn
				      
                                currentCohort%structmemory   = (currentCohort%n*currentCohort%structmemory   &
                                      + nextc%n*nextc%structmemory)/newn				      				      

                                currentCohort%canopy_trim = (currentCohort%n*currentCohort%canopy_trim &
                                      + nextc%n*nextc%canopy_trim)/newn
				
                                ! c13disc_acc calculation; weighted mean by GPP
                                if ((currentCohort%n * currentCohort%gpp_acc + nextc%n * nextc%gpp_acc) .eq. 0.0_r8) then
                                    currentCohort%c13disc_acc = 0.0_r8
                                else  
                                    currentCohort%c13disc_acc = (currentCohort%n * currentCohort%gpp_acc * currentCohort%c13disc_acc +   &
                                          nextc%n * nextc%gpp_acc * nextc%c13disc_acc)/    &
                                          (currentCohort%n * currentCohort%gpp_acc + nextc%n * nextc%gpp_acc)
                                endif
                                
                                select case(cohort_fusion_conservation_method)
                                   !
                                   ! -----------------------------------------------------------------
                                   ! Because cohort fusion is an unavoidable but non-physical process,
                                   ! and because of the various nonlinear allometric relationships,
                                   ! it isn't possible to simultaneously conserve all of the allometric
                                   ! relationships during cohort fusion.  We will always conserve carbon,
                                   ! but there are choices to made about what else to conserve or not.
                                   ! In particular, there is a choice to be made of conservation amongst
                                   ! the number density, stem diameter, and crown area. Below,
                                   ! some different conservation relationships can be chosen during fusion.
                                   ! -----------------------------------------------------------------
                                   !
                                case(conserve_crownarea_and_number_not_dbh)
                                   !
                                   ! -----------------------------------------------------------------
                                   ! conserve total crown area during the fusion step, and then calculate
                                   ! dbh of the fused cohort as that which conserves both crown area and
                                   ! the dbh to crown area allometry.  dbh will be updated in the next
                                   ! growth step in the (likely) event that dbh to structural iomass
                                   ! allometry is exceeded. if using a capped crown area allometry and
                                   ! above the cap, then calculate as the weighted average of fusing
                                   ! cohorts' dbh
                                   ! -----------------------------------------------------------------
                                   !
                                   
                                   call carea_allom(currentCohort%dbh,currentCohort%n, &
                                         currentSite%spread,currentCohort%pft,&
                                         currentCohort%c_area,inverse=.false.)
                                   
                                   call carea_allom(nextc%dbh,nextc%n, &
                                         currentSite%spread,nextc%pft,&
                                         nextc%c_area,inverse=.false.)
                                   
                                   currentCohort%c_area = currentCohort%c_area + nextc%c_area

                                   !
                                   call carea_allom(dbh,newn,currentSite%spread,currentCohort%pft,&
                                        currentCohort%c_area,inverse=.true.)
                                   !
                                   if (abs(dbh-fates_unset_r8)<nearzero) then
                                      currentCohort%dbh = (currentCohort%n*currentCohort%dbh         &
                                           + nextc%n*nextc%dbh)/newn

                                      if( EDPftvarcon_inst%woody(currentCohort%pft) == itrue ) then

                                          call ForceDBH( currentCohort%pft, currentCohort%canopy_trim, &
                                               currentCohort%dbh, currentCohort%hite, &
                                               bdead = currentCohort%prt%GetState(struct_organ,all_carbon_elements))

                                      end if
                                      !
                                      call carea_allom(currentCohort%dbh,newn,currentSite%spread,currentCohort%pft,&
                                            currentCohort%c_area,inverse=.false.)
                                      
                                   else
                                      currentCohort%dbh = dbh
                                   endif

                                   !
                                   call h_allom(currentCohort%dbh,currentCohort%pft,currentCohort%hite)
                                   !
                                case(conserve_dbh_and_number_not_crownarea)
                                   !
                                   ! -----------------------------------------------------------------
                                   ! Here we conserve the mean stem diameter of the trees in the cohorts
                                   ! rather than the crown area of the cohort
                                   ! -----------------------------------------------------------------
                                   !
                                   currentCohort%dbh         = (currentCohort%n*currentCohort%dbh         &
                                        + nextc%n*nextc%dbh)/newn
                                   !
                                   call h_allom(currentCohort%dbh,currentCohort%pft,currentCohort%hite)
                                   !
                                   ! -----------------------------------------------------------------
                                   ! If fusion pushed structural biomass to be larger than
                                   ! the allometric target value derived by diameter, we
                                   ! then increase diameter and height until the allometric
                                   ! target matches actual bdead. (if it is the other way around
                                   ! we then just let the carbon pools grow to fill out allometry)
                                   ! -----------------------------------------------------------------
                                   !
                                   if( EDPftvarcon_inst%woody(currentCohort%pft) == itrue ) then
                                      call ForceDBH( currentCohort%pft, currentCohort%canopy_trim, &
                                           currentCohort%dbh, currentCohort%hite, &
                                           bdead = currentCohort%prt%GetState(struct_organ,all_carbon_elements))

                                   end if
                                   !
                                   call carea_allom(currentCohort%dbh,newn,currentSite%spread,currentCohort%pft,&
                                        currentCohort%c_area,inverse=.false.)
                                   !
                                case default
                                    write(fates_log(),*) 'FATES: Invalid choice for cohort_fusion_conservation_method'
                                   call endrun(msg=errMsg(sourcefile, __LINE__))
                                end select

                                leaf_c = currentCohort%prt%GetState(leaf_organ,all_carbon_elements)

                                currentCohort%treelai = tree_lai(leaf_c, currentCohort%pft, currentCohort%c_area, newn, &
                                               currentCohort%canopy_layer, currentPatch%canopy_layer_tlai, &
                                               currentCohort%vcmax25top)
                                currentCohort%treesai = tree_sai(currentCohort%pft, currentCohort%dbh, currentCohort%canopy_trim, &
                                               currentCohort%c_area, newn, currentCohort%canopy_layer, &
                                               currentPatch%canopy_layer_tlai, currentCohort%treelai,currentCohort%vcmax25top,1 ) 

                                call sizetype_class_index(currentCohort%dbh,currentCohort%pft, &
                                      currentCohort%size_class,currentCohort%size_by_pft_class)
				      
                                if(hlm_use_planthydro.eq.itrue) then			  					  				  
                                    call FuseCohortHydraulics(currentSite,currentCohort,nextc,bc_in,newn)				    
                                endif

                                ! recent canopy history
                                currentCohort%canopy_layer_yesterday  = (currentCohort%n*currentCohort%canopy_layer_yesterday  + &
                                      nextc%n*nextc%canopy_layer_yesterday)/newn


                                ! keep track of the size class bins so that we can monitor growth fluxes
                                ! compare the values.  if they are the same, then nothing needs to be done. if not, track the diagnostic flux
                                if (currentCohort%size_class_lasttimestep .ne. nextc%size_class_lasttimestep ) then
                                   !
                                   ! keep track of which was which, irresespective of which cohort they were in
                                   if (currentCohort%size_class_lasttimestep .gt. nextc%size_class_lasttimestep) then
                                      largersc = currentCohort%size_class_lasttimestep
                                      smallersc = nextc%size_class_lasttimestep
                                      larger_n = currentCohort%n
                                      smaller_n = nextc%n
                                   else
                                      largersc = nextc%size_class_lasttimestep
                                      smallersc = currentCohort%size_class_lasttimestep
                                      larger_n = nextc%n
                                      smaller_n = currentCohort%n
                                   endif
                                   !
                                   ! it is possible that fusion has caused cohorts separated by at least two size bin deltas to join.  
                                   ! so slightly complicated to keep track of because the resulting cohort could be in one of the old bins or in between
                                   ! structure as a loop to handle the general case
                                   !
                                   ! first the positive growth case
                                   do sc_i = smallersc + 1, currentCohort%size_class
                                      currentSite%growthflux_fusion(sc_i, currentCohort%pft) = &
                                           currentSite%growthflux_fusion(sc_i, currentCohort%pft) + smaller_n
                                   end do
                                   !
                                   ! next the negative growth case
                                   do sc_i = currentCohort%size_class + 1, largersc
                                      currentSite%growthflux_fusion(sc_i, currentCohort%pft) = &
                                           currentSite%growthflux_fusion(sc_i, currentCohort%pft) - larger_n
                                   end do
                                   ! now that we've tracked the change flux.  reset the memory of the prior timestep
                                   currentCohort%size_class_lasttimestep = currentCohort%size_class
                                endif
                                   
                                ! Flux and biophysics variables have not been calculated for recruits we just default to 
                                ! their initization values, which should be the same for eahc
                                
                                if ( .not.currentCohort%isnew) then
                                   currentCohort%seed_prod      = (currentCohort%n*currentCohort%seed_prod + &
                                         nextc%n*nextc%seed_prod)/newn
                                   currentCohort%gpp_acc        = (currentCohort%n*currentCohort%gpp_acc     + &
                                         nextc%n*nextc%gpp_acc)/newn
                                   currentCohort%npp_acc        = (currentCohort%n*currentCohort%npp_acc     + &
                                         nextc%n*nextc%npp_acc)/newn
                                   currentCohort%resp_acc       = (currentCohort%n*currentCohort%resp_acc    + &
                                         nextc%n*nextc%resp_acc)/newn
                                   currentCohort%resp_acc_hold  = &
                                         (currentCohort%n*currentCohort%resp_acc_hold + &
                                         nextc%n*nextc%resp_acc_hold)/newn
                                   currentCohort%npp_acc_hold   = &
                                         (currentCohort%n*currentCohort%npp_acc_hold + &
                                         nextc%n*nextc%npp_acc_hold)/newn
                                   currentCohort%gpp_acc_hold   = &
                                         (currentCohort%n*currentCohort%gpp_acc_hold + &
                                         nextc%n*nextc%gpp_acc_hold)/newn

                                   currentCohort%dmort          = (currentCohort%n*currentCohort%dmort       + &
                                         nextc%n*nextc%dmort)/newn

                                   currentCohort%fire_mort      = (currentCohort%n*currentCohort%fire_mort   + &
                                         nextc%n*nextc%fire_mort)/newn

                                   ! mortality diagnostics
                                   currentCohort%cmort = (currentCohort%n*currentCohort%cmort + nextc%n*nextc%cmort)/newn
                                   currentCohort%hmort = (currentCohort%n*currentCohort%hmort + nextc%n*nextc%hmort)/newn
                                   currentCohort%bmort = (currentCohort%n*currentCohort%bmort + nextc%n*nextc%bmort)/newn
                                   currentCohort%frmort = (currentCohort%n*currentCohort%frmort + nextc%n*nextc%frmort)/newn

                                   ! logging mortality, Yi Xu
                                   currentCohort%lmort_direct = (currentCohort%n*currentCohort%lmort_direct + &
                                         nextc%n*nextc%lmort_direct)/newn
                                   currentCohort%lmort_collateral = (currentCohort%n*currentCohort%lmort_collateral + &
                                         nextc%n*nextc%lmort_collateral)/newn
                                   currentCohort%lmort_infra = (currentCohort%n*currentCohort%lmort_infra + &
                                         nextc%n*nextc%lmort_infra)/newn
                                   currentCohort%l_degrad = (currentCohort%n*currentCohort%l_degrad + &
                                         nextc%n*nextc%l_degrad)/newn
                                   
                                   ! biomass and dbh tendencies
                                   currentCohort%ddbhdt     = (currentCohort%n*currentCohort%ddbhdt  + &
                                         nextc%n*nextc%ddbhdt)/newn

                                   do i=1, nlevleaf     
                                      if (currentCohort%year_net_uptake(i) == 999._r8 .or. nextc%year_net_uptake(i) == 999._r8) then
                                         currentCohort%year_net_uptake(i) = &
                                               min(nextc%year_net_uptake(i),currentCohort%year_net_uptake(i))
                                      else
                                         currentCohort%year_net_uptake(i) = (currentCohort%n*currentCohort%year_net_uptake(i) + &
                                               nextc%n*nextc%year_net_uptake(i))/newn                
                                      endif
                                   enddo
                                   
                                end if !(currentCohort%isnew)

                                currentCohort%n = newn     

                                ! Set pointers and remove the current cohort from the list
                                
                                shorterCohort => nextc%shorter
                                tallerCohort  => nextc%taller
                                
                                if (.not. associated(tallerCohort)) then
                                   currentPatch%tallest => shorterCohort
                                   if(associated(shorterCohort)) shorterCohort%taller => null()
                                else 
                                   tallerCohort%shorter => shorterCohort
                                endif
                                
                                if (.not. associated(shorterCohort)) then
                                   currentPatch%shortest => tallerCohort
                                   if(associated(tallerCohort)) tallerCohort%shorter => null()
                                else 
                                   shorterCohort%taller => tallerCohort
                                endif
                                
                                ! At this point, nothing should be pointing to current Cohort
                                ! update hydraulics quantities that are functions of hite & biomasses
                                ! deallocate the hydro structure of nextc
                                if (hlm_use_planthydro.eq.itrue) then				    
                                   call carea_allom(currentCohort%dbh,currentCohort%n,currentSite%spread, &
                                        currentCohort%pft,currentCohort%c_area)
                                   leaf_c   = currentCohort%prt%GetState(leaf_organ, carbon12_element)
                                   currentCohort%treelai = tree_lai(leaf_c,             &
                                        currentCohort%pft, currentCohort%c_area, currentCohort%n, &
                                        currentCohort%canopy_layer, currentPatch%canopy_layer_tlai, &
                                        currentCohort%vcmax25top  )			    
                                   call updateSizeDepTreeHydProps(currentSite,currentCohort, bc_in)  				   
                                endif
                                
                                call DeallocateCohort(nextc)
                                deallocate(nextc)
                                nullify(nextc)

                             endif ! if( currentCohort%isnew.eqv.nextc%isnew ) then
                          endif !canopy layer
                       endif !pft
                    endif  !index no. 
                 endif !diff   
                 
                 nextc => nextnextc
                 
              enddo !end checking nextc cohort loop

              ! Ususally we always point to the next cohort. But remember ...
              ! this loop exits when current becomes the shortest, not when
              ! it finishes and becomes the null pointer.  If there is no
              ! shorter cohort, then it is shortest, and will exit
              ! Note also that it is possible that it entered here as the shortest
              ! which is possible if nextc was the shortest and was removed.

              if (associated (currentCohort%shorter)) then
                 currentCohort => currentCohort%shorter
              endif
              
           enddo !end currentCohort cohort loop

           !---------------------------------------------------------------------!
           ! Is the number of cohorts larger than the maximum?                   !
           !---------------------------------------------------------------------!   
           nocohorts = 0
           currentCohort => currentPatch%tallest
           do while(associated(currentCohort))
              nocohorts = nocohorts + 1
              currentCohort => currentCohort%shorter
           enddo

           if (nocohorts > maxCohortsPerPatch) then
              iterate = 1
              !---------------------------------------------------------------------!
              ! Making profile tolerance larger means that more fusion will happen  !
              !---------------------------------------------------------------------!        
              dynamic_fusion_tolerance = dynamic_fusion_tolerance * 1.1_r8

              !write(fates_log(),*) 'maxcohorts exceeded',dynamic_fusion_tolerance

           else

              iterate = 0
        endif

        if ( dynamic_fusion_tolerance .gt. 100._r8) then
              ! something has gone terribly wrong and we need to report what
              write(fates_log(),*) 'exceeded reasonable expectation of cohort fusion.'
              currentCohort => currentPatch%tallest
              nocohorts = 0
              do while(associated(currentCohort))
                 write(fates_log(),*) 'cohort ', nocohorts, currentCohort%dbh, currentCohort%canopy_layer, currentCohort%n
                 nocohorts = nocohorts + 1
                 currentCohort => currentCohort%shorter
              enddo
              call endrun(msg=errMsg(sourcefile, __LINE__))
           endif

        enddo !do while nocohorts>maxcohorts

     endif ! patch. 

     if (fusion_took_place == 1) then  ! if fusion(s) occured sort cohorts 
        call sort_cohorts(currentPatch)
     endif

  end subroutine fuse_cohorts

!-------------------------------------------------------------------------------------!

  subroutine sort_cohorts(patchptr)  
    ! ============================================================================
    !                 sort cohorts into the correct order   DO NOT CHANGE THIS IT WILL BREAK
    ! ============================================================================

    type(ed_patch_type) , intent(inout), target :: patchptr

    type(ed_patch_type) , pointer :: current_patch
    type(ed_cohort_type), pointer :: current_c, next_c
    type(ed_cohort_type), pointer :: shortestc, tallestc 
    type(ed_cohort_type), pointer :: storesmallcohort 
    type(ed_cohort_type), pointer :: storebigcohort   
    integer :: snull,tnull

    current_patch => patchptr
    tallestc  => NULL()
    shortestc => NULL()
    storebigcohort   => null()
    storesmallcohort => null()
    current_c => current_patch%tallest 

    do while (associated(current_c))  
       next_c => current_c%shorter
       tallestc  => storebigcohort 
       shortestc => storesmallcohort   
       if (associated(tallestc)) then
          tnull = 0
       else
          tnull = 1
          tallestc => current_c
       endif

       if (associated(shortestc)) then
          snull = 0
       else
          snull = 1
          shortestc => current_c
       endif

       call insert_cohort(current_c, tallestc, shortestc, tnull, snull, storebigcohort, storesmallcohort)

       current_patch%tallest  => storebigcohort 
       current_patch%shortest => storesmallcohort
       current_c => next_c

    enddo

  end subroutine sort_cohorts

  !-------------------------------------------------------------------------------------!
  subroutine insert_cohort(pcc, ptall, pshort, tnull, snull, storebigcohort, storesmallcohort)
    !
    ! !DESCRIPTION:
    ! Insert cohort into linked list                  
    !
    ! !USES:
    !
    ! !ARGUMENTS    
    type(ed_cohort_type) , intent(inout), target          :: pcc
    type(ed_cohort_type) , intent(inout), target          :: ptall
    type(ed_cohort_type) , intent(inout), target          :: pshort
    integer              , intent(in)                     :: tnull
    integer              , intent(in)                     :: snull
    type(ed_cohort_type) , intent(inout),pointer,optional :: storesmallcohort ! storage of the smallest cohort for insertion routine
    type(ed_cohort_type) , intent(inout),pointer,optional :: storebigcohort   ! storage of the largest cohort for insertion routine 
    !
    ! !LOCAL VARIABLES:
    type(ed_patch_type),  pointer :: currentPatch
    type(ed_cohort_type), pointer :: current
    type(ed_cohort_type), pointer :: tallptr, shortptr, icohort
    type(ed_cohort_type), pointer :: ptallest, pshortest 
    real(r8) :: tsp
    integer :: tallptrnull,exitloop
    !----------------------------------------------------------------------

    currentPatch => pcc%patchptr
    ptallest => ptall
    pshortest => pshort

    if (tnull == 1) then
       ptallest => null()
    endif
    if (snull == 1) then
       pshortest => null()
    endif

    icohort => pcc ! assign address to icohort local name  
    !place in the correct place in the linked list of heights 
    !begin by finding cohort that is just taller than the new cohort 
    tsp = icohort%hite

    current => pshortest
    exitloop = 0
    !starting with shortest tree on the grid, find tree just  
    !taller than tree being considered and return its pointer 
    if (associated(current)) then
       do while (associated(current).and.exitloop == 0)
          if (current%hite < tsp) then
             current => current%taller   
          else
             exitloop = 1 
          endif
       enddo
    endif

    if (associated(current)) then
       tallptr => current
       tallptrnull = 0
    else
       tallptr => null()
       tallptrnull = 1
    endif

    !new cohort is tallest 
    if (.not.associated(tallptr)) then  
       !new shorter cohort to the new cohort is the old tallest cohort 
       shortptr => ptallest

       !new cohort is tallest cohort and next taller remains null 
       ptallest => icohort
       if (present(storebigcohort)) then
          storebigcohort => icohort
       end if
       currentPatch%tallest => icohort 
       icohort%patchptr%tallest => icohort  
       !new cohort is not tallest 
    else
       !next shorter cohort to new cohort is the next shorter cohort 
       !to the cohort just taller than the new cohort 
       shortptr => tallptr%shorter

       !new cohort becomes the next shorter cohort to the cohort 
       !just taller than the new cohort 
       tallptr%shorter => icohort
    endif

    !new cohort is shortest 
    if (.not.associated(shortptr)) then
       !next shorter reamins null 
       !cohort is placed at the bottom of the list 
       pshortest => icohort
       if (present(storesmallcohort)) then
          storesmallcohort => icohort 
       end if
       currentPatch%shortest => icohort  
       icohort%patchptr%shortest => icohort 
    else
       !new cohort is not shortest and becomes next taller cohort 
       !to the cohort just below it as defined in the previous block 
       shortptr%taller => icohort
    endif

    ! assign taller and shorter links for the new cohort 
    icohort%taller => tallptr
    if (tallptrnull == 1) then 
       icohort%taller=> null()
    endif
    icohort%shorter => shortptr

  end subroutine insert_cohort

  !-------------------------------------------------------------------------------------!
  subroutine copy_cohort( currentCohort,copyc )
    !
    ! !DESCRIPTION:
    ! Copies all the variables in one cohort into another empty cohort                                    
    !
    ! !USES:
    !
    ! !ARGUMENTS    
    type(ed_cohort_type), intent(inout) , target ::  copyc         ! New cohort argument.
    type(ed_cohort_type), intent(in)    , target ::  currentCohort ! Old cohort argument.
    !
    ! !LOCAL VARIABLES:
    type(ed_cohort_type), pointer ::  n,o           ! New and old cohort pointers
    !----------------------------------------------------------------------

    o => currentCohort
    n => copyc

    n%indexnumber     = fates_unset_int
    
    ! VEGETATION STRUCTURE
    n%pft             = o%pft
    n%n               = o%n                         
    n%dbh             = o%dbh                                        
    n%hite            = o%hite
    n%laimemory       = o%laimemory
    n%sapwmemory      = o%sapwmemory
    n%structmemory    = o%structmemory
    n%lai             = o%lai                         
    n%sai             = o%sai  
    n%g_sb_laweight   = o%g_sb_laweight
    n%leaf_cost       = o%leaf_cost
    n%canopy_layer    = o%canopy_layer
    n%canopy_layer_yesterday    = o%canopy_layer_yesterday
    n%nv              = o%nv
    n%status_coh      = o%status_coh
    n%canopy_trim     = o%canopy_trim
    n%excl_weight     = o%excl_weight               
    n%prom_weight     = o%prom_weight               
    n%size_class      = o%size_class
    n%size_class_lasttimestep      = o%size_class_lasttimestep
    n%size_by_pft_class = o%size_by_pft_class

    ! This transfers the PRT objects over.
    call n%prt%CopyPRTVartypes(o%prt)

    ! Leaf biophysical rates
    n%vcmax25top = o%vcmax25top
    n%jmax25top  = o%jmax25top
    n%tpu25top   = o%tpu25top
    n%kp25top    = o%kp25top 

    ! CARBON FLUXES
    n%gpp_acc_hold    = o%gpp_acc_hold
    n%gpp_acc         = o%gpp_acc
    n%gpp_tstep       = o%gpp_tstep

    n%npp_acc_hold    = o%npp_acc_hold
    n%npp_tstep       = o%npp_tstep
    n%npp_acc         = o%npp_acc

    if ( debug .and. .not.o%isnew ) write(fates_log(),*) 'EDcohortDyn Ia ',o%npp_acc
    if ( debug .and. .not.o%isnew ) write(fates_log(),*) 'EDcohortDyn Ib ',o%resp_acc

    n%resp_tstep      = o%resp_tstep
    n%resp_acc        = o%resp_acc
    n%resp_acc_hold   = o%resp_acc_hold
    n%year_net_uptake = o%year_net_uptake
    n%ts_net_uptake   = o%ts_net_uptake

    ! C13 discrimination
    n%c13disc_clm   = o%c13disc_clm
    n%c13disc_acc   = o%c13disc_acc

    !RESPIRATION
    n%rdark           = o%rdark
    n%resp_m          = o%resp_m
    n%resp_g          = o%resp_g
    n%livestem_mr     = o%livestem_mr
    n%livecroot_mr    = o%livecroot_mr
    n%froot_mr        = o%froot_mr
 
    ! ALLOCATION
    n%dmort           = o%dmort
    n%seed_prod       = o%seed_prod

    n%treelai         = o%treelai
    n%treesai         = o%treesai
    n%c_area          = o%c_area

    ! Mortality diagnostics
    n%cmort = o%cmort
    n%bmort = o%bmort
    n%hmort = o%hmort
    n%frmort = o%frmort

    ! logging mortalities, Yi Xu
    n%lmort_direct     =o%lmort_direct
    n%lmort_collateral =o%lmort_collateral
    n%lmort_infra      =o%lmort_infra
    n%l_degrad         =o%l_degrad    

    ! Flags
    n%isnew = o%isnew

    ! VARIABLES NEEDED FOR INTEGRATION 
    n%dndt            = o%dndt
    n%dhdt            = o%dhdt
    n%ddbhdt          = o%ddbhdt

    ! FIRE 
    n%fraction_crown_burned = o%fraction_crown_burned
    n%fire_mort             = o%fire_mort
    n%crownfire_mort        = o%crownfire_mort
    n%cambial_mort          = o%cambial_mort

    ! Plant Hydraulics
    
    if( hlm_use_planthydro.eq.itrue ) then
      call CopyCohortHydraulics(n,o)
    endif

    ! indices for binning
    n%size_class      = o%size_class
    n%size_class_lasttimestep      = o%size_class_lasttimestep
    n%size_by_pft_class   = o%size_by_pft_class

    !Pointers
    n%taller          => NULL()     ! pointer to next tallest cohort     
    n%shorter         => NULL()     ! pointer to next shorter cohort     
    n%patchptr        => o%patchptr ! pointer to patch that cohort is in 

  end subroutine copy_cohort

  !-------------------------------------------------------------------------------------!
  subroutine count_cohorts( currentPatch )
    !
    ! !DESCRIPTION:
    !
    ! !USES:
    !
    ! !ARGUMENTS    
    type(ed_patch_type), intent(inout), target :: currentPatch      !new site
    !
    ! !LOCAL VARIABLES:
    type(ed_cohort_type), pointer :: currentCohort   !new patch
    integer                       :: backcount
    !----------------------------------------------------------------------

    currentCohort => currentPatch%shortest

    currentPatch%countcohorts = 0
    do while (associated(currentCohort)) 
       currentPatch%countcohorts = currentPatch%countcohorts + 1 
       currentCohort => currentCohort%taller  
    enddo

    backcount = 0
    currentCohort => currentPatch%tallest
    do while (associated(currentCohort)) 
       backcount = backcount + 1
       currentCohort => currentCohort%shorter    
    enddo

    if (backcount /= currentPatch%countcohorts) then
       write(fates_log(),*) 'problem with linked list, not symmetrical' 
    endif

  end subroutine count_cohorts

  ! ===================================================================================

  subroutine UpdateCohortBioPhysRates(currentCohort)

       ! --------------------------------------------------------------------------------
       ! This routine updates the four key biophysical rates of leaves
       ! based on the changes in a cohort's leaf age proportions
       !
       ! This should be called after growth.  Growth occurs
       ! after turnover and damage states are applied to the tree.
       ! Therefore, following growth, the leaf mass fractions
       ! of different age classes are unchanged until the next day.
       ! --------------------------------------------------------------------------------

       type(ed_cohort_type),intent(inout) :: currentCohort
       
       
       real(r8) :: frac_leaf_aclass(max_nleafage)  ! Fraction of leaves in each age-class
       integer  :: iage                            ! loop index for leaf ages
       integer  :: ipft                            ! plant functional type index

       ! First, calculate the fraction of leaves in each age class
       ! It is assumed that each class has the same proportion
       ! across leaf layers

       do iage = 1, nleafage
          frac_leaf_aclass(iage) = &
                currentCohort%prt%GetState(leaf_organ, all_carbon_elements,iage)
       end do

       ! If there are leaves, then perform proportional weighting on the four rates
       ! We assume that leaf age does not effect the specific leaf area, so the mass
       ! fractions are applicable to these rates
       
       if(sum(frac_leaf_aclass(1:nleafage))>nearzero) then

          ipft = currentCohort%pft

          frac_leaf_aclass(1:nleafage) =  frac_leaf_aclass(1:nleafage) / &
                sum(frac_leaf_aclass(1:nleafage))
          
          currentCohort%vcmax25top = sum(EDPftvarcon_inst%vcmax25top(ipft,1:nleafage) * &
                frac_leaf_aclass(1:nleafage))
          
          currentCohort%jmax25top  = sum(param_derived%jmax25top(ipft,1:nleafage) * &
                frac_leaf_aclass(1:nleafage))
          
          currentCohort%tpu25top   = sum(param_derived%tpu25top(ipft,1:nleafage) * &
                frac_leaf_aclass(1:nleafage))
          
          currentCohort%kp25top    = sum(param_derived%kp25top(ipft,1:nleafage) * & 
                frac_leaf_aclass(1:nleafage))

       else
          
          currentCohort%vcmax25top = 0._r8          
          currentCohort%jmax25top  = 0._r8
          currentCohort%tpu25top   = 0._r8
          currentCohort%kp25top    = 0._r8

       end if


       return
    end subroutine UpdateCohortBioPhysRates

  
  ! ============================================================================


  subroutine EvaluateAndCorrectDBH(currentCohort,delta_dbh,delta_hite)

    ! -----------------------------------------------------------------------------------
    ! If the current diameter of a plant is somehow less than what is allometrically 
    ! consistent with stuctural biomass (or, in the case of grasses, leaf biomass) 
    ! then correct (increase) the dbh to match that.
    ! -----------------------------------------------------------------------------------

    ! argument
    type(ed_cohort_type),intent(inout) :: currentCohort
    real(r8),intent(out)               :: delta_dbh
    real(r8),intent(out)               :: delta_hite
    
    ! locals
    real(r8) :: dbh
    real(r8) :: canopy_trim
    integer  :: ipft
    real(r8) :: sapw_area
    real(r8) :: target_sapw_c
    real(r8) :: target_agw_c
    real(r8) :: target_bgw_c
    real(r8) :: target_struct_c
    real(r8) :: target_leaf_c
    real(r8) :: struct_c
    real(r8) :: hite_out
    real(r8) :: leaf_c
    
    dbh  = currentCohort%dbh
    ipft = currentCohort%pft
    canopy_trim = currentCohort%canopy_trim

    delta_dbh   = 0._r8
    delta_hite  = 0._r8
    
    if( EDPftvarcon_inst%woody(ipft) == itrue) then

       struct_c = currentCohort%prt%GetState(struct_organ, all_carbon_elements)
    
       ! Target sapwood biomass according to allometry and trimming [kgC]
       call bsap_allom(dbh,ipft,canopy_trim,sapw_area,target_sapw_c)
       
       ! Target total above ground biomass in woody/fibrous tissues  [kgC]
       call bagw_allom(dbh,ipft,target_agw_c)
       
       ! Target total below ground biomass in woody/fibrous tissues [kgC] 
       call bbgw_allom(dbh,ipft,target_bgw_c)
       
       ! Target total dead (structrual) biomass [kgC]
       call bdead_allom( target_agw_c, target_bgw_c, target_sapw_c, ipft, target_struct_c)
       
       ! ------------------------------------------------------------------------------------
       ! If structure is larger than target, then we need to correct some integration errors
       ! by slightly increasing dbh to match it.
       ! For grasses, if leaf biomass is larger than target, then we reset dbh to match
       ! -----------------------------------------------------------------------------------
       
       if( (struct_c - target_struct_c ) > calloc_abs_error ) then
          call ForceDBH( ipft, canopy_trim, dbh, hite_out, bdead=struct_c )
          delta_dbh = dbh - currentCohort%dbh 
          delta_hite = hite_out - currentCohort%hite
          currentCohort%dbh  = dbh
          currentCohort%hite = hite_out
       end if
       
    else

       ! This returns the sum of leaf carbon over all (age) bins
       leaf_c  = currentCohort%prt%GetState(leaf_organ, all_carbon_elements)

       ! Target leaf biomass according to allometry and trimming
       call bleaf(dbh,ipft,canopy_trim,target_leaf_c)

       if( ( leaf_c - target_leaf_c ) > calloc_abs_error ) then
          call ForceDBH( ipft, canopy_trim, dbh, hite_out, bl=leaf_c )
          delta_dbh = dbh - currentCohort%dbh 
          delta_hite = hite_out - currentCohort%hite
          currentCohort%dbh = dbh
          currentCohort%hite = hite_out
       end if
       
    end if
    return
  end subroutine EvaluateAndCorrectDBH
  

end module EDCohortDynamicsMod<|MERGE_RESOLUTION|>--- conflicted
+++ resolved
@@ -128,15 +128,9 @@
 
   !-------------------------------------------------------------------------------------!
 
-<<<<<<< HEAD
-  subroutine create_cohort(currentSite, patchptr, pft, nn, hite, dbh, bleaf, bfineroot, &
-                           bsap, bdead, bstore, laimemory, sapwmemory, structmemory, &
-			   status, recruitstatus, ctrim, clayer, spread, leaf_aclass_init, bc_in)
-=======
-  subroutine create_cohort(currentSite, patchptr, pft, nn, hite, dbh,   &
-                           prt, laimemory, status, recruitstatus,ctrim, &
-                           clayer, spread, bc_in)
->>>>>>> 87ce2406
+  subroutine create_cohort(currentSite, patchptr, pft, nn, hite, dbh, &
+                           prt, laimemory, sapwmemory, structmemory, &
+                           status, recruitstatus, ctrim, clayer, spread, bc_in)
 
     !
     ! !DESCRIPTION:
@@ -155,38 +149,6 @@
 
     type(ed_site_type), intent(inout),   target :: currentSite
     type(ed_patch_type), intent(inout), pointer :: patchptr
-<<<<<<< HEAD
-    integer,  intent(in)   :: pft                        ! Cohort Plant Functional Type
-    integer,  intent(in)   :: clayer                     ! canopy status of cohort 
-                                                         ! (1 = canopy, 2 = understorey, etc.)
-    integer,  intent(in)   :: status                     ! growth status of plant  
-                                                         ! (2 = leaves on , 1 = leaves off)
-    integer,  intent(in)   :: recruitstatus              ! recruit status of plant  
-                                                         ! (1 = recruitment , 0 = other)
-    real(r8), intent(in)   :: nn                         ! number of individuals in cohort 
-                                                         ! per 'area' (10000m2 default)
-    real(r8), intent(in)   :: hite                       ! height: meters
-    real(r8), intent(in)   :: dbh                        ! dbh: cm
-    real(r8), intent(in)   :: bleaf                      ! biomass in leaves: kgC
-    real(r8), intent(in)   :: bfineroot                  ! biomass in fineroots: kgC
-    real(r8), intent(in)   :: bsap                       ! biomass in sapwood: kgC
-    real(r8), intent(in)   :: bdead                      ! total dead biomass: kGC per indiv
-    real(r8), intent(in)   :: bstore                     ! stored carbon: kGC per indiv
-    real(r8), intent(in)   :: laimemory                  ! target leaf biomass- set from 
-                                                         ! previous year: kGC per indiv
-    real(r8), intent(in)   :: sapwmemory                 ! target sapwood biomass- set from 
-                                                         ! previous year: kGC per indiv	
-    real(r8), intent(in)   :: structmemory               ! target structural biomass- set from 
-                                                         ! previous year: kGC per indiv							 
-    real(r8), intent(in)   :: ctrim                      ! What is the fraction of the maximum 
-                                                         ! leaf biomass that we are targeting?
-    real(r8), intent(in)   :: spread                     ! The community assembly effects how 
-                                                         ! spread crowns are in horizontal space
-    integer,  intent(in)   :: leaf_aclass_init           ! how to initialized the leaf age class
-                                                         ! distribution
-    integer :: iage                                      ! loop counter for leaf age classes
-    type(bc_in_type), intent(in) :: bc_in                ! External boundary conditions
-=======
     integer,  intent(in)      :: pft              ! Cohort Plant Functional Type
     integer,  intent(in)      :: clayer           ! canopy status of cohort 
                                                   ! (1 = canopy, 2 = understorey, etc.)
@@ -202,12 +164,15 @@
                                                   ! object
     real(r8), intent(in)      :: laimemory        ! target leaf biomass- set from 
                                                   ! previous year: kGC per indiv
+    real(r8), intent(in)   :: sapwmemory          ! target sapwood biomass- set from 
+                                                  ! previous year: kGC per indiv	
+    real(r8), intent(in)   :: structmemory        ! target structural biomass- set from 
+                                                  ! previous year: kGC per indiv							 
     real(r8), intent(in)      :: ctrim            ! What is the fraction of the maximum 
                                                   ! leaf biomass that we are targeting?
     real(r8), intent(in)      :: spread           ! The community assembly effects how 
                                                   ! spread crowns are in horizontal space
     type(bc_in_type), intent(in) :: bc_in         ! External boundary conditions
->>>>>>> 87ce2406
      
     ! !LOCAL VARIABLES:
     type(ed_cohort_type), pointer :: new_cohort         ! Pointer to New Cohort structure.
@@ -251,64 +216,8 @@
     new_cohort%canopy_layer = clayer
     new_cohort%canopy_layer_yesterday = real(clayer, r8)
     new_cohort%laimemory    = laimemory
-<<<<<<< HEAD
     new_cohort%sapwmemory   = sapwmemory
     new_cohort%structmemory = structmemory
-      
-    ! All newly initialized cohorts start off with an assumption
-    ! about leaf age (depending on what is calling the initialization
-    ! of this cohort
-
-    if(leaf_aclass_init .eq. equal_leaf_aclass) then
-       frac_leaf_aclass(1:nleafage) = 1._r8 / real(nleafage,r8)
-    elseif(leaf_aclass_init .eq. first_leaf_aclass) then
-       frac_leaf_aclass(1:nleafage) = 0._r8
-       frac_leaf_aclass(1)          = 1._r8
-    elseif(leaf_aclass_init .eq. nan_leaf_aclass) then
-       frac_leaf_aclass(1:nleafage) = nan
-    else
-       write(fates_log(),*) 'An unknown leaf age distribution was'
-       write(fates_log(),*) 'requested during create cohort'
-       write(fates_log(),*) 'leaf_aclass_init: ',leaf_aclass_init
-       call endrun(msg=errMsg(sourcefile, __LINE__))
-    end if
-
-    ! Initialize the Plant allocative Reactive Transport (PaRT) module
-    ! Choose from one of the extensible hypotheses (EH)
-    ! -----------------------------------------------------------------------------------
-
-    call InitPRTCohort(new_cohort)
-
-    ! The initialization allocates memory, but the boundary and initial
-    ! contitions must be set. All new cohorts go through create_cohort()
-    ! so this should be the only place this is called.  Alternatively
-    ! cohorts can be copied and fused, but special routines handle that.
-    ! -----------------------------------------------------------------------------------
-
-    select case(hlm_parteh_mode)
-    case (prt_carbon_allom_hyp)
-
-       do iage = 1,nleafage
-          call SetState(new_cohort%prt,leaf_organ, carbon12_element, &
-                bleaf*frac_leaf_aclass(iage),iage)
-       end do
-       call SetState(new_cohort%prt,fnrt_organ, carbon12_element, bfineroot)
-       call SetState(new_cohort%prt,sapw_organ, carbon12_element, bsap)
-       call SetState(new_cohort%prt,store_organ, carbon12_element, bstore)
-       call SetState(new_cohort%prt,struct_organ , carbon12_element, bdead)
-       call SetState(new_cohort%prt,repro_organ , carbon12_element, 0.0_r8)
-
-    end select
-    
-
-    ! This call cycles through the initial conditions, and makes sure that they
-    ! are all initialized.
-    ! -----------------------------------------------------------------------------------
-
-    call new_cohort%prt%CheckInitialConditions()
-=======
-
->>>>>>> 87ce2406
 
     ! This sets things like vcmax25top, that depend on the
     ! leaf age fractions (which are defined by PARTEH)
