Module EDCohortDynamicsMod
  !
  ! !DESCRIPTION:
  ! Cohort stuctures in ED.
  !
  ! !USES:
  use FatesGlobals          , only : endrun => fates_endrun
  use FatesGlobals          , only : fates_log
  use FatesInterfaceTypesMod     , only : hlm_freq_day
  use FatesInterfaceTypesMod     , only : bc_in_type
  use FatesInterfaceTypesMod     , only : hlm_use_planthydro
  use FatesInterfaceTypesMod     , only : hlm_use_sp
  use FatesInterfaceTypesMod     , only : hlm_use_cohort_age_tracking
  use FatesInterfaceTypesMod     , only : hlm_use_crown_damage
  use FatesInterfaceTypesMod     , only : hlm_is_restart
  use FatesConstantsMod     , only : r8 => fates_r8
  use FatesConstantsMod     , only : fates_unset_int
  use FatesConstantsMod     , only : itrue,ifalse
  use FatesConstantsMod     , only : fates_unset_r8
  use FatesConstantsMod     , only : nearzero
  use FatesConstantsMod     , only : calloc_abs_error
  use FatesRunningMeanMod       , only : ema_lpa
  use FatesInterfaceTypesMod     , only : hlm_days_per_year
  use FatesInterfaceTypesMod     , only : nleafage
  use SFParamsMod           , only : SF_val_CWD_frac
  use EDPftvarcon           , only : EDPftvarcon_inst
  use EDPftvarcon           , only : GetDecompyFrac
  use PRTParametersMod      , only : prt_params
  use FatesParameterDerivedMod, only : param_derived
  use EDTypesMod            , only : ed_site_type, ed_patch_type, ed_cohort_type
  use EDTypesMod            , only : nclmax
  use PRTGenericMod         , only : element_list
  use FatesLitterMod        , only : ncwd
  use FatesLitterMod        , only : ndcmpy
  use FatesLitterMod        , only : litter_type
  use EDTypesMod            , only : maxCohortsPerPatch
  use EDTypesMod            , only : AREA
  use EDTypesMod            , only : min_npm2, min_nppatch
  use EDTypesMod            , only : min_n_safemath
  use EDTypesMod            , only : nlevleaf
  use PRTGenericMod         , only : max_nleafage
  use EDTypesMod            , only : ican_upper
  use EDTypesMod            , only : site_fluxdiags_type
  use PRTGenericMod          , only : num_elements
  use EDParamsMod           , only : ED_val_cohort_age_fusion_tol
  use FatesInterfaceTypesMod      , only : hlm_use_planthydro
  use FatesInterfaceTypesMod      , only : hlm_parteh_mode
  use FatesPlantHydraulicsMod, only : FuseCohortHydraulics
  use FatesPlantHydraulicsMod, only : CopyCohortHydraulics
  use FatesPlantHydraulicsMod, only : UpdateSizeDepPlantHydProps
  use FatesPlantHydraulicsMod, only : InitPlantHydStates
  use FatesPlantHydraulicsMod, only : InitHydrCohort
  use FatesPlantHydraulicsMod, only : DeallocateHydrCohort
  use FatesPlantHydraulicsMod, only : AccumulateMortalityWaterStorage
  use FatesPlantHydraulicsMod, only : UpdatePlantHydrNodes
  use FatesPlantHydraulicsMod, only : UpdatePlantHydrLenVol
  use FatesPlantHydraulicsMod, only : UpdatePlantKmax
  use FatesPlantHydraulicsMod, only : SavePreviousCompartmentVolumes
  use FatesPlantHydraulicsMod, only : ConstrainRecruitNumber
  use FatesSizeAgeTypeIndicesMod, only : sizetype_class_index
  use FatesSizeAgeTypeIndicesMod, only : coagetype_class_index
  use FatesAllometryMod  , only : bleaf
  use FatesAllometryMod  , only : bfineroot
  use FatesAllometryMod  , only : bsap_allom
  use FatesAllometryMod  , only : bagw_allom
  use FatesAllometryMod  , only : bbgw_allom
  use FatesAllometryMod  , only : bdead_allom
  use FatesAllometryMod  , only : h_allom
  use FatesAllometryMod  , only : carea_allom
  use FatesAllometryMod  , only : ForceDBH
  use FatesAllometryMod  , only : tree_lai, tree_sai
  use FatesAllometryMod    , only : set_root_fraction
  use PRTGenericMod,          only : prt_carbon_allom_hyp
  use PRTGenericMod,          only : prt_cnp_flex_allom_hyp
  use PRTGenericMod,          only : prt_vartypes
  use PRTGenericMod,          only : all_carbon_elements
  use PRTGenericMod,          only : carbon12_element
  use PRTGenericMod,          only : nitrogen_element
  use PRTGenericMod,          only : phosphorus_element
  use PRTGenericMod,          only : leaf_organ
  use PRTGenericMod,          only : fnrt_organ
  use PRTGenericMod,          only : sapw_organ
  use PRTGenericMod,          only : store_organ
  use PRTGenericMod,          only : repro_organ
  use PRTGenericMod,          only : struct_organ
  use PRTGenericMod,          only : SetState

  use PRTAllometricCarbonMod, only : callom_prt_vartypes
  use PRTAllometricCarbonMod, only : ac_bc_inout_id_netdc
  use PRTAllometricCarbonMod, only : ac_bc_in_id_pft
  use PRTAllometricCarbonMod, only : ac_bc_inout_id_cdamage
  use PRTAllometricCarbonMod, only : ac_bc_inout_id_n
  use PRTAllometricCarbonMod, only : ac_bc_in_id_ctrim
  use PRTAllometricCarbonMod, only : ac_bc_inout_id_dbh
  use PRTAllometricCarbonMod, only : ac_bc_in_id_lstat
  use PRTAllometricCNPMod,    only : cnp_allom_prt_vartypes
  use PRTAllometricCNPMod,    only : acnp_bc_in_id_pft, acnp_bc_in_id_ctrim
  use PRTAllometricCNPMod,    only : acnp_bc_in_id_lstat, acnp_bc_inout_id_dbh
  use PRTAllometricCNPMod,    only : acnp_bc_inout_id_rmaint_def, acnp_bc_in_id_netdc
  use PRTAllometricCNPMod,    only : acnp_bc_in_id_netdnh4, acnp_bc_in_id_netdno3, acnp_bc_in_id_netdp
  use PRTAllometricCNPMod,    only : acnp_bc_out_id_cefflux, acnp_bc_out_id_nefflux
  use PRTAllometricCNPMod,    only : acnp_bc_out_id_pefflux
  use PRTAllometricCNPMod,    only : acnp_bc_out_id_nneed
  use PRTAllometricCNPMod,    only : acnp_bc_out_id_pneed


  use shr_infnan_mod, only : nan => shr_infnan_nan, assignment(=)

  ! CIME globals
  use shr_log_mod           , only : errMsg => shr_log_errMsg
  !
  implicit none
  private
  !
  public :: create_cohort
  public :: zero_cohort
  public :: nan_cohort
  public :: terminate_cohorts
  public :: terminate_cohort
  public :: fuse_cohorts
  public :: insert_cohort
  public :: sort_cohorts
  public :: copy_cohort
  public :: count_cohorts
  public :: InitPRTObject
  public :: InitPRTBoundaryConditions
  public :: SendCohortToLitter
  public :: UpdateCohortBioPhysRates
  public :: DeallocateCohort
  public :: EvaluateAndCorrectDBH
 
  logical, parameter :: debug  = .false. ! local debug flag

  character(len=*), parameter, private :: sourcefile = &
       __FILE__


  integer, parameter, private :: conserve_crownarea_and_number_not_dbh = 1
  integer, parameter, private :: conserve_dbh_and_number_not_crownarea = 2

  integer, parameter, private :: cohort_fusion_conservation_method = conserve_crownarea_and_number_not_dbh

  ! 10/30/09: Created by Rosie Fisher
  !-------------------------------------------------------------------------------------!

contains

  !-------------------------------------------------------------------------------------!
  subroutine create_cohort(currentSite, patchptr, pft, nn, hite, coage, dbh,   &
       prt, laimemory, sapwmemory, structmemory, &
       status, recruitstatus,ctrim,carea, &
       clayer, crowndamage, spread, bc_in)
    
    !
    ! !DESCRIPTION:
    ! create new cohort
    ! There are 4 places this is called
    ! 1) Initializing new cohorts at the beginning of a cold-start simulation
    ! 2) Initializing new recruits during dynamics
    ! 3) Initializing new cohorts at the beginning of a inventory read
    ! 4) Initializing new cohorts during restart
    !
    ! It is assumed that in the first 3, this is called with a reasonable amount of starter information.
    !
    ! !USES:
    !
    ! !ARGUMENTS

    type(ed_site_type), intent(inout),   target :: currentSite
    type(ed_patch_type), intent(inout), pointer :: patchptr

    integer,  intent(in)      :: pft              ! Cohort Plant Functional Type
    integer,  intent(in)      :: crowndamage      ! Cohort damage class
    integer,  intent(in)      :: clayer           ! canopy status of cohort 
                                                  ! (1 = canopy, 2 = understorey, etc.)
    integer,  intent(in)      :: status           ! growth status of plant
                                                  ! (2 = leaves on , 1 = leaves off)
    integer,  intent(in)      :: recruitstatus    ! recruit status of plant
                                                  ! (1 = recruitment , 0 = other)
    real(r8), intent(in)      :: nn               ! number of individuals in cohort
                                                  ! per 'area' (10000m2 default)
    real(r8), intent(in)      :: hite             ! height: meters
    real(r8), intent(in)      :: coage            ! cohort age in years
    real(r8), intent(in)      :: dbh              ! dbh: cm
    class(prt_vartypes),target :: prt             ! The allocated PARTEH
                                                  ! object
    real(r8), intent(in)      :: laimemory        ! target leaf biomass- set from
                                                  ! previous year: kGC per indiv
    real(r8), intent(in)   :: sapwmemory          ! target sapwood biomass- set from
                                                  ! previous year: kGC per indiv
    real(r8), intent(in)   :: structmemory        ! target structural biomass- set from
                                                  ! previous year: kGC per indiv
    real(r8), intent(in)      :: ctrim            ! What is the fraction of the maximum
                                                  ! leaf biomass that we are targeting?
    real(r8), intent(in)      :: spread           ! The community assembly effects how
                                                  ! spread crowns are in horizontal space
    real(r8), intent(in)       ::  carea          ! area of cohort ONLY USED IN SP MODE.
    type(bc_in_type), intent(in) :: bc_in         ! External boundary conditions


    ! !LOCAL VARIABLES:
    type(ed_cohort_type), pointer :: new_cohort         ! Pointer to New Cohort structure.
    type(ed_cohort_type), pointer :: storesmallcohort
    type(ed_cohort_type), pointer :: storebigcohort
    integer  :: iage                           ! loop counter for leaf age classes
    real(r8) :: leaf_c                         ! total leaf carbon
    integer  :: tnull,snull                    ! are the tallest and shortest cohorts allocate
    integer  :: nlevrhiz                       ! number of rhizosphere layers
    
    !----------------------------------------------------------------------

    allocate(new_cohort)

    call nan_cohort(new_cohort)  ! Make everything in the cohort not-a-number
    call zero_cohort(new_cohort) ! Zero things that need to be zeroed.

    ! Point to the PARTEH object
    new_cohort%prt => prt

    ! The PARTEH cohort object should be allocated and already
    ! initialized in this routine.
    call new_cohort%prt%CheckInitialConditions()


    !**********************/
    ! Define cohort state variable
    !**********************/

    new_cohort%indexnumber  = fates_unset_int ! Cohort indexing was not thread-safe, setting
                                              ! bogus value for the time being (RGK-012017)

    new_cohort%patchptr     => patchptr

    new_cohort%pft          = pft
    new_cohort%crowndamage  = crowndamage
    new_cohort%status_coh   = status
    new_cohort%n            = nn
    new_cohort%hite         = hite
    new_cohort%dbh          = dbh
    new_cohort%coage        = coage
    new_cohort%canopy_trim  = ctrim
    new_cohort%canopy_layer = clayer
    new_cohort%canopy_layer_yesterday = real(clayer, r8)
    new_cohort%laimemory    = laimemory
    new_cohort%sapwmemory   = sapwmemory
    new_cohort%structmemory = structmemory

    ! This sets things like vcmax25top, that depend on the
    ! leaf age fractions (which are defined by PARTEH)
    call UpdateCohortBioPhysRates(new_cohort)

    call sizetype_class_index(new_cohort%dbh, new_cohort%pft, &
                              new_cohort%size_class,new_cohort%size_by_pft_class)

    ! If cohort age trackign is off we call this here once
    ! just so everythin is in the first bin -
    ! this makes it easier to copy and terminate cohorts later
    ! we don't need to update this ever if cohort age tracking is off
    call coagetype_class_index(new_cohort%coage, new_cohort%pft, &
            new_cohort%coage_class,new_cohort%coage_by_pft_class)

    ! This routine may be called during restarts, and at this point in the call sequence
    ! the actual cohort data is unknown, as this is really only used for allocation
    ! In these cases, testing if things like biomass are reasonable is pre-mature
    ! However, in this part of the code, we will pass in nominal values for size, number and type

    if (new_cohort%dbh <= 0._r8 .or. new_cohort%n == 0._r8 .or. new_cohort%pft == 0 ) then
       write(fates_log(),*) 'ED: something is zero in create_cohort', &
                             new_cohort%dbh,new_cohort%n, &
                             new_cohort%pft
       call endrun(msg=errMsg(sourcefile, __LINE__))
    endif

    ! Assign canopy extent and depth
    if(hlm_use_sp.eq.ifalse)then
       call carea_allom(new_cohort%dbh,new_cohort%n,spread,new_cohort%pft, &
            new_cohort%crowndamage,new_cohort%c_area)
    else
      new_cohort%c_area = carea ! set this from previously precision-controlled value in SP mode
    endif
    ! Query PARTEH for the leaf carbon [kg]
    leaf_c = new_cohort%prt%GetState(leaf_organ,carbon12_element)

    new_cohort%treelai = tree_lai(leaf_c, new_cohort%pft, new_cohort%c_area,    &
                                  new_cohort%n, new_cohort%canopy_layer,               &
                                  patchptr%canopy_layer_tlai,new_cohort%vcmax25top )

    if(hlm_use_sp.eq.ifalse)then
       new_cohort%treesai = tree_sai(new_cohort%pft, new_cohort%dbh, &
            new_cohort%canopy_trim,   &
            new_cohort%c_area, new_cohort%n, new_cohort%canopy_layer, &
            patchptr%canopy_layer_tlai, new_cohort%treelai,new_cohort%vcmax25top,2 )
    end if

    new_cohort%lai     = new_cohort%treelai * new_cohort%c_area/patchptr%area

    ! Put cohort at the right place in the linked list
    storebigcohort   => patchptr%tallest
    storesmallcohort => patchptr%shortest

    if (associated(patchptr%tallest)) then
       tnull = 0
    else
       tnull = 1
       patchptr%tallest => new_cohort
    endif

    if (associated(patchptr%shortest)) then
       snull = 0
    else
       snull = 1
       patchptr%shortest => new_cohort
    endif

    call InitPRTBoundaryConditions(new_cohort)


    ! Allocate running mean functions

    !  (Keeping as an example)
    !! allocate(new_cohort%tveg_lpa)
    !! call new_cohort%tveg_lpa%InitRMean(ema_lpa,init_value=patchptr%tveg_lpa%GetMean())

    
    ! Recuits do not have mortality rates, nor have they moved any
    ! carbon when they are created.  They will bias our statistics
    ! until they have experienced a full day.  We need a newly recruited flag.
    ! This flag will be set to false after it has experienced
    ! growth, disturbance and mortality.
    new_cohort%isnew = .true.

    if( hlm_use_planthydro.eq.itrue ) then

       nlevrhiz = currentSite%si_hydr%nlevrhiz

       ! This allocates array spaces
       call InitHydrCohort(currentSite,new_cohort)

       ! This calculates node heights
       call UpdatePlantHydrNodes(new_cohort,new_cohort%pft, &
                                new_cohort%hite,currentSite%si_hydr)

       ! This calculates volumes and lengths
       call UpdatePlantHydrLenVol(new_cohort,currentSite%si_hydr)

       ! This updates the Kmax's of the plant's compartments
       call UpdatePlantKmax(new_cohort%co_hydr,new_cohort,currentSite%si_hydr)

       ! Since this is a newly initialized plant, we set the previous compartment-size
       ! equal to the ones we just calculated.
       call SavePreviousCompartmentVolumes(new_cohort%co_hydr)

       ! This comes up with starter suctions and then water contents
       ! based on the soil values
       call InitPlantHydStates(currentSite,new_cohort)

       if(recruitstatus==1)then

          new_cohort%co_hydr%is_newly_recruited = .true.

          ! If plant hydraulics is active, we must constrain the
          ! number density of the new recruits based on the moisture
          ! available to be subsumed in the new plant tissues.
          ! So we go through the process of pre-initializing the hydraulic
          ! states in the temporary cohort, to calculate this new number density

          call ConstrainRecruitNumber(currentSite,new_cohort, bc_in)

       endif

    endif

    call insert_cohort(new_cohort, patchptr%tallest, patchptr%shortest, tnull, snull, &
         storebigcohort, storesmallcohort)

    patchptr%tallest  => storebigcohort
    patchptr%shortest => storesmallcohort

  end subroutine create_cohort

  ! -------------------------------------------------------------------------------------

  subroutine InitPRTBoundaryConditions(new_cohort)

    ! Set the boundary conditions that flow in an out of the PARTEH
    ! allocation hypotheses.  Each of these calls to "RegsterBC" are simply
    ! setting pointers.
    ! For instance, if the hypothesis wants to know what
    ! the DBH of the plant is, then we pass in the dbh as an argument (new_cohort%dbh),
    ! and also tell it which boundary condition we are talking about (which is
    ! defined by an integer index (ac_bc_inout_id_dbh)
    !
    ! Again, elaborated Example:
    ! "ac_bc_inout_id_dbh" is the unique integer that defines the object index
    ! for the allometric carbon "ac" boundary condition "bc" for DBH "dbh"
    ! that is classified as input and output "inout".
    ! See PRTAllometricCarbonMod.F90 to track its usage.
    ! bc_rval is used as the optional argument identifyer to specify a real
    ! value boundary condition.
    ! bc_ival is used as the optional argument identifyer to specify an integer
    ! value boundary condition.

    type(ed_cohort_type), intent(inout), target :: new_cohort


    select case(hlm_parteh_mode)
    case (prt_carbon_allom_hyp)

       ! Register boundary conditions for the Carbon Only Allometric Hypothesis

       call new_cohort%prt%RegisterBCInOut(ac_bc_inout_id_dbh,bc_rval = new_cohort%dbh)
       call new_cohort%prt%RegisterBCInOut(ac_bc_inout_id_netdc,bc_rval = new_cohort%npp_acc)
       call new_cohort%prt%RegisterBCInOut(ac_bc_inout_id_n,bc_rval = new_cohort%n)
       call new_cohort%prt%RegisterBCInOut(ac_bc_inout_id_cdamage,bc_ival = new_cohort%crowndamage)
       call new_cohort%prt%RegisterBCIn(ac_bc_in_id_pft,bc_ival = new_cohort%pft)
       call new_cohort%prt%RegisterBCIn(ac_bc_in_id_ctrim,bc_rval = new_cohort%canopy_trim)
       call new_cohort%prt%RegisterBCIn(ac_bc_in_id_lstat,bc_ival = new_cohort%status_coh)
       
    case (prt_cnp_flex_allom_hyp)

       call new_cohort%prt%RegisterBCIn(acnp_bc_in_id_pft,bc_ival = new_cohort%pft)
       call new_cohort%prt%RegisterBCIn(acnp_bc_in_id_ctrim,bc_rval = new_cohort%canopy_trim)
       call new_cohort%prt%RegisterBCIn(acnp_bc_in_id_lstat,bc_ival = new_cohort%status_coh)
       call new_cohort%prt%RegisterBCIn(acnp_bc_in_id_netdc, bc_rval = new_cohort%npp_acc)
       call new_cohort%prt%RegisterBCIn(acnp_bc_in_id_netdnh4, bc_rval = new_cohort%daily_nh4_uptake)
       call new_cohort%prt%RegisterBCIn(acnp_bc_in_id_netdno3, bc_rval = new_cohort%daily_no3_uptake)
       call new_cohort%prt%RegisterBCIn(acnp_bc_in_id_netdp, bc_rval = new_cohort%daily_p_uptake)

       call new_cohort%prt%RegisterBCInOut(acnp_bc_inout_id_dbh,bc_rval = new_cohort%dbh)
       call new_cohort%prt%RegisterBCInOut(acnp_bc_inout_id_rmaint_def,bc_rval = new_cohort%resp_m_def)

       call new_cohort%prt%RegisterBCOut(acnp_bc_out_id_cefflux, bc_rval = new_cohort%daily_c_efflux)
       call new_cohort%prt%RegisterBCOut(acnp_bc_out_id_nefflux, bc_rval = new_cohort%daily_n_efflux)
       call new_cohort%prt%RegisterBCOut(acnp_bc_out_id_pefflux, bc_rval = new_cohort%daily_p_efflux)
       call new_cohort%prt%RegisterBCOut(acnp_bc_out_id_nneed, bc_rval = new_cohort%daily_n_need)
       call new_cohort%prt%RegisterBCOut(acnp_bc_out_id_pneed, bc_rval = new_cohort%daily_p_need)


    case DEFAULT

       write(fates_log(),*) 'You specified an unknown PRT module'
       write(fates_log(),*) 'Aborting'
       call endrun(msg=errMsg(sourcefile, __LINE__))

    end select


  end subroutine InitPRTBoundaryConditions

  ! ------------------------------------------------------------------------------------!

  subroutine InitPRTObject(prt)

    ! -----------------------------------------------------------------------------------
    !
    ! This routine allocates the PARTEH object that is associated with each cohort.
    ! The argument that is passed in is a pointer that is then associated with this
    ! newly allocated object.
    ! The object that is allocated is the specific extended class for the hypothesis
    ! of choice.
    ! Following this, the object and its internal mappings are initialized.
    ! This routine does NOT set any of the initial conditions, or boundary conditions
    ! such as the organ/element masses.  Those are handled after this call.
    !
    ! -----------------------------------------------------------------------------------

    ! Argument
    class(prt_vartypes), pointer :: prt

    ! Potential Extended types
    class(callom_prt_vartypes), pointer :: c_allom_prt
    class(cnp_allom_prt_vartypes), pointer :: cnp_allom_prt


    select case(hlm_parteh_mode)
    case (prt_carbon_allom_hyp)

        allocate(c_allom_prt)
        prt => c_allom_prt

    case (prt_cnp_flex_allom_hyp)

       allocate(cnp_allom_prt)
       prt => cnp_allom_prt

    case DEFAULT

        write(fates_log(),*) 'You specified an unknown PRT module'
        write(fates_log(),*) 'Aborting'
        call endrun(msg=errMsg(sourcefile, __LINE__))

    end select

    ! This is the call to allocate the data structures in the PRT object
    ! This call will be extended to each specific class.

    call prt%InitPRTVartype()


    return
  end subroutine InitPRTObject


  !-------------------------------------------------------------------------------------!

  subroutine nan_cohort(cc_p)
    !
    ! !DESCRIPTION:
    !  Make all the cohort variables NaN so they aren't used before defined.
    !
    ! !USES:

    use FatesConstantsMod, only : fates_unset_int

    !
    ! !ARGUMENTS
    type (ed_cohort_type), intent(inout), target  :: cc_p
    !
    ! !LOCAL VARIABLES:
    type (ed_cohort_type)   , pointer             :: currentCohort
    !----------------------------------------------------------------------

    currentCohort => cc_p

    currentCohort%taller      => null()       ! pointer to next tallest cohort
    currentCohort%shorter     => null()       ! pointer to next shorter cohort
    currentCohort%patchptr    => null()       ! pointer to patch that cohort is in

    nullify(currentCohort%taller)
    nullify(currentCohort%shorter)
    nullify(currentCohort%patchptr)

    ! VEGETATION STRUCTURE
    currentCohort%pft                = fates_unset_int  ! pft number
    currentCohort%crowndamage        = fates_unset_int  ! Crown damage class
    currentCohort%indexnumber        = fates_unset_int  ! unique number for each cohort. (within clump?)
    currentCohort%canopy_layer       = fates_unset_int  ! canopy status of cohort (1 = canopy, 2 = understorey, etc.)
    currentCohort%canopy_layer_yesterday       = nan  ! recent canopy status of cohort (1 = canopy, 2 = understorey, etc.)
    currentCohort%NV                 = fates_unset_int  ! Number of leaf layers: -
    currentCohort%status_coh         = fates_unset_int  ! growth status of plant  (2 = leaves on , 1 = leaves off)
    currentCohort%size_class         = fates_unset_int  ! size class index
    currentCohort%size_class_lasttimestep = fates_unset_int  ! size class index
    currentCohort%size_by_pft_class  = fates_unset_int  ! size by pft classification index
    currentCohort%coage_class        = fates_unset_int  ! cohort age class index
    currentCohort%coage_by_pft_class = fates_unset_int  ! cohort age by pft class index

    currentCohort%n                  = nan ! number of individuals in cohort per 'area' (10000m2 default)
    currentCohort%dbh                = nan ! 'diameter at breast height' in cm
    currentCohort%coage              = nan ! age of the cohort in years
    currentCohort%hite               = nan ! height: meters
    currentCohort%laimemory          = nan ! target leaf biomass- set from previous year: kGC per indiv
    currentCohort%sapwmemory         = nan ! target sapwood biomass- set from previous year: kGC per indiv
    currentCohort%structmemory       = nan ! target structural biomass- set from previous year: kGC per indiv
    currentCohort%lai                = nan ! leaf area index of cohort   m2/m2
    currentCohort%sai                = nan ! stem area index of cohort   m2/m2
    currentCohort%g_sb_laweight      = nan ! Total leaf conductance of cohort (stomata+blayer) weighted by leaf-area [m/s]*[m2]
    currentCohort%canopy_trim        = nan ! What is the fraction of the maximum leaf biomass that we are targeting? :-
    currentCohort%leaf_cost          = nan ! How much does it cost to maintain leaves: kgC/m2/year-1
    currentCohort%excl_weight        = nan ! How much of this cohort is demoted each year, as a proportion of all cohorts:-
    currentCohort%prom_weight        = nan ! How much of this cohort is promoted each year, as a proportion of all cohorts:-
    currentCohort%c_area             = nan ! areal extent of canopy (m2)
    currentCohort%treelai            = nan ! lai of tree (total leaf area (m2) / canopy area (m2)
    currentCohort%treesai            = nan ! stem area index of tree (total stem area (m2) / canopy area (m2)
    currentCohort%seed_prod          = nan
    currentCohort%vcmax25top = nan
    currentCohort%jmax25top  = nan
    currentCohort%tpu25top   = nan
    currentCohort%kp25top    = nan

    ! CARBON FLUXES
    currentCohort%gpp_acc_hold       = nan ! GPP:  kgC/indiv/year
    currentCohort%gpp_tstep          = nan ! GPP:  kgC/indiv/timestep
    currentCohort%gpp_acc            = nan ! GPP:  kgC/indiv/day
    currentCohort%npp_acc_hold       = nan ! NPP:  kgC/indiv/year
    currentCohort%npp_tstep          = nan ! NPP:  kGC/indiv/timestep
    currentCohort%npp_acc            = nan ! NPP:  kgC/indiv/day
    currentCohort%year_net_uptake(:) = nan ! Net uptake of individual leaf layers kgC/m2/year
    currentCohort%ts_net_uptake(:)   = nan ! Net uptake of individual leaf layers kgC/m2/s
    currentCohort%resp_acc_hold      = nan ! RESP: kgC/indiv/year
    currentCohort%resp_tstep         = nan ! RESP: kgC/indiv/timestep
    currentCohort%resp_acc           = nan ! RESP: kGC/cohort/day

    ! Fluxes from nutrient allocation
    currentCohort%daily_nh4_uptake = nan
    currentCohort%daily_no3_uptake = nan
    currentCohort%daily_p_uptake = nan
    currentCohort%daily_c_efflux = nan
    currentCohort%daily_n_efflux = nan
    currentCohort%daily_p_efflux = nan
    currentCohort%daily_n_need   = nan
    currentCohort%daily_p_need   = nan
    currentCohort%daily_n_demand = nan
    currentCohort%daily_p_demand = nan


    currentCohort%c13disc_clm        = nan ! C13 discrimination, per mil at indiv/timestep
    currentCohort%c13disc_acc        = nan ! C13 discrimination, per mil at indiv/timestep at indiv/daily at the end of a day

    !RESPIRATION
    currentCohort%rdark              = nan
    currentCohort%resp_m             = nan ! Maintenance respiration.  kGC/cohort/year
    currentCohort%resp_m_def         = nan ! Maintenance respiration deficit kgC/plant
    currentCohort%livestem_mr        = nan ! Live stem maintenance respiration. kgC/indiv/s-1
    currentCohort%livecroot_mr       = nan ! Coarse root maintenance respiration. kgC/indiv/s-1
    currentCohort%froot_mr           = nan ! Fine root maintenance respiration. kgC/indiv/s-1
    currentCohort%resp_g_tstep       = nan ! Growth respiration.       kGC/indiv/timestep


    ! ALLOCATION
    currentCohort%dmort              = nan ! proportional mortality rate. (year-1)

    ! logging
    currentCohort%lmort_direct       = nan
    currentCohort%lmort_infra        = nan
    currentCohort%lmort_collateral   = nan
    currentCohort%l_degrad           = nan

    currentCohort%c_area             = nan ! areal extent of canopy (m2)
    currentCohort%treelai            = nan ! lai of tree (total leaf area (m2) / canopy area (m2)
    currentCohort%treesai            = nan ! stem area index of tree (total stem area (m2) / canopy area (m2)


    ! VARIABLES NEEDED FOR INTEGRATION
    currentCohort%dndt               = nan ! time derivative of cohort size
    currentCohort%dhdt               = nan ! time derivative of height
    currentCohort%ddbhdt             = nan ! time derivative of dbh

    ! FIRE
    currentCohort%fraction_crown_burned = nan ! proportion of crown affected by fire
    currentCohort%cambial_mort          = nan ! probability that trees dies due to cambial char P&R (1986)
    currentCohort%crownfire_mort        = nan ! probability of tree post-fire mortality due to crown scorch
    currentCohort%fire_mort             = nan ! post-fire mortality from cambial and crown damage assuming two are independent

  end subroutine nan_cohort

  !-------------------------------------------------------------------------------------!

  subroutine zero_cohort(cc_p)
    !
    ! !DESCRIPTION:
    ! Zero variables that need to be accounted for if
    ! this cohort is altered before they are defined.
    !
    ! !USES:
    !
    ! !ARGUMENTS
    type (ed_cohort_type), intent(inout), target  :: cc_p
    !
    ! !LOCAL VARIABLES:
    type (ed_cohort_type)   , pointer             :: currentCohort
    !----------------------------------------------------------------------

    currentCohort => cc_p

    currentCohort%NV                 = 0
    currentCohort%status_coh         = 0
    currentCohort%rdark              = 0._r8
    currentCohort%resp_m             = 0._r8
    currentCohort%resp_m_def         = 0._r8
    currentCohort%resp_g_tstep       = 0._r8
    currentCohort%livestem_mr        = 0._r8
    currentCohort%livecroot_mr       = 0._r8
    currentCohort%froot_mr           = 0._r8
    currentCohort%fire_mort          = 0._r8
    currentcohort%npp_acc            = 0._r8
    currentcohort%gpp_acc            = 0._r8
    currentcohort%resp_acc           = 0._r8
    currentcohort%npp_tstep          = 0._r8
    currentcohort%gpp_tstep          = 0._r8
    currentcohort%resp_tstep         = 0._r8
    currentcohort%resp_acc_hold      = 0._r8

    currentcohort%year_net_uptake(:) = 999._r8 ! this needs to be 999, or trimming of new cohorts will break.
    currentcohort%ts_net_uptake(:)   = 0._r8
    currentcohort%fraction_crown_burned = 0._r8
    currentCohort%size_class            = 1
    currentCohort%coage_class        = 1
    currentCohort%seed_prod          = 0._r8
    currentCohort%size_class_lasttimestep = 0
    currentcohort%npp_acc_hold       = 0._r8
    currentcohort%gpp_acc_hold       = 0._r8
    currentcohort%dmort              = 0._r8
    currentcohort%g_sb_laweight      = 0._r8
    currentcohort%treesai            = 0._r8
    currentCohort%lmort_direct       = 0._r8
    currentCohort%lmort_infra        = 0._r8
    currentCohort%lmort_collateral   = 0._r8
    currentCohort%l_degrad           = 0._r8
    currentCohort%leaf_cost          = 0._r8
    currentcohort%excl_weight        = 0._r8
    currentcohort%prom_weight        = 0._r8
    currentcohort%crownfire_mort     = 0._r8
    currentcohort%cambial_mort       = 0._r8
    currentCohort%c13disc_clm        = 0._r8
    currentCohort%c13disc_acc        = 0._r8

    ! Daily nutrient fluxes are INTEGRATED over the course of the
    ! day.  This variable MUST be zerod upon creation AND
    ! after allocation. These variables exist in
    ! carbon-only mode but are not used.

    currentCohort%daily_nh4_uptake = 0._r8
    currentCohort%daily_no3_uptake = 0._r8
    currentCohort%daily_p_uptake = 0._r8

    currentCohort%daily_c_efflux = 0._r8
    currentCohort%daily_n_efflux = 0._r8
    currentCohort%daily_p_efflux = 0._r8

    currentCohort%daily_n_need = 0._r8
    currentCohort%daily_p_need = 0._r8

    ! Initialize these as negative
    currentCohort%daily_p_demand = -9._r8
    currentCohort%daily_n_demand = -9._r8


  end subroutine zero_cohort

  !-------------------------------------------------------------------------------------!
  subroutine terminate_cohorts( currentSite, currentPatch, level , call_index, bc_in)
    !
    ! !DESCRIPTION:
    ! terminates all cohorts when they get too small
    !
    ! !USES:
    
    !
    ! !ARGUMENTS
    type (ed_site_type) , intent(inout), target :: currentSite
    type (ed_patch_type), intent(inout), target :: currentPatch
    integer             , intent(in)            :: level
    integer                                     :: call_index
    type(bc_in_type), intent(in)                :: bc_in

    ! Important point regarding termination levels.  Termination is typically
    ! called after fusion.  We do this so that we can re-capture the biomass that would
    ! otherwise be lost from termination.  The biomass of a fused plant remains in the
    ! live pool.  However, some plant number densities can be so low that they
    ! can cause numerical instabilities.  Thus, we call terminate_cohorts at level=1
    ! before fusion to get rid of these cohorts that are so incredibly sparse, and then
    ! terminate the remainder at level 2 for various other reasons.

    !
    ! !LOCAL VARIABLES:
    type (ed_cohort_type) , pointer :: currentCohort
    type (ed_cohort_type) , pointer :: shorterCohort
    type (ed_cohort_type) , pointer :: tallerCohort

    real(r8) :: leaf_c    ! leaf carbon [kg]
    real(r8) :: store_c   ! storage carbon [kg]
    real(r8) :: sapw_c    ! sapwood carbon [kg]
    real(r8) :: fnrt_c    ! fineroot carbon [kg]
    real(r8) :: repro_c   ! reproductive carbon [kg]
    real(r8) :: struct_c  ! structural carbon [kg]
    integer :: terminate  ! do we terminate (itrue) or not (ifalse)
    !----------------------------------------------------------------------

    currentCohort => currentPatch%shortest
    do while (associated(currentCohort))

       terminate = ifalse
       tallerCohort => currentCohort%taller

       leaf_c  = currentCohort%prt%GetState(leaf_organ, carbon12_element)
       store_c = currentCohort%prt%GetState(store_organ, carbon12_element)
       sapw_c  = currentCohort%prt%GetState(sapw_organ, carbon12_element)
       fnrt_c  = currentCohort%prt%GetState(fnrt_organ, carbon12_element)
       struct_c = currentCohort%prt%GetState(struct_organ, carbon12_element)
       repro_c  = currentCohort%prt%GetState(repro_organ, carbon12_element)

       ! Check if number density is so low is breaks math (level 1)
       if (currentcohort%n <  min_n_safemath .and. level == 1) then
          terminate = itrue
          if ( debug ) then
             write(fates_log(),*) 'terminating cohorts 0',currentCohort%n/currentPatch%area,currentCohort%dbh,call_index
          endif
       endif

       ! The rest of these are only allowed if we are not dealing with a recruit (level 2)
       if (.not.currentCohort%isnew .and. level == 2) then

         ! Not enough n or dbh
         if  (currentCohort%n/currentPatch%area <= min_npm2 .or.	&  !
              currentCohort%n <= min_nppatch .or. &
              (currentCohort%dbh < 0.00001_r8 .and. store_c < 0._r8) ) then
            terminate = itrue
            if ( debug ) then
               write(fates_log(),*) 'terminating cohorts 1',currentCohort%n/currentPatch%area,currentCohort%dbh,call_index
            endif
         endif

         ! Outside the maximum canopy layer
         if (currentCohort%canopy_layer > nclmax ) then
           terminate = itrue
           if ( debug ) then
             write(fates_log(),*) 'terminating cohorts 2', currentCohort%canopy_layer,call_index
           endif
         endif

         ! live biomass pools are terminally depleted
         if ( ( sapw_c+leaf_c+fnrt_c ) < 1e-10_r8  .or.  &
               store_c  < 1e-10_r8) then
            terminate = itrue
            if ( debug ) then
              write(fates_log(),*) 'terminating cohorts 3', &
                    sapw_c,leaf_c,fnrt_c,store_c,call_index
            endif
         endif

         ! Total cohort biomass is negative
         if ( ( struct_c+sapw_c+leaf_c+fnrt_c+store_c ) < 0._r8) then
            terminate = itrue
            if ( debug ) then
               write(fates_log(),*) 'terminating cohorts 4', &
                    struct_c,sapw_c,leaf_c,fnrt_c,store_c,call_index
            endif

        endif
      endif    !  if (.not.currentCohort%isnew .and. level == 2) then

      if (terminate == itrue) then
         call terminate_cohort(currentSite, currentPatch, currentCohort, bc_in)
         deallocate(currentCohort)
      endif
      currentCohort => tallerCohort
   enddo
    
  end subroutine terminate_cohorts

  !-------------------------------------------------------------------------------------!
  subroutine terminate_cohort(currentSite, currentPatch, currentCohort, bc_in)
   !
   ! !DESCRIPTION:
   ! Terminates an individual cohort and updates the site-level
   ! updates the carbon flux and nuber of individuals appropriately
   !
   ! !USES:
   !
   ! !ARGUMENTS
   type (ed_site_type)  , intent(inout), target :: currentSite
   type (ed_patch_type) , intent(inout), target :: currentPatch
   type (ed_cohort_type), intent(inout), target :: currentCohort
   type(bc_in_type), intent(in)                :: bc_in

   ! !LOCAL VARIABLES:
   type (ed_cohort_type) , pointer :: shorterCohort
   type (ed_cohort_type) , pointer :: tallerCohort

   real(r8) :: leaf_c    ! leaf carbon [kg]
   real(r8) :: store_c   ! storage carbon [kg]
   real(r8) :: sapw_c    ! sapwood carbon [kg]
   real(r8) :: fnrt_c    ! fineroot carbon [kg]
   real(r8) :: repro_c   ! reproductive carbon [kg]
   real(r8) :: struct_c  ! structural carbon [kg]
   integer :: terminate  ! do we terminate (itrue) or not (ifalse)
   integer :: c           ! counter for litter size class.
   integer :: levcan      ! canopy level
   !----------------------------------------------------------------------

   leaf_c  = currentCohort%prt%GetState(leaf_organ, carbon12_element)
   store_c = currentCohort%prt%GetState(store_organ, carbon12_element)
   sapw_c  = currentCohort%prt%GetState(sapw_organ, carbon12_element)
   fnrt_c  = currentCohort%prt%GetState(fnrt_organ, carbon12_element)
   struct_c = currentCohort%prt%GetState(struct_organ, carbon12_element)
   repro_c  = currentCohort%prt%GetState(repro_organ, carbon12_element)
   
   ! preserve a record of the to-be-terminated cohort for mortality accounting
   levcan = currentCohort%canopy_layer

   if( hlm_use_planthydro == itrue ) &
      call AccumulateMortalityWaterStorage(currentSite,currentCohort,currentCohort%n)

   ! Update the site-level carbon flux and individuals count for the appropriate canopy layer
   if(levcan==ican_upper) then
      currentSite%term_nindivs_canopy(currentCohort%size_class,currentCohort%pft) = &
            currentSite%term_nindivs_canopy(currentCohort%size_class,currentCohort%pft) + currentCohort%n

      currentSite%term_carbonflux_canopy = currentSite%term_carbonflux_canopy + &
            currentCohort%n * (struct_c+sapw_c+leaf_c+fnrt_c+store_c+repro_c)
   else
      currentSite%term_nindivs_ustory(currentCohort%size_class,currentCohort%pft) = &
            currentSite%term_nindivs_ustory(currentCohort%size_class,currentCohort%pft) + currentCohort%n

      currentSite%term_carbonflux_ustory = currentSite%term_carbonflux_ustory + &
            currentCohort%n * (struct_c+sapw_c+leaf_c+fnrt_c+store_c+repro_c)
   end if

   ! put the litter from the terminated cohorts
   ! straight into the fragmenting pools

   if (currentCohort%n.gt.0.0_r8) then
      call SendCohortToLitter(currentSite,currentPatch, &
           currentCohort,currentCohort%n,bc_in)
   end if

   ! Set pointers and deallocate the current cohort from the list
   shorterCohort => currentCohort%shorter
   tallerCohort => currentCohort%taller

   if (.not. associated(tallerCohort)) then
      currentPatch%tallest => shorterCohort
      if(associated(shorterCohort)) shorterCohort%taller => null()
   else
      tallerCohort%shorter => shorterCohort
   endif

   if (.not. associated(shorterCohort)) then
      currentPatch%shortest => tallerCohort
      if(associated(tallerCohort)) tallerCohort%shorter => null()
   else
      shorterCohort%taller => tallerCohort
   endif

   call DeallocateCohort(currentCohort)

 end subroutine terminate_cohort  
  
  ! =====================================================================================

  subroutine SendCohortToLitter(csite,cpatch,ccohort,nplant,bc_in)

    ! -----------------------------------------------------------------------------------
    ! This routine transfers the existing mass in all pools and all elements
    ! on a vegetation cohort, into the litter pool.
    !
    ! Important: (1) This IS NOT turnover, this is not a partial transfer.
    !            (2) This is from a select number of plants in the cohort. ie this is
    !                not a "whole-sale" sending of all plants to litter.
    !            (3) This does not affect the PER PLANT mass pools, so
    !                do not update any PARTEH structures.
    !            (4) The change in plant number density (due to death or termination)
    !                IS NOT handled here.
    !            (5) This routine is NOT used for disturbance, mostly
    !                because this routine assumes a cohort lands in its patch
    !                Whereas the disturbance scheme does NOT assume that.
    ! -----------------------------------------------------------------------------------

    ! Arguments
    type (ed_site_type)   , target  :: csite
    type (ed_patch_type)  , target  :: cpatch
    type (ed_cohort_type) , target  :: ccohort
    real(r8)                        :: nplant     ! Number (absolute)
                                                  ! of plants to transfer
    type(bc_in_type), intent(in)    :: bc_in

    type(litter_type), pointer        :: litt       ! Litter object for each element
    type(site_fluxdiags_type),pointer :: flux_diags

    real(r8) :: leaf_m    ! leaf mass [kg]
    real(r8) :: store_m   ! storage mass [kg]
    real(r8) :: sapw_m    ! sapwood mass [kg]
    real(r8) :: fnrt_m    ! fineroot mass [kg]
    real(r8) :: repro_m   ! reproductive mass [kg]
    real(r8) :: struct_m  ! structural mass [kg]
    real(r8) :: plant_dens! plant density [/m2]
    real(r8) :: dcmpy_frac! fraction of mass going to each decomposability partition
    integer  :: el        ! loop index for elements
    integer  :: c         ! loop index for CWD
    integer  :: pft       ! pft index of the cohort
    integer  :: crowndamage ! the crown damage class of the cohort
    integer  :: sl        ! loop index for soil layers
    integer  :: dcmpy     ! loop index for decomposability

    !----------------------------------------------------------------------

    pft = ccohort%pft

    plant_dens = nplant/cpatch%area

    call set_root_fraction(csite%rootfrac_scr, pft, csite%zi_soil, &
         bc_in%max_rooting_depth_index_col)

    do el=1,num_elements

       leaf_m   = ccohort%prt%GetState(leaf_organ, element_list(el))
       store_m  = ccohort%prt%GetState(store_organ, element_list(el))
       sapw_m   = ccohort%prt%GetState(sapw_organ, element_list(el))
       fnrt_m   = ccohort%prt%GetState(fnrt_organ, element_list(el))
       struct_m = ccohort%prt%GetState(struct_organ, element_list(el))
       repro_m  = ccohort%prt%GetState(repro_organ, element_list(el))

       litt => cpatch%litter(el)
       flux_diags => csite%flux_diags(el)

       do c=1,ncwd

          ! above ground CWD
          litt%ag_cwd(c) = litt%ag_cwd(c) + plant_dens * &
               (struct_m+sapw_m)  * SF_val_CWD_frac(c) * &
               prt_params%allom_agb_frac(pft)

          ! below ground CWD
          do sl=1,csite%nlevsoil
             litt%bg_cwd(c,sl) = litt%bg_cwd(c,sl) + plant_dens * &
                  (struct_m+sapw_m) * SF_val_CWD_frac(c) * &
                  (1.0_r8 - prt_params%allom_agb_frac(pft)) * &
                  csite%rootfrac_scr(sl)
          enddo

          ! above ground
          flux_diags%cwd_ag_input(c)  = flux_diags%cwd_ag_input(c) + &
                (struct_m+sapw_m) * SF_val_CWD_frac(c) * &
                prt_params%allom_agb_frac(pft) * nplant

          ! below ground
          flux_diags%cwd_bg_input(c)  = flux_diags%cwd_bg_input(c) + &
                (struct_m + sapw_m) * SF_val_CWD_frac(c) * &
                (1.0_r8 - prt_params%allom_agb_frac(pft)) * nplant

       enddo

       do dcmpy=1,ndcmpy
           dcmpy_frac = GetDecompyFrac(pft,leaf_organ,dcmpy)

           litt%leaf_fines(dcmpy) = litt%leaf_fines(dcmpy) + &
                 plant_dens * (leaf_m+repro_m) * dcmpy_frac

           dcmpy_frac = GetDecompyFrac(pft,fnrt_organ,dcmpy)
           do sl=1,csite%nlevsoil
               litt%root_fines(dcmpy,sl) = litt%root_fines(dcmpy,sl) + &
                     plant_dens * (fnrt_m+store_m) * csite%rootfrac_scr(sl) * dcmpy_frac
           end do

       end do

       flux_diags%leaf_litter_input(pft) = &
             flux_diags%leaf_litter_input(pft) +  &
             (leaf_m+repro_m) * nplant
       flux_diags%root_litter_input(pft) = &
             flux_diags%root_litter_input(pft) +  &
             (fnrt_m+store_m) * nplant


    end do

    return
  end subroutine SendCohortToLitter


  !--------------------------------------------------------------------------------------



  subroutine DeallocateCohort(currentCohort)

     ! ----------------------------------------------------------------------------------
     ! This subroutine deallocates all dynamic memory and objects
     ! inside the cohort structure.  This DOES NOT deallocate
     ! the cohort structure itself.
     ! ----------------------------------------------------------------------------------

     type(ed_cohort_type),intent(inout) :: currentCohort

     !  (Keeping as an example)
     ! Remove the running mean structure
     ! deallocate(currentCohort%tveg_lpa)

     ! At this point, nothing should be pointing to current Cohort
     if (hlm_use_planthydro.eq.itrue) call DeallocateHydrCohort(currentCohort)

     ! Deallocate the cohort's PRT structures
     call currentCohort%prt%DeallocatePRTVartypes()

     ! Deallocate the PRT object
     deallocate(currentCohort%prt)

     return
  end subroutine DeallocateCohort

  subroutine fuse_cohorts(currentSite, currentPatch, bc_in)

     !
     ! !DESCRIPTION:
     ! Join similar cohorts to reduce total number
     !
     ! !USES:
     use EDParamsMod , only :  ED_val_cohort_size_fusion_tol
     use EDParamsMod , only :  ED_val_cohort_age_fusion_tol
     use FatesInterfaceTypesMod , only :  hlm_use_cohort_age_tracking
     use FatesConstantsMod , only : itrue
     use FatesConstantsMod, only : days_per_year
     use EDTypesMod  , only : maxCohortsPerPatch
     use DamageMainMod, only : get_crown_reduction
     !
     ! !ARGUMENTS
     type (ed_site_type), intent(inout),  target :: currentSite
     type (ed_patch_type), intent(inout), target :: currentPatch
     type (bc_in_type), intent(in)               :: bc_in
     !

     ! !LOCAL VARIABLES:
     type (ed_cohort_type) , pointer :: currentCohort
     type (ed_cohort_type) , pointer :: nextc
     type (ed_cohort_type) , pointer :: nextnextc

     type (ed_cohort_type) , pointer :: shorterCohort
     type (ed_cohort_type) , pointer :: tallerCohort

     integer  :: i
     integer  :: fusion_took_place
     integer  :: iterate    ! do we need to keep fusing to get below maxcohorts?
     integer  :: nocohorts
     real(r8) :: newn
     real(r8) :: diff
     real(r8) :: coage_diff
     real(r8) :: leaf_c_next   ! Leaf carbon * plant density of current (for weighting)
     real(r8) :: leaf_c_curr   ! Leaf carbon * plant density of next (for weighting)
     real(r8) :: leaf_c_target
     real(r8) :: dynamic_size_fusion_tolerance
     real(r8) :: dynamic_age_fusion_tolerance
     real(r8) :: dbh
     real(r8) :: leaf_c             ! leaf carbon [kg]
     real(r8) :: target_c_area

     integer  :: largersc, smallersc, sc_i        ! indices for tracking the growth flux caused by fusion
     real(r8) :: larger_n, smaller_n
     integer  :: oldercacls, youngercacls, cacls_i ! indices for tracking the age flux caused by fusion
     real(r8) :: older_n, younger_n
     real(r8) :: crown_reduction

     logical, parameter :: fuse_debug = .false.   ! This debug is over-verbose
                                                 ! and gets its own flag

     !----------------------------------------------------------------------

     !set initial fusion tolerance (in cm)
     dynamic_size_fusion_tolerance = ED_val_cohort_size_fusion_tol
     ! set the cohort age fusion tolerance (in fraction of years)
     dynamic_age_fusion_tolerance = ED_val_cohort_age_fusion_tol


     !This needs to be a function of the canopy layer, because otherwise, at canopy closure
     !the number of cohorts doubles and very dissimilar cohorts are fused together
     !because c_area and biomass are non-linear with dbh, this causes several mass inconsistancies
     !in theory, all of this routine therefore causes minor losses of C and area, but these are below
     !detection limit normally.

     iterate = 1
     fusion_took_place = 0


     !---------------------------------------------------------------------!
     !  Keep doing this until nocohorts <= maxcohorts                         !
     !---------------------------------------------------------------------!
     
     if (associated(currentPatch%shortest)) then
        do while(iterate == 1)

           currentCohort => currentPatch%tallest

           ! The following logic continues the loop while the current cohort is not the shortest cohort
           ! if they point to the same target (ie equivalence), then the loop ends.
           ! This loop is different than the simple "continue while associated" loop in that
           ! it omits the last cohort (because it has already been compared by that point)

           do while ( .not.associated(currentCohort,currentPatch%shortest) )

              nextc => currentPatch%tallest

              do while (associated(nextc))
                 nextnextc => nextc%shorter
                 diff = abs((currentCohort%dbh - nextc%dbh)/(0.5_r8*(currentCohort%dbh + nextc%dbh)))

                 !Criteria used to divide up the height continuum into different cohorts.

                 if (diff < dynamic_size_fusion_tolerance) then

                    ! Only fuse if the cohorts are within x years of each other
                    ! if they are the same age we make diff 0- to avoid errors divding by zero
                    !NB if cohort age tracking is off then the age of both should be 0
                    ! and hence the age fusion criterion is met
                    if (abs(currentCohort%coage - nextc%coage)<nearzero ) then
                       coage_diff = 0.0_r8
                    else
                       coage_diff = abs((currentCohort%coage - nextc%coage)/ &
                            (0.5_r8*(currentCohort%coage + nextc%coage)))
                    end if

                    if (coage_diff <= dynamic_age_fusion_tolerance ) then

                       ! Don't fuse a cohort with itself!
                       if (.not.associated(currentCohort,nextc) ) then

                          if (currentCohort%pft == nextc%pft) then

                             ! check cohorts have same damage class before fusing
                             if (currentCohort%crowndamage == nextc%crowndamage) then

                             ! check cohorts in same c. layer. before fusing

                             if (currentCohort%canopy_layer == nextc%canopy_layer) then

                                ! Note: because newly recruited cohorts that have not experienced
                                ! a day yet will have un-known flux quantities or change rates
                                ! we don't want them fusing with non-new cohorts.  We allow them
                                ! to fuse with other new cohorts to keep the total number of cohorts
                                ! down.

                                if( currentCohort%isnew.eqv.nextc%isnew ) then

                                   newn = currentCohort%n + nextc%n

                                   fusion_took_place = 1

                                   if ( fuse_debug .and. currentCohort%isnew ) then
                                      write(fates_log(),*) 'Fusing Two Cohorts'
                                      write(fates_log(),*) 'newn: ',newn
                                      write(fates_log(),*) 'Cohort I, Cohort II'
                                      write(fates_log(),*) 'n:',currentCohort%n,nextc%n
                                      write(fates_log(),*) 'isnew:',currentCohort%isnew,nextc%isnew
                                      write(fates_log(),*) 'laimemory:',currentCohort%laimemory,nextc%laimemory
                                      write(fates_log(),*) 'hite:',currentCohort%hite,nextc%hite
                                      write(fates_log(),*) 'coage:',currentCohort%coage,nextc%coage
                                      write(fates_log(),*) 'dbh:',currentCohort%dbh,nextc%dbh
                                      write(fates_log(),*) 'pft:',currentCohort%pft,nextc%pft
                                      write(fates_log(),*) 'crowndamage:',currentCohort%crowndamage,nextc%crowndamage
                                      write(fates_log(),*) 'canopy_trim:',currentCohort%canopy_trim,nextc%canopy_trim
                                      write(fates_log(),*) 'canopy_layer_yesterday:', &
                                           currentCohort%canopy_layer_yesterday,nextc%canopy_layer_yesterday
                                      do i=1, nlevleaf
                                         write(fates_log(),*) 'leaf level: ',i,'year_net_uptake', &
                                              currentCohort%year_net_uptake(i),nextc%year_net_uptake(i)
                                      end do
                                   end if

                                   !  (Keeping as an example)
                                   ! Running mean fuses based on number density fraction just
                                   ! like other variables
                                   !!call currentCohort%tveg_lpa%FuseRMean(nextc%tveg_lpa,currentCohort%n/newn)
                                   
                                   ! new cohort age is weighted mean of two cohorts
                                   currentCohort%coage = &
                                        (currentCohort%coage * (currentCohort%n/(currentCohort%n + nextc%n))) + &
                                        (nextc%coage * (nextc%n/(currentCohort%n + nextc%n)))

                                   ! update the cohort age again
                                   if (hlm_use_cohort_age_tracking .eq.itrue) then
                                      call coagetype_class_index(currentCohort%coage, currentCohort%pft, &
                                           currentCohort%coage_class, currentCohort%coage_by_pft_class)
                                   end if

                                   ! Fuse all mass pools
                                   call currentCohort%prt%WeightedFusePRTVartypes(nextc%prt, &
                                        currentCohort%n/newn )

                                   ! Leaf biophysical rates (use leaf mass weighting)
                                   ! -----------------------------------------------------------------
                                   call UpdateCohortBioPhysRates(currentCohort)

                                   currentCohort%laimemory   = (currentCohort%n*currentCohort%laimemory   &
                                        + nextc%n*nextc%laimemory)/newn

                                   currentCohort%sapwmemory   = (currentCohort%n*currentCohort%sapwmemory   &
                                        + nextc%n*nextc%sapwmemory)/newn

                                   currentCohort%structmemory   = (currentCohort%n*currentCohort%structmemory   &
                                        + nextc%n*nextc%structmemory)/newn

                                   currentCohort%canopy_trim = (currentCohort%n*currentCohort%canopy_trim &
                                        + nextc%n*nextc%canopy_trim)/newn

                                   ! c13disc_acc calculation; weighted mean by GPP
                                   if ((currentCohort%n * currentCohort%gpp_acc + nextc%n * nextc%gpp_acc) .eq. 0.0_r8) then
                                      currentCohort%c13disc_acc = 0.0_r8
                                   else
                                      currentCohort%c13disc_acc = (currentCohort%n * currentCohort%gpp_acc * currentCohort%c13disc_acc +   &
                                           nextc%n * nextc%gpp_acc * nextc%c13disc_acc)/    &
                                           (currentCohort%n * currentCohort%gpp_acc + nextc%n * nextc%gpp_acc)
                                   endif

                                   select case(cohort_fusion_conservation_method)
                                      !
                                      ! -----------------------------------------------------------------
                                      ! Because cohort fusion is an unavoidable but non-physical process,
                                      ! and because of the various nonlinear allometric relationships,
                                      ! it isn't possible to simultaneously conserve all of the allometric
                                      ! relationships during cohort fusion.  We will always conserve carbon,
                                      ! but there are choices to made about what else to conserve or not.
                                      ! In particular, there is a choice to be made of conservation amongst
                                      ! the number density, stem diameter, and crown area. Below,
                                      ! some different conservation relationships can be chosen during fusion.
                                      ! -----------------------------------------------------------------
                                      !
                                   case(conserve_crownarea_and_number_not_dbh)
                                      !
                                      ! -----------------------------------------------------------------
                                      ! conserve total crown area during the fusion step, and then calculate
                                      ! dbh of the fused cohort as that which conserves both crown area and
                                      ! the dbh to crown area allometry.  dbh will be updated in the next
                                      ! growth step in the (likely) event that dbh to structural iomass
                                      ! allometry is exceeded. if using a capped crown area allometry and
                                      ! above the cap, then calculate as the weighted average of fusing
                                      ! cohorts' dbh
                                      ! -----------------------------------------------------------------
                                      !

                                      call carea_allom(currentCohort%dbh,currentCohort%n, &
                                           currentSite%spread,currentCohort%pft,&
                                           currentCohort%crowndamage, &
                                           currentCohort%c_area,inverse=.false.)

                                      call carea_allom(nextc%dbh,nextc%n, &
                                           currentSite%spread,nextc%pft,&
                                           nextc%crowndamage, &
                                           nextc%c_area,inverse=.false.)

                                      currentCohort%c_area = currentCohort%c_area + nextc%c_area

                                      !
                                      dbh = currentCohort%dbh
                                      call carea_allom(dbh,newn,currentSite%spread,currentCohort%pft,&
                                           currentCohort%crowndamage,currentCohort%c_area,inverse=.true.)
                                      !
                                      if (abs(dbh-fates_unset_r8)<nearzero) then
                                         currentCohort%dbh = (currentCohort%n*currentCohort%dbh         &
                                              + nextc%n*nextc%dbh)/newn

                                         if( prt_params%woody(currentCohort%pft) == itrue ) then

                                            call ForceDBH( currentCohort%pft, currentCohort%canopy_trim, &
                                                 currentCohort%dbh, currentCohort%hite, &
                                                 bdead = currentCohort%prt%GetState(struct_organ,all_carbon_elements), &
                                                 crowndamage = currentCohort%crowndamage)

                                         end if
                                         !
                                         call carea_allom(currentCohort%dbh,newn,currentSite%spread,currentCohort%pft,&
                                              currentCohort%crowndamage, currentCohort%c_area,inverse=.false.)

                                      else
                                         currentCohort%dbh = dbh
                                      endif

                                      !
                                      call h_allom(currentCohort%dbh,currentCohort%pft,currentCohort%hite)
                                      !
                                   case(conserve_dbh_and_number_not_crownarea)
                                      !
                                      ! -----------------------------------------------------------------
                                      ! Here we conserve the mean stem diameter of the trees in the cohorts
                                      ! rather than the crown area of the cohort
                                      ! -----------------------------------------------------------------
                                      !
                                      currentCohort%dbh         = (currentCohort%n*currentCohort%dbh         &
                                           + nextc%n*nextc%dbh)/newn
                                      !
                                      call h_allom(currentCohort%dbh,currentCohort%pft,currentCohort%hite)
                                      !
                                      ! -----------------------------------------------------------------
                                      ! If fusion pushed structural biomass to be larger than
                                      ! the allometric target value derived by diameter, we
                                      ! then increase diameter and height until the allometric
                                      ! target matches actual bdead. (if it is the other way around
                                      ! we then just let the carbon pools grow to fill out allometry)
                                      ! -----------------------------------------------------------------
                                      !
                                      if( prt_params%woody(currentCohort%pft) == itrue ) then
                                         call ForceDBH( currentCohort%pft, currentCohort%canopy_trim, &
                                              currentCohort%dbh, currentCohort%hite, &
                                              bdead = currentCohort%prt%GetState(struct_organ,all_carbon_elements),&
                                              crowndamage = currentCohort%crowndamage)

                                      end if
                                      !
                                      call carea_allom(currentCohort%dbh,newn,currentSite%spread,currentCohort%pft,&
                                           currentCohort%crowndamage, currentCohort%c_area,inverse=.false.)
                                      !
                                   case default
                                      write(fates_log(),*) 'FATES: Invalid choice for cohort_fusion_conservation_method'
                                      call endrun(msg=errMsg(sourcefile, __LINE__))
                                   end select

<<<<<<< HEAD
                                   leaf_c = currentCohort%prt%GetState(leaf_organ,all_carbon_elements)

                                   currentCohort%treelai = tree_lai(leaf_c, currentCohort%pft, currentCohort%c_area, newn, &
                                        currentCohort%canopy_layer, currentPatch%canopy_layer_tlai, &
                                        currentCohort%vcmax25top)


                                   currentCohort%treesai = tree_sai(currentCohort%pft, currentCohort%dbh,&
                                        currentCohort%canopy_trim, &
                                        currentCohort%c_area, newn, currentCohort%canopy_layer, &
                                        currentPatch%canopy_layer_tlai, currentCohort%treelai,currentCohort%vcmax25top,1 )

=======
>>>>>>> c11c448b
                                   call sizetype_class_index(currentCohort%dbh,currentCohort%pft, &
                                        currentCohort%size_class,currentCohort%size_by_pft_class)

                                   if(hlm_use_planthydro.eq.itrue) then
                                      call FuseCohortHydraulics(currentSite,currentCohort,nextc,bc_in,newn)
                                   endif

                                   ! recent canopy history
                                   currentCohort%canopy_layer_yesterday  = (currentCohort%n*currentCohort%canopy_layer_yesterday  + &
                                        nextc%n*nextc%canopy_layer_yesterday)/newn


                                   ! keep track of the size class bins so that we can monitor growth fluxes
                                   ! compare the values.  if they are the same, then nothing needs to be done. if not, track the diagnostic flux
                                   if (currentCohort%size_class_lasttimestep .ne. nextc%size_class_lasttimestep ) then
                                      !
                                      ! keep track of which was which, irresespective of which cohort they were in
                                      if (currentCohort%size_class_lasttimestep .gt. nextc%size_class_lasttimestep) then
                                         largersc = currentCohort%size_class_lasttimestep
                                         smallersc = nextc%size_class_lasttimestep
                                         larger_n = currentCohort%n
                                         smaller_n = nextc%n
                                      else
                                         largersc = nextc%size_class_lasttimestep
                                         smallersc = currentCohort%size_class_lasttimestep
                                         larger_n = nextc%n
                                         smaller_n = currentCohort%n
                                      endif
                                      !
                                      ! it is possible that fusion has caused cohorts separated by at least two size bin deltas to join.
                                      ! so slightly complicated to keep track of because the resulting cohort could be in one of the old bins or in between
                                      ! structure as a loop to handle the general case
                                      !
                                      ! first the positive growth case
                                      do sc_i = smallersc + 1, currentCohort%size_class
                                         currentSite%growthflux_fusion(sc_i, currentCohort%pft) = &
                                              currentSite%growthflux_fusion(sc_i, currentCohort%pft) + smaller_n
                                      end do
                                      !
                                      ! next the negative growth case
                                      do sc_i = currentCohort%size_class + 1, largersc
                                         currentSite%growthflux_fusion(sc_i, currentCohort%pft) = &
                                              currentSite%growthflux_fusion(sc_i, currentCohort%pft) - larger_n
                                      end do
                                      ! now that we've tracked the change flux.  reset the memory of the prior timestep
                                      currentCohort%size_class_lasttimestep = currentCohort%size_class
                                   endif


                                   ! Flux and biophysics variables have not been calculated for recruits we just default to
                                   ! their initization values, which should be the same for each

                                   if ( .not.currentCohort%isnew) then
                                      currentCohort%seed_prod      = (currentCohort%n*currentCohort%seed_prod + &
                                           nextc%n*nextc%seed_prod)/newn
                                      currentCohort%gpp_acc        = (currentCohort%n*currentCohort%gpp_acc     + &
                                           nextc%n*nextc%gpp_acc)/newn
                                      currentCohort%npp_acc        = (currentCohort%n*currentCohort%npp_acc     + &
                                           nextc%n*nextc%npp_acc)/newn
                                      currentCohort%resp_acc       = (currentCohort%n*currentCohort%resp_acc    + &
                                           nextc%n*nextc%resp_acc)/newn
                                      currentCohort%resp_acc_hold  = &
                                           (currentCohort%n*currentCohort%resp_acc_hold + &
                                           nextc%n*nextc%resp_acc_hold)/newn
                                      currentCohort%npp_acc_hold   = &
                                           (currentCohort%n*currentCohort%npp_acc_hold + &
                                           nextc%n*nextc%npp_acc_hold)/newn
                                      currentCohort%gpp_acc_hold   = &
                                           (currentCohort%n*currentCohort%gpp_acc_hold + &
                                           nextc%n*nextc%gpp_acc_hold)/newn

                                      ! This carbon variable needs continuity from day to day, as resp_m_def
                                      ! needs to hold mass and be conservative

                                      currentCohort%resp_m_def = (currentCohort%n*currentCohort%resp_m_def + &
                                           nextc%n*nextc%resp_m_def)/newn

                                      currentCohort%dmort          = (currentCohort%n*currentCohort%dmort       + &
                                           nextc%n*nextc%dmort)/newn

                                      currentCohort%fire_mort      = (currentCohort%n*currentCohort%fire_mort   + &
                                           nextc%n*nextc%fire_mort)/newn

                                      ! mortality diagnostics
                                      currentCohort%cmort = (currentCohort%n*currentCohort%cmort + nextc%n*nextc%cmort)/newn
                                      currentCohort%hmort = (currentCohort%n*currentCohort%hmort + nextc%n*nextc%hmort)/newn
                                      currentCohort%bmort = (currentCohort%n*currentCohort%bmort + nextc%n*nextc%bmort)/newn
                                      currentCohort%smort = (currentCohort%n*currentCohort%smort + nextc%n*nextc%smort)/newn
                                      currentCohort%asmort = (currentCohort%n*currentCohort%asmort + nextc%n*nextc%asmort)/newn
                                      currentCohort%frmort = (currentCohort%n*currentCohort%frmort + nextc%n*nextc%frmort)/newn

                                      ! Nutrient fluxes
                                      currentCohort%daily_nh4_uptake = (currentCohort%n*currentCohort%daily_nh4_uptake + &
                                           nextc%n*nextc%daily_nh4_uptake)/newn
                                      currentCohort%daily_no3_uptake = (currentCohort%n*currentCohort%daily_no3_uptake + &
                                           nextc%n*nextc%daily_no3_uptake)/newn
                                      currentCohort%daily_p_uptake = (currentCohort%n*currentCohort%daily_p_uptake + &
                                           nextc%n*nextc%daily_p_uptake)/newn

                                      currentCohort%daily_p_demand = (currentCohort%n*currentCohort%daily_p_demand + &
                                           nextc%n*nextc%daily_p_demand)/newn
                                      currentCohort%daily_n_demand = (currentCohort%n*currentCohort%daily_n_demand + &
                                           nextc%n*nextc%daily_n_demand)/newn

                                      currentCohort%daily_c_efflux = (currentCohort%n*currentCohort%daily_c_efflux + &
                                           nextc%n*nextc%daily_c_efflux)/newn
                                      currentCohort%daily_n_efflux = (currentCohort%n*currentCohort%daily_n_efflux + &
                                           nextc%n*nextc%daily_n_efflux)/newn
                                      currentCohort%daily_p_efflux = (currentCohort%n*currentCohort%daily_p_efflux + &
                                           nextc%n*nextc%daily_p_efflux)/newn

                                      currentCohort%daily_n_need = (currentCohort%n*currentCohort%daily_n_need + &
                                           nextc%n*nextc%daily_n_need)/newn
                                      currentCohort%daily_p_need = (currentCohort%n*currentCohort%daily_p_need + &
                                           nextc%n*nextc%daily_p_need)/newn


                                      ! logging mortality, Yi Xu
                                      currentCohort%lmort_direct = (currentCohort%n*currentCohort%lmort_direct + &
                                           nextc%n*nextc%lmort_direct)/newn
                                      currentCohort%lmort_collateral = (currentCohort%n*currentCohort%lmort_collateral + &
                                           nextc%n*nextc%lmort_collateral)/newn
                                      currentCohort%lmort_infra = (currentCohort%n*currentCohort%lmort_infra + &
                                           nextc%n*nextc%lmort_infra)/newn
                                      currentCohort%l_degrad = (currentCohort%n*currentCohort%l_degrad + &
                                           nextc%n*nextc%l_degrad)/newn

                                      ! biomass and dbh tendencies
                                      currentCohort%ddbhdt     = (currentCohort%n*currentCohort%ddbhdt  + &
                                           nextc%n*nextc%ddbhdt)/newn

                                      do i=1, nlevleaf
                                         if (currentCohort%year_net_uptake(i) == 999._r8 .or. nextc%year_net_uptake(i) == 999._r8) then
                                            currentCohort%year_net_uptake(i) = &
                                                 min(nextc%year_net_uptake(i),currentCohort%year_net_uptake(i))
                                         else
                                            currentCohort%year_net_uptake(i) = (currentCohort%n*currentCohort%year_net_uptake(i) + &
                                                 nextc%n*nextc%year_net_uptake(i))/newn
                                         endif
                                      enddo

                                   end if !(currentCohort%isnew)

                                   currentCohort%n = newn

                                   ! Set pointers and remove the current cohort from the list

                                   shorterCohort => nextc%shorter
                                   tallerCohort  => nextc%taller

                                   if (.not. associated(tallerCohort)) then
                                      currentPatch%tallest => shorterCohort
                                      if(associated(shorterCohort)) shorterCohort%taller => null()
                                   else
                                      tallerCohort%shorter => shorterCohort
                                   endif

                                   if (.not. associated(shorterCohort)) then
                                      currentPatch%shortest => tallerCohort
                                      if(associated(tallerCohort)) tallerCohort%shorter => null()
                                   else
                                      shorterCohort%taller => tallerCohort
                                   endif

                                   ! At this point, nothing should be pointing to current Cohort
                                   ! update hydraulics quantities that are functions of hite & biomasses
                                   ! deallocate the hydro structure of nextc
                                   if (hlm_use_planthydro.eq.itrue) then
<<<<<<< HEAD
                                      call carea_allom(currentCohort%dbh,currentCohort%n,currentSite%spread, &
                                           currentCohort%pft,currentCohort%crowndamage, currentCohort%c_area)
                                      leaf_c   = currentCohort%prt%GetState(leaf_organ, carbon12_element)
                                      currentCohort%treelai = tree_lai(leaf_c,             &
                                           currentCohort%pft, currentCohort%c_area, currentCohort%n, &
                                           currentCohort%canopy_layer, currentPatch%canopy_layer_tlai, &
                                           currentCohort%vcmax25top  )
=======
>>>>>>> c11c448b
                                      call UpdateSizeDepPlantHydProps(currentSite,currentCohort, bc_in)
                                   endif

                                   call DeallocateCohort(nextc)
                                   deallocate(nextc)
                                   nullify(nextc)


                                endif ! if( currentCohort%isnew.eqv.nextc%isnew ) then
                             endif !canopy layer
                             endif ! crowndamage 
                          endif !pft
                       endif  !index no.
                    endif  ! cohort age diff
                 endif !diff

                 nextc => nextnextc

              enddo !end checking nextc cohort loop

              ! Ususally we always point to the next cohort. But remember ...
              ! this loop exits when current becomes the shortest, not when
              ! it finishes and becomes the null pointer.  If there is no
              ! shorter cohort, then it is shortest, and will exit
              ! Note also that it is possible that it entered here as the shortest
              ! which is possible if nextc was the shortest and was removed.

              if (associated (currentCohort%shorter)) then
                 currentCohort => currentCohort%shorter
              endif

           enddo !end currentCohort cohort loop

           !---------------------------------------------------------------------!
           ! Is the number of cohorts larger than the maximum?                   !
           !---------------------------------------------------------------------!
           nocohorts = 0
           currentCohort => currentPatch%tallest
           do while(associated(currentCohort))
              nocohorts = nocohorts + 1
              currentCohort => currentCohort%shorter
           enddo


           if ( hlm_use_cohort_age_tracking .eq.itrue) then
              if ( nocohorts > maxCohortsPerPatch ) then
                 iterate = 1
                 !---------------------------------------------------------------------!
                 ! Making profile tolerance larger means that more fusion will happen  !
                 !---------------------------------------------------------------------!
                 dynamic_size_fusion_tolerance = dynamic_size_fusion_tolerance * 1.1_r8
                 dynamic_age_fusion_tolerance = dynamic_age_fusion_tolerance * 1.1_r8

              else

                 iterate = 0
              endif

           else

              if (nocohorts > maxCohortsPerPatch) then
                 iterate = 1
                 !---------------------------------------------------------------------!
                 ! Making profile tolerance larger means that more fusion will happen  !
                 !---------------------------------------------------------------------!
                 dynamic_size_fusion_tolerance = dynamic_size_fusion_tolerance * 1.1_r8

              else

                 iterate = 0
              endif
           end if


        if ( dynamic_size_fusion_tolerance .gt. 100._r8) then
              ! something has gone terribly wrong and we need to report what
              write(fates_log(),*) 'exceeded reasonable expectation of cohort fusion.'
              currentCohort => currentPatch%tallest
              nocohorts = 0
              do while(associated(currentCohort))
                 write(fates_log(),*) 'cohort ', nocohorts, currentCohort%dbh,&
                      currentCohort%coage, currentCohort%canopy_layer, currentCohort%n
                 nocohorts = nocohorts + 1
                 currentCohort => currentCohort%shorter
              enddo
              call endrun(msg=errMsg(sourcefile, __LINE__))
           endif

        enddo !do while nocohorts>maxcohorts

     endif ! patch.

     if (fusion_took_place == 1) then  ! if fusion(s) occured sort cohorts
        call sort_cohorts(currentPatch)
     endif

  end subroutine fuse_cohorts

!-------------------------------------------------------------------------------------!

  subroutine sort_cohorts(patchptr)
    ! ============================================================================
    !                 sort cohorts into the correct order   DO NOT CHANGE THIS IT WILL BREAK
    ! ============================================================================

    type(ed_patch_type) , intent(inout), target :: patchptr

    type(ed_patch_type) , pointer :: current_patch
    type(ed_cohort_type), pointer :: current_c, next_c
    type(ed_cohort_type), pointer :: shortestc, tallestc
    type(ed_cohort_type), pointer :: storesmallcohort
    type(ed_cohort_type), pointer :: storebigcohort
    integer :: snull,tnull

    current_patch => patchptr
    tallestc  => NULL()
    shortestc => NULL()
    storebigcohort   => null()
    storesmallcohort => null()
    current_c => current_patch%tallest

    do while (associated(current_c))
       next_c => current_c%shorter
       tallestc  => storebigcohort
       shortestc => storesmallcohort
       if (associated(tallestc)) then
          tnull = 0
       else
          tnull = 1
          tallestc => current_c
       endif

       if (associated(shortestc)) then
          snull = 0
       else
          snull = 1
          shortestc => current_c
       endif

       call insert_cohort(current_c, tallestc, shortestc, tnull, snull, storebigcohort, storesmallcohort)

       current_patch%tallest  => storebigcohort
       current_patch%shortest => storesmallcohort
       current_c => next_c

    enddo

  end subroutine sort_cohorts

  !-------------------------------------------------------------------------------------!
  subroutine insert_cohort(pcc, ptall, pshort, tnull, snull, storebigcohort, storesmallcohort)
    !
    ! !DESCRIPTION:
    ! Insert cohort into linked list
    !
    ! !USES:
    !
    ! !ARGUMENTS
    type(ed_cohort_type) , intent(inout), target          :: pcc
    type(ed_cohort_type) , intent(inout), target          :: ptall
    type(ed_cohort_type) , intent(inout), target          :: pshort
    integer              , intent(in)                     :: tnull
    integer              , intent(in)                     :: snull
    type(ed_cohort_type) , intent(inout),pointer,optional :: storesmallcohort ! storage of the smallest cohort for insertion routine
    type(ed_cohort_type) , intent(inout),pointer,optional :: storebigcohort   ! storage of the largest cohort for insertion routine
    !
    ! !LOCAL VARIABLES:
    type(ed_patch_type),  pointer :: currentPatch
    type(ed_cohort_type), pointer :: current
    type(ed_cohort_type), pointer :: tallptr, shortptr, icohort
    type(ed_cohort_type), pointer :: ptallest, pshortest
    real(r8) :: tsp
    integer :: tallptrnull,exitloop
    !----------------------------------------------------------------------

    currentPatch => pcc%patchptr
    ptallest => ptall
    pshortest => pshort

    if (tnull == 1) then
       ptallest => null()
    endif
    if (snull == 1) then
       pshortest => null()
    endif

    icohort => pcc ! assign address to icohort local name
    !place in the correct place in the linked list of heights
    !begin by finding cohort that is just taller than the new cohort
    tsp = icohort%hite

    current => pshortest
    exitloop = 0
    !starting with shortest tree on the grid, find tree just
    !taller than tree being considered and return its pointer
    if (associated(current)) then
       do while (associated(current).and.exitloop == 0)
          if (current%hite < tsp) then
             current => current%taller
          else
             exitloop = 1
          endif
       enddo
    endif

    if (associated(current)) then
       tallptr => current
       tallptrnull = 0
    else
       tallptr => null()
       tallptrnull = 1
    endif

    !new cohort is tallest
    if (.not.associated(tallptr)) then
       !new shorter cohort to the new cohort is the old tallest cohort
       shortptr => ptallest

       !new cohort is tallest cohort and next taller remains null
       ptallest => icohort
       if (present(storebigcohort)) then
          storebigcohort => icohort
       end if
       currentPatch%tallest => icohort
       icohort%patchptr%tallest => icohort
       !new cohort is not tallest
    else
       !next shorter cohort to new cohort is the next shorter cohort
       !to the cohort just taller than the new cohort
       shortptr => tallptr%shorter

       !new cohort becomes the next shorter cohort to the cohort
       !just taller than the new cohort
       tallptr%shorter => icohort
    endif

    !new cohort is shortest
    if (.not.associated(shortptr)) then
       !next shorter reamins null
       !cohort is placed at the bottom of the list
       pshortest => icohort
       if (present(storesmallcohort)) then
          storesmallcohort => icohort
       end if
       currentPatch%shortest => icohort
       icohort%patchptr%shortest => icohort
    else
       !new cohort is not shortest and becomes next taller cohort
       !to the cohort just below it as defined in the previous block
       shortptr%taller => icohort
    endif

    ! assign taller and shorter links for the new cohort
    icohort%taller => tallptr
    if (tallptrnull == 1) then
       icohort%taller=> null()
    endif
    icohort%shorter => shortptr

  end subroutine insert_cohort

  !-------------------------------------------------------------------------------------!
  subroutine copy_cohort( currentCohort,copyc )
    !
    ! !DESCRIPTION:
    ! Copies all the variables in one cohort into another empty cohort
    !
    ! !USES:
    !
    ! !ARGUMENTS
    type(ed_cohort_type), intent(inout) , target ::  copyc         ! New cohort argument.
    type(ed_cohort_type), intent(in)    , target ::  currentCohort ! Old cohort argument.
    !
    ! !LOCAL VARIABLES:
    type(ed_cohort_type), pointer ::  n,o           ! New and old cohort pointers
    !----------------------------------------------------------------------

    o => currentCohort
    n => copyc

    n%indexnumber     = fates_unset_int

    ! VEGETATION STRUCTURE
    n%pft             = o%pft
    n%crowndamage     = o%crowndamage
    n%n               = o%n
    n%dbh             = o%dbh
    n%coage           = o%coage
    n%hite            = o%hite
    n%laimemory       = o%laimemory
    n%sapwmemory      = o%sapwmemory
    n%structmemory    = o%structmemory
    n%lai             = o%lai
    n%sai             = o%sai
    n%g_sb_laweight   = o%g_sb_laweight
    n%leaf_cost       = o%leaf_cost
    n%canopy_layer    = o%canopy_layer
    n%canopy_layer_yesterday    = o%canopy_layer_yesterday
    n%nv              = o%nv
    n%status_coh      = o%status_coh
    n%canopy_trim     = o%canopy_trim
    n%excl_weight     = o%excl_weight
    n%prom_weight     = o%prom_weight
    n%size_class      = o%size_class
    n%size_class_lasttimestep = o%size_class_lasttimestep
    n%size_by_pft_class = o%size_by_pft_class
    n%coage_class     = o%coage_class
    n%coage_by_pft_class = o%coage_by_pft_class

    ! This transfers the PRT objects over.
    call n%prt%CopyPRTVartypes(o%prt)

    ! Leaf biophysical rates
    n%vcmax25top = o%vcmax25top
    n%jmax25top  = o%jmax25top
    n%tpu25top   = o%tpu25top
    n%kp25top    = o%kp25top

    !  (Keeping as an example)
    ! Copy over running means
    ! call n%tveg_lpa%CopyFromDonor(o%tveg_lpa)
    
    ! CARBON FLUXES
    n%gpp_acc_hold    = o%gpp_acc_hold
    n%gpp_acc         = o%gpp_acc
    n%gpp_tstep       = o%gpp_tstep

    n%npp_acc_hold    = o%npp_acc_hold
    n%npp_tstep       = o%npp_tstep
    n%npp_acc         = o%npp_acc

    if ( debug .and. .not.o%isnew ) write(fates_log(),*) 'EDcohortDyn Ia ',o%npp_acc
    if ( debug .and. .not.o%isnew ) write(fates_log(),*) 'EDcohortDyn Ib ',o%resp_acc

    n%resp_tstep      = o%resp_tstep
    n%resp_acc        = o%resp_acc
    n%resp_acc_hold   = o%resp_acc_hold
    n%year_net_uptake = o%year_net_uptake
    n%ts_net_uptake   = o%ts_net_uptake

    n%daily_nh4_uptake = o%daily_nh4_uptake
    n%daily_no3_uptake = o%daily_no3_uptake
    n%daily_p_uptake = o%daily_p_uptake
    n%daily_c_efflux = o%daily_c_efflux
    n%daily_n_efflux = o%daily_n_efflux
    n%daily_p_efflux = o%daily_p_efflux
    n%daily_n_need   = o%daily_n_need
    n%daily_p_need   = o%daily_p_need
    n%daily_n_demand = o%daily_n_demand
    n%daily_p_demand = o%daily_p_demand

    ! C13 discrimination
    n%c13disc_clm   = o%c13disc_clm
    n%c13disc_acc   = o%c13disc_acc

    !RESPIRATION
    n%rdark           = o%rdark
    n%resp_m          = o%resp_m
    n%resp_m_def      = o%resp_m_def
    n%resp_g_tstep    = o%resp_g_tstep
    n%livestem_mr     = o%livestem_mr
    n%livecroot_mr    = o%livecroot_mr
    n%froot_mr        = o%froot_mr

    ! ALLOCATION
    n%dmort           = o%dmort
    n%seed_prod       = o%seed_prod

    n%treelai         = o%treelai
    n%treesai         = o%treesai
    n%c_area          = o%c_area

    ! Mortality diagnostics
    n%cmort = o%cmort
    n%bmort = o%bmort
    n%hmort = o%hmort
    n%smort = o%smort
    n%asmort = o%asmort
    n%frmort = o%frmort
    n%dgmort = o%dgmort
    
    ! logging mortalities, Yi Xu
    n%lmort_direct     =o%lmort_direct
    n%lmort_collateral =o%lmort_collateral
    n%lmort_infra      =o%lmort_infra
    n%l_degrad         =o%l_degrad

    ! Flags
    n%isnew = o%isnew

    ! VARIABLES NEEDED FOR INTEGRATION
    n%dndt            = o%dndt
    n%dhdt            = o%dhdt
    n%ddbhdt          = o%ddbhdt

    ! FIRE
    n%fraction_crown_burned = o%fraction_crown_burned
    n%fire_mort             = o%fire_mort
    n%crownfire_mort        = o%crownfire_mort
    n%cambial_mort          = o%cambial_mort

    ! Plant Hydraulics

    if( hlm_use_planthydro.eq.itrue ) then
      call CopyCohortHydraulics(n,o)
    endif

    ! indices for binning
    n%size_class      = o%size_class
    n%size_class_lasttimestep      = o%size_class_lasttimestep
    n%size_by_pft_class   = o%size_by_pft_class
    n%coage_class     = o%coage_class
    n%coage_by_pft_class   = o%coage_by_pft_class

    !Pointers
    n%taller          => NULL()     ! pointer to next tallest cohort
    n%shorter         => NULL()     ! pointer to next shorter cohort
    n%patchptr        => o%patchptr ! pointer to patch that cohort is in

  end subroutine copy_cohort

  !-------------------------------------------------------------------------------------!
  subroutine count_cohorts( currentPatch )
    !
    ! !DESCRIPTION:
    !
    ! !USES:
    !
    ! !ARGUMENTS
    type(ed_patch_type), intent(inout), target :: currentPatch      !new site
    !
    ! !LOCAL VARIABLES:
    type(ed_cohort_type), pointer :: currentCohort   !new patch
    integer                       :: backcount
    !----------------------------------------------------------------------

    currentCohort => currentPatch%shortest

    currentPatch%countcohorts = 0
    do while (associated(currentCohort))
       currentPatch%countcohorts = currentPatch%countcohorts + 1
       currentCohort => currentCohort%taller
    enddo

    backcount = 0
    currentCohort => currentPatch%tallest
    do while (associated(currentCohort))
       backcount = backcount + 1
       currentCohort => currentCohort%shorter
    enddo

    if(debug) then
       if (backcount /= currentPatch%countcohorts) then
          write(fates_log(),*) 'problem with linked list, not symmetrical'
          call endrun(msg=errMsg(sourcefile, __LINE__))
       endif
    end if
       
  end subroutine count_cohorts

  ! ===================================================================================

  subroutine UpdateCohortBioPhysRates(currentCohort)

       ! --------------------------------------------------------------------------------
       ! This routine updates the four key biophysical rates of leaves
       ! based on the changes in a cohort's leaf age proportions
       !
       ! This should be called after growth.  Growth occurs
       ! after turnover and damage states are applied to the tree.
       ! Therefore, following growth, the leaf mass fractions
       ! of different age classes are unchanged until the next day.
       ! --------------------------------------------------------------------------------

       type(ed_cohort_type),intent(inout) :: currentCohort


       real(r8) :: frac_leaf_aclass(max_nleafage)  ! Fraction of leaves in each age-class
       integer  :: iage                            ! loop index for leaf ages
       integer  :: ipft                            ! plant functional type index

       ! First, calculate the fraction of leaves in each age class
       ! It is assumed that each class has the same proportion
       ! across leaf layers

       do iage = 1, nleafage
          frac_leaf_aclass(iage) = &
                currentCohort%prt%GetState(leaf_organ, all_carbon_elements,iage)
       end do

       ! If there are leaves, then perform proportional weighting on the four rates
       ! We assume that leaf age does not effect the specific leaf area, so the mass
       ! fractions are applicable to these rates

       ipft = currentCohort%pft

       if(sum(frac_leaf_aclass(1:nleafage))>nearzero .and. hlm_use_sp .eq. ifalse) then


          frac_leaf_aclass(1:nleafage) =  frac_leaf_aclass(1:nleafage) / &
                sum(frac_leaf_aclass(1:nleafage))

          currentCohort%vcmax25top = sum(EDPftvarcon_inst%vcmax25top(ipft,1:nleafage) * &
                frac_leaf_aclass(1:nleafage))

          currentCohort%jmax25top  = sum(param_derived%jmax25top(ipft,1:nleafage) * &
                frac_leaf_aclass(1:nleafage))

          currentCohort%tpu25top   = sum(param_derived%tpu25top(ipft,1:nleafage) * &
                frac_leaf_aclass(1:nleafage))

          currentCohort%kp25top    = sum(param_derived%kp25top(ipft,1:nleafage) * &
                frac_leaf_aclass(1:nleafage))

       elseif (hlm_use_sp .eq. itrue) then
         
          currentCohort%vcmax25top = EDPftvarcon_inst%vcmax25top(ipft,1)
          currentCohort%jmax25top  = param_derived%jmax25top(ipft,1)
          currentCohort%tpu25top   = param_derived%tpu25top(ipft,1)
          currentCohort%kp25top    = param_derived%kp25top(ipft,1)
       
       else

          currentCohort%vcmax25top = 0._r8
          currentCohort%jmax25top  = 0._r8
          currentCohort%tpu25top   = 0._r8
          currentCohort%kp25top    = 0._r8

       end if


       return
    end subroutine UpdateCohortBioPhysRates


  ! ============================================================================


  subroutine EvaluateAndCorrectDBH(currentCohort,delta_dbh,delta_hite)

    ! -----------------------------------------------------------------------------------
    ! If the current diameter of a plant is somehow less than what is allometrically
    ! consistent with stuctural biomass (or, in the case of grasses, leaf biomass)
    ! then correct (increase) the dbh to match that.
    ! -----------------------------------------------------------------------------------
    use DamageMainMod, only : get_crown_reduction
    
    ! argument
    type(ed_cohort_type),intent(inout) :: currentCohort
    real(r8),intent(out)               :: delta_dbh
    real(r8),intent(out)               :: delta_hite

    ! locals
    real(r8) :: dbh
    real(r8) :: canopy_trim
    integer  :: ipft
    integer  :: icrowndamage
    real(r8) :: sapw_area
    real(r8) :: target_sapw_c
    real(r8) :: target_agw_c
    real(r8) :: target_bgw_c
    real(r8) :: target_struct_c
    real(r8) :: target_leaf_c
    real(r8) :: struct_c
    real(r8) :: hite_out
    real(r8) :: leaf_c
    real(r8) :: crown_reduction
    
    dbh  = currentCohort%dbh
    ipft = currentCohort%pft
    icrowndamage = currentCohort%crowndamage
    canopy_trim = currentCohort%canopy_trim

    delta_dbh   = 0._r8
    delta_hite  = 0._r8

    if( int(prt_params%woody(currentCohort%pft)) == itrue) then

       struct_c = currentCohort%prt%GetState(struct_organ, all_carbon_elements)

       ! Target sapwood biomass according to allometry and trimming [kgC]
       call bsap_allom(dbh,ipft,icrowndamage,canopy_trim,sapw_area,target_sapw_c)
       
       ! Target total above ground biomass in woody/fibrous tissues  [kgC]
       call bagw_allom(dbh,ipft, icrowndamage,target_agw_c)
       
       ! Target total below ground biomass in woody/fibrous tissues [kgC] 
       call bbgw_allom(dbh,ipft,target_bgw_c)

       ! Target total dead (structrual) biomass [kgC]
       call bdead_allom( target_agw_c, target_bgw_c, target_sapw_c, ipft, target_struct_c)

       ! ------------------------------------------------------------------------------------
       ! If structure is larger than target, then we need to correct some integration errors
       ! by slightly increasing dbh to match it.
       ! For grasses, if leaf biomass is larger than target, then we reset dbh to match
       ! -----------------------------------------------------------------------------------

       if( (struct_c - target_struct_c ) > calloc_abs_error ) then

          call ForceDBH( ipft,canopy_trim, dbh, hite_out, bdead=struct_c, &
               crowndamage = icrowndamage)

          delta_dbh = dbh - currentCohort%dbh 
          delta_hite = hite_out - currentCohort%hite
          currentCohort%dbh  = dbh
          currentCohort%hite = hite_out
       end if

    else

       ! This returns the sum of leaf carbon over all (age) bins
       leaf_c  = currentCohort%prt%GetState(leaf_organ, all_carbon_elements)

       ! Target leaf biomass according to allometry and trimming
       call bleaf(dbh,ipft,icrowndamage, canopy_trim,target_leaf_c)

       if( ( leaf_c - target_leaf_c ) > calloc_abs_error ) then
          call ForceDBH( ipft, canopy_trim, dbh, hite_out, bl=leaf_c )
          delta_dbh = dbh - currentCohort%dbh
          delta_hite = hite_out - currentCohort%hite
          currentCohort%dbh = dbh
          currentCohort%hite = hite_out
       end if

    end if
    return
  end subroutine EvaluateAndCorrectDBH

  !------------------------------------------------------------------------------------


end module EDCohortDynamicsMod<|MERGE_RESOLUTION|>--- conflicted
+++ resolved
@@ -1371,21 +1371,6 @@
                                       call endrun(msg=errMsg(sourcefile, __LINE__))
                                    end select
 
-<<<<<<< HEAD
-                                   leaf_c = currentCohort%prt%GetState(leaf_organ,all_carbon_elements)
-
-                                   currentCohort%treelai = tree_lai(leaf_c, currentCohort%pft, currentCohort%c_area, newn, &
-                                        currentCohort%canopy_layer, currentPatch%canopy_layer_tlai, &
-                                        currentCohort%vcmax25top)
-
-
-                                   currentCohort%treesai = tree_sai(currentCohort%pft, currentCohort%dbh,&
-                                        currentCohort%canopy_trim, &
-                                        currentCohort%c_area, newn, currentCohort%canopy_layer, &
-                                        currentPatch%canopy_layer_tlai, currentCohort%treelai,currentCohort%vcmax25top,1 )
-
-=======
->>>>>>> c11c448b
                                    call sizetype_class_index(currentCohort%dbh,currentCohort%pft, &
                                         currentCohort%size_class,currentCohort%size_by_pft_class)
 
@@ -1554,16 +1539,6 @@
                                    ! update hydraulics quantities that are functions of hite & biomasses
                                    ! deallocate the hydro structure of nextc
                                    if (hlm_use_planthydro.eq.itrue) then
-<<<<<<< HEAD
-                                      call carea_allom(currentCohort%dbh,currentCohort%n,currentSite%spread, &
-                                           currentCohort%pft,currentCohort%crowndamage, currentCohort%c_area)
-                                      leaf_c   = currentCohort%prt%GetState(leaf_organ, carbon12_element)
-                                      currentCohort%treelai = tree_lai(leaf_c,             &
-                                           currentCohort%pft, currentCohort%c_area, currentCohort%n, &
-                                           currentCohort%canopy_layer, currentPatch%canopy_layer_tlai, &
-                                           currentCohort%vcmax25top  )
-=======
->>>>>>> c11c448b
                                       call UpdateSizeDepPlantHydProps(currentSite,currentCohort, bc_in)
                                    endif
 
