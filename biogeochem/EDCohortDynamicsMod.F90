Module EDCohortDynamicsMod
  !
  ! !DESCRIPTION:
  ! Cohort stuctures in ED.
  !
  ! !USES:
  use FatesGlobals          , only : endrun => fates_endrun
  use FatesGlobals          , only : fates_log
  use FatesInterfaceTypesMod     , only : hlm_freq_day
  use FatesInterfaceTypesMod     , only : bc_in_type
  use FatesInterfaceTypesMod     , only : hlm_use_planthydro
  use FatesInterfaceTypesMod     , only : hlm_use_sp
  use FatesInterfaceTypesMod     , only : hlm_use_cohort_age_tracking
  use FatesInterfaceTypesMod     , only : hlm_is_restart
  use FatesConstantsMod     , only : r8 => fates_r8
  use FatesConstantsMod     , only : fates_unset_int
  use FatesConstantsMod     , only : itrue,ifalse
  use FatesConstantsMod     , only : fates_unset_r8
  use FatesConstantsMod     , only : nearzero
  use FatesConstantsMod     , only : calloc_abs_error
  use FatesRunningMeanMod       , only : ema_lpa
  use FatesInterfaceTypesMod     , only : hlm_days_per_year
  use FatesInterfaceTypesMod     , only : nleafage
  use SFParamsMod           , only : SF_val_CWD_frac
  use EDPftvarcon           , only : EDPftvarcon_inst
  use EDPftvarcon           , only : GetDecompyFrac
  use PRTParametersMod      , only : prt_params
  use FatesParameterDerivedMod, only : param_derived
  use EDTypesMod            , only : ed_site_type, ed_patch_type, ed_cohort_type
  use EDTypesMod            , only : nclmax
  use PRTGenericMod         , only : element_list
  use FatesLitterMod        , only : ncwd
  use FatesLitterMod        , only : ndcmpy
  use FatesLitterMod        , only : litter_type
  use EDTypesMod            , only : maxCohortsPerPatch
  use EDTypesMod            , only : AREA
  use EDTypesMod            , only : min_npm2, min_nppatch
  use EDTypesMod            , only : min_n_safemath
  use EDTypesMod            , only : nlevleaf
  use PRTGenericMod         , only : max_nleafage
  use EDTypesMod            , only : ican_upper
  use EDTypesMod            , only : site_fluxdiags_type
  use PRTGenericMod          , only : num_elements
  use EDParamsMod           , only : ED_val_cohort_age_fusion_tol
  use FatesInterfaceTypesMod      , only : hlm_use_planthydro
  use FatesInterfaceTypesMod      , only : hlm_parteh_mode
  use FatesPlantHydraulicsMod, only : FuseCohortHydraulics
  use FatesPlantHydraulicsMod, only : CopyCohortHydraulics
  use FatesPlantHydraulicsMod, only : UpdateSizeDepPlantHydProps
  use FatesPlantHydraulicsMod, only : InitPlantHydStates
  use FatesPlantHydraulicsMod, only : InitHydrCohort
  use FatesPlantHydraulicsMod, only : DeallocateHydrCohort
  use FatesPlantHydraulicsMod, only : AccumulateMortalityWaterStorage
  use FatesPlantHydraulicsMod, only : UpdatePlantHydrNodes
  use FatesPlantHydraulicsMod, only : UpdatePlantHydrLenVol
  use FatesPlantHydraulicsMod, only : UpdatePlantKmax
  use FatesPlantHydraulicsMod, only : SavePreviousCompartmentVolumes
  use FatesPlantHydraulicsMod, only : ConstrainRecruitNumber
  use FatesSizeAgeTypeIndicesMod, only : sizetype_class_index
  use FatesSizeAgeTypeIndicesMod, only : coagetype_class_index
  use FatesAllometryMod  , only : bleaf
  use FatesAllometryMod  , only : bfineroot
  use FatesAllometryMod  , only : bsap_allom
  use FatesAllometryMod  , only : bagw_allom
  use FatesAllometryMod  , only : bbgw_allom
  use FatesAllometryMod  , only : bdead_allom
  use FatesAllometryMod  , only : h_allom
  use FatesAllometryMod  , only : carea_allom
  use FatesAllometryMod  , only : ForceDBH
  use FatesAllometryMod  , only : tree_lai, tree_sai
  use FatesAllometryMod    , only : set_root_fraction
  use PRTGenericMod,          only : prt_carbon_allom_hyp
  use PRTGenericMod,          only : prt_cnp_flex_allom_hyp
  use PRTGenericMod,          only : prt_vartypes
  use PRTGenericMod,          only : all_carbon_elements
  use PRTGenericMod,          only : carbon12_element
  use PRTGenericMod,          only : nitrogen_element
  use PRTGenericMod,          only : phosphorus_element
  use PRTGenericMod,          only : leaf_organ
  use PRTGenericMod,          only : fnrt_organ
  use PRTGenericMod,          only : sapw_organ
  use PRTGenericMod,          only : store_organ
  use PRTGenericMod,          only : repro_organ
  use PRTGenericMod,          only : struct_organ
  use PRTGenericMod,          only : SetState

  use PRTAllometricCarbonMod, only : callom_prt_vartypes
  use PRTAllometricCarbonMod, only : ac_bc_inout_id_netdc
  use PRTAllometricCarbonMod, only : ac_bc_in_id_pft
  use PRTAllometricCarbonMod, only : ac_bc_inout_id_cdamage
  use PRTAllometricCarbonMod, only : ac_bc_inout_id_n
  use PRTAllometricCarbonMod, only : ac_bc_in_id_ctrim
  use PRTAllometricCarbonMod, only : ac_bc_inout_id_dbh
  use PRTAllometricCarbonMod, only : ac_bc_in_id_lstat
  use PRTAllometricCNPMod,    only : cnp_allom_prt_vartypes
  use PRTAllometricCNPMod,    only : acnp_bc_in_id_pft, acnp_bc_in_id_ctrim
  use PRTAllometricCNPMod,    only : acnp_bc_in_id_lstat, acnp_bc_inout_id_dbh
  use PRTAllometricCNPMod,    only : acnp_bc_inout_id_rmaint_def, acnp_bc_in_id_netdc
  use PRTAllometricCNPMod,    only : acnp_bc_in_id_netdnh4, acnp_bc_in_id_netdno3, acnp_bc_in_id_netdp
  use PRTAllometricCNPMod,    only : acnp_bc_out_id_cefflux, acnp_bc_out_id_nefflux
  use PRTAllometricCNPMod,    only : acnp_bc_out_id_pefflux
  use PRTAllometricCNPMod,    only : acnp_bc_out_id_nneed
  use PRTAllometricCNPMod,    only : acnp_bc_out_id_pneed


  use shr_infnan_mod, only : nan => shr_infnan_nan, assignment(=)

  ! CIME globals
  use shr_log_mod           , only : errMsg => shr_log_errMsg
  !
  implicit none
  private
  !
  public :: create_cohort
  public :: zero_cohort
  public :: nan_cohort
  public :: terminate_cohorts
  public :: terminate_cohort
  public :: fuse_cohorts
  public :: insert_cohort
  public :: sort_cohorts
  public :: copy_cohort
  public :: count_cohorts
  public :: InitPRTObject
  public :: InitPRTBoundaryConditions
  public :: SendCohortToLitter
  public :: UpdateCohortBioPhysRates
  public :: DeallocateCohort
  public :: EvaluateAndCorrectDBH
 
  logical, parameter :: debug  = .false. ! local debug flag

  character(len=*), parameter, private :: sourcefile = &
       __FILE__


  integer, parameter, private :: conserve_crownarea_and_number_not_dbh = 1
  integer, parameter, private :: conserve_dbh_and_number_not_crownarea = 2

  integer, parameter, private :: cohort_fusion_conservation_method = conserve_crownarea_and_number_not_dbh

  ! 10/30/09: Created by Rosie Fisher
  !-------------------------------------------------------------------------------------!

contains

  !-------------------------------------------------------------------------------------!
  subroutine create_cohort(currentSite, patchptr, pft, nn, hite, coage, dbh,   &
       prt, laimemory, sapwmemory, structmemory, &
       status, recruitstatus,ctrim,carea, &
       clayer, crowndamage, spread, bc_in)
    
    !
    ! !DESCRIPTION:
    ! create new cohort
    ! There are 4 places this is called
    ! 1) Initializing new cohorts at the beginning of a cold-start simulation
    ! 2) Initializing new recruits during dynamics
    ! 3) Initializing new cohorts at the beginning of a inventory read
    ! 4) Initializing new cohorts during restart
    !
    ! It is assumed that in the first 3, this is called with a reasonable amount of starter information.
    !
    ! !USES:
    !
    ! !ARGUMENTS

    type(ed_site_type), intent(inout),   target :: currentSite
    type(ed_patch_type), intent(inout), pointer :: patchptr

    integer,  intent(in)      :: pft              ! Cohort Plant Functional Type
    integer,  intent(in)      :: crowndamage      ! Cohort damage class
    integer,  intent(in)      :: clayer           ! canopy status of cohort 
                                                  ! (1 = canopy, 2 = understorey, etc.)
    integer,  intent(in)      :: status           ! growth status of plant
                                                  ! (2 = leaves on , 1 = leaves off)
    integer,  intent(in)      :: recruitstatus    ! recruit status of plant
                                                  ! (1 = recruitment , 0 = other)
    real(r8), intent(in)      :: nn               ! number of individuals in cohort
                                                  ! per 'area' (10000m2 default)
    real(r8), intent(in)      :: hite             ! height: meters
    real(r8), intent(in)      :: coage            ! cohort age in years
    real(r8), intent(in)      :: dbh              ! dbh: cm
    class(prt_vartypes),target :: prt             ! The allocated PARTEH
                                                  ! object
    real(r8), intent(in)      :: laimemory        ! target leaf biomass- set from
                                                  ! previous year: kGC per indiv
    real(r8), intent(in)   :: sapwmemory          ! target sapwood biomass- set from
                                                  ! previous year: kGC per indiv
    real(r8), intent(in)   :: structmemory        ! target structural biomass- set from
                                                  ! previous year: kGC per indiv
    real(r8), intent(in)      :: ctrim            ! What is the fraction of the maximum
                                                  ! leaf biomass that we are targeting?
    real(r8), intent(in)      :: spread           ! The community assembly effects how
                                                  ! spread crowns are in horizontal space
    real(r8), intent(in)       ::  carea          ! area of cohort ONLY USED IN SP MODE.
    type(bc_in_type), intent(in) :: bc_in         ! External boundary conditions


    ! !LOCAL VARIABLES:
    type(ed_cohort_type), pointer :: new_cohort         ! Pointer to New Cohort structure.
    type(ed_cohort_type), pointer :: storesmallcohort
    type(ed_cohort_type), pointer :: storebigcohort
    integer  :: iage                           ! loop counter for leaf age classes
    real(r8) :: leaf_c                         ! total leaf carbon
    integer  :: tnull,snull                    ! are the tallest and shortest cohorts allocate
    integer  :: nlevrhiz                       ! number of rhizosphere layers
    
    !----------------------------------------------------------------------

    allocate(new_cohort)

    call nan_cohort(new_cohort)  ! Make everything in the cohort not-a-number
    call zero_cohort(new_cohort) ! Zero things that need to be zeroed.

    ! Point to the PARTEH object
    new_cohort%prt => prt

    ! The PARTEH cohort object should be allocated and already
    ! initialized in this routine.
    call new_cohort%prt%CheckInitialConditions()


    !**********************/
    ! Define cohort state variable
    !**********************/

    new_cohort%indexnumber  = fates_unset_int ! Cohort indexing was not thread-safe, setting
                                              ! bogus value for the time being (RGK-012017)

    new_cohort%patchptr     => patchptr

    new_cohort%pft          = pft
    new_cohort%crowndamage  = crowndamage
    new_cohort%status_coh   = status
    new_cohort%n            = nn
    new_cohort%hite         = hite
    new_cohort%dbh          = dbh
    new_cohort%coage        = coage
    new_cohort%canopy_trim  = ctrim
    new_cohort%canopy_layer = clayer
    new_cohort%canopy_layer_yesterday = real(clayer, r8)
    new_cohort%laimemory    = laimemory
    new_cohort%sapwmemory   = sapwmemory
    new_cohort%structmemory = structmemory

    ! This sets things like vcmax25top, that depend on the
    ! leaf age fractions (which are defined by PARTEH)
    call UpdateCohortBioPhysRates(new_cohort)

    call sizetype_class_index(new_cohort%dbh, new_cohort%pft, &
                              new_cohort%size_class,new_cohort%size_by_pft_class)

    ! If cohort age trackign is off we call this here once
    ! just so everythin is in the first bin -
    ! this makes it easier to copy and terminate cohorts later
    ! we don't need to update this ever if cohort age tracking is off
    call coagetype_class_index(new_cohort%coage, new_cohort%pft, &
            new_cohort%coage_class,new_cohort%coage_by_pft_class)

    ! This routine may be called during restarts, and at this point in the call sequence
    ! the actual cohort data is unknown, as this is really only used for allocation
    ! In these cases, testing if things like biomass are reasonable is pre-mature
    ! However, in this part of the code, we will pass in nominal values for size, number and type

    if (new_cohort%dbh <= 0._r8 .or. new_cohort%n == 0._r8 .or. new_cohort%pft == 0 ) then
       write(fates_log(),*) 'ED: something is zero in create_cohort', &
                             new_cohort%dbh,new_cohort%n, &
                             new_cohort%pft
       call endrun(msg=errMsg(sourcefile, __LINE__))
    endif

    ! Assign canopy extent and depth
    if(hlm_use_sp.eq.ifalse)then
       call carea_allom(new_cohort%dbh,new_cohort%n,spread,new_cohort%pft, &
            new_cohort%crowndamage,new_cohort%c_area)
    else
      new_cohort%c_area = carea ! set this from previously precision-controlled value in SP mode
    endif
    ! Query PARTEH for the leaf carbon [kg]
    leaf_c = new_cohort%prt%GetState(leaf_organ,carbon12_element)

    new_cohort%treelai = tree_lai(leaf_c, new_cohort%pft, new_cohort%c_area,    &
                                  new_cohort%n, new_cohort%canopy_layer,               &
                                  patchptr%canopy_layer_tlai,new_cohort%vcmax25top )

    if(hlm_use_sp.eq.ifalse)then
       new_cohort%treesai = tree_sai(new_cohort%pft, new_cohort%dbh, currentSite%spread, &
            new_cohort%canopy_trim,   &
            new_cohort%c_area, new_cohort%n, new_cohort%canopy_layer, &
            patchptr%canopy_layer_tlai, new_cohort%treelai,new_cohort%vcmax25top,2 )
    end if

    new_cohort%lai     = new_cohort%treelai * new_cohort%c_area/patchptr%area

    ! Put cohort at the right place in the linked list
    storebigcohort   => patchptr%tallest
    storesmallcohort => patchptr%shortest

    if (associated(patchptr%tallest)) then
       tnull = 0
    else
       tnull = 1
       patchptr%tallest => new_cohort
    endif

    if (associated(patchptr%shortest)) then
       snull = 0
    else
       snull = 1
       patchptr%shortest => new_cohort
    endif

    call InitPRTBoundaryConditions(new_cohort)


    ! Allocate running mean functions

    !  (Keeping as an example)
    !! allocate(new_cohort%tveg_lpa)
    !! call new_cohort%tveg_lpa%InitRMean(ema_lpa,init_value=patchptr%tveg_lpa%GetMean())

    
    ! Recuits do not have mortality rates, nor have they moved any
    ! carbon when they are created.  They will bias our statistics
    ! until they have experienced a full day.  We need a newly recruited flag.
    ! This flag will be set to false after it has experienced
    ! growth, disturbance and mortality.
    new_cohort%isnew = .true.

    if( hlm_use_planthydro.eq.itrue ) then

       nlevrhiz = currentSite%si_hydr%nlevrhiz

       ! This allocates array spaces
       call InitHydrCohort(currentSite,new_cohort)

       ! This calculates node heights
       call UpdatePlantHydrNodes(new_cohort,new_cohort%pft, &
                                new_cohort%hite,currentSite%si_hydr)

       ! This calculates volumes and lengths
       call UpdatePlantHydrLenVol(new_cohort,currentSite%si_hydr)

       ! This updates the Kmax's of the plant's compartments
       call UpdatePlantKmax(new_cohort%co_hydr,new_cohort,currentSite%si_hydr)

       ! Since this is a newly initialized plant, we set the previous compartment-size
       ! equal to the ones we just calculated.
       call SavePreviousCompartmentVolumes(new_cohort%co_hydr)

       ! This comes up with starter suctions and then water contents
       ! based on the soil values
       call InitPlantHydStates(currentSite,new_cohort)

       if(recruitstatus==1)then

          new_cohort%co_hydr%is_newly_recruited = .true.

          ! If plant hydraulics is active, we must constrain the
          ! number density of the new recruits based on the moisture
          ! available to be subsumed in the new plant tissues.
          ! So we go through the process of pre-initializing the hydraulic
          ! states in the temporary cohort, to calculate this new number density

          call ConstrainRecruitNumber(currentSite,new_cohort, bc_in)

       endif

    endif

    call insert_cohort(new_cohort, patchptr%tallest, patchptr%shortest, tnull, snull, &
         storebigcohort, storesmallcohort)

    patchptr%tallest  => storebigcohort
    patchptr%shortest => storesmallcohort

  end subroutine create_cohort

  ! -------------------------------------------------------------------------------------

  subroutine InitPRTBoundaryConditions(new_cohort)

    ! Set the boundary conditions that flow in an out of the PARTEH
    ! allocation hypotheses.  Each of these calls to "RegsterBC" are simply
    ! setting pointers.
    ! For instance, if the hypothesis wants to know what
    ! the DBH of the plant is, then we pass in the dbh as an argument (new_cohort%dbh),
    ! and also tell it which boundary condition we are talking about (which is
    ! defined by an integer index (ac_bc_inout_id_dbh)
    !
    ! Again, elaborated Example:
    ! "ac_bc_inout_id_dbh" is the unique integer that defines the object index
    ! for the allometric carbon "ac" boundary condition "bc" for DBH "dbh"
    ! that is classified as input and output "inout".
    ! See PRTAllometricCarbonMod.F90 to track its usage.
    ! bc_rval is used as the optional argument identifyer to specify a real
    ! value boundary condition.
    ! bc_ival is used as the optional argument identifyer to specify an integer
    ! value boundary condition.

    type(ed_cohort_type), intent(inout), target :: new_cohort


    select case(hlm_parteh_mode)
    case (prt_carbon_allom_hyp)

       ! Register boundary conditions for the Carbon Only Allometric Hypothesis

       call new_cohort%prt%RegisterBCInOut(ac_bc_inout_id_dbh,bc_rval = new_cohort%dbh)
       call new_cohort%prt%RegisterBCInOut(ac_bc_inout_id_netdc,bc_rval = new_cohort%npp_acc)
       call new_cohort%prt%RegisterBCInOut(ac_bc_inout_id_n,bc_rval = new_cohort%n)
       call new_cohort%prt%RegisterBCInOut(ac_bc_inout_id_cdamage,bc_ival = new_cohort%crowndamage)
       call new_cohort%prt%RegisterBCIn(ac_bc_in_id_pft,bc_ival = new_cohort%pft)
       call new_cohort%prt%RegisterBCIn(ac_bc_in_id_ctrim,bc_rval = new_cohort%canopy_trim)
       call new_cohort%prt%RegisterBCIn(ac_bc_in_id_lstat,bc_ival = new_cohort%status_coh)
       
    case (prt_cnp_flex_allom_hyp)

       call new_cohort%prt%RegisterBCIn(acnp_bc_in_id_pft,bc_ival = new_cohort%pft)
       call new_cohort%prt%RegisterBCIn(acnp_bc_in_id_ctrim,bc_rval = new_cohort%canopy_trim)
       call new_cohort%prt%RegisterBCIn(acnp_bc_in_id_lstat,bc_ival = new_cohort%status_coh)
       call new_cohort%prt%RegisterBCIn(acnp_bc_in_id_netdc, bc_rval = new_cohort%npp_acc)
       call new_cohort%prt%RegisterBCIn(acnp_bc_in_id_netdnh4, bc_rval = new_cohort%daily_nh4_uptake)
       call new_cohort%prt%RegisterBCIn(acnp_bc_in_id_netdno3, bc_rval = new_cohort%daily_no3_uptake)
       call new_cohort%prt%RegisterBCIn(acnp_bc_in_id_netdp, bc_rval = new_cohort%daily_p_uptake)

       call new_cohort%prt%RegisterBCInOut(acnp_bc_inout_id_dbh,bc_rval = new_cohort%dbh)
       call new_cohort%prt%RegisterBCInOut(acnp_bc_inout_id_rmaint_def,bc_rval = new_cohort%resp_m_def)

       call new_cohort%prt%RegisterBCOut(acnp_bc_out_id_cefflux, bc_rval = new_cohort%daily_c_efflux)
       call new_cohort%prt%RegisterBCOut(acnp_bc_out_id_nefflux, bc_rval = new_cohort%daily_n_efflux)
       call new_cohort%prt%RegisterBCOut(acnp_bc_out_id_pefflux, bc_rval = new_cohort%daily_p_efflux)
       call new_cohort%prt%RegisterBCOut(acnp_bc_out_id_nneed, bc_rval = new_cohort%daily_n_need)
       call new_cohort%prt%RegisterBCOut(acnp_bc_out_id_pneed, bc_rval = new_cohort%daily_p_need)


    case DEFAULT

       write(fates_log(),*) 'You specified an unknown PRT module'
       write(fates_log(),*) 'Aborting'
       call endrun(msg=errMsg(sourcefile, __LINE__))

    end select


  end subroutine InitPRTBoundaryConditions

  ! ------------------------------------------------------------------------------------!

  subroutine InitPRTObject(prt)

    ! -----------------------------------------------------------------------------------
    !
    ! This routine allocates the PARTEH object that is associated with each cohort.
    ! The argument that is passed in is a pointer that is then associated with this
    ! newly allocated object.
    ! The object that is allocated is the specific extended class for the hypothesis
    ! of choice.
    ! Following this, the object and its internal mappings are initialized.
    ! This routine does NOT set any of the initial conditions, or boundary conditions
    ! such as the organ/element masses.  Those are handled after this call.
    !
    ! -----------------------------------------------------------------------------------

    ! Argument
    class(prt_vartypes), pointer :: prt

    ! Potential Extended types
    class(callom_prt_vartypes), pointer :: c_allom_prt
    class(cnp_allom_prt_vartypes), pointer :: cnp_allom_prt


    select case(hlm_parteh_mode)
    case (prt_carbon_allom_hyp)

        allocate(c_allom_prt)
        prt => c_allom_prt

    case (prt_cnp_flex_allom_hyp)

       allocate(cnp_allom_prt)
       prt => cnp_allom_prt

    case DEFAULT

        write(fates_log(),*) 'You specified an unknown PRT module'
        write(fates_log(),*) 'Aborting'
        call endrun(msg=errMsg(sourcefile, __LINE__))

    end select

    ! This is the call to allocate the data structures in the PRT object
    ! This call will be extended to each specific class.

    call prt%InitPRTVartype()


    return
  end subroutine InitPRTObject


  !-------------------------------------------------------------------------------------!

  subroutine nan_cohort(cc_p)
    !
    ! !DESCRIPTION:
    !  Make all the cohort variables NaN so they aren't used before defined.
    !
    ! !USES:

    use FatesConstantsMod, only : fates_unset_int

    !
    ! !ARGUMENTS
    type (ed_cohort_type), intent(inout), target  :: cc_p
    !
    ! !LOCAL VARIABLES:
    type (ed_cohort_type)   , pointer             :: currentCohort
    !----------------------------------------------------------------------

    currentCohort => cc_p

    currentCohort%taller      => null()       ! pointer to next tallest cohort
    currentCohort%shorter     => null()       ! pointer to next shorter cohort
    currentCohort%patchptr    => null()       ! pointer to patch that cohort is in

    nullify(currentCohort%taller)
    nullify(currentCohort%shorter)
    nullify(currentCohort%patchptr)

    ! VEGETATION STRUCTURE
    currentCohort%pft                = fates_unset_int  ! pft number
    currentCohort%crowndamage        = fates_unset_int  ! Crown damage class
    currentCohort%indexnumber        = fates_unset_int  ! unique number for each cohort. (within clump?)
    currentCohort%canopy_layer       = fates_unset_int  ! canopy status of cohort (1 = canopy, 2 = understorey, etc.)
    currentCohort%canopy_layer_yesterday       = nan  ! recent canopy status of cohort (1 = canopy, 2 = understorey, etc.)
    currentCohort%NV                 = fates_unset_int  ! Number of leaf layers: -
    currentCohort%status_coh         = fates_unset_int  ! growth status of plant  (2 = leaves on , 1 = leaves off)
    currentCohort%size_class         = fates_unset_int  ! size class index
    currentCohort%size_class_lasttimestep = fates_unset_int  ! size class index
    currentCohort%size_by_pft_class  = fates_unset_int  ! size by pft classification index
    currentCohort%coage_class        = fates_unset_int  ! cohort age class index
    currentCohort%coage_by_pft_class = fates_unset_int  ! cohort age by pft class index

    currentCohort%n                  = nan ! number of individuals in cohort per 'area' (10000m2 default)
    currentCohort%dbh                = nan ! 'diameter at breast height' in cm
    currentCohort%coage              = nan ! age of the cohort in years
    currentCohort%hite               = nan ! height: meters
    currentCohort%laimemory          = nan ! target leaf biomass- set from previous year: kGC per indiv
    currentCohort%sapwmemory         = nan ! target sapwood biomass- set from previous year: kGC per indiv
    currentCohort%structmemory       = nan ! target structural biomass- set from previous year: kGC per indiv
    currentCohort%lai                = nan ! leaf area index of cohort   m2/m2
    currentCohort%sai                = nan ! stem area index of cohort   m2/m2
    currentCohort%g_sb_laweight      = nan ! Total leaf conductance of cohort (stomata+blayer) weighted by leaf-area [m/s]*[m2]
    currentCohort%canopy_trim        = nan ! What is the fraction of the maximum leaf biomass that we are targeting? :-
    currentCohort%leaf_cost          = nan ! How much does it cost to maintain leaves: kgC/m2/year-1
    currentCohort%excl_weight        = nan ! How much of this cohort is demoted each year, as a proportion of all cohorts:-
    currentCohort%prom_weight        = nan ! How much of this cohort is promoted each year, as a proportion of all cohorts:-
    currentCohort%c_area             = nan ! areal extent of canopy (m2)
    currentCohort%treelai            = nan ! lai of tree (total leaf area (m2) / canopy area (m2)
    currentCohort%treesai            = nan ! stem area index of tree (total stem area (m2) / canopy area (m2)
    currentCohort%seed_prod          = nan
    currentCohort%vcmax25top = nan
    currentCohort%jmax25top  = nan
    currentCohort%tpu25top   = nan
    currentCohort%kp25top    = nan

    ! CARBON FLUXES
    currentCohort%gpp_acc_hold       = nan ! GPP:  kgC/indiv/year
    currentCohort%gpp_tstep          = nan ! GPP:  kgC/indiv/timestep
    currentCohort%gpp_acc            = nan ! GPP:  kgC/indiv/day
    currentCohort%npp_acc_hold       = nan ! NPP:  kgC/indiv/year
    currentCohort%npp_tstep          = nan ! NPP:  kGC/indiv/timestep
    currentCohort%npp_acc            = nan ! NPP:  kgC/indiv/day
    currentCohort%year_net_uptake(:) = nan ! Net uptake of individual leaf layers kgC/m2/year
    currentCohort%ts_net_uptake(:)   = nan ! Net uptake of individual leaf layers kgC/m2/s
    currentCohort%resp_acc_hold      = nan ! RESP: kgC/indiv/year
    currentCohort%resp_tstep         = nan ! RESP: kgC/indiv/timestep
    currentCohort%resp_acc           = nan ! RESP: kGC/cohort/day

    ! Fluxes from nutrient allocation
    currentCohort%daily_nh4_uptake = nan
    currentCohort%daily_no3_uptake = nan
    currentCohort%daily_p_uptake = nan
    currentCohort%daily_c_efflux = nan
    currentCohort%daily_n_efflux = nan
    currentCohort%daily_p_efflux = nan
    currentCohort%daily_n_need   = nan
    currentCohort%daily_p_need   = nan
    currentCohort%daily_n_demand = nan
    currentCohort%daily_p_demand = nan


    currentCohort%c13disc_clm        = nan ! C13 discrimination, per mil at indiv/timestep
    currentCohort%c13disc_acc        = nan ! C13 discrimination, per mil at indiv/timestep at indiv/daily at the end of a day

    !RESPIRATION
    currentCohort%rdark              = nan
    currentCohort%resp_m             = nan ! Maintenance respiration.  kGC/cohort/year
    currentCohort%resp_m_def         = nan ! Maintenance respiration deficit kgC/plant
    currentCohort%livestem_mr        = nan ! Live stem maintenance respiration. kgC/indiv/s-1
    currentCohort%livecroot_mr       = nan ! Coarse root maintenance respiration. kgC/indiv/s-1
    currentCohort%froot_mr           = nan ! Fine root maintenance respiration. kgC/indiv/s-1
    currentCohort%resp_g_tstep       = nan ! Growth respiration.       kGC/indiv/timestep


    ! ALLOCATION
    currentCohort%dmort              = nan ! proportional mortality rate. (year-1)

    ! logging
    currentCohort%lmort_direct       = nan
    currentCohort%lmort_infra        = nan
    currentCohort%lmort_collateral   = nan
    currentCohort%l_degrad           = nan

    currentCohort%c_area             = nan ! areal extent of canopy (m2)
    currentCohort%treelai            = nan ! lai of tree (total leaf area (m2) / canopy area (m2)
    currentCohort%treesai            = nan ! stem area index of tree (total stem area (m2) / canopy area (m2)


    ! VARIABLES NEEDED FOR INTEGRATION
    currentCohort%dndt               = nan ! time derivative of cohort size
    currentCohort%dhdt               = nan ! time derivative of height
    currentCohort%ddbhdt             = nan ! time derivative of dbh

    ! FIRE
    currentCohort%fraction_crown_burned = nan ! proportion of crown affected by fire
    currentCohort%cambial_mort          = nan ! probability that trees dies due to cambial char P&R (1986)
    currentCohort%crownfire_mort        = nan ! probability of tree post-fire mortality due to crown scorch
    currentCohort%fire_mort             = nan ! post-fire mortality from cambial and crown damage assuming two are independent

  end subroutine nan_cohort

  !-------------------------------------------------------------------------------------!

  subroutine zero_cohort(cc_p)
    !
    ! !DESCRIPTION:
    ! Zero variables that need to be accounted for if
    ! this cohort is altered before they are defined.
    !
    ! !USES:
    !
    ! !ARGUMENTS
    type (ed_cohort_type), intent(inout), target  :: cc_p
    !
    ! !LOCAL VARIABLES:
    type (ed_cohort_type)   , pointer             :: currentCohort
    !----------------------------------------------------------------------

    currentCohort => cc_p

    currentCohort%NV                 = 0
    currentCohort%status_coh         = 0
    currentCohort%rdark              = 0._r8
    currentCohort%resp_m             = 0._r8
    currentCohort%resp_m_def         = 0._r8
    currentCohort%resp_g_tstep       = 0._r8
    currentCohort%livestem_mr        = 0._r8
    currentCohort%livecroot_mr       = 0._r8
    currentCohort%froot_mr           = 0._r8
    currentCohort%fire_mort          = 0._r8
    currentcohort%npp_acc            = 0._r8
    currentcohort%gpp_acc            = 0._r8
    currentcohort%resp_acc           = 0._r8
    currentcohort%npp_tstep          = 0._r8
    currentcohort%gpp_tstep          = 0._r8
    currentcohort%resp_tstep         = 0._r8
    currentcohort%resp_acc_hold      = 0._r8

    currentcohort%year_net_uptake(:) = 999._r8 ! this needs to be 999, or trimming of new cohorts will break.
    currentcohort%ts_net_uptake(:)   = 0._r8
    currentcohort%fraction_crown_burned = 0._r8
    currentCohort%size_class            = 1
    currentCohort%coage_class        = 1
    currentCohort%seed_prod          = 0._r8
    currentCohort%size_class_lasttimestep = 0
    currentcohort%npp_acc_hold       = 0._r8
    currentcohort%gpp_acc_hold       = 0._r8
    currentcohort%dmort              = 0._r8
    currentcohort%g_sb_laweight      = 0._r8
    currentcohort%treesai            = 0._r8
    currentCohort%lmort_direct       = 0._r8
    currentCohort%lmort_infra        = 0._r8
    currentCohort%lmort_collateral   = 0._r8
    currentCohort%l_degrad           = 0._r8
    currentCohort%leaf_cost          = 0._r8
    currentcohort%excl_weight        = 0._r8
    currentcohort%prom_weight        = 0._r8
    currentcohort%crownfire_mort     = 0._r8
    currentcohort%cambial_mort       = 0._r8
    currentCohort%c13disc_clm        = 0._r8
    currentCohort%c13disc_acc        = 0._r8

    ! Daily nutrient fluxes are INTEGRATED over the course of the
    ! day.  This variable MUST be zerod upon creation AND
    ! after allocation. These variables exist in
    ! carbon-only mode but are not used.

    currentCohort%daily_nh4_uptake = 0._r8
    currentCohort%daily_no3_uptake = 0._r8
    currentCohort%daily_p_uptake = 0._r8

    currentCohort%daily_c_efflux = 0._r8
    currentCohort%daily_n_efflux = 0._r8
    currentCohort%daily_p_efflux = 0._r8

    currentCohort%daily_n_need = 0._r8
    currentCohort%daily_p_need = 0._r8

    ! Initialize these as negative
    currentCohort%daily_p_demand = -9._r8
    currentCohort%daily_n_demand = -9._r8


  end subroutine zero_cohort

  !-------------------------------------------------------------------------------------!
  subroutine terminate_cohorts( currentSite, currentPatch, level , call_index, bc_in)
    !
    ! !DESCRIPTION:
    ! terminates all cohorts when they get too small
    !
    ! !USES:
<<<<<<< HEAD
    use FatesInterfaceTypesMod   , only : hlm_use_canopy_damage
    use FatesInterfaceTypesMod   , only : hlm_use_understory_damage
    
=======
>>>>>>> d59e2494
    !
    ! !ARGUMENTS
    type (ed_site_type) , intent(inout), target :: currentSite
    type (ed_patch_type), intent(inout), target :: currentPatch
    integer             , intent(in)            :: level
    integer                                     :: call_index
    type(bc_in_type), intent(in)                :: bc_in

    ! Important point regarding termination levels.  Termination is typically
    ! called after fusion.  We do this so that we can re-capture the biomass that would
    ! otherwise be lost from termination.  The biomass of a fused plant remains in the
    ! live pool.  However, some plant number densities can be so low that they
    ! can cause numerical instabilities.  Thus, we call terminate_cohorts at level=1
    ! before fusion to get rid of these cohorts that are so incredibly sparse, and then
    ! terminate the remainder at level 2 for various other reasons.

    !
    ! !LOCAL VARIABLES:
    type (ed_cohort_type) , pointer :: currentCohort
    type (ed_cohort_type) , pointer :: shorterCohort
    type (ed_cohort_type) , pointer :: tallerCohort

    real(r8) :: leaf_c    ! leaf carbon [kg]
    real(r8) :: store_c   ! storage carbon [kg]
    real(r8) :: sapw_c    ! sapwood carbon [kg]
    real(r8) :: fnrt_c    ! fineroot carbon [kg]
    real(r8) :: repro_c   ! reproductive carbon [kg]
    real(r8) :: struct_c  ! structural carbon [kg]
    integer :: terminate  ! do we terminate (itrue) or not (ifalse)
    !----------------------------------------------------------------------

    currentCohort => currentPatch%shortest
    do while (associated(currentCohort))

       terminate = ifalse
       tallerCohort => currentCohort%taller

       leaf_c  = currentCohort%prt%GetState(leaf_organ, carbon12_element)
       store_c = currentCohort%prt%GetState(store_organ, carbon12_element)
       sapw_c  = currentCohort%prt%GetState(sapw_organ, carbon12_element)
       fnrt_c  = currentCohort%prt%GetState(fnrt_organ, carbon12_element)
       struct_c = currentCohort%prt%GetState(struct_organ, carbon12_element)
       repro_c  = currentCohort%prt%GetState(repro_organ, carbon12_element)

       ! Check if number density is so low is breaks math (level 1)
       if (currentcohort%n <  min_n_safemath .and. level == 1) then
          terminate = itrue
          if ( debug ) then
             write(fates_log(),*) 'terminating cohorts 0',currentCohort%n/currentPatch%area,currentCohort%dbh,call_index
          endif
       endif

       ! The rest of these are only allowed if we are not dealing with a recruit (level 2)
       if (.not.currentCohort%isnew .and. level == 2) then

         ! Not enough n or dbh
         if  (currentCohort%n/currentPatch%area <= min_npm2 .or.	&  !
              currentCohort%n <= min_nppatch .or. &
              (currentCohort%dbh < 0.00001_r8 .and. store_c < 0._r8) ) then
            terminate = itrue
            if ( debug ) then
               write(fates_log(),*) 'terminating cohorts 1',currentCohort%n/currentPatch%area,currentCohort%dbh,call_index
            endif
         endif

         ! Outside the maximum canopy layer
         if (currentCohort%canopy_layer > nclmax ) then
           terminate = itrue
           if ( debug ) then
             write(fates_log(),*) 'terminating cohorts 2', currentCohort%canopy_layer,call_index
           endif
         endif

         ! live biomass pools are terminally depleted
         if ( ( sapw_c+leaf_c+fnrt_c ) < 1e-10_r8  .or.  &
               store_c  < 1e-10_r8) then
            terminate = itrue
            if ( debug ) then
              write(fates_log(),*) 'terminating cohorts 3', &
                    sapw_c,leaf_c,fnrt_c,store_c,call_index
            endif
         endif

         ! Total cohort biomass is negative
         if ( ( struct_c+sapw_c+leaf_c+fnrt_c+store_c ) < 0._r8) then
            terminate = itrue
            if ( debug ) then
               write(fates_log(),*) 'terminating cohorts 4', &
                    struct_c,sapw_c,leaf_c,fnrt_c,store_c,call_index
            endif

        endif
      endif    !  if (.not.currentCohort%isnew .and. level == 2) then

      if (terminate == itrue) then
<<<<<<< HEAD

          ! preserve a record of the to-be-terminated cohort for mortality accounting
          levcan = currentCohort%canopy_layer

          if( hlm_use_planthydro == itrue ) &
             call AccumulateMortalityWaterStorage(currentSite,currentCohort,currentCohort%n)

          if(levcan==ican_upper) then
             currentSite%term_nindivs_canopy(currentCohort%size_class,currentCohort%pft) = &
                   currentSite%term_nindivs_canopy(currentCohort%size_class,currentCohort%pft) + currentCohort%n
             currentSite%term_carbonflux_canopy = currentSite%term_carbonflux_canopy + &
                   currentCohort%n * (struct_c+sapw_c+leaf_c+fnrt_c+store_c+repro_c)

             currentSite%term_crownarea_canopy = currentSite%term_crownarea_canopy + &
                   currentCohort%c_area
         
          else
             currentSite%term_nindivs_ustory(currentCohort%size_class,currentCohort%pft) = &
                   currentSite%term_nindivs_ustory(currentCohort%size_class,currentCohort%pft) + currentCohort%n
             currentSite%term_carbonflux_ustory = currentSite%term_carbonflux_ustory + &
                   currentCohort%n * (struct_c+sapw_c+leaf_c+fnrt_c+store_c+repro_c)

             currentSite%term_crownarea_ustory = currentSite%term_crownarea_ustory + &
                  currentCohort%c_area
        
          end if

          if(hlm_use_canopy_damage .eq. itrue .or. hlm_use_understory_damage .eq. itrue) then 
             if( levcan==ican_upper) then
                currentSite%term_nindivs_canopy_damage(currentCohort%crowndamage, &
                     currentCohort%size_class, currentCohort%pft) = &
                     currentSite%term_nindivs_canopy_damage(currentCohort%crowndamage,&
                     currentCohort%size_class, currentCohort%pft) + currentCohort%n
                currentSite%term_cflux_canopy_damage(currentCohort%crowndamage, currentCohort%size_class) = &
                     currentSite%term_cflux_canopy_damage(currentCohort%crowndamage, currentCohort%size_class) + &
                     currentCohort%n * (struct_c+sapw_c+leaf_c+fnrt_c+store_c+repro_c)
             else
                currentSite%term_nindivs_ustory_damage(currentCohort%crowndamage,&
                     currentCohort%size_class, currentCohort%pft) = &
                     currentSite%term_nindivs_ustory_damage(currentCohort%crowndamage,&
                     currentCohort%size_class, currentCohort%pft) + currentCohort%n
                currentSite%term_cflux_ustory_damage(currentCohort%crowndamage, currentCohort%size_class) = &
                     currentSite%term_cflux_ustory_damage(currentCohort%crowndamage, currentCohort%size_class) + &
                     currentCohort%n * (struct_c+sapw_c+leaf_c+fnrt_c+store_c+repro_c)
             end if
          end if

          ! put the litter from the terminated cohorts
          ! straight into the fragmenting pools

          if (currentCohort%n.gt.0.0_r8) then
             call SendCohortToLitter(currentSite,currentPatch, &
                  currentCohort,currentCohort%n,bc_in)
          end if

          ! Set pointers and remove the current cohort from the list
          shorterCohort => currentCohort%shorter

          if (.not. associated(tallerCohort)) then
             currentPatch%tallest => shorterCohort
             if(associated(shorterCohort)) shorterCohort%taller => null()
          else
             tallerCohort%shorter => shorterCohort

          endif

          if (.not. associated(shorterCohort)) then
             currentPatch%shortest => tallerCohort
             if(associated(tallerCohort)) tallerCohort%shorter => null()
          else
             shorterCohort%taller => tallerCohort
          endif


          call DeallocateCohort(currentCohort)
          deallocate(currentCohort)
          nullify(currentCohort)

       endif
       currentCohort => tallerCohort
=======
         call terminate_cohort(currentSite, currentPatch, currentCohort, bc_in)
         deallocate(currentCohort)
      endif
      currentCohort => tallerCohort
>>>>>>> d59e2494
    enddo
    
  end subroutine terminate_cohorts

  !-------------------------------------------------------------------------------------!
  subroutine terminate_cohort(currentSite, currentPatch, currentCohort, bc_in)
   !
   ! !DESCRIPTION:
   ! Terminates an individual cohort and updates the site-level
   ! updates the carbon flux and nuber of individuals appropriately
   !
   ! !USES:
   !
   ! !ARGUMENTS
   type (ed_site_type)  , intent(inout), target :: currentSite
   type (ed_patch_type) , intent(inout), target :: currentPatch
   type (ed_cohort_type), intent(inout), target :: currentCohort
   type(bc_in_type), intent(in)                :: bc_in

   ! !LOCAL VARIABLES:
   type (ed_cohort_type) , pointer :: shorterCohort
   type (ed_cohort_type) , pointer :: tallerCohort

   real(r8) :: leaf_c    ! leaf carbon [kg]
   real(r8) :: store_c   ! storage carbon [kg]
   real(r8) :: sapw_c    ! sapwood carbon [kg]
   real(r8) :: fnrt_c    ! fineroot carbon [kg]
   real(r8) :: repro_c   ! reproductive carbon [kg]
   real(r8) :: struct_c  ! structural carbon [kg]
   integer :: terminate  ! do we terminate (itrue) or not (ifalse)
   integer :: c           ! counter for litter size class.
   integer :: levcan      ! canopy level
   !----------------------------------------------------------------------

   leaf_c  = currentCohort%prt%GetState(leaf_organ, carbon12_element)
   store_c = currentCohort%prt%GetState(store_organ, carbon12_element)
   sapw_c  = currentCohort%prt%GetState(sapw_organ, carbon12_element)
   fnrt_c  = currentCohort%prt%GetState(fnrt_organ, carbon12_element)
   struct_c = currentCohort%prt%GetState(struct_organ, carbon12_element)
   repro_c  = currentCohort%prt%GetState(repro_organ, carbon12_element)
   
   ! preserve a record of the to-be-terminated cohort for mortality accounting
   levcan = currentCohort%canopy_layer

   if( hlm_use_planthydro == itrue ) &
      call AccumulateMortalityWaterStorage(currentSite,currentCohort,currentCohort%n)

   ! Update the site-level carbon flux and individuals count for the appropriate canopy layer
   if(levcan==ican_upper) then
      currentSite%term_nindivs_canopy(currentCohort%size_class,currentCohort%pft) = &
            currentSite%term_nindivs_canopy(currentCohort%size_class,currentCohort%pft) + currentCohort%n

      currentSite%term_carbonflux_canopy = currentSite%term_carbonflux_canopy + &
            currentCohort%n * (struct_c+sapw_c+leaf_c+fnrt_c+store_c+repro_c)
   else
      currentSite%term_nindivs_ustory(currentCohort%size_class,currentCohort%pft) = &
            currentSite%term_nindivs_ustory(currentCohort%size_class,currentCohort%pft) + currentCohort%n

      currentSite%term_carbonflux_ustory = currentSite%term_carbonflux_ustory + &
            currentCohort%n * (struct_c+sapw_c+leaf_c+fnrt_c+store_c+repro_c)
   end if

   ! put the litter from the terminated cohorts
   ! straight into the fragmenting pools

   if (currentCohort%n.gt.0.0_r8) then
      call SendCohortToLitter(currentSite,currentPatch, &
           currentCohort,currentCohort%n,bc_in)
   end if

   ! Set pointers and deallocate the current cohort from the list
   shorterCohort => currentCohort%shorter
   tallerCohort => currentCohort%taller

   if (.not. associated(tallerCohort)) then
      currentPatch%tallest => shorterCohort
      if(associated(shorterCohort)) shorterCohort%taller => null()
   else
      tallerCohort%shorter => shorterCohort
   endif

   if (.not. associated(shorterCohort)) then
      currentPatch%shortest => tallerCohort
      if(associated(tallerCohort)) tallerCohort%shorter => null()
   else
      shorterCohort%taller => tallerCohort
   endif

   call DeallocateCohort(currentCohort)

 end subroutine terminate_cohort  
  
  ! =====================================================================================

  subroutine SendCohortToLitter(csite,cpatch,ccohort,nplant,bc_in)

    ! -----------------------------------------------------------------------------------
    ! This routine transfers the existing mass in all pools and all elements
    ! on a vegetation cohort, into the litter pool.
    !
    ! Important: (1) This IS NOT turnover, this is not a partial transfer.
    !            (2) This is from a select number of plants in the cohort. ie this is
    !                not a "whole-sale" sending of all plants to litter.
    !            (3) This does not affect the PER PLANT mass pools, so
    !                do not update any PARTEH structures.
    !            (4) The change in plant number density (due to death or termination)
    !                IS NOT handled here.
    !            (5) This routine is NOT used for disturbance, mostly
    !                because this routine assumes a cohort lands in its patch
    !                Whereas the disturbance scheme does NOT assume that.
    ! -----------------------------------------------------------------------------------

    ! Arguments
    type (ed_site_type)   , target  :: csite
    type (ed_patch_type)  , target  :: cpatch
    type (ed_cohort_type) , target  :: ccohort
    real(r8)                        :: nplant     ! Number (absolute)
                                                  ! of plants to transfer
    type(bc_in_type), intent(in)    :: bc_in

    type(litter_type), pointer        :: litt       ! Litter object for each element
    type(site_fluxdiags_type),pointer :: flux_diags

    real(r8) :: leaf_m    ! leaf mass [kg]
    real(r8) :: store_m   ! storage mass [kg]
    real(r8) :: sapw_m    ! sapwood mass [kg]
    real(r8) :: fnrt_m    ! fineroot mass [kg]
    real(r8) :: repro_m   ! reproductive mass [kg]
    real(r8) :: struct_m  ! structural mass [kg]
    real(r8) :: plant_dens! plant density [/m2]
    real(r8) :: dcmpy_frac! fraction of mass going to each decomposability partition
    integer  :: el        ! loop index for elements
    integer  :: c         ! loop index for CWD
    integer  :: pft       ! pft index of the cohort
    integer  :: crowndamage ! the crown damage class of the cohort
    integer  :: sl        ! loop index for soil layers
    integer  :: dcmpy     ! loop index for decomposability

    !----------------------------------------------------------------------

    pft = ccohort%pft

    plant_dens = nplant/cpatch%area

    call set_root_fraction(csite%rootfrac_scr, pft, csite%zi_soil, &
         bc_in%max_rooting_depth_index_col)

    do el=1,num_elements

       leaf_m   = ccohort%prt%GetState(leaf_organ, element_list(el))
       store_m  = ccohort%prt%GetState(store_organ, element_list(el))
       sapw_m   = ccohort%prt%GetState(sapw_organ, element_list(el))
       fnrt_m   = ccohort%prt%GetState(fnrt_organ, element_list(el))
       struct_m = ccohort%prt%GetState(struct_organ, element_list(el))
       repro_m  = ccohort%prt%GetState(repro_organ, element_list(el))

       litt => cpatch%litter(el)
       flux_diags => csite%flux_diags(el)

       do c=1,ncwd

          ! above ground CWD
          litt%ag_cwd(c) = litt%ag_cwd(c) + plant_dens * &
               (struct_m+sapw_m)  * SF_val_CWD_frac(c) * &
               prt_params%allom_agb_frac(pft)

          ! below ground CWD
          do sl=1,csite%nlevsoil
             litt%bg_cwd(c,sl) = litt%bg_cwd(c,sl) + plant_dens * &
                  (struct_m+sapw_m) * SF_val_CWD_frac(c) * &
                  (1.0_r8 - prt_params%allom_agb_frac(pft)) * &
                  csite%rootfrac_scr(sl)
          enddo

          ! above ground
          flux_diags%cwd_ag_input(c)  = flux_diags%cwd_ag_input(c) + &
                (struct_m+sapw_m) * SF_val_CWD_frac(c) * &
                prt_params%allom_agb_frac(pft) * nplant

          ! below ground
          flux_diags%cwd_bg_input(c)  = flux_diags%cwd_bg_input(c) + &
                (struct_m + sapw_m) * SF_val_CWD_frac(c) * &
                (1.0_r8 - prt_params%allom_agb_frac(pft)) * nplant

       enddo

       do dcmpy=1,ndcmpy
           dcmpy_frac = GetDecompyFrac(pft,leaf_organ,dcmpy)

           litt%leaf_fines(dcmpy) = litt%leaf_fines(dcmpy) + &
                 plant_dens * (leaf_m+repro_m) * dcmpy_frac

           dcmpy_frac = GetDecompyFrac(pft,fnrt_organ,dcmpy)
           do sl=1,csite%nlevsoil
               litt%root_fines(dcmpy,sl) = litt%root_fines(dcmpy,sl) + &
                     plant_dens * (fnrt_m+store_m) * csite%rootfrac_scr(sl) * dcmpy_frac
           end do

       end do

       flux_diags%leaf_litter_input(pft) = &
             flux_diags%leaf_litter_input(pft) +  &
             (leaf_m+repro_m) * nplant
       flux_diags%root_litter_input(pft) = &
             flux_diags%root_litter_input(pft) +  &
             (fnrt_m+store_m) * nplant


    end do

    return
  end subroutine SendCohortToLitter


  !--------------------------------------------------------------------------------------



  subroutine DeallocateCohort(currentCohort)

     ! ----------------------------------------------------------------------------------
     ! This subroutine deallocates all dynamic memory and objects
     ! inside the cohort structure.  This DOES NOT deallocate
     ! the cohort structure itself.
     ! ----------------------------------------------------------------------------------

     type(ed_cohort_type),intent(inout) :: currentCohort

     !  (Keeping as an example)
     ! Remove the running mean structure
     ! deallocate(currentCohort%tveg_lpa)

     ! At this point, nothing should be pointing to current Cohort
     if (hlm_use_planthydro.eq.itrue) call DeallocateHydrCohort(currentCohort)

     ! Deallocate the cohort's PRT structures
     call currentCohort%prt%DeallocatePRTVartypes()

     ! Deallocate the PRT object
     deallocate(currentCohort%prt)

     return
  end subroutine DeallocateCohort

  subroutine fuse_cohorts(currentSite, currentPatch, bc_in)

     !
     ! !DESCRIPTION:
     ! Join similar cohorts to reduce total number
     !
     ! !USES:
     use EDParamsMod , only :  ED_val_cohort_size_fusion_tol
     use EDParamsMod , only :  ED_val_cohort_age_fusion_tol
     use FatesInterfaceTypesMod , only :  hlm_use_cohort_age_tracking
     use FatesConstantsMod , only : itrue
     use FatesConstantsMod, only : days_per_year
     use EDTypesMod  , only : maxCohortsPerPatch
     use DamageMainMod, only : get_crown_reduction
     !
     ! !ARGUMENTS
     type (ed_site_type), intent(inout),  target :: currentSite
     type (ed_patch_type), intent(inout), target :: currentPatch
     type (bc_in_type), intent(in)               :: bc_in
     !

     ! !LOCAL VARIABLES:
     type (ed_cohort_type) , pointer :: currentCohort
     type (ed_cohort_type) , pointer :: nextc
     type (ed_cohort_type) , pointer :: nextnextc

     type (ed_cohort_type) , pointer :: shorterCohort
     type (ed_cohort_type) , pointer :: tallerCohort

     integer  :: i
     integer  :: fusion_took_place
     integer  :: iterate    ! do we need to keep fusing to get below maxcohorts?
     integer  :: nocohorts
     real(r8) :: newn
     real(r8) :: diff
     real(r8) :: coage_diff
     real(r8) :: leaf_c_next   ! Leaf carbon * plant density of current (for weighting)
     real(r8) :: leaf_c_curr   ! Leaf carbon * plant density of next (for weighting)
     real(r8) :: leaf_c_target
     real(r8) :: dynamic_size_fusion_tolerance
     real(r8) :: dynamic_age_fusion_tolerance
     real(r8) :: dbh
     real(r8) :: leaf_c             ! leaf carbon [kg]
     real(r8) :: target_c_area

     integer  :: largersc, smallersc, sc_i        ! indices for tracking the growth flux caused by fusion
     real(r8) :: larger_n, smaller_n
     integer  :: oldercacls, youngercacls, cacls_i ! indices for tracking the age flux caused by fusion
     real(r8) :: older_n, younger_n
     real(r8) :: crown_reduction

     logical, parameter :: fuse_debug = .false.   ! This debug is over-verbose
                                                 ! and gets its own flag

     !----------------------------------------------------------------------

     !set initial fusion tolerance (in cm)
     dynamic_size_fusion_tolerance = ED_val_cohort_size_fusion_tol
     ! set the cohort age fusion tolerance (in fraction of years)
     dynamic_age_fusion_tolerance = ED_val_cohort_age_fusion_tol


     !This needs to be a function of the canopy layer, because otherwise, at canopy closure
     !the number of cohorts doubles and very dissimilar cohorts are fused together
     !because c_area and biomass are non-linear with dbh, this causes several mass inconsistancies
     !in theory, all of this routine therefore causes minor losses of C and area, but these are below
     !detection limit normally.

     iterate = 1
     fusion_took_place = 0


     !---------------------------------------------------------------------!
     !  Keep doing this until nocohorts <= maxcohorts                         !
     !---------------------------------------------------------------------!
     
     if (associated(currentPatch%shortest)) then
        do while(iterate == 1)

           currentCohort => currentPatch%tallest

           ! The following logic continues the loop while the current cohort is not the shortest cohort
           ! if they point to the same target (ie equivalence), then the loop ends.
           ! This loop is different than the simple "continue while associated" loop in that
           ! it omits the last cohort (because it has already been compared by that point)

           do while ( .not.associated(currentCohort,currentPatch%shortest) )

              nextc => currentPatch%tallest

              do while (associated(nextc))
                 nextnextc => nextc%shorter
                 diff = abs((currentCohort%dbh - nextc%dbh)/(0.5_r8*(currentCohort%dbh + nextc%dbh)))

                 !Criteria used to divide up the height continuum into different cohorts.

                 if (diff < dynamic_size_fusion_tolerance) then

                    ! Only fuse if the cohorts are within x years of each other
                    ! if they are the same age we make diff 0- to avoid errors divding by zero
                    !NB if cohort age tracking is off then the age of both should be 0
                    ! and hence the age fusion criterion is met
                    if (abs(currentCohort%coage - nextc%coage)<nearzero ) then
                       coage_diff = 0.0_r8
                    else
                       coage_diff = abs((currentCohort%coage - nextc%coage)/ &
                            (0.5_r8*(currentCohort%coage + nextc%coage)))
                    end if

                    if (coage_diff <= dynamic_age_fusion_tolerance ) then

                       ! Don't fuse a cohort with itself!
                       if (.not.associated(currentCohort,nextc) ) then

                          if (currentCohort%pft == nextc%pft) then

                             ! check cohorts have same damage class before fusing
                             if (currentCohort%crowndamage == nextc%crowndamage) then

                             ! check cohorts in same c. layer. before fusing

                             if (currentCohort%canopy_layer == nextc%canopy_layer) then

                                ! Note: because newly recruited cohorts that have not experienced
                                ! a day yet will have un-known flux quantities or change rates
                                ! we don't want them fusing with non-new cohorts.  We allow them
                                ! to fuse with other new cohorts to keep the total number of cohorts
                                ! down.

                                if( currentCohort%isnew.eqv.nextc%isnew ) then

                                   newn = currentCohort%n + nextc%n

                                   fusion_took_place = 1

                                   if ( fuse_debug .and. currentCohort%isnew ) then
                                      write(fates_log(),*) 'Fusing Two Cohorts'
                                      write(fates_log(),*) 'newn: ',newn
                                      write(fates_log(),*) 'Cohort I, Cohort II'
                                      write(fates_log(),*) 'n:',currentCohort%n,nextc%n
                                      write(fates_log(),*) 'isnew:',currentCohort%isnew,nextc%isnew
                                      write(fates_log(),*) 'laimemory:',currentCohort%laimemory,nextc%laimemory
                                      write(fates_log(),*) 'hite:',currentCohort%hite,nextc%hite
                                      write(fates_log(),*) 'coage:',currentCohort%coage,nextc%coage
                                      write(fates_log(),*) 'dbh:',currentCohort%dbh,nextc%dbh
                                      write(fates_log(),*) 'pft:',currentCohort%pft,nextc%pft
                                      write(fates_log(),*) 'crowndamage:',currentCohort%crowndamage,nextc%crowndamage
                                      write(fates_log(),*) 'canopy_trim:',currentCohort%canopy_trim,nextc%canopy_trim
                                      write(fates_log(),*) 'canopy_layer_yesterday:', &
                                           currentCohort%canopy_layer_yesterday,nextc%canopy_layer_yesterday
                                      do i=1, nlevleaf
                                         write(fates_log(),*) 'leaf level: ',i,'year_net_uptake', &
                                              currentCohort%year_net_uptake(i),nextc%year_net_uptake(i)
                                      end do
                                   end if

                                   !  (Keeping as an example)
                                   ! Running mean fuses based on number density fraction just
                                   ! like other variables
                                   !!call currentCohort%tveg_lpa%FuseRMean(nextc%tveg_lpa,currentCohort%n/newn)
                                   
                                   ! new cohort age is weighted mean of two cohorts
                                   currentCohort%coage = &
                                        (currentCohort%coage * (currentCohort%n/(currentCohort%n + nextc%n))) + &
                                        (nextc%coage * (nextc%n/(currentCohort%n + nextc%n)))

                                   ! update the cohort age again
                                   if (hlm_use_cohort_age_tracking .eq.itrue) then
                                      call coagetype_class_index(currentCohort%coage, currentCohort%pft, &
                                           currentCohort%coage_class, currentCohort%coage_by_pft_class)
                                   end if

                                   ! Fuse all mass pools
                                   call currentCohort%prt%WeightedFusePRTVartypes(nextc%prt, &
                                        currentCohort%n/newn )

                                   ! Leaf biophysical rates (use leaf mass weighting)
                                   ! -----------------------------------------------------------------
                                   call UpdateCohortBioPhysRates(currentCohort)

                                   currentCohort%laimemory   = (currentCohort%n*currentCohort%laimemory   &
                                        + nextc%n*nextc%laimemory)/newn

                                   currentCohort%sapwmemory   = (currentCohort%n*currentCohort%sapwmemory   &
                                        + nextc%n*nextc%sapwmemory)/newn

                                   currentCohort%structmemory   = (currentCohort%n*currentCohort%structmemory   &
                                        + nextc%n*nextc%structmemory)/newn

                                   currentCohort%canopy_trim = (currentCohort%n*currentCohort%canopy_trim &
                                        + nextc%n*nextc%canopy_trim)/newn

                                   ! c13disc_acc calculation; weighted mean by GPP
                                   if ((currentCohort%n * currentCohort%gpp_acc + nextc%n * nextc%gpp_acc) .eq. 0.0_r8) then
                                      currentCohort%c13disc_acc = 0.0_r8
                                   else
                                      currentCohort%c13disc_acc = (currentCohort%n * currentCohort%gpp_acc * currentCohort%c13disc_acc +   &
                                           nextc%n * nextc%gpp_acc * nextc%c13disc_acc)/    &
                                           (currentCohort%n * currentCohort%gpp_acc + nextc%n * nextc%gpp_acc)
                                   endif

                                   select case(cohort_fusion_conservation_method)
                                      !
                                      ! -----------------------------------------------------------------
                                      ! Because cohort fusion is an unavoidable but non-physical process,
                                      ! and because of the various nonlinear allometric relationships,
                                      ! it isn't possible to simultaneously conserve all of the allometric
                                      ! relationships during cohort fusion.  We will always conserve carbon,
                                      ! but there are choices to made about what else to conserve or not.
                                      ! In particular, there is a choice to be made of conservation amongst
                                      ! the number density, stem diameter, and crown area. Below,
                                      ! some different conservation relationships can be chosen during fusion.
                                      ! -----------------------------------------------------------------
                                      !
                                   case(conserve_crownarea_and_number_not_dbh)
                                      !
                                      ! -----------------------------------------------------------------
                                      ! conserve total crown area during the fusion step, and then calculate
                                      ! dbh of the fused cohort as that which conserves both crown area and
                                      ! the dbh to crown area allometry.  dbh will be updated in the next
                                      ! growth step in the (likely) event that dbh to structural iomass
                                      ! allometry is exceeded. if using a capped crown area allometry and
                                      ! above the cap, then calculate as the weighted average of fusing
                                      ! cohorts' dbh
                                      ! -----------------------------------------------------------------
                                      !

                                      call carea_allom(currentCohort%dbh,currentCohort%n, &
                                           currentSite%spread,currentCohort%pft,&
                                           currentCohort%crowndamage, &
                                           currentCohort%c_area,inverse=.false.)

                                      call carea_allom(nextc%dbh,nextc%n, &
                                           currentSite%spread,nextc%pft,&
                                           nextc%crowndamage, &
                                           nextc%c_area,inverse=.false.)

                                      currentCohort%c_area = currentCohort%c_area + nextc%c_area

                                      !
                                      dbh = currentCohort%dbh
                                      call carea_allom(dbh,newn,currentSite%spread,currentCohort%pft,&
                                           currentCohort%crowndamage,currentCohort%c_area,inverse=.true.)
                                      !
                                      if (abs(dbh-fates_unset_r8)<nearzero) then
                                         currentCohort%dbh = (currentCohort%n*currentCohort%dbh         &
                                              + nextc%n*nextc%dbh)/newn

                                         if( prt_params%woody(currentCohort%pft) == itrue ) then

                                            call ForceDBH( currentCohort%pft, currentCohort%canopy_trim, &
                                                 currentCohort%dbh, currentCohort%hite, &
                                                 bdead = currentCohort%prt%GetState(struct_organ,all_carbon_elements), &
                                                 crowndamage = currentCohort%crowndamage)

                                         end if
                                         !
                                         call carea_allom(currentCohort%dbh,newn,currentSite%spread,currentCohort%pft,&
                                              currentCohort%crowndamage, currentCohort%c_area,inverse=.false.)

                                      else
                                         currentCohort%dbh = dbh
                                      endif

                                      !
                                      call h_allom(currentCohort%dbh,currentCohort%pft,currentCohort%hite)
                                      !
                                   case(conserve_dbh_and_number_not_crownarea)
                                      !
                                      ! -----------------------------------------------------------------
                                      ! Here we conserve the mean stem diameter of the trees in the cohorts
                                      ! rather than the crown area of the cohort
                                      ! -----------------------------------------------------------------
                                      !
                                      currentCohort%dbh         = (currentCohort%n*currentCohort%dbh         &
                                           + nextc%n*nextc%dbh)/newn
                                      !
                                      call h_allom(currentCohort%dbh,currentCohort%pft,currentCohort%hite)
                                      !
                                      ! -----------------------------------------------------------------
                                      ! If fusion pushed structural biomass to be larger than
                                      ! the allometric target value derived by diameter, we
                                      ! then increase diameter and height until the allometric
                                      ! target matches actual bdead. (if it is the other way around
                                      ! we then just let the carbon pools grow to fill out allometry)
                                      ! -----------------------------------------------------------------
                                      !
                                      if( prt_params%woody(currentCohort%pft) == itrue ) then
                                         call ForceDBH( currentCohort%pft, currentCohort%canopy_trim, &
                                              currentCohort%dbh, currentCohort%hite, &
                                              bdead = currentCohort%prt%GetState(struct_organ,all_carbon_elements),&
                                              crowndamage = currentCohort%crowndamage)

                                      end if
                                      !
                                      call carea_allom(currentCohort%dbh,newn,currentSite%spread,currentCohort%pft,&
                                           currentCohort%crowndamage, currentCohort%c_area,inverse=.false.)
                                      !
                                   case default
                                      write(fates_log(),*) 'FATES: Invalid choice for cohort_fusion_conservation_method'
                                      call endrun(msg=errMsg(sourcefile, __LINE__))
                                   end select

                                   leaf_c = currentCohort%prt%GetState(leaf_organ,all_carbon_elements)

                                   currentCohort%treelai = tree_lai(leaf_c, currentCohort%pft, currentCohort%c_area, newn, &
                                        currentCohort%canopy_layer, currentPatch%canopy_layer_tlai, &
                                        currentCohort%vcmax25top)


                                   currentCohort%treesai = tree_sai(currentCohort%pft, currentCohort%dbh,&
                                        currentSite%spread, currentCohort%canopy_trim, &
                                        currentCohort%c_area, newn, currentCohort%canopy_layer, &
                                        currentPatch%canopy_layer_tlai, currentCohort%treelai,currentCohort%vcmax25top,1 )

                                   call sizetype_class_index(currentCohort%dbh,currentCohort%pft, &
                                        currentCohort%size_class,currentCohort%size_by_pft_class)


                                   if(hlm_use_planthydro.eq.itrue) then
                                      call FuseCohortHydraulics(currentSite,currentCohort,nextc,bc_in,newn)
                                   endif

                                   ! recent canopy history
                                   currentCohort%canopy_layer_yesterday  = (currentCohort%n*currentCohort%canopy_layer_yesterday  + &
                                        nextc%n*nextc%canopy_layer_yesterday)/newn


                                   ! keep track of the size class bins so that we can monitor growth fluxes
                                   ! compare the values.  if they are the same, then nothing needs to be done. if not, track the diagnostic flux
                                   if (currentCohort%size_class_lasttimestep .ne. nextc%size_class_lasttimestep ) then
                                      !
                                      ! keep track of which was which, irresespective of which cohort they were in
                                      if (currentCohort%size_class_lasttimestep .gt. nextc%size_class_lasttimestep) then
                                         largersc = currentCohort%size_class_lasttimestep
                                         smallersc = nextc%size_class_lasttimestep
                                         larger_n = currentCohort%n
                                         smaller_n = nextc%n
                                      else
                                         largersc = nextc%size_class_lasttimestep
                                         smallersc = currentCohort%size_class_lasttimestep
                                         larger_n = nextc%n
                                         smaller_n = currentCohort%n
                                      endif
                                      !
                                      ! it is possible that fusion has caused cohorts separated by at least two size bin deltas to join.
                                      ! so slightly complicated to keep track of because the resulting cohort could be in one of the old bins or in between
                                      ! structure as a loop to handle the general case
                                      !
                                      ! first the positive growth case
                                      do sc_i = smallersc + 1, currentCohort%size_class
                                         currentSite%growthflux_fusion(sc_i, currentCohort%pft) = &
                                              currentSite%growthflux_fusion(sc_i, currentCohort%pft) + smaller_n
                                      end do
                                      !
                                      ! next the negative growth case
                                      do sc_i = currentCohort%size_class + 1, largersc
                                         currentSite%growthflux_fusion(sc_i, currentCohort%pft) = &
                                              currentSite%growthflux_fusion(sc_i, currentCohort%pft) - larger_n
                                      end do
                                      ! now that we've tracked the change flux.  reset the memory of the prior timestep
                                      currentCohort%size_class_lasttimestep = currentCohort%size_class
                                   endif


                                   ! Flux and biophysics variables have not been calculated for recruits we just default to
                                   ! their initization values, which should be the same for each

                                   if ( .not.currentCohort%isnew) then
                                      currentCohort%seed_prod      = (currentCohort%n*currentCohort%seed_prod + &
                                           nextc%n*nextc%seed_prod)/newn
                                      currentCohort%gpp_acc        = (currentCohort%n*currentCohort%gpp_acc     + &
                                           nextc%n*nextc%gpp_acc)/newn
                                      currentCohort%npp_acc        = (currentCohort%n*currentCohort%npp_acc     + &
                                           nextc%n*nextc%npp_acc)/newn
                                      currentCohort%resp_acc       = (currentCohort%n*currentCohort%resp_acc    + &
                                           nextc%n*nextc%resp_acc)/newn
                                      currentCohort%resp_acc_hold  = &
                                           (currentCohort%n*currentCohort%resp_acc_hold + &
                                           nextc%n*nextc%resp_acc_hold)/newn
                                      currentCohort%npp_acc_hold   = &
                                           (currentCohort%n*currentCohort%npp_acc_hold + &
                                           nextc%n*nextc%npp_acc_hold)/newn
                                      currentCohort%gpp_acc_hold   = &
                                           (currentCohort%n*currentCohort%gpp_acc_hold + &
                                           nextc%n*nextc%gpp_acc_hold)/newn

                                      ! This carbon variable needs continuity from day to day, as resp_m_def
                                      ! needs to hold mass and be conservative

                                      currentCohort%resp_m_def = (currentCohort%n*currentCohort%resp_m_def + &
                                           nextc%n*nextc%resp_m_def)/newn

                                      currentCohort%dmort          = (currentCohort%n*currentCohort%dmort       + &
                                           nextc%n*nextc%dmort)/newn

                                      currentCohort%fire_mort      = (currentCohort%n*currentCohort%fire_mort   + &
                                           nextc%n*nextc%fire_mort)/newn

                                      ! mortality diagnostics
                                      currentCohort%cmort = (currentCohort%n*currentCohort%cmort + nextc%n*nextc%cmort)/newn
                                      currentCohort%hmort = (currentCohort%n*currentCohort%hmort + nextc%n*nextc%hmort)/newn
                                      currentCohort%bmort = (currentCohort%n*currentCohort%bmort + nextc%n*nextc%bmort)/newn
                                      currentCohort%smort = (currentCohort%n*currentCohort%smort + nextc%n*nextc%smort)/newn
                                      currentCohort%asmort = (currentCohort%n*currentCohort%asmort + nextc%n*nextc%asmort)/newn
                                      currentCohort%frmort = (currentCohort%n*currentCohort%frmort + nextc%n*nextc%frmort)/newn

                                      ! Nutrient fluxes
                                      currentCohort%daily_nh4_uptake = (currentCohort%n*currentCohort%daily_nh4_uptake + &
                                           nextc%n*nextc%daily_nh4_uptake)/newn
                                      currentCohort%daily_no3_uptake = (currentCohort%n*currentCohort%daily_no3_uptake + &
                                           nextc%n*nextc%daily_no3_uptake)/newn
                                      currentCohort%daily_p_uptake = (currentCohort%n*currentCohort%daily_p_uptake + &
                                           nextc%n*nextc%daily_p_uptake)/newn

                                      currentCohort%daily_p_demand = (currentCohort%n*currentCohort%daily_p_demand + &
                                           nextc%n*nextc%daily_p_demand)/newn
                                      currentCohort%daily_n_demand = (currentCohort%n*currentCohort%daily_n_demand + &
                                           nextc%n*nextc%daily_n_demand)/newn

                                      currentCohort%daily_c_efflux = (currentCohort%n*currentCohort%daily_c_efflux + &
                                           nextc%n*nextc%daily_c_efflux)/newn
                                      currentCohort%daily_n_efflux = (currentCohort%n*currentCohort%daily_n_efflux + &
                                           nextc%n*nextc%daily_n_efflux)/newn
                                      currentCohort%daily_p_efflux = (currentCohort%n*currentCohort%daily_p_efflux + &
                                           nextc%n*nextc%daily_p_efflux)/newn

                                      currentCohort%daily_n_need = (currentCohort%n*currentCohort%daily_n_need + &
                                           nextc%n*nextc%daily_n_need)/newn
                                      currentCohort%daily_p_need = (currentCohort%n*currentCohort%daily_p_need + &
                                           nextc%n*nextc%daily_p_need)/newn


                                      ! logging mortality, Yi Xu
                                      currentCohort%lmort_direct = (currentCohort%n*currentCohort%lmort_direct + &
                                           nextc%n*nextc%lmort_direct)/newn
                                      currentCohort%lmort_collateral = (currentCohort%n*currentCohort%lmort_collateral + &
                                           nextc%n*nextc%lmort_collateral)/newn
                                      currentCohort%lmort_infra = (currentCohort%n*currentCohort%lmort_infra + &
                                           nextc%n*nextc%lmort_infra)/newn
                                      currentCohort%l_degrad = (currentCohort%n*currentCohort%l_degrad + &
                                           nextc%n*nextc%l_degrad)/newn

                                      ! biomass and dbh tendencies
                                      currentCohort%ddbhdt     = (currentCohort%n*currentCohort%ddbhdt  + &
                                           nextc%n*nextc%ddbhdt)/newn

                                      do i=1, nlevleaf
                                         if (currentCohort%year_net_uptake(i) == 999._r8 .or. nextc%year_net_uptake(i) == 999._r8) then
                                            currentCohort%year_net_uptake(i) = &
                                                 min(nextc%year_net_uptake(i),currentCohort%year_net_uptake(i))
                                         else
                                            currentCohort%year_net_uptake(i) = (currentCohort%n*currentCohort%year_net_uptake(i) + &
                                                 nextc%n*nextc%year_net_uptake(i))/newn
                                         endif
                                      enddo

                                   end if !(currentCohort%isnew)

                                   currentCohort%n = newn

                                   ! Set pointers and remove the current cohort from the list

                                   shorterCohort => nextc%shorter
                                   tallerCohort  => nextc%taller

                                   if (.not. associated(tallerCohort)) then
                                      currentPatch%tallest => shorterCohort
                                      if(associated(shorterCohort)) shorterCohort%taller => null()
                                   else
                                      tallerCohort%shorter => shorterCohort
                                   endif

                                   if (.not. associated(shorterCohort)) then
                                      currentPatch%shortest => tallerCohort
                                      if(associated(tallerCohort)) tallerCohort%shorter => null()
                                   else
                                      shorterCohort%taller => tallerCohort
                                   endif

                                   ! At this point, nothing should be pointing to current Cohort
                                   ! update hydraulics quantities that are functions of hite & biomasses
                                   ! deallocate the hydro structure of nextc
                                   if (hlm_use_planthydro.eq.itrue) then
                                      call carea_allom(currentCohort%dbh,currentCohort%n,currentSite%spread, &
                                           currentCohort%pft,currentCohort%crowndamage, currentCohort%c_area)
                                      leaf_c   = currentCohort%prt%GetState(leaf_organ, carbon12_element)
                                      currentCohort%treelai = tree_lai(leaf_c,             &
                                           currentCohort%pft, currentCohort%c_area, currentCohort%n, &
                                           currentCohort%canopy_layer, currentPatch%canopy_layer_tlai, &
                                           currentCohort%vcmax25top  )
                                      call UpdateSizeDepPlantHydProps(currentSite,currentCohort, bc_in)
                                   endif

                                   call DeallocateCohort(nextc)
                                   deallocate(nextc)
                                   nullify(nextc)


                                endif ! if( currentCohort%isnew.eqv.nextc%isnew ) then
                             endif !canopy layer
                             endif ! crowndamage 
                          endif !pft
                       endif  !index no.
                    endif  ! cohort age diff
                 endif !diff

                 nextc => nextnextc

              enddo !end checking nextc cohort loop

              ! Ususally we always point to the next cohort. But remember ...
              ! this loop exits when current becomes the shortest, not when
              ! it finishes and becomes the null pointer.  If there is no
              ! shorter cohort, then it is shortest, and will exit
              ! Note also that it is possible that it entered here as the shortest
              ! which is possible if nextc was the shortest and was removed.

              if (associated (currentCohort%shorter)) then
                 currentCohort => currentCohort%shorter
              endif

           enddo !end currentCohort cohort loop

           !---------------------------------------------------------------------!
           ! Is the number of cohorts larger than the maximum?                   !
           !---------------------------------------------------------------------!
           nocohorts = 0
           currentCohort => currentPatch%tallest
           do while(associated(currentCohort))
              nocohorts = nocohorts + 1
              currentCohort => currentCohort%shorter
           enddo


           if ( hlm_use_cohort_age_tracking .eq.itrue) then
              if ( nocohorts > maxCohortsPerPatch ) then
                 iterate = 1
                 !---------------------------------------------------------------------!
                 ! Making profile tolerance larger means that more fusion will happen  !
                 !---------------------------------------------------------------------!
                 dynamic_size_fusion_tolerance = dynamic_size_fusion_tolerance * 1.1_r8
                 dynamic_age_fusion_tolerance = dynamic_age_fusion_tolerance * 1.1_r8
                 !write(fates_log(),*) 'maxcohorts exceeded',dynamic_fusion_tolerance

              else

                 iterate = 0
              endif

           else

              if (nocohorts > maxCohortsPerPatch) then
                 iterate = 1
                 !---------------------------------------------------------------------!
                 ! Making profile tolerance larger means that more fusion will happen  !
                 !---------------------------------------------------------------------!
                 dynamic_size_fusion_tolerance = dynamic_size_fusion_tolerance * 1.1_r8
                 !write(fates_log(),*) 'maxcohorts exceeded',dynamic_fusion_tolerance

              else

                 iterate = 0
              endif
           end if


        if ( dynamic_size_fusion_tolerance .gt. 100._r8) then
              ! something has gone terribly wrong and we need to report what
              write(fates_log(),*) 'exceeded reasonable expectation of cohort fusion.'
              currentCohort => currentPatch%tallest
              nocohorts = 0
              do while(associated(currentCohort))
                 write(fates_log(),*) 'cohort ', nocohorts, currentCohort%dbh,&
                      currentCohort%coage, currentCohort%canopy_layer, currentCohort%n
                 nocohorts = nocohorts + 1
                 currentCohort => currentCohort%shorter
              enddo
              call endrun(msg=errMsg(sourcefile, __LINE__))
           endif

        enddo !do while nocohorts>maxcohorts

     endif ! patch.

     if (fusion_took_place == 1) then  ! if fusion(s) occured sort cohorts
        call sort_cohorts(currentPatch)
     endif

  end subroutine fuse_cohorts

!-------------------------------------------------------------------------------------!

  subroutine sort_cohorts(patchptr)
    ! ============================================================================
    !                 sort cohorts into the correct order   DO NOT CHANGE THIS IT WILL BREAK
    ! ============================================================================

    type(ed_patch_type) , intent(inout), target :: patchptr

    type(ed_patch_type) , pointer :: current_patch
    type(ed_cohort_type), pointer :: current_c, next_c
    type(ed_cohort_type), pointer :: shortestc, tallestc
    type(ed_cohort_type), pointer :: storesmallcohort
    type(ed_cohort_type), pointer :: storebigcohort
    integer :: snull,tnull

    current_patch => patchptr
    tallestc  => NULL()
    shortestc => NULL()
    storebigcohort   => null()
    storesmallcohort => null()
    current_c => current_patch%tallest

    do while (associated(current_c))
       next_c => current_c%shorter
       tallestc  => storebigcohort
       shortestc => storesmallcohort
       if (associated(tallestc)) then
          tnull = 0
       else
          tnull = 1
          tallestc => current_c
       endif

       if (associated(shortestc)) then
          snull = 0
       else
          snull = 1
          shortestc => current_c
       endif

       call insert_cohort(current_c, tallestc, shortestc, tnull, snull, storebigcohort, storesmallcohort)

       current_patch%tallest  => storebigcohort
       current_patch%shortest => storesmallcohort
       current_c => next_c

    enddo

  end subroutine sort_cohorts

  !-------------------------------------------------------------------------------------!
  subroutine insert_cohort(pcc, ptall, pshort, tnull, snull, storebigcohort, storesmallcohort)
    !
    ! !DESCRIPTION:
    ! Insert cohort into linked list
    !
    ! !USES:
    !
    ! !ARGUMENTS
    type(ed_cohort_type) , intent(inout), target          :: pcc
    type(ed_cohort_type) , intent(inout), target          :: ptall
    type(ed_cohort_type) , intent(inout), target          :: pshort
    integer              , intent(in)                     :: tnull
    integer              , intent(in)                     :: snull
    type(ed_cohort_type) , intent(inout),pointer,optional :: storesmallcohort ! storage of the smallest cohort for insertion routine
    type(ed_cohort_type) , intent(inout),pointer,optional :: storebigcohort   ! storage of the largest cohort for insertion routine
    !
    ! !LOCAL VARIABLES:
    type(ed_patch_type),  pointer :: currentPatch
    type(ed_cohort_type), pointer :: current
    type(ed_cohort_type), pointer :: tallptr, shortptr, icohort
    type(ed_cohort_type), pointer :: ptallest, pshortest
    real(r8) :: tsp
    integer :: tallptrnull,exitloop
    !----------------------------------------------------------------------

    currentPatch => pcc%patchptr
    ptallest => ptall
    pshortest => pshort

    if (tnull == 1) then
       ptallest => null()
    endif
    if (snull == 1) then
       pshortest => null()
    endif

    icohort => pcc ! assign address to icohort local name
    !place in the correct place in the linked list of heights
    !begin by finding cohort that is just taller than the new cohort
    tsp = icohort%hite

    current => pshortest
    exitloop = 0
    !starting with shortest tree on the grid, find tree just
    !taller than tree being considered and return its pointer
    if (associated(current)) then
       do while (associated(current).and.exitloop == 0)
          if (current%hite < tsp) then
             current => current%taller
          else
             exitloop = 1
          endif
       enddo
    endif

    if (associated(current)) then
       tallptr => current
       tallptrnull = 0
    else
       tallptr => null()
       tallptrnull = 1
    endif

    !new cohort is tallest
    if (.not.associated(tallptr)) then
       !new shorter cohort to the new cohort is the old tallest cohort
       shortptr => ptallest

       !new cohort is tallest cohort and next taller remains null
       ptallest => icohort
       if (present(storebigcohort)) then
          storebigcohort => icohort
       end if
       currentPatch%tallest => icohort
       icohort%patchptr%tallest => icohort
       !new cohort is not tallest
    else
       !next shorter cohort to new cohort is the next shorter cohort
       !to the cohort just taller than the new cohort
       shortptr => tallptr%shorter

       !new cohort becomes the next shorter cohort to the cohort
       !just taller than the new cohort
       tallptr%shorter => icohort
    endif

    !new cohort is shortest
    if (.not.associated(shortptr)) then
       !next shorter reamins null
       !cohort is placed at the bottom of the list
       pshortest => icohort
       if (present(storesmallcohort)) then
          storesmallcohort => icohort
       end if
       currentPatch%shortest => icohort
       icohort%patchptr%shortest => icohort
    else
       !new cohort is not shortest and becomes next taller cohort
       !to the cohort just below it as defined in the previous block
       shortptr%taller => icohort
    endif

    ! assign taller and shorter links for the new cohort
    icohort%taller => tallptr
    if (tallptrnull == 1) then
       icohort%taller=> null()
    endif
    icohort%shorter => shortptr

  end subroutine insert_cohort

  !-------------------------------------------------------------------------------------!
  subroutine copy_cohort( currentCohort,copyc )
    !
    ! !DESCRIPTION:
    ! Copies all the variables in one cohort into another empty cohort
    !
    ! !USES:
    !
    ! !ARGUMENTS
    type(ed_cohort_type), intent(inout) , target ::  copyc         ! New cohort argument.
    type(ed_cohort_type), intent(in)    , target ::  currentCohort ! Old cohort argument.
    !
    ! !LOCAL VARIABLES:
    type(ed_cohort_type), pointer ::  n,o           ! New and old cohort pointers
    !----------------------------------------------------------------------

    o => currentCohort
    n => copyc

    n%indexnumber     = fates_unset_int

    ! VEGETATION STRUCTURE
    n%pft             = o%pft
    n%crowndamage     = o%crowndamage
    n%n               = o%n
    n%dbh             = o%dbh
    n%coage           = o%coage
    n%hite            = o%hite
    n%laimemory       = o%laimemory
    n%sapwmemory      = o%sapwmemory
    n%structmemory    = o%structmemory
    n%lai             = o%lai
    n%sai             = o%sai
    n%g_sb_laweight   = o%g_sb_laweight
    n%leaf_cost       = o%leaf_cost
    n%canopy_layer    = o%canopy_layer
    n%canopy_layer_yesterday    = o%canopy_layer_yesterday
    n%nv              = o%nv
    n%status_coh      = o%status_coh
    n%canopy_trim     = o%canopy_trim
    n%excl_weight     = o%excl_weight
    n%prom_weight     = o%prom_weight
    n%size_class      = o%size_class
    n%size_class_lasttimestep = o%size_class_lasttimestep
    n%size_by_pft_class = o%size_by_pft_class
    n%coage_class     = o%coage_class
    n%coage_by_pft_class = o%coage_by_pft_class

    ! This transfers the PRT objects over.
    call n%prt%CopyPRTVartypes(o%prt)

    ! Leaf biophysical rates
    n%vcmax25top = o%vcmax25top
    n%jmax25top  = o%jmax25top
    n%tpu25top   = o%tpu25top
    n%kp25top    = o%kp25top

    !  (Keeping as an example)
    ! Copy over running means
    ! call n%tveg_lpa%CopyFromDonor(o%tveg_lpa)
    
    ! CARBON FLUXES
    n%gpp_acc_hold    = o%gpp_acc_hold
    n%gpp_acc         = o%gpp_acc
    n%gpp_tstep       = o%gpp_tstep

    n%npp_acc_hold    = o%npp_acc_hold
    n%npp_tstep       = o%npp_tstep
    n%npp_acc         = o%npp_acc

    if ( debug .and. .not.o%isnew ) write(fates_log(),*) 'EDcohortDyn Ia ',o%npp_acc
    if ( debug .and. .not.o%isnew ) write(fates_log(),*) 'EDcohortDyn Ib ',o%resp_acc

    n%resp_tstep      = o%resp_tstep
    n%resp_acc        = o%resp_acc
    n%resp_acc_hold   = o%resp_acc_hold
    n%year_net_uptake = o%year_net_uptake
    n%ts_net_uptake   = o%ts_net_uptake

    n%daily_nh4_uptake = o%daily_nh4_uptake
    n%daily_no3_uptake = o%daily_no3_uptake
    n%daily_p_uptake = o%daily_p_uptake
    n%daily_c_efflux = o%daily_c_efflux
    n%daily_n_efflux = o%daily_n_efflux
    n%daily_p_efflux = o%daily_p_efflux
    n%daily_n_need   = o%daily_n_need
    n%daily_p_need   = o%daily_p_need
    n%daily_n_demand = o%daily_n_demand
    n%daily_p_demand = o%daily_p_demand

    ! C13 discrimination
    n%c13disc_clm   = o%c13disc_clm
    n%c13disc_acc   = o%c13disc_acc

    !RESPIRATION
    n%rdark           = o%rdark
    n%resp_m          = o%resp_m
    n%resp_m_def      = o%resp_m_def
    n%resp_g_tstep    = o%resp_g_tstep
    n%livestem_mr     = o%livestem_mr
    n%livecroot_mr    = o%livecroot_mr
    n%froot_mr        = o%froot_mr

    ! ALLOCATION
    n%dmort           = o%dmort
    n%seed_prod       = o%seed_prod

    n%treelai         = o%treelai
    n%treesai         = o%treesai
    n%c_area          = o%c_area

    ! Mortality diagnostics
    n%cmort = o%cmort
    n%bmort = o%bmort
    n%hmort = o%hmort
    n%smort = o%smort
    n%asmort = o%asmort
    n%frmort = o%frmort
    n%dgmort = o%dgmort
    
    ! logging mortalities, Yi Xu
    n%lmort_direct     =o%lmort_direct
    n%lmort_collateral =o%lmort_collateral
    n%lmort_infra      =o%lmort_infra
    n%l_degrad         =o%l_degrad

    ! Flags
    n%isnew = o%isnew

    ! VARIABLES NEEDED FOR INTEGRATION
    n%dndt            = o%dndt
    n%dhdt            = o%dhdt
    n%ddbhdt          = o%ddbhdt

    ! FIRE
    n%fraction_crown_burned = o%fraction_crown_burned
    n%fire_mort             = o%fire_mort
    n%crownfire_mort        = o%crownfire_mort
    n%cambial_mort          = o%cambial_mort

    ! Plant Hydraulics

    if( hlm_use_planthydro.eq.itrue ) then
      call CopyCohortHydraulics(n,o)
    endif

    ! indices for binning
    n%size_class      = o%size_class
    n%size_class_lasttimestep      = o%size_class_lasttimestep
    n%size_by_pft_class   = o%size_by_pft_class
    n%coage_class     = o%coage_class
    n%coage_by_pft_class   = o%coage_by_pft_class

    !Pointers
    n%taller          => NULL()     ! pointer to next tallest cohort
    n%shorter         => NULL()     ! pointer to next shorter cohort
    n%patchptr        => o%patchptr ! pointer to patch that cohort is in

  end subroutine copy_cohort

  !-------------------------------------------------------------------------------------!
  subroutine count_cohorts( currentPatch )
    !
    ! !DESCRIPTION:
    !
    ! !USES:
    !
    ! !ARGUMENTS
    type(ed_patch_type), intent(inout), target :: currentPatch      !new site
    !
    ! !LOCAL VARIABLES:
    type(ed_cohort_type), pointer :: currentCohort   !new patch
    integer                       :: backcount
    !----------------------------------------------------------------------

    currentCohort => currentPatch%shortest

    currentPatch%countcohorts = 0
    do while (associated(currentCohort))
       currentPatch%countcohorts = currentPatch%countcohorts + 1
       currentCohort => currentCohort%taller
    enddo

    backcount = 0
    currentCohort => currentPatch%tallest
    do while (associated(currentCohort))
       backcount = backcount + 1
       currentCohort => currentCohort%shorter
    enddo

    if (backcount /= currentPatch%countcohorts) then
       write(fates_log(),*) 'problem with linked list, not symmetrical'
    endif

  end subroutine count_cohorts

  ! ===================================================================================

  subroutine UpdateCohortBioPhysRates(currentCohort)

       ! --------------------------------------------------------------------------------
       ! This routine updates the four key biophysical rates of leaves
       ! based on the changes in a cohort's leaf age proportions
       !
       ! This should be called after growth.  Growth occurs
       ! after turnover and damage states are applied to the tree.
       ! Therefore, following growth, the leaf mass fractions
       ! of different age classes are unchanged until the next day.
       ! --------------------------------------------------------------------------------

       type(ed_cohort_type),intent(inout) :: currentCohort


       real(r8) :: frac_leaf_aclass(max_nleafage)  ! Fraction of leaves in each age-class
       integer  :: iage                            ! loop index for leaf ages
       integer  :: ipft                            ! plant functional type index

       ! First, calculate the fraction of leaves in each age class
       ! It is assumed that each class has the same proportion
       ! across leaf layers

       do iage = 1, nleafage
          frac_leaf_aclass(iage) = &
                currentCohort%prt%GetState(leaf_organ, all_carbon_elements,iage)
       end do

       ! If there are leaves, then perform proportional weighting on the four rates
       ! We assume that leaf age does not effect the specific leaf area, so the mass
       ! fractions are applicable to these rates

       ipft = currentCohort%pft

       if(sum(frac_leaf_aclass(1:nleafage))>nearzero .and. hlm_use_sp .eq. ifalse) then


          frac_leaf_aclass(1:nleafage) =  frac_leaf_aclass(1:nleafage) / &
                sum(frac_leaf_aclass(1:nleafage))

          currentCohort%vcmax25top = sum(EDPftvarcon_inst%vcmax25top(ipft,1:nleafage) * &
                frac_leaf_aclass(1:nleafage))

          currentCohort%jmax25top  = sum(param_derived%jmax25top(ipft,1:nleafage) * &
                frac_leaf_aclass(1:nleafage))

          currentCohort%tpu25top   = sum(param_derived%tpu25top(ipft,1:nleafage) * &
                frac_leaf_aclass(1:nleafage))

          currentCohort%kp25top    = sum(param_derived%kp25top(ipft,1:nleafage) * &
                frac_leaf_aclass(1:nleafage))

       elseif (hlm_use_sp .eq. itrue) then
         
          currentCohort%vcmax25top = EDPftvarcon_inst%vcmax25top(ipft,1)
          currentCohort%jmax25top  = param_derived%jmax25top(ipft,1)
          currentCohort%tpu25top   = param_derived%tpu25top(ipft,1)
          currentCohort%kp25top    = param_derived%kp25top(ipft,1)
       
       else

          currentCohort%vcmax25top = 0._r8
          currentCohort%jmax25top  = 0._r8
          currentCohort%tpu25top   = 0._r8
          currentCohort%kp25top    = 0._r8

       end if


       return
    end subroutine UpdateCohortBioPhysRates


  ! ============================================================================


  subroutine EvaluateAndCorrectDBH(currentCohort,delta_dbh,delta_hite)

    ! -----------------------------------------------------------------------------------
    ! If the current diameter of a plant is somehow less than what is allometrically
    ! consistent with stuctural biomass (or, in the case of grasses, leaf biomass)
    ! then correct (increase) the dbh to match that.
    ! -----------------------------------------------------------------------------------
    use DamageMainMod, only : get_crown_reduction
    
    ! argument
    type(ed_cohort_type),intent(inout) :: currentCohort
    real(r8),intent(out)               :: delta_dbh
    real(r8),intent(out)               :: delta_hite

    ! locals
    real(r8) :: dbh
    real(r8) :: canopy_trim
    integer  :: ipft
    integer  :: icrowndamage
    real(r8) :: sapw_area
    real(r8) :: target_sapw_c
    real(r8) :: target_agw_c
    real(r8) :: target_bgw_c
    real(r8) :: target_struct_c
    real(r8) :: target_leaf_c
    real(r8) :: struct_c
    real(r8) :: hite_out
    real(r8) :: leaf_c
    real(r8) :: crown_reduction
    
    dbh  = currentCohort%dbh
    ipft = currentCohort%pft
    icrowndamage = currentCohort%crowndamage
    canopy_trim = currentCohort%canopy_trim

    delta_dbh   = 0._r8
    delta_hite  = 0._r8

    if( int(prt_params%woody(currentCohort%pft)) == itrue) then

       struct_c = currentCohort%prt%GetState(struct_organ, all_carbon_elements)

       ! Target sapwood biomass according to allometry and trimming [kgC]
       call bsap_allom(dbh,ipft,icrowndamage,canopy_trim,sapw_area,target_sapw_c)
       
       ! Target total above ground biomass in woody/fibrous tissues  [kgC]
       call bagw_allom(dbh,ipft, icrowndamage,target_agw_c)
       
       ! Target total below ground biomass in woody/fibrous tissues [kgC] 
       call bbgw_allom(dbh,ipft,target_bgw_c)

       ! Target total dead (structrual) biomass [kgC]
       call bdead_allom( target_agw_c, target_bgw_c, target_sapw_c, ipft, target_struct_c)

       ! ------------------------------------------------------------------------------------
       ! If structure is larger than target, then we need to correct some integration errors
       ! by slightly increasing dbh to match it.
       ! For grasses, if leaf biomass is larger than target, then we reset dbh to match
       ! -----------------------------------------------------------------------------------

       if( (struct_c - target_struct_c ) > calloc_abs_error ) then

          call ForceDBH( ipft,canopy_trim, dbh, hite_out, bdead=struct_c, &
               crowndamage = icrowndamage)

          delta_dbh = dbh - currentCohort%dbh 
          delta_hite = hite_out - currentCohort%hite
          currentCohort%dbh  = dbh
          currentCohort%hite = hite_out
       end if

    else

       ! This returns the sum of leaf carbon over all (age) bins
       leaf_c  = currentCohort%prt%GetState(leaf_organ, all_carbon_elements)

       ! Target leaf biomass according to allometry and trimming
       call bleaf(dbh,ipft,icrowndamage, canopy_trim,target_leaf_c)

       if( ( leaf_c - target_leaf_c ) > calloc_abs_error ) then
          call ForceDBH( ipft, canopy_trim, dbh, hite_out, bl=leaf_c )
          delta_dbh = dbh - currentCohort%dbh
          delta_hite = hite_out - currentCohort%hite
          currentCohort%dbh = dbh
          currentCohort%hite = hite_out
       end if

    end if
    return
  end subroutine EvaluateAndCorrectDBH

  !------------------------------------------------------------------------------------


end module EDCohortDynamicsMod<|MERGE_RESOLUTION|>--- conflicted
+++ resolved
@@ -723,12 +723,9 @@
     ! terminates all cohorts when they get too small
     !
     ! !USES:
-<<<<<<< HEAD
     use FatesInterfaceTypesMod   , only : hlm_use_canopy_damage
     use FatesInterfaceTypesMod   , only : hlm_use_understory_damage
     
-=======
->>>>>>> d59e2494
     !
     ! !ARGUMENTS
     type (ed_site_type) , intent(inout), target :: currentSite
@@ -824,94 +821,11 @@
       endif    !  if (.not.currentCohort%isnew .and. level == 2) then
 
       if (terminate == itrue) then
-<<<<<<< HEAD
-
-          ! preserve a record of the to-be-terminated cohort for mortality accounting
-          levcan = currentCohort%canopy_layer
-
-          if( hlm_use_planthydro == itrue ) &
-             call AccumulateMortalityWaterStorage(currentSite,currentCohort,currentCohort%n)
-
-          if(levcan==ican_upper) then
-             currentSite%term_nindivs_canopy(currentCohort%size_class,currentCohort%pft) = &
-                   currentSite%term_nindivs_canopy(currentCohort%size_class,currentCohort%pft) + currentCohort%n
-             currentSite%term_carbonflux_canopy = currentSite%term_carbonflux_canopy + &
-                   currentCohort%n * (struct_c+sapw_c+leaf_c+fnrt_c+store_c+repro_c)
-
-             currentSite%term_crownarea_canopy = currentSite%term_crownarea_canopy + &
-                   currentCohort%c_area
-         
-          else
-             currentSite%term_nindivs_ustory(currentCohort%size_class,currentCohort%pft) = &
-                   currentSite%term_nindivs_ustory(currentCohort%size_class,currentCohort%pft) + currentCohort%n
-             currentSite%term_carbonflux_ustory = currentSite%term_carbonflux_ustory + &
-                   currentCohort%n * (struct_c+sapw_c+leaf_c+fnrt_c+store_c+repro_c)
-
-             currentSite%term_crownarea_ustory = currentSite%term_crownarea_ustory + &
-                  currentCohort%c_area
-        
-          end if
-
-          if(hlm_use_canopy_damage .eq. itrue .or. hlm_use_understory_damage .eq. itrue) then 
-             if( levcan==ican_upper) then
-                currentSite%term_nindivs_canopy_damage(currentCohort%crowndamage, &
-                     currentCohort%size_class, currentCohort%pft) = &
-                     currentSite%term_nindivs_canopy_damage(currentCohort%crowndamage,&
-                     currentCohort%size_class, currentCohort%pft) + currentCohort%n
-                currentSite%term_cflux_canopy_damage(currentCohort%crowndamage, currentCohort%size_class) = &
-                     currentSite%term_cflux_canopy_damage(currentCohort%crowndamage, currentCohort%size_class) + &
-                     currentCohort%n * (struct_c+sapw_c+leaf_c+fnrt_c+store_c+repro_c)
-             else
-                currentSite%term_nindivs_ustory_damage(currentCohort%crowndamage,&
-                     currentCohort%size_class, currentCohort%pft) = &
-                     currentSite%term_nindivs_ustory_damage(currentCohort%crowndamage,&
-                     currentCohort%size_class, currentCohort%pft) + currentCohort%n
-                currentSite%term_cflux_ustory_damage(currentCohort%crowndamage, currentCohort%size_class) = &
-                     currentSite%term_cflux_ustory_damage(currentCohort%crowndamage, currentCohort%size_class) + &
-                     currentCohort%n * (struct_c+sapw_c+leaf_c+fnrt_c+store_c+repro_c)
-             end if
-          end if
-
-          ! put the litter from the terminated cohorts
-          ! straight into the fragmenting pools
-
-          if (currentCohort%n.gt.0.0_r8) then
-             call SendCohortToLitter(currentSite,currentPatch, &
-                  currentCohort,currentCohort%n,bc_in)
-          end if
-
-          ! Set pointers and remove the current cohort from the list
-          shorterCohort => currentCohort%shorter
-
-          if (.not. associated(tallerCohort)) then
-             currentPatch%tallest => shorterCohort
-             if(associated(shorterCohort)) shorterCohort%taller => null()
-          else
-             tallerCohort%shorter => shorterCohort
-
-          endif
-
-          if (.not. associated(shorterCohort)) then
-             currentPatch%shortest => tallerCohort
-             if(associated(tallerCohort)) tallerCohort%shorter => null()
-          else
-             shorterCohort%taller => tallerCohort
-          endif
-
-
-          call DeallocateCohort(currentCohort)
-          deallocate(currentCohort)
-          nullify(currentCohort)
-
-       endif
-       currentCohort => tallerCohort
-=======
          call terminate_cohort(currentSite, currentPatch, currentCohort, bc_in)
          deallocate(currentCohort)
       endif
       currentCohort => tallerCohort
->>>>>>> d59e2494
-    enddo
+   enddo
     
   end subroutine terminate_cohorts
 
