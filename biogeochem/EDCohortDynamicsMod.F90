--- conflicted
+++ resolved
@@ -5,7 +5,6 @@
   !
   
   ! USES:
-<<<<<<< HEAD
   use FatesConstantsMod,          only : r8 => fates_r8
   use FatesConstantsMod,          only : itrue, ifalse
   use FatesConstantsMod,          only : fates_unset_r8
@@ -68,64 +67,6 @@
   use FatesPlantHydraulicsMod,    only : UpdatePlantKmax
   use FatesPlantHydraulicsMod,    only : SavePreviousCompartmentVolumes
   use FatesPlantHydraulicsMod,    only : ConstrainRecruitNumber
-=======
-  use FatesGlobals          , only : endrun => fates_endrun
-  use FatesGlobals          , only : fates_log
-  use FatesInterfaceTypesMod     , only : hlm_freq_day
-  use FatesInterfaceTypesMod     , only : bc_in_type
-  use FatesInterfaceTypesMod     , only : hlm_use_planthydro
-  use FatesInterfaceTypesMod     , only : hlm_use_sp
-  use FatesInterfaceTypesMod     , only : hlm_use_cohort_age_tracking
-  use FatesInterfaceTypesMod     , only : hlm_use_tree_damage
-  use FatesInterfaceTypesMod     , only : hlm_is_restart
-  use FatesConstantsMod     , only : r8 => fates_r8
-  use FatesConstantsMod     , only : fates_unset_int
-  use FatesConstantsMod     , only : itrue,ifalse
-  use FatesConstantsMod     , only : fates_unset_r8
-  use FatesConstantsMod     , only : nearzero
-  use FatesConstantsMod     , only : calloc_abs_error
-  use FatesInterfaceTypesMod     , only : hlm_days_per_year
-  use FatesInterfaceTypesMod     , only : nleafage
-  use SFParamsMod           , only : SF_val_CWD_frac
-  use EDPftvarcon           , only : EDPftvarcon_inst
-  use EDPftvarcon           , only : GetDecompyFrac
-  use PRTParametersMod      , only : prt_params
-  use FatesParameterDerivedMod, only : param_derived
-  use EDTypesMod            , only : ed_site_type
-  use FatesPatchMod,          only : fates_patch_type
-  use FatesCohortMod       , only : fates_cohort_type
-  use EDParamsMod            , only : nclmax
-  use PRTGenericMod         , only : element_list
-  use PRTGenericMod         , only : StorageNutrientTarget
-  use FatesLitterMod        , only : ncwd
-  use FatesLitterMod        , only : ndcmpy
-  use FatesLitterMod        , only : litter_type
-  use FatesLitterMod        , only : adjust_SF_CWD_frac
-  use EDParamsMod           , only : max_cohort_per_patch
-  use EDTypesMod            , only : AREA
-  use EDTypesMod            , only : min_npm2, min_nppatch
-  use EDTypesMod            , only : min_n_safemath
-  use EDParamsMod            , only : nlevleaf
-  use PRTGenericMod         , only : max_nleafage
-  use FatesConstantsMod     , only : ican_upper
-  use EDTypesMod            , only : site_fluxdiags_type
-  use PRTGenericMod          , only : num_elements
-  use FatesConstantsMod      , only : leaves_on
-  use EDParamsMod           , only : ED_val_cohort_age_fusion_tol
-  use FatesInterfaceTypesMod      , only : hlm_use_planthydro
-  use FatesInterfaceTypesMod      , only : hlm_parteh_mode
-  use FatesPlantHydraulicsMod, only : FuseCohortHydraulics
-  use FatesPlantHydraulicsMod, only : UpdateSizeDepPlantHydProps
-  use FatesPlantHydraulicsMod, only : InitPlantHydStates
-  use FatesPlantHydraulicsMod, only : InitHydrCohort
-  use FatesPlantHydraulicsMod, only : DeallocateHydrCohort
-  use FatesPlantHydraulicsMod, only : AccumulateMortalityWaterStorage
-  use FatesPlantHydraulicsMod, only : UpdatePlantHydrNodes
-  use FatesPlantHydraulicsMod, only : UpdatePlantHydrLenVol
-  use FatesPlantHydraulicsMod, only : UpdatePlantKmax
-  use FatesPlantHydraulicsMod, only : SavePreviousCompartmentVolumes
-  use FatesPlantHydraulicsMod, only : ConstrainRecruitNumber
->>>>>>> f539a24d
   use FatesSizeAgeTypeIndicesMod, only : sizetype_class_index
   use FatesSizeAgeTypeIndicesMod, only : coagetype_class_index
   use FatesAllometryMod,          only : bleaf
