--- conflicted
+++ resolved
@@ -67,11 +67,8 @@
 
   !-------------------------------------------------------------------------------------!
   subroutine create_cohort(patchptr, pft, nn, hite, dbh, &
-<<<<<<< HEAD
-       balive, bdead, bstore, laimemory, status,recruitstatus, ctrim, clayer, bc_in)
-=======
-       bleaf, bfineroot, bsap, bdead, bstore, laimemory, status, ctrim, clayer, bc_in)
->>>>>>> 5c40b266
+       bleaf, bfineroot, bsap, bdead, bstore, laimemory, status, recruitstatus, ctrim, clayer, bc_in)
+
     !
     ! !DESCRIPTION:
     ! create new cohort
@@ -194,8 +191,8 @@
        call updateSizeDepTreeHydProps(new_cohort, bc_in) 
        call initTreeHydStates(new_cohort, bc_in)
        if(recruitstatus==1)then
-        new_cohort%co_hydr%is_newly_recuited = .true.
-       endif 
+          new_cohort%co_hydr%is_newly_recuited = .true.
+       endif
     endif
     
     call insert_cohort(new_cohort, patchptr%tallest, patchptr%shortest, tnull, snull, &
