Module EDCohortDynamicsMod
  !
  ! !DESCRIPTION:
  ! Cohort stuctures in ED.
  !
  ! !USES:
  use FatesGlobals          , only : endrun => fates_endrun
  use FatesGlobals          , only : fates_log
  use FatesInterfaceTypesMod     , only : hlm_freq_day
  use FatesInterfaceTypesMod     , only : bc_in_type
  use FatesInterfaceTypesMod     , only : hlm_use_planthydro
  use FatesInterfaceTypesMod     , only : hlm_use_sp
  use FatesInterfaceTypesMod     , only : hlm_use_cohort_age_tracking
  use FatesInterfaceTypesMod     , only : hlm_use_tree_damage
  use FatesInterfaceTypesMod     , only : hlm_is_restart
  use FatesConstantsMod     , only : r8 => fates_r8
  use FatesConstantsMod     , only : fates_unset_int
  use FatesConstantsMod     , only : itrue,ifalse
  use FatesConstantsMod     , only : fates_unset_r8
  use FatesConstantsMod     , only : nearzero
  use FatesConstantsMod     , only : calloc_abs_error
  use FatesInterfaceTypesMod     , only : hlm_days_per_year
  use FatesInterfaceTypesMod     , only : nleafage
  use SFParamsMod           , only : SF_val_CWD_frac
  use EDPftvarcon           , only : EDPftvarcon_inst
  use EDPftvarcon           , only : GetDecompyFrac
  use PRTParametersMod      , only : prt_params
  use FatesParameterDerivedMod, only : param_derived
  use EDTypesMod            , only : ed_site_type, ed_patch_type, ed_cohort_type
  use EDTypesMod            , only : nclmax
  use PRTGenericMod         , only : element_list
  use PRTGenericMod         , only : StorageNutrientTarget
  use FatesLitterMod        , only : ncwd
  use FatesLitterMod        , only : ndcmpy
  use FatesLitterMod        , only : litter_type
  use EDParamsMod           , only : max_cohort_per_patch
  use EDTypesMod            , only : AREA
  use EDTypesMod            , only : min_npm2, min_nppatch
  use EDTypesMod            , only : min_n_safemath
  use EDTypesMod            , only : nlevleaf
  use PRTGenericMod         , only : max_nleafage
  use EDTypesMod            , only : ican_upper
  use EDTypesMod            , only : site_fluxdiags_type
  use PRTGenericMod          , only : num_elements
  use EDTypesMod            , only : leaves_on
  use EDParamsMod           , only : ED_val_cohort_age_fusion_tol
  use FatesInterfaceTypesMod      , only : hlm_use_planthydro
  use FatesInterfaceTypesMod      , only : hlm_parteh_mode
  use FatesPlantHydraulicsMod, only : FuseCohortHydraulics
  use FatesPlantHydraulicsMod, only : CopyCohortHydraulics
  use FatesPlantHydraulicsMod, only : UpdateSizeDepPlantHydProps
  use FatesPlantHydraulicsMod, only : InitPlantHydStates
  use FatesPlantHydraulicsMod, only : InitHydrCohort
  use FatesPlantHydraulicsMod, only : DeallocateHydrCohort
  use FatesPlantHydraulicsMod, only : AccumulateMortalityWaterStorage
  use FatesPlantHydraulicsMod, only : UpdatePlantHydrNodes
  use FatesPlantHydraulicsMod, only : UpdatePlantHydrLenVol
  use FatesPlantHydraulicsMod, only : UpdatePlantKmax
  use FatesPlantHydraulicsMod, only : SavePreviousCompartmentVolumes
  use FatesPlantHydraulicsMod, only : ConstrainRecruitNumber
  use FatesSizeAgeTypeIndicesMod, only : sizetype_class_index
  use FatesSizeAgeTypeIndicesMod, only : coagetype_class_index
  use FatesAllometryMod  , only : bleaf
  use FatesAllometryMod  , only : bfineroot
  use FatesAllometryMod  , only : bsap_allom
  use FatesAllometryMod  , only : bagw_allom
  use FatesAllometryMod  , only : bbgw_allom
  use FatesAllometryMod  , only : bdead_allom
  use FatesAllometryMod  , only : h_allom
  use FatesAllometryMod  , only : carea_allom
  use FatesAllometryMod  , only : bstore_allom
  use FatesAllometryMod  , only : ForceDBH
  use FatesAllometryMod  , only : tree_lai, tree_sai
  use FatesAllometryMod    , only : set_root_fraction
  use PRTGenericMod,          only : prt_carbon_allom_hyp
  use PRTGenericMod,          only : prt_cnp_flex_allom_hyp
  use PRTGenericMod,          only : prt_vartypes
  use PRTGenericMod,          only : carbon12_element
  use PRTGenericMod,          only : nitrogen_element
  use PRTGenericMod,          only : phosphorus_element
  use PRTGenericMod,          only : leaf_organ
  use PRTGenericMod,          only : fnrt_organ
  use PRTGenericMod,          only : sapw_organ
  use PRTGenericMod,          only : store_organ
  use PRTGenericMod,          only : repro_organ
  use PRTGenericMod,          only : struct_organ
  use PRTGenericMod,          only : SetState

  use PRTAllometricCarbonMod, only : callom_prt_vartypes
  use PRTAllometricCarbonMod, only : ac_bc_inout_id_netdc
  use PRTAllometricCarbonMod, only : ac_bc_in_id_pft
  use PRTAllometricCarbonMod, only : ac_bc_in_id_ctrim
  use PRTAllometricCarbonMod, only : ac_bc_inout_id_dbh
  use PRTAllometricCarbonMod, only : ac_bc_in_id_lstat
  use PRTAllometricCarbonMod, only : ac_bc_in_id_cdamage
  use PRTAllometricCarbonMod, only : ac_bc_in_id_efleaf
  use PRTAllometricCarbonMod, only : ac_bc_in_id_effnrt
  use PRTAllometricCarbonMod, only : ac_bc_in_id_efstem
  use PRTAllometricCNPMod,    only : cnp_allom_prt_vartypes
  use PRTAllometricCNPMod,    only : acnp_bc_in_id_pft, acnp_bc_in_id_ctrim
  use PRTAllometricCNPMod,    only : acnp_bc_in_id_lstat, acnp_bc_inout_id_dbh
<<<<<<< HEAD
  use PRTAllometricCNPMod,    only : acnp_bc_in_id_efleaf
  use PRTAllometricCNPMod,    only : acnp_bc_in_id_effnrt
  use PRTAllometricCNPMod,    only : acnp_bc_in_id_efstem
  use PRTAllometricCNPMod,    only : acnp_bc_inout_id_rmaint_def, acnp_bc_in_id_netdc
  use PRTAllometricCNPMod,    only : acnp_bc_in_id_netdnh4, acnp_bc_in_id_netdno3, acnp_bc_in_id_netdp
=======
  use PRTAllometricCNPMod,    only : acnp_bc_inout_id_l2fr
  use PRTAllometricCNPMod,    only : acnp_bc_inout_id_cx_int
  use PRTAllometricCNPMod,    only : acnp_bc_inout_id_cx0
  use PRTAllometricCNPMod,    only : acnp_bc_inout_id_emadcxdt
  use PRTAllometricCNPMod,    only : acnp_bc_in_id_nc_repro
  use PRTAllometricCNPMod,    only : acnp_bc_in_id_pc_repro
  use PRTAllometricCNPMod,    only : acnp_bc_inout_id_resp_excess, acnp_bc_in_id_netdc
  use PRTAllometricCNPMod,    only : acnp_bc_inout_id_netdn, acnp_bc_inout_id_netdp
>>>>>>> e663a6e6
  use PRTAllometricCNPMod,    only : acnp_bc_out_id_cefflux, acnp_bc_out_id_nefflux
  use PRTAllometricCNPMod,    only : acnp_bc_out_id_pefflux, acnp_bc_out_id_limiter
  use PRTAllometricCNPMod,    only : acnp_bc_in_id_cdamage
  use DamageMainMod,          only : undamaged_class

  use shr_infnan_mod,         only : nan => shr_infnan_nan, assignment(=)  
  use shr_log_mod,            only : errMsg => shr_log_errMsg

  !
  implicit none
  private
  !
  public :: create_cohort
  public :: zero_cohort
  public :: nan_cohort
  public :: terminate_cohorts
  public :: terminate_cohort
  public :: fuse_cohorts
  public :: insert_cohort
  public :: sort_cohorts
  public :: copy_cohort
  public :: count_cohorts
  public :: InitPRTObject
  public :: InitPRTBoundaryConditions
  public :: SendCohortToLitter
  public :: UpdateCohortBioPhysRates
  public :: DeallocateCohort
  public :: EvaluateAndCorrectDBH
  public :: DamageRecovery
  
  logical, parameter :: debug  = .false. ! local debug flag

  character(len=*), parameter, private :: sourcefile = &
       __FILE__


  integer, parameter, private :: conserve_crownarea_and_number_not_dbh = 1
  integer, parameter, private :: conserve_dbh_and_number_not_crownarea = 2

  integer, parameter, private :: cohort_fusion_conservation_method = conserve_crownarea_and_number_not_dbh

  ! 10/30/09: Created by Rosie Fisher
  !-------------------------------------------------------------------------------------!

contains

  !-------------------------------------------------------------------------------------!
  subroutine create_cohort(currentSite, patchptr, pft, nn, hite, coage, dbh,   &
                           prt, elongf_leaf, elongf_fnrt, elongf_stem, status, &
                           recruitstatus,ctrim, carea, clayer, crowndamage, spread, bc_in)
    !
    ! !DESCRIPTION:
    ! create new cohort
    ! There are 4 places this is called
    ! 1) Initializing new cohorts at the beginning of a cold-start simulation
    ! 2) Initializing new recruits during dynamics
    ! 3) Initializing new cohorts at the beginning of a inventory read
    ! 4) Initializing new cohorts during restart
    !
    ! It is assumed that in the first 3, this is called with a reasonable amount of starter information.
    !
    ! !USES:
    !
    ! !ARGUMENTS

    type(ed_site_type), intent(inout),   target :: currentSite
    type(ed_patch_type), intent(inout), pointer :: patchptr

    integer,  intent(in)      :: pft              ! Cohort Plant Functional Type
    integer,  intent(in)      :: crowndamage      ! Cohort damage class
    integer,  intent(in)      :: clayer           ! canopy status of cohort 
                                                  ! (1 = canopy, 2 = understorey, etc.)
    integer,  intent(in)      :: status           ! growth status of plant
                                                  ! (2 = leaves on , 1 = leaves off)
    integer,  intent(in)      :: recruitstatus    ! recruit status of plant
                                                  ! (1 = recruitment , 0 = other)
    real(r8), intent(in)      :: nn               ! number of individuals in cohort
                                                  ! per 'area' (10000m2 default)
    real(r8), intent(in)      :: hite             ! height: meters
    real(r8), intent(in)      :: coage            ! cohort age in years
    real(r8), intent(in)      :: dbh              ! dbh: cm
    real(r8), intent(in)      :: elongf_leaf      ! leaf elongation factor (fraction)
    real(r8), intent(in)      :: elongf_fnrt      ! fine-root "elongation factor" (fraction)
    real(r8), intent(in)      :: elongf_stem      ! stem "elongation factor" (fraction)
                                                  !    For all elongation factors:
                                                  !    0 means fully abscissed
                                                  !    1 means fully flushed
    class(prt_vartypes),target :: prt             ! The allocated PARTEH
                                                  ! object
    real(r8), intent(in)      :: ctrim            ! What is the fraction of the maximum
                                                  ! leaf biomass that we are targeting?
    real(r8), intent(in)      :: spread           ! The community assembly effects how
                                                  ! spread crowns are in horizontal space
    real(r8), intent(in)       ::  carea          ! area of cohort ONLY USED IN SP MODE.
    type(bc_in_type), intent(in) :: bc_in         ! External boundary conditions


    ! !LOCAL VARIABLES:
    type(ed_cohort_type), pointer :: new_cohort         ! Pointer to New Cohort structure.
    type(ed_cohort_type), pointer :: storesmallcohort
    type(ed_cohort_type), pointer :: storebigcohort
    integer  :: iage                           ! loop counter for leaf age classes
    real(r8) :: leaf_c                         ! total leaf carbon
    integer  :: tnull,snull                    ! are the tallest and shortest cohorts allocate
    integer  :: nlevrhiz                       ! number of rhizosphere layers
    
    !----------------------------------------------------------------------

    allocate(new_cohort)

    call nan_cohort(new_cohort)  ! Make everything in the cohort not-a-number
    call zero_cohort(new_cohort) ! Zero things that need to be zeroed.

    ! Point to the PARTEH object
    new_cohort%prt => prt

    ! The PARTEH cohort object should be allocated and already
    ! initialized in this routine.
    call new_cohort%prt%CheckInitialConditions()
    
    !**********************/
    ! Define cohort state variable
    !**********************/

    new_cohort%indexnumber  = fates_unset_int ! Cohort indexing was not thread-safe, setting
                                              ! bogus value for the time being (RGK-012017)

    new_cohort%patchptr     => patchptr

    new_cohort%pft          = pft
    new_cohort%crowndamage  = crowndamage
    new_cohort%status_coh   = status
    new_cohort%efleaf_coh   = elongf_leaf
    new_cohort%effnrt_coh   = elongf_fnrt
    new_cohort%efstem_coh   = elongf_stem
    new_cohort%n            = nn
    new_cohort%hite         = hite
    new_cohort%dbh          = dbh
    new_cohort%coage        = coage
    new_cohort%canopy_trim  = ctrim
    new_cohort%canopy_layer = clayer
    new_cohort%canopy_layer_yesterday = real(clayer, r8)

    ! Initialize the leaf to fineroot biomass ratio
    ! for C-only, this will stay constant, for nutrient enabled
    ! this will be dynamic.  In both cases, new cohorts are
    ! initialized with the minimum. This works in the nutrient
    ! enabled case, because cohorts are also initialized with
    ! full stores, which match with minimum fr biomass

    new_cohort%l2fr = prt_params%allom_l2fr(pft)

    if(hlm_parteh_mode .eq. prt_cnp_flex_allom_hyp) then
       new_cohort%cx_int      = 0._r8  ! Assume balanced N,P/C stores ie log(1) = 0
       new_cohort%cx0         = 0._r8  ! Assume balanced N,P/C stores ie log(1) = 0
       new_cohort%ema_dcxdt   = 0._r8  ! Assume unchanged dCX/dt
       new_cohort%cnp_limiter = 0    ! Assume limitations are unknown
    end if
       
    ! This sets things like vcmax25top, that depend on the
    ! leaf age fractions (which are defined by PARTEH)
    call UpdateCohortBioPhysRates(new_cohort)

    call sizetype_class_index(new_cohort%dbh, new_cohort%pft, &
                              new_cohort%size_class,new_cohort%size_by_pft_class)

    ! If cohort age trackign is off we call this here once
    ! just so everythin is in the first bin -
    ! this makes it easier to copy and terminate cohorts later
    ! we don't need to update this ever if cohort age tracking is off
    call coagetype_class_index(new_cohort%coage, new_cohort%pft, &
            new_cohort%coage_class,new_cohort%coage_by_pft_class)

    ! This routine may be called during restarts, and at this point in the call sequence
    ! the actual cohort data is unknown, as this is really only used for allocation
    ! In these cases, testing if things like biomass are reasonable is pre-mature
    ! However, in this part of the code, we will pass in nominal values for size, number and type

    if (new_cohort%dbh <= 0._r8 .or. new_cohort%n == 0._r8 .or. new_cohort%pft == 0 ) then
       write(fates_log(),*) 'ED: something is zero in create_cohort', &
                             new_cohort%dbh,new_cohort%n, &
                             new_cohort%pft
       call endrun(msg=errMsg(sourcefile, __LINE__))
    endif

    ! Assign canopy extent and depth
    if(hlm_use_sp.eq.ifalse)then
       call carea_allom(new_cohort%dbh,new_cohort%n,spread,new_cohort%pft, &
            new_cohort%crowndamage,new_cohort%c_area)
    else
      new_cohort%c_area = carea ! set this from previously precision-controlled value in SP mode
    endif
    ! Query PARTEH for the leaf carbon [kg]
    leaf_c = new_cohort%prt%GetState(leaf_organ,carbon12_element)

    new_cohort%treelai = tree_lai(leaf_c, new_cohort%pft, new_cohort%c_area,    &
                                  new_cohort%n, new_cohort%canopy_layer,               &
                                  patchptr%canopy_layer_tlai,new_cohort%vcmax25top )

    if(hlm_use_sp.eq.ifalse)then
       new_cohort%treesai = tree_sai(new_cohort%pft, new_cohort%dbh, &
            new_cohort%crowndamage, new_cohort%canopy_trim,   &
            new_cohort%c_area, new_cohort%n, new_cohort%canopy_layer, &
            patchptr%canopy_layer_tlai, new_cohort%treelai,new_cohort%vcmax25top,2 )
    end if


    ! Put cohort at the right place in the linked list
    storebigcohort   => patchptr%tallest
    storesmallcohort => patchptr%shortest

    if (associated(patchptr%tallest)) then
       tnull = 0
    else
       tnull = 1
       patchptr%tallest => new_cohort
    endif

    if (associated(patchptr%shortest)) then
       snull = 0
    else
       snull = 1
       patchptr%shortest => new_cohort
    endif

    ! Allocate running mean functions

    !  (Keeping as an example)
    !! allocate(new_cohort%tveg_lpa)
    !! call new_cohort%tveg_lpa%InitRMean(ema_lpa,init_value=patchptr%tveg_lpa%GetMean())

    call InitPRTBoundaryConditions(new_cohort)
    
    
    ! Recuits do not have mortality rates, nor have they moved any
    ! carbon when they are created.  They will bias our statistics
    ! until they have experienced a full day.  We need a newly recruited flag.
    ! This flag will be set to false after it has experienced
    ! growth, disturbance and mortality.
    new_cohort%isnew = .true.

    if( hlm_use_planthydro.eq.itrue ) then

       nlevrhiz = currentSite%si_hydr%nlevrhiz

       ! This allocates array spaces
       call InitHydrCohort(currentSite,new_cohort)

       ! zero out the water balance error
       new_cohort%co_hydr%errh2o = 0._r8

       ! This calculates node heights
       call UpdatePlantHydrNodes(new_cohort,new_cohort%pft, &
                                new_cohort%hite,currentSite%si_hydr)

       ! This calculates volumes and lengths
       call UpdatePlantHydrLenVol(new_cohort,currentSite%si_hydr)

       ! This updates the Kmax's of the plant's compartments
       call UpdatePlantKmax(new_cohort%co_hydr,new_cohort,currentSite%si_hydr)

       ! Since this is a newly initialized plant, we set the previous compartment-size
       ! equal to the ones we just calculated.
       call SavePreviousCompartmentVolumes(new_cohort%co_hydr)

       ! This comes up with starter suctions and then water contents
       ! based on the soil values
       call InitPlantHydStates(currentSite,new_cohort)

       if(recruitstatus==1)then

          new_cohort%co_hydr%is_newly_recruited = .true.

          ! If plant hydraulics is active, we must constrain the
          ! number density of the new recruits based on the moisture
          ! available to be subsumed in the new plant tissues.
          ! So we go through the process of pre-initializing the hydraulic
          ! states in the temporary cohort, to calculate this new number density

          call ConstrainRecruitNumber(currentSite,new_cohort, bc_in)

       endif

    endif

    call insert_cohort(new_cohort, patchptr%tallest, patchptr%shortest, tnull, snull, &
         storebigcohort, storesmallcohort)

    patchptr%tallest  => storebigcohort
    patchptr%shortest => storesmallcohort

  end subroutine create_cohort

  ! -------------------------------------------------------------------------------------

  subroutine InitPRTBoundaryConditions(new_cohort)

    ! Set the boundary conditions that flow in an out of the PARTEH
    ! allocation hypotheses.  Each of these calls to "RegsterBC" are simply
    ! setting pointers.
    ! For instance, if the hypothesis wants to know what
    ! the DBH of the plant is, then we pass in the dbh as an argument (new_cohort%dbh),
    ! and also tell it which boundary condition we are talking about (which is
    ! defined by an integer index (ac_bc_inout_id_dbh)
    !
    ! Again, elaborated Example:
    ! "ac_bc_inout_id_dbh" is the unique integer that defines the object index
    ! for the allometric carbon "ac" boundary condition "bc" for DBH "dbh"
    ! that is classified as input and output "inout".
    ! See PRTAllometricCarbonMod.F90 to track its usage.
    ! bc_rval is used as the optional argument identifyer to specify a real
    ! value boundary condition.
    ! bc_ival is used as the optional argument identifyer to specify an integer
    ! value boundary condition.

    type(ed_cohort_type), intent(inout), target :: new_cohort
    
    select case(hlm_parteh_mode)
    case (prt_carbon_allom_hyp)

       ! Register boundary conditions for the Carbon Only Allometric Hypothesis

       call new_cohort%prt%RegisterBCInOut(ac_bc_inout_id_dbh,bc_rval = new_cohort%dbh)
       call new_cohort%prt%RegisterBCInOut(ac_bc_inout_id_netdc,bc_rval = new_cohort%npp_acc)
       call new_cohort%prt%RegisterBCIn(ac_bc_in_id_cdamage,bc_ival = new_cohort%crowndamage)
       call new_cohort%prt%RegisterBCIn(ac_bc_in_id_pft,bc_ival = new_cohort%pft)
       call new_cohort%prt%RegisterBCIn(ac_bc_in_id_ctrim,bc_rval = new_cohort%canopy_trim)
       call new_cohort%prt%RegisterBCIn(ac_bc_in_id_lstat,bc_ival = new_cohort%status_coh)
       call new_cohort%prt%RegisterBCIn(ac_bc_in_id_efleaf,bc_rval = new_cohort%efleaf_coh)
       call new_cohort%prt%RegisterBCIn(ac_bc_in_id_effnrt,bc_rval = new_cohort%effnrt_coh)
       call new_cohort%prt%RegisterBCIn(ac_bc_in_id_efstem,bc_rval = new_cohort%efstem_coh)

    case (prt_cnp_flex_allom_hyp)

       call new_cohort%prt%RegisterBCIn(acnp_bc_in_id_pft,bc_ival = new_cohort%pft)
       call new_cohort%prt%RegisterBCIn(acnp_bc_in_id_ctrim,bc_rval = new_cohort%canopy_trim)
       call new_cohort%prt%RegisterBCIn(acnp_bc_in_id_lstat,bc_ival = new_cohort%status_coh)
       call new_cohort%prt%RegisterBCIn(acnp_bc_in_id_efleaf,bc_rval = new_cohort%efleaf_coh)
       call new_cohort%prt%RegisterBCIn(acnp_bc_in_id_effnrt,bc_rval = new_cohort%effnrt_coh)
       call new_cohort%prt%RegisterBCIn(acnp_bc_in_id_efstem,bc_rval = new_cohort%efstem_coh)
       call new_cohort%prt%RegisterBCIn(acnp_bc_in_id_netdc, bc_rval = new_cohort%npp_acc)

       call new_cohort%prt%RegisterBCIn(acnp_bc_in_id_nc_repro,bc_rval = new_cohort%nc_repro)
       call new_cohort%prt%RegisterBCIn(acnp_bc_in_id_pc_repro,bc_rval = new_cohort%pc_repro)
       call new_cohort%prt%RegisterBCIn(acnp_bc_in_id_cdamage,bc_ival = new_cohort%crowndamage)
       
       call new_cohort%prt%RegisterBCInOut(acnp_bc_inout_id_dbh,bc_rval = new_cohort%dbh)
       call new_cohort%prt%RegisterBCInOut(acnp_bc_inout_id_resp_excess,bc_rval = new_cohort%resp_excess)
       call new_cohort%prt%RegisterBCInOut(acnp_bc_inout_id_l2fr,bc_rval = new_cohort%l2fr)
       call new_cohort%prt%RegisterBCInOut(acnp_bc_inout_id_cx_int,bc_rval = new_cohort%cx_int)
       call new_cohort%prt%RegisterBCInOut(acnp_bc_inout_id_emadcxdt,bc_rval = new_cohort%ema_dcxdt)
       call new_cohort%prt%RegisterBCInOut(acnp_bc_inout_id_cx0,bc_rval = new_cohort%cx0)
       
       call new_cohort%prt%RegisterBCInOut(acnp_bc_inout_id_netdn, bc_rval = new_cohort%daily_n_gain)
       call new_cohort%prt%RegisterBCInOut(acnp_bc_inout_id_netdp, bc_rval = new_cohort%daily_p_gain)
       
       call new_cohort%prt%RegisterBCOut(acnp_bc_out_id_cefflux, bc_rval = new_cohort%daily_c_efflux)
       call new_cohort%prt%RegisterBCOut(acnp_bc_out_id_nefflux, bc_rval = new_cohort%daily_n_efflux)
       call new_cohort%prt%RegisterBCOut(acnp_bc_out_id_pefflux, bc_rval = new_cohort%daily_p_efflux)
       call new_cohort%prt%RegisterBCOut(acnp_bc_out_id_limiter, bc_ival = new_cohort%cnp_limiter)
       
    case DEFAULT

       write(fates_log(),*) 'You specified an unknown PRT module'
       write(fates_log(),*) 'Aborting'
       call endrun(msg=errMsg(sourcefile, __LINE__))

    end select


  end subroutine InitPRTBoundaryConditions

  ! ------------------------------------------------------------------------------------!

  subroutine InitPRTObject(prt)

    ! -----------------------------------------------------------------------------------
    !
    ! This routine allocates the PARTEH object that is associated with each cohort.
    ! The argument that is passed in is a pointer that is then associated with this
    ! newly allocated object.
    ! The object that is allocated is the specific extended class for the hypothesis
    ! of choice.
    ! Following this, the object and its internal mappings are initialized.
    ! This routine does NOT set any of the initial conditions, or boundary conditions
    ! such as the organ/element masses.  Those are handled after this call.
    !
    ! -----------------------------------------------------------------------------------

    ! Argument
    class(prt_vartypes), pointer :: prt

    ! Potential Extended types
    class(callom_prt_vartypes), pointer :: c_allom_prt
    class(cnp_allom_prt_vartypes), pointer :: cnp_allom_prt


    select case(hlm_parteh_mode)
    case (prt_carbon_allom_hyp)

        allocate(c_allom_prt)
        prt => c_allom_prt

    case (prt_cnp_flex_allom_hyp)

       allocate(cnp_allom_prt)
       prt => cnp_allom_prt

    case DEFAULT

        write(fates_log(),*) 'You specified an unknown PRT module'
        write(fates_log(),*) 'Aborting'
        call endrun(msg=errMsg(sourcefile, __LINE__))

    end select

    ! This is the call to allocate the data structures in the PRT object
    ! This call will be extended to each specific class.

    call prt%InitPRTVartype()


    return
  end subroutine InitPRTObject


  !-------------------------------------------------------------------------------------!

  subroutine nan_cohort(cc_p)
    !
    ! !DESCRIPTION:
    !  Make all the cohort variables NaN so they aren't used before defined.
    !
    ! !USES:

    use FatesConstantsMod, only : fates_unset_int

    !
    ! !ARGUMENTS
    type (ed_cohort_type), intent(inout), target  :: cc_p
    !
    ! !LOCAL VARIABLES:
    type (ed_cohort_type)   , pointer             :: currentCohort
    !----------------------------------------------------------------------

    currentCohort => cc_p

    currentCohort%taller      => null()       ! pointer to next tallest cohort
    currentCohort%shorter     => null()       ! pointer to next shorter cohort
    currentCohort%patchptr    => null()       ! pointer to patch that cohort is in

    nullify(currentCohort%taller)
    nullify(currentCohort%shorter)
    nullify(currentCohort%patchptr)

    ! VEGETATION STRUCTURE
    currentCohort%pft                = fates_unset_int  ! pft number
    currentCohort%crowndamage        = fates_unset_int  ! Crown damage class
    currentCohort%indexnumber        = fates_unset_int  ! unique number for each cohort. (within clump?)
    currentCohort%canopy_layer       = fates_unset_int  ! canopy status of cohort (1 = canopy, 2 = understorey, etc.)
    currentCohort%canopy_layer_yesterday       = nan  ! recent canopy status of cohort (1 = canopy, 2 = understorey, etc.)
    currentCohort%NV                 = fates_unset_int  ! Number of leaf layers: -
    currentCohort%status_coh         = fates_unset_int  ! growth status of plant  (2 = leaves on , 1 = leaves off)
    currentCohort%efleaf_coh         = nan              ! leaf elongation factor (fraction from 0 (fully abscissed) to 1 (fully flushed)
    currentCohort%effnrt_coh         = nan              ! fine-root "elongation factor" (fraction from 0 (fully abscissed) to 1 (fully flushed)
    currentCohort%efstem_coh         = nan              ! stem "elongation factor" (fraction from 0 (fully abscissed) to 1 (fully flushed)
    currentCohort%size_class         = fates_unset_int  ! size class index
    currentCohort%size_class_lasttimestep = fates_unset_int  ! size class index
    currentCohort%size_by_pft_class  = fates_unset_int  ! size by pft classification index
    currentCohort%coage_class        = fates_unset_int  ! cohort age class index
    currentCohort%coage_by_pft_class = fates_unset_int  ! cohort age by pft class index

    currentCohort%n                  = nan ! number of individuals in cohort per 'area' (10000m2 default)
    currentCohort%dbh                = nan ! 'diameter at breast height' in cm
    currentCohort%coage              = nan ! age of the cohort in years
    currentCohort%hite               = nan ! height: meters
    currentCohort%g_sb_laweight      = nan ! Total leaf conductance of cohort (stomata+blayer) weighted by leaf-area [m/s]*[m2]
    currentCohort%canopy_trim        = nan ! What is the fraction of the maximum leaf biomass that we are targeting? :-
    currentCohort%leaf_cost          = nan ! How much does it cost to maintain leaves: kgC/m2/year-1
    currentCohort%excl_weight        = nan ! How much of this cohort is demoted each year, as a proportion of all cohorts:-
    currentCohort%prom_weight        = nan ! How much of this cohort is promoted each year, as a proportion of all cohorts:-
    currentCohort%c_area             = nan ! areal extent of canopy (m2)
    currentCohort%treelai            = nan ! lai of tree (total leaf area (m2) / canopy area (m2)
    currentCohort%treesai            = nan ! stem area index of tree (total stem area (m2) / canopy area (m2)
    currentCohort%seed_prod          = nan
    currentCohort%vcmax25top = nan
    currentCohort%jmax25top  = nan
    currentCohort%tpu25top   = nan
    currentCohort%kp25top    = nan

    ! CARBON FLUXES
    currentCohort%gpp_acc_hold       = nan ! GPP:  kgC/indiv/year
    currentCohort%gpp_tstep          = nan ! GPP:  kgC/indiv/timestep
    currentCohort%gpp_acc            = nan ! GPP:  kgC/indiv/day
    currentCohort%npp_acc_hold       = nan ! NPP:  kgC/indiv/year
    currentCohort%npp_tstep          = nan ! NPP:  kGC/indiv/timestep
    currentCohort%npp_acc            = nan ! NPP:  kgC/indiv/day
    currentCohort%year_net_uptake(:) = nan ! Net uptake of individual leaf layers kgC/m2/year
    currentCohort%ts_net_uptake(:)   = nan ! Net uptake of individual leaf layers kgC/m2/s
    currentCohort%resp_acc_hold      = nan ! RESP: kgC/indiv/year
    currentCohort%resp_tstep         = nan ! RESP: kgC/indiv/timestep
    currentCohort%resp_acc           = nan ! RESP: kGC/cohort/day

    ! Fluxes from nutrient allocation
    currentCohort%daily_nh4_uptake = nan
    currentCohort%daily_no3_uptake = nan
    currentCohort%daily_n_gain     = nan
    currentCohort%sym_nfix_daily   = nan
    currentCohort%sym_nfix_tstep   = nan
    currentCohort%daily_p_gain     = nan
    currentCohort%daily_c_efflux   = nan
    currentCohort%daily_n_efflux   = nan
    currentCohort%daily_p_efflux   = nan
    currentCohort%daily_n_demand   = nan
    currentCohort%daily_p_demand   = nan
    currentCohort%cx_int           = nan
    currentCohort%cx0              = nan
    currentCohort%ema_dcxdt        = nan
    currentCohort%cnp_limiter      = fates_unset_int 
    
    currentCohort%c13disc_clm        = nan ! C13 discrimination, per mil at indiv/timestep
    currentCohort%c13disc_acc        = nan ! C13 discrimination, per mil at indiv/timestep at indiv/daily at the end of a day

    !RESPIRATION
    currentCohort%rdark              = nan
    currentCohort%resp_m             = nan ! Maintenance respiration.  kGC/cohort/year
    currentCohort%resp_excess        = nan ! Respiration of excess (unallocatable) carbon (kg/indiv/day)
    currentCohort%livestem_mr        = nan ! Live stem maintenance respiration. kgC/indiv/s-1
    currentCohort%livecroot_mr       = nan ! Coarse root maintenance respiration. kgC/indiv/s-1
    currentCohort%froot_mr           = nan ! Fine root maintenance respiration. kgC/indiv/s-1
    currentCohort%resp_g_tstep       = nan ! Growth respiration.       kGC/indiv/timestep


    ! ALLOCATION
    currentCohort%dmort              = nan ! proportional mortality rate. (year-1)

    ! logging
    currentCohort%lmort_direct       = nan
    currentCohort%lmort_infra        = nan
    currentCohort%lmort_collateral   = nan
    currentCohort%l_degrad           = nan

    currentCohort%c_area             = nan ! areal extent of canopy (m2)
    currentCohort%treelai            = nan ! lai of tree (total leaf area (m2) / canopy area (m2)
    currentCohort%treesai            = nan ! stem area index of tree (total stem area (m2) / canopy area (m2)


    ! VARIABLES NEEDED FOR INTEGRATION
    currentCohort%dndt               = nan ! time derivative of cohort size
    currentCohort%dhdt               = nan ! time derivative of height
    currentCohort%ddbhdt             = nan ! time derivative of dbh

    ! FIRE
    currentCohort%fraction_crown_burned = nan ! proportion of crown affected by fire
    currentCohort%cambial_mort          = nan ! probability that trees dies due to cambial char P&R (1986)
    currentCohort%crownfire_mort        = nan ! probability of tree post-fire mortality due to crown scorch
    currentCohort%fire_mort             = nan ! post-fire mortality from cambial and crown damage assuming two are independent

  end subroutine nan_cohort

  !-------------------------------------------------------------------------------------!

  subroutine zero_cohort(cc_p)
    !
    ! !DESCRIPTION:
    ! Zero variables that need to be accounted for if
    ! this cohort is altered before they are defined.
    !
    ! !USES:
    !
    ! !ARGUMENTS
    type (ed_cohort_type), intent(inout), target  :: cc_p
    !
    ! !LOCAL VARIABLES:
    type (ed_cohort_type)   , pointer             :: currentCohort
    !----------------------------------------------------------------------

    currentCohort => cc_p

    currentCohort%NV                 = 0
    currentCohort%status_coh         = 0
    currentCohort%efleaf_coh         = 0._r8
    currentCohort%effnrt_coh         = 0._r8
    currentCohort%efstem_coh         = 0._r8
    currentCohort%rdark              = 0._r8
    currentCohort%resp_m             = 0._r8
    currentCohort%resp_excess         = 0._r8
    currentCohort%resp_g_tstep       = 0._r8
    currentCohort%livestem_mr        = 0._r8
    currentCohort%livecroot_mr       = 0._r8
    currentCohort%froot_mr           = 0._r8
    currentCohort%fire_mort          = 0._r8
    currentcohort%npp_acc            = 0._r8
    currentcohort%gpp_acc            = 0._r8
    currentcohort%resp_acc           = 0._r8
    currentcohort%npp_tstep          = 0._r8
    currentcohort%gpp_tstep          = 0._r8
    currentcohort%resp_tstep         = 0._r8
    currentcohort%resp_acc_hold      = 0._r8

    currentcohort%year_net_uptake(:) = 999._r8 ! this needs to be 999, or trimming of new cohorts will break.
    currentcohort%ts_net_uptake(:)   = 0._r8
    currentcohort%fraction_crown_burned = 0._r8
    currentCohort%size_class            = 1
    currentCohort%coage_class        = 1
    currentCohort%seed_prod          = 0._r8
    currentCohort%size_class_lasttimestep = 0
    currentcohort%npp_acc_hold       = 0._r8
    currentcohort%gpp_acc_hold       = 0._r8
    currentcohort%dmort              = 0._r8
    currentcohort%g_sb_laweight      = 0._r8
    currentcohort%treesai            = 0._r8
    currentCohort%lmort_direct       = 0._r8
    currentCohort%lmort_infra        = 0._r8
    currentCohort%lmort_collateral   = 0._r8
    currentCohort%l_degrad           = 0._r8
    currentCohort%leaf_cost          = 0._r8
    currentcohort%excl_weight        = 0._r8
    currentcohort%prom_weight        = 0._r8
    currentcohort%crownfire_mort     = 0._r8
    currentcohort%cambial_mort       = 0._r8
    currentCohort%c13disc_clm        = 0._r8
    currentCohort%c13disc_acc        = 0._r8

    ! Daily nutrient fluxes are INTEGRATED over the course of the
    ! day.  This variable MUST be zerod upon creation AND
    ! after allocation. These variables exist in
    ! carbon-only mode but are not used.

    currentCohort%daily_nh4_uptake = 0._r8
    currentCohort%daily_no3_uptake = 0._r8
    currentCohort%daily_p_gain = 0._r8

    currentCohort%daily_c_efflux = 0._r8
    currentCohort%daily_n_efflux = 0._r8
    currentCohort%daily_p_efflux = 0._r8

    ! Initialize these as negative
    currentCohort%daily_p_demand = -9._r8
    currentCohort%daily_n_demand = -9._r8

    ! Fixation is also integrated over the course of the day
    ! and must be zeroed upon creation and after plant
    ! resource allocation
    currentCohort%sym_nfix_daily   = 0._r8
    
  end subroutine zero_cohort

  !-------------------------------------------------------------------------------------!
  subroutine terminate_cohorts( currentSite, currentPatch, level , call_index, bc_in)
    !
    ! !DESCRIPTION:
    ! terminates all cohorts when they get too small
    !
    ! !USES:
    
    !
    ! !ARGUMENTS
    type (ed_site_type) , intent(inout), target :: currentSite
    type (ed_patch_type), intent(inout), target :: currentPatch
    integer             , intent(in)            :: level
    integer                                     :: call_index
    type(bc_in_type), intent(in)                :: bc_in

    ! Important point regarding termination levels.  Termination is typically
    ! called after fusion.  We do this so that we can re-capture the biomass that would
    ! otherwise be lost from termination.  The biomass of a fused plant remains in the
    ! live pool.  However, some plant number densities can be so low that they
    ! can cause numerical instabilities.  Thus, we call terminate_cohorts at level=1
    ! before fusion to get rid of these cohorts that are so incredibly sparse, and then
    ! terminate the remainder at level 2 for various other reasons.

    !
    ! !LOCAL VARIABLES:
    type (ed_cohort_type) , pointer :: currentCohort
    type (ed_cohort_type) , pointer :: shorterCohort
    type (ed_cohort_type) , pointer :: tallerCohort

    real(r8) :: leaf_c    ! leaf carbon [kg]
    real(r8) :: store_c   ! storage carbon [kg]
    real(r8) :: sapw_c    ! sapwood carbon [kg]
    real(r8) :: fnrt_c    ! fineroot carbon [kg]
    real(r8) :: repro_c   ! reproductive carbon [kg]
    real(r8) :: struct_c  ! structural carbon [kg]
    integer :: terminate  ! do we terminate (itrue) or not (ifalse)
    !----------------------------------------------------------------------

    currentCohort => currentPatch%shortest
    do while (associated(currentCohort))

       terminate = ifalse
       tallerCohort => currentCohort%taller

       leaf_c  = currentCohort%prt%GetState(leaf_organ, carbon12_element)
       store_c = currentCohort%prt%GetState(store_organ, carbon12_element)
       sapw_c  = currentCohort%prt%GetState(sapw_organ, carbon12_element)
       fnrt_c  = currentCohort%prt%GetState(fnrt_organ, carbon12_element)
       struct_c = currentCohort%prt%GetState(struct_organ, carbon12_element)
       repro_c  = currentCohort%prt%GetState(repro_organ, carbon12_element)

       ! Check if number density is so low is breaks math (level 1)
       if (currentcohort%n <  min_n_safemath .and. level == 1) then
          terminate = itrue
          if ( debug ) then
             write(fates_log(),*) 'terminating cohorts 0',currentCohort%n/currentPatch%area,currentCohort%dbh,currentCohort%pft,call_index
          endif
       endif

       ! The rest of these are only allowed if we are not dealing with a recruit (level 2)
       if (.not.currentCohort%isnew .and. level == 2) then

         ! Not enough n or dbh
         if  (currentCohort%n/currentPatch%area <= min_npm2 .or.	&  !
              currentCohort%n <= min_nppatch .or. &
              (currentCohort%dbh < 0.00001_r8 .and. store_c < 0._r8) ) then
            terminate = itrue
            if ( debug ) then
               write(fates_log(),*) 'terminating cohorts 1',currentCohort%n/currentPatch%area,currentCohort%dbh,currentCohort%pft,call_index
            endif
         endif

         ! Outside the maximum canopy layer
         if (currentCohort%canopy_layer > nclmax ) then
           terminate = itrue
           if ( debug ) then
             write(fates_log(),*) 'terminating cohorts 2', currentCohort%canopy_layer,currentCohort%pft,call_index
           endif
         endif

         ! live biomass pools are terminally depleted
         if ( ( sapw_c+leaf_c+fnrt_c ) < 1e-10_r8  .or.  &
               store_c  < 1e-10_r8) then
            terminate = itrue
            if ( debug ) then
              write(fates_log(),*) 'terminating cohorts 3', &
                    sapw_c,leaf_c,fnrt_c,store_c,currentCohort%pft,call_index
            endif
         endif

         ! Total cohort biomass is negative
         if ( ( struct_c+sapw_c+leaf_c+fnrt_c+store_c ) < 0._r8) then
            terminate = itrue
            if ( debug ) then
               write(fates_log(),*) 'terminating cohorts 4', &
                    struct_c,sapw_c,leaf_c,fnrt_c,store_c,currentCohort%pft,call_index
            endif

        endif
      endif    !  if (.not.currentCohort%isnew .and. level == 2) then

      if (terminate == itrue) then
         call terminate_cohort(currentSite, currentPatch, currentCohort, bc_in)
         deallocate(currentCohort)
      endif
      currentCohort => tallerCohort
   enddo
    
  end subroutine terminate_cohorts

  !-------------------------------------------------------------------------------------!
  subroutine terminate_cohort(currentSite, currentPatch, currentCohort, bc_in)
   !
   ! !DESCRIPTION:
   ! Terminates an individual cohort and updates the site-level
   ! updates the carbon flux and nuber of individuals appropriately
   !
   ! !USES:
   !
   ! !ARGUMENTS
   type (ed_site_type)  , intent(inout), target :: currentSite
   type (ed_patch_type) , intent(inout), target :: currentPatch
   type (ed_cohort_type), intent(inout), target :: currentCohort
   type(bc_in_type), intent(in)                :: bc_in

   ! !LOCAL VARIABLES:
   type (ed_cohort_type) , pointer :: shorterCohort
   type (ed_cohort_type) , pointer :: tallerCohort

   real(r8) :: leaf_c    ! leaf carbon [kg]
   real(r8) :: store_c   ! storage carbon [kg]
   real(r8) :: sapw_c    ! sapwood carbon [kg]
   real(r8) :: fnrt_c    ! fineroot carbon [kg]
   real(r8) :: repro_c   ! reproductive carbon [kg]
   real(r8) :: struct_c  ! structural carbon [kg]
   integer :: terminate  ! do we terminate (itrue) or not (ifalse)
   integer :: c           ! counter for litter size class.
   integer :: levcan      ! canopy level
   !----------------------------------------------------------------------

   leaf_c  = currentCohort%prt%GetState(leaf_organ, carbon12_element)
   store_c = currentCohort%prt%GetState(store_organ, carbon12_element)
   sapw_c  = currentCohort%prt%GetState(sapw_organ, carbon12_element)
   fnrt_c  = currentCohort%prt%GetState(fnrt_organ, carbon12_element)
   struct_c = currentCohort%prt%GetState(struct_organ, carbon12_element)
   repro_c  = currentCohort%prt%GetState(repro_organ, carbon12_element)
   
   ! preserve a record of the to-be-terminated cohort for mortality accounting
   levcan = currentCohort%canopy_layer

   if( hlm_use_planthydro == itrue ) &
      call AccumulateMortalityWaterStorage(currentSite,currentCohort,currentCohort%n)

   ! Update the site-level carbon flux and individuals count for the appropriate canopy layer
   if(levcan==ican_upper) then
      currentSite%term_nindivs_canopy(currentCohort%size_class,currentCohort%pft) = &
            currentSite%term_nindivs_canopy(currentCohort%size_class,currentCohort%pft) + currentCohort%n

      currentSite%term_carbonflux_canopy(currentCohort%pft) = currentSite%term_carbonflux_canopy(currentCohort%pft) + &
            currentCohort%n * (struct_c+sapw_c+leaf_c+fnrt_c+store_c+repro_c)
   else
      currentSite%term_nindivs_ustory(currentCohort%size_class,currentCohort%pft) = &
            currentSite%term_nindivs_ustory(currentCohort%size_class,currentCohort%pft) + currentCohort%n

      currentSite%term_carbonflux_ustory(currentCohort%pft) = currentSite%term_carbonflux_ustory(currentCohort%pft) + &
            currentCohort%n * (struct_c+sapw_c+leaf_c+fnrt_c+store_c+repro_c)
   end if

   ! put the litter from the terminated cohorts
   ! straight into the fragmenting pools

   if (currentCohort%n.gt.0.0_r8) then
      call SendCohortToLitter(currentSite,currentPatch, &
           currentCohort,currentCohort%n,bc_in)
   end if

   ! Set pointers and deallocate the current cohort from the list
   shorterCohort => currentCohort%shorter
   tallerCohort => currentCohort%taller

   if (.not. associated(tallerCohort)) then
      currentPatch%tallest => shorterCohort
      if(associated(shorterCohort)) shorterCohort%taller => null()
   else
      tallerCohort%shorter => shorterCohort
   endif

   if (.not. associated(shorterCohort)) then
      currentPatch%shortest => tallerCohort
      if(associated(tallerCohort)) tallerCohort%shorter => null()
   else
      shorterCohort%taller => tallerCohort
   endif

   call DeallocateCohort(currentCohort)

 end subroutine terminate_cohort  
  
  ! =====================================================================================

  subroutine SendCohortToLitter(csite,cpatch,ccohort,nplant,bc_in)

    ! -----------------------------------------------------------------------------------
    ! This routine transfers the existing mass in all pools and all elements
    ! on a vegetation cohort, into the litter pool.
    !
    ! Important: (1) This IS NOT turnover, this is not a partial transfer.
    !            (2) This is from a select number of plants in the cohort. ie this is
    !                not a "whole-sale" sending of all plants to litter.
    !            (3) This does not affect the PER PLANT mass pools, so
    !                do not update any PARTEH structures.
    !            (4) The change in plant number density (due to death or termination)
    !                IS NOT handled here.
    !            (5) This routine is NOT used for disturbance, mostly
    !                because this routine assumes a cohort lands in its patch
    !                Whereas the disturbance scheme does NOT assume that.
    ! -----------------------------------------------------------------------------------

    ! Arguments
    type (ed_site_type)   , target  :: csite
    type (ed_patch_type)  , target  :: cpatch
    type (ed_cohort_type) , target  :: ccohort
    real(r8)                        :: nplant     ! Number (absolute)
                                                  ! of plants to transfer
    type(bc_in_type), intent(in)    :: bc_in

    type(litter_type), pointer        :: litt       ! Litter object for each element
    type(site_fluxdiags_type),pointer :: flux_diags

    real(r8) :: leaf_m    ! leaf mass [kg]
    real(r8) :: store_m   ! storage mass [kg]
    real(r8) :: sapw_m    ! sapwood mass [kg]
    real(r8) :: fnrt_m    ! fineroot mass [kg]
    real(r8) :: repro_m   ! reproductive mass [kg]
    real(r8) :: struct_m  ! structural mass [kg]
    real(r8) :: plant_dens! plant density [/m2]
    real(r8) :: dcmpy_frac! fraction of mass going to each decomposability partition
    integer  :: el        ! loop index for elements
    integer  :: c         ! loop index for CWD
    integer  :: pft       ! pft index of the cohort
    integer  :: crowndamage ! the crown damage class of the cohort
    integer  :: sl        ! loop index for soil layers
    integer  :: dcmpy     ! loop index for decomposability

    !----------------------------------------------------------------------

    pft = ccohort%pft

    plant_dens = nplant/cpatch%area

    call set_root_fraction(csite%rootfrac_scr, pft, csite%zi_soil, &
         bc_in%max_rooting_depth_index_col)

    do el=1,num_elements

       store_m  = ccohort%prt%GetState(store_organ, element_list(el))
       fnrt_m   = ccohort%prt%GetState(fnrt_organ, element_list(el))
       repro_m  = ccohort%prt%GetState(repro_organ, element_list(el))
       if (prt_params%woody(ccohort%pft) == itrue) then
          leaf_m   = ccohort%prt%GetState(leaf_organ, element_list(el))
          sapw_m   = ccohort%prt%GetState(sapw_organ, element_list(el))
          struct_m = ccohort%prt%GetState(struct_organ, element_list(el))
       else
          leaf_m   = ccohort%prt%GetState(leaf_organ, element_list(el)) + &
               ccohort%prt%GetState(sapw_organ, element_list(el)) + &
               ccohort%prt%GetState(struct_organ, element_list(el))
          sapw_m   = 0._r8
          struct_m = 0._r8
       endif

       litt => cpatch%litter(el)
       flux_diags => csite%flux_diags(el)

       do c=1,ncwd

          ! above ground CWD
          litt%ag_cwd(c) = litt%ag_cwd(c) + plant_dens * &
               (struct_m+sapw_m)  * SF_val_CWD_frac(c) * &
               prt_params%allom_agb_frac(pft)

          ! below ground CWD
          do sl=1,csite%nlevsoil
             litt%bg_cwd(c,sl) = litt%bg_cwd(c,sl) + plant_dens * &
                  (struct_m+sapw_m) * SF_val_CWD_frac(c) * &
                  (1.0_r8 - prt_params%allom_agb_frac(pft)) * &
                  csite%rootfrac_scr(sl)
          enddo

          ! above ground
          flux_diags%cwd_ag_input(c)  = flux_diags%cwd_ag_input(c) + &
                (struct_m+sapw_m) * SF_val_CWD_frac(c) * &
                prt_params%allom_agb_frac(pft) * nplant

          ! below ground
          flux_diags%cwd_bg_input(c)  = flux_diags%cwd_bg_input(c) + &
                (struct_m + sapw_m) * SF_val_CWD_frac(c) * &
                (1.0_r8 - prt_params%allom_agb_frac(pft)) * nplant

       enddo

       do dcmpy=1,ndcmpy
           dcmpy_frac = GetDecompyFrac(pft,leaf_organ,dcmpy)

           litt%leaf_fines(dcmpy) = litt%leaf_fines(dcmpy) + &
                 plant_dens * (leaf_m+repro_m) * dcmpy_frac

           dcmpy_frac = GetDecompyFrac(pft,fnrt_organ,dcmpy)
           do sl=1,csite%nlevsoil
               litt%root_fines(dcmpy,sl) = litt%root_fines(dcmpy,sl) + &
                     plant_dens * (fnrt_m+store_m) * csite%rootfrac_scr(sl) * dcmpy_frac
           end do

       end do

       flux_diags%leaf_litter_input(pft) = &
             flux_diags%leaf_litter_input(pft) +  &
             (leaf_m+repro_m) * nplant
       flux_diags%root_litter_input(pft) = &
             flux_diags%root_litter_input(pft) +  &
             (fnrt_m+store_m) * nplant


    end do

    return
  end subroutine SendCohortToLitter


  !--------------------------------------------------------------------------------------



  subroutine DeallocateCohort(currentCohort)

     ! ----------------------------------------------------------------------------------
     ! This subroutine deallocates all dynamic memory and objects
     ! inside the cohort structure.  This DOES NOT deallocate
     ! the cohort structure itself.
     ! ----------------------------------------------------------------------------------

     type(ed_cohort_type),intent(inout) :: currentCohort

     ! At this point, nothing should be pointing to current Cohort
     if (hlm_use_planthydro.eq.itrue) call DeallocateHydrCohort(currentCohort)

     ! Deallocate the cohort's PRT structures
     call currentCohort%prt%DeallocatePRTVartypes()

     ! Deallocate the PRT object
     deallocate(currentCohort%prt)

     return
  end subroutine DeallocateCohort

  subroutine fuse_cohorts(currentSite, currentPatch, bc_in)

     !
     ! !DESCRIPTION:
     ! Join similar cohorts to reduce total number
     !
     ! !USES:
     use EDParamsMod , only :  ED_val_cohort_size_fusion_tol
     use EDParamsMod , only :  ED_val_cohort_age_fusion_tol
     use FatesInterfaceTypesMod , only :  hlm_use_cohort_age_tracking
     use FatesConstantsMod , only : itrue
     use FatesConstantsMod, only : days_per_year
     

     !
     ! !ARGUMENTS
     type (ed_site_type), intent(inout),  target :: currentSite
     type (ed_patch_type), intent(inout), target :: currentPatch
     type (bc_in_type), intent(in)               :: bc_in
     !

     ! !LOCAL VARIABLES:
     type (ed_cohort_type) , pointer :: currentCohort
     type (ed_cohort_type) , pointer :: nextc
     type (ed_cohort_type) , pointer :: nextnextc

     type (ed_cohort_type) , pointer :: shorterCohort
     type (ed_cohort_type) , pointer :: tallerCohort

     integer  :: i
     integer  :: fusion_took_place
     integer  :: iterate    ! do we need to keep fusing to get below maxcohorts?
     integer  :: nocohorts
     real(r8) :: newn
     real(r8) :: diff
     real(r8) :: coage_diff
     real(r8) :: leaf_c_next   ! Leaf carbon * plant density of current (for weighting)
     real(r8) :: leaf_c_curr   ! Leaf carbon * plant density of next (for weighting)
     real(r8) :: leaf_c_target
     real(r8) :: dynamic_size_fusion_tolerance
     real(r8) :: dynamic_age_fusion_tolerance
     real(r8) :: dbh
     real(r8) :: leaf_c             ! leaf carbon [kg]
     real(r8) :: target_storec      ! Target storage C
     
     integer  :: largersc, smallersc, sc_i        ! indices for tracking the growth flux caused by fusion
     real(r8) :: larger_n, smaller_n
     integer  :: oldercacls, youngercacls, cacls_i ! indices for tracking the age flux caused by fusion
     real(r8) :: older_n, younger_n
     real(r8) :: crown_reduction

     logical, parameter :: fuse_debug = .false.   ! This debug is over-verbose
                                                 ! and gets its own flag

     !----------------------------------------------------------------------

     !set initial fusion tolerance (in cm)
     dynamic_size_fusion_tolerance = ED_val_cohort_size_fusion_tol
     ! set the cohort age fusion tolerance (in fraction of years)
     dynamic_age_fusion_tolerance = ED_val_cohort_age_fusion_tol


     !This needs to be a function of the canopy layer, because otherwise, at canopy closure
     !the number of cohorts doubles and very dissimilar cohorts are fused together
     !because c_area and biomass are non-linear with dbh, this causes several mass inconsistancies
     !in theory, all of this routine therefore causes minor losses of C and area, but these are below
     !detection limit normally.

     iterate = 1
     fusion_took_place = 0


     !---------------------------------------------------------------------!
     !  Keep doing this until nocohorts <= maxcohorts                         !
     !---------------------------------------------------------------------!
     
     if (associated(currentPatch%shortest)) then
        do while(iterate == 1)

           currentCohort => currentPatch%tallest

           ! The following logic continues the loop while the current cohort is not the shortest cohort
           ! if they point to the same target (ie equivalence), then the loop ends.
           ! This loop is different than the simple "continue while associated" loop in that
           ! it omits the last cohort (because it has already been compared by that point)

           do while ( .not.associated(currentCohort,currentPatch%shortest) )

              nextc => currentPatch%tallest

              do while (associated(nextc))
                 nextnextc => nextc%shorter
                 diff = abs((currentCohort%dbh - nextc%dbh)/(0.5_r8*(currentCohort%dbh + nextc%dbh)))

                 !Criteria used to divide up the height continuum into different cohorts.

                 if (diff < dynamic_size_fusion_tolerance) then

                    ! Only fuse if the cohorts are within x years of each other
                    ! if they are the same age we make diff 0- to avoid errors divding by zero
                    !NB if cohort age tracking is off then the age of both should be 0
                    ! and hence the age fusion criterion is met
                    if (abs(currentCohort%coage - nextc%coage)<nearzero ) then
                       coage_diff = 0.0_r8
                    else
                       coage_diff = abs((currentCohort%coage - nextc%coage)/ &
                            (0.5_r8*(currentCohort%coage + nextc%coage)))
                    end if

                    if (coage_diff <= dynamic_age_fusion_tolerance ) then

                       ! Don't fuse a cohort with itself!
                       if (.not.associated(currentCohort,nextc) ) then

                          if (currentCohort%pft == nextc%pft) then

                             ! check cohorts have same damage class before fusing
                             if (currentCohort%crowndamage == nextc%crowndamage) then

                             ! check cohorts in same c. layer. before fusing

                             if (currentCohort%canopy_layer == nextc%canopy_layer) then

                                ! Note: because newly recruited cohorts that have not experienced
                                ! a day yet will have un-known flux quantities or change rates
                                ! we don't want them fusing with non-new cohorts.  We allow them
                                ! to fuse with other new cohorts to keep the total number of cohorts
                                ! down.

                                if( currentCohort%isnew.eqv.nextc%isnew ) then

                                   newn = currentCohort%n + nextc%n

                                   fusion_took_place = 1

                                   if ( fuse_debug .and. currentCohort%isnew ) then
                                      write(fates_log(),*) 'Fusing Two Cohorts'
                                      write(fates_log(),*) 'newn: ',newn
                                      write(fates_log(),*) 'Cohort I, Cohort II'
                                      write(fates_log(),*) 'n:',currentCohort%n,nextc%n
                                      write(fates_log(),*) 'isnew:',currentCohort%isnew,nextc%isnew
                                      write(fates_log(),*) 'hite:',currentCohort%hite,nextc%hite
                                      write(fates_log(),*) 'coage:',currentCohort%coage,nextc%coage
                                      write(fates_log(),*) 'dbh:',currentCohort%dbh,nextc%dbh
                                      write(fates_log(),*) 'pft:',currentCohort%pft,nextc%pft
                                      write(fates_log(),*) 'crowndamage:',currentCohort%crowndamage,nextc%crowndamage
                                      write(fates_log(),*) 'canopy_trim:',currentCohort%canopy_trim,nextc%canopy_trim
                                      write(fates_log(),*) 'canopy_layer_yesterday:', &
                                           currentCohort%canopy_layer_yesterday,nextc%canopy_layer_yesterday
                                      do i=1, nlevleaf
                                         write(fates_log(),*) 'leaf level: ',i,'year_net_uptake', &
                                              currentCohort%year_net_uptake(i),nextc%year_net_uptake(i)
                                      end do
                                   end if

                                   

                                      
                                   ! new cohort age is weighted mean of two cohorts
                                   currentCohort%coage = &
                                        (currentCohort%coage * (currentCohort%n/(currentCohort%n + nextc%n))) + &
                                        (nextc%coage * (nextc%n/(currentCohort%n + nextc%n)))

                                   ! update the cohort age again
                                   if (hlm_use_cohort_age_tracking .eq.itrue) then
                                      call coagetype_class_index(currentCohort%coage, currentCohort%pft, &
                                           currentCohort%coage_class, currentCohort%coage_by_pft_class)
                                   end if

                                   ! Fuse all mass pools
                                   call currentCohort%prt%WeightedFusePRTVartypes(nextc%prt, &
                                        currentCohort%n/newn )

                                   ! Leaf biophysical rates (use leaf mass weighting)
                                   ! -----------------------------------------------------------------
                                   call UpdateCohortBioPhysRates(currentCohort)
                                   
                                   currentCohort%l2fr = (currentCohort%n*currentCohort%l2fr &
                                        + nextc%n*nextc%l2fr)/newn

                                   currentCohort%canopy_trim = (currentCohort%n*currentCohort%canopy_trim &
                                        + nextc%n*nextc%canopy_trim)/newn

                                   ! c13disc_acc calculation; weighted mean by GPP
                                   if ((currentCohort%n * currentCohort%gpp_acc + nextc%n * nextc%gpp_acc) .eq. 0.0_r8) then
                                      currentCohort%c13disc_acc = 0.0_r8
                                   else
                                      currentCohort%c13disc_acc = (currentCohort%n * currentCohort%gpp_acc * currentCohort%c13disc_acc +   &
                                           nextc%n * nextc%gpp_acc * nextc%c13disc_acc)/    &
                                           (currentCohort%n * currentCohort%gpp_acc + nextc%n * nextc%gpp_acc)
                                   endif

                                   select case(cohort_fusion_conservation_method)
                                      !
                                      ! -----------------------------------------------------------------
                                      ! Because cohort fusion is an unavoidable but non-physical process,
                                      ! and because of the various nonlinear allometric relationships,
                                      ! it isn't possible to simultaneously conserve all of the allometric
                                      ! relationships during cohort fusion.  We will always conserve carbon,
                                      ! but there are choices to made about what else to conserve or not.
                                      ! In particular, there is a choice to be made of conservation amongst
                                      ! the number density, stem diameter, and crown area. Below,
                                      ! some different conservation relationships can be chosen during fusion.
                                      ! -----------------------------------------------------------------
                                      !
                                   case(conserve_crownarea_and_number_not_dbh)
                                      !
                                      ! -----------------------------------------------------------------
                                      ! conserve total crown area during the fusion step, and then calculate
                                      ! dbh of the fused cohort as that which conserves both crown area and
                                      ! the dbh to crown area allometry.  dbh will be updated in the next
                                      ! growth step in the (likely) event that dbh to structural iomass
                                      ! allometry is exceeded. if using a capped crown area allometry and
                                      ! above the cap, then calculate as the weighted average of fusing
                                      ! cohorts' dbh
                                      ! -----------------------------------------------------------------
                                      !

                                      call carea_allom(currentCohort%dbh,currentCohort%n, &
                                           currentSite%spread,currentCohort%pft,&
                                           currentCohort%crowndamage, &
                                           currentCohort%c_area,inverse=.false.)

                                      call carea_allom(nextc%dbh,nextc%n, &
                                           currentSite%spread,nextc%pft,&
                                           nextc%crowndamage, &
                                           nextc%c_area,inverse=.false.)

                                      currentCohort%c_area = currentCohort%c_area + nextc%c_area

                                      !
                                      dbh = currentCohort%dbh
                                      call carea_allom(dbh,newn,currentSite%spread,currentCohort%pft,&
                                           currentCohort%crowndamage,currentCohort%c_area,inverse=.true.)
                                      !
                                      if (abs(dbh-fates_unset_r8)<nearzero) then
                                         currentCohort%dbh = (currentCohort%n*currentCohort%dbh         &
                                              + nextc%n*nextc%dbh)/newn

                                         if( prt_params%woody(currentCohort%pft) == itrue ) then

                                            call ForceDBH( currentCohort%pft, currentCohort%crowndamage, & 
                                                 currentCohort%canopy_trim, &
                                                 currentCohort%dbh, currentCohort%hite, &
                                                 bdead = currentCohort%prt%GetState(struct_organ,carbon12_element))

                                         end if
                                         !
                                         call carea_allom(currentCohort%dbh,newn,currentSite%spread,currentCohort%pft,&
                                              currentCohort%crowndamage, currentCohort%c_area,inverse=.false.)

                                      else
                                         currentCohort%dbh = dbh
                                      endif

                                      !
                                      call h_allom(currentCohort%dbh,currentCohort%pft,currentCohort%hite)
                                      !
                                   case(conserve_dbh_and_number_not_crownarea)
                                      !
                                      ! -----------------------------------------------------------------
                                      ! Here we conserve the mean stem diameter of the trees in the cohorts
                                      ! rather than the crown area of the cohort
                                      ! -----------------------------------------------------------------
                                      !
                                      currentCohort%dbh         = (currentCohort%n*currentCohort%dbh         &
                                           + nextc%n*nextc%dbh)/newn
                                      !
                                      call h_allom(currentCohort%dbh,currentCohort%pft,currentCohort%hite)
                                      !
                                      ! -----------------------------------------------------------------
                                      ! If fusion pushed structural biomass to be larger than
                                      ! the allometric target value derived by diameter, we
                                      ! then increase diameter and height until the allometric
                                      ! target matches actual bdead. (if it is the other way around
                                      ! we then just let the carbon pools grow to fill out allometry)
                                      ! -----------------------------------------------------------------
                                      !
                                      if( prt_params%woody(currentCohort%pft) == itrue ) then
                                         call ForceDBH( currentCohort%pft, currentCohort%crowndamage, & 
                                              currentCohort%canopy_trim, &
                                              currentCohort%dbh, currentCohort%hite, &
                                              bdead = currentCohort%prt%GetState(struct_organ,carbon12_element))

                                      end if
                                      !
                                      call carea_allom(currentCohort%dbh,newn,currentSite%spread,currentCohort%pft,&
                                           currentCohort%crowndamage, currentCohort%c_area,inverse=.false.)
                                      !
                                   case default
                                      write(fates_log(),*) 'FATES: Invalid choice for cohort_fusion_conservation_method'
                                      call endrun(msg=errMsg(sourcefile, __LINE__))
                                   end select

                                   call sizetype_class_index(currentCohort%dbh,currentCohort%pft, &
                                        currentCohort%size_class,currentCohort%size_by_pft_class)

                                   if(hlm_use_planthydro.eq.itrue) then
                                      call FuseCohortHydraulics(currentSite,currentCohort,nextc,bc_in,newn)
                                   endif

                                   ! recent canopy history
                                   currentCohort%canopy_layer_yesterday  = (currentCohort%n*currentCohort%canopy_layer_yesterday  + &
                                        nextc%n*nextc%canopy_layer_yesterday)/newn


                                   ! keep track of the size class bins so that we can monitor growth fluxes
                                   ! compare the values.  if they are the same, then nothing needs to be done. if not, track the diagnostic flux
                                   if (currentCohort%size_class_lasttimestep .ne. nextc%size_class_lasttimestep ) then
                                      !
                                      ! keep track of which was which, irresespective of which cohort they were in
                                      if (currentCohort%size_class_lasttimestep .gt. nextc%size_class_lasttimestep) then
                                         largersc = currentCohort%size_class_lasttimestep
                                         smallersc = nextc%size_class_lasttimestep
                                         larger_n = currentCohort%n
                                         smaller_n = nextc%n
                                      else
                                         largersc = nextc%size_class_lasttimestep
                                         smallersc = currentCohort%size_class_lasttimestep
                                         larger_n = nextc%n
                                         smaller_n = currentCohort%n
                                      endif
                                      !
                                      ! it is possible that fusion has caused cohorts separated by at least two size bin deltas to join.
                                      ! so slightly complicated to keep track of because the resulting cohort could be in one of the old bins or in between
                                      ! structure as a loop to handle the general case
                                      !
                                      ! first the positive growth case
                                      do sc_i = smallersc + 1, currentCohort%size_class
                                         currentSite%growthflux_fusion(sc_i, currentCohort%pft) = &
                                              currentSite%growthflux_fusion(sc_i, currentCohort%pft) + smaller_n
                                      end do
                                      !
                                      ! next the negative growth case
                                      do sc_i = currentCohort%size_class + 1, largersc
                                         currentSite%growthflux_fusion(sc_i, currentCohort%pft) = &
                                              currentSite%growthflux_fusion(sc_i, currentCohort%pft) - larger_n
                                      end do
                                      ! now that we've tracked the change flux.  reset the memory of the prior timestep
                                      currentCohort%size_class_lasttimestep = currentCohort%size_class
                                   endif


                                   ! Flux and biophysics variables have not been calculated for recruits we just default to
                                   ! their initization values, which should be the same for each

                                   if ( .not.currentCohort%isnew) then
                                      currentCohort%seed_prod      = (currentCohort%n*currentCohort%seed_prod + &
                                           nextc%n*nextc%seed_prod)/newn
                                      currentCohort%gpp_acc        = (currentCohort%n*currentCohort%gpp_acc     + &
                                           nextc%n*nextc%gpp_acc)/newn
                                      currentCohort%npp_acc        = (currentCohort%n*currentCohort%npp_acc     + &
                                           nextc%n*nextc%npp_acc)/newn
                                      currentCohort%resp_acc       = (currentCohort%n*currentCohort%resp_acc    + &
                                           nextc%n*nextc%resp_acc)/newn
                                      currentCohort%resp_acc_hold  = &
                                           (currentCohort%n*currentCohort%resp_acc_hold + &
                                           nextc%n*nextc%resp_acc_hold)/newn
                                      currentCohort%npp_acc_hold   = &
                                           (currentCohort%n*currentCohort%npp_acc_hold + &
                                           nextc%n*nextc%npp_acc_hold)/newn
                                      currentCohort%gpp_acc_hold   = &
                                           (currentCohort%n*currentCohort%gpp_acc_hold + &
                                           nextc%n*nextc%gpp_acc_hold)/newn

                                      currentCohort%resp_excess = (currentCohort%n*currentCohort%resp_excess + &
                                           nextc%n*nextc%resp_excess)/newn

                                      currentCohort%dmort          = (currentCohort%n*currentCohort%dmort       + &
                                           nextc%n*nextc%dmort)/newn

                                      currentCohort%fire_mort      = (currentCohort%n*currentCohort%fire_mort   + &
                                           nextc%n*nextc%fire_mort)/newn

                                      ! mortality diagnostics
                                      currentCohort%cmort = (currentCohort%n*currentCohort%cmort + nextc%n*nextc%cmort)/newn
                                      currentCohort%hmort = (currentCohort%n*currentCohort%hmort + nextc%n*nextc%hmort)/newn
                                      currentCohort%bmort = (currentCohort%n*currentCohort%bmort + nextc%n*nextc%bmort)/newn
                                      currentCohort%smort = (currentCohort%n*currentCohort%smort + nextc%n*nextc%smort)/newn
                                      currentCohort%asmort = (currentCohort%n*currentCohort%asmort + nextc%n*nextc%asmort)/newn
                                      currentCohort%frmort = (currentCohort%n*currentCohort%frmort + nextc%n*nextc%frmort)/newn

                                      ! Nutrients
                                      if(hlm_parteh_mode .eq. prt_cnp_flex_allom_hyp) then

                                         if(nextc%n > currentCohort%n) currentCohort%cnp_limiter = nextc%cnp_limiter

                                         currentCohort%cx_int = (currentCohort%n*currentCohort%cx_int + &
                                              nextc%n*nextc%cx_int)/newn
                                         currentCohort%ema_dcxdt = (currentCohort%n*currentCohort%ema_dcxdt + &
                                              nextc%n*nextc%ema_dcxdt)/newn
                                         currentCohort%cx0 = (currentCohort%n*currentCohort%cx0 + &
                                              nextc%n*nextc%cx0)/newn

                                         ! These variables do not need to be rescaled because they
                                         ! are written to history immediately after calculation
                                         
                                         currentCohort%daily_nh4_uptake = (currentCohort%n*currentCohort%daily_nh4_uptake + &
                                              nextc%n*nextc%daily_nh4_uptake)/newn
                                         currentCohort%daily_no3_uptake = (currentCohort%n*currentCohort%daily_no3_uptake + &
                                              nextc%n*nextc%daily_no3_uptake)/newn
                                         currentCohort%sym_nfix_daily = (currentCohort%n*currentCohort%sym_nfix_daily + &
                                              nextc%n*nextc%sym_nfix_daily)/newn
                                         currentCohort%daily_n_gain = (currentCohort%n*currentCohort%daily_n_gain + &
                                              nextc%n*nextc%daily_n_gain)/newn
                                         currentCohort%daily_p_gain = (currentCohort%n*currentCohort%daily_p_gain + &
                                              nextc%n*nextc%daily_p_gain)/newn
                                         currentCohort%daily_p_demand = (currentCohort%n*currentCohort%daily_p_demand + &
                                              nextc%n*nextc%daily_p_demand)/newn
                                         currentCohort%daily_n_demand = (currentCohort%n*currentCohort%daily_n_demand + &
                                              nextc%n*nextc%daily_n_demand)/newn
                                         currentCohort%daily_c_efflux = (currentCohort%n*currentCohort%daily_c_efflux + &
                                              nextc%n*nextc%daily_c_efflux)/newn
                                         currentCohort%daily_n_efflux = (currentCohort%n*currentCohort%daily_n_efflux + &
                                              nextc%n*nextc%daily_n_efflux)/newn
                                         currentCohort%daily_p_efflux = (currentCohort%n*currentCohort%daily_p_efflux + &
                                              nextc%n*nextc%daily_p_efflux)/newn
                                      end if
                                         

                                      ! logging mortality, Yi Xu
                                      currentCohort%lmort_direct = (currentCohort%n*currentCohort%lmort_direct + &
                                           nextc%n*nextc%lmort_direct)/newn
                                      currentCohort%lmort_collateral = (currentCohort%n*currentCohort%lmort_collateral + &
                                           nextc%n*nextc%lmort_collateral)/newn
                                      currentCohort%lmort_infra = (currentCohort%n*currentCohort%lmort_infra + &
                                           nextc%n*nextc%lmort_infra)/newn
                                      currentCohort%l_degrad = (currentCohort%n*currentCohort%l_degrad + &
                                           nextc%n*nextc%l_degrad)/newn

                                      ! biomass and dbh tendencies
                                      currentCohort%ddbhdt     = (currentCohort%n*currentCohort%ddbhdt  + &
                                           nextc%n*nextc%ddbhdt)/newn

                                      do i=1, nlevleaf
                                         if (currentCohort%year_net_uptake(i) == 999._r8 .or. nextc%year_net_uptake(i) == 999._r8) then
                                            currentCohort%year_net_uptake(i) = &
                                                 min(nextc%year_net_uptake(i),currentCohort%year_net_uptake(i))
                                         else
                                            currentCohort%year_net_uptake(i) = (currentCohort%n*currentCohort%year_net_uptake(i) + &
                                                 nextc%n*nextc%year_net_uptake(i))/newn
                                         endif
                                      enddo

                                   end if !(currentCohort%isnew)

                                   currentCohort%n = newn

                                   ! Set pointers and remove the current cohort from the list

                                   shorterCohort => nextc%shorter
                                   tallerCohort  => nextc%taller

                                   if (.not. associated(tallerCohort)) then
                                      currentPatch%tallest => shorterCohort
                                      if(associated(shorterCohort)) shorterCohort%taller => null()
                                   else
                                      tallerCohort%shorter => shorterCohort
                                   endif

                                   if (.not. associated(shorterCohort)) then
                                      currentPatch%shortest => tallerCohort
                                      if(associated(tallerCohort)) tallerCohort%shorter => null()
                                   else
                                      shorterCohort%taller => tallerCohort
                                   endif

                                   ! At this point, nothing should be pointing to current Cohort
                                   ! update hydraulics quantities that are functions of hite & biomasses
                                   ! deallocate the hydro structure of nextc
                                   if (hlm_use_planthydro.eq.itrue) then
                                      call UpdateSizeDepPlantHydProps(currentSite,currentCohort, bc_in)
                                   endif

                                   call DeallocateCohort(nextc)
                                   deallocate(nextc)
                                   nullify(nextc)


                                endif ! if( currentCohort%isnew.eqv.nextc%isnew ) then
                             endif !canopy layer
                             endif ! crowndamage 
                          endif !pft
                       endif  !index no.
                    endif  ! cohort age diff
                 endif !diff

                 nextc => nextnextc

              enddo !end checking nextc cohort loop

              ! Ususally we always point to the next cohort. But remember ...
              ! this loop exits when current becomes the shortest, not when
              ! it finishes and becomes the null pointer.  If there is no
              ! shorter cohort, then it is shortest, and will exit
              ! Note also that it is possible that it entered here as the shortest
              ! which is possible if nextc was the shortest and was removed.

              if (associated (currentCohort%shorter)) then
                 currentCohort => currentCohort%shorter
              endif

           enddo !end currentCohort cohort loop

           !---------------------------------------------------------------------!
           ! Is the number of cohorts larger than the maximum?                   !
           !---------------------------------------------------------------------!
           nocohorts = 0
           currentCohort => currentPatch%tallest
           do while(associated(currentCohort))
              nocohorts = nocohorts + 1
              currentCohort => currentCohort%shorter
           enddo


           if ( hlm_use_cohort_age_tracking .eq.itrue) then
              if ( nocohorts > max_cohort_per_patch ) then
                 iterate = 1
                 !---------------------------------------------------------------------!
                 ! Making profile tolerance larger means that more fusion will happen  !
                 !---------------------------------------------------------------------!
                 dynamic_size_fusion_tolerance = dynamic_size_fusion_tolerance * 1.1_r8
                 dynamic_age_fusion_tolerance = dynamic_age_fusion_tolerance * 1.1_r8

              else

                 iterate = 0
              endif

           else

              if (nocohorts > max_cohort_per_patch) then
                 iterate = 1
                 !---------------------------------------------------------------------!
                 ! Making profile tolerance larger means that more fusion will happen  !
                 !---------------------------------------------------------------------!
                 dynamic_size_fusion_tolerance = dynamic_size_fusion_tolerance * 1.1_r8

              else

                 iterate = 0
              endif
           end if


        if ( dynamic_size_fusion_tolerance .gt. 100._r8) then
              ! something has gone terribly wrong and we need to report what
              write(fates_log(),*) 'exceeded reasonable expectation of cohort fusion.'
              currentCohort => currentPatch%tallest
              nocohorts = 0
              do while(associated(currentCohort))
                 write(fates_log(),*) 'cohort ', nocohorts, currentCohort%dbh,&
                      currentCohort%coage, currentCohort%canopy_layer, currentCohort%n
                 nocohorts = nocohorts + 1
                 currentCohort => currentCohort%shorter
              enddo
              call endrun(msg=errMsg(sourcefile, __LINE__))
           endif

        enddo !do while nocohorts>maxcohorts

     endif ! patch.

     if (fusion_took_place == 1) then  ! if fusion(s) occured sort cohorts
        call sort_cohorts(currentPatch)
     endif

  end subroutine fuse_cohorts

!-------------------------------------------------------------------------------------!

  subroutine sort_cohorts(patchptr)
    ! ============================================================================
    !                 sort cohorts into the correct order   DO NOT CHANGE THIS IT WILL BREAK
    ! ============================================================================

    type(ed_patch_type) , intent(inout), target :: patchptr

    type(ed_patch_type) , pointer :: current_patch
    type(ed_cohort_type), pointer :: current_c, next_c
    type(ed_cohort_type), pointer :: shortestc, tallestc
    type(ed_cohort_type), pointer :: storesmallcohort
    type(ed_cohort_type), pointer :: storebigcohort
    integer :: snull,tnull

    current_patch => patchptr
    tallestc  => NULL()
    shortestc => NULL()
    storebigcohort   => null()
    storesmallcohort => null()
    current_c => current_patch%tallest

    do while (associated(current_c))
       next_c => current_c%shorter
       tallestc  => storebigcohort
       shortestc => storesmallcohort
       if (associated(tallestc)) then
          tnull = 0
       else
          tnull = 1
          tallestc => current_c
       endif

       if (associated(shortestc)) then
          snull = 0
       else
          snull = 1
          shortestc => current_c
       endif

       call insert_cohort(current_c, tallestc, shortestc, tnull, snull, storebigcohort, storesmallcohort)

       current_patch%tallest  => storebigcohort
       current_patch%shortest => storesmallcohort
       current_c => next_c

    enddo

  end subroutine sort_cohorts

  !-------------------------------------------------------------------------------------!
  subroutine insert_cohort(pcc, ptall, pshort, tnull, snull, storebigcohort, storesmallcohort)
    !
    ! !DESCRIPTION:
    ! Insert cohort into linked list
    !
    ! !USES:
    !
    ! !ARGUMENTS
    type(ed_cohort_type) , intent(inout), target          :: pcc
    type(ed_cohort_type) , intent(inout), target          :: ptall
    type(ed_cohort_type) , intent(inout), target          :: pshort
    integer              , intent(in)                     :: tnull
    integer              , intent(in)                     :: snull
    type(ed_cohort_type) , intent(inout),pointer,optional :: storesmallcohort ! storage of the smallest cohort for insertion routine
    type(ed_cohort_type) , intent(inout),pointer,optional :: storebigcohort   ! storage of the largest cohort for insertion routine
    !
    ! !LOCAL VARIABLES:
    type(ed_patch_type),  pointer :: currentPatch
    type(ed_cohort_type), pointer :: current
    type(ed_cohort_type), pointer :: tallptr, shortptr, icohort
    type(ed_cohort_type), pointer :: ptallest, pshortest
    real(r8) :: tsp
    integer :: tallptrnull,exitloop
    !----------------------------------------------------------------------

    currentPatch => pcc%patchptr
    ptallest => ptall
    pshortest => pshort

    if (tnull == 1) then
       ptallest => null()
    endif
    if (snull == 1) then
       pshortest => null()
    endif

    icohort => pcc ! assign address to icohort local name
    !place in the correct place in the linked list of heights
    !begin by finding cohort that is just taller than the new cohort
    tsp = icohort%hite

    current => pshortest
    exitloop = 0
    !starting with shortest tree on the grid, find tree just
    !taller than tree being considered and return its pointer
    if (associated(current)) then
       do while (associated(current).and.exitloop == 0)
          if (current%hite < tsp) then
             current => current%taller
          else
             exitloop = 1
          endif
       enddo
    endif

    if (associated(current)) then
       tallptr => current
       tallptrnull = 0
    else
       tallptr => null()
       tallptrnull = 1
    endif

    !new cohort is tallest
    if (.not.associated(tallptr)) then
       !new shorter cohort to the new cohort is the old tallest cohort
       shortptr => ptallest

       !new cohort is tallest cohort and next taller remains null
       ptallest => icohort
       if (present(storebigcohort)) then
          storebigcohort => icohort
       end if
       currentPatch%tallest => icohort
       icohort%patchptr%tallest => icohort
       !new cohort is not tallest
    else
       !next shorter cohort to new cohort is the next shorter cohort
       !to the cohort just taller than the new cohort
       shortptr => tallptr%shorter

       !new cohort becomes the next shorter cohort to the cohort
       !just taller than the new cohort
       tallptr%shorter => icohort
    endif

    !new cohort is shortest
    if (.not.associated(shortptr)) then
       !next shorter reamins null
       !cohort is placed at the bottom of the list
       pshortest => icohort
       if (present(storesmallcohort)) then
          storesmallcohort => icohort
       end if
       currentPatch%shortest => icohort
       icohort%patchptr%shortest => icohort
    else
       !new cohort is not shortest and becomes next taller cohort
       !to the cohort just below it as defined in the previous block
       shortptr%taller => icohort
    endif

    ! assign taller and shorter links for the new cohort
    icohort%taller => tallptr
    if (tallptrnull == 1) then
       icohort%taller=> null()
    endif
    icohort%shorter => shortptr

  end subroutine insert_cohort

  !-------------------------------------------------------------------------------------!
  subroutine copy_cohort( currentCohort,copyc )
    !
    ! !DESCRIPTION:
    ! Copies all the variables in one cohort into another empty cohort
    !
    ! !USES:
    !
    ! !ARGUMENTS
    type(ed_cohort_type), intent(inout) , target ::  copyc         ! New cohort argument.
    type(ed_cohort_type), intent(in)    , target ::  currentCohort ! Old cohort argument.
    !
    ! !LOCAL VARIABLES:
    type(ed_cohort_type), pointer ::  n,o           ! New and old cohort pointers
    !----------------------------------------------------------------------

    o => currentCohort
    n => copyc

    n%indexnumber     = fates_unset_int

    ! VEGETATION STRUCTURE
    n%pft             = o%pft
    n%crowndamage     = o%crowndamage
    n%n               = o%n
    n%dbh             = o%dbh
    n%coage           = o%coage
    n%hite            = o%hite
    n%g_sb_laweight   = o%g_sb_laweight
    n%leaf_cost       = o%leaf_cost
    n%canopy_layer    = o%canopy_layer
    n%canopy_layer_yesterday    = o%canopy_layer_yesterday
    n%nv              = o%nv
    n%status_coh      = o%status_coh
    n%efleaf_coh      = o%efleaf_coh
    n%effnrt_coh      = o%effnrt_coh
    n%efstem_coh      = o%efstem_coh
    n%canopy_trim     = o%canopy_trim
    n%excl_weight     = o%excl_weight
    n%prom_weight     = o%prom_weight
    n%size_class      = o%size_class
    n%size_class_lasttimestep = o%size_class_lasttimestep
    n%size_by_pft_class = o%size_by_pft_class
    n%coage_class     = o%coage_class
    n%coage_by_pft_class = o%coage_by_pft_class

    ! This transfers the PRT objects over.
    call n%prt%CopyPRTVartypes(o%prt)
    n%l2fr                 = o%l2fr
    
    ! Leaf biophysical rates
    n%vcmax25top = o%vcmax25top
    n%jmax25top  = o%jmax25top
    n%tpu25top   = o%tpu25top
    n%kp25top    = o%kp25top

    ! Copy over running means
    if(hlm_parteh_mode .eq. prt_cnp_flex_allom_hyp) then
       n%cx_int    = o%cx_int
       n%ema_dcxdt = o%ema_dcxdt
       n%cx0       = o%cx0
    end if
    
    ! CARBON FLUXES
    n%gpp_acc_hold    = o%gpp_acc_hold
    n%gpp_acc         = o%gpp_acc
    n%gpp_tstep       = o%gpp_tstep

    n%npp_acc_hold    = o%npp_acc_hold
    n%npp_tstep       = o%npp_tstep
    n%npp_acc         = o%npp_acc

    if ( debug .and. .not.o%isnew ) write(fates_log(),*) 'EDcohortDyn Ia ',o%npp_acc
    if ( debug .and. .not.o%isnew ) write(fates_log(),*) 'EDcohortDyn Ib ',o%resp_acc

    n%resp_tstep      = o%resp_tstep
    n%resp_acc        = o%resp_acc
    n%resp_acc_hold   = o%resp_acc_hold
    n%year_net_uptake = o%year_net_uptake
    n%ts_net_uptake   = o%ts_net_uptake

    ! These do not need to be copied because they
    ! are written to history before dynamics occurs
    ! and cohorts are reformed
    n%daily_nh4_uptake = o%daily_nh4_uptake
    n%daily_no3_uptake = o%daily_no3_uptake
    n%sym_nfix_daily   = o%sym_nfix_daily
    n%daily_n_gain     = o%daily_n_gain
    n%daily_p_gain   = o%daily_p_gain
    n%daily_c_efflux = o%daily_c_efflux
    n%daily_n_efflux = o%daily_n_efflux
    n%daily_p_efflux = o%daily_p_efflux
    n%daily_n_demand = o%daily_n_demand
    n%daily_p_demand = o%daily_p_demand

    ! C13 discrimination
    n%c13disc_clm   = o%c13disc_clm
    n%c13disc_acc   = o%c13disc_acc

    !RESPIRATION
    n%rdark           = o%rdark
    n%resp_m          = o%resp_m
    n%resp_excess     = o%resp_excess
    n%resp_g_tstep    = o%resp_g_tstep
    n%livestem_mr     = o%livestem_mr
    n%livecroot_mr    = o%livecroot_mr
    n%froot_mr        = o%froot_mr

    ! ALLOCATION
    n%dmort           = o%dmort
    n%seed_prod       = o%seed_prod

    n%treelai         = o%treelai
    n%treesai         = o%treesai
    n%c_area          = o%c_area

    ! Mortality diagnostics
    n%cmort = o%cmort
    n%bmort = o%bmort
    n%hmort = o%hmort
    n%smort = o%smort
    n%asmort = o%asmort
    n%frmort = o%frmort
    n%dgmort = o%dgmort
    
    ! logging mortalities, Yi Xu
    n%lmort_direct     =o%lmort_direct
    n%lmort_collateral =o%lmort_collateral
    n%lmort_infra      =o%lmort_infra
    n%l_degrad         =o%l_degrad

    ! Flags
    n%isnew = o%isnew

    ! VARIABLES NEEDED FOR INTEGRATION
    n%dndt            = o%dndt
    n%dhdt            = o%dhdt
    n%ddbhdt          = o%ddbhdt

    ! FIRE
    n%fraction_crown_burned = o%fraction_crown_burned
    n%fire_mort             = o%fire_mort
    n%crownfire_mort        = o%crownfire_mort
    n%cambial_mort          = o%cambial_mort

    ! Plant Hydraulics

    if( hlm_use_planthydro.eq.itrue ) then
      call CopyCohortHydraulics(n,o)
    endif

    ! indices for binning
    n%size_class      = o%size_class
    n%size_class_lasttimestep      = o%size_class_lasttimestep
    n%size_by_pft_class   = o%size_by_pft_class
    n%coage_class     = o%coage_class
    n%coage_by_pft_class   = o%coage_by_pft_class

    !Pointers
    n%taller          => NULL()     ! pointer to next tallest cohort
    n%shorter         => NULL()     ! pointer to next shorter cohort
    n%patchptr        => o%patchptr ! pointer to patch that cohort is in



    
  end subroutine copy_cohort

  !-------------------------------------------------------------------------------------!
  subroutine count_cohorts( currentPatch )
    !
    ! !DESCRIPTION:
    !
    ! !USES:
    !
    ! !ARGUMENTS
    type(ed_patch_type), intent(inout), target :: currentPatch      !new site
    !
    ! !LOCAL VARIABLES:
    type(ed_cohort_type), pointer :: currentCohort   !new patch
    integer                       :: backcount
    !----------------------------------------------------------------------

    currentCohort => currentPatch%shortest

    currentPatch%countcohorts = 0
    do while (associated(currentCohort))
       currentPatch%countcohorts = currentPatch%countcohorts + 1
       currentCohort => currentCohort%taller
    enddo

    backcount = 0
    currentCohort => currentPatch%tallest
    do while (associated(currentCohort))
       backcount = backcount + 1
       currentCohort => currentCohort%shorter
    enddo

    if(debug) then
       if (backcount /= currentPatch%countcohorts) then
          write(fates_log(),*) 'problem with linked list, not symmetrical'
          call endrun(msg=errMsg(sourcefile, __LINE__))
       endif
    end if
       
  end subroutine count_cohorts

  ! ===================================================================================

  subroutine UpdateCohortBioPhysRates(currentCohort)

       ! --------------------------------------------------------------------------------
       ! This routine updates the four key biophysical rates of leaves
       ! based on the changes in a cohort's leaf age proportions
       !
       ! This should be called after growth.  Growth occurs
       ! after turnover and damage states are applied to the tree.
       ! Therefore, following growth, the leaf mass fractions
       ! of different age classes are unchanged until the next day.
       ! --------------------------------------------------------------------------------

       type(ed_cohort_type),intent(inout) :: currentCohort


       real(r8) :: frac_leaf_aclass(max_nleafage)  ! Fraction of leaves in each age-class
       integer  :: iage                            ! loop index for leaf ages
       integer  :: ipft                            ! plant functional type index

       ! First, calculate the fraction of leaves in each age class
       ! It is assumed that each class has the same proportion
       ! across leaf layers

       do iage = 1, nleafage
          frac_leaf_aclass(iage) = &
                currentCohort%prt%GetState(leaf_organ, carbon12_element,iage)
       end do

       ! If there are leaves, then perform proportional weighting on the four rates
       ! We assume that leaf age does not effect the specific leaf area, so the mass
       ! fractions are applicable to these rates

       ipft = currentCohort%pft

       if(sum(frac_leaf_aclass(1:nleafage))>nearzero .and. hlm_use_sp .eq. ifalse) then


          frac_leaf_aclass(1:nleafage) =  frac_leaf_aclass(1:nleafage) / &
                sum(frac_leaf_aclass(1:nleafage))

          currentCohort%vcmax25top = sum(EDPftvarcon_inst%vcmax25top(ipft,1:nleafage) * &
                frac_leaf_aclass(1:nleafage))

          currentCohort%jmax25top  = sum(param_derived%jmax25top(ipft,1:nleafage) * &
                frac_leaf_aclass(1:nleafage))

          currentCohort%tpu25top   = sum(param_derived%tpu25top(ipft,1:nleafage) * &
                frac_leaf_aclass(1:nleafage))

          currentCohort%kp25top    = sum(param_derived%kp25top(ipft,1:nleafage) * &
                frac_leaf_aclass(1:nleafage))

       elseif (hlm_use_sp .eq. itrue) then
         
          currentCohort%vcmax25top = EDPftvarcon_inst%vcmax25top(ipft,1)
          currentCohort%jmax25top  = param_derived%jmax25top(ipft,1)
          currentCohort%tpu25top   = param_derived%tpu25top(ipft,1)
          currentCohort%kp25top    = param_derived%kp25top(ipft,1)
       
       else

          currentCohort%vcmax25top = 0._r8
          currentCohort%jmax25top  = 0._r8
          currentCohort%tpu25top   = 0._r8
          currentCohort%kp25top    = 0._r8

       end if


       return
    end subroutine UpdateCohortBioPhysRates


  ! ============================================================================


  subroutine EvaluateAndCorrectDBH(currentCohort,delta_dbh,delta_hite)

    ! -----------------------------------------------------------------------------------
    ! If the current diameter of a plant is somehow less than what is allometrically
    ! consistent with stuctural biomass (or, in the case of grasses, leaf biomass)
    ! then correct (increase) the dbh to match that.
    ! -----------------------------------------------------------------------------------
    
    ! argument
    type(ed_cohort_type),intent(inout) :: currentCohort
    real(r8),intent(out)               :: delta_dbh
    real(r8),intent(out)               :: delta_hite

    ! locals
    real(r8) :: dbh
    real(r8) :: canopy_trim
    integer  :: ipft
    integer  :: icrowndamage
    real(r8) :: sapw_area
    real(r8) :: target_sapw_c
    real(r8) :: target_agw_c
    real(r8) :: target_bgw_c
    real(r8) :: target_struct_c
    real(r8) :: target_leaf_c
    real(r8) :: struct_c
    real(r8) :: hite_out
    real(r8) :: leaf_c
    real(r8) :: crown_reduction
    
    dbh  = currentCohort%dbh
    ipft = currentCohort%pft
    icrowndamage = currentCohort%crowndamage
    canopy_trim = currentCohort%canopy_trim

    delta_dbh   = 0._r8
    delta_hite  = 0._r8

    if( prt_params%woody(currentCohort%pft) == itrue) then

       struct_c = currentCohort%prt%GetState(struct_organ, carbon12_element)

       ! Target sapwood biomass according to allometry and trimming [kgC]
       call bsap_allom(dbh,ipft,icrowndamage,canopy_trim,sapw_area,target_sapw_c)
       
       ! Target total above ground biomass in woody/fibrous tissues  [kgC]
       call bagw_allom(dbh,ipft, icrowndamage,target_agw_c)
       
       ! Target total below ground biomass in woody/fibrous tissues [kgC] 
       call bbgw_allom(dbh,ipft,target_bgw_c)

       ! Target total dead (structrual) biomass [kgC]
       call bdead_allom( target_agw_c, target_bgw_c, target_sapw_c, ipft, target_struct_c)

       ! ------------------------------------------------------------------------------------
       ! If structure is larger than target, then we need to correct some integration errors
       ! by slightly increasing dbh to match it.
       ! For grasses, if leaf biomass is larger than target, then we reset dbh to match
       ! -----------------------------------------------------------------------------------

       if( (struct_c - target_struct_c ) > calloc_abs_error ) then

          call ForceDBH( ipft,icrowndamage,canopy_trim, dbh, hite_out, bdead=struct_c)

          delta_dbh = dbh - currentCohort%dbh 
          delta_hite = hite_out - currentCohort%hite
          currentCohort%dbh  = dbh
          currentCohort%hite = hite_out
       end if

    else

       ! This returns the sum of leaf carbon over all (age) bins
       leaf_c  = currentCohort%prt%GetState(leaf_organ, carbon12_element)

       ! Target leaf biomass according to allometry and trimming
       call bleaf(dbh,ipft,icrowndamage, canopy_trim,target_leaf_c)

       if( ( leaf_c - target_leaf_c ) > calloc_abs_error ) then
          call ForceDBH( ipft, icrowndamage, canopy_trim, dbh, hite_out, bl=leaf_c )
          delta_dbh = dbh - currentCohort%dbh
          delta_hite = hite_out - currentCohort%hite
          currentCohort%dbh = dbh
          currentCohort%hite = hite_out
       end if

    end if
    return
  end subroutine EvaluateAndCorrectDBH

  !------------------------------------------------------------------------------------

  subroutine DamageRecovery(csite,cpatch,ccohort,newly_recovered)

    !---------------------------------------------------------------------------
    ! JN March 2021
    ! At this point it is possible that damaged cohorts have reached their
    ! target allometries. There is a choice now - if they have excess carbon,
    ! they can use it to grow along their reduced allometric targets  - i.e.
    ! dbh and all carbon pools grow out together. OR they can use excess carbon to
    ! jump to a lower damage class by changing their target allometry and growing 
    ! to meet new C pools for same dbh.
    !
    ! d = damage class
    ! --------------------------------------------------------------------------

    type(ed_site_type)   :: csite            ! Site of the current cohort
    type(ed_patch_type)  :: cpatch           ! patch of the current cohort
    type(ed_cohort_type),pointer :: ccohort  ! Current (damaged) cohort
    logical              :: newly_recovered  ! true if we create a new cohort

    ! locals
    type(ed_cohort_type), pointer :: rcohort ! New cohort that recovers by
                                             ! having a lower damage class
    real(r8) :: sapw_area                    ! sapwood area
    real(r8) :: target_sapw_c,target_sapw_m  ! sapwood mass, C and N/P
    real(r8) :: target_agw_c                 ! target above ground wood
    real(r8) :: target_bgw_c                    ! target below ground wood
    real(r8) :: target_struct_c,target_struct_m ! target structural C and N/P
    real(r8) :: target_fnrt_c,target_fnrt_m     ! target fine-root C and N/P
    real(r8) :: target_leaf_c,target_leaf_m     ! target leaf C and N/P
    real(r8) :: target_store_c,target_store_m   ! target storage C and N/P
    real(r8) :: target_repro_m                  ! target reproductive C/N/P
    real(r8) :: leaf_m,fnrt_m,sapw_m            ! actual masses in organs C/N/P
    real(r8) :: struct_m,store_m,repro_m        ! actual masses in organs C/N/P
    real(r8) :: mass_d                          ! intermediate term for nplant_recover
    real(r8) :: mass_dminus1                    ! intermediate term for nplant_recover
    real(r8) :: available_m                     ! available mass that can be used to 
                                                ! improve damage class
    real(r8) :: recovery_demand                 ! amount of mass needed to get to 
                                                ! the target of the next damage class
    real(r8) :: max_recover_nplant              ! max number of plants that could get to
                                                ! target of next class
    real(r8) :: nplant_recover                  ! number of plants in cohort that will
                                                ! recover to the next class
    integer  :: el                                ! element loop counter
    
    associate(dbh => ccohort%dbh, &
         ipft => ccohort%pft, &
         canopy_trim => ccohort%canopy_trim)

      ! If we are currently undamaged, no recovery
      ! necessary, do nothing and return a null pointer
      ! If the damage_recovery_scalar is zero, which
      ! would be an unusual testing case, but possible,
      ! then no recovery is possible, do nothing and
      ! return a null pointer
      if ((ccohort%crowndamage == undamaged_class) .or. &
           (EDPftvarcon_inst%damage_recovery_scalar(ipft) < nearzero) ) then
         newly_recovered = .false.
         return
      end if

      
      ! If we have not returned, then this cohort both has
      ! a damaged status, and the ability to recover from that damage
      ! -----------------------------------------------------------------

      ! To determine recovery, the first priority is to determine how much
      ! resources (C,N,P) are required to recover the plant to the target
      ! pool sizes of the next (less) damage class
      
      ! Target sapwood biomass according to allometry and trimming [kgC]
      call bsap_allom(dbh,ipft, ccohort%crowndamage-1, canopy_trim,sapw_area,target_sapw_c)
      ! Target total above ground biomass in woody/fibrous tissues  [kgC]
      call bagw_allom(dbh,ipft, ccohort%crowndamage-1, target_agw_c)
      ! Target total below ground biomass in woody/fibrous tissues [kgC] 
      call bbgw_allom(dbh,ipft,target_bgw_c)
      ! Target total dead (structrual) biomass [kgC]
      call bdead_allom( target_agw_c, target_bgw_c, target_sapw_c, ipft, target_struct_c)
      ! Target fine-root biomass and deriv. according to allometry and trimming [kgC, kgC/cm]
      call bfineroot(dbh,ipft,canopy_trim,ccohort%l2fr,target_fnrt_c)
      ! Target storage carbon [kgC,kgC/cm]
      call bstore_allom(dbh,ipft,ccohort%crowndamage-1, canopy_trim,target_store_c)
      ! Target leaf biomass according to allometry and trimming
      if(ccohort%status_coh==leaves_on) then
         call bleaf(dbh,ipft,ccohort%crowndamage-1, canopy_trim,target_leaf_c)
      else
         target_leaf_c = 0._r8
      end if

      ! We will be taking the number of recovering plants
      ! based on minimum of available resources for C/N/P (initialize high)
      nplant_recover = 1.e10_r8
      
      do el=1,num_elements
         
         ! Actual mass of chemical species in the organs
         leaf_m   = ccohort%prt%GetState(leaf_organ, element_list(el))
         store_m  = ccohort%prt%GetState(store_organ, element_list(el))
         sapw_m   = ccohort%prt%GetState(sapw_organ, element_list(el))
         fnrt_m   = ccohort%prt%GetState(fnrt_organ, element_list(el))
         struct_m = ccohort%prt%GetState(struct_organ, element_list(el))
         repro_m  = ccohort%prt%GetState(repro_organ, element_list(el))
         
         ! Target mass of chemical species in organs, based on stature,
         ! allometry and stoichiometry parameters
         select case (element_list(el))
         case (carbon12_element)
            target_store_m  = target_store_c
            target_leaf_m   = target_leaf_c
            target_fnrt_m   = target_fnrt_c
            target_struct_m = target_struct_c
            target_sapw_m   = target_sapw_c
            target_repro_m  = 0._r8
            available_m     = ccohort%npp_acc
         case (nitrogen_element) 
            target_struct_m = target_struct_c * &
                 prt_params%nitr_stoich_p1(ipft,prt_params%organ_param_id(struct_organ))
            target_leaf_m = target_leaf_c * &
                 prt_params%nitr_stoich_p1(ipft,prt_params%organ_param_id(leaf_organ))
            target_fnrt_m = target_fnrt_c * &
                 prt_params%nitr_stoich_p1(ipft,prt_params%organ_param_id(fnrt_organ))
            target_sapw_m = target_sapw_c * &
                 prt_params%nitr_stoich_p1(ipft,prt_params%organ_param_id(sapw_organ))
            target_repro_m  = 0._r8
            target_store_m = StorageNutrientTarget(ipft, element_list(el), &
                 target_leaf_m, target_fnrt_m, target_sapw_m, target_struct_m)
            ! For nutrients, all uptake is immediately put into storage, so just swap
            ! them and assume storage is what is available, but needs to be filled up
            available_m     = store_m
            store_m         = 0._r8
         case (phosphorus_element)
            target_struct_m = target_struct_c * &
                 prt_params%phos_stoich_p1(ipft,prt_params%organ_param_id(struct_organ))
            target_leaf_m = target_leaf_c * &
                 prt_params%phos_stoich_p1(ipft,prt_params%organ_param_id(leaf_organ))
            target_fnrt_m = target_fnrt_c * &
                 prt_params%phos_stoich_p1(ipft,prt_params%organ_param_id(fnrt_organ))
            target_sapw_m = target_sapw_c * &
                 prt_params%phos_stoich_p1(ipft,prt_params%organ_param_id(sapw_organ))
            target_repro_m  = 0._r8
            target_store_m = StorageNutrientTarget(ipft, element_list(el), &
                 target_leaf_m, target_fnrt_m, target_sapw_m, target_struct_m)
            ! For nutrients, all uptake is immediately put into storage, so just swap
            ! them and assume storage is what is available, but needs to be filled up
            available_m     = store_m
            store_m         = 0._r8
         end select
         
         ! 1. What is excess carbon?
         ! carbon_balance
         
         !  2. What is biomass required to go from current
         !     damage level to next damage level?
         
         ! mass of this damage class
         mass_d = leaf_m + store_m + sapw_m + fnrt_m + struct_m + repro_m
         
         mass_dminus1 = max(leaf_m, target_leaf_m) + max(fnrt_m, target_fnrt_m) + &
              max(store_m, target_store_m) + max(sapw_m, target_sapw_m) + &
              max(struct_m, target_struct_m)
         
         ! Mass needed to get from current mass to allometric
         ! target mass of next damage class up
         recovery_demand = mass_dminus1 - mass_d
         
         ! 3. How many trees can get there with excess carbon?
         max_recover_nplant =  available_m * ccohort%n / recovery_demand 
         
         ! 4. Use the scalar to decide how many to recover
         nplant_recover = min(nplant_recover,min(ccohort%n,max(0._r8,max_recover_nplant * &
                              EDPftvarcon_inst%damage_recovery_scalar(ipft) )))
         
      end do
          
      if(nplant_recover < nearzero) then

         newly_recovered = .false.
         return
         
      else
         newly_recovered = .true.
         allocate(rcohort)
         if(hlm_use_planthydro .eq. itrue) call InitHydrCohort(csite,rcohort)
         ! Initialize the PARTEH object and point to the
         ! correct boundary condition fields
         rcohort%prt => null()
         call InitPRTObject(rcohort%prt)
         call InitPRTBoundaryConditions(rcohort)
         call copy_cohort(ccohort, rcohort)

         rcohort%n = nplant_recover
          
         rcohort%crowndamage = ccohort%crowndamage - 1
         
         ! Need to adjust the crown area which is NOT on a per individual basis
         call carea_allom(dbh,rcohort%n,csite%spread,ipft,rcohort%crowndamage,rcohort%c_area)
        
         ! Update properties of the un-recovered (donor) cohort
         ccohort%n = ccohort%n - rcohort%n
         ccohort%c_area = ccohort%c_area * ccohort%n / (ccohort%n+rcohort%n)

         !----------- Insert copy into linked list ----------------------!
         ! This subroutine is called within a loop in EDMain that
         ! proceeds short to tall. We want the newly created cohort
         ! to have an opportunity to experience the list, so we add
         ! it in the list in a position taller than the current cohort
         ! --------------------------------------------------------------!
         
         rcohort%shorter => ccohort
         if(associated(ccohort%taller))then
            rcohort%taller => ccohort%taller
            ccohort%taller%shorter => rcohort
         else
            cpatch%tallest => rcohort    
            rcohort%taller => null()
         endif
         ccohort%taller => rcohort
         
      end if ! end if greater than nearzero

    end associate
    
    return
  end subroutine DamageRecovery
  

end module EDCohortDynamicsMod<|MERGE_RESOLUTION|>--- conflicted
+++ resolved
@@ -99,13 +99,9 @@
   use PRTAllometricCNPMod,    only : cnp_allom_prt_vartypes
   use PRTAllometricCNPMod,    only : acnp_bc_in_id_pft, acnp_bc_in_id_ctrim
   use PRTAllometricCNPMod,    only : acnp_bc_in_id_lstat, acnp_bc_inout_id_dbh
-<<<<<<< HEAD
   use PRTAllometricCNPMod,    only : acnp_bc_in_id_efleaf
   use PRTAllometricCNPMod,    only : acnp_bc_in_id_effnrt
   use PRTAllometricCNPMod,    only : acnp_bc_in_id_efstem
-  use PRTAllometricCNPMod,    only : acnp_bc_inout_id_rmaint_def, acnp_bc_in_id_netdc
-  use PRTAllometricCNPMod,    only : acnp_bc_in_id_netdnh4, acnp_bc_in_id_netdno3, acnp_bc_in_id_netdp
-=======
   use PRTAllometricCNPMod,    only : acnp_bc_inout_id_l2fr
   use PRTAllometricCNPMod,    only : acnp_bc_inout_id_cx_int
   use PRTAllometricCNPMod,    only : acnp_bc_inout_id_cx0
@@ -114,7 +110,6 @@
   use PRTAllometricCNPMod,    only : acnp_bc_in_id_pc_repro
   use PRTAllometricCNPMod,    only : acnp_bc_inout_id_resp_excess, acnp_bc_in_id_netdc
   use PRTAllometricCNPMod,    only : acnp_bc_inout_id_netdn, acnp_bc_inout_id_netdp
->>>>>>> e663a6e6
   use PRTAllometricCNPMod,    only : acnp_bc_out_id_cefflux, acnp_bc_out_id_nefflux
   use PRTAllometricCNPMod,    only : acnp_bc_out_id_pefflux, acnp_bc_out_id_limiter
   use PRTAllometricCNPMod,    only : acnp_bc_in_id_cdamage
