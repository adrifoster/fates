--- conflicted
+++ resolved
@@ -19,18 +19,11 @@
   use EDCohortDynamicsMod   , only : InitPRTObject
   use FatesAllometryMod     , only : tree_lai
   use FatesAllometryMod     , only : tree_sai
-<<<<<<< HEAD
   use FatesAllometryMod     , only : VegAreaLayer
-  use EDtypesMod            , only : ed_site_type, ed_patch_type, ed_cohort_type
-  use EDTypesMod            , only : nclmax
-  use EDTypesMod            , only : nlevleaf
-=======
-  use EDtypesMod            , only : ed_site_type
   use FatesPatchMod,          only : fates_patch_type
   use FatesCohortMod,         only : fates_cohort_type
   use EDParamsMod            , only : nclmax
   use EDParamsMod            , only : nlevleaf
->>>>>>> 905bf114
   use EDtypesMod            , only : AREA
   use EDLoggingMortalityMod , only : UpdateHarvestC
   use FatesGlobals          , only : endrun => fates_endrun
