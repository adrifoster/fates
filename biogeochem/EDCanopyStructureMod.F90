--- conflicted
+++ resolved
@@ -11,15 +11,11 @@
   use EDGrowthFunctionsMod  , only : c_area
   use EDCohortDynamicsMod   , only : copy_cohort, terminate_cohorts, fuse_cohorts
   use EDtypesMod            , only : ed_site_type, ed_patch_type, ed_cohort_type, ncwd
-<<<<<<< HEAD
   use EDtypesMod            , only : cp_nclmax
-
-=======
   use EDtypesMod            , only : numpft_ed
   use shr_log_mod           , only : errMsg => shr_log_errMsg
   use abortutils            , only : endrun
-  
->>>>>>> 2b8efbff
+
   implicit none
   private
 
@@ -661,6 +657,8 @@
 
      integer :: cl,ft
      real(r8) :: ai
+     ! TODO: THIS MIN LAI IS AN ARTIFACT FROM TESTING LONG-AGO AND SHOULD BE REMOVED
+     ! THIS HAS BEEN KEPT THUS FAR TO MAINTAIN B4B IN TESTING OTHER COMMITS
      real(r8),parameter :: ai_min = 0.1_r8
      real(r8),pointer   :: ai_profile
 
