--- conflicted
+++ resolved
@@ -1573,16 +1573,9 @@
              currentCohort%treelai = tree_lai(leaf_c, currentCohort%pft, currentCohort%c_area, &
                   currentCohort%n, currentCohort%canopy_layer,               &
                   currentPatch%canopy_layer_tlai,currentCohort%vcmax25top )
-<<<<<<< HEAD
-             
              if (hlm_use_sp .eq. ifalse) then
                 currentCohort%treesai = tree_sai(currentCohort%pft, currentCohort%dbh,&
                      currentSite%spread, currentCohort%canopy_trim, &
-=======
-
-             if (hlm_use_sp .eq. ifalse) then
-                currentCohort%treesai = tree_sai(currentCohort%pft, currentCohort%dbh, currentCohort%canopy_trim, &
->>>>>>> 586cf0c3
                      currentCohort%c_area, currentCohort%n, currentCohort%canopy_layer, &
                      currentPatch%canopy_layer_tlai, currentCohort%treelai , &
                      currentCohort%vcmax25top,4)
@@ -1939,7 +1932,6 @@
     real(r8) :: bare_frac_area
     real(r8) :: total_patch_area
     real(r8) :: total_canopy_area
-    real(r8) :: total_patch_leaf_stem_area
     real(r8) :: weight  ! Weighting for cohort variables in patch
 
     do s = 1,nsites
@@ -1948,9 +1940,6 @@
        total_patch_area = 0._r8
        total_canopy_area = 0._r8
        bc_out(s)%canopy_fraction_pa(:) = 0._r8
-       bc_out(s)%dleaf_pa(:) = 0._r8
-       bc_out(s)%z0m_pa(:) = 0._r8
-       bc_out(s)%displa_pa(:) = 0._r8
        currentPatch => sites(s)%oldest_patch
        c = fcolumn(s)
        do while(associated(currentPatch))
@@ -1973,68 +1962,28 @@
 
              bc_out(s)%hbot_pa(ifp) = max(0._r8, min(0.2_r8, bc_out(s)%htop_pa(ifp)- 1.0_r8))
 
-             ! Use canopy-only crown area weighting for all cohorts in the patch to define the characteristic
-             ! Roughness length and displacement height used by the HLM
-             ! use total LAI + SAI to weight the leaft characteristic dimension
+             ! Use leaf area weighting for all cohorts in the patch to define the characteristic
+             ! leaf width used by the HLM
              ! ----------------------------------------------------------------------------
-
-             if (currentPatch%total_canopy_area > nearzero) then
-                currentCohort => currentPatch%shortest
-                do while(associated(currentCohort))
-                   if (currentCohort%canopy_layer .eq. 1) then
-                      weight = min(1.0_r8,currentCohort%c_area/currentPatch%total_canopy_area)
-                      bc_out(s)%z0m_pa(ifp) = bc_out(s)%z0m_pa(ifp) + &
-                           EDPftvarcon_inst%z0mr(currentCohort%pft) * currentCohort%hite * weight
-                      bc_out(s)%displa_pa(ifp) = bc_out(s)%displa_pa(ifp) + &
-                           EDPftvarcon_inst%displar(currentCohort%pft) * currentCohort%hite * weight
-                   endif
-                   currentCohort => currentCohort%taller
-                end do
-
-                ! for lai, scale to total LAI + SAI in patch.  first add up all the LAI and SAI in the patch
-                total_patch_leaf_stem_area = 0._r8
-                currentCohort => currentPatch%shortest
-                do while(associated(currentCohort))
-
-                   ! mkae sure that allometries are correct
-                   call carea_allom(currentCohort%dbh,currentCohort%n,sites(s)%spread,&
-                        currentCohort%pft,currentCohort%c_area)
-
-                   currentCohort%treelai = tree_lai(currentCohort%prt%GetState(leaf_organ, all_carbon_elements),  &
-                        currentCohort%pft, currentCohort%c_area, currentCohort%n, &
-                        currentCohort%canopy_layer, currentPatch%canopy_layer_tlai,currentCohort%vcmax25top )
-
-                   currentCohort%treesai = tree_sai(currentCohort%pft, currentCohort%dbh, currentCohort%canopy_trim, &
-                        currentCohort%c_area, currentCohort%n, currentCohort%canopy_layer, &
-                        currentPatch%canopy_layer_tlai, currentCohort%treelai , &
-                        currentCohort%vcmax25top,4)
-
-                   total_patch_leaf_stem_area = total_patch_leaf_stem_area + &
-                        (currentCohort%treelai + currentCohort%treesai) * currentCohort%c_area
-                   currentCohort => currentCohort%taller
-                end do
-
-                ! make sure there is some leaf and stem area
-                if (total_patch_leaf_stem_area > nearzero) then
-                   currentCohort => currentPatch%shortest
-                   do while(associated(currentCohort))
-                      ! weight dleaf by the relative totals of leaf and stem area
-                      weight = (currentCohort%treelai + currentCohort%treesai) * currentCohort%c_area / total_patch_leaf_stem_area
-                      bc_out(s)%dleaf_pa(ifp) = bc_out(s)%dleaf_pa(ifp) + &
-                           EDPftvarcon_inst%dleaf(currentCohort%pft) * weight
-                      currentCohort => currentCohort%taller
-                   end do
-                else
-                   ! dummy case
-                   bc_out(s)%dleaf_pa(ifp)  = EDPftvarcon_inst%dleaf(1)
-                endif
-             else
-                ! if no canopy, then use dummy values (first PFT) of aerodynamic properties
-                bc_out(s)%z0m_pa(ifp)    = EDPftvarcon_inst%z0mr(1) * bc_out(s)%htop_pa(ifp)
-                bc_out(s)%displa_pa(ifp) = EDPftvarcon_inst%displar(1) * bc_out(s)%htop_pa(ifp)
-                bc_out(s)%dleaf_pa(ifp)  = EDPftvarcon_inst%dleaf(1)
-             endif
+             !           bc_out(s)%dleaf_pa(ifp) = 0.0_r8
+             !           if(currentPatch%lai>1.0e-9_r8) then
+             !              currentCohort => currentPatch%shortest
+             !              do while(associated(currentCohort))
+             !                 weight = min(1.0_r8,currentCohort%lai/currentPatch%lai)
+             !                 bc_out(s)%dleaf_pa(ifp) = bc_out(s)%dleaf_pa(ifp) + &
+             !                       EDPftvarcon_inst%dleaf(currentCohort%pft)*weight
+             !                 currentCohort => currentCohort%taller
+             !              enddo
+             !           end if
+
+             ! Roughness length and displacement height are not PFT properties, they are
+             ! properties of the canopy assemblage.  Defining this needs an appropriate model.
+             ! Right now z0 and d are pft level parameters.  For the time being we will just
+             ! use the 1st index until a suitable model is defined. (RGK 04-2017)
              ! -----------------------------------------------------------------------------
+             bc_out(s)%z0m_pa(ifp)    = EDPftvarcon_inst%z0mr(1) * bc_out(s)%htop_pa(ifp)
+             bc_out(s)%displa_pa(ifp) = EDPftvarcon_inst%displar(1) * bc_out(s)%htop_pa(ifp)
+             bc_out(s)%dleaf_pa(ifp)  = EDPftvarcon_inst%dleaf(1)
 
              ! We are assuming here that grass is all located underneath tree canopies.
              ! The alternative is to assume it is all spatial distinct from tree canopies.
@@ -2082,9 +2031,9 @@
              end if
 
           else  ! nocomp or SP, and currentPatch%nocomp_pft_label .eq. 0
-
+             
              total_patch_area = total_patch_area + currentPatch%area/AREA
-
+             
           end if
           currentPatch => currentPatch%younger
        end do
@@ -2117,26 +2066,26 @@
 
        endif
 
-       ! If running hydro, perform a final check to make sure that we
-       ! have conserved water. Since this is the very end of the dynamics
-       ! cycle. No water should had been added or lost to the site during dynamics.
-       ! With growth and death, we may have shuffled it around.
-       ! For recruitment, we initialized their water, but flagged them
-       ! to not be included in the site level balance yet, for they
-       ! will demand the water for their initialization on the first hydraulics time-step
-
-       if (hlm_use_planthydro.eq.itrue) then
-          call UpdateH2OVeg(sites(s),bc_out(s),bc_out(s)%plant_stored_h2o_si,1)
-       end if
+        ! If running hydro, perform a final check to make sure that we
+        ! have conserved water. Since this is the very end of the dynamics
+        ! cycle. No water should had been added or lost to the site during dynamics.
+        ! With growth and death, we may have shuffled it around.
+        ! For recruitment, we initialized their water, but flagged them
+        ! to not be included in the site level balance yet, for they
+        ! will demand the water for their initialization on the first hydraulics time-step
+
+        if (hlm_use_planthydro.eq.itrue) then
+           call UpdateH2OVeg(sites(s),bc_out(s),bc_out(s)%plant_stored_h2o_si,1)
+        end if
 
     end do
 
-    ! This call to RecruitWaterStorage() makes an accounting of
-    ! how much water is used to intialize newly recruited plants.
-    ! However, it does not actually move water from the soil or create
-    ! a flux, it is just accounting for diagnostics purposes.  The water
-    ! will not actually be moved until the beginning of the first hydraulics
-    ! call during the fast timestep sequence
+     ! This call to RecruitWaterStorage() makes an accounting of
+     ! how much water is used to intialize newly recruited plants.
+     ! However, it does not actually move water from the soil or create
+     ! a flux, it is just accounting for diagnostics purposes.  The water
+     ! will not actually be moved until the beginning of the first hydraulics
+     ! call during the fast timestep sequence
 
     if (hlm_use_planthydro.eq.itrue) then
        call RecruitWaterStorage(nsites,sites,bc_out)
