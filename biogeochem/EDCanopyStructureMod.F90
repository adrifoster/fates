module EDCanopyStructureMod

  ! ============================================================================
  ! Code to determine whether the canopy is closed, and which plants are either in the understorey or overstorey
  ! This is obviosuly far too complicated for it's own good and needs re-writing.  
  ! ============================================================================

  use FatesConstantsMod     , only : r8 => fates_r8
  use FatesGlobals          , only : fates_log
  use pftconMod             , only : pftcon
  use EDGrowthFunctionsMod  , only : c_area
  use EDCohortDynamicsMod   , only : copy_cohort, terminate_cohorts, fuse_cohorts
  use EDtypesMod            , only : ed_site_type, ed_patch_type, ed_cohort_type, ncwd
  use EDTypesMod            , only : nclmax
  use EDTypesMod            , only : nlevcan
  use EDTypesMod            , only : numpft_ed
  use FatesGlobals          , only : endrun => fates_endrun

  ! CIME Globals
  use shr_log_mod           , only : errMsg => shr_log_errMsg

  implicit none
  private

  public :: canopy_structure
  public :: canopy_spread
  public :: calc_areaindex
  public :: canopy_summarization
  public :: update_hlm_dynamics

  logical, parameter :: DEBUG=.false.

  character(len=*), parameter, private :: sourcefile = &
       __FILE__

  ! 10/30/09: Created by Rosie Fisher
  ! ============================================================================

contains

  ! ============================================================================
  subroutine canopy_structure( currentSite )
    !
    ! !DESCRIPTION:
    ! create cohort instance
    !
    ! This routine allocates the 'canopy_layer' attribute to each cohort
    ! All top leaves in the same canopy layer get the same light resources.
    ! The first canopy layer is the 'canopy' or 'overstorey'. The second is the 'understorey'.
    ! More than two layers is not permitted at the moment
    ! Seeds germinating into the 3rd or higher layers are automatically removed. 
    !
    ! ------Perfect Plasticity-----
    ! The idea of these canopy layers derives originally from Purves et al. 2009
    ! Their concept is that, given enoughplasticity in canopy position, size, shape and depth
    ! all of the gound area will be filled perfectly by leaves, and additional leaves will have
    ! to exist in the understorey. 
    ! Purves et al. use the concept of 'Z*' to assume that the height required to attain a place in the
    ! canopy is spatially uniform. In this implementation, described in Fisher et al. (2010, New Phyt) we
    ! extent that concept to assume that position in the canopy has some random element, and that BOTH height
    ! and chance combine to determine whether trees get into the canopy. 
    ! Thus, when the canopy is closed and there is excess area, some of it must be demoted
    ! If we demote -all- the trees less than a given height, there is a massive advantage in being the cohort that is 
    ! the biggest when the canopy is closed. 
    ! In this implementation, the amount demoted, ('weight') is a function of the height weighted by the competitive exclusion
    ! parameter (ED_val_comp_excln). 
    
    ! Complexity in this routine results from a few things. 
    ! Firstly, the complication of the demotion amount sometimes being larger than the cohort area (for a very small, short cohort)
    ! Second, occasionaly, disturbance (specifically fire) can cause the canopy layer to become less than closed, 
    ! without changing the area of the patch. If this happens, then some of the plants in the lower layer need to be 'promoted' so 
    ! all of the routine has to happen in both the downwards and upwards directions. 
    !
    ! The order of events here is therefore:
    ! (The entire subroutine has a single outer 'patch' loop. 
    ! Section 1: figure out the total area, and whether there are >1 canopy layers at all. 
    !
    ! Sorts out cohorts into canopy and understorey layers...                              
    !
    ! !USES:

    use EDParamsMod, only : ED_val_comp_excln, ED_val_ag_biomass
    use SFParamsMod, only : SF_val_cwd_frac
    use EDtypesMod , only : ncwd, min_patch_area
    !
    ! !ARGUMENTS    
    type(ed_site_type) , intent(inout), target   :: currentSite
    !
    ! !LOCAL VARIABLES:
    type(ed_patch_type) , pointer :: currentPatch
    type(ed_cohort_type), pointer :: currentCohort,copyc
    integer  :: i,j
    integer  :: c     ! index for CWD
    integer  :: z     ! Current number of canopy layers. (1= canopy, 2 = understorey) 
    real(r8) :: checkarea
    real(r8) :: cc_loss
    real(r8) :: lossarea
    real(r8) :: newarea
    real(r8) :: arealayer(nlevcan) ! Amount of plant area currently in each canopy layer
    real(r8) :: sumdiff(nlevcan)   ! The total of the exclusion weights for all cohorts in layer z 
    real(r8) :: weight                ! The amount of the total lost area that comes from this cohort
    real(r8) :: sum_weights(nlevcan)
    real(r8) :: new_total_area_check
    real(r8) :: missing_area, promarea,cc_gain,sumgain
    integer  :: promswitch,lower_cohort_switch
    real(r8) :: sumloss,excess_area
    integer  :: count_mi
    !----------------------------------------------------------------------

    currentPatch => currentSite%oldest_patch    
    ! 
    ! zero site-level demotion / promotion tracking info
    currentSite%demotion_rate(:) = 0._r8
    currentSite%promotion_rate(:) = 0._r8
    currentSite%demotion_carbonflux = 0._r8
    currentSite%promotion_carbonflux = 0._r8
    !
    ! Section 1: Check  total canopy area.    
    !
    new_total_area_check = 0._r8
    do while (associated(currentPatch)) ! Patch loop    

       if (currentPatch%area .gt. min_patch_area) then  ! avoid numerical weirdness that shouldn't be happening anyway

       excess_area = 1.0_r8   
        
       ! Does any layer have excess area in it? Keep going until it does not...
       
       do while(excess_area > 0.000001_r8)

          ! Calculate the area currently in each canopy layer. 
          z = 1 
          arealayer = 0.0_r8
          currentCohort => currentPatch%tallest
          do while (associated(currentCohort))  
             currentCohort%c_area = c_area(currentCohort) ! Reassess cohort area. 
             arealayer(currentCohort%canopy_layer) = arealayer(currentCohort%canopy_layer) + currentCohort%c_area
             z = max(z,currentCohort%canopy_layer) ! What is the current number of canopy layers? 
             currentCohort => currentCohort%shorter
          enddo
          
          ! Does the bottom layer have more than a full canopy? If so we need to make another layer.
          
          if(arealayer(z) > currentPatch%area)then  ! Do we have too much area in either layer?  
              !write(fates_log(),*) 'CANOPY CLOSURE', z
             z = z + 1
          endif

          currentPatch%NCL_p = min(nclmax,z)   ! Set current canopy layer occupancy indicator.  

          do i = 1,z ! Loop around the currently occupied canopy layers. 
             
             do while((arealayer(i)-currentPatch%area) > 0.000001_r8) 
             ! Is this layer currently over-occupied? 
             ! In that case, we need to work out which cohorts to demote. 
             
                sumloss = 0.0_r8
                new_total_area_check = 0.0_r8
                sumdiff(i) = 0.0_r8    
                currentCohort => currentPatch%tallest 
                do while (associated(currentCohort))
                   currentCohort%c_area = c_area(currentCohort)
                   if(arealayer(i) > currentPatch%area.and.currentCohort%canopy_layer == i)then
                      currentCohort%excl_weight = 1.0_r8/(currentCohort%dbh**ED_val_comp_excln)  
                      sumdiff(i) = sumdiff(i) + currentCohort%excl_weight
                   endif
                   currentCohort => currentCohort%shorter  
                enddo !currentCohort

                lossarea = arealayer(i) - currentPatch%area  !how much do we have to lose?
                sum_weights(i) = 0.0_r8
                currentCohort => currentPatch%tallest    !start from the tallest cohort
                 
                ! Correct the demoted cohorts for  
                do while (associated(currentCohort))
                   if(currentCohort%canopy_layer  ==  i) then
                      weight = currentCohort%excl_weight/sumdiff(i)     
                      currentCohort%excl_weight = min(currentCohort%c_area/lossarea, weight)
                      sum_weights(i) = sum_weights(i) + currentCohort%excl_weight
                   endif
                   currentCohort => currentCohort%shorter      
                enddo

                currentCohort => currentPatch%tallest
                do while (associated(currentCohort))      
                   if(currentCohort%canopy_layer == i)then !All the trees in this layer need to lose some area...
                      weight = currentCohort%excl_weight/sum_weights(i)
                      cc_loss = lossarea*weight !what this cohort has to lose. 
                      !-----------Split and copy boundary cohort-----------------!
                      if(cc_loss < currentCohort%c_area)then
                         allocate(copyc)

                         call copy_cohort(currentCohort, copyc) !makes an identical copy...
                         ! n.b this needs to happen BEFORE the cohort goes into the new layer, 
                         ! otherwise currentPatch%spread(i+1) will be higher and the area will change...!!! 
                         sumloss = sumloss + cc_loss 

                         newarea = currentCohort%c_area - cc_loss
                         copyc%n = currentCohort%n*newarea/currentCohort%c_area   !
                         currentCohort%n = currentCohort%n - (currentCohort%n*newarea/currentCohort%c_area) !     

                         copyc%canopy_layer = i !the taller cohort is the copy
                         currentCohort%canopy_layer = i + 1 !demote the current cohort to the understory.           
                         ! seperate cohorts. 
                         ! - 0.000000000001_r8 !needs to be a very small number to avoid 
                         ! causing non-linearity issues with c_area.  is this really required? 
                         currentCohort%dbh = currentCohort%dbh 
                         copyc%dbh = copyc%dbh !+ 0.000000000001_r8

                         ! keep track of number and biomass of demoted cohort
                         currentSite%demotion_rate(currentCohort%size_class) = &
                              currentSite%demotion_rate(currentCohort%size_class) + currentCohort%n
                         currentSite%demotion_carbonflux = currentSite%demotion_carbonflux + &
                              currentCohort%b * currentCohort%n

                         !kill the ones which go into canopy layers that are not allowed... (default nclmax=2) 
                         if(i+1 > nclmax)then 
                           !put the litter from the terminated cohorts into the fragmenting pools
                          ! write(fates_log(),*) '3rd canopy layer'
                            do c=1,ncwd

                               currentPatch%CWD_AG(c)  = currentPatch%CWD_AG(c) + (currentCohort%bdead+currentCohort%bsw) * &
                                    ED_val_ag_biomass * &
                                    SF_val_CWD_frac(c)*currentCohort%n/currentPatch%area  
         
                               currentPatch%CWD_BG(c)  = currentPatch%CWD_BG(c) + (currentCohort%bdead+currentCohort%bsw) * &
                                    (1.0_r8-ED_val_ag_biomass) * &
                                    SF_val_CWD_frac(c)*currentCohort%n/currentPatch%area !litter flux per m2.

                            enddo

                                currentPatch%leaf_litter(currentCohort%pft)  = &
                                     currentPatch%leaf_litter(currentCohort%pft) + (currentCohort%bl)* &
                                          currentCohort%n/currentPatch%area ! leaf litter flux per m2.

                                currentPatch%root_litter(currentCohort%pft)  = &
                                     currentPatch%root_litter(currentCohort%pft) + &
                                     (currentCohort%br+currentCohort%bstore)*currentCohort%n/currentPatch%area
   									
                            currentCohort%n = 0.0_r8
                            currentCohort%c_area = 0._r8
                         else  
                            currentCohort%c_area = c_area(currentCohort)       
                         endif
                         copyc%c_area = c_area(copyc)
                         new_total_area_check = new_total_area_check+copyc%c_area

                         !----------- Insert copy into linked list ------------------------!                         
                         copyc%shorter => currentCohort
                         if(associated(currentCohort%taller))then
                            copyc%taller => currentCohort%taller
                            currentCohort%taller%shorter => copyc
                         else
                            currentPatch%tallest => copyc
                            copyc%taller => null()
                         endif
                         currentCohort%taller => copyc                  
                      else
                         currentCohort%canopy_layer = i + 1 !the whole cohort becomes demoted
                         sumloss = sumloss + currentCohort%c_area 

<<<<<<< HEAD
                         ! keep track of number and biomass of demoted cohort
                         currentSite%demotion_rate(currentCohort%size_class) = &
                              currentSite%demotion_rate(currentCohort%size_class) + currentCohort%n
                         currentSite%demotion_carbonflux = currentSite%demotion_carbonflux + &
                              currentCohort%b * currentCohort%n

                         !kill the ones which go into canopy layers that are not allowed... (default cp_nclmax=2) 
                         if(i+1 > cp_nclmax)then  
=======
                         !kill the ones which go into canopy layers that are not allowed... (default nclmax=2) 
                         if(i+1 > nclmax)then  
>>>>>>> 5d0267fe
                           !put the litter from the terminated cohorts into the fragmenting pools
                            do c=1,ncwd

                               currentPatch%CWD_AG(c)  = currentPatch%CWD_AG(c) + (currentCohort%bdead+currentCohort%bsw) * &
                                    ED_val_ag_biomass * &
                                    SF_val_CWD_frac(c)*currentCohort%n/currentPatch%area           
                               currentPatch%CWD_BG(c)  = currentPatch%CWD_BG(c) + (currentCohort%bdead+currentCohort%bsw) * &
                                    (1.0_r8-ED_val_ag_biomass) * &
                                    SF_val_CWD_frac(c)*currentCohort%n/currentPatch%area !litter flux per m2.

                            enddo

                                currentPatch%leaf_litter(currentCohort%pft)  = &
                                     currentPatch%leaf_litter(currentCohort%pft) + currentCohort%bl* &
                                          currentCohort%n/currentPatch%area ! leaf litter flux per m2.

                                currentPatch%root_litter(currentCohort%pft)  = &
                                     currentPatch%root_litter(currentCohort%pft) + &
                                     (currentCohort%br+currentCohort%bstore)*currentCohort%n/currentPatch%area
                            currentCohort%n = 0.0_r8
                            currentCohort%c_area = 0._r8

                         else  
                            currentCohort%c_area = c_area(currentCohort)       
                         endif

                         !write(fates_log(),*) 'demoting whole cohort', currentCohort%c_area,cc_loss, &
                              !currentCohort%canopy_layer,currentCohort%dbh

                      endif
                     ! call terminate_cohorts(currentPatch) 

                      !----------- End of cohort splitting ------------------------------!             
                   endif !canopy layer = i

                   currentCohort => currentCohort%shorter

                enddo !currentCohort 
                
                call terminate_cohorts(currentPatch)
                arealayer(i) = arealayer(i) - sumloss
                !Update arealayer for diff calculations of layer below. 
                arealayer(i + 1) = arealayer(i + 1) + sumloss 

             enddo !arealayer loop
             if(arealayer(i)-currentPatch%area > 0.00001_r8)then
                write(fates_log(),*) 'lossarea problem', lossarea,sumloss,z,currentPatch%patchno
             endif

          enddo !z  

          z = 1
          arealayer = 0.0_r8
          currentCohort => currentPatch%tallest
          do while (associated(currentCohort))  
             currentCohort%c_area = c_area(currentCohort)
             arealayer(currentCohort%canopy_layer) = arealayer(currentCohort%canopy_layer) + currentCohort%c_area
             z = max(z,currentCohort%canopy_layer)
             currentCohort => currentCohort%shorter
          enddo

          !does the bottom layer have more than a full canopy? If so we need to make another layer.
          if(arealayer(z) > currentPatch%area)then
             z = z + 1
          endif
          excess_area = 0.0_r8
          do j=1,z
             if(arealayer(j) > currentPatch%area)then 
                excess_area = arealayer(j)-currentPatch%area
             endif
          enddo
          currentPatch%ncl_p = min(z,nclmax)

       enddo !is there still excess area in any layer?      

       call terminate_cohorts(currentPatch)
       call fuse_cohorts(currentPatch)
       call terminate_cohorts(currentPatch)

       ! ----------- Check cohort area ------------------------------!
       do i = 1,z
          checkarea = 0.0_r8
          currentCohort => currentPatch%tallest
          do while (associated(currentCohort))
             if(currentCohort%canopy_layer == i)then
                checkarea = checkarea + c_area(currentCohort)
             endif

             currentCohort=>currentCohort%shorter

          enddo

       enddo ! 


       ! ----------- Check whether the intended 'full' layers are actually filling all the space.
       ! If not, promote some fraction of cohorts upwards ------------------------------!     
       ! THIS SECTION MIGHT BE TRIGGERED BY A FIRE OR MORTALITY EVENT, FOLLOWED BY A PATCH FUSION, 
       ! SO THE TOP LAYER IS NO LONGER FULL...  

       promswitch = 0 

       missing_area=1.0_r8    
       count_mi = 0
       !does any layer have excess area in it? keep going until it does not...
       do while(missing_area > 0.000001_r8.and.z > 1) 
          count_mi = count_mi +1
          do i = 1,z-1 ! if z is greater than one, there is a possibility of too many plants in the understorey. 
             lower_cohort_switch = 1
             ! is the area of the layer less than the area of the patch, if it is supposed to be closed (z>1) 
             do while((arealayer(i)-currentPatch%area) < -0.000001_r8.and.lower_cohort_switch == 1) 

                if(arealayer(i+1) <= 0.000001_r8)then
                   currentCohort => currentPatch%tallest 
                   arealayer = 0._r8
                   do while (associated(currentCohort))            
                      if(currentCohort%canopy_layer == i+1)then !look at the cohorts in the canopy layer below... 
                         currentCohort%canopy_layer = i   
                         currentCohort%c_area = c_area(currentCohort)

                         ! keep track of number and biomass of promoted cohort
                         currentSite%promotion_rate(currentCohort%size_class) = &
                              currentSite%promotion_rate(currentCohort%size_class) + currentCohort%n
                         currentSite%promotion_carbonflux = currentSite%promotion_carbonflux + &
                              currentCohort%b * currentCohort%n

                        ! write(fates_log(),*) 'promoting very small cohort', currentCohort%c_area,currentCohort%canopy_layer
                      endif
                      arealayer(currentCohort%canopy_layer) = arealayer(currentCohort%canopy_layer)+currentCohort%c_area 
                      currentCohort => currentCohort%shorter   
                   enddo

                endif !promoting all of the small amount of area in the lower layers. 


                lower_cohort_switch = 0 
                sumgain = 0.0_r8
                sumdiff(i) = 0.0_r8    
                ! figure out with what weighting we need to promote cohorts.
                ! This is the opposite of the demotion weighting... 
                currentCohort => currentPatch%tallest 
                do while (associated(currentCohort))
                   currentCohort%c_area = c_area(currentCohort)
                   if(currentCohort%canopy_layer == i+1)then !look at the cohorts in the canopy layer below... 
                      currentCohort%prom_weight = currentCohort%dbh**ED_val_comp_excln   !as opposed to 1/(dbh^C_e) 
                      sumdiff(i) = sumdiff(i) + currentCohort%prom_weight
                   endif
                   currentCohort => currentCohort%shorter  
                enddo !currentCohort

                promarea =  currentPatch%area -arealayer(i) !how much do we need to gain?
                sum_weights(i) = 0.0_r8
                currentCohort => currentPatch%tallest    !start from the tallest cohort

                do while (associated(currentCohort))
                   if(currentCohort%canopy_layer  ==  i+1) then !still looking at the layer beneath. 
                      weight = currentCohort%prom_weight/sumdiff(i)
                      if(promarea > 0._r8)then    
                         currentCohort%prom_weight = min(currentCohort%c_area/promarea, weight)
                      else
                         currentCohort%prom_weight = 0._r8
                      endif
                      sum_weights(i) = sum_weights(i) + currentCohort%prom_weight
                   endif
                   currentCohort => currentCohort%shorter      
                enddo

                currentCohort => currentPatch%tallest
                do while (associated(currentCohort))      
                   if(currentCohort%canopy_layer == i+1)then !All the trees in this layer need to promote some area upwards... 
                      lower_cohort_switch = 1
                      weight = currentCohort%prom_weight/sum_weights(i)
                      cc_gain = promarea*weight !what this cohort has to promote. 
                      !-----------Split and copy boundary cohort-----------------!
                      if(cc_gain < currentCohort%c_area)then
                         allocate(copyc)

                         call copy_cohort(currentCohort, copyc) !makes an identical copy...
                         ! n.b this needs to happen BEFORE the cohort goes into the new layer, otherwise currentPatch
                         ! %spread(+1) will be higher and the area will change...!!!
                         sumgain = sumgain + cc_gain


                         newarea = currentCohort%c_area - cc_gain !new area of existing cohort
                         copyc%n = currentCohort%n*cc_gain/currentCohort%c_area   !number of individuals in promoted cohort. 
                         ! number of individuals in cohort remaining in understorey    
                         currentCohort%n = currentCohort%n - (currentCohort%n*cc_gain/currentCohort%c_area) 

                         currentCohort%canopy_layer = i+1  !keep current cohort in the understory.        
                         copyc%canopy_layer = i ! promote copy to the higher canopy layer. 

                         ! keep track of number and biomass of promoted cohort
                         currentSite%promotion_rate(copyc%size_class) = &
                              currentSite%promotion_rate(copyc%size_class) + copyc%n
                         currentSite%promotion_carbonflux = currentSite%promotion_carbonflux + &
                              copyc%b * copyc%n

                         ! seperate cohorts. 
                         ! needs to be a very small number to avoid causing non-linearity issues with c_area. 
                         ! is this really required? 
                         currentCohort%dbh = currentCohort%dbh - 0.000000000001_r8 
                         copyc%dbh = copyc%dbh + 0.000000000001_r8

                         currentCohort%c_area = c_area(currentCohort)          
                         copyc%c_area = c_area(copyc)

                         !----------- Insert copy into linked list ------------------------!                         
                         copyc%shorter => currentCohort
                         if(associated(currentCohort%taller))then
                            copyc%taller => currentCohort%taller
                            currentCohort%taller%shorter => copyc
                         else
                            currentPatch%tallest => copyc
                            copyc%taller => null()
                         endif
                         currentCohort%taller => copyc                  
                      else
                         currentCohort%canopy_layer = i  !the whole cohort becomes promoted
                         sumgain = sumgain + currentCohort%c_area  !inserting deliberate mistake to see how far we make it... 
                         ! update area AFTER we sum up the losses. the cohort may shrink at this point,
                         ! if the upper canopy spread is smaller. this shold be dealt with by the 'excess area' loop.  
                         currentCohort%c_area = c_area(currentCohort) 

                         ! keep track of number and biomass of promoted cohort
                         currentSite%promotion_rate(currentCohort%size_class) = &
                              currentSite%promotion_rate(currentCohort%size_class) + currentCohort%n
                         currentSite%promotion_carbonflux = currentSite%promotion_carbonflux + &
                              currentCohort%b * currentCohort%n

                         promswitch = 1

                        ! write(fates_log(),*) 'promoting whole cohort', currentCohort%c_area,cc_gain,currentCohort%canopy_layer, &
                              !currentCohort%pft,currentPatch%patchno

                      endif
                      !call terminate_cohorts(currentPatch) 
                      if(promswitch == 1)then
                        ! write(fates_log(),*) 'cohort loop',currentCohort%pft,currentPatch%patchno
                      endif
                      !----------- End of cohort splitting ------------------------------!             
                   else
                      if(promswitch == 1)then
                         ! write(fates_log(),*) 'cohort list',currentCohort%pft, &
                             ! currentCohort%canopy_layer,currentCohort%c_area
                      endif
                   endif

                   currentCohort => currentCohort%shorter
                enddo !currentCohort 
                arealayer(i) = arealayer(i) + sumgain
                arealayer(i + 1) = arealayer(i + 1) - sumgain !Update arealayer for diff calculations of layer below. 

                if(promswitch == 1)then
                  ! write(fates_log(),*) 'arealayer loop',arealayer(1:3),currentPatch%area,promarea,sumgain, &
                        !currentPatch%patchno,z,i,lower_cohort_switch
                endif
                if(promswitch == 1.and.associated(currentPatch%tallest))then
                   ! write(fates_log(),*) 'cohorts',currentCohort%pft,currentPatch%patchno, &
                        !currentCohort%c_area
                endif
             enddo !arealayer loop

             if(currentPatch%area-arealayer(i) < 0.000001_r8)then
                !write(fates_log(),*) 'gainarea problem',sumgain,arealayer(i),currentPatch%area,z, &
                     !currentPatch%patchno,currentPatch%area - arealayer(i),i,missing_area,count_mi
             endif
             if(promswitch == 1)then
               ! write(fates_log(),*) 'z loop',arealayer(1:3),currentPatch%patchno,z
             endif
          enddo !z  

          z = 1
          arealayer = 0.0_r8
          currentCohort => currentPatch%tallest
          do while (associated(currentCohort))  
             currentCohort%c_area = c_area(currentCohort)
             arealayer(currentCohort%canopy_layer) = arealayer(currentCohort%canopy_layer) + currentCohort%c_area
             z = max(z,currentCohort%canopy_layer)
             currentCohort => currentCohort%shorter
          enddo

          missing_area = 0.0_r8
          do j=1,z-1
             if(arealayer(j) < currentPatch%area)then  !this is the amount of area that we still have spare in this layer. 
                missing_area = currentPatch%area - arealayer(j)
                if(missing_area <= 0.000001_r8.and.missing_area > 0._r8)then
                   missing_area = 0.0_r8
                  ! write(fates_log(),*) 'correcting MI',j,currentPatch%area - arealayer(j)
                endif
             endif
          enddo
          currentPatch%ncl_p = min(z,nclmax)
          if(promswitch == 1)then
            ! write(fates_log(),*) 'missingarea loop',arealayer(1:3),currentPatch%patchno,missing_area,z
          endif
       enddo !is there still not enough canopy area in any layer?         

       call terminate_cohorts(currentPatch)
       call fuse_cohorts(currentPatch)
       call terminate_cohorts(currentPatch)

       if(promswitch == 1)then
          !write(fates_log(),*) 'going into cohort check'
       endif
       ! ----------- Check cohort area ------------------------------!
       do i = 1,z
          checkarea = 0.0_r8
          currentCohort => currentPatch%tallest
          do while (associated(currentCohort))
             if(currentCohort%canopy_layer == i)then
                checkarea = checkarea + c_area(currentCohort)
             endif

             currentCohort => currentCohort%shorter

          enddo

          if(((checkarea-currentPatch%area)) > 0.0001)then
             write(fates_log(),*) 'problem with canopy area', checkarea, currentPatch%area, checkarea - currentPatch%area, &
                  i, z, missing_area 
             currentCohort => currentPatch%tallest
             do while (associated(currentCohort))
             if(currentCohort%canopy_layer == i)then
                write(fates_log(),*) 'c_areas in top layer', c_area(currentCohort)
             endif
             currentCohort => currentCohort%shorter

          enddo
                  
          endif

          if ( i  >  1) then
             if ( (arealayer(i)  -  arealayer(i-1) )>1e-11 ) then
                write(fates_log(),*) 'smaller top layer than bottom layer ',arealayer(i),arealayer(i-1), &
                     currentPatch%area,currentPatch%spread(i-1:i)
             endif
          endif
       enddo ! 

       if(promswitch == 1)then 
         ! write(fates_log(),*) 'end patch loop',currentSite%clmgcell
       endif

       else !terminate  logic to only do if patch_area_sufficiently large
          write(fates_log(),*) 'canopy_structure: patch area too small.', currentPatch%area
       end if 
       

       currentPatch => currentPatch%younger
    enddo !patch  

    if(promswitch == 1)then
      ! write(fates_log(),*) 'end  canopy structure',currentSite%clmgcell
    endif

  end subroutine canopy_structure

  ! ============================================================================
  subroutine canopy_spread( currentSite )
    !
    ! !DESCRIPTION:
    !  Calculates the spatial spread of tree canopies based on canopy closure.                             
    !
    ! !USES:
    use EDParamsMod , only : ED_val_maxspread, ED_val_minspread 
    !
    ! !ARGUMENTS    
    type (ed_site_type), intent(inout), target :: currentSite
    !
    ! !LOCAL VARIABLES:
    type (ed_cohort_type), pointer :: currentCohort
    type (ed_patch_type) , pointer :: currentPatch
    real(r8) :: arealayer(nlevcan) ! Amount of canopy in each layer. 
    real(r8) :: inc                   ! Arbitrary daily incremental change in canopy area 
    integer  :: z
    !----------------------------------------------------------------------

    inc = 0.005_r8

    currentPatch => currentSite%oldest_patch

    do while (associated(currentPatch))

       !calculate canopy area in each canopy storey...
       arealayer = 0.0_r8   
       currentCohort => currentPatch%tallest
       do while (associated(currentCohort))
          currentCohort%c_area = c_area(currentCohort) 
          if(pftcon%woody(currentCohort%pft) == 1)then
             arealayer(currentCohort%canopy_layer) = arealayer(currentCohort%canopy_layer) + currentCohort%c_area
          endif
          currentCohort => currentCohort%shorter
       enddo

       !If the canopy area is approaching closure, squash the tree canopies and make them taller and thinner
       do z = 1,nclmax  
         
          if(arealayer(z)/currentPatch%area > 0.9_r8)then
             currentPatch%spread(z) = currentPatch%spread(z) - inc
          else 
             currentPatch%spread(z) = currentPatch%spread(z) + inc 
          endif
          if(currentPatch%spread(z) >= ED_val_maxspread)then 
             currentPatch%spread(z) = ED_val_maxspread
          endif
          if(currentPatch%spread(z) <=  ED_val_minspread)then
             currentPatch%spread(z) = ED_val_minspread
          endif
        enddo !z
        !write(fates_log(),*) 'spread',currentPatch%spread(1:2)
        !currentPatch%spread(:) = ED_val_maxspread
        !FIX(RF,033114) spread is off
        !write(fates_log(),*) 'canopy_spread',currentPatch%area,currentPatch%spread(1:2)
        currentPatch => currentPatch%younger

    enddo !currentPatch

  end subroutine canopy_spread


  ! =====================================================================================

  subroutine canopy_summarization( nsites, sites, bc_in )

     ! ----------------------------------------------------------------------------------
     ! Much of this routine was once ed_clm_link minus all the IO and history stuff
     ! ---------------------------------------------------------------------------------

    use FatesInterfaceMod    , only : bc_in_type
    use EDPatchDynamicsMod   , only : set_patchno
    use EDPatchDYnamicsMod   , only : set_root_fraction
    use EDCohortDynamicsMod  , only : size_and_type_class_index
    use EDGrowthFunctionsMod , only : tree_lai, c_area
    use EDEcophysConType     , only : EDecophyscon
    use EDtypesMod           , only : area
    use pftconMod            , only : pftcon

    ! !ARGUMENTS    
    integer                 , intent(in)            :: nsites
    type(ed_site_type)      , intent(inout), target :: sites(nsites)
    type(bc_in_type)        , intent(in)            :: bc_in(nsites)
    !
    ! !LOCAL VARIABLES:
    type (ed_patch_type)  , pointer :: currentPatch
    type (ed_cohort_type) , pointer :: currentCohort
    integer  :: s
    integer  :: ft                                      ! plant functional type
    integer  :: ifp
    integer  :: patchn                                  ! identification number for each patch. 
    real(r8) :: canopy_leaf_area                        ! total amount of leaf area in the vegetated area. m2.  

    !----------------------------------------------------------------------

    if ( DEBUG ) then
       write(fates_log(),*) 'in canopy_summarization'
    endif

    do s = 1,nsites
       
       ! --------------------------------------------------------------------------------
       ! Set the patch indices (this is usefull mostly for communicating with a host or 
       ! driving model.  Loops through all patches and sets cpatch%patchno to the integer 
       ! order of oldest to youngest where the oldest is 1.
       ! --------------------------------------------------------------------------------
       call set_patchno( sites(s) )

       currentPatch => sites(s)%oldest_patch

       do while(associated(currentPatch))
          
          call set_root_fraction(currentPatch,bc_in(s)%depth_gl)

          !zero cohort-summed variables. 
          currentPatch%total_canopy_area = 0.0_r8
          currentPatch%total_tree_area = 0.0_r8
          currentPatch%lai = 0.0_r8
          canopy_leaf_area = 0.0_r8
          
          !update cohort quantitie s                                  
          currentCohort => currentPatch%shortest
          do while(associated(currentCohort))
             
             ft = currentCohort%pft

             
             ! Update the cohort's index within the size bin classes
             ! Update the cohort's index within the SCPF classification system
             call size_and_type_class_index(currentCohort%dbh,currentCohort%pft, &
                                            currentCohort%size_class,currentCohort%size_by_pft_class)

             
             currentCohort%b = currentCohort%balive+currentCohort%bdead+currentCohort%bstore
             currentCohort%treelai = tree_lai(currentCohort)
             
             currentCohort%c_area = c_area(currentCohort)
             canopy_leaf_area = canopy_leaf_area + currentCohort%treelai *currentCohort%c_area
                  
             if(currentCohort%canopy_layer==1)then
                currentPatch%total_canopy_area = currentPatch%total_canopy_area + currentCohort%c_area
                if(pftcon%woody(ft)==1)then
                   currentPatch%total_tree_area = currentPatch%total_tree_area + currentCohort%c_area
                endif
             endif
             
             ! Check for erroneous zero values. 
             if(currentCohort%dbh <= 0._r8 .or. currentCohort%n == 0._r8)then
                write(fates_log(),*) 'ED: dbh or n is zero in canopy_summarization', currentCohort%dbh,currentCohort%n
             endif
             if(currentCohort%pft == 0.or.currentCohort%canopy_trim <= 0._r8)then
                write(fates_log(),*) 'ED: PFT or trim is zero in canopy_summarization',currentCohort%pft,currentCohort%canopy_trim
             endif
             if(currentCohort%balive <= 0._r8)then
                write(fates_log(),*) 'ED: balive is zero in canopy_summarization',currentCohort%balive
             endif

             currentCohort => currentCohort%taller
             
          enddo ! ends 'do while(associated(currentCohort))
          
          if ( currentPatch%total_canopy_area-currentPatch%area > 0.000001_r8 ) then
             write(fates_log(),*) 'ED: canopy area bigger than area',currentPatch%total_canopy_area ,currentPatch%area
             currentPatch%total_canopy_area = currentPatch%area
          endif


          currentPatch => currentPatch%younger
       end do !patch loop
            
       call leaf_area_profile(sites(s),bc_in(s)%snow_depth_si,bc_in(s)%frac_sno_eff_si) 
       
    end do ! site loop
    
    return
  end subroutine canopy_summarization
 
 ! =====================================================================================

 subroutine leaf_area_profile( currentSite , snow_depth_si, frac_sno_eff_si)
    !
    ! !DESCRIPTION:
    !
    ! !USES:

    use EDGrowthFunctionsMod , only : tree_lai, tree_sai, c_area 
    use EDtypesMod           , only : area, dinc_ed, hitemax, n_hite_bins
    use EDEcophysConType     , only : EDecophyscon
  
    !
    ! !ARGUMENTS    
    type(ed_site_type)     , intent(inout) :: currentSite
    real(r8)               , intent(in)    :: snow_depth_si
    real(r8)               , intent(in)    :: frac_sno_eff_si

    !
    ! !LOCAL VARIABLES:
    type (ed_patch_type)  , pointer :: currentPatch
    type (ed_cohort_type) , pointer :: currentCohort
    real(r8) :: remainder                !Thickness of layer at bottom of canopy. 
    real(r8) :: fleaf                    ! fraction of cohort incepting area that is leaves.  
    integer  :: ft                       ! Plant functional type index. 
    integer  :: iv                       ! Vertical leaf layer index   
    integer  :: L                        ! Canopy layer index
    integer  :: p                        ! clm patch index  
    real(r8) :: fraction_exposed         ! how much of this layer is not covered by snow?
    real(r8) :: layer_top_hite           ! notional top height of this canopy layer (m)
    real(r8) :: layer_bottom_hite        ! notional bottom height of this canopy layer (m)
    integer  :: smooth_leaf_distribution ! is the leaf distribution this option (1) or not (0)
    real(r8) :: frac_canopy(N_HITE_BINS) ! amount of canopy in each height class
    real(r8) :: minh(N_HITE_BINS)        ! minimum height in height class (m)
    real(r8) :: maxh(N_HITE_BINS)        ! maximum height in height class (m)
    real(r8) :: dh                       ! vertical detph of height class (m)
    real(r8) :: min_chite                ! bottom of cohort canopy  (m)
    real(r8) :: max_chite                ! top of cohort canopy      (m)
    real(r8) :: lai                      ! summed lai for checking m2 m-2
    real(r8) :: snow_depth_avg           ! avg snow over whole site
    integer  :: NC                       ! number of cohorts, for bug fixing. 
    
    !----------------------------------------------------------------------

    smooth_leaf_distribution = 0

    ! Here we are trying to generate a profile of leaf area, indexed by 'z' and by pft
    ! We assume that each point in the canopy recieved the light attenuated by the average
    ! leaf area index above it, irrespective of PFT identity... 
    ! Each leaf is defined by how deep in the canopy it is, in terms of LAI units.  (FIX(RF,032414), GB)
    
    currentPatch => currentSite%oldest_patch   ! ed patch
    do while(associated(currentPatch))
       
       !Calculate tree and canopy areas. 
       currentPatch%canopy_area = 0._r8
       currentPatch%canopy_layer_lai(:) = 0._r8
       NC = 0
       currentCohort => currentPatch%shortest
       do while(associated(currentCohort))       
          currentCohort%c_area = c_area(currentCohort)
          currentPatch%canopy_area = currentPatch%canopy_area + currentCohort%c_area
          NC = NC+1
          currentCohort => currentCohort%taller    
       enddo
         ! if plants take up all the tile, then so does the canopy.  
       currentPatch%canopy_area = min(currentPatch%canopy_area,currentPatch%area) 
       
       !calculate tree lai and sai.
       currentPatch%ncan(:,:) = 0 
       currentPatch%nrad(:,:) = 0 
       currentPatch%lai = 0._r8
       currentCohort => currentPatch%shortest
       do while(associated(currentCohort)) 
          currentCohort%treelai = tree_lai(currentCohort)    
          currentCohort%treesai = tree_sai(currentCohort)
          currentCohort%lai =  currentCohort%treelai *currentCohort%c_area/currentPatch%canopy_area 
          currentCohort%sai =  currentCohort%treesai *currentCohort%c_area/currentPatch%canopy_area  
          !Calculate the LAI plus SAI in each canopy storey. 
          currentCohort%NV =  ceiling((currentCohort%treelai+currentCohort%treesai)/dinc_ed)  
          
          currentPatch%ncan(currentCohort%canopy_layer,currentCohort%pft) = &
                max(currentPatch%ncan(currentCohort%canopy_layer,currentCohort%pft),currentCohort%NV)
          currentPatch%lai = currentPatch%lai +currentCohort%lai
          
          do L = 1,nclmax-1
             if(currentCohort%canopy_layer == L)then
                currentPatch%canopy_layer_lai(L) = currentPatch%canopy_layer_lai(L) + currentCohort%lai + &
                      currentCohort%sai
             endif
          enddo
          
          currentCohort => currentCohort%taller 
          
       enddo !currentCohort
       currentPatch%nrad = currentPatch%ncan

       if(smooth_leaf_distribution == 1)then
          ! we are going to ignore the concept of canopy layers, and put all of the leaf area into height banded bins. 
          ! using the same domains as we had before, except that CL always = 1
          currentPatch%tlai_profile = 0._r8
          currentPatch%tsai_profile = 0._r8  
          currentPatch%elai_profile = 0._r8
          currentPatch%esai_profile = 0._r8  
          
          ! this is a crude way of dividing up the bins. Should it be a function of actual maximum height? 
          dh = 1.0_r8*(HITEMAX/N_HITE_BINS) 
          do iv = 1,N_HITE_BINS  
             if (iv == 1) then
                minh(iv) = 0.0_r8
                maxh(iv) = dh
             else 
                minh(iv) = (iv-1)*dh
                maxh(iv) = (iv)*dh
             endif
          enddo
          
          currentCohort => currentPatch%shortest
          do while(associated(currentCohort))  
             ft = currentCohort%pft
             min_chite = currentCohort%hite - currentCohort%hite * EDecophyscon%crown(ft)
             max_chite = currentCohort%hite  
             do iv = 1,N_HITE_BINS  
                frac_canopy(iv) = 0.0_r8
                ! this layer is in the middle of the canopy
                if(max_chite > maxh(iv).and.min_chite < minh(iv))then 
                   frac_canopy(iv)= min(1.0_r8,dh / (currentCohort%hite*EDecophyscon%crown(ft)))
                   ! this is the layer with the bottom of the canopy in it. 
                elseif(min_chite < maxh(iv).and.min_chite > minh(iv).and.max_chite > maxh(iv))then 
                   frac_canopy(iv) = (maxh(iv) -min_chite ) / (currentCohort%hite*EDecophyscon%crown(ft))
                   ! this is the layer with the top of the canopy in it. 
                elseif(max_chite > minh(iv).and.max_chite < maxh(iv).and.min_chite < minh(iv))then 
                   frac_canopy(iv) = (max_chite - minh(iv)) / (currentCohort%hite*EDecophyscon%crown(ft))
                elseif(max_chite < maxh(iv).and.min_chite > minh(iv))then !the whole cohort is within this layer. 
                   frac_canopy(iv) = 1.0_r8
                endif
                
                ! no m2 of leaf per m2 of ground in each height class
                currentPatch%tlai_profile(1,ft,iv) = currentPatch%tlai_profile(1,ft,iv) + frac_canopy(iv) * &
                      currentCohort%lai
                currentPatch%tsai_profile(1,ft,iv) = currentPatch%tsai_profile(1,ft,iv) + frac_canopy(iv) * &
                      currentCohort%sai
                
                !snow burial
                !write(fates_log(), *) 'calc snow'
                snow_depth_avg = snow_depth_si * frac_sno_eff_si
                if(snow_depth_avg  > maxh(iv))then
                   fraction_exposed = 0._r8
                endif
                if(snow_depth_avg < minh(iv))then
                   fraction_exposed = 1._r8
                endif
                if(snow_depth_avg>= minh(iv).and.snow_depth_avg <= maxh(iv))then !only partly hidden... 
                   fraction_exposed =  max(0._r8,(min(1.0_r8,(snow_depth_avg-minh(iv))/dh)))
                endif
                fraction_exposed = 1.0_r8
                ! no m2 of leaf per m2 of ground in each height class
                ! FIX(SPM,032414) these should be uncommented this and double check
                
                if ( DEBUG ) write(fates_log(), *) 'leaf_area_profile()', currentPatch%elai_profile(1,ft,iv)
                
                currentPatch%elai_profile(1,ft,iv) = currentPatch%tlai_profile(1,ft,iv) * fraction_exposed
                currentPatch%esai_profile(1,ft,iv) = currentPatch%tsai_profile(1,ft,iv) * fraction_exposed
                
                if ( DEBUG ) write(fates_log(), *) 'leaf_area_profile()', currentPatch%elai_profile(1,ft,iv)
                
             enddo ! (iv) hite bins
             
             currentCohort => currentCohort%taller
             
          enddo !currentCohort 
          
          !check
          currentPatch%lai = 0._r8
          currentCohort => currentPatch%shortest
          do while(associated(currentCohort)) 
             currentPatch%lai = currentPatch%lai +currentCohort%lai
             currentCohort => currentCohort%taller   
          enddo !currentCohort
          lai = 0.0_r8
          do ft = 1,numpft_ed
             lai = lai+ sum(currentPatch%tlai_profile(1,ft,:))
          enddo
          
          if(lai > currentPatch%lai)then
             write(fates_log(), *) 'ED: problem with lai assignments'
          endif
          
          
       else ! smooth leaf distribution  
          !Go through all cohorts and add their leaf area and canopy area to the accumulators. 
          currentPatch%tlai_profile = 0._r8
          currentPatch%tsai_profile = 0._r8  
          currentPatch%elai_profile = 0._r8
          currentPatch%esai_profile = 0._r8 
          currentPatch%layer_height_profile = 0._r8
          currentPatch%canopy_area_profile(:,:,:) = 0._r8       
          currentPatch%ncan(:,:) = 0 
          currentPatch%nrad(:,:) = 0 
          currentCohort => currentPatch%shortest
          
          do while(associated(currentCohort))   
             L = currentCohort%canopy_layer
             ft = currentCohort%pft 
             !Calculate the number of layers of thickness dlai, including the last one. 
             currentCohort%NV =  ceiling((currentCohort%treelai+currentCohort%treesai)/dinc_ed)
             !how much of each tree is stem area index? Assuming that there is 
             if(currentCohort%treelai+currentCohort%treesai > 0._r8)then    
                fleaf = currentCohort%lai / (currentCohort%lai + currentCohort%sai) 
             else
                fleaf = 0._r8
                write(fates_log(), *) 'ED: no stem or leaf area' ,currentCohort%pft,currentCohort%bl, &
                      currentCohort%balive,currentCohort%treelai,currentCohort%treesai,currentCohort%dbh, &
                      currentCohort%n,currentCohort%status_coh
             endif
             currentPatch%ncan(L,ft) = max(currentPatch%ncan(L,ft),currentCohort%NV)  
             currentPatch%nrad(L,ft) = currentPatch%ncan(L,ft)  !fudge - this needs to be altered for snow burial
             if(currentCohort%NV > currentPatch%nrad(L,ft))then
                write(fates_log(), *) 'ED: issue with NV',currentCohort%NV,currentCohort%pft,currentCohort%canopy_layer
             endif
             
             !Whole layers.  Make a weighted average of the leaf area in each layer before dividing it by the total area. 
             !fill up layer for whole layers.  FIX(RF,032414)- for debugging jan 2012
             do iv = 1,currentCohort%NV-1 
                
                ! what is the height of this layer? (for snow burial purposes...)  
                ! pftcon%vertical_canopy_frac(ft))! fudge - this should be pft specific but i cant get it to compile. 
                layer_top_hite = currentCohort%hite-((iv/currentCohort%NV) * currentCohort%hite * &
                      EDecophyscon%crown(currentCohort%pft) )
                layer_bottom_hite = currentCohort%hite-(((iv+1)/currentCohort%NV) * currentCohort%hite * &
                      EDecophyscon%crown(currentCohort%pft)) ! pftcon%vertical_canopy_frac(ft))
                
                fraction_exposed =1.0_r8
                
                currentPatch%tlai_profile(L,ft,iv) = currentPatch%tlai_profile(L,ft,iv)+ dinc_ed * fleaf * &
                      currentCohort%c_area/currentPatch%total_canopy_area
                currentPatch%elai_profile(L,ft,iv) = currentPatch%elai_profile(L,ft,iv)+ dinc_ed * fleaf * &
                      currentCohort%c_area/currentPatch%total_canopy_area * fraction_exposed
                
                currentPatch%tsai_profile(L,ft,iv) = currentPatch%tsai_profile(L,ft,iv)+ dinc_ed * (1._r8 - fleaf) * &
                      currentCohort%c_area/currentPatch%total_canopy_area
                currentPatch%esai_profile(L,ft,iv) = currentPatch%esai_profile(L,ft,iv)+ dinc_ed * (1._r8 - fleaf) * &
                      currentCohort%c_area/currentPatch%total_canopy_area * fraction_exposed
                
                currentPatch%canopy_area_profile(L,ft,iv) =  min(1.0_r8,currentPatch%canopy_area_profile(L,ft,iv) + &
                      currentCohort%c_area/currentPatch%total_canopy_area)
                currentPatch%layer_height_profile(L,ft,iv) = currentPatch%layer_height_profile(L,ft,iv) + (dinc_ed * fleaf * &
                      currentCohort%c_area/currentPatch%total_canopy_area *(layer_top_hite+layer_bottom_hite)/2.0_r8) !average height of layer. 
                
                if ( DEBUG ) then
                   write(fates_log(), *) 'calc snow 2', snow_depth_si , frac_sno_eff_si
                   write(fates_log(), *) 'LHP', currentPatch%layer_height_profile(L,ft,iv)
                   write(fates_log(), *) 'EDCLMLink 1246 ', currentPatch%elai_profile(1,ft,iv)
                end if

             end do
                  
             !Bottom layer
             iv = currentCohort%NV
             ! pftcon%vertical_canopy_frac(ft))! fudge - this should be pft specific but i cant get it to compile.
             layer_top_hite = currentCohort%hite-((iv/currentCohort%NV) * currentCohort%hite * &
                   EDecophyscon%crown(currentCohort%pft) )
             ! pftcon%vertical_canopy_frac(ft))
             layer_bottom_hite = currentCohort%hite-(((iv+1)/currentCohort%NV) * currentCohort%hite * &
                   EDecophyscon%crown(currentCohort%pft))
             
             fraction_exposed = 1.0_r8 !default. 
             snow_depth_avg = snow_depth_si * frac_sno_eff_si
             if(snow_depth_avg  > layer_top_hite)then
                fraction_exposed = 0._r8
             endif
             if(snow_depth_avg < layer_bottom_hite)then
                fraction_exposed = 1._r8
                
             endif
             if(snow_depth_avg>= layer_bottom_hite.and.snow_depth_avg <= layer_top_hite)then !only partly hidden...                                   
                fraction_exposed =  max(0._r8,(min(1.0_r8,(snow_depth_avg-layer_bottom_hite)/ &
                      (layer_top_hite-layer_bottom_hite ))))
             endif
             fraction_exposed= 1.0_r8

             
             remainder = (currentCohort%treelai + currentCohort%treesai) - (dinc_ed*(currentCohort%NV-1))
             if(remainder > 1.0_r8)then
                write(fates_log(), *)'ED: issue with remainder',currentCohort%treelai,currentCohort%treesai,dinc_ed, & 
                      currentCohort%NV
             endif
             !assumes that fleaf is unchanging FIX(RF,032414)
             
             currentPatch%tlai_profile(L,ft,iv) =  currentPatch%tlai_profile(L,ft,iv)+ remainder * fleaf * &
                   currentCohort%c_area/currentPatch%total_canopy_area
             currentPatch%elai_profile(L,ft,iv) = currentPatch%elai_profile(L,ft,iv) + remainder * fleaf * &
                   currentCohort%c_area/currentPatch%total_canopy_area * fraction_exposed
             !assumes that fleaf is unchanging FIX(RF,032414)
             
             currentPatch%tsai_profile(L,ft,iv) =  currentPatch%tsai_profile(L,ft,iv)+  remainder * &
                   (1.0_r8-fleaf) * currentCohort%c_area/currentPatch%total_canopy_area
             currentPatch%esai_profile(L,ft,iv) = currentPatch%esai_profile(L,ft,iv)+  remainder * &
                   (1.0_r8-fleaf) * currentCohort%c_area/currentPatch%total_canopy_area * fraction_exposed
             
             currentPatch%canopy_area_profile(L,ft,iv) = min(1.0_r8,currentPatch%canopy_area_profile(L,ft,iv) + &
                   currentCohort%c_area/currentPatch%total_canopy_area)
             currentPatch%layer_height_profile(L,ft,iv) = currentPatch%layer_height_profile(L,ft,iv) + (remainder * fleaf * &
                   currentCohort%c_area/currentPatch%total_canopy_area*(layer_top_hite+layer_bottom_hite)/2.0_r8)
             if ( DEBUG ) write(fates_log(), *) 'LHP', currentPatch%layer_height_profile(L,ft,iv)
             if(currentCohort%dbh <= 0._r8.or.currentCohort%n == 0._r8)then
                write(fates_log(), *) 'ED: dbh or n is zero in clmedlink', currentCohort%dbh,currentCohort%n
             endif
             if(currentCohort%pft == 0.or.currentCohort%canopy_trim <= 0._r8)then
                write(fates_log(), *) 'ED: PFT or trim is zero in clmedlink',currentCohort%pft,currentCohort%canopy_trim
             endif
             if(currentCohort%balive <= 0._r8.or.currentCohort%bl < 0._r8)then
                write(fates_log(), *) 'ED: balive is zero in clmedlink',currentCohort%balive,currentCohort%bl
             endif
             
             currentCohort => currentCohort%taller
             
          enddo !cohort
          
          do L = 1,currentPatch%NCL_p
             do ft = 1,numpft_ed
                do iv = 1,currentPatch%nrad(L,ft)
                   !account for total canopy area
                   currentPatch%tlai_profile(L,ft,iv) = currentPatch%tlai_profile(L,ft,iv) / &
                         currentPatch%canopy_area_profile(L,ft,iv)
                   currentPatch%tsai_profile(L,ft,iv) = currentPatch%tsai_profile(L,ft,iv) / &
                         currentPatch%canopy_area_profile(L,ft,iv)
                   
                   if ( DEBUG ) write(fates_log(), *) 'EDCLMLink 1293 ', currentPatch%elai_profile(L,ft,iv)
                   
                   currentPatch%elai_profile(L,ft,iv) = currentPatch%elai_profile(L,ft,iv) / &
                         currentPatch%canopy_area_profile(L,ft,iv)
                   currentPatch%esai_profile(L,ft,iv) = currentPatch%esai_profile(L,ft,iv) / &
                         currentPatch%canopy_area_profile(L,ft,iv)
                   currentPatch%layer_height_profile(L,ft,iv) = currentPatch%layer_height_profile(L,ft,iv) &
                         /currentPatch%tlai_profile(L,ft,iv)
                enddo
                
                currentPatch%tlai_profile(L,ft,currentPatch%nrad(L,ft)+1: nlevcan) = 0._r8
                currentPatch%tsai_profile(L,ft,currentPatch%nrad(L,ft)+1: nlevcan) = 0._r8
                currentPatch%elai_profile(L,ft,currentPatch%nrad(L,ft)+1: nlevcan) = 0._r8 
                currentPatch%esai_profile(L,ft,currentPatch%nrad(L,ft)+1: nlevcan) = 0._r8
                
             enddo
          enddo
          
          currentPatch%nrad = currentPatch%ncan
          do L = 1,currentPatch%NCL_p
             do ft = 1,numpft_ed
                if(currentPatch%nrad(L,ft) > 30)then
                   write(fates_log(), *) 'ED: issue w/ nrad'
                endif
                currentPatch%present(L,ft) = 0
                do  iv = 1, currentPatch%nrad(L,ft);
                   if(currentPatch%canopy_area_profile(L,ft,iv) > 0._r8)then
                      currentPatch%present(L,ft) = 1     
                   endif
                end do !iv
             enddo !ft
             
             if ( L == 1 .and. abs(sum(currentPatch%canopy_area_profile(1,1:numpft_ed,1))) < 0.99999  &
                   .and. currentPatch%NCL_p > 1 ) then
                write(fates_log(), *) 'ED: canopy area too small',sum(currentPatch%canopy_area_profile(1,1:numpft_ed,1))
                write(fates_log(), *) 'ED: cohort areas', currentPatch%canopy_area_profile(1,1:numpft_ed,:)
             endif
             
             if (L == 1 .and. currentPatch%NCL_p > 1 .and.  &
                   abs(sum(currentPatch%canopy_area_profile(1,1:numpft_ed,1))) < 0.99999) then
                write(fates_log(), *) 'ED: not enough area in the top canopy', &
                      sum(currentPatch%canopy_area_profile(L,1:numpft_ed,1)), &
                      currentPatch%canopy_area_profile(L,1:numpft_ed,1)
             endif
             
             if(abs(sum(currentPatch%canopy_area_profile(L,1:numpft_ed,1))) > 1.00001)then
                write(fates_log(), *) 'ED: canopy-area-profile wrong', &
                      sum(currentPatch%canopy_area_profile(L,1:numpft_ed,1)), &
                      currentPatch%patchno, L
                write(fates_log(), *) 'ED: areas',currentPatch%canopy_area_profile(L,1:2,1),currentPatch%patchno
                
                currentCohort => currentPatch%shortest
                
                do while(associated(currentCohort))
                   
                   if(currentCohort%canopy_layer==1)then
                      write(fates_log(), *) 'ED: cohorts',currentCohort%dbh,currentCohort%c_area, &
                            currentPatch%total_canopy_area,currentPatch%area,currentPatch%canopy_area
                      write(fates_log(), *) 'ED: fracarea', currentCohort%pft, &
                            currentCohort%c_area/currentPatch%total_canopy_area
                   endif
                   
                   currentCohort => currentCohort%taller  
                   
                enddo !currentCohort
             endif
          enddo ! loop over L
          
          do L = 1,currentPatch%NCL_p
             do ft = 1,numpft_ed
                if(currentPatch%present(L,FT) > 1)then
                   write(fates_log(), *) 'ED: present issue',L,ft,currentPatch%present(L,FT)
                   currentPatch%present(L,ft) = 1
                endif
             enddo
          enddo
          
       endif !leaf distribution
       
       currentPatch => currentPatch%younger 
       
    enddo !patch       

    return
 end subroutine leaf_area_profile

 ! ======================================================================================

  subroutine update_hlm_dynamics(nsites,sites,fcolumn,bc_out)

     ! ----------------------------------------------------------------------------------
     ! The purpose of this routine is to package output boundary conditions related
     ! to vegetation coverage to the host land model.
     ! ----------------------------------------------------------------------------------

     use EDTypesMod        , only : ed_patch_type, ed_cohort_type, &
                                    ed_site_type, AREA
     use FatesInterfaceMod , only : bc_out_type

     !
     ! !ARGUMENTS    
     integer,            intent(in)            :: nsites
     type(ed_site_type), intent(inout), target :: sites(nsites)
     integer,            intent(in)            :: fcolumn(nsites)
     type(bc_out_type),  intent(inout)         :: bc_out(nsites)

     ! Locals
     integer :: s, ifp, c
     type (ed_patch_type)  , pointer :: currentPatch
     real(r8) :: bare_frac_area
     real(r8) :: total_patch_area

     do s = 1,nsites

        ifp = 0
        total_patch_area = 0._r8 
        currentPatch => sites(s)%oldest_patch
        c = fcolumn(s)
        do while(associated(currentPatch))
           ifp = ifp+1

           if ( currentPatch%total_canopy_area-currentPatch%area > 0.000001_r8 ) then
              write(fates_log(),*) 'ED: canopy area bigger than area',currentPatch%total_canopy_area ,currentPatch%area
              currentPatch%total_canopy_area = currentPatch%area
           endif


           if (associated(currentPatch%tallest)) then
              bc_out(s)%htop_pa(ifp) = currentPatch%tallest%hite
           else
              ! FIX(RF,040113) - should this be a parameter for the minimum possible vegetation height?
              bc_out(s)%htop_pa(ifp) = 0.1_r8
           endif
           
           bc_out(s)%hbot_pa(ifp) = max(0._r8, min(0.2_r8, bc_out(s)%htop_pa(ifp)- 1.0_r8))

           
           ! We are assuming here that grass is all located underneath tree canopies. 
           ! The alternative is to assume it is all spatial distinct from tree canopies.
           ! In which case, the bare area would have to be reduced by the grass area...
           ! currentPatch%total_canopy_area/currentPatch%area is fraction of this patch cover by plants 
           ! currentPatch%area/AREA is the fraction of the soil covered by this patch. 
           
           bc_out(s)%canopy_fraction_pa(ifp) = min(1.0_r8,currentPatch%total_canopy_area/currentPatch%area) * &
                 (currentPatch%area/AREA)

           bare_frac_area = (1.0_r8-min(1.0_r8,currentPatch%total_canopy_area/currentPatch%area))* &
                 (currentPatch%area/AREA)
           
           total_patch_area = total_patch_area + bc_out(s)%canopy_fraction_pa(ifp) + bare_frac_area
    
           ! Calculate area indices for output boundary to HLM
           ! It is assumed that cpatch%canopy_area_profile and cpat%xai_profiles
           ! have been updated (ie ed_leaf_area_profile has been called since dynamics has been called)

           bc_out(s)%elai_pa(ifp) = calc_areaindex(currentPatch,'elai')
           bc_out(s)%tlai_pa(ifp) = calc_areaindex(currentPatch,'tlai')
           bc_out(s)%esai_pa(ifp) = calc_areaindex(currentPatch,'esai')
           bc_out(s)%tsai_pa(ifp) = calc_areaindex(currentPatch,'tsai')

           ! Fraction of vegetation free of snow. This is used to flag those
           ! patches which shall under-go photosynthesis
           ! INTERF-TODO: we may want to stop using frac_veg_nosno_alb and let
           ! FATES internal variables decide if photosynthesis is possible
           ! we are essentially calculating it inside FATES to tell the 
           ! host to tell itself when to do things (circuitous). Just have
           ! to determine where else it is used

           if ((bc_out(s)%elai_pa(ifp) + bc_out(s)%esai_pa(ifp)) > 0._r8) then
              bc_out(s)%frac_veg_nosno_alb_pa(ifp) = 1.0_r8
           else
              bc_out(s)%frac_veg_nosno_alb_pa(ifp) = 0.0_r8
           end if
           
           currentPatch => currentPatch%younger
        end do
        
        if(abs(total_patch_area-1.0_r8)>1e-9)then
           write(fates_log(),*) 'total area is wrong in update_hlm_dynamics',total_patch_area
        endif
        

     end do


  end subroutine update_hlm_dynamics

  ! =====================================================================================

  function calc_areaindex(cpatch,ai_type) result(ai)

     ! ----------------------------------------------------------------------------------
     ! This subroutine calculates the exposed leaf area index of a patch
     ! this is the square meters of leaf per square meter of ground area
     ! It does so by integrating over the depth and functional type profile of leaf area
     ! which are per area of crown.  This value has to be scaled by crown area to convert
     ! to ground area.
     ! ----------------------------------------------------------------------------------
     
     ! Arguments
     type(ed_patch_type),intent(in), target :: cpatch
     character(len=*),intent(in)            :: ai_type

     integer :: cl,ft
     real(r8) :: ai
     ! TODO: THIS MIN LAI IS AN ARTIFACT FROM TESTING LONG-AGO AND SHOULD BE REMOVED
     ! THIS HAS BEEN KEPT THUS FAR TO MAINTAIN B4B IN TESTING OTHER COMMITS
     real(r8),parameter :: ai_min = 0.1_r8
     real(r8),pointer   :: ai_profile

     ai = 0._r8
     if     (trim(ai_type) == 'elai') then
        do cl = 1,cpatch%NCL_p
           do ft = 1,numpft_ed
              ai = ai + sum(cpatch%canopy_area_profile(cl,ft,1:cpatch%nrad(cl,ft)) * &
                    cpatch%elai_profile(cl,ft,1:cpatch%nrad(cl,ft)))
           enddo
        enddo
     elseif (trim(ai_type) == 'tlai') then
        do cl = 1,cpatch%NCL_p
           do ft = 1,numpft_ed
              ai = ai + sum(cpatch%canopy_area_profile(cl,ft,1:cpatch%nrad(cl,ft)) * &
                    cpatch%tlai_profile(cl,ft,1:cpatch%nrad(cl,ft)))
           enddo
        enddo
     elseif (trim(ai_type) == 'esai') then
         do cl = 1,cpatch%NCL_p
           do ft = 1,numpft_ed
              ai = ai + sum(cpatch%canopy_area_profile(cl,ft,1:cpatch%nrad(cl,ft)) * &
                    cpatch%esai_profile(cl,ft,1:cpatch%nrad(cl,ft)))
           enddo
        enddo
     elseif (trim(ai_type) == 'tsai') then
        do cl = 1,cpatch%NCL_p
           do ft = 1,numpft_ed
              ai = ai + sum(cpatch%canopy_area_profile(cl,ft,1:cpatch%nrad(cl,ft)) * &
                    cpatch%tsai_profile(cl,ft,1:cpatch%nrad(cl,ft)))
           enddo
        enddo
     else

        write(fates_log(),*) 'Unsupported area index sent to calc_areaindex'
        call endrun(msg=errMsg(sourcefile, __LINE__))
     end if
     
     ai = max(ai_min,ai)
          
     return

  end function calc_areaindex

end module EDCanopyStructureMod<|MERGE_RESOLUTION|>--- conflicted
+++ resolved
@@ -259,19 +259,15 @@
                          currentCohort%canopy_layer = i + 1 !the whole cohort becomes demoted
                          sumloss = sumloss + currentCohort%c_area 
 
-<<<<<<< HEAD
                          ! keep track of number and biomass of demoted cohort
                          currentSite%demotion_rate(currentCohort%size_class) = &
                               currentSite%demotion_rate(currentCohort%size_class) + currentCohort%n
                          currentSite%demotion_carbonflux = currentSite%demotion_carbonflux + &
                               currentCohort%b * currentCohort%n
 
-                         !kill the ones which go into canopy layers that are not allowed... (default cp_nclmax=2) 
-                         if(i+1 > cp_nclmax)then  
-=======
                          !kill the ones which go into canopy layers that are not allowed... (default nclmax=2) 
                          if(i+1 > nclmax)then  
->>>>>>> 5d0267fe
+
                            !put the litter from the terminated cohorts into the fragmenting pools
                             do c=1,ncwd
 
