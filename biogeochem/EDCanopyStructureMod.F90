--- conflicted
+++ resolved
@@ -1769,7 +1769,7 @@
 
   ! ======================================================================================
 
-  subroutine update_hlm_dynamics(nsites,sites,fcolumn,bc_in,bc_out)
+  subroutine update_hlm_dynamics(nsites,sites,fcolumn,bc_out)
 
     ! ----------------------------------------------------------------------------------
     ! The purpose of this routine is to package output boundary conditions related
@@ -1978,13 +1978,8 @@
        end if
 
        ! Pass FATES Harvested C to bc_out.
-<<<<<<< HEAD
        call UpdateHarvestC(sites(s),bc_in(s),bc_out(s))
         
-=======
-       call UpdateHarvestC(sites(s),bc_out(s))
-       
->>>>>>> 2021c435
     end do
 
     ! This call to RecruitWaterStorage() makes an accounting of
