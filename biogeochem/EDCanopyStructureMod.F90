--- conflicted
+++ resolved
@@ -667,13 +667,9 @@
                   if( hlm_use_planthydro.eq.itrue ) then
                      call InitHydrCohort(currentSite,copyc)
                   endif
-<<<<<<< HEAD
+
                   call copy_cohort(currentCohort, copyc)
-                  
-=======
-		  call copy_cohort(currentCohort, copyc)
-
->>>>>>> 5dd0d0e5
+
                   newarea = currentCohort%c_area - cc_loss
                   copyc%n = currentCohort%n*newarea/currentCohort%c_area 
                   currentCohort%n = currentCohort%n - copyc%n
