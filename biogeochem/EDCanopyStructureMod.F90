module EDCanopyStructureMod

  ! =====================================================================================
  ! Code to determine whether the canopy is closed, and which plants are either in the 
  ! understorey or overstorey. This is obviosuly far too complicated for it's own good 
  ! =====================================================================================

  use FatesConstantsMod     , only : r8 => fates_r8
  use FatesConstantsMod     , only : itrue, ifalse
  use FatesConstantsMod     , only : tinyr8
  use FatesConstantsMod     , only : nearzero
  use FatesConstantsMod     , only : rsnbl_math_prec
  use FatesGlobals          , only : fates_log
  use EDPftvarcon           , only : EDPftvarcon_inst
  use FatesAllometryMod     , only : carea_allom
  use EDCohortDynamicsMod   , only : copy_cohort, terminate_cohorts, fuse_cohorts
  use EDCohortDynamicsMod   , only : InitPRTCohort
  use FatesAllometryMod     , only : tree_lai
  use FatesAllometryMod     , only : tree_sai
  use EDtypesMod            , only : ed_site_type, ed_patch_type, ed_cohort_type, ncwd
  use EDTypesMod            , only : nclmax
  use EDTypesMod            , only : nlevleaf
  use EDtypesMod            , only : AREA
  use FatesGlobals          , only : endrun => fates_endrun
  use FatesInterfaceMod     , only : hlm_days_per_year
  use FatesInterfaceMod     , only : hlm_use_planthydro
  use FatesInterfaceMod     , only : numpft
<<<<<<< HEAD
  use FatesInterfaceMod     , only : nleafage
  use FatesPlantHydraulicsMod, only : UpdateH2OVeg,InitHydrCohort
=======
  use FatesPlantHydraulicsMod, only : UpdateH2OVeg,InitHydrCohort, RecruitWaterStorage
  use EDTypesMod            , only : maxCohortsPerPatch
>>>>>>> 58e1c7fd

  use PRTGenericMod,          only : leaf_organ
  use PRTGenericMod,          only : all_carbon_elements
  use PRTGenericMod,          only : leaf_organ
  use PRTGenericMod,          only : fnrt_organ
  use PRTGenericMod,          only : sapw_organ
  use PRTGenericMod,          only : store_organ
  use PRTGenericMod,          only : repro_organ
  use PRTGenericMod,          only : struct_organ
  use PRTGenericMod,          only : SetState


  ! CIME Globals
  use shr_log_mod           , only : errMsg => shr_log_errMsg

  implicit none
  private

  public :: canopy_structure
  public :: canopy_spread
  public :: calc_areaindex
  public :: canopy_summarization
  public :: update_hlm_dynamics

  logical, parameter :: debug=.false.

  character(len=*), parameter, private :: sourcefile = &
       __FILE__
  
  real(r8), parameter :: area_target_precision = 1.0E-11_r8  ! Area conservation must be within this tolerance
  real(r8), parameter :: area_check_precision  = 1.0E-9_r8  ! Area conservation checks must be within this tolerance

  real(r8), parameter :: similar_height_tol = 1.0E-3_r8    ! I think trees that differ by 1mm
                                                           ! can be roughly considered the same right?


  ! 10/30/09: Created by Rosie Fisher
  ! 2017/2018: Modifications and updates by Ryan Knox
  ! ============================================================================

contains

  ! ============================================================================
   subroutine canopy_structure( currentSite , bc_in )
      !
      ! !DESCRIPTION:
      ! create cohort instance
      !
      ! This routine allocates the 'canopy_layer' attribute to each cohort
      ! All top leaves in the same canopy layer get the same light resources.
      ! The first canopy layer is the 'canopy' or 'overstorey'. The second is the 'understorey'.
      ! More than two layers is not permitted at the moment
      ! Seeds germinating into the 3rd or higher layers are automatically removed. 
      !
      ! ------Perfect Plasticity-----
      ! The idea of these canopy layers derives originally from Purves et al. 2009
      ! Their concept is that, given enoughplasticity in canopy position, size, shape and depth
      ! all of the gound area will be filled perfectly by leaves, and additional leaves will have
      ! to exist in the understorey. 
      ! Purves et al. use the concept of 'Z*' to assume that the height required to attain a place in the
      ! canopy is spatially uniform. In this implementation, described in Fisher et al. (2010, New Phyt) we
      ! extent that concept to assume that position in the canopy has some random element, and that BOTH height
      ! and chance combine to determine whether trees get into the canopy. 
      ! Thus, when the canopy is closed and there is excess area, some of it must be demoted
      ! If we demote -all- the trees less than a given height, there is a massive advantage in being the cohort that is 
      ! the biggest when the canopy is closed. 
      ! In this implementation, the amount demoted, ('weight') is a function of the height weighted by the competitive exclusion
      ! parameter (ED_val_comp_excln). 

      ! Complexity in this routine results from a few things. 
      ! Firstly, the complication of the demotion amount sometimes being larger than the cohort area (for a very small, short cohort)
      ! Second, occasionaly, disturbance (specifically fire) can cause the canopy layer to become less than closed, 
      ! without changing the area of the patch. If this happens, then some of the plants in the lower layer need to be 'promoted' so 
      ! all of the routine has to happen in both the downwards and upwards directions. 
      !
      ! The order of events here is therefore:
      ! (The entire subroutine has a single outer 'patch' loop. 
      ! Section 1: figure out the total area, and whether there are >1 canopy layers at all. 
      !
      ! Sorts out cohorts into canopy and understorey layers...                              
      !
      ! !USES:

      use EDParamsMod, only : ED_val_comp_excln
      use EDtypesMod , only : ncwd
      use EDTypesMod , only : min_patch_area
      use EDTypesMod , only : val_check_ed_vars
      use FatesInterfaceMod, only : bc_in_type
      !
      ! !ARGUMENTS    
      type(ed_site_type) , intent(inout), target   :: currentSite
      type(bc_in_type), intent(in)                 :: bc_in

      !
      ! !LOCAL VARIABLES:
      type(ed_patch_type) , pointer :: currentPatch
      type(ed_cohort_type), pointer :: currentCohort
      integer  :: i_lyr                  ! current layer index
      integer  :: z                      ! Current number of canopy layers. (1= canopy, 2 = understorey) 
      integer  :: ipft
      real(r8) :: arealayer(nclmax+2)    ! Amount of plant area currently in each canopy layer
      integer  :: patch_area_counter     ! count iterations used to solve canopy areas
      logical  :: area_not_balanced      ! logical controlling if the patch layer areas
                                         ! have successfully been redistributed
      integer  :: return_code            ! math checks on variables will return>0 if problems exist

      ! We only iterate because of possible imprecisions generated by the cohort
      ! termination process.  These should be super small, so at the most
      ! try to re-balance 3 times.  If that doesn't give layer areas
      ! within tolerance of canopy area, there is something wrong

      integer, parameter  :: max_patch_iterations = 10
      

      !----------------------------------------------------------------------

      currentPatch => currentSite%oldest_patch    
      ! 
      ! zero site-level demotion / promotion tracking info
      currentSite%demotion_rate(:) = 0._r8
      currentSite%promotion_rate(:) = 0._r8
      currentSite%demotion_carbonflux = 0._r8
      currentSite%promotion_carbonflux = 0._r8


      !
      ! Section 1: Check  total canopy area.    
      !
      do while (associated(currentPatch)) ! Patch loop    

         ! ------------------------------------------------------------------------------
         ! Perform numerical checks on some cohort and patch structures
         ! ------------------------------------------------------------------------------

!         call val_check_ed_vars(currentPatch,'co_n:co_dbh:pa_area',return_code)
!         ! No need to make error message, already generated in math_check_ed_vars
!         if(return_code>0) call endrun(msg=errMsg(sourcefile, __LINE__))

         ! canopy layer has a special bounds check
         currentCohort => currentPatch%tallest
         do while (associated(currentCohort))
            if( currentCohort%canopy_layer < 1 .or. currentCohort%canopy_layer > nclmax+1 ) then 
               write(fates_log(),*) 'lat:',currentSite%lat
               write(fates_log(),*) 'lon:',currentSite%lon
               write(fates_log(),*) 'BOGUS CANOPY LAYER: ',currentCohort%canopy_layer
               call endrun(msg=errMsg(sourcefile, __LINE__))
            end if
            currentCohort => currentCohort%shorter
         enddo


         ! Does any layer have excess area in it? Keep going until it does not...
         patch_area_counter = 0
         area_not_balanced = .true.
         
         do while(area_not_balanced)
            
            ! ---------------------------------------------------------------------------
            ! Demotion Phase: Identify upper layers that are too full, and demote them to
            ! the layers below.
            ! ---------------------------------------------------------------------------
            
            ! Calculate how many layers we have in this canopy
            ! This also checks the understory to see if its crown 
            ! area is large enough to warrant a temporary sub-understory layer
            z = NumPotentialCanopyLayers(currentPatch,currentSite%spread,include_substory=.false.)
            
            do i_lyr = 1,z ! Loop around the currently occupied canopy layers. 
               call DemoteFromLayer(currentSite, currentPatch, i_lyr)
            end do
            
            ! Remove cohorts that are incredibly sparse
            call terminate_cohorts(currentSite, currentPatch, 1)
            
            call fuse_cohorts(currentSite, currentPatch, bc_in)
            
            ! Remove cohorts for various other reasons
            call terminate_cohorts(currentSite, currentPatch, 2)

            
            ! ---------------------------------------------------------------------------------------
            ! Promotion Phase: Identify if any upper-layers are underful and layers below them
            ! have cohorts that can be split and promoted to the layer above.
            ! ---------------------------------------------------------------------------------------
            
            ! Re-calculate Number of layers without the false substory
            z = NumPotentialCanopyLayers(currentPatch,currentSite%spread,include_substory=.false.)

            ! We only promote if we have at least two layers
            if (z>1) then
               
               do i_lyr=1,z-1 
                  call PromoteIntoLayer(currentSite, currentPatch, i_lyr)
               end do
               
               ! Remove cohorts that are incredibly sparse
               call terminate_cohorts(currentSite, currentPatch, 1)
               
               call fuse_cohorts(currentSite, currentPatch, bc_in)
               
               ! Remove cohorts for various other reasons
               call terminate_cohorts(currentSite, currentPatch, 2)
               
            end if
            
            ! ---------------------------------------------------------------------------------------
            ! Check on Layer Area (if the layer differences are not small
            ! Continue trying to demote/promote. Its possible on the first pass through,
            ! that cohort fusion has nudged the areas a little bit.
            ! ---------------------------------------------------------------------------------------
            
            z = NumPotentialCanopyLayers(currentPatch,currentSite%spread,include_substory=.false.)
            area_not_balanced = .false.
            do i_lyr = 1,z
               call CanopyLayerArea(currentPatch,currentSite%spread,i_lyr,arealayer(i_lyr))
               if( (arealayer(i_lyr)-currentPatch%area)/currentPatch%area  >  area_check_precision )then
                  area_not_balanced = .true.
               endif
            enddo

            ! ---------------------------------------------------------------------------------------
            ! Gracefully exit if too many iterations have gone by
            ! ---------------------------------------------------------------------------------------
            
            patch_area_counter = patch_area_counter + 1
            if(patch_area_counter > max_patch_iterations .and. area_not_balanced) then
               write(fates_log(),*) 'PATCH AREA CHECK NOT CLOSING'
               write(fates_log(),*) 'patch area:',currentpatch%area
               do i_lyr = 1,z
                  write(fates_log(),*) 'layer: ',i_lyr,' area: ',arealayer(i_lyr)
                  write(fates_log(),*) 'rel error: ',(arealayer(i_lyr)-currentPatch%area)/currentPatch%area
               enddo
               write(fates_log(),*) 'lat:',currentSite%lat
               write(fates_log(),*) 'lon:',currentSite%lon
	       write(fates_log(),*) 'spread:',currentSite%spread
               currentCohort => currentPatch%tallest
               do while (associated(currentCohort))  
                  write(fates_log(),*) 'coh ilayer:',currentCohort%canopy_layer
                  write(fates_log(),*) 'coh dbh:',currentCohort%dbh
                  write(fates_log(),*) 'coh pft:',currentCohort%pft
                  write(fates_log(),*) 'coh n:',currentCohort%n
                  write(fates_log(),*) 'coh carea:',currentCohort%c_area
		  ipft=currentCohort%pft
		  write(fates_log(),*) 'maxh:',EDPftvarcon_inst%allom_dbh_maxheight(ipft)
                  write(fates_log(),*) 'lmode: ',EDPftvarcon_inst%allom_lmode(ipft)
		  write(fates_log(),*) 'd2bl2: ',EDPftvarcon_inst%allom_d2bl2(ipft)
		  write(fates_log(),*) 'd2bl_ediff: ',EDPftvarcon_inst%allom_blca_expnt_diff(ipft)
		  write(fates_log(),*) 'd2ca_min: ',EDPftvarcon_inst%allom_d2ca_coefficient_min(ipft)
		  write(fates_log(),*) 'd2ca_max: ',EDPftvarcon_inst%allom_d2ca_coefficient_max(ipft)
                  currentCohort => currentCohort%shorter
               enddo
               call endrun(msg=errMsg(sourcefile, __LINE__))
            end if
            
         enddo ! do while(area_not_balanced)
            
            
         ! Set current canopy layer occupancy indicator. 
         currentPatch%NCL_p = min(nclmax,z)    

         ! -------------------------------------------------------------------------------------------
         ! if we are using "strict PPA", then calculate a z_star value as 
         ! the height of the smallest tree in the canopy 
         ! loop from top to bottom and locate the shortest cohort in level 1 whose shorter 
         ! neighbor is in level 2 set zstar as the ehight of that shortest level 1 cohort
         ! -------------------------------------------------------------------------------------------
         
         if ( ED_val_comp_excln .lt. 0.0_r8) then
            currentPatch%zstar = 0._r8
            currentCohort => currentPatch%tallest
            do while (associated(currentCohort))
               if(currentCohort%canopy_layer .eq. 2)then
                  if (associated(currentCohort%taller)) then
                     if (currentCohort%taller%canopy_layer .eq. 1 ) then
                        currentPatch%zstar = currentCohort%taller%hite
                     endif
                  endif
               endif
               currentCohort => currentCohort%shorter
            enddo
         endif
         
         currentPatch => currentPatch%younger
      enddo !patch

      return
   end subroutine canopy_structure

   
   ! ==============================================================================================
   

   subroutine DemoteFromLayer(currentSite,currentPatch,i_lyr)

      use EDParamsMod, only : ED_val_comp_excln
      use EDtypesMod , only : ncwd
      use SFParamsMod, only : SF_val_CWD_frac

      ! !ARGUMENTS
      type(ed_site_type), intent(inout), target  :: currentSite
      type(ed_patch_type), intent(inout), target :: currentPatch
      integer, intent(in)                        :: i_lyr   ! Current canopy layer of interest

      ! !LOCAL VARIABLES:
      type(ed_cohort_type), pointer :: currentCohort
      type(ed_cohort_type), pointer :: copyc
      type(ed_cohort_type), pointer :: nextc  ! The next cohort in line
      integer  :: i_cwd                  ! Index for CWD pool
      real(r8) :: cc_loss                ! cohort crown area loss in demotion (m2)
      real(r8) :: leaf_c             ! leaf carbon [kg]
      real(r8) :: fnrt_c             ! fineroot carbon [kg]
      real(r8) :: sapw_c             ! sapwood carbon [kg]
      real(r8) :: store_c            ! storage carbon [kg]
      real(r8) :: struct_c           ! structure carbon [kg]
      real(r8) :: lossarea
      real(r8) :: newarea
      real(r8) :: demote_area
      real(r8) :: remainder_area
      real(r8) :: remainder_area_hold
      real(r8) :: sumweights
      real(r8) :: sumweights_old
      real(r8) :: sumequal              ! for rank-ordered same-size cohorts
                                         ! this tallies their excluded area
      real(r8) :: arealayer              ! the area of the current canopy layer
      integer  :: exceedance_counter        ! when seeking to rebalance demotion exceedance
                                         ! keep a loop counter to check for hangs
      logical  :: tied_size_with_neighbors
      type(ed_cohort_type), pointer :: cohort_tosearch_relative_to, cohort_tocompare_to
      real(r8) :: total_crownarea_of_tied_cohorts

      ! First, determine how much total canopy area we have in this layer

      call CanopyLayerArea(currentPatch,currentSite%spread,i_lyr,arealayer)

      demote_area = arealayer - currentPatch%area
      
      if ( demote_area/currentPatch%area > area_target_precision ) then
         
         ! Is this layer currently over-occupied? 
         ! In that case, we need to work out which cohorts to demote. 
         ! We go in order from shortest to tallest for ranked demotion
         
         sumweights  = 0.0_r8
         currentCohort => currentPatch%shortest
         do while (associated(currentCohort))
            
            call carea_allom(currentCohort%dbh,currentCohort%n, &
                 currentSite%spread,currentCohort%pft,currentCohort%c_area)
            
            if( currentCohort%canopy_layer == i_lyr)then

               if (ED_val_comp_excln .ge. 0.0_r8 ) then
                  
                  ! ----------------------------------------------------------
                  ! normal (stochastic) case. weight cohort demotion by 
                  ! inverse size to a constant power
                  ! ----------------------------------------------------------

                  currentCohort%excl_weight = &
                       currentCohort%n/(currentCohort%hite**ED_val_comp_excln)
                  sumweights = sumweights + currentCohort%excl_weight

               else

                  ! -----------------------------------------------------------
                  ! Rank ordered deterministic method
                  ! -----------------------------------------------------------
                  ! If there are cohorts that have the exact same height (which is possible, really)
                  ! we don't want to unilaterally promote/demote one before the others. 
                  ! So we <>mote them as a unit
                  ! now we need to go through and figure out how many equal-size cohorts there are.
                  ! then we need to go through, add up the collective crown areas of all equal-sized
                  ! and equal-canopy-layer cohorts,
                  ! and then demote from each as if they were a single group

                  total_crownarea_of_tied_cohorts = currentCohort%c_area
                  
                  tied_size_with_neighbors = .false.
                  nextc => currentCohort%taller
                  do while (associated(nextc))
                     if ( abs(nextc%hite - currentCohort%hite) < similar_height_tol ) then
                        if( nextc%canopy_layer .eq. currentCohort%canopy_layer ) then
                           tied_size_with_neighbors = .true.
                           total_crownarea_of_tied_cohorts = &
                                total_crownarea_of_tied_cohorts + nextc%c_area
                        end if
                     else
                        exit
                     endif
                     nextc => nextc%taller
                  end do
                  
                  if ( tied_size_with_neighbors ) then
                     
                     currentCohort%excl_weight = &
                          max(0.0_r8,min(currentCohort%c_area, &
                          (currentCohort%c_area/total_crownarea_of_tied_cohorts) * &
                          (demote_area - sumweights) ))

                     sumequal = currentCohort%excl_weight

                     nextc => currentCohort%taller
                     do while (associated(nextc))
                        if ( abs(nextc%hite - currentCohort%hite) < similar_height_tol ) then
                           if (nextc%canopy_layer .eq. currentCohort%canopy_layer ) then
                              ! now we know the total crown area of all equal-sized, 
                              ! equal-canopy-layer cohorts
                              nextc%excl_weight = &
                                   max(0.0_r8,min(nextc%c_area, &
                                                  (nextc%c_area/total_crownarea_of_tied_cohorts) * &
                                                  (demote_area - sumweights) ))
                              sumequal = sumequal + nextc%excl_weight
                           end if
                        else
                           exit
                        endif
                        nextc => nextc%taller
                     end do
                     
                     ! Update the current cohort pointer to the last similar cohort
                     ! Its ok if this is not in the right layer
                     if(associated(nextc))then
                        currentCohort => nextc%shorter
                     else
                        currentCohort => currentPatch%tallest
                     end if
                     sumweights = sumweights + sumequal

                  else
                     currentCohort%excl_weight = &
                          max(min(currentCohort%c_area, demote_area - sumweights ), 0._r8)
                     sumweights = sumweights + currentCohort%excl_weight 
                  end if
                  
               endif
            endif
            currentCohort => currentCohort%taller
         enddo

         ! If this is probabalistic demotion, we need to do a round of normalization.
         ! And then a few rounds where we pre-calculate the demotion areas
         ! and adjust things if the demoted area wants to be greater than
         ! what is available.  sumweights_old is used to sum up the exclusion
         ! area of those cohorts that have not reached their total canopy area 
         ! yet.
         
         if (ED_val_comp_excln .ge. 0.0_r8 ) then
            
            remainder_area = 0.0_r8
            sumweights_old = 0.0_r8
            currentCohort => currentPatch%tallest
            do while (associated(currentCohort))

               if(currentCohort%canopy_layer  ==  i_lyr) then 
                  currentCohort%excl_weight = demote_area*currentCohort%excl_weight/sumweights
                  if( currentCohort%excl_weight > currentCohort%c_area ) then
                     remainder_area = remainder_area + currentCohort%excl_weight-currentCohort%c_area
                     currentCohort%excl_weight = currentCohort%c_area
                  else
                     sumweights_old = sumweights_old + currentCohort%excl_weight
                  end if
               endif
               currentCohort => currentCohort%shorter      
            enddo

            exceedance_counter = 0
            do while(remainder_area/demote_area > area_target_precision )
               
               ! Keep attempting to add exceedance to members that have not
               ! lost more area than they started with..
               
               sumweights          = 0.0_r8
               remainder_area_hold = remainder_area
               currentCohort => currentPatch%tallest
               do while (associated(currentCohort))      
                  if(currentCohort%canopy_layer == i_lyr)then
                     if ( currentCohort%excl_weight < (currentCohort%c_area-nearzero) ) then

                        ! Calculate how much exceeded demotion from filled
                        ! cohorts must be transferred to this cohort
                        ! Two requirements: 1) the tacked-on demotion can not also
                        !     exceed this cohort's area.  And, 2) the tacked-on
                        !     demotion can't exceed the amount left

                        cc_loss = min(remainder_area, &
                                      remainder_area_hold * currentCohort%excl_weight/sumweights_old, &
                                      currentCohort%c_area-currentCohort%excl_weight)


                        ! Reduce the remainder_area
                        remainder_area = remainder_area - cc_loss

                        ! Update this cohorts exclusion
                        currentCohort%excl_weight = currentCohort%excl_weight + cc_loss
                        
                        ! Update the sum of weights for cohorts where exceedance can
                        ! still be spread to
                        if( currentCohort%excl_weight < (currentCohort%c_area-nearzero) ) then
                           sumweights = sumweights + currentCohort%excl_weight
                        end if
                     end if
                  end if
                  currentCohort => currentCohort%shorter 
               end do
               ! Update the sum of weights for the next loop
               sumweights_old = sumweights
               
               exceedance_counter = exceedance_counter + 1
               if( exceedance_counter > 100 ) then
                  write(fates_log(),*) 'It is taking a long time to distribute demotion exceedance'
                  write(fates_log(),*) '(ie greater than c_area) to neighbors... exiting'
                  write(fates_log(),*) 'sumweights:',sumweights
                  write(fates_log(),*) 'remainder_area:',remainder_area
                  call endrun(msg=errMsg(sourcefile, __LINE__))
               end if

            end do

         end if
         
         ! Weights have been calculated. Now move them to the lower layer
         
         currentCohort => currentPatch%tallest
         do while (associated(currentCohort))      
            
            cc_loss = currentCohort%excl_weight
            
            leaf_c          = currentCohort%prt%GetState(leaf_organ,all_carbon_elements)
            store_c         = currentCohort%prt%GetState(store_organ,all_carbon_elements)
            fnrt_c          = currentCohort%prt%GetState(fnrt_organ,all_carbon_elements)
            sapw_c          = currentCohort%prt%GetState(sapw_organ,all_carbon_elements)
            struct_c        = currentCohort%prt%GetState(struct_organ,all_carbon_elements)
            
            if(currentCohort%canopy_layer == i_lyr .and. cc_loss>nearzero )then
               
               if ( (cc_loss-currentCohort%c_area) > -nearzero .and. &
                    (cc_loss-currentCohort%c_area) < area_target_precision ) then
                  
                  ! If the whole cohort is being demoted, just change its
                  ! layer index
                  
                  currentCohort%canopy_layer = i_lyr+1
                  
                  ! keep track of number and biomass of demoted cohort
                  currentSite%demotion_rate(currentCohort%size_class) = &
                       currentSite%demotion_rate(currentCohort%size_class) + currentCohort%n
                  currentSite%demotion_carbonflux = currentSite%demotion_carbonflux + &
                       (leaf_c + store_c + fnrt_c + sapw_c + struct_c) * currentCohort%n
                  
               elseif(cc_loss > nearzero .and. cc_loss < currentCohort%c_area )then
                  
                  ! If only part of the cohort is demoted
                  ! then it must be split (little more complicated)
                  
                  ! Make a copy of the current cohort.  The copy and the original
                  ! conserve total number density of the original.  The copy
                  ! remains in the upper-story.  The original is the one
                  ! demoted to the understory
                  
                  allocate(copyc)

                  call InitPRTCohort(copyc)
                  if( hlm_use_planthydro.eq.itrue ) then
                     call InitHydrCohort(currentSite,copyc)
                  endif
		  call copy_cohort(currentCohort, copyc)
                  
                  newarea = currentCohort%c_area - cc_loss
                  copyc%n = currentCohort%n*newarea/currentCohort%c_area 
                  currentCohort%n = currentCohort%n - copyc%n
                  
                  copyc%canopy_layer = i_lyr !the taller cohort is the copy
                  
                  ! Demote the current cohort to the understory.
                  currentCohort%canopy_layer = i_lyr + 1 
                  
                  ! keep track of number and biomass of demoted cohort
                  currentSite%demotion_rate(currentCohort%size_class) = &
                       currentSite%demotion_rate(currentCohort%size_class) + currentCohort%n
                  currentSite%demotion_carbonflux = currentSite%demotion_carbonflux + &
                       (leaf_c + store_c + fnrt_c + sapw_c + struct_c) * currentCohort%n
                  
                  call carea_allom(copyc%dbh,copyc%n,currentSite%spread,copyc%pft,copyc%c_area)
                  call carea_allom(currentCohort%dbh,currentCohort%n,currentSite%spread, &
                       currentCohort%pft,currentCohort%c_area)
                  
                  !----------- Insert copy into linked list ------------------------!                         
                  copyc%shorter => currentCohort
                  if(associated(currentCohort%taller))then
                     copyc%taller => currentCohort%taller
                     currentCohort%taller%shorter => copyc
                  else
                     currentPatch%tallest => copyc
                     copyc%taller => null()
                  endif
                  currentCohort%taller => copyc
                  
               elseif(cc_loss > currentCohort%c_area)then

                  write(fates_log(),*) 'more area than the cohort has is being demoted'
                  write(fates_log(),*) 'loss:',cc_loss
                  write(fates_log(),*) 'existing area:',currentCohort%c_area
                  call endrun(msg=errMsg(sourcefile, __LINE__))

               end if
               
               ! kill the ones which go into canopy layers that are not allowed
               if(i_lyr+1 > nclmax)then 
                  
                  ! put the litter from the terminated cohorts into the fragmenting pools
                  do i_cwd=1,ncwd
                     
                     currentPatch%CWD_AG(i_cwd)  = currentPatch%CWD_AG(i_cwd) + &
                          (struct_c + sapw_c ) * &
                          EDPftvarcon_inst%allom_agb_frac(currentCohort%pft) * &
                          SF_val_CWD_frac(i_cwd)*currentCohort%n/currentPatch%area  
                     
                     currentPatch%CWD_BG(i_cwd)  = currentPatch%CWD_BG(i_cwd) + &
                          (struct_c + sapw_c) * & 
                          (1.0_r8-EDPftvarcon_inst%allom_agb_frac(currentCohort%pft)) * &
                          SF_val_CWD_frac(i_cwd)*currentCohort%n/currentPatch%area !litter flux per m2.
                     
                  enddo
                  
                  currentPatch%leaf_litter(currentCohort%pft)  = &
                       currentPatch%leaf_litter(currentCohort%pft) + &
                       leaf_c * currentCohort%n/currentPatch%area ! leaf litter flux per m2.
                  
                  currentPatch%root_litter(currentCohort%pft)  = &
                       currentPatch%root_litter(currentCohort%pft) + &
                       (fnrt_c + store_c) * currentCohort%n/currentPatch%area
                  
                  ! keep track of the above fluxes at the site level as a 
                  ! CWD/litter input flux (in kg / site-m2 / yr)
                  do i_cwd=1,ncwd
                     currentSite%CWD_AG_diagnostic_input_carbonflux(i_cwd) = &
                          currentSite%CWD_AG_diagnostic_input_carbonflux(i_cwd) &
                          + currentCohort%n * (struct_c + sapw_c) * & 
                          SF_val_CWD_frac(i_cwd) * EDPftvarcon_inst%allom_agb_frac(currentCohort%pft) &
                          * hlm_days_per_year / AREA
                     currentSite%CWD_BG_diagnostic_input_carbonflux(i_cwd) = &
                          currentSite%CWD_BG_diagnostic_input_carbonflux(i_cwd) &
                          + currentCohort%n * (struct_c + sapw_c) * & 
                          SF_val_CWD_frac(i_cwd) * (1.0_r8 -  &
                          EDPftvarcon_inst%allom_agb_frac(currentCohort%pft)) * hlm_days_per_year / AREA
                  enddo
                  
                  currentSite%leaf_litter_diagnostic_input_carbonflux(currentCohort%pft) = &
                       currentSite%leaf_litter_diagnostic_input_carbonflux(currentCohort%pft) +  &
                       currentCohort%n * leaf_c * hlm_days_per_year  / AREA
                  currentSite%root_litter_diagnostic_input_carbonflux(currentCohort%pft) = &
                       currentSite%root_litter_diagnostic_input_carbonflux(currentCohort%pft) + &
                       currentCohort%n * (fnrt_c  + store_c) * hlm_days_per_year  / AREA
                  
                  currentCohort%n            = 0.0_r8
                  currentCohort%c_area       = 0.0_r8
                  currentCohort%canopy_layer = i_lyr
                  
               end if
               
               call carea_allom(currentCohort%dbh,currentCohort%n, &
                    currentSite%spread,currentCohort%pft,currentCohort%c_area)
               
            endif !canopy layer = i_ly
            
            currentCohort => currentCohort%shorter
         enddo !currentCohort 
         
         
         ! Update the area calculations of the current layer
         ! And the layer below that may or may not had recieved
         ! Demotions
         
         call CanopyLayerArea(currentPatch,currentSite%spread,i_lyr,arealayer)
         
         if ( abs(arealayer - currentPatch%area)/arealayer > area_target_precision ) then
            write(fates_log(),*) 'demotion did not trim area within tolerance'
            write(fates_log(),*) 'arealayer:',arealayer
            write(fates_log(),*) 'patch%area:',currentPatch%area
            write(fates_log(),*) 'error:',abs(arealayer - currentPatch%area)
            call endrun(msg=errMsg(sourcefile, __LINE__))
         end if

         
      end if

      return
   end subroutine DemoteFromLayer

   ! ==============================================================================================

   subroutine PromoteIntoLayer(currentSite,currentPatch,i_lyr)
      
      ! -------------------------------------------------------------------------------------------
      ! Check whether the intended 'full' layers are actually filling all the space.
      ! If not, promote some fraction of cohorts upwards.
      ! THIS SECTION MIGHT BE TRIGGERED BY A FIRE OR MORTALITY EVENT, FOLLOWED BY A PATCH FUSION, 
      ! SO THE TOP LAYER IS NO LONGER FULL.
      ! -------------------------------------------------------------------------------------------
      
      use EDParamsMod, only : ED_val_comp_excln

      ! !ARGUMENTS
      type(ed_site_type), intent(inout), target  :: currentSite
      type(ed_patch_type), intent(inout), target :: currentPatch
      integer, intent(in)                        :: i_lyr   ! Current canopy layer of interest

      ! !LOCAL VARIABLES:
      type(ed_cohort_type), pointer :: currentCohort
      type(ed_cohort_type), pointer :: copyc
      type(ed_cohort_type), pointer :: nextc   ! the next cohort, or used for looping
                                               ! cohorts against the current


      real(r8) :: promote_area
      real(r8) :: newarea
      real(r8) :: sumweights
      real(r8) :: sumweights_old
      real(r8) :: sumequal              ! for tied cohorts, the sum of weights in
                                         ! their group
      integer  :: exceedance_counter
      real(r8) :: remainder_area
      real(r8) :: remainder_area_hold    
      real(r8) :: cc_gain                ! cohort crown area gain in promotion (m2)
      real(r8) :: arealayer_current      ! area (m2) of the current canopy layer
      real(r8) :: arealayer_below        ! area (m2) of the layer below the current layer
      real(r8) :: leaf_c             ! leaf carbon [kg]
      real(r8) :: fnrt_c             ! fineroot carbon [kg]
      real(r8) :: sapw_c             ! sapwood carbon [kg]
      real(r8) :: store_c            ! storage carbon [kg]
      real(r8) :: struct_c           ! structure carbon [kg]

      logical  :: tied_size_with_neighbors
      type(ed_cohort_type), pointer :: cohort_tosearch_relative_to, cohort_tocompare_to
      real(r8) :: total_crownarea_of_tied_cohorts
      
      call CanopyLayerArea(currentPatch,currentSite%spread,i_lyr,arealayer_current)
      call CanopyLayerArea(currentPatch,currentSite%spread,i_lyr+1,arealayer_below)

      
      ! how much do we need to gain?
      promote_area    =  currentPatch%area - arealayer_current 

      if( promote_area/currentPatch%area > area_target_precision ) then
         
         if(arealayer_below <= promote_area ) then
         
            ! ---------------------------------------------------------------------------
            ! Promote all cohorts from layer below if that whole layer has area smaller
            ! than the tolerance on the gains needed into current layer
            ! ---------------------------------------------------------------------------
   
            currentCohort => currentPatch%tallest 
            do while (associated(currentCohort))            
               !look at the cohorts in the canopy layer below... 
               if(currentCohort%canopy_layer == i_lyr+1)then 
                  
                  leaf_c          = currentCohort%prt%GetState(leaf_organ,all_carbon_elements)
                  store_c         = currentCohort%prt%GetState(store_organ,all_carbon_elements)
                  fnrt_c          = currentCohort%prt%GetState(fnrt_organ,all_carbon_elements)
                  sapw_c          = currentCohort%prt%GetState(sapw_organ,all_carbon_elements)
                  struct_c        = currentCohort%prt%GetState(struct_organ,all_carbon_elements)
                  
                  currentCohort%canopy_layer = i_lyr   
                  call carea_allom(currentCohort%dbh,currentCohort%n,currentSite%spread, &
                        currentCohort%pft,currentCohort%c_area)
                  ! keep track of number and biomass of promoted cohort
                  currentSite%promotion_rate(currentCohort%size_class) = &
                       currentSite%promotion_rate(currentCohort%size_class) + currentCohort%n
                  currentSite%promotion_carbonflux = currentSite%promotion_carbonflux + &
                       (leaf_c + fnrt_c + store_c + sapw_c + struct_c) * currentCohort%n
                  
               endif
               currentCohort => currentCohort%shorter   
            enddo
            
         else
            
            ! ---------------------------------------------------------------------------
            ! This is the non-trivial case where the lower layer can accomodate
            ! more than what is necessary.
            ! ---------------------------------------------------------------------------
            
 
            ! figure out with what weighting we need to promote cohorts.
            ! This is the opposite of the demotion weighting... 

            sumweights = 0.0_r8
            currentCohort => currentPatch%tallest 
            do while (associated(currentCohort))
               call carea_allom(currentCohort%dbh,currentCohort%n,currentSite%spread, &
                    currentCohort%pft,currentCohort%c_area)
               if(currentCohort%canopy_layer == i_lyr+1)then !look at the cohorts in the canopy layer below... 

                  if (ED_val_comp_excln .ge. 0.0_r8 ) then
                     ! normal (stochastic) case, as above.
                     currentCohort%prom_weight = currentCohort%n*currentCohort%hite**ED_val_comp_excln
                     sumweights = sumweights + currentCohort%prom_weight
                  else
                     
                     ! ------------------------------------------------------------------
                     ! Rank ordered deterministic method
                     ! If there are cohorts that have the exact same height (which is possible, really)
                     ! we don't want to unilaterally promote/demote one before the others. 
                     ! So we <>mote them as a unit
                     ! now we need to go through and figure out how many equal-size cohorts there are.
                     ! then we need to go through, add up the collective crown areas of all equal-sized
                     ! and equal-canopy-layer cohorts,
                     ! and then demote from each as if they were a single group
                     ! ------------------------------------------------------------------

                     total_crownarea_of_tied_cohorts = currentCohort%c_area
                     tied_size_with_neighbors = .false.
                     nextc => currentCohort%shorter
                     do while (associated(nextc))
                        if ( abs(nextc%hite - currentCohort%hite) < similar_height_tol ) then
                           if( nextc%canopy_layer .eq. currentCohort%canopy_layer ) then
                              tied_size_with_neighbors = .true.
                              total_crownarea_of_tied_cohorts = &
                                   total_crownarea_of_tied_cohorts + nextc%c_area
                           end if
                        else
                           exit
                        endif
                        nextc => nextc%shorter
                     end do

                     if ( tied_size_with_neighbors ) then

                        currentCohort%prom_weight = &
                             max(0.0_r8,min(currentCohort%c_area, &
                             (currentCohort%c_area/total_crownarea_of_tied_cohorts) * &
                             (promote_area - sumweights) ))
                        sumequal = currentCohort%prom_weight

                        nextc => currentCohort%shorter
                        do while (associated(nextc))
                           if ( abs(nextc%hite - currentCohort%hite) < similar_height_tol ) then
                              if (nextc%canopy_layer .eq. currentCohort%canopy_layer ) then
                                 ! now we know the total crown area of all equal-sized, 
                                 ! equal-canopy-layer cohorts
                                 nextc%prom_weight = &
                                      max(0.0_r8,min(nextc%c_area, &
                                                     (nextc%c_area/total_crownarea_of_tied_cohorts) * &
                                                     (promote_area - sumweights) ))
                                 sumequal = sumequal + nextc%prom_weight
                              end if
                           else
                              exit
                           endif
                           nextc => nextc%shorter
                        end do
                        
                        ! Update the current cohort pointer to the last similar cohort
                        ! Its ok if this is not in the right layer
                        if(associated(nextc))then
                           currentCohort => nextc%taller
                        else
                           currentCohort => currentPatch%shortest
                        end if
                        sumweights = sumweights + sumequal
                        
                     else
                        currentCohort%prom_weight = &
                             max(min(currentCohort%c_area, promote_area - sumweights ), 0._r8)
                        sumweights = sumweights + currentCohort%prom_weight 
                        
                     end if

                  endif
               endif
               currentCohort => currentCohort%shorter  
            enddo !currentCohort
            

            ! If this is probabalistic promotion, we need to do a round of normalization.
            ! And then a few rounds where we pre-calculate the promotion areas
            ! and adjust things if the promoted area wants to be greater than
            ! what is available.
            
            if (ED_val_comp_excln .ge. 0.0_r8 ) then
               
               remainder_area = 0.0_r8
               sumweights_old = 0.0_r8

               currentCohort => currentPatch%tallest    !start from the tallest cohort
               do while (associated(currentCohort))
                  if(currentCohort%canopy_layer  ==  i_lyr+1) then !still looking at the layer beneath. 

                     currentCohort%prom_weight = promote_area*currentCohort%prom_weight/sumweights
                     
                     if( currentCohort%prom_weight > currentCohort%c_area ) then
                        remainder_area = remainder_area + currentCohort%prom_weight-currentCohort%c_area
                        currentCohort%prom_weight = currentCohort%c_area
                     else
                        sumweights_old = sumweights_old + currentCohort%prom_weight
                     end if
                     
                  endif
                  currentCohort => currentCohort%shorter      
               enddo

               exceedance_counter = 0
               do while(remainder_area/promote_area > area_target_precision ) 
                  
                  sumweights = 0.0_r8
                  remainder_area_hold = remainder_area
                  currentCohort => currentPatch%tallest
                  do while (associated(currentCohort))      
                     if(currentCohort%canopy_layer == i_lyr+1)then

                        if ( currentCohort%prom_weight < (currentCohort%c_area-nearzero) ) then

                           ! Calculate how much exceeded promotion from filled
                           ! cohorts must be transferred to this cohort
                           ! Two requirements: 1) the tacked-on promotion can not also
                           !     exceed this cohort's area.  And, 2) the tacked-on
                           !     promotion can't exceed the amount left
                           ! This is how promotion is transferred from this cohort

                           cc_gain = min(remainder_area, &
                                         remainder_area_hold * currentCohort%prom_weight/sumweights_old, &
                                         currentCohort%c_area-currentCohort%prom_weight)


                           ! Reduce the remainder_area
                           remainder_area = remainder_area - cc_gain
                           
                           ! Update this cohort's promotion
                           currentCohort%prom_weight = currentCohort%prom_weight + cc_gain
                           
                           ! Update the sum of weights for cohorts where exceedance can
                           ! still be spread to
                           if( currentCohort%prom_weight < (currentCohort%c_area-nearzero) ) then
                              sumweights = sumweights + currentCohort%prom_weight
                           end if

                        end if
                     end if
                     currentCohort => currentCohort%shorter 
                  end do
                  sumweights_old = sumweights
                  
                  exceedance_counter = exceedance_counter + 1
                  if( exceedance_counter > 100 ) then
                     write(fates_log(),*) 'It is taking a long time to distribute promotion exceedance'
                     write(fates_log(),*) '(ie greater than c_area) to neighbors... exiting'
                     call endrun(msg=errMsg(sourcefile, __LINE__))
                  end if
                  
               end do
               
            end if
         
            currentCohort => currentPatch%tallest
            do while (associated(currentCohort))      

               

               !All the trees in this layer need to promote some area upwards... 
               if(currentCohort%canopy_layer == i_lyr+1)then 
               
                  cc_gain = currentCohort%prom_weight
                  
                  if ( (cc_gain-currentCohort%c_area) > -nearzero .and. &
                       (cc_gain-currentCohort%c_area) < area_target_precision ) then

                     currentCohort%canopy_layer = i_lyr
                     
                     ! keep track of number and biomass of promoted cohort
                     currentSite%promotion_rate(currentCohort%size_class) = &
                          currentSite%promotion_rate(currentCohort%size_class) + currentCohort%n

                     leaf_c          = currentCohort%prt%GetState(leaf_organ,all_carbon_elements)
                     store_c         = currentCohort%prt%GetState(store_organ,all_carbon_elements)
                     fnrt_c          = currentCohort%prt%GetState(fnrt_organ,all_carbon_elements)
                     sapw_c          = currentCohort%prt%GetState(sapw_organ,all_carbon_elements)
                     struct_c        = currentCohort%prt%GetState(struct_organ,all_carbon_elements)

                     currentSite%promotion_carbonflux = currentSite%promotion_carbonflux + &
                          (leaf_c + fnrt_c + store_c + sapw_c + struct_c) * currentCohort%n

                  elseif ( cc_gain > nearzero .and. cc_gain < currentCohort%c_area) then
                     
                     allocate(copyc)

                     call InitPRTCohort(copyc)
                     if( hlm_use_planthydro.eq.itrue ) then
                        call InitHydrCohort(CurrentSite,copyc)
                     endif
                     call copy_cohort(currentCohort, copyc) !makes an identical copy...
		                          
                     newarea = currentCohort%c_area - cc_gain !new area of existing cohort

                     call carea_allom(currentCohort%dbh,currentCohort%n,currentSite%spread, &
                          currentCohort%pft,currentCohort%c_area)
                     
                     ! number of individuals in promoted cohort. 
                     copyc%n = currentCohort%n*cc_gain/currentCohort%c_area   
                     
                     ! number of individuals in cohort remaining in understorey    
                     currentCohort%n = currentCohort%n - copyc%n
                     
                     currentCohort%canopy_layer = i_lyr + 1 ! keep current cohort in the understory.        
                     copyc%canopy_layer = i_lyr             ! promote copy to the higher canopy layer. 
                     
                     ! keep track of number and biomass of promoted cohort
                     currentSite%promotion_rate(copyc%size_class) = &
                          currentSite%promotion_rate(copyc%size_class) + copyc%n

                     leaf_c          = copyc%prt%GetState(leaf_organ,all_carbon_elements)
                     store_c         = copyc%prt%GetState(store_organ,all_carbon_elements)
                     fnrt_c          = copyc%prt%GetState(fnrt_organ,all_carbon_elements)
                     sapw_c          = copyc%prt%GetState(sapw_organ,all_carbon_elements)
                     struct_c        = copyc%prt%GetState(struct_organ,all_carbon_elements)

                     currentSite%promotion_carbonflux = currentSite%promotion_carbonflux + &
                          (leaf_c + fnrt_c + store_c + sapw_c + struct_c) * copyc%n
                     
                     call carea_allom(currentCohort%dbh,currentCohort%n,currentSite%spread, &
                          currentCohort%pft,currentCohort%c_area)
                     call carea_allom(copyc%dbh,copyc%n,currentSite%spread,copyc%pft,copyc%c_area)

                     !----------- Insert copy into linked list ------------------------!                         
                     copyc%shorter => currentCohort
                     if(associated(currentCohort%taller))then
                        copyc%taller => currentCohort%taller
                        currentCohort%taller%shorter => copyc
                     else
                        currentPatch%tallest => copyc
                        copyc%taller => null()
                     endif
                     currentCohort%taller => copyc                  

                  elseif(cc_gain > currentCohort%c_area)then

                     write(fates_log(),*) 'more area than the cohort has is being promoted'
                     write(fates_log(),*) 'loss:',cc_gain
                     write(fates_log(),*) 'existing area:',currentCohort%c_area
                     call endrun(msg=errMsg(sourcefile, __LINE__))

                  endif
               
               endif   ! if(currentCohort%canopy_layer == i_lyr+1) then
               currentCohort => currentCohort%shorter
            enddo !currentCohort 

            call CanopyLayerArea(currentPatch,currentSite%spread,i_lyr,arealayer_current)
            
            if ( abs(arealayer_current - currentPatch%area)/arealayer_current &
                 > area_target_precision ) then
               write(fates_log(),*) 'promotion did not bring area within tolerance'
               write(fates_log(),*) 'arealayer:',arealayer_current
               write(fates_log(),*) 'patch%area:',currentPatch%area
               call endrun(msg=errMsg(sourcefile, __LINE__))
            end if

         end if
         
      end if
      
      return
    end subroutine PromoteIntoLayer

  ! ============================================================================

  subroutine canopy_spread( currentSite )
    !
    ! !DESCRIPTION:
    !  Calculates the spatial spread of tree canopies based on canopy closure.                             
    !
    ! !USES:
    use EDTypesMod        , only : AREA
    use EDParamsMod, only : ED_val_canopy_closure_thresh    
    !
    ! !ARGUMENTS    
    type (ed_site_type), intent(inout), target :: currentSite
    !
    ! !LOCAL VARIABLES:
    type (ed_cohort_type), pointer :: currentCohort
    type (ed_patch_type) , pointer :: currentPatch
    real(r8) :: sitelevel_canopyarea  ! Amount of canopy in top layer at the site level
    real(r8) :: inc                   ! Arbitrary daily incremental change in canopy area 
    integer  :: z
    !----------------------------------------------------------------------

    inc = 0.05_r8

    currentPatch => currentSite%oldest_patch

    sitelevel_canopyarea = 0.0_r8   
    do while (associated(currentPatch))

       !calculate canopy area in each patch...
       currentCohort => currentPatch%tallest
       do while (associated(currentCohort))
          call carea_allom(currentCohort%dbh,currentCohort%n, &
                currentSite%spread,currentCohort%pft,currentCohort%c_area)
          if( (EDPftvarcon_inst%woody(currentCohort%pft) .eq. 1 ) .and. &
              (currentCohort%canopy_layer .eq. 1 ) ) then
             sitelevel_canopyarea = sitelevel_canopyarea + currentCohort%c_area
          endif
          currentCohort => currentCohort%shorter
       enddo

       currentPatch => currentPatch%younger

    enddo !currentPatch

    !If the canopy area is approaching closure, squash the tree canopies and make them taller and thinner
    if( sitelevel_canopyarea/AREA .gt. ED_val_canopy_closure_thresh ) then
       currentSite%spread = currentSite%spread - inc
    else 
       currentSite%spread = currentSite%spread + inc 
    endif

    ! put within bounds to make sure it stays between 0 and 1
    currentSite%spread = max(min(currentSite%spread, 1._r8), 0._r8)

  end subroutine canopy_spread


  ! =====================================================================================

  subroutine canopy_summarization( nsites, sites, bc_in )

     ! ----------------------------------------------------------------------------------
     ! Much of this routine was once ed_clm_link minus all the IO and history stuff
     ! ---------------------------------------------------------------------------------

    use FatesInterfaceMod    , only : bc_in_type
    use EDPatchDynamicsMod   , only : set_patchno
    use FatesAllometryMod    , only : set_root_fraction
    use FatesAllometryMod    , only : i_hydro_rootprof_context
    use FatesSizeAgeTypeIndicesMod, only : sizetype_class_index
    use EDtypesMod           , only : area
    use EDPftvarcon          , only : EDPftvarcon_inst

    ! !ARGUMENTS    
    integer                 , intent(in)            :: nsites
    type(ed_site_type)      , intent(inout), target :: sites(nsites)
    type(bc_in_type)        , intent(in)            :: bc_in(nsites)
    !
    ! !LOCAL VARIABLES:
    type (ed_patch_type)  , pointer :: currentPatch
    type (ed_cohort_type) , pointer :: currentCohort
    integer  :: s
    integer  :: ft                                      ! plant functional type
    integer  :: ifp
    integer  :: patchn                                  ! identification number for each patch. 
    real(r8) :: canopy_leaf_area                        ! total amount of leaf area in the vegetated area. m2.  
    real(r8) :: leaf_c               ! leaf carbon [kg]
    real(r8) :: fnrt_c               ! fineroot carbon [kg]
    real(r8) :: sapw_c               ! sapwood carbon [kg]
    real(r8) :: store_c              ! storage carbon [kg]
    real(r8) :: struct_c             ! structure carbon [kg]
    !----------------------------------------------------------------------

    if ( debug ) then
       write(fates_log(),*) 'in canopy_summarization'
    endif

    do s = 1,nsites
       
       ! --------------------------------------------------------------------------------
       ! Set the patch indices (this is usefull mostly for communicating with a host or 
       ! driving model.  Loops through all patches and sets cpatch%patchno to the integer 
       ! order of oldest to youngest where the oldest is 1.
       ! --------------------------------------------------------------------------------
       call set_patchno( sites(s) )

       currentPatch => sites(s)%oldest_patch

       do while(associated(currentPatch))
          
          ! Calculate rooting depth fractions for the patch x pft
          ! Note that we are calling for the root fractions in the hydrologic context.
          ! See explanation in FatesAllometryMod.  In other locations, this
          ! function is called to return the profile of biomass as used for litter

          do ft = 1, numpft
             call set_root_fraction(currentPatch%rootfr_ft(ft,1:bc_in(s)%nlevsoil), ft, &
                  bc_in(s)%zi_sisl,lowerb=lbound(bc_in(s)%zi_sisl,1), &
                  icontext=i_hydro_rootprof_context)
          end do
          
          
          !zero cohort-summed variables. 
          currentPatch%total_canopy_area = 0.0_r8
          currentPatch%total_tree_area = 0.0_r8
          canopy_leaf_area = 0.0_r8
          
          !update cohort quantitie s                                  
          currentCohort => currentPatch%shortest
          do while(associated(currentCohort))
             
             ft = currentCohort%pft


             leaf_c   = currentCohort%prt%GetState(leaf_organ, all_carbon_elements)
             sapw_c   = currentCohort%prt%GetState(sapw_organ, all_carbon_elements)
             struct_c = currentCohort%prt%GetState(struct_organ, all_carbon_elements)
             fnrt_c   = currentCohort%prt%GetState(fnrt_organ, all_carbon_elements)
             store_c  = currentCohort%prt%GetState(store_organ, all_carbon_elements)
             
             ! Update the cohort's index within the size bin classes
             ! Update the cohort's index within the SCPF classification system
             call sizetype_class_index(currentCohort%dbh,currentCohort%pft, &
                                       currentCohort%size_class,currentCohort%size_by_pft_class)

             call carea_allom(currentCohort%dbh,currentCohort%n,sites(s)%spread,&
                  currentCohort%pft,currentCohort%c_area)

             currentCohort%treelai = tree_lai(leaf_c,             &
                  currentCohort%pft, currentCohort%c_area, currentCohort%n, &
                  currentCohort%canopy_layer, currentPatch%canopy_layer_tlai,currentCohort%vcmax25top )

             canopy_leaf_area = canopy_leaf_area + currentCohort%treelai *currentCohort%c_area
                  
             if(currentCohort%canopy_layer==1)then
                currentPatch%total_canopy_area = currentPatch%total_canopy_area + currentCohort%c_area
                if(EDPftvarcon_inst%woody(ft)==1)then
                   currentPatch%total_tree_area = currentPatch%total_tree_area + currentCohort%c_area
                endif
             endif
             
             ! Check for erroneous zero values. 
             if(currentCohort%dbh <= 0._r8 .or. currentCohort%n == 0._r8)then
                write(fates_log(),*) 'FATES: dbh or n is zero in canopy_summarization', &
                      currentCohort%dbh,currentCohort%n
                call endrun(msg=errMsg(sourcefile, __LINE__))
             endif
             if(currentCohort%pft == 0.or.currentCohort%canopy_trim <= 0._r8)then
                write(fates_log(),*) 'FATES: PFT or trim is zero in canopy_summarization', &
                      currentCohort%pft,currentCohort%canopy_trim
                call endrun(msg=errMsg(sourcefile, __LINE__))
             endif
             if( (sapw_c + leaf_c + fnrt_c) <= 0._r8)then
                write(fates_log(),*) 'FATES: alive biomass is zero in canopy_summarization', &
                      sapw_c + leaf_c + fnrt_c
                call endrun(msg=errMsg(sourcefile, __LINE__))
             endif

             currentCohort => currentCohort%taller
             
          enddo ! ends 'do while(associated(currentCohort))
          
          if ( currentPatch%total_canopy_area>currentPatch%area ) then
             if ( currentPatch%total_canopy_area-currentPatch%area > 0.001_r8 ) then
                write(fates_log(),*) 'FATES: canopy area bigger than area', &
                     currentPatch%total_canopy_area ,currentPatch%area
                call endrun(msg=errMsg(sourcefile, __LINE__))
             end if
             currentPatch%total_canopy_area = currentPatch%area
          endif

          currentPatch => currentPatch%younger
       end do !patch loop
            
       call leaf_area_profile(sites(s),bc_in(s)%snow_depth_si,bc_in(s)%frac_sno_eff_si) 
       
    end do ! site loop
    
    return
  end subroutine canopy_summarization
 
 ! =====================================================================================

 subroutine leaf_area_profile( currentSite , snow_depth_si, frac_sno_eff_si)
    
    ! -----------------------------------------------------------------------------------
    ! This subroutine calculates how leaf and stem areas are distributed 
    ! in vertical and horizontal space.
    !
    ! The following cohort level diagnostics are updated here:
    ! 
    ! currentCohort%treelai    ! LAI per unit crown area  (m2/m2)
    ! currentCohort%treesai    ! SAI per unit crown area  (m2/m2)
    ! currentCohort%lai        ! LAI per unit canopy area (m2/m2)
    ! currentCohort%sai        ! SAI per unit canopy area (m2/m2)
    ! currentCohort%NV         ! The number of discrete vegetation
    !                          ! layers needed to describe this crown
    !
    ! The following patch level diagnostics are updated here:
    ! 
    ! currentPatch%canopy_layer_tlai(cl)   ! total leaf area index of canopy layer
    ! currentPatch%ncan(cl,ft)             ! number of vegetation layers needed
    !                                      ! in this patch's pft/canopy-layer 
    ! currentPatch%nrad(cl,ft)             ! same as ncan, but does not include
    !                                      ! layers occluded by snow
    !                                      ! CURRENTLY SAME AS NCAN
    ! currentPatch%canopy_mask(cl,ft)      ! are there canopy elements in this pft-layer?
    !                                      ! (This is redundant with nrad though...)
    ! currentPatch%tlai_profile(cl,ft,iv)  ! m2 of leaves per m2 of the PFT's footprint
    ! currentPatch%elai_profile(cl,ft,iv)  ! non-snow covered m2 of leaves per m2 of PFT footprint
    ! currentPatch%tsai_profile(cl,ft,iv)  ! m2 of stems per m2 of PFT footprint
    ! currentPatch%esai_profile(cl,ft,iv)  ! non-snow covered m2 of stems per m2 of PFT footprint
    ! currentPatch%canopy_area_profile(cl,ft,iv)  ! Fractional area of leaf layer 
    !                                             ! relative to vegetated area
    ! currentPatch%layer_height_profile(cl,ft,iv) ! Elevation of layer in m
    !
    ! -----------------------------------------------------------------------------------

    ! !USES:

    use EDtypesMod           , only : area, dinc_ed, hitemax, n_hite_bins
  
    !
    ! !ARGUMENTS    
    type(ed_site_type)     , intent(inout) :: currentSite
    real(r8)               , intent(in)    :: snow_depth_si
    real(r8)               , intent(in)    :: frac_sno_eff_si

    !
    ! !LOCAL VARIABLES:
    type (ed_patch_type)  , pointer :: currentPatch
    type (ed_cohort_type) , pointer :: currentCohort
    real(r8) :: remainder                !Thickness of layer at bottom of canopy. 
    real(r8) :: fleaf                    ! fraction of cohort incepting area that is leaves.  
    integer  :: ft                       ! Plant functional type index. 
    integer  :: iv                       ! Vertical leaf layer index   
    integer  :: cl                       ! Canopy layer index
    real(r8) :: fraction_exposed         ! how much of this layer is not covered by snow?
    real(r8) :: layer_top_hite           ! notional top height of this canopy layer (m)
    real(r8) :: layer_bottom_hite        ! notional bottom height of this canopy layer (m)
    integer  :: smooth_leaf_distribution ! is the leaf distribution this option (1) or not (0)
    real(r8) :: frac_canopy(N_HITE_BINS) ! amount of canopy in each height class
    real(r8) :: patch_lai                ! LAI summed over the patch in m2/m2 of canopy area
    real(r8) :: minh(N_HITE_BINS)        ! minimum height in height class (m)
    real(r8) :: maxh(N_HITE_BINS)        ! maximum height in height class (m)
    real(r8) :: dh                       ! vertical detph of height class (m)
    real(r8) :: min_chite                ! bottom of cohort canopy  (m)
    real(r8) :: max_chite                ! top of cohort canopy      (m)
    real(r8) :: lai                      ! summed lai for checking m2 m-2
    real(r8) :: snow_depth_avg           ! avg snow over whole site
    real(r8) :: leaf_c                   ! leaf carbon [kg]
    
    !----------------------------------------------------------------------



    smooth_leaf_distribution = 0

    ! Here we are trying to generate a profile of leaf area, indexed by 'z' and by pft
    ! We assume that each point in the canopy recieved the light attenuated by the average
    ! leaf area index above it, irrespective of PFT identity... 
    ! Each leaf is defined by how deep in the canopy it is, in terms of LAI units.  (FIX(RF,032414), GB)
    
    currentPatch => currentSite%oldest_patch   
    do while(associated(currentPatch))

       ! --------------------------------------------------------------------------------
       ! Calculate tree and canopy areas. 
       ! calculate tree lai and sai.
       ! --------------------------------------------------------------------------------

       currentPatch%canopy_layer_tlai(:)        = 0._r8
       currentPatch%ncan(:,:)                   = 0 
       currentPatch%nrad(:,:)                   = 0 
       patch_lai                                = 0._r8
       currentPatch%tlai_profile(:,:,:)         = 0._r8
       currentPatch%tsai_profile(:,:,:)         = 0._r8  
       currentPatch%elai_profile(:,:,:)         = 0._r8
       currentPatch%esai_profile(:,:,:)         = 0._r8 
       currentPatch%layer_height_profile(:,:,:) = 0._r8
       currentPatch%canopy_area_profile(:,:,:)  = 0._r8       
       currentPatch%canopy_mask(:,:)            = 0

       ! ------------------------------------------------------------------------------
       ! It is remotely possible that in deserts we will not have any canopy
       ! area, ie not plants at all...
       ! ------------------------------------------------------------------------------
       
       if (currentPatch%total_canopy_area > nearzero ) then


       currentCohort => currentPatch%tallest
       do while(associated(currentCohort)) 

          ft = currentCohort%pft
          cl = currentCohort%canopy_layer

          ! Calculate LAI of layers above
          ! Note that the canopy_layer_lai is also calculated in this loop
          ! but since we go top down in terms of plant size, we should be okay

          leaf_c          = currentCohort%prt%GetState(leaf_organ,all_carbon_elements)

          currentCohort%treelai = tree_lai(leaf_c, currentCohort%pft, currentCohort%c_area, &
                                           currentCohort%n, currentCohort%canopy_layer,               &
                                           currentPatch%canopy_layer_tlai,currentCohort%vcmax25top )    

          currentCohort%treesai = tree_sai(currentCohort%pft, currentCohort%dbh, currentCohort%canopy_trim, &
                                           currentCohort%c_area, currentCohort%n, currentCohort%canopy_layer, &
                                           currentPatch%canopy_layer_tlai, currentCohort%treelai ,currentCohort%vcmax25top)  

          currentCohort%lai =  currentCohort%treelai *currentCohort%c_area/currentPatch%total_canopy_area 
          currentCohort%sai =  currentCohort%treesai *currentCohort%c_area/currentPatch%total_canopy_area  

          ! Number of actual vegetation layers in this cohort's crown
          currentCohort%nv =  ceiling((currentCohort%treelai+currentCohort%treesai)/dinc_ed)  

          currentPatch%ncan(cl,ft) = max(currentPatch%ncan(cl,ft),currentCohort%NV)

          patch_lai = patch_lai + currentCohort%lai

          currentPatch%canopy_layer_tlai(cl) = currentPatch%canopy_layer_tlai(cl) + currentCohort%lai

          currentCohort => currentCohort%shorter 
          
       enddo !currentCohort

       if(smooth_leaf_distribution == 1)then

          ! -----------------------------------------------------------------------------
          ! we are going to ignore the concept of canopy layers, and put all of the leaf 
          ! area into height banded bins.  using the same domains as we had before, except 
          ! that CL always = 1
          ! -----------------------------------------------------------------------------
          
          ! this is a crude way of dividing up the bins. Should it be a function of actual maximum height? 
          dh = 1.0_r8*(HITEMAX/N_HITE_BINS) 
          do iv = 1,N_HITE_BINS  
             if (iv == 1) then
                minh(iv) = 0.0_r8
                maxh(iv) = dh
             else 
                minh(iv) = (iv-1)*dh
                maxh(iv) = (iv)*dh
             endif
          enddo
          
          currentCohort => currentPatch%shortest
          do while(associated(currentCohort))  
             ft = currentCohort%pft
             min_chite = currentCohort%hite - currentCohort%hite * EDPftvarcon_inst%crown(ft)
             max_chite = currentCohort%hite  
             do iv = 1,N_HITE_BINS  
                frac_canopy(iv) = 0.0_r8
                ! this layer is in the middle of the canopy
                if(max_chite > maxh(iv).and.min_chite < minh(iv))then 
                   frac_canopy(iv)= min(1.0_r8,dh / (currentCohort%hite*EDPftvarcon_inst%crown(ft)))
                   ! this is the layer with the bottom of the canopy in it. 
                elseif(min_chite < maxh(iv).and.min_chite > minh(iv).and.max_chite > maxh(iv))then 
                   frac_canopy(iv) = (maxh(iv) -min_chite ) / (currentCohort%hite*EDPftvarcon_inst%crown(ft))
                   ! this is the layer with the top of the canopy in it. 
                elseif(max_chite > minh(iv).and.max_chite < maxh(iv).and.min_chite < minh(iv))then 
                   frac_canopy(iv) = (max_chite - minh(iv)) / (currentCohort%hite*EDPftvarcon_inst%crown(ft))
                elseif(max_chite < maxh(iv).and.min_chite > minh(iv))then !the whole cohort is within this layer. 
                   frac_canopy(iv) = 1.0_r8
                endif
                
                ! no m2 of leaf per m2 of ground in each height class
                currentPatch%tlai_profile(1,ft,iv) = currentPatch%tlai_profile(1,ft,iv) + frac_canopy(iv) * &
                      currentCohort%lai
                currentPatch%tsai_profile(1,ft,iv) = currentPatch%tsai_profile(1,ft,iv) + frac_canopy(iv) * &
                      currentCohort%sai
                
                !snow burial
                !write(fates_log(), *) 'calc snow'
                snow_depth_avg = snow_depth_si * frac_sno_eff_si
                if(snow_depth_avg  > maxh(iv))then
                   fraction_exposed = 0._r8
                endif
                if(snow_depth_avg < minh(iv))then
                   fraction_exposed = 1._r8
                endif
                if(snow_depth_avg>= minh(iv).and.snow_depth_avg <= maxh(iv))then !only partly hidden... 
                   fraction_exposed =  max(0._r8,(min(1.0_r8,(snow_depth_avg-minh(iv))/dh)))
                endif
                fraction_exposed = 1.0_r8
                ! no m2 of leaf per m2 of ground in each height class
                ! FIX(SPM,032414) these should be uncommented this and double check
                
                if ( debug ) write(fates_log(), *) 'leaf_area_profile()', currentPatch%elai_profile(1,ft,iv)
                
                currentPatch%elai_profile(1,ft,iv) = currentPatch%tlai_profile(1,ft,iv) * fraction_exposed
                currentPatch%esai_profile(1,ft,iv) = currentPatch%tsai_profile(1,ft,iv) * fraction_exposed
                
                if ( debug ) write(fates_log(), *) 'leaf_area_profile()', currentPatch%elai_profile(1,ft,iv)
                
             enddo ! (iv) hite bins
             
             currentCohort => currentCohort%taller
             
          enddo !currentCohort 
          
          ! -----------------------------------------------------------------------------
          ! Perform a leaf area conservation check on the LAI profile
          lai = 0.0_r8
          do ft = 1,numpft
             lai = lai+ sum(currentPatch%tlai_profile(1,ft,:))
          enddo
          
          if(lai > patch_lai)then
             write(fates_log(), *) 'FATES: problem with lai assignments'
             call endrun(msg=errMsg(sourcefile, __LINE__))
          endif
          
          
       else ! smooth leaf distribution  

          ! -----------------------------------------------------------------------------
          ! Standard canopy layering model.
          ! Go through all cohorts and add their leaf area 
          ! and canopy area to the accumulators. 
          ! -----------------------------------------------------------------------------

             
             currentCohort => currentPatch%shortest
             do while(associated(currentCohort))   
                
                ft = currentCohort%pft 
                cl = currentCohort%canopy_layer
                
                ! ----------------------------------------------------------------
                ! How much of each tree is stem area index? Assuming that there is 
                ! This may indeed be zero if there is a sensecent grass
                ! ----------------------------------------------------------------
                
                if( (currentCohort%treelai+currentCohort%treesai) > 0._r8)then    
                   fleaf = currentCohort%lai / (currentCohort%lai + currentCohort%sai) 
                else
                   fleaf = 0._r8
                endif
                
                ! XXXXXXXXXXXXXXXXXXXXXXXXXXXXXXXXXXXXXXXXX
                ! SNOW BURIAL IS CURRENTLY TURNED OFF
                ! WHEN IT IS TURNED ON, IT WILL HAVE TO BE COMPARED
                ! WITH SNOW HEIGHTS CALCULATED BELOW.
                ! XXXXXXXXXXXXXXXXXXXXXXXXXXXXXXXXXXXXXXXXX
                
                currentPatch%nrad(cl,ft) = currentPatch%ncan(cl,ft) 

                if (currentPatch%nrad(cl,ft) > nlevleaf ) then
                   write(fates_log(), *) 'Number of radiative leaf layers is larger'
                   write(fates_log(), *) ' than the maximum allowed.'
                   write(fates_log(), *) ' cl: ',cl
                   write(fates_log(), *) ' ft: ',ft
                   write(fates_log(), *) ' nlevleaf: ',nlevleaf
                   write(fates_log(), *) ' currentPatch%nrad(cl,ft): ', currentPatch%nrad(cl,ft)
                   call endrun(msg=errMsg(sourcefile, __LINE__))
                end if


                ! --------------------------------------------------------------------------
                ! Whole layers.  Make a weighted average of the leaf area in each layer 
                ! before dividing it by the total area. Fill up layer for whole layers.  
                ! --------------------------------------------------------------------------
                
                do iv = 1,currentCohort%NV
                   
                   ! This loop builds the arrays that define the effective (not snow covered)
                   ! and total (includes snow covered) area indices for leaves and stems
                   ! We calculate the absolute elevation of each layer to help determine if the layer
                   ! is obscured by snow.
                   
                   layer_top_hite = currentCohort%hite - &
                         ( real(iv-1,r8)/currentCohort%NV * currentCohort%hite *  &
                         EDPftvarcon_inst%crown(currentCohort%pft) )
                   
                   layer_bottom_hite = currentCohort%hite - &
                         ( real(iv,r8)/currentCohort%NV * currentCohort%hite * &
                         EDPftvarcon_inst%crown(currentCohort%pft) )
                   
                   fraction_exposed = 1.0_r8
                   snow_depth_avg = snow_depth_si * frac_sno_eff_si
                   if(snow_depth_avg  > layer_top_hite)then
                      fraction_exposed = 0._r8
                   endif
                   if(snow_depth_avg < layer_bottom_hite)then
                      fraction_exposed = 1._r8
                   endif
                   if( snow_depth_avg>= layer_bottom_hite .and. &
                         snow_depth_avg <= layer_top_hite) then !only partly hidden...
                      fraction_exposed =  max(0._r8,(min(1.0_r8,(snow_depth_avg-layer_bottom_hite)/ &
                         (layer_top_hite-layer_bottom_hite ))))
                   endif
                   
                   ! =========== OVER-WRITE =================
                   fraction_exposed= 1.0_r8
                   ! =========== OVER-WRITE =================
                   
                   if(iv==currentCohort%NV) then
                      remainder = (currentCohort%treelai + currentCohort%treesai) - &
                            (dinc_ed*real(currentCohort%nv-1,r8))
                      if(remainder > dinc_ed )then
                         write(fates_log(), *)'ED: issue with remainder', &
                               currentCohort%treelai,currentCohort%treesai,dinc_ed, & 
                               currentCohort%NV,remainder
                         call endrun(msg=errMsg(sourcefile, __LINE__))
                      endif
                   else
                      remainder = dinc_ed
                   end if
                   
                   currentPatch%tlai_profile(cl,ft,iv) = currentPatch%tlai_profile(cl,ft,iv) + &
                         remainder * fleaf * currentCohort%c_area/currentPatch%total_canopy_area
                   
                   currentPatch%elai_profile(cl,ft,iv) = currentPatch%elai_profile(cl,ft,iv) + &
                         remainder * fleaf * currentCohort%c_area/currentPatch%total_canopy_area * &
                         fraction_exposed
                   
                   currentPatch%tsai_profile(cl,ft,iv) = currentPatch%tsai_profile(cl,ft,iv) + &
                         remainder * (1._r8 - fleaf) * currentCohort%c_area/currentPatch%total_canopy_area
                   
                   currentPatch%esai_profile(cl,ft,iv) = currentPatch%esai_profile(cl,ft,iv) + &
                         remainder * (1._r8 - fleaf) * currentCohort%c_area/currentPatch%total_canopy_area * &
                         fraction_exposed
                   
                   currentPatch%canopy_area_profile(cl,ft,iv) = currentPatch%canopy_area_profile(cl,ft,iv) + &
                         currentCohort%c_area/currentPatch%total_canopy_area
                   
                   currentPatch%layer_height_profile(cl,ft,iv) = currentPatch%layer_height_profile(cl,ft,iv) + &
                         (remainder * fleaf * currentCohort%c_area/currentPatch%total_canopy_area * &
                         (layer_top_hite+layer_bottom_hite)/2.0_r8) !average height of layer. 
                   
                end do
                
                currentCohort => currentCohort%taller
                
             enddo !cohort
         
             ! --------------------------------------------------------------------------
            
             ! If there is an upper-story, the top canopy layer
             ! should have a value of exactly 1.0 in its top leaf layer
             ! --------------------------------------------------------------------------
             
             if ( (currentPatch%NCL_p > 1) .and. &
                  (sum(currentPatch%canopy_area_profile(1,:,1)) < 0.9999 )) then
                write(fates_log(), *) 'FATES: canopy_area_profile was less than 1 at the canopy top'
                write(fates_log(), *) 'cl: ',1
                write(fates_log(), *) 'iv: ',1
                write(fates_log(), *) 'sum(cpatch%canopy_area_profile(1,:,1)): ', &
                     sum(currentPatch%canopy_area_profile(1,:,1))
                currentCohort => currentPatch%shortest
                do while(associated(currentCohort))
                   if(currentCohort%canopy_layer==1)then
                      write(fates_log(), *) 'FATES: cohorts',currentCohort%dbh,currentCohort%c_area, &
                           currentPatch%total_canopy_area,currentPatch%area
                      write(fates_log(), *) 'ED: fracarea', currentCohort%pft, &
                           currentCohort%c_area/currentPatch%total_canopy_area
                   endif
                   currentCohort => currentCohort%taller  
                enddo !currentCohort
                call endrun(msg=errMsg(sourcefile, __LINE__))
                
             end if
         

             ! --------------------------------------------------------------------------
             ! In the following loop we are now normalizing the effective and
             ! total area profiles to convert from units of leaf/stem area per vegetated
             ! canopy area, into leaf/stem area per area of their own radiative column
             ! which is typically the footprint of all cohorts contained in the canopy
             ! layer x pft bins.
             ! Also perform some checks on area normalization.
             ! Check the area of each leaf layer, across pfts.
             ! It should never be larger than 1 or less than 0.
             ! --------------------------------------------------------------------------

             do cl = 1,currentPatch%NCL_p
                do iv = 1,currentPatch%ncan(cl,ft)
                   
                   if( debug .and. sum(currentPatch%canopy_area_profile(cl,:,iv)) > 1.0001_r8 ) then
                      
                      write(fates_log(), *) 'FATES: A canopy_area_profile exceeded 1.0'
                      write(fates_log(), *) 'cl: ',cl
                      write(fates_log(), *) 'iv: ',iv
                      write(fates_log(), *) 'sum(cpatch%canopy_area_profile(cl,:,iv)): ', &
                            sum(currentPatch%canopy_area_profile(cl,:,iv))
                       currentCohort => currentPatch%shortest
                       do while(associated(currentCohort))
                          if(currentCohort%canopy_layer==cl)then
                             write(fates_log(), *) 'FATES: cohorts in layer cl = ',cl, &
                                  currentCohort%dbh,currentCohort%c_area, &
                                  currentPatch%total_canopy_area,currentPatch%area
                             write(fates_log(), *) 'ED: fracarea', currentCohort%pft, &
                                  currentCohort%c_area/currentPatch%total_canopy_area
                          endif
                          currentCohort => currentCohort%taller  
                       enddo !currentCohort
                       call endrun(msg=errMsg(sourcefile, __LINE__))
                    end if
                 end do
                   
                do ft = 1,numpft
                   do iv = 1,currentPatch%ncan(cl,ft)

                      if( currentPatch%canopy_area_profile(cl,ft,iv) > nearzero ) then
                         
                         currentPatch%tlai_profile(cl,ft,iv) = currentPatch%tlai_profile(cl,ft,iv) / &
                               currentPatch%canopy_area_profile(cl,ft,iv)
                         
                         currentPatch%tsai_profile(cl,ft,iv) = currentPatch%tsai_profile(cl,ft,iv) / &
                               currentPatch%canopy_area_profile(cl,ft,iv)
                         
                         currentPatch%elai_profile(cl,ft,iv) = currentPatch%elai_profile(cl,ft,iv) / &
                               currentPatch%canopy_area_profile(cl,ft,iv)
                         
                         currentPatch%esai_profile(cl,ft,iv) = currentPatch%esai_profile(cl,ft,iv) / &
                               currentPatch%canopy_area_profile(cl,ft,iv)
                      end if
                      
                      if(currentPatch%tlai_profile(cl,ft,iv)>nearzero )then
                         currentPatch%layer_height_profile(cl,ft,iv) = currentPatch%layer_height_profile(cl,ft,iv) &
                               /currentPatch%tlai_profile(cl,ft,iv)
                      end if
                      
                   enddo
                   
                enddo
             enddo
             
             ! --------------------------------------------------------------------------
             ! Set the mask that identifies which PFT x can-layer combinations have
             ! scattering elements in them.
             ! --------------------------------------------------------------------------

             do cl = 1,currentPatch%NCL_p
                do ft = 1,numpft
                   do  iv = 1, currentPatch%nrad(cl,ft)
                      if(currentPatch%canopy_area_profile(cl,ft,iv) > 0._r8)then
                         currentPatch%canopy_mask(cl,ft) = 1     
                      endif
                   end do !iv
                enddo !ft
             enddo ! loop over cl
             
          endif !leaf distribution
          
       end if
       
       currentPatch => currentPatch%younger 
       
    enddo !patch       
    
    return
 end subroutine leaf_area_profile

 ! ======================================================================================

  subroutine update_hlm_dynamics(nsites,sites,fcolumn,bc_out)

     ! ----------------------------------------------------------------------------------
     ! The purpose of this routine is to package output boundary conditions related
     ! to vegetation coverage to the host land model.
     ! ----------------------------------------------------------------------------------

     use EDTypesMod        , only : ed_patch_type, ed_cohort_type, &
                                    ed_site_type, AREA
     use FatesInterfaceMod , only : bc_out_type
     use EDPftvarcon       , only : EDPftvarcon_inst


     !
     ! !ARGUMENTS    
     integer,            intent(in)            :: nsites
     type(ed_site_type), intent(inout), target :: sites(nsites)
     integer,            intent(in)            :: fcolumn(nsites)
     type(bc_out_type),  intent(inout)         :: bc_out(nsites)

     ! Locals
     type (ed_cohort_type) , pointer :: currentCohort
     integer :: s, ifp, c, p
     type (ed_patch_type)  , pointer :: currentPatch
     real(r8) :: bare_frac_area
     real(r8) :: total_patch_area
     real(r8) :: total_canopy_area
     real(r8) :: weight  ! Weighting for cohort variables in patch


     do s = 1,nsites

        ifp = 0
        total_patch_area = 0._r8 
        total_canopy_area = 0._r8
        bc_out(s)%canopy_fraction_pa(:) = 0._r8
        currentPatch => sites(s)%oldest_patch
        c = fcolumn(s)
        do while(associated(currentPatch))
           ifp = ifp+1

           if ( currentPatch%total_canopy_area-currentPatch%area > 0.000001_r8 ) then
              write(fates_log(),*) 'ED: canopy area bigger than area',currentPatch%total_canopy_area ,currentPatch%area
              currentPatch%total_canopy_area = currentPatch%area
           endif


           if (associated(currentPatch%tallest)) then
              bc_out(s)%htop_pa(ifp) = currentPatch%tallest%hite
           else
              ! FIX(RF,040113) - should this be a parameter for the minimum possible vegetation height?
              bc_out(s)%htop_pa(ifp) = 0.1_r8
           endif
           
           bc_out(s)%hbot_pa(ifp) = max(0._r8, min(0.2_r8, bc_out(s)%htop_pa(ifp)- 1.0_r8))

           ! Use leaf area weighting for all cohorts in the patch to define the characteristic
           ! leaf width used by the HLM
           ! ----------------------------------------------------------------------------
!           bc_out(s)%dleaf_pa(ifp) = 0.0_r8
!           if(currentPatch%lai>1.0e-9_r8) then
!              currentCohort => currentPatch%shortest
!              do while(associated(currentCohort))
!                 weight = min(1.0_r8,currentCohort%lai/currentPatch%lai)
!                 bc_out(s)%dleaf_pa(ifp) = bc_out(s)%dleaf_pa(ifp) + &
!                       EDPftvarcon_inst%dleaf(currentCohort%pft)*weight
!                 currentCohort => currentCohort%taller  
!              enddo
!           end if

           ! Roughness length and displacement height are not PFT properties, they are
           ! properties of the canopy assemblage.  Defining this needs an appropriate model.
           ! Right now z0 and d are pft level parameters.  For the time being we will just
           ! use the 1st index until a suitable model is defined. (RGK 04-2017)
           ! -----------------------------------------------------------------------------
           bc_out(s)%z0m_pa(ifp)    = EDPftvarcon_inst%z0mr(1) * bc_out(s)%htop_pa(ifp)
           bc_out(s)%displa_pa(ifp) = EDPftvarcon_inst%displar(1) * bc_out(s)%htop_pa(ifp)
           bc_out(s)%dleaf_pa(ifp)  = EDPftvarcon_inst%dleaf(1)


           ! We are assuming here that grass is all located underneath tree canopies. 
           ! The alternative is to assume it is all spatial distinct from tree canopies.
           ! In which case, the bare area would have to be reduced by the grass area...
           ! currentPatch%total_canopy_area/currentPatch%area is fraction of this patch cover by plants 
           ! currentPatch%area/AREA is the fraction of the soil covered by this patch. 
           
           bc_out(s)%canopy_fraction_pa(ifp) = &
                min(1.0_r8,currentPatch%total_canopy_area/currentPatch%area)*(currentPatch%area/AREA)

           bare_frac_area = (1.0_r8 - min(1.0_r8,currentPatch%total_canopy_area/currentPatch%area)) * &
                (currentPatch%area/AREA)
           
           total_patch_area = total_patch_area + bc_out(s)%canopy_fraction_pa(ifp) + bare_frac_area
   
           total_canopy_area = total_canopy_area + bc_out(s)%canopy_fraction_pa(ifp)
 
           ! Calculate area indices for output boundary to HLM
           ! It is assumed that cpatch%canopy_area_profile and cpat%xai_profiles
           ! have been updated (ie ed_leaf_area_profile has been called since dynamics has been called)

           bc_out(s)%elai_pa(ifp) = calc_areaindex(currentPatch,'elai')
           bc_out(s)%tlai_pa(ifp) = calc_areaindex(currentPatch,'tlai')
           bc_out(s)%esai_pa(ifp) = calc_areaindex(currentPatch,'esai')
           bc_out(s)%tsai_pa(ifp) = calc_areaindex(currentPatch,'tsai')

           ! Fraction of vegetation free of snow. This is used to flag those
           ! patches which shall under-go photosynthesis
           ! INTERF-TODO: we may want to stop using frac_veg_nosno_alb and let
           ! FATES internal variables decide if photosynthesis is possible
           ! we are essentially calculating it inside FATES to tell the 
           ! host to tell itself when to do things (circuitous). Just have
           ! to determine where else it is used

           if ((bc_out(s)%elai_pa(ifp) + bc_out(s)%esai_pa(ifp)) > 0._r8) then
              bc_out(s)%frac_veg_nosno_alb_pa(ifp) = 1.0_r8
           else
              bc_out(s)%frac_veg_nosno_alb_pa(ifp) = 0.0_r8
           end if
           
           currentPatch => currentPatch%younger
        end do


        ! Apply patch and canopy area corrections
        ! If the difference is above reasonable math precision, apply a fix
        ! If the difference is way above reasonable math precision, gracefully exit
        
        if(abs(total_patch_area-1.0_r8) > rsnbl_math_prec ) then

           if(abs(total_patch_area-1.0_r8) > 1.0e-8_r8 )then
              write(fates_log(),*) 'total area is wrong in update_hlm_dynamics',total_patch_area
              call endrun(msg=errMsg(sourcefile, __LINE__))
           end if
           
           if(debug) then
              write(fates_log(),*) 'imprecise patch areas in update_hlm_dynamics',total_patch_area
           end if
           
           currentPatch => sites(s)%oldest_patch
           ifp = 0
           do while(associated(currentPatch))
              ifp = ifp+1
              bc_out(s)%canopy_fraction_pa(ifp) = bc_out(s)%canopy_fraction_pa(ifp)/total_patch_area
              currentPatch => currentPatch%younger
           end do
           
        endif
        
     end do

     ! If hydraulics is turned on, update the amount of water bound in vegetation
     if (hlm_use_planthydro.eq.itrue) then
        call RecruitWaterStorage(nsites,sites,bc_out)
        call UpdateH2OVeg(nsites,sites,bc_out)
     end if


  end subroutine update_hlm_dynamics

  ! =====================================================================================

  function calc_areaindex(cpatch,ai_type) result(ai)

     ! ----------------------------------------------------------------------------------
     ! This subroutine calculates the exposed leaf area index of a patch
     ! this is the square meters of leaf per square meter of ground area
     ! It does so by integrating over the depth and functional type profile of leaf area
     ! which are per area of crown.  This value has to be scaled by crown area to convert
     ! to ground area.
     ! ----------------------------------------------------------------------------------
     
     ! Arguments
     type(ed_patch_type),intent(in), target :: cpatch
     character(len=*),intent(in)            :: ai_type

     integer :: cl,ft
     real(r8) :: ai
     ! TODO: THIS MIN LAI IS AN ARTIFACT FROM TESTING LONG-AGO AND SHOULD BE REMOVED
     ! THIS HAS BEEN KEPT THUS FAR TO MAINTAIN B4B IN TESTING OTHER COMMITS
     real(r8),parameter :: ai_min = 0.1_r8
     real(r8),pointer   :: ai_profile

     ai = 0._r8
     if     (trim(ai_type) == 'elai') then
        do cl = 1,cpatch%NCL_p
           do ft = 1,numpft
              ai = ai + sum(cpatch%canopy_area_profile(cl,ft,1:cpatch%nrad(cl,ft)) * &
                    cpatch%elai_profile(cl,ft,1:cpatch%nrad(cl,ft)))
           enddo
        enddo
     elseif (trim(ai_type) == 'tlai') then
        do cl = 1,cpatch%NCL_p
           do ft = 1,numpft
              ai = ai + sum(cpatch%canopy_area_profile(cl,ft,1:cpatch%nrad(cl,ft)) * &
                    cpatch%tlai_profile(cl,ft,1:cpatch%nrad(cl,ft)))
           enddo
        enddo
     elseif (trim(ai_type) == 'esai') then
         do cl = 1,cpatch%NCL_p
           do ft = 1,numpft
              ai = ai + sum(cpatch%canopy_area_profile(cl,ft,1:cpatch%nrad(cl,ft)) * &
                    cpatch%esai_profile(cl,ft,1:cpatch%nrad(cl,ft)))
           enddo
        enddo
     elseif (trim(ai_type) == 'tsai') then
        do cl = 1,cpatch%NCL_p
           do ft = 1,numpft
              ai = ai + sum(cpatch%canopy_area_profile(cl,ft,1:cpatch%nrad(cl,ft)) * &
                    cpatch%tsai_profile(cl,ft,1:cpatch%nrad(cl,ft)))
           enddo
        enddo
     else

        write(fates_log(),*) 'Unsupported area index sent to calc_areaindex'
        call endrun(msg=errMsg(sourcefile, __LINE__))
     end if
     
     ai = max(ai_min,ai)
          
     return

  end function calc_areaindex

  ! ===============================================================================================
  
  subroutine CanopyLayerArea(currentPatch,site_spread,layer_index,layer_area)
     
     ! --------------------------------------------------------------------------------------------
     ! This function calculates the total crown area footprint for a desired layer of the canopy
     ! within a patch.
     ! The return units are the same as patch%area, which is m2
     ! ---------------------------------------------------------------------------------------------
                   
     ! Arguments
     type(ed_patch_type),intent(inout), target   :: currentPatch
     real(r8),intent(in)                         :: site_spread
     integer,intent(in)                          :: layer_index
     real(r8),intent(inout)                      :: layer_area

     type(ed_cohort_type), pointer :: currentCohort
     
     
     layer_area = 0.0_r8
     currentCohort => currentPatch%tallest
     do while (associated(currentCohort))
        call carea_allom(currentCohort%dbh,currentCohort%n,site_spread, &
              currentCohort%pft,currentCohort%c_area)
        if (currentCohort%canopy_layer .eq. layer_index) then
           layer_area = layer_area + currentCohort%c_area
        end if
        currentCohort => currentCohort%shorter
     enddo
     return
  end subroutine CanopyLayerArea

  ! ===============================================================================================
  
  function NumPotentialCanopyLayers(currentPatch,site_spread,include_substory) result(z)

     ! --------------------------------------------------------------------------------------------
     ! Calculate the number of canopy layers in this patch.
     ! This simple call only determines total layering by querying the cohorts
     ! which layer they are in, it doesn't do any size evaluation.
     ! It may also, optionally, account for the temporary "substory", which is the imaginary
     ! layer below the understory which will be needed to temporarily accomodate demotions from
     ! the understory in the event the understory has reached maximum allowable area.
     ! --------------------------------------------------------------------------------------------

     type(ed_patch_type),target   :: currentPatch
     real(r8),intent(in)          :: site_spread
     logical                      :: include_substory

     type(ed_cohort_type),pointer :: currentCohort
     
     integer :: z
     real(r8) :: c_area
     real(r8) :: arealayer

     z = 1
     currentCohort => currentPatch%tallest
     do while (associated(currentCohort))  
        z = max(z,currentCohort%canopy_layer)
        currentCohort => currentCohort%shorter
     enddo

     if(include_substory)then
        arealayer = 0.0
        currentCohort => currentPatch%tallest
        do while (associated(currentCohort))  
           if(currentCohort%canopy_layer == z) then
              call carea_allom(currentCohort%dbh,currentCohort%n,site_spread,currentCohort%pft,c_area)
              arealayer = arealayer + c_area
           end if
           currentCohort => currentCohort%shorter
        enddo
        
        ! Does the bottom layer have more than a full canopy? 
        ! If so we need to make another layer.
        if(arealayer > currentPatch%area)then
           z = z + 1
        endif
     end if
     
  end function NumPotentialCanopyLayers

end module EDCanopyStructureMod<|MERGE_RESOLUTION|>--- conflicted
+++ resolved
@@ -25,13 +25,8 @@
   use FatesInterfaceMod     , only : hlm_days_per_year
   use FatesInterfaceMod     , only : hlm_use_planthydro
   use FatesInterfaceMod     , only : numpft
-<<<<<<< HEAD
-  use FatesInterfaceMod     , only : nleafage
-  use FatesPlantHydraulicsMod, only : UpdateH2OVeg,InitHydrCohort
-=======
   use FatesPlantHydraulicsMod, only : UpdateH2OVeg,InitHydrCohort, RecruitWaterStorage
   use EDTypesMod            , only : maxCohortsPerPatch
->>>>>>> 58e1c7fd
 
   use PRTGenericMod,          only : leaf_organ
   use PRTGenericMod,          only : all_carbon_elements
