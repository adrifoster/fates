--- conflicted
+++ resolved
@@ -1313,10 +1313,7 @@
     ! ---------------------------------------------------------------------------------
 
     use FatesInterfaceTypesMod    , only : hlm_use_cohort_age_tracking
-<<<<<<< HEAD
-=======
     use FatesInterfaceTypesMod    , only : hlm_radiation_model
->>>>>>> b5d3a138
     use FatesSizeAgeTypeIndicesMod, only : sizetype_class_index
     use FatesSizeAgeTypeIndicesMod, only : coagetype_class_index
     use EDtypesMod                , only : area
@@ -1454,13 +1451,8 @@
 
        call leaf_area_profile(sites(s))
        
-<<<<<<< HEAD
        if(radiation_model.eq.twostr_solver) then
           call FatesConstructRadElements(sites(s))
-=======
-       if(hlm_radiation_model.eq.twostr_solver) then
-          call FatesConstructRadElements(sites(s),bc_in(s)%fcansno_pa,bc_in(s)%coszen_pa)
->>>>>>> b5d3a138
        end if
        
     end do ! site loop
