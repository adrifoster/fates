--- conflicted
+++ resolved
@@ -502,13 +502,8 @@
                   ! remains in the upper-story.  The original is the one
                   ! demoted to the understory
                   
-<<<<<<< HEAD
-                  allocate(copyc)                  
-=======
                   allocate(copyc)
                   call InitPRTCohort(copyc)
-                  call copy_cohort(currentCohort, copyc)
->>>>>>> 5a9b1d6f
                   if( hlm_use_planthydro.eq.itrue ) then
                      call InitHydrCohort(currentSite,copyc)
                   endif
@@ -855,11 +850,7 @@
                   elseif ( cc_gain > nearzero .and. cc_gain < currentCohort%c_area) then
                      
                      allocate(copyc)
-<<<<<<< HEAD
-=======
                      call InitPRTCohort(copyc)
-                     call copy_cohort(currentCohort, copyc) !makes an identical copy...
->>>>>>> 5a9b1d6f
                      if( hlm_use_planthydro.eq.itrue ) then
                         call InitHydrCohort(CurrentSite,copyc)
                      endif
