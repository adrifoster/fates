module EDCanopyStructureMod

  ! =====================================================================================
  ! Code to determine whether the canopy is closed, and which plants are either in the 
  ! understorey or overstorey. This is obviosuly far too complicated for it's own good 
  ! =====================================================================================

  use FatesConstantsMod     , only : r8 => fates_r8
  use FatesConstantsMod     , only : itrue, ifalse
  use FatesConstantsMod     , only : tinyr8
  use FatesConstantsMod     , only : nearzero
  use FatesConstantsMod     , only : rsnbl_math_prec
  use FatesGlobals          , only : fates_log
  use EDPftvarcon           , only : EDPftvarcon_inst
  use FatesAllometryMod     , only : carea_allom
<<<<<<< HEAD
  use EDCohortDynamicsMod   , only : copy_cohort, terminate_cohorts, fuse_cohorts, zero_cohort
=======
  use EDCohortDynamicsMod   , only : copy_cohort, terminate_cohorts, fuse_cohorts
  use EDCohortDynamicsMod   , only : InitPRTCohort
>>>>>>> 82594ee4
  use FatesAllometryMod     , only : tree_lai
  use FatesAllometryMod     , only : tree_sai
  use EDtypesMod            , only : ed_site_type, ed_patch_type, ed_cohort_type, ncwd
  use EDTypesMod            , only : nclmax
  use EDTypesMod            , only : nlevleaf
  use EDtypesMod            , only : AREA
  use FatesGlobals          , only : endrun => fates_endrun
  use FatesInterfaceMod     , only : hlm_days_per_year
  use FatesInterfaceMod     , only : hlm_use_planthydro
  use FatesInterfaceMod     , only : numpft
  use FatesPlantHydraulicsMod, only : UpdateH2OVeg,InitHydrCohort, RecruitWaterStorage

  use PRTGenericMod,          only : leaf_organ
  use PRTGenericMod,          only : all_carbon_elements
  use PRTGenericMod,          only : leaf_organ
  use PRTGenericMod,          only : fnrt_organ
  use PRTGenericMod,          only : sapw_organ
  use PRTGenericMod,          only : store_organ
  use PRTGenericMod,          only : repro_organ
  use PRTGenericMod,          only : struct_organ
  use PRTGenericMod,          only : SetState


  ! CIME Globals
  use shr_log_mod           , only : errMsg => shr_log_errMsg

  implicit none
  private

  public :: canopy_structure
  public :: canopy_spread
  public :: calc_areaindex
  public :: canopy_summarization
  public :: update_hlm_dynamics

  logical, parameter :: debug=.false.

  character(len=*), parameter, private :: sourcefile = &
       __FILE__
  
  real(r8), parameter :: area_target_precision = 1.0E-11_r8  ! Area conservation must be within this tolerance
  real(r8), parameter :: area_check_precision  = 1.0E-9_r8  ! Area conservation checks must be within this tolerance


  ! 10/30/09: Created by Rosie Fisher
  ! 2017/2018: Modifications and updates by Ryan Knox
  ! ============================================================================

contains

  ! ============================================================================
   subroutine canopy_structure( currentSite , bc_in )
      !
      ! !DESCRIPTION:
      ! create cohort instance
      !
      ! This routine allocates the 'canopy_layer' attribute to each cohort
      ! All top leaves in the same canopy layer get the same light resources.
      ! The first canopy layer is the 'canopy' or 'overstorey'. The second is the 'understorey'.
      ! More than two layers is not permitted at the moment
      ! Seeds germinating into the 3rd or higher layers are automatically removed. 
      !
      ! ------Perfect Plasticity-----
      ! The idea of these canopy layers derives originally from Purves et al. 2009
      ! Their concept is that, given enoughplasticity in canopy position, size, shape and depth
      ! all of the gound area will be filled perfectly by leaves, and additional leaves will have
      ! to exist in the understorey. 
      ! Purves et al. use the concept of 'Z*' to assume that the height required to attain a place in the
      ! canopy is spatially uniform. In this implementation, described in Fisher et al. (2010, New Phyt) we
      ! extent that concept to assume that position in the canopy has some random element, and that BOTH height
      ! and chance combine to determine whether trees get into the canopy. 
      ! Thus, when the canopy is closed and there is excess area, some of it must be demoted
      ! If we demote -all- the trees less than a given height, there is a massive advantage in being the cohort that is 
      ! the biggest when the canopy is closed. 
      ! In this implementation, the amount demoted, ('weight') is a function of the height weighted by the competitive exclusion
      ! parameter (ED_val_comp_excln). 

      ! Complexity in this routine results from a few things. 
      ! Firstly, the complication of the demotion amount sometimes being larger than the cohort area (for a very small, short cohort)
      ! Second, occasionaly, disturbance (specifically fire) can cause the canopy layer to become less than closed, 
      ! without changing the area of the patch. If this happens, then some of the plants in the lower layer need to be 'promoted' so 
      ! all of the routine has to happen in both the downwards and upwards directions. 
      !
      ! The order of events here is therefore:
      ! (The entire subroutine has a single outer 'patch' loop. 
      ! Section 1: figure out the total area, and whether there are >1 canopy layers at all. 
      !
      ! Sorts out cohorts into canopy and understorey layers...                              
      !
      ! !USES:

      use EDParamsMod, only : ED_val_comp_excln
      use EDtypesMod , only : ncwd
      use EDTypesMod , only : min_patch_area
      use EDTypesMod , only : val_check_ed_vars
      use FatesInterfaceMod, only : bc_in_type
      !
      ! !ARGUMENTS    
      type(ed_site_type) , intent(inout), target   :: currentSite
      type(bc_in_type), intent(in)                 :: bc_in

      !
      ! !LOCAL VARIABLES:
      type(ed_patch_type) , pointer :: currentPatch
      type(ed_cohort_type), pointer :: currentCohort
      integer  :: i_lyr                  ! current layer index
      integer  :: z                      ! Current number of canopy layers. (1= canopy, 2 = understorey) 
      integer  :: ipft
      real(r8) :: arealayer(nclmax+2)    ! Amount of plant area currently in each canopy layer
      integer  :: patch_area_counter     ! count iterations used to solve canopy areas
      logical  :: area_not_balanced      ! logical controlling if the patch layer areas
                                         ! have successfully been redistributed
      integer  :: return_code            ! math checks on variables will return>0 if problems exist

      ! We only iterate because of possible imprecisions generated by the cohort
      ! termination process.  These should be super small, so at the most
      ! try to re-balance 3 times.  If that doesn't give layer areas
      ! within tolerance of canopy area, there is something wrong

      integer, parameter  :: max_patch_iterations = 10
      

      !----------------------------------------------------------------------

      currentPatch => currentSite%oldest_patch    
      ! 
      ! zero site-level demotion / promotion tracking info
      currentSite%demotion_rate(:) = 0._r8
      currentSite%promotion_rate(:) = 0._r8
      currentSite%demotion_carbonflux = 0._r8
      currentSite%promotion_carbonflux = 0._r8


      !
      ! Section 1: Check  total canopy area.    
      !
      do while (associated(currentPatch)) ! Patch loop    

         ! ------------------------------------------------------------------------------
         ! Perform numerical checks on some cohort and patch structures
         ! ------------------------------------------------------------------------------

!         call val_check_ed_vars(currentPatch,'co_n:co_dbh:pa_area',return_code)
!         ! No need to make error message, already generated in math_check_ed_vars
!         if(return_code>0) call endrun(msg=errMsg(sourcefile, __LINE__))

         ! canopy layer has a special bounds check
         currentCohort => currentPatch%tallest
         do while (associated(currentCohort))
            if( currentCohort%canopy_layer < 1 .or. currentCohort%canopy_layer > nclmax+1 ) then 
               write(fates_log(),*) 'lat:',currentSite%lat
               write(fates_log(),*) 'lon:',currentSite%lon
               write(fates_log(),*) 'BOGUS CANOPY LAYER: ',currentCohort%canopy_layer
               call endrun(msg=errMsg(sourcefile, __LINE__))
            end if
            currentCohort => currentCohort%shorter
         enddo


         ! Does any layer have excess area in it? Keep going until it does not...
         patch_area_counter = 0
         area_not_balanced = .true.
         
         do while(area_not_balanced)
            
            ! ---------------------------------------------------------------------------
            ! Demotion Phase: Identify upper layers that are too full, and demote them to
            ! the layers below.
            ! ---------------------------------------------------------------------------
            
            ! Calculate how many layers we have in this canopy
            ! This also checks the understory to see if its crown 
            ! area is large enough to warrant a temporary sub-understory layer
            z = NumPotentialCanopyLayers(currentPatch,currentSite%spread,include_substory=.false.)
            
            do i_lyr = 1,z ! Loop around the currently occupied canopy layers. 
               call DemoteFromLayer(currentSite, currentPatch, i_lyr)
            end do
            
            ! Remove cohorts that are incredibly sparse
            call terminate_cohorts(currentSite, currentPatch, 1)
            
            call fuse_cohorts(currentSite, currentPatch, bc_in)
            
            ! Remove cohorts for various other reasons
            call terminate_cohorts(currentSite, currentPatch, 2)

            
            ! ---------------------------------------------------------------------------------------
            ! Promotion Phase: Identify if any upper-layers are underful and layers below them
            ! have cohorts that can be split and promoted to the layer above.
            ! ---------------------------------------------------------------------------------------
            
            ! Re-calculate Number of layers without the false substory
            z = NumPotentialCanopyLayers(currentPatch,currentSite%spread,include_substory=.false.)

            ! We only promote if we have at least two layers
            if (z>1) then
               
               do i_lyr=1,z-1 
                  call PromoteIntoLayer(currentSite, currentPatch, i_lyr)
               end do
               
               ! Remove cohorts that are incredibly sparse
               call terminate_cohorts(currentSite, currentPatch, 1)
               
               call fuse_cohorts(currentSite, currentPatch, bc_in)
               
               ! Remove cohorts for various other reasons
               call terminate_cohorts(currentSite, currentPatch, 2)
               
            end if
            
            ! ---------------------------------------------------------------------------------------
            ! Check on Layer Area (if the layer differences are not small
            ! Continue trying to demote/promote. Its possible on the first pass through,
            ! that cohort fusion has nudged the areas a little bit.
            ! ---------------------------------------------------------------------------------------
            
            z = NumPotentialCanopyLayers(currentPatch,currentSite%spread,include_substory=.false.)
            area_not_balanced = .false.
            do i_lyr = 1,z
               call CanopyLayerArea(currentPatch,currentSite%spread,i_lyr,arealayer(i_lyr))
               if( (arealayer(i_lyr)-currentPatch%area)/currentPatch%area  >  area_check_precision )then
                  area_not_balanced = .true.
               endif
            enddo

            ! ---------------------------------------------------------------------------------------
            ! Gracefully exit if too many iterations have gone by
            ! ---------------------------------------------------------------------------------------
            
            patch_area_counter = patch_area_counter + 1
            if(patch_area_counter > max_patch_iterations .and. area_not_balanced) then
               write(fates_log(),*) 'PATCH AREA CHECK NOT CLOSING'
               write(fates_log(),*) 'patch area:',currentpatch%area
               do i_lyr = 1,z
                  write(fates_log(),*) 'layer: ',i_lyr,' area: ',arealayer(i_lyr)
                  write(fates_log(),*) 'rel error: ',(arealayer(i_lyr)-currentPatch%area)/currentPatch%area
               enddo
               write(fates_log(),*) 'lat:',currentSite%lat
               write(fates_log(),*) 'lon:',currentSite%lon
	       write(fates_log(),*) 'spread:',currentSite%spread
               currentCohort => currentPatch%tallest
               do while (associated(currentCohort))  
                  write(fates_log(),*) 'coh ilayer:',currentCohort%canopy_layer
                  write(fates_log(),*) 'coh dbh:',currentCohort%dbh
                  write(fates_log(),*) 'coh pft:',currentCohort%pft
                  write(fates_log(),*) 'coh n:',currentCohort%n
                  write(fates_log(),*) 'coh carea:',currentCohort%c_area
		  ipft=currentCohort%pft
		  write(fates_log(),*) 'maxh:',EDPftvarcon_inst%allom_dbh_maxheight(ipft)
                  write(fates_log(),*) 'lmode: ',EDPftvarcon_inst%allom_lmode(ipft)
		  write(fates_log(),*) 'd2bl2: ',EDPftvarcon_inst%allom_d2bl2(ipft)
		  write(fates_log(),*) 'd2bl_ediff: ',EDPftvarcon_inst%allom_blca_expnt_diff(ipft)
		  write(fates_log(),*) 'd2ca_min: ',EDPftvarcon_inst%allom_d2ca_coefficient_min(ipft)
		  write(fates_log(),*) 'd2ca_max: ',EDPftvarcon_inst%allom_d2ca_coefficient_max(ipft)
                  currentCohort => currentCohort%shorter
               enddo
               call endrun(msg=errMsg(sourcefile, __LINE__))
            end if
            
         enddo ! do while(area_not_balanced)
            
            
         ! Set current canopy layer occupancy indicator. 
         currentPatch%NCL_p = min(nclmax,z)    

         ! -------------------------------------------------------------------------------------------
         ! if we are using "strict PPA", then calculate a z_star value as 
         ! the height of the smallest tree in the canopy 
         ! loop from top to bottom and locate the shortest cohort in level 1 whose shorter 
         ! neighbor is in level 2 set zstar as the ehight of that shortest level 1 cohort
         ! -------------------------------------------------------------------------------------------
         
         if ( ED_val_comp_excln .lt. 0.0_r8) then
            currentPatch%zstar = 0._r8
            currentCohort => currentPatch%tallest
            do while (associated(currentCohort))
               if(currentCohort%canopy_layer .eq. 2)then
                  if (associated(currentCohort%taller)) then
                     if (currentCohort%taller%canopy_layer .eq. 1 ) then
                        currentPatch%zstar = currentCohort%taller%hite
                     endif
                  endif
               endif
               currentCohort => currentCohort%shorter
            enddo
         endif
         
         currentPatch => currentPatch%younger
      enddo !patch

      return
   end subroutine canopy_structure

   
   ! ==============================================================================================
   

   subroutine DemoteFromLayer(currentSite,currentPatch,i_lyr)

      use EDParamsMod, only : ED_val_comp_excln
      use EDtypesMod , only : ncwd
      use SFParamsMod, only : SF_val_CWD_frac

      ! !ARGUMENTS
      type(ed_site_type), intent(inout), target  :: currentSite
      type(ed_patch_type), intent(inout), target :: currentPatch
      integer, intent(in)                        :: i_lyr   ! Current canopy layer of interest

      ! !LOCAL VARIABLES:
      type(ed_cohort_type), pointer :: currentCohort,copyc
      integer  :: i_cwd                  ! Index for CWD pool
      real(r8) :: cc_loss                ! cohort crown area loss in demotion (m2)
      real(r8) :: leaf_c             ! leaf carbon [kg]
      real(r8) :: fnrt_c             ! fineroot carbon [kg]
      real(r8) :: sapw_c             ! sapwood carbon [kg]
      real(r8) :: store_c            ! storage carbon [kg]
      real(r8) :: struct_c           ! structure carbon [kg]
      real(r8) :: lossarea
      real(r8) :: newarea
      real(r8) :: demote_area
      real(r8) :: remainder_area
      real(r8) :: remainder_area_hold
      real(r8) :: sumweights
      real(r8) :: sumweights_old
      real(r8) :: arealayer              ! the area of the current canopy layer
      integer  :: exceedance_counter        ! when seeking to rebalance demotion exceedance
                                         ! keep a loop counter to check for hangs
      

      ! First, determine how much total canopy area we have in this layer

      call CanopyLayerArea(currentPatch,currentSite%spread,i_lyr,arealayer)

      demote_area = arealayer - currentPatch%area
      
      if ( demote_area/currentPatch%area > area_target_precision ) then
         
         ! Is this layer currently over-occupied? 
         ! In that case, we need to work out which cohorts to demote. 
         ! We go in order from shortest to tallest for ranked demotion
         
         sumweights  = 0.0_r8    
         currentCohort => currentPatch%shortest
         do while (associated(currentCohort))
            
            call carea_allom(currentCohort%dbh,currentCohort%n, &
                 currentSite%spread,currentCohort%pft,currentCohort%c_area)
            
            if( currentCohort%canopy_layer == i_lyr)then
               if (ED_val_comp_excln .ge. 0.0_r8 ) then
                  ! normal (stochastic) case. weight cohort demotion by 
                  ! inverse size to a constant power
                  currentCohort%excl_weight = &
                       currentCohort%n/(currentCohort%dbh**ED_val_comp_excln)  
               else
                  ! Rank ordered deterministic method
                  currentCohort%excl_weight = &
                       max(min(currentCohort%c_area, demote_area - sumweights ), 0._r8)
               endif
               sumweights = sumweights + currentCohort%excl_weight
            endif
            currentCohort => currentCohort%taller
         enddo

         ! If this is probabalistic demotion, we need to do a round of normalization.
         ! And then a few rounds where we pre-calculate the demotion areas
         ! and adjust things if the demoted area wants to be greater than
         ! what is available.  sumweights_old is used to sum up the exclusion
         ! area of those cohorts that have not reached their total canopy area 
         ! yet.
         
         if (ED_val_comp_excln .ge. 0.0_r8 ) then
            
            remainder_area = 0.0_r8
            sumweights_old = 0.0_r8
            currentCohort => currentPatch%tallest
            do while (associated(currentCohort))

               if(currentCohort%canopy_layer  ==  i_lyr) then 
                  currentCohort%excl_weight = demote_area*currentCohort%excl_weight/sumweights
                  if( currentCohort%excl_weight > currentCohort%c_area ) then
                     remainder_area = remainder_area + currentCohort%excl_weight-currentCohort%c_area
                     currentCohort%excl_weight = currentCohort%c_area
                  else
                     sumweights_old = sumweights_old + currentCohort%excl_weight
                  end if
               endif
               currentCohort => currentCohort%shorter      
            enddo

            exceedance_counter = 0
            do while(remainder_area/demote_area > area_target_precision )
               
               ! Keep attempting to add exceedance to members that have not
               ! lost more area than they started with..
               
               sumweights          = 0.0_r8
               remainder_area_hold = remainder_area
               currentCohort => currentPatch%tallest
               do while (associated(currentCohort))      
                  if(currentCohort%canopy_layer == i_lyr)then
                     if ( currentCohort%excl_weight < (currentCohort%c_area-nearzero) ) then

                        ! Calculate how much exceeded demotion from filled
                        ! cohorts must be transferred to this cohort
                        ! Two requirements: 1) the tacked-on demotion can not also
                        !     exceed this cohort's area.  And, 2) the tacked-on
                        !     demotion can't exceed the amount left

                        cc_loss = min(remainder_area, &
                                      remainder_area_hold * currentCohort%excl_weight/sumweights_old, &
                                      currentCohort%c_area-currentCohort%excl_weight)


                        ! Reduce the remainder_area
                        remainder_area = remainder_area - cc_loss

                        ! Update this cohorts exclusion
                        currentCohort%excl_weight = currentCohort%excl_weight + cc_loss
                        
                        ! Update the sum of weights for cohorts where exceedance can
                        ! still be spread to
                        if( currentCohort%excl_weight < (currentCohort%c_area-nearzero) ) then
                           sumweights = sumweights + currentCohort%excl_weight
                        end if
                     end if
                  end if
                  currentCohort => currentCohort%shorter 
               end do
               ! Update the sum of weights for the next loop
               sumweights_old = sumweights
               
               exceedance_counter = exceedance_counter + 1
               if( exceedance_counter > 100 ) then
                  write(fates_log(),*) 'It is taking a long time to distribute demotion exceedance'
                  write(fates_log(),*) '(ie greater than c_area) to neighbors... exiting'
                  write(fates_log(),*) 'sumweights:',sumweights
                  write(fates_log(),*) 'remainder_area:',remainder_area
                  call endrun(msg=errMsg(sourcefile, __LINE__))
               end if

            end do

         end if
         
         ! Weights have been calculated. Now move them to the lower layer
         
         currentCohort => currentPatch%tallest
         do while (associated(currentCohort))      
            
            cc_loss = currentCohort%excl_weight
            
            leaf_c          = currentCohort%prt%GetState(leaf_organ,all_carbon_elements)
            store_c         = currentCohort%prt%GetState(store_organ,all_carbon_elements)
            fnrt_c          = currentCohort%prt%GetState(fnrt_organ,all_carbon_elements)
            sapw_c          = currentCohort%prt%GetState(sapw_organ,all_carbon_elements)
            struct_c        = currentCohort%prt%GetState(struct_organ,all_carbon_elements)
            
            if(currentCohort%canopy_layer == i_lyr .and. cc_loss>nearzero )then
               
               if ( (cc_loss-currentCohort%c_area) > -nearzero .and. &
                    (cc_loss-currentCohort%c_area) < area_target_precision ) then
                  
                  ! If the whole cohort is being demoted, just change its
                  ! layer index
                  
                  currentCohort%canopy_layer = i_lyr+1
                  
                  ! keep track of number and biomass of demoted cohort
                  currentSite%demotion_rate(currentCohort%size_class) = &
                       currentSite%demotion_rate(currentCohort%size_class) + currentCohort%n
                  currentSite%demotion_carbonflux = currentSite%demotion_carbonflux + &
                       (leaf_c + store_c + fnrt_c + sapw_c + struct_c) * currentCohort%n
                  
               elseif(cc_loss > nearzero .and. cc_loss < currentCohort%c_area )then
                  
                  ! If only part of the cohort is demoted
                  ! then it must be split (little more complicated)
                  
                  ! Make a copy of the current cohort.  The copy and the original
                  ! conserve total number density of the original.  The copy
                  ! remains in the upper-story.  The original is the one
                  ! demoted to the understory
                  
                  allocate(copyc)
<<<<<<< HEAD
                  if(hlm_use_planthydro.eq.itrue) call InitHydrCohort(CurrentSite,copyc)
                  call zero_cohort(copyc)
                  call copy_cohort(currentCohort, copyc)
                  !if( hlm_use_planthydro.eq.itrue ) then
                  !   call InitHydrCohort(currentSite,copyc)
                  !endif
=======
                  call InitPRTCohort(copyc)
                  if( hlm_use_planthydro.eq.itrue ) then
                     call InitHydrCohort(currentSite,copyc)
                  endif
		  call copy_cohort(currentCohort, copyc)
>>>>>>> 82594ee4
                  
                  newarea = currentCohort%c_area - cc_loss
                  copyc%n = currentCohort%n*newarea/currentCohort%c_area 
                  currentCohort%n = currentCohort%n - copyc%n
                  
                  copyc%canopy_layer = i_lyr !the taller cohort is the copy
                  
                  ! Demote the current cohort to the understory.
                  currentCohort%canopy_layer = i_lyr + 1 
                  
                  ! keep track of number and biomass of demoted cohort
                  currentSite%demotion_rate(currentCohort%size_class) = &
                       currentSite%demotion_rate(currentCohort%size_class) + currentCohort%n
                  currentSite%demotion_carbonflux = currentSite%demotion_carbonflux + &
                       (leaf_c + store_c + fnrt_c + sapw_c + struct_c) * currentCohort%n
                  
                  call carea_allom(copyc%dbh,copyc%n,currentSite%spread,copyc%pft,copyc%c_area)
                  call carea_allom(currentCohort%dbh,currentCohort%n,currentSite%spread, &
                       currentCohort%pft,currentCohort%c_area)
                  
                  !----------- Insert copy into linked list ------------------------!                         
                  copyc%shorter => currentCohort
                  if(associated(currentCohort%taller))then
                     copyc%taller => currentCohort%taller
                     currentCohort%taller%shorter => copyc
                  else
                     currentPatch%tallest => copyc
                     copyc%taller => null()
                  endif
                  currentCohort%taller => copyc
                  
               elseif(cc_loss > currentCohort%c_area)then

                  write(fates_log(),*) 'more area than the cohort has is being demoted'
                  write(fates_log(),*) 'loss:',cc_loss
                  write(fates_log(),*) 'existing area:',currentCohort%c_area
                  call endrun(msg=errMsg(sourcefile, __LINE__))

               end if
               
               ! kill the ones which go into canopy layers that are not allowed
               if(i_lyr+1 > nclmax)then 
                  
                  ! put the litter from the terminated cohorts into the fragmenting pools
                  do i_cwd=1,ncwd
                     
                     currentPatch%CWD_AG(i_cwd)  = currentPatch%CWD_AG(i_cwd) + &
                          (struct_c + sapw_c ) * &
                          EDPftvarcon_inst%allom_agb_frac(currentCohort%pft) * &
                          SF_val_CWD_frac(i_cwd)*currentCohort%n/currentPatch%area  
                     
                     currentPatch%CWD_BG(i_cwd)  = currentPatch%CWD_BG(i_cwd) + &
                          (struct_c + sapw_c) * & 
                          (1.0_r8-EDPftvarcon_inst%allom_agb_frac(currentCohort%pft)) * &
                          SF_val_CWD_frac(i_cwd)*currentCohort%n/currentPatch%area !litter flux per m2.
                     
                  enddo
                  
                  currentPatch%leaf_litter(currentCohort%pft)  = &
                       currentPatch%leaf_litter(currentCohort%pft) + &
                       leaf_c * currentCohort%n/currentPatch%area ! leaf litter flux per m2.
                  
                  currentPatch%root_litter(currentCohort%pft)  = &
                       currentPatch%root_litter(currentCohort%pft) + &
                       (fnrt_c + store_c) * currentCohort%n/currentPatch%area
                  
                  ! keep track of the above fluxes at the site level as a 
                  ! CWD/litter input flux (in kg / site-m2 / yr)
                  do i_cwd=1,ncwd
                     currentSite%CWD_AG_diagnostic_input_carbonflux(i_cwd) = &
                          currentSite%CWD_AG_diagnostic_input_carbonflux(i_cwd) &
                          + currentCohort%n * (struct_c + sapw_c) * & 
                          SF_val_CWD_frac(i_cwd) * EDPftvarcon_inst%allom_agb_frac(currentCohort%pft) &
                          * hlm_days_per_year / AREA
                     currentSite%CWD_BG_diagnostic_input_carbonflux(i_cwd) = &
                          currentSite%CWD_BG_diagnostic_input_carbonflux(i_cwd) &
                          + currentCohort%n * (struct_c + sapw_c) * & 
                          SF_val_CWD_frac(i_cwd) * (1.0_r8 -  &
                          EDPftvarcon_inst%allom_agb_frac(currentCohort%pft)) * hlm_days_per_year / AREA
                  enddo
                  
                  currentSite%leaf_litter_diagnostic_input_carbonflux(currentCohort%pft) = &
                       currentSite%leaf_litter_diagnostic_input_carbonflux(currentCohort%pft) +  &
                       currentCohort%n * leaf_c * hlm_days_per_year  / AREA
                  currentSite%root_litter_diagnostic_input_carbonflux(currentCohort%pft) = &
                       currentSite%root_litter_diagnostic_input_carbonflux(currentCohort%pft) + &
                       currentCohort%n * (fnrt_c  + store_c) * hlm_days_per_year  / AREA
                  
                  currentCohort%n            = 0.0_r8
                  currentCohort%c_area       = 0.0_r8
                  currentCohort%canopy_layer = i_lyr
                  
               end if
               
               call carea_allom(currentCohort%dbh,currentCohort%n, &
                    currentSite%spread,currentCohort%pft,currentCohort%c_area)
               
            endif !canopy layer = i_ly
            
            currentCohort => currentCohort%shorter
         enddo !currentCohort 
         
         
         ! Update the area calculations of the current layer
         ! And the layer below that may or may not had recieved
         ! Demotions
         
         call CanopyLayerArea(currentPatch,currentSite%spread,i_lyr,arealayer)
         
         if ( abs(arealayer - currentPatch%area)/arealayer > area_target_precision ) then
            write(fates_log(),*) 'demotion did not trim area within tolerance'
            write(fates_log(),*) 'arealayer:',arealayer
            write(fates_log(),*) 'patch%area:',currentPatch%area
            write(fates_log(),*) 'error:',abs(arealayer - currentPatch%area)
            call endrun(msg=errMsg(sourcefile, __LINE__))
         end if

         
      end if

      return
   end subroutine DemoteFromLayer

   ! ==============================================================================================

   subroutine PromoteIntoLayer(currentSite,currentPatch,i_lyr)
      
      ! -------------------------------------------------------------------------------------------
      ! Check whether the intended 'full' layers are actually filling all the space.
      ! If not, promote some fraction of cohorts upwards.
      ! THIS SECTION MIGHT BE TRIGGERED BY A FIRE OR MORTALITY EVENT, FOLLOWED BY A PATCH FUSION, 
      ! SO THE TOP LAYER IS NO LONGER FULL.
      ! -------------------------------------------------------------------------------------------
      
      use EDParamsMod, only : ED_val_comp_excln

      ! !ARGUMENTS
      type(ed_site_type), intent(inout), target  :: currentSite
      type(ed_patch_type), intent(inout), target :: currentPatch
      integer, intent(in)                        :: i_lyr   ! Current canopy layer of interest

      ! !LOCAL VARIABLES:
      type(ed_cohort_type), pointer :: currentCohort
      type(ed_cohort_type), pointer :: copyc


      real(r8) :: promote_area
      real(r8) :: newarea
      real(r8) :: sumweights
      real(r8) :: sumweights_old
      integer  :: exceedance_counter
      real(r8) :: remainder_area
      real(r8) :: remainder_area_hold    
      real(r8) :: cc_gain                ! cohort crown area gain in promotion (m2)
      real(r8) :: arealayer_current      ! area (m2) of the current canopy layer
      real(r8) :: arealayer_below        ! area (m2) of the layer below the current layer
      real(r8) :: leaf_c             ! leaf carbon [kg]
      real(r8) :: fnrt_c             ! fineroot carbon [kg]
      real(r8) :: sapw_c             ! sapwood carbon [kg]
      real(r8) :: store_c            ! storage carbon [kg]
      real(r8) :: struct_c           ! structure carbon [kg]
      
      call CanopyLayerArea(currentPatch,currentSite%spread,i_lyr,arealayer_current)
      call CanopyLayerArea(currentPatch,currentSite%spread,i_lyr+1,arealayer_below)

      
      ! how much do we need to gain?
      promote_area    =  currentPatch%area - arealayer_current 

      if( promote_area/currentPatch%area > area_target_precision ) then
         
         if(arealayer_below <= promote_area ) then
         
            ! ---------------------------------------------------------------------------
            ! Promote all cohorts from layer below if that whole layer has area smaller
            ! than the tolerance on the gains needed into current layer
            ! ---------------------------------------------------------------------------
   
            currentCohort => currentPatch%tallest 
            do while (associated(currentCohort))            
               !look at the cohorts in the canopy layer below... 
               if(currentCohort%canopy_layer == i_lyr+1)then 
                  
                  leaf_c          = currentCohort%prt%GetState(leaf_organ,all_carbon_elements)
                  store_c         = currentCohort%prt%GetState(store_organ,all_carbon_elements)
                  fnrt_c          = currentCohort%prt%GetState(fnrt_organ,all_carbon_elements)
                  sapw_c          = currentCohort%prt%GetState(sapw_organ,all_carbon_elements)
                  struct_c        = currentCohort%prt%GetState(struct_organ,all_carbon_elements)
                  
                  currentCohort%canopy_layer = i_lyr   
                  call carea_allom(currentCohort%dbh,currentCohort%n,currentSite%spread, &
                        currentCohort%pft,currentCohort%c_area)
                  ! keep track of number and biomass of promoted cohort
                  currentSite%promotion_rate(currentCohort%size_class) = &
                       currentSite%promotion_rate(currentCohort%size_class) + currentCohort%n
                  currentSite%promotion_carbonflux = currentSite%promotion_carbonflux + &
                       (leaf_c + fnrt_c + store_c + sapw_c + struct_c) * currentCohort%n
                  
               endif
               currentCohort => currentCohort%shorter   
            enddo
            
         else
            
            ! ---------------------------------------------------------------------------
            ! This is the non-trivial case where the lower layer can accomodate
            ! more than what is necessary.
            ! ---------------------------------------------------------------------------
            
 
            ! figure out with what weighting we need to promote cohorts.
            ! This is the opposite of the demotion weighting... 

            sumweights = 0.0_r8
            currentCohort => currentPatch%tallest 
            do while (associated(currentCohort))
               call carea_allom(currentCohort%dbh,currentCohort%n,currentSite%spread, &
                    currentCohort%pft,currentCohort%c_area)
               if(currentCohort%canopy_layer == i_lyr+1)then !look at the cohorts in the canopy layer below... 
                  if (ED_val_comp_excln .ge. 0.0_r8 ) then
                     ! normal (stochastic) case, as above.
                     currentCohort%prom_weight = currentCohort%n*currentCohort%dbh**ED_val_comp_excln
                  else
                     currentCohort%prom_weight = max(min(currentCohort%c_area, &
                           promote_area - sumweights ), 0._r8)
                  endif
                  sumweights = sumweights + currentCohort%prom_weight
               endif
               currentCohort => currentCohort%shorter  
            enddo !currentCohort
            

            ! If this is probabalistic promotion, we need to do a round of normalization.
            ! And then a few rounds where we pre-calculate the promotion areas
            ! and adjust things if the promoted area wants to be greater than
            ! what is available.
            
            if (ED_val_comp_excln .ge. 0.0_r8 ) then
               
               remainder_area = 0.0_r8
               sumweights_old = 0.0_r8

               currentCohort => currentPatch%tallest    !start from the tallest cohort
               do while (associated(currentCohort))
                  if(currentCohort%canopy_layer  ==  i_lyr+1) then !still looking at the layer beneath. 

                     currentCohort%prom_weight = promote_area*currentCohort%prom_weight/sumweights
                     
                     if( currentCohort%prom_weight > currentCohort%c_area ) then
                        remainder_area = remainder_area + currentCohort%prom_weight-currentCohort%c_area
                        currentCohort%prom_weight = currentCohort%c_area
                     else
                        sumweights_old = sumweights_old + currentCohort%prom_weight
                     end if
                     
                  endif
                  currentCohort => currentCohort%shorter      
               enddo

               exceedance_counter = 0
               do while(remainder_area/promote_area > area_target_precision ) 
                  
                  sumweights = 0.0_r8
                  remainder_area_hold = remainder_area
                  currentCohort => currentPatch%tallest
                  do while (associated(currentCohort))      
                     if(currentCohort%canopy_layer == i_lyr+1)then

                        if ( currentCohort%prom_weight < (currentCohort%c_area-nearzero) ) then

                           ! Calculate how much exceeded promotion from filled
                           ! cohorts must be transferred to this cohort
                           ! Two requirements: 1) the tacked-on promotion can not also
                           !     exceed this cohort's area.  And, 2) the tacked-on
                           !     promotion can't exceed the amount left
                           ! This is how promotion is transferred from this cohort

                           cc_gain = min(remainder_area, &
                                         remainder_area_hold * currentCohort%prom_weight/sumweights_old, &
                                         currentCohort%c_area-currentCohort%prom_weight)


                           ! Reduce the remainder_area
                           remainder_area = remainder_area - cc_gain
                           
                           ! Update this cohort's promotion
                           currentCohort%prom_weight = currentCohort%prom_weight + cc_gain
                           
                           ! Update the sum of weights for cohorts where exceedance can
                           ! still be spread to
                           if( currentCohort%prom_weight < (currentCohort%c_area-nearzero) ) then
                              sumweights = sumweights + currentCohort%prom_weight
                           end if

                        end if
                     end if
                     currentCohort => currentCohort%shorter 
                  end do
                  sumweights_old = sumweights
                  
                  exceedance_counter = exceedance_counter + 1
                  if( exceedance_counter > 100 ) then
                     write(fates_log(),*) 'It is taking a long time to distribute promotion exceedance'
                     write(fates_log(),*) '(ie greater than c_area) to neighbors... exiting'
                     call endrun(msg=errMsg(sourcefile, __LINE__))
                  end if
                  
               end do
               
            end if
         
            currentCohort => currentPatch%tallest
            do while (associated(currentCohort))      

               

               !All the trees in this layer need to promote some area upwards... 
               if(currentCohort%canopy_layer == i_lyr+1)then 
               
                  cc_gain = currentCohort%prom_weight
                  
                  if ( (cc_gain-currentCohort%c_area) > -nearzero .and. &
                       (cc_gain-currentCohort%c_area) < area_target_precision ) then

                     currentCohort%canopy_layer = i_lyr
                     
                     ! keep track of number and biomass of promoted cohort
                     currentSite%promotion_rate(currentCohort%size_class) = &
                          currentSite%promotion_rate(currentCohort%size_class) + currentCohort%n

                     leaf_c          = currentCohort%prt%GetState(leaf_organ,all_carbon_elements)
                     store_c         = currentCohort%prt%GetState(store_organ,all_carbon_elements)
                     fnrt_c          = currentCohort%prt%GetState(fnrt_organ,all_carbon_elements)
                     sapw_c          = currentCohort%prt%GetState(sapw_organ,all_carbon_elements)
                     struct_c        = currentCohort%prt%GetState(struct_organ,all_carbon_elements)

                     currentSite%promotion_carbonflux = currentSite%promotion_carbonflux + &
                          (leaf_c + fnrt_c + store_c + sapw_c + struct_c) * currentCohort%n

                  elseif ( cc_gain > nearzero .and. cc_gain < currentCohort%c_area) then
                     
                     allocate(copyc)
<<<<<<< HEAD
                     if(hlm_use_planthydro.eq.itrue) call InitHydrCohort(CurrentSite,copyc)
                     call zero_cohort(copyc)
                     call copy_cohort(currentCohort, copyc) !makes an identical copy...
                     !if( hlm_use_planthydro.eq.itrue ) then
                     !   call InitHydrCohort(CurrentSite,copyc)
                     !endif
                                          
=======
                     call InitPRTCohort(copyc)
                     if( hlm_use_planthydro.eq.itrue ) then
                        call InitHydrCohort(CurrentSite,copyc)
                     endif
                     call copy_cohort(currentCohort, copyc) !makes an identical copy...
		                          
>>>>>>> 82594ee4
                     newarea = currentCohort%c_area - cc_gain !new area of existing cohort

                     call carea_allom(currentCohort%dbh,currentCohort%n,currentSite%spread, &
                          currentCohort%pft,currentCohort%c_area)
                     
                     ! number of individuals in promoted cohort. 
                     copyc%n = currentCohort%n*cc_gain/currentCohort%c_area   
                     
                     ! number of individuals in cohort remaining in understorey    
                     currentCohort%n = currentCohort%n - copyc%n
                     
                     currentCohort%canopy_layer = i_lyr + 1 ! keep current cohort in the understory.        
                     copyc%canopy_layer = i_lyr             ! promote copy to the higher canopy layer. 
                     
                     ! keep track of number and biomass of promoted cohort
                     currentSite%promotion_rate(copyc%size_class) = &
                          currentSite%promotion_rate(copyc%size_class) + copyc%n

                     leaf_c          = copyc%prt%GetState(leaf_organ,all_carbon_elements)
                     store_c         = copyc%prt%GetState(store_organ,all_carbon_elements)
                     fnrt_c          = copyc%prt%GetState(fnrt_organ,all_carbon_elements)
                     sapw_c          = copyc%prt%GetState(sapw_organ,all_carbon_elements)
                     struct_c        = copyc%prt%GetState(struct_organ,all_carbon_elements)

                     currentSite%promotion_carbonflux = currentSite%promotion_carbonflux + &
                          (leaf_c + fnrt_c + store_c + sapw_c + struct_c) * copyc%n
                     
                     call carea_allom(currentCohort%dbh,currentCohort%n,currentSite%spread, &
                          currentCohort%pft,currentCohort%c_area)
                     call carea_allom(copyc%dbh,copyc%n,currentSite%spread,copyc%pft,copyc%c_area)

                     !----------- Insert copy into linked list ------------------------!                         
                     copyc%shorter => currentCohort
                     if(associated(currentCohort%taller))then
                        copyc%taller => currentCohort%taller
                        currentCohort%taller%shorter => copyc
                     else
                        currentPatch%tallest => copyc
                        copyc%taller => null()
                     endif
                     currentCohort%taller => copyc                  

                  elseif(cc_gain > currentCohort%c_area)then

                     write(fates_log(),*) 'more area than the cohort has is being promoted'
                     write(fates_log(),*) 'loss:',cc_gain
                     write(fates_log(),*) 'existing area:',currentCohort%c_area
                     call endrun(msg=errMsg(sourcefile, __LINE__))

                  endif
               
               endif   ! if(currentCohort%canopy_layer == i_lyr+1) then
               currentCohort => currentCohort%shorter
            enddo !currentCohort 

            call CanopyLayerArea(currentPatch,currentSite%spread,i_lyr,arealayer_current)
            
            if ( abs(arealayer_current - currentPatch%area)/arealayer_current &
                 > area_target_precision ) then
               write(fates_log(),*) 'promotion did not bring area within tolerance'
               write(fates_log(),*) 'arealayer:',arealayer_current
               write(fates_log(),*) 'patch%area:',currentPatch%area
               call endrun(msg=errMsg(sourcefile, __LINE__))
            end if

         end if
         
      end if
      
      return
    end subroutine PromoteIntoLayer

  ! ============================================================================

  subroutine canopy_spread( currentSite )
    !
    ! !DESCRIPTION:
    !  Calculates the spatial spread of tree canopies based on canopy closure.                             
    !
    ! !USES:
    use EDTypesMod        , only : AREA
    use EDParamsMod, only : ED_val_canopy_closure_thresh    
    !
    ! !ARGUMENTS    
    type (ed_site_type), intent(inout), target :: currentSite
    !
    ! !LOCAL VARIABLES:
    type (ed_cohort_type), pointer :: currentCohort
    type (ed_patch_type) , pointer :: currentPatch
    real(r8) :: sitelevel_canopyarea  ! Amount of canopy in top layer at the site level
    real(r8) :: inc                   ! Arbitrary daily incremental change in canopy area 
    integer  :: z
    !----------------------------------------------------------------------

    inc = 0.05_r8

    currentPatch => currentSite%oldest_patch

    sitelevel_canopyarea = 0.0_r8   
    do while (associated(currentPatch))

       !calculate canopy area in each patch...
       currentCohort => currentPatch%tallest
       do while (associated(currentCohort))
          call carea_allom(currentCohort%dbh,currentCohort%n, &
                currentSite%spread,currentCohort%pft,currentCohort%c_area)
          if( (EDPftvarcon_inst%woody(currentCohort%pft) .eq. 1 ) .and. &
              (currentCohort%canopy_layer .eq. 1 ) ) then
             sitelevel_canopyarea = sitelevel_canopyarea + currentCohort%c_area
          endif
          currentCohort => currentCohort%shorter
       enddo

       currentPatch => currentPatch%younger

    enddo !currentPatch

    !If the canopy area is approaching closure, squash the tree canopies and make them taller and thinner
    if( sitelevel_canopyarea/AREA .gt. ED_val_canopy_closure_thresh ) then
       currentSite%spread = currentSite%spread - inc
    else 
       currentSite%spread = currentSite%spread + inc 
    endif

    ! put within bounds to make sure it stays between 0 and 1
    currentSite%spread = max(min(currentSite%spread, 1._r8), 0._r8)

  end subroutine canopy_spread


  ! =====================================================================================

  subroutine canopy_summarization( nsites, sites, bc_in )

     ! ----------------------------------------------------------------------------------
     ! Much of this routine was once ed_clm_link minus all the IO and history stuff
     ! ---------------------------------------------------------------------------------

    use FatesInterfaceMod    , only : bc_in_type
    use EDPatchDynamicsMod   , only : set_patchno
    use FatesAllometryMod    , only : set_root_fraction
    use FatesAllometryMod    , only : i_hydro_rootprof_context
    use FatesSizeAgeTypeIndicesMod, only : sizetype_class_index
    use EDtypesMod           , only : area
    use EDPftvarcon          , only : EDPftvarcon_inst

    ! !ARGUMENTS    
    integer                 , intent(in)            :: nsites
    type(ed_site_type)      , intent(inout), target :: sites(nsites)
    type(bc_in_type)        , intent(in)            :: bc_in(nsites)
    !
    ! !LOCAL VARIABLES:
    type (ed_patch_type)  , pointer :: currentPatch
    type (ed_cohort_type) , pointer :: currentCohort
    integer  :: s
    integer  :: ft                                      ! plant functional type
    integer  :: ifp
    integer  :: patchn                                  ! identification number for each patch. 
    real(r8) :: canopy_leaf_area                        ! total amount of leaf area in the vegetated area. m2.  
    real(r8) :: leaf_c               ! leaf carbon [kg]
    real(r8) :: fnrt_c               ! fineroot carbon [kg]
    real(r8) :: sapw_c               ! sapwood carbon [kg]
    real(r8) :: store_c              ! storage carbon [kg]
    real(r8) :: struct_c             ! structure carbon [kg]
    !----------------------------------------------------------------------

    if ( debug ) then
       write(fates_log(),*) 'in canopy_summarization'
    endif

    do s = 1,nsites
       
       ! --------------------------------------------------------------------------------
       ! Set the patch indices (this is usefull mostly for communicating with a host or 
       ! driving model.  Loops through all patches and sets cpatch%patchno to the integer 
       ! order of oldest to youngest where the oldest is 1.
       ! --------------------------------------------------------------------------------
       call set_patchno( sites(s) )

       currentPatch => sites(s)%oldest_patch

       do while(associated(currentPatch))
          
          ! Calculate rooting depth fractions for the patch x pft
          ! Note that we are calling for the root fractions in the hydrologic context.
          ! See explanation in FatesAllometryMod.  In other locations, this
          ! function is called to return the profile of biomass as used for litter

          do ft = 1, numpft
             call set_root_fraction(currentPatch%rootfr_ft(ft,1:bc_in(s)%nlevsoil), ft, &
                  bc_in(s)%zi_sisl,lowerb=lbound(bc_in(s)%zi_sisl,1), &
                  icontext=i_hydro_rootprof_context)
          end do
          
          
          !zero cohort-summed variables. 
          currentPatch%total_canopy_area = 0.0_r8
          currentPatch%total_tree_area = 0.0_r8
          canopy_leaf_area = 0.0_r8
          
          !update cohort quantitie s                                  
          currentCohort => currentPatch%shortest
          do while(associated(currentCohort))
             
             ft = currentCohort%pft


             leaf_c   = currentCohort%prt%GetState(leaf_organ, all_carbon_elements)
             sapw_c   = currentCohort%prt%GetState(sapw_organ, all_carbon_elements)
             struct_c = currentCohort%prt%GetState(struct_organ, all_carbon_elements)
             fnrt_c   = currentCohort%prt%GetState(fnrt_organ, all_carbon_elements)
             store_c  = currentCohort%prt%GetState(store_organ, all_carbon_elements)
             
             ! Update the cohort's index within the size bin classes
             ! Update the cohort's index within the SCPF classification system
             call sizetype_class_index(currentCohort%dbh,currentCohort%pft, &
                                       currentCohort%size_class,currentCohort%size_by_pft_class)

             call carea_allom(currentCohort%dbh,currentCohort%n,sites(s)%spread,&
                  currentCohort%pft,currentCohort%c_area)

             currentCohort%treelai = tree_lai(leaf_c,             &
                  currentCohort%pft, currentCohort%c_area, currentCohort%n, &
                  currentCohort%canopy_layer, currentPatch%canopy_layer_tlai )

             canopy_leaf_area = canopy_leaf_area + currentCohort%treelai *currentCohort%c_area
                  
             if(currentCohort%canopy_layer==1)then
                currentPatch%total_canopy_area = currentPatch%total_canopy_area + currentCohort%c_area
                if(EDPftvarcon_inst%woody(ft)==1)then
                   currentPatch%total_tree_area = currentPatch%total_tree_area + currentCohort%c_area
                endif
             endif
             
             ! Check for erroneous zero values. 
             if(currentCohort%dbh <= 0._r8 .or. currentCohort%n == 0._r8)then
                write(fates_log(),*) 'FATES: dbh or n is zero in canopy_summarization', &
                      currentCohort%dbh,currentCohort%n
                call endrun(msg=errMsg(sourcefile, __LINE__))
             endif
             if(currentCohort%pft == 0.or.currentCohort%canopy_trim <= 0._r8)then
                write(fates_log(),*) 'FATES: PFT or trim is zero in canopy_summarization', &
                      currentCohort%pft,currentCohort%canopy_trim
                call endrun(msg=errMsg(sourcefile, __LINE__))
             endif
             if( (sapw_c + leaf_c + fnrt_c) <= 0._r8)then
                write(fates_log(),*) 'FATES: alive biomass is zero in canopy_summarization', &
                      sapw_c + leaf_c + fnrt_c
                call endrun(msg=errMsg(sourcefile, __LINE__))
             endif

             currentCohort => currentCohort%taller
             
          enddo ! ends 'do while(associated(currentCohort))
          
          if ( currentPatch%total_canopy_area>currentPatch%area ) then
             if ( currentPatch%total_canopy_area-currentPatch%area > 0.001_r8 ) then
                write(fates_log(),*) 'FATES: canopy area bigger than area', &
                     currentPatch%total_canopy_area ,currentPatch%area
                call endrun(msg=errMsg(sourcefile, __LINE__))
             end if
             currentPatch%total_canopy_area = currentPatch%area
          endif

          currentPatch => currentPatch%younger
       end do !patch loop
            
       call leaf_area_profile(sites(s),bc_in(s)%snow_depth_si,bc_in(s)%frac_sno_eff_si) 
       
    end do ! site loop
    
    return
  end subroutine canopy_summarization
 
 ! =====================================================================================

 subroutine leaf_area_profile( currentSite , snow_depth_si, frac_sno_eff_si)
    
    ! -----------------------------------------------------------------------------------
    ! This subroutine calculates how leaf and stem areas are distributed 
    ! in vertical and horizontal space.
    !
    ! The following cohort level diagnostics are updated here:
    ! 
    ! currentCohort%treelai    ! LAI per unit crown area  (m2/m2)
    ! currentCohort%treesai    ! SAI per unit crown area  (m2/m2)
    ! currentCohort%lai        ! LAI per unit canopy area (m2/m2)
    ! currentCohort%sai        ! SAI per unit canopy area (m2/m2)
    ! currentCohort%NV         ! The number of discrete vegetation
    !                          ! layers needed to describe this crown
    !
    ! The following patch level diagnostics are updated here:
    ! 
    ! currentPatch%canopy_layer_tlai(cl)   ! total leaf area index of canopy layer
    ! currentPatch%ncan(cl,ft)             ! number of vegetation layers needed
    !                                      ! in this patch's pft/canopy-layer 
    ! currentPatch%nrad(cl,ft)             ! same as ncan, but does not include
    !                                      ! layers occluded by snow
    !                                      ! CURRENTLY SAME AS NCAN
    ! currentPatch%canopy_mask(cl,ft)      ! are there canopy elements in this pft-layer?
    !                                      ! (This is redundant with nrad though...)
    ! currentPatch%tlai_profile(cl,ft,iv)  ! m2 of leaves per m2 of the PFT's footprint
    ! currentPatch%elai_profile(cl,ft,iv)  ! non-snow covered m2 of leaves per m2 of PFT footprint
    ! currentPatch%tsai_profile(cl,ft,iv)  ! m2 of stems per m2 of PFT footprint
    ! currentPatch%esai_profile(cl,ft,iv)  ! non-snow covered m2 of stems per m2 of PFT footprint
    ! currentPatch%canopy_area_profile(cl,ft,iv)  ! Fractional area of leaf layer 
    !                                             ! relative to vegetated area
    ! currentPatch%layer_height_profile(cl,ft,iv) ! Elevation of layer in m
    !
    ! -----------------------------------------------------------------------------------

    ! !USES:

    use EDtypesMod           , only : area, dinc_ed, hitemax, n_hite_bins
  
    !
    ! !ARGUMENTS    
    type(ed_site_type)     , intent(inout) :: currentSite
    real(r8)               , intent(in)    :: snow_depth_si
    real(r8)               , intent(in)    :: frac_sno_eff_si

    !
    ! !LOCAL VARIABLES:
    type (ed_patch_type)  , pointer :: currentPatch
    type (ed_cohort_type) , pointer :: currentCohort
    real(r8) :: remainder                !Thickness of layer at bottom of canopy. 
    real(r8) :: fleaf                    ! fraction of cohort incepting area that is leaves.  
    integer  :: ft                       ! Plant functional type index. 
    integer  :: iv                       ! Vertical leaf layer index   
    integer  :: cl                       ! Canopy layer index
    real(r8) :: fraction_exposed         ! how much of this layer is not covered by snow?
    real(r8) :: layer_top_hite           ! notional top height of this canopy layer (m)
    real(r8) :: layer_bottom_hite        ! notional bottom height of this canopy layer (m)
    integer  :: smooth_leaf_distribution ! is the leaf distribution this option (1) or not (0)
    real(r8) :: frac_canopy(N_HITE_BINS) ! amount of canopy in each height class
    real(r8) :: patch_lai                ! LAI summed over the patch in m2/m2 of canopy area
    real(r8) :: minh(N_HITE_BINS)        ! minimum height in height class (m)
    real(r8) :: maxh(N_HITE_BINS)        ! maximum height in height class (m)
    real(r8) :: dh                       ! vertical detph of height class (m)
    real(r8) :: min_chite                ! bottom of cohort canopy  (m)
    real(r8) :: max_chite                ! top of cohort canopy      (m)
    real(r8) :: lai                      ! summed lai for checking m2 m-2
    real(r8) :: snow_depth_avg           ! avg snow over whole site
    real(r8) :: leaf_c                   ! leaf carbon [kg]
    
    !----------------------------------------------------------------------



    smooth_leaf_distribution = 0

    ! Here we are trying to generate a profile of leaf area, indexed by 'z' and by pft
    ! We assume that each point in the canopy recieved the light attenuated by the average
    ! leaf area index above it, irrespective of PFT identity... 
    ! Each leaf is defined by how deep in the canopy it is, in terms of LAI units.  (FIX(RF,032414), GB)
    
    currentPatch => currentSite%oldest_patch   
    do while(associated(currentPatch))

       ! --------------------------------------------------------------------------------
       ! Calculate tree and canopy areas. 
       ! calculate tree lai and sai.
       ! --------------------------------------------------------------------------------

       currentPatch%canopy_layer_tlai(:)        = 0._r8
       currentPatch%ncan(:,:)                   = 0 
       currentPatch%nrad(:,:)                   = 0 
       patch_lai                                = 0._r8
       currentPatch%tlai_profile(:,:,:)         = 0._r8
       currentPatch%tsai_profile(:,:,:)         = 0._r8  
       currentPatch%elai_profile(:,:,:)         = 0._r8
       currentPatch%esai_profile(:,:,:)         = 0._r8 
       currentPatch%layer_height_profile(:,:,:) = 0._r8
       currentPatch%canopy_area_profile(:,:,:)  = 0._r8       
       currentPatch%canopy_mask(:,:)            = 0

       ! ------------------------------------------------------------------------------
       ! It is remotely possible that in deserts we will not have any canopy
       ! area, ie not plants at all...
       ! ------------------------------------------------------------------------------
       
       if (currentPatch%total_canopy_area > nearzero ) then


       currentCohort => currentPatch%tallest
       do while(associated(currentCohort)) 

          ft = currentCohort%pft
          cl = currentCohort%canopy_layer

          ! Calculate LAI of layers above
          ! Note that the canopy_layer_lai is also calculated in this loop
          ! but since we go top down in terms of plant size, we should be okay

          leaf_c          = currentCohort%prt%GetState(leaf_organ,all_carbon_elements)

          currentCohort%treelai = tree_lai(leaf_c, currentCohort%pft, currentCohort%c_area, &
                                           currentCohort%n, currentCohort%canopy_layer,               &
                                           currentPatch%canopy_layer_tlai )    

          currentCohort%treesai = tree_sai(currentCohort%pft, currentCohort%dbh, currentCohort%canopy_trim, &
                                           currentCohort%c_area, currentCohort%n, currentCohort%canopy_layer, &
                                           currentPatch%canopy_layer_tlai, currentCohort%treelai )  

          currentCohort%lai =  currentCohort%treelai *currentCohort%c_area/currentPatch%total_canopy_area 
          currentCohort%sai =  currentCohort%treesai *currentCohort%c_area/currentPatch%total_canopy_area  

          ! Number of actual vegetation layers in this cohort's crown
          currentCohort%nv =  ceiling((currentCohort%treelai+currentCohort%treesai)/dinc_ed)  

          currentPatch%ncan(cl,ft) = max(currentPatch%ncan(cl,ft),currentCohort%NV)

          patch_lai = patch_lai + currentCohort%lai

          currentPatch%canopy_layer_tlai(cl) = currentPatch%canopy_layer_tlai(cl) + currentCohort%lai

          currentCohort => currentCohort%shorter 
          
       enddo !currentCohort

       if(smooth_leaf_distribution == 1)then

          ! -----------------------------------------------------------------------------
          ! we are going to ignore the concept of canopy layers, and put all of the leaf 
          ! area into height banded bins.  using the same domains as we had before, except 
          ! that CL always = 1
          ! -----------------------------------------------------------------------------
          
          ! this is a crude way of dividing up the bins. Should it be a function of actual maximum height? 
          dh = 1.0_r8*(HITEMAX/N_HITE_BINS) 
          do iv = 1,N_HITE_BINS  
             if (iv == 1) then
                minh(iv) = 0.0_r8
                maxh(iv) = dh
             else 
                minh(iv) = (iv-1)*dh
                maxh(iv) = (iv)*dh
             endif
          enddo
          
          currentCohort => currentPatch%shortest
          do while(associated(currentCohort))  
             ft = currentCohort%pft
             min_chite = currentCohort%hite - currentCohort%hite * EDPftvarcon_inst%crown(ft)
             max_chite = currentCohort%hite  
             do iv = 1,N_HITE_BINS  
                frac_canopy(iv) = 0.0_r8
                ! this layer is in the middle of the canopy
                if(max_chite > maxh(iv).and.min_chite < minh(iv))then 
                   frac_canopy(iv)= min(1.0_r8,dh / (currentCohort%hite*EDPftvarcon_inst%crown(ft)))
                   ! this is the layer with the bottom of the canopy in it. 
                elseif(min_chite < maxh(iv).and.min_chite > minh(iv).and.max_chite > maxh(iv))then 
                   frac_canopy(iv) = (maxh(iv) -min_chite ) / (currentCohort%hite*EDPftvarcon_inst%crown(ft))
                   ! this is the layer with the top of the canopy in it. 
                elseif(max_chite > minh(iv).and.max_chite < maxh(iv).and.min_chite < minh(iv))then 
                   frac_canopy(iv) = (max_chite - minh(iv)) / (currentCohort%hite*EDPftvarcon_inst%crown(ft))
                elseif(max_chite < maxh(iv).and.min_chite > minh(iv))then !the whole cohort is within this layer. 
                   frac_canopy(iv) = 1.0_r8
                endif
                
                ! no m2 of leaf per m2 of ground in each height class
                currentPatch%tlai_profile(1,ft,iv) = currentPatch%tlai_profile(1,ft,iv) + frac_canopy(iv) * &
                      currentCohort%lai
                currentPatch%tsai_profile(1,ft,iv) = currentPatch%tsai_profile(1,ft,iv) + frac_canopy(iv) * &
                      currentCohort%sai
                
                !snow burial
                !write(fates_log(), *) 'calc snow'
                snow_depth_avg = snow_depth_si * frac_sno_eff_si
                if(snow_depth_avg  > maxh(iv))then
                   fraction_exposed = 0._r8
                endif
                if(snow_depth_avg < minh(iv))then
                   fraction_exposed = 1._r8
                endif
                if(snow_depth_avg>= minh(iv).and.snow_depth_avg <= maxh(iv))then !only partly hidden... 
                   fraction_exposed =  max(0._r8,(min(1.0_r8,(snow_depth_avg-minh(iv))/dh)))
                endif
                fraction_exposed = 1.0_r8
                ! no m2 of leaf per m2 of ground in each height class
                ! FIX(SPM,032414) these should be uncommented this and double check
                
                if ( debug ) write(fates_log(), *) 'leaf_area_profile()', currentPatch%elai_profile(1,ft,iv)
                
                currentPatch%elai_profile(1,ft,iv) = currentPatch%tlai_profile(1,ft,iv) * fraction_exposed
                currentPatch%esai_profile(1,ft,iv) = currentPatch%tsai_profile(1,ft,iv) * fraction_exposed
                
                if ( debug ) write(fates_log(), *) 'leaf_area_profile()', currentPatch%elai_profile(1,ft,iv)
                
             enddo ! (iv) hite bins
             
             currentCohort => currentCohort%taller
             
          enddo !currentCohort 
          
          ! -----------------------------------------------------------------------------
          ! Perform a leaf area conservation check on the LAI profile
          lai = 0.0_r8
          do ft = 1,numpft
             lai = lai+ sum(currentPatch%tlai_profile(1,ft,:))
          enddo
          
          if(lai > patch_lai)then
             write(fates_log(), *) 'FATES: problem with lai assignments'
             call endrun(msg=errMsg(sourcefile, __LINE__))
          endif
          
          
       else ! smooth leaf distribution  

          ! -----------------------------------------------------------------------------
          ! Standard canopy layering model.
          ! Go through all cohorts and add their leaf area 
          ! and canopy area to the accumulators. 
          ! -----------------------------------------------------------------------------

             
             currentCohort => currentPatch%shortest
             do while(associated(currentCohort))   
                
                ft = currentCohort%pft 
                cl = currentCohort%canopy_layer
                
                ! ----------------------------------------------------------------
                ! How much of each tree is stem area index? Assuming that there is 
                ! This may indeed be zero if there is a sensecent grass
                ! ----------------------------------------------------------------
                
                if( (currentCohort%treelai+currentCohort%treesai) > 0._r8)then    
                   fleaf = currentCohort%lai / (currentCohort%lai + currentCohort%sai) 
                else
                   fleaf = 0._r8
                endif
                
                ! XXXXXXXXXXXXXXXXXXXXXXXXXXXXXXXXXXXXXXXXX
                ! SNOW BURIAL IS CURRENTLY TURNED OFF
                ! WHEN IT IS TURNED ON, IT WILL HAVE TO BE COMPARED
                ! WITH SNOW HEIGHTS CALCULATED BELOW.
                ! XXXXXXXXXXXXXXXXXXXXXXXXXXXXXXXXXXXXXXXXX
                
                currentPatch%nrad(cl,ft) = currentPatch%ncan(cl,ft) 

                if (currentPatch%nrad(cl,ft) > nlevleaf ) then
                   write(fates_log(), *) 'Number of radiative leaf layers is larger'
                   write(fates_log(), *) ' than the maximum allowed.'
                   write(fates_log(), *) ' cl: ',cl
                   write(fates_log(), *) ' ft: ',ft
                   write(fates_log(), *) ' nlevleaf: ',nlevleaf
                   write(fates_log(), *) ' currentPatch%nrad(cl,ft): ', currentPatch%nrad(cl,ft)
                   call endrun(msg=errMsg(sourcefile, __LINE__))
                end if


                ! --------------------------------------------------------------------------
                ! Whole layers.  Make a weighted average of the leaf area in each layer 
                ! before dividing it by the total area. Fill up layer for whole layers.  
                ! --------------------------------------------------------------------------
                
                do iv = 1,currentCohort%NV
                   
                   ! This loop builds the arrays that define the effective (not snow covered)
                   ! and total (includes snow covered) area indices for leaves and stems
                   ! We calculate the absolute elevation of each layer to help determine if the layer
                   ! is obscured by snow.
                   
                   layer_top_hite = currentCohort%hite - &
                         ( real(iv-1,r8)/currentCohort%NV * currentCohort%hite *  &
                         EDPftvarcon_inst%crown(currentCohort%pft) )
                   
                   layer_bottom_hite = currentCohort%hite - &
                         ( real(iv,r8)/currentCohort%NV * currentCohort%hite * &
                         EDPftvarcon_inst%crown(currentCohort%pft) )
                   
                   fraction_exposed = 1.0_r8
                   snow_depth_avg = snow_depth_si * frac_sno_eff_si
                   if(snow_depth_avg  > layer_top_hite)then
                      fraction_exposed = 0._r8
                   endif
                   if(snow_depth_avg < layer_bottom_hite)then
                      fraction_exposed = 1._r8
                   endif
                   if( snow_depth_avg>= layer_bottom_hite .and. &
                         snow_depth_avg <= layer_top_hite) then !only partly hidden...
                      fraction_exposed =  max(0._r8,(min(1.0_r8,(snow_depth_avg-layer_bottom_hite)/ &
                         (layer_top_hite-layer_bottom_hite ))))
                   endif
                   
                   ! =========== OVER-WRITE =================
                   fraction_exposed= 1.0_r8
                   ! =========== OVER-WRITE =================
                   
                   if(iv==currentCohort%NV) then
                      remainder = (currentCohort%treelai + currentCohort%treesai) - &
                            (dinc_ed*real(currentCohort%nv-1,r8))
                      if(remainder > dinc_ed )then
                         write(fates_log(), *)'ED: issue with remainder', &
                               currentCohort%treelai,currentCohort%treesai,dinc_ed, & 
                               currentCohort%NV,remainder
                         call endrun(msg=errMsg(sourcefile, __LINE__))
                      endif
                   else
                      remainder = dinc_ed
                   end if
                   
                   currentPatch%tlai_profile(cl,ft,iv) = currentPatch%tlai_profile(cl,ft,iv) + &
                         remainder * fleaf * currentCohort%c_area/currentPatch%total_canopy_area
                   
                   currentPatch%elai_profile(cl,ft,iv) = currentPatch%elai_profile(cl,ft,iv) + &
                         remainder * fleaf * currentCohort%c_area/currentPatch%total_canopy_area * &
                         fraction_exposed
                   
                   currentPatch%tsai_profile(cl,ft,iv) = currentPatch%tsai_profile(cl,ft,iv) + &
                         remainder * (1._r8 - fleaf) * currentCohort%c_area/currentPatch%total_canopy_area
                   
                   currentPatch%esai_profile(cl,ft,iv) = currentPatch%esai_profile(cl,ft,iv) + &
                         remainder * (1._r8 - fleaf) * currentCohort%c_area/currentPatch%total_canopy_area * &
                         fraction_exposed
                   
                   currentPatch%canopy_area_profile(cl,ft,iv) = currentPatch%canopy_area_profile(cl,ft,iv) + &
                         currentCohort%c_area/currentPatch%total_canopy_area
                   
                   currentPatch%layer_height_profile(cl,ft,iv) = currentPatch%layer_height_profile(cl,ft,iv) + &
                         (remainder * fleaf * currentCohort%c_area/currentPatch%total_canopy_area * &
                         (layer_top_hite+layer_bottom_hite)/2.0_r8) !average height of layer. 
                   
                end do
                
                currentCohort => currentCohort%taller
                
             enddo !cohort
         
             ! --------------------------------------------------------------------------
            
             ! If there is an upper-story, the top canopy layer
             ! should have a value of exactly 1.0 in its top leaf layer
             ! --------------------------------------------------------------------------
             
             if ( (currentPatch%NCL_p > 1) .and. &
                  (sum(currentPatch%canopy_area_profile(1,:,1)) < 0.9999 )) then
                write(fates_log(), *) 'FATES: canopy_area_profile was less than 1 at the canopy top'
                write(fates_log(), *) 'cl: ',1
                write(fates_log(), *) 'iv: ',1
                write(fates_log(), *) 'sum(cpatch%canopy_area_profile(1,:,1)): ', &
                     sum(currentPatch%canopy_area_profile(1,:,1))
                currentCohort => currentPatch%shortest
                do while(associated(currentCohort))
                   if(currentCohort%canopy_layer==1)then
                      write(fates_log(), *) 'FATES: cohorts',currentCohort%dbh,currentCohort%c_area, &
                           currentPatch%total_canopy_area,currentPatch%area
                      write(fates_log(), *) 'ED: fracarea', currentCohort%pft, &
                           currentCohort%c_area/currentPatch%total_canopy_area
                   endif
                   currentCohort => currentCohort%taller  
                enddo !currentCohort
                call endrun(msg=errMsg(sourcefile, __LINE__))
                
             end if
         

             ! --------------------------------------------------------------------------
             ! In the following loop we are now normalizing the effective and
             ! total area profiles to convert from units of leaf/stem area per vegetated
             ! canopy area, into leaf/stem area per area of their own radiative column
             ! which is typically the footprint of all cohorts contained in the canopy
             ! layer x pft bins.
             ! Also perform some checks on area normalization.
             ! Check the area of each leaf layer, across pfts.
             ! It should never be larger than 1 or less than 0.
             ! --------------------------------------------------------------------------

             do cl = 1,currentPatch%NCL_p
                do iv = 1,currentPatch%ncan(cl,ft)
                   
                   if( debug .and. sum(currentPatch%canopy_area_profile(cl,:,iv)) > 1.0001_r8 ) then
                      
                      write(fates_log(), *) 'FATES: A canopy_area_profile exceeded 1.0'
                      write(fates_log(), *) 'cl: ',cl
                      write(fates_log(), *) 'iv: ',iv
                      write(fates_log(), *) 'sum(cpatch%canopy_area_profile(cl,:,iv)): ', &
                            sum(currentPatch%canopy_area_profile(cl,:,iv))
                       currentCohort => currentPatch%shortest
                       do while(associated(currentCohort))
                          if(currentCohort%canopy_layer==cl)then
                             write(fates_log(), *) 'FATES: cohorts in layer cl = ',cl, &
                                  currentCohort%dbh,currentCohort%c_area, &
                                  currentPatch%total_canopy_area,currentPatch%area
                             write(fates_log(), *) 'ED: fracarea', currentCohort%pft, &
                                  currentCohort%c_area/currentPatch%total_canopy_area
                          endif
                          currentCohort => currentCohort%taller  
                       enddo !currentCohort
                       call endrun(msg=errMsg(sourcefile, __LINE__))
                    end if
                 end do
                   
                do ft = 1,numpft
                   do iv = 1,currentPatch%ncan(cl,ft)

                      if( currentPatch%canopy_area_profile(cl,ft,iv) > nearzero ) then
                         
                         currentPatch%tlai_profile(cl,ft,iv) = currentPatch%tlai_profile(cl,ft,iv) / &
                               currentPatch%canopy_area_profile(cl,ft,iv)
                         
                         currentPatch%tsai_profile(cl,ft,iv) = currentPatch%tsai_profile(cl,ft,iv) / &
                               currentPatch%canopy_area_profile(cl,ft,iv)
                         
                         currentPatch%elai_profile(cl,ft,iv) = currentPatch%elai_profile(cl,ft,iv) / &
                               currentPatch%canopy_area_profile(cl,ft,iv)
                         
                         currentPatch%esai_profile(cl,ft,iv) = currentPatch%esai_profile(cl,ft,iv) / &
                               currentPatch%canopy_area_profile(cl,ft,iv)
                      end if
                      
                      if(currentPatch%tlai_profile(cl,ft,iv)>nearzero )then
                         currentPatch%layer_height_profile(cl,ft,iv) = currentPatch%layer_height_profile(cl,ft,iv) &
                               /currentPatch%tlai_profile(cl,ft,iv)
                      end if
                      
                   enddo
                   
                enddo
             enddo
             
             ! --------------------------------------------------------------------------
             ! Set the mask that identifies which PFT x can-layer combinations have
             ! scattering elements in them.
             ! --------------------------------------------------------------------------

             do cl = 1,currentPatch%NCL_p
                do ft = 1,numpft
                   do  iv = 1, currentPatch%nrad(cl,ft)
                      if(currentPatch%canopy_area_profile(cl,ft,iv) > 0._r8)then
                         currentPatch%canopy_mask(cl,ft) = 1     
                      endif
                   end do !iv
                enddo !ft
             enddo ! loop over cl
             
          endif !leaf distribution
          
       end if
       
       currentPatch => currentPatch%younger 
       
    enddo !patch       
    
    return
 end subroutine leaf_area_profile

 ! ======================================================================================

  subroutine update_hlm_dynamics(nsites,sites,fcolumn,bc_out)

     ! ----------------------------------------------------------------------------------
     ! The purpose of this routine is to package output boundary conditions related
     ! to vegetation coverage to the host land model.
     ! ----------------------------------------------------------------------------------

     use EDTypesMod        , only : ed_patch_type, ed_cohort_type, &
                                    ed_site_type, AREA
     use FatesInterfaceMod , only : bc_out_type
     use EDPftvarcon       , only : EDPftvarcon_inst


     !
     ! !ARGUMENTS    
     integer,            intent(in)            :: nsites
     type(ed_site_type), intent(inout), target :: sites(nsites)
     integer,            intent(in)            :: fcolumn(nsites)
     type(bc_out_type),  intent(inout)         :: bc_out(nsites)

     ! Locals
     type (ed_cohort_type) , pointer :: currentCohort
     integer :: s, ifp, c, p
     type (ed_patch_type)  , pointer :: currentPatch
     real(r8) :: bare_frac_area
     real(r8) :: total_patch_area
     real(r8) :: total_canopy_area
     real(r8) :: weight  ! Weighting for cohort variables in patch


     do s = 1,nsites

        ifp = 0
        total_patch_area = 0._r8 
        total_canopy_area = 0._r8
        bc_out(s)%canopy_fraction_pa(:) = 0._r8
        currentPatch => sites(s)%oldest_patch
        c = fcolumn(s)
        do while(associated(currentPatch))
           ifp = ifp+1

           if ( currentPatch%total_canopy_area-currentPatch%area > 0.000001_r8 ) then
              write(fates_log(),*) 'ED: canopy area bigger than area',currentPatch%total_canopy_area ,currentPatch%area
              currentPatch%total_canopy_area = currentPatch%area
           endif


           if (associated(currentPatch%tallest)) then
              bc_out(s)%htop_pa(ifp) = currentPatch%tallest%hite
           else
              ! FIX(RF,040113) - should this be a parameter for the minimum possible vegetation height?
              bc_out(s)%htop_pa(ifp) = 0.1_r8
           endif
           
           bc_out(s)%hbot_pa(ifp) = max(0._r8, min(0.2_r8, bc_out(s)%htop_pa(ifp)- 1.0_r8))

           ! Use leaf area weighting for all cohorts in the patch to define the characteristic
           ! leaf width used by the HLM
           ! ----------------------------------------------------------------------------
!           bc_out(s)%dleaf_pa(ifp) = 0.0_r8
!           if(currentPatch%lai>1.0e-9_r8) then
!              currentCohort => currentPatch%shortest
!              do while(associated(currentCohort))
!                 weight = min(1.0_r8,currentCohort%lai/currentPatch%lai)
!                 bc_out(s)%dleaf_pa(ifp) = bc_out(s)%dleaf_pa(ifp) + &
!                       EDPftvarcon_inst%dleaf(currentCohort%pft)*weight
!                 currentCohort => currentCohort%taller  
!              enddo
!           end if

           ! Roughness length and displacement height are not PFT properties, they are
           ! properties of the canopy assemblage.  Defining this needs an appropriate model.
           ! Right now z0 and d are pft level parameters.  For the time being we will just
           ! use the 1st index until a suitable model is defined. (RGK 04-2017)
           ! -----------------------------------------------------------------------------
           bc_out(s)%z0m_pa(ifp)    = EDPftvarcon_inst%z0mr(1) * bc_out(s)%htop_pa(ifp)
           bc_out(s)%displa_pa(ifp) = EDPftvarcon_inst%displar(1) * bc_out(s)%htop_pa(ifp)
           bc_out(s)%dleaf_pa(ifp)  = EDPftvarcon_inst%dleaf(1)


           ! We are assuming here that grass is all located underneath tree canopies. 
           ! The alternative is to assume it is all spatial distinct from tree canopies.
           ! In which case, the bare area would have to be reduced by the grass area...
           ! currentPatch%total_canopy_area/currentPatch%area is fraction of this patch cover by plants 
           ! currentPatch%area/AREA is the fraction of the soil covered by this patch. 
           
           bc_out(s)%canopy_fraction_pa(ifp) = &
                min(1.0_r8,currentPatch%total_canopy_area/currentPatch%area)*(currentPatch%area/AREA)

           bare_frac_area = (1.0_r8 - min(1.0_r8,currentPatch%total_canopy_area/currentPatch%area)) * &
                (currentPatch%area/AREA)
           
           total_patch_area = total_patch_area + bc_out(s)%canopy_fraction_pa(ifp) + bare_frac_area
   
           total_canopy_area = total_canopy_area + bc_out(s)%canopy_fraction_pa(ifp)
 
           ! Calculate area indices for output boundary to HLM
           ! It is assumed that cpatch%canopy_area_profile and cpat%xai_profiles
           ! have been updated (ie ed_leaf_area_profile has been called since dynamics has been called)

           bc_out(s)%elai_pa(ifp) = calc_areaindex(currentPatch,'elai')
           bc_out(s)%tlai_pa(ifp) = calc_areaindex(currentPatch,'tlai')
           bc_out(s)%esai_pa(ifp) = calc_areaindex(currentPatch,'esai')
           bc_out(s)%tsai_pa(ifp) = calc_areaindex(currentPatch,'tsai')

           ! Fraction of vegetation free of snow. This is used to flag those
           ! patches which shall under-go photosynthesis
           ! INTERF-TODO: we may want to stop using frac_veg_nosno_alb and let
           ! FATES internal variables decide if photosynthesis is possible
           ! we are essentially calculating it inside FATES to tell the 
           ! host to tell itself when to do things (circuitous). Just have
           ! to determine where else it is used

           if ((bc_out(s)%elai_pa(ifp) + bc_out(s)%esai_pa(ifp)) > 0._r8) then
              bc_out(s)%frac_veg_nosno_alb_pa(ifp) = 1.0_r8
           else
              bc_out(s)%frac_veg_nosno_alb_pa(ifp) = 0.0_r8
           end if
           
           currentPatch => currentPatch%younger
        end do


        ! Apply patch and canopy area corrections
        ! If the difference is above reasonable math precision, apply a fix
        ! If the difference is way above reasonable math precision, gracefully exit
        
        if(abs(total_patch_area-1.0_r8) > rsnbl_math_prec ) then

           if(abs(total_patch_area-1.0_r8) > 1.0e-8_r8 )then
              write(fates_log(),*) 'total area is wrong in update_hlm_dynamics',total_patch_area
              call endrun(msg=errMsg(sourcefile, __LINE__))
           end if
           
           if(debug) then
              write(fates_log(),*) 'imprecise patch areas in update_hlm_dynamics',total_patch_area
           end if
           
           currentPatch => sites(s)%oldest_patch
           ifp = 0
           do while(associated(currentPatch))
              ifp = ifp+1
              bc_out(s)%canopy_fraction_pa(ifp) = bc_out(s)%canopy_fraction_pa(ifp)/total_patch_area
              currentPatch => currentPatch%younger
           end do
           
        endif
        
     end do

     ! If hydraulics is turned on, update the amount of water bound in vegetation
     if (hlm_use_planthydro.eq.itrue) then
        call RecruitWaterStorage(nsites,sites,bc_out)
        call UpdateH2OVeg(nsites,sites,bc_out)
     end if


  end subroutine update_hlm_dynamics

  ! =====================================================================================

  function calc_areaindex(cpatch,ai_type) result(ai)

     ! ----------------------------------------------------------------------------------
     ! This subroutine calculates the exposed leaf area index of a patch
     ! this is the square meters of leaf per square meter of ground area
     ! It does so by integrating over the depth and functional type profile of leaf area
     ! which are per area of crown.  This value has to be scaled by crown area to convert
     ! to ground area.
     ! ----------------------------------------------------------------------------------
     
     ! Arguments
     type(ed_patch_type),intent(in), target :: cpatch
     character(len=*),intent(in)            :: ai_type

     integer :: cl,ft
     real(r8) :: ai
     ! TODO: THIS MIN LAI IS AN ARTIFACT FROM TESTING LONG-AGO AND SHOULD BE REMOVED
     ! THIS HAS BEEN KEPT THUS FAR TO MAINTAIN B4B IN TESTING OTHER COMMITS
     real(r8),parameter :: ai_min = 0.1_r8
     real(r8),pointer   :: ai_profile

     ai = 0._r8
     if     (trim(ai_type) == 'elai') then
        do cl = 1,cpatch%NCL_p
           do ft = 1,numpft
              ai = ai + sum(cpatch%canopy_area_profile(cl,ft,1:cpatch%nrad(cl,ft)) * &
                    cpatch%elai_profile(cl,ft,1:cpatch%nrad(cl,ft)))
           enddo
        enddo
     elseif (trim(ai_type) == 'tlai') then
        do cl = 1,cpatch%NCL_p
           do ft = 1,numpft
              ai = ai + sum(cpatch%canopy_area_profile(cl,ft,1:cpatch%nrad(cl,ft)) * &
                    cpatch%tlai_profile(cl,ft,1:cpatch%nrad(cl,ft)))
           enddo
        enddo
     elseif (trim(ai_type) == 'esai') then
         do cl = 1,cpatch%NCL_p
           do ft = 1,numpft
              ai = ai + sum(cpatch%canopy_area_profile(cl,ft,1:cpatch%nrad(cl,ft)) * &
                    cpatch%esai_profile(cl,ft,1:cpatch%nrad(cl,ft)))
           enddo
        enddo
     elseif (trim(ai_type) == 'tsai') then
        do cl = 1,cpatch%NCL_p
           do ft = 1,numpft
              ai = ai + sum(cpatch%canopy_area_profile(cl,ft,1:cpatch%nrad(cl,ft)) * &
                    cpatch%tsai_profile(cl,ft,1:cpatch%nrad(cl,ft)))
           enddo
        enddo
     else

        write(fates_log(),*) 'Unsupported area index sent to calc_areaindex'
        call endrun(msg=errMsg(sourcefile, __LINE__))
     end if
     
     ai = max(ai_min,ai)
          
     return

  end function calc_areaindex

  ! ===============================================================================================
  
  subroutine CanopyLayerArea(currentPatch,site_spread,layer_index,layer_area)
     
     ! --------------------------------------------------------------------------------------------
     ! This function calculates the total crown area footprint for a desired layer of the canopy
     ! within a patch.
     ! The return units are the same as patch%area, which is m2
     ! ---------------------------------------------------------------------------------------------
                   
     ! Arguments
     type(ed_patch_type),intent(inout), target   :: currentPatch
     real(r8),intent(in)                         :: site_spread
     integer,intent(in)                          :: layer_index
     real(r8),intent(inout)                      :: layer_area

     type(ed_cohort_type), pointer :: currentCohort
     
     
     layer_area = 0.0_r8
     currentCohort => currentPatch%tallest
     do while (associated(currentCohort))
        call carea_allom(currentCohort%dbh,currentCohort%n,site_spread, &
              currentCohort%pft,currentCohort%c_area)
        if (currentCohort%canopy_layer .eq. layer_index) then
           layer_area = layer_area + currentCohort%c_area
        end if
        currentCohort => currentCohort%shorter
     enddo
     return
  end subroutine CanopyLayerArea

  ! ===============================================================================================
  
  function NumPotentialCanopyLayers(currentPatch,site_spread,include_substory) result(z)

     ! --------------------------------------------------------------------------------------------
     ! Calculate the number of canopy layers in this patch.
     ! This simple call only determines total layering by querying the cohorts
     ! which layer they are in, it doesn't do any size evaluation.
     ! It may also, optionally, account for the temporary "substory", which is the imaginary
     ! layer below the understory which will be needed to temporarily accomodate demotions from
     ! the understory in the event the understory has reached maximum allowable area.
     ! --------------------------------------------------------------------------------------------

     type(ed_patch_type),target   :: currentPatch
     real(r8),intent(in)          :: site_spread
     logical                      :: include_substory

     type(ed_cohort_type),pointer :: currentCohort
     
     integer :: z
     real(r8) :: c_area
     real(r8) :: arealayer

     z = 1
     currentCohort => currentPatch%tallest
     do while (associated(currentCohort))  
        z = max(z,currentCohort%canopy_layer)
        currentCohort => currentCohort%shorter
     enddo

     if(include_substory)then
        arealayer = 0.0
        currentCohort => currentPatch%tallest
        do while (associated(currentCohort))  
           if(currentCohort%canopy_layer == z) then
              call carea_allom(currentCohort%dbh,currentCohort%n,site_spread,currentCohort%pft,c_area)
              arealayer = arealayer + c_area
           end if
           currentCohort => currentCohort%shorter
        enddo
        
        ! Does the bottom layer have more than a full canopy? 
        ! If so we need to make another layer.
        if(arealayer > currentPatch%area)then
           z = z + 1
        endif
     end if
     
  end function NumPotentialCanopyLayers

end module EDCanopyStructureMod<|MERGE_RESOLUTION|>--- conflicted
+++ resolved
@@ -13,12 +13,8 @@
   use FatesGlobals          , only : fates_log
   use EDPftvarcon           , only : EDPftvarcon_inst
   use FatesAllometryMod     , only : carea_allom
-<<<<<<< HEAD
-  use EDCohortDynamicsMod   , only : copy_cohort, terminate_cohorts, fuse_cohorts, zero_cohort
-=======
   use EDCohortDynamicsMod   , only : copy_cohort, terminate_cohorts, fuse_cohorts
   use EDCohortDynamicsMod   , only : InitPRTCohort
->>>>>>> 82594ee4
   use FatesAllometryMod     , only : tree_lai
   use FatesAllometryMod     , only : tree_sai
   use EDtypesMod            , only : ed_site_type, ed_patch_type, ed_cohort_type, ncwd
@@ -507,20 +503,12 @@
                   ! demoted to the understory
                   
                   allocate(copyc)
-<<<<<<< HEAD
-                  if(hlm_use_planthydro.eq.itrue) call InitHydrCohort(CurrentSite,copyc)
-                  call zero_cohort(copyc)
-                  call copy_cohort(currentCohort, copyc)
-                  !if( hlm_use_planthydro.eq.itrue ) then
-                  !   call InitHydrCohort(currentSite,copyc)
-                  !endif
-=======
+
                   call InitPRTCohort(copyc)
                   if( hlm_use_planthydro.eq.itrue ) then
                      call InitHydrCohort(currentSite,copyc)
                   endif
 		  call copy_cohort(currentCohort, copyc)
->>>>>>> 82594ee4
                   
                   newarea = currentCohort%c_area - cc_loss
                   copyc%n = currentCohort%n*newarea/currentCohort%c_area 
@@ -863,22 +851,13 @@
                   elseif ( cc_gain > nearzero .and. cc_gain < currentCohort%c_area) then
                      
                      allocate(copyc)
-<<<<<<< HEAD
-                     if(hlm_use_planthydro.eq.itrue) call InitHydrCohort(CurrentSite,copyc)
-                     call zero_cohort(copyc)
-                     call copy_cohort(currentCohort, copyc) !makes an identical copy...
-                     !if( hlm_use_planthydro.eq.itrue ) then
-                     !   call InitHydrCohort(CurrentSite,copyc)
-                     !endif
-                                          
-=======
+
                      call InitPRTCohort(copyc)
                      if( hlm_use_planthydro.eq.itrue ) then
                         call InitHydrCohort(CurrentSite,copyc)
                      endif
                      call copy_cohort(currentCohort, copyc) !makes an identical copy...
 		                          
->>>>>>> 82594ee4
                      newarea = currentCohort%c_area - cc_gain !new area of existing cohort
 
                      call carea_allom(currentCohort%dbh,currentCohort%n,currentSite%spread, &
