--- conflicted
+++ resolved
@@ -944,15 +944,10 @@
              call sizetype_class_index(currentCohort%dbh,currentCohort%pft, &
                                        currentCohort%size_class,currentCohort%size_by_pft_class)
 
-<<<<<<< HEAD
-             call carea_allom(currentCohort%dbh,currentCohort%n,sites(s)%spread,currentCohort%pft,currentCohort%c_area)
-             currentCohort%treelai = tree_lai(currentCohort%bl, currentCohort%status_coh, currentCohort%pft, &
-                  currentCohort%c_area, currentCohort%n )
-=======
-             call carea_allom(currentCohort%dbh,currentCohort%n, &
-                              sites(s)%spread,currentCohort%pft,currentCohort%c_area)
-             currentCohort%treelai = tree_lai(currentCohort)
->>>>>>> 0090297e
+             call carea_allom(currentCohort%dbh,currentCohort%n,sites(s)%spread,&
+                  currentCohort%pft,currentCohort%c_area)
+             currentCohort%treelai = tree_lai(currentCohort%bl, currentCohort%status_coh, &
+                  currentCohort%pft, currentCohort%c_area, currentCohort%n )
 
              canopy_leaf_area = canopy_leaf_area + currentCohort%treelai *currentCohort%c_area
                   
@@ -1106,26 +1101,19 @@
 
        currentCohort => currentPatch%shortest
        do while(associated(currentCohort)) 
-<<<<<<< HEAD
+
+          ft = currentCohort%pft
+          cl = currentCohort%canopy_layer
+
           currentCohort%treelai = tree_lai(currentCohort%bl, currentCohort%status_coh, currentCohort%pft, &
                currentCohort%c_area, currentCohort%n )
           currentCohort%treesai = tree_sai(currentCohort%dbh, currentCohort%pft, currentCohort%canopy_trim, &
                currentCohort%c_area, currentCohort%n)
-          currentCohort%lai =  currentCohort%treelai *currentCohort%c_area/currentPatch%canopy_area 
-          currentCohort%sai =  currentCohort%treesai *currentCohort%c_area/currentPatch%canopy_area  
-          !Calculate the LAI plus SAI in each canopy storey. 
-=======
-
-          ft = currentCohort%pft
-          cl = currentCohort%canopy_layer
-
-          currentCohort%treelai = tree_lai(currentCohort)    
-          currentCohort%treesai = tree_sai(currentCohort)
+
           currentCohort%lai =  currentCohort%treelai *currentCohort%c_area/currentPatch%total_canopy_area 
           currentCohort%sai =  currentCohort%treesai *currentCohort%c_area/currentPatch%total_canopy_area  
 
           ! Number of actual vegetation layers in this cohort's crown
->>>>>>> 0090297e
           currentCohort%NV =  ceiling((currentCohort%treelai+currentCohort%treesai)/dinc_ed)  
 
           currentPatch%ncan(cl,ft) = max(currentPatch%ncan(cl,ft),currentCohort%NV)
