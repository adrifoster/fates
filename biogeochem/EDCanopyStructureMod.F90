module EDCanopyStructureMod

  ! =====================================================================================
  ! Code to determine whether the canopy is closed, and which plants are either in the 
  ! understorey or overstorey. This is obviosuly far too complicated for it's own good 
  ! =====================================================================================

  use FatesConstantsMod     , only : r8 => fates_r8
  use FatesGlobals          , only : fates_log
  use EDPftvarcon           , only : EDPftvarcon_inst
  use FatesAllometryMod     , only : carea_allom
  use EDCohortDynamicsMod   , only : copy_cohort, terminate_cohorts, fuse_cohorts
  use EDCohortDynamicsMod   , only : tree_lai
  use EDCohortDynamicsMod   , only : tree_sai
  use EDtypesMod            , only : ed_site_type, ed_patch_type, ed_cohort_type, ncwd
  use EDTypesMod            , only : nclmax
  use EDTypesMod            , only : nlevleaf
  use EDtypesMod            , only : AREA
  use FatesGlobals          , only : endrun => fates_endrun
  use FatesInterfaceMod     , only : hlm_days_per_year
  use FatesInterfaceMod     , only : numpft


  ! CIME Globals
  use shr_log_mod           , only : errMsg => shr_log_errMsg

  implicit none
  private

  public :: canopy_structure
  public :: canopy_spread
  public :: calc_areaindex
  public :: canopy_summarization
  public :: update_hlm_dynamics

  logical, parameter :: DEBUG=.false.

  character(len=*), parameter, private :: sourcefile = &
       __FILE__

  real(r8), parameter :: area_target_precision = 1.0E-6_r8  ! Area conservation must be within this tolerance
  real(r8), parameter :: area_check_precision  = 1.0E-4_r8  ! Area conservation checks must be within this tolerance
  integer, parameter  :: max_layer_iterations  = 100        ! Don't let these loop hang indefinitely

  ! 10/30/09: Created by Rosie Fisher
  ! ============================================================================

contains

  ! ============================================================================
   subroutine canopy_structure( currentSite , bc_in )
      !
      ! !DESCRIPTION:
      ! create cohort instance
      !
      ! This routine allocates the 'canopy_layer' attribute to each cohort
      ! All top leaves in the same canopy layer get the same light resources.
      ! The first canopy layer is the 'canopy' or 'overstorey'. The second is the 'understorey'.
      ! More than two layers is not permitted at the moment
      ! Seeds germinating into the 3rd or higher layers are automatically removed. 
      !
      ! ------Perfect Plasticity-----
      ! The idea of these canopy layers derives originally from Purves et al. 2009
      ! Their concept is that, given enoughplasticity in canopy position, size, shape and depth
      ! all of the gound area will be filled perfectly by leaves, and additional leaves will have
      ! to exist in the understorey. 
      ! Purves et al. use the concept of 'Z*' to assume that the height required to attain a place in the
      ! canopy is spatially uniform. In this implementation, described in Fisher et al. (2010, New Phyt) we
      ! extent that concept to assume that position in the canopy has some random element, and that BOTH height
      ! and chance combine to determine whether trees get into the canopy. 
      ! Thus, when the canopy is closed and there is excess area, some of it must be demoted
      ! If we demote -all- the trees less than a given height, there is a massive advantage in being the cohort that is 
      ! the biggest when the canopy is closed. 
      ! In this implementation, the amount demoted, ('weight') is a function of the height weighted by the competitive exclusion
      ! parameter (ED_val_comp_excln). 

      ! Complexity in this routine results from a few things. 
      ! Firstly, the complication of the demotion amount sometimes being larger than the cohort area (for a very small, short cohort)
      ! Second, occasionaly, disturbance (specifically fire) can cause the canopy layer to become less than closed, 
      ! without changing the area of the patch. If this happens, then some of the plants in the lower layer need to be 'promoted' so 
      ! all of the routine has to happen in both the downwards and upwards directions. 
      !
      ! The order of events here is therefore:
      ! (The entire subroutine has a single outer 'patch' loop. 
      ! Section 1: figure out the total area, and whether there are >1 canopy layers at all. 
      !
      ! Sorts out cohorts into canopy and understorey layers...                              
      !
      ! !USES:

      use EDParamsMod, only : ED_val_comp_excln
      use EDtypesMod , only : ncwd
      use EDTypesMod , only : min_patch_area
      use EDTypesMod , only : val_check_ed_vars
      use FatesInterfaceMod, only : bc_in_type
      !
      ! !ARGUMENTS    
      type(ed_site_type) , intent(inout), target   :: currentSite
      type(bc_in_type), intent(in)                 :: bc_in

      !
      ! !LOCAL VARIABLES:
      type(ed_patch_type) , pointer :: currentPatch
      type(ed_cohort_type), pointer :: currentCohort
      integer  :: i_lyr                  ! current layer index
      integer  :: z                      ! Current number of canopy layers. (1= canopy, 2 = understorey) 
      real(r8) :: arealayer(nclmax+2)    ! Amount of plant area currently in each canopy layer
      integer  :: patch_area_counter     ! count iterations used to solve canopy areas
      logical  :: area_not_balanced      ! logical controlling if the patch layer areas
                                         ! have successfully been redistributed
      integer  :: return_code            ! math checks on variables will return>0 if problems exist
      integer, parameter  :: max_patch_iterations = 100
      

      !----------------------------------------------------------------------

      currentPatch => currentSite%oldest_patch    
      ! 
      ! zero site-level demotion / promotion tracking info
      currentSite%demotion_rate(:) = 0._r8
      currentSite%promotion_rate(:) = 0._r8
      currentSite%demotion_carbonflux = 0._r8
      currentSite%promotion_carbonflux = 0._r8

      !
      ! Section 1: Check  total canopy area.    
      !
      do while (associated(currentPatch)) ! Patch loop    

         ! ------------------------------------------------------------------------------
         ! Perform numerical checks on some cohort and patch structures
         ! ------------------------------------------------------------------------------

         call val_check_ed_vars(currentPatch,'co_n:co_dbh:pa_area',return_code)
         ! No need to make error message, already generated in math_check_ed_vars
         if(return_code>0) call endrun(msg=errMsg(sourcefile, __LINE__))

         ! canopy layer has a special bounds check
         currentCohort => currentPatch%tallest
         do while (associated(currentCohort))
            if( currentCohort%canopy_layer < 1 .or. currentCohort%canopy_layer > nclmax+1 ) then 
               write(fates_log(),*) 'lat:',currentpatch%siteptr%lat
               write(fates_log(),*) 'lon:',currentpatch%siteptr%lon
               write(fates_log(),*) 'BOGUS CANOPY LAYER: ',currentCohort%canopy_layer
               call endrun(msg=errMsg(sourcefile, __LINE__))
            end if
            currentCohort => currentCohort%shorter
         enddo


         ! ------------------------------------------------------------------------------
         ! Check patch area to prevent numerical weirdness
         ! ------------------------------------------------------------------------------
         
         if (currentPatch%area .lt. min_patch_area) then  
            
            write(fates_log(),*) 'An incredibly small patch exists that should'
            write(fates_log(),*) 'had been fused or culled already'
            write(fates_log(),*) 'currentPatch%area: ',currentPatch%area
            write(fates_log(),*) 'min_patch_area: ',min_patch_area
            call endrun(msg=errMsg(sourcefile, __LINE__))
            
         end if

         ! Does any layer have excess area in it? Keep going until it does not...
         patch_area_counter = 0
         area_not_balanced = .true.
         
         do while(area_not_balanced)
            
            ! ---------------------------------------------------------------------------
            ! Demotion Phase: Identify upper layers that are too full, and demote them to
            ! the layers below.
            ! ---------------------------------------------------------------------------
            
            ! Calculate how many layers we have in this canopy
            ! This also checks the understory to see if its crown 
            ! area is large enough to warrant a temporary sub-understory layer
            z = NumPotentialCanopyLayers(currentPatch,include_substory=.true.)
            
            do i_lyr = 1,z ! Loop around the currently occupied canopy layers. 
               call DemoteFromLayer(currentSite, currentPatch, i_lyr)
            end do
            
            ! Remove cohorts that are incredibly sparse
            call terminate_cohorts(currentSite, currentPatch, 1)
            
            call fuse_cohorts(currentPatch, bc_in)
            
            ! Remove cohorts for various other reasons
            call terminate_cohorts(currentSite, currentPatch, 2)

            
            ! ---------------------------------------------------------------------------------------
            ! Promotion Phase: Identify if any upper-layers are underful and layers below them
            ! have cohorts that can be split and promoted to the layer above.
            ! ---------------------------------------------------------------------------------------
            
            ! Re-calculate Number of layers without the false substory
            z = NumPotentialCanopyLayers(currentPatch,include_substory=.false.)

            ! We only promote if we have at least two layers
            if (z>1) then
               
               do i_lyr=1,z-1 
                  call PromoteIntoLayer(currentSite, currentPatch, i_lyr)
               end do
               
               ! Remove cohorts that are incredibly sparse
               call terminate_cohorts(currentSite, currentPatch, 1)
               
               call fuse_cohorts(currentPatch, bc_in)
               
               ! Remove cohorts for various other reasons
               call terminate_cohorts(currentSite, currentPatch, 2)
               
            end if
            
            ! ---------------------------------------------------------------------------------------
            ! Check on Layer Area (if the layer differences are not small
            ! Continue trying to demote/promote. Its possible on the first pass through,
            ! that cohort fusion has nudged the areas a little bit.
            ! ---------------------------------------------------------------------------------------
            
            z = NumPotentialCanopyLayers(currentPatch,include_substory=.false.)
            area_not_balanced = .false.
            do i_lyr = 1,z
               call CanopyLayerArea(currentPatch,i_lyr,arealayer(i_lyr))
               if( (arealayer(i_lyr)-currentPatch%area)  >  area_check_precision )then
                  area_not_balanced = .true.
               endif
            enddo
            
            ! ---------------------------------------------------------------------------------------
            ! Gracefully exit if too many iterations have gone by
            ! ---------------------------------------------------------------------------------------
            
            patch_area_counter = patch_area_counter + 1
            if(patch_area_counter > max_patch_iterations) then
               write(fates_log(),*) 'PATCH AREA CHECK NOT CLOSING'
               write(fates_log(),*) 'patch area:',currentpatch%area
               write(fates_log(),*) 'lat:',currentpatch%siteptr%lat
               write(fates_log(),*) 'lon:',currentpatch%siteptr%lon
               currentCohort => currentPatch%tallest
               do while (associated(currentCohort))  
                  write(fates_log(),*) 'coh ilayer:',currentCohort%canopy_layer
                  write(fates_log(),*) 'coh dbh:',currentCohort%dbh
                  write(fates_log(),*) 'coh pft:',currentCohort%pft
                  write(fates_log(),*) 'coh n:',currentCohort%n
                  write(fates_log(),*) 'coh carea:',currentCohort%c_area
                  currentCohort => currentCohort%shorter
               enddo
               call endrun(msg=errMsg(sourcefile, __LINE__))
            end if
            
         enddo ! do while(area_not_balanced)
            
            
         ! Set current canopy layer occupancy indicator. 
         currentPatch%NCL_p = min(nclmax,z)    

         ! -------------------------------------------------------------------------------------------
         ! if we are using "strict PPA", then calculate a z_star value as 
         ! the height of the smallest tree in the canopy 
         ! loop from top to bottom and locate the shortest cohort in level 1 whose shorter 
         ! neighbor is in level 2 set zstar as the ehight of that shortest level 1 cohort
         ! -------------------------------------------------------------------------------------------
         
         if ( ED_val_comp_excln .lt. 0.0_r8) then
            currentPatch%zstar = 0._r8
            currentCohort => currentPatch%tallest
            do while (associated(currentCohort))
               if(currentCohort%canopy_layer .eq. 2)then
                  if (associated(currentCohort%taller)) then
                     if (currentCohort%taller%canopy_layer .eq. 1 ) then
                        currentPatch%zstar = currentCohort%taller%hite
                     endif
                  endif
               endif
               currentCohort => currentCohort%shorter
            enddo
         endif
         
         currentPatch => currentPatch%younger
      enddo !patch

      return
   end subroutine canopy_structure

   
   ! ==============================================================================================
   

   subroutine DemoteFromLayer(currentSite,currentPatch,i_lyr)

      use EDParamsMod, only : ED_val_comp_excln
      use EDtypesMod , only : ncwd
      use SFParamsMod, only : SF_val_CWD_frac

      ! !ARGUMENTS
      type(ed_site_type), intent(inout), target  :: currentSite
      type(ed_patch_type), intent(inout), target :: currentPatch
      integer, intent(in)                        :: i_lyr   ! Current canopy layer of interest

      ! !LOCAL VARIABLES:
      type(ed_cohort_type), pointer :: currentCohort,copyc
      integer  :: i_cwd                  ! Index for CWD pool
      real(r8) :: cc_loss
      real(r8) :: lossarea
      real(r8) :: newarea
      real(r8) :: weight                 ! The amount of the total lost area from this cohort
      real(r8) :: sumdiff
      real(r8) :: sum_weights
      real(r8) :: arealayer              ! the area of the current canopy layer
      real(r8) :: rankordered_area_sofar ! the amount of total canopy area occupied by 
                                         ! cohorts upto this point
      integer  :: layer_area_counter

      ! First, determine how much total canopy area we have in this layer

      call CanopyLayerArea(currentPatch,i_lyr,arealayer)


      layer_area_counter = 0
      do while( (arealayer-currentPatch%area) > area_target_precision ) 

         ! Is this layer currently over-occupied? 
         ! In that case, we need to work out which cohorts to demote. 

         sumdiff  = 0.0_r8    
         rankordered_area_sofar = 0.0_r8
         currentCohort => currentPatch%tallest 
         do while (associated(currentCohort))

            call carea_allom(currentCohort%dbh,currentCohort%n, &
                  currentSite%spread,currentCohort%pft,currentCohort%c_area)

            if(arealayer > currentPatch%area.and.currentCohort%canopy_layer == i_lyr)then
               if (ED_val_comp_excln .ge. 0.0_r8 ) then
                  ! normal (stochastic) case. weight cohort demotion by inverse size to a constant power
                  currentCohort%excl_weight = 1.0_r8/(currentCohort%dbh**ED_val_comp_excln)  
               else
                  ! deterministic ranking case. only demote cohorts in smallest size classes
                  if ( (rankordered_area_sofar + currentCohort%c_area) .gt. currentPatch%area ) then
                     currentCohort%excl_weight = min(currentCohort%c_area, &
                           rankordered_area_sofar + currentCohort%c_area - currentPatch%area)
                  else
                     currentCohort%excl_weight = 0.0_r8
                  endif
                  rankordered_area_sofar = rankordered_area_sofar + currentCohort%c_area
               endif
               sumdiff = sumdiff + currentCohort%excl_weight
            endif
            currentCohort => currentCohort%shorter  
         enddo !currentCohort


         lossarea = arealayer - currentPatch%area  !how much do we have to lose?
         sum_weights = 0.0_r8
         currentCohort => currentPatch%tallest    !start from the tallest cohort

         ! Correct the demoted cohorts for  
         if (ED_val_comp_excln .ge. 0.0_r8 ) then
            do while (associated(currentCohort))
               if(currentCohort%canopy_layer  ==  i_lyr) then
                  weight = currentCohort%excl_weight/sumdiff
                  currentCohort%excl_weight = min(currentCohort%c_area/lossarea, weight)
                  sum_weights = sum_weights + currentCohort%excl_weight
               endif
               currentCohort => currentCohort%shorter      
            enddo
         endif

         currentCohort => currentPatch%tallest
         do while (associated(currentCohort))      
            if(currentCohort%canopy_layer == i_lyr)then !All the trees in this layer need to lose some area...
               if (ED_val_comp_excln .ge. 0.0_r8 ) then
                  weight = currentCohort%excl_weight/sum_weights
                  cc_loss = lossarea*weight !what this cohort has to lose. 
               else
                  ! in deterministic ranking mode, cohort loss is not renormalized
                  cc_loss = currentCohort%excl_weight
               endif
               if (cc_loss > 0._r8) then
                  !-----------Split and copy boundary cohort-----------------!
                  if(cc_loss < currentCohort%c_area)then


                     ! Make a copy of the current cohort.  The copy and the original
                     ! conserve total number density of the original.  The copy
                     ! remains in the upper-story.  The original is the one
                     ! demoted to the understory

                     ! n.b this needs to happen BEFORE the cohort goes into the new layer, 
                     ! otherwise currentPatch%spread(i_lyr+1) will be higher and the area will change...!!! 

                     allocate(copyc)
                     call copy_cohort(currentCohort, copyc) !

                     newarea = currentCohort%c_area - cc_loss
                     copyc%n = currentCohort%n*newarea/currentCohort%c_area   !
                     currentCohort%n = currentCohort%n - (currentCohort%n*newarea/currentCohort%c_area) !     

                     copyc%canopy_layer = i_lyr !the taller cohort is the copy

                     ! Demote the current cohort to the understory.
                     currentCohort%canopy_layer = i_lyr + 1 

                     ! keep track of number and biomass of demoted cohort
                     currentSite%demotion_rate(currentCohort%size_class) = &
                           currentSite%demotion_rate(currentCohort%size_class) + currentCohort%n
                     currentSite%demotion_carbonflux = currentSite%demotion_carbonflux + &
                           currentCohort%b_total() * currentCohort%n

                     !kill the ones which go into canopy layers that are not allowed... (default nclmax=2) 
                     if(i_lyr+1 > nclmax)then 
                        
                        !put the litter from the terminated cohorts into the fragmenting pools
                        do i_cwd=1,ncwd
                           
                           currentPatch%CWD_AG(i_cwd)  = currentPatch%CWD_AG(i_cwd) + &
                                 (currentCohort%bdead+currentCohort%bsw) * &
                                 EDPftvarcon_inst%allom_agb_frac(currentCohort%pft) * &
                                 SF_val_CWD_frac(i_cwd)*currentCohort%n/currentPatch%area  
                           
                           currentPatch%CWD_BG(i_cwd)  = currentPatch%CWD_BG(i_cwd) + &
                                 (currentCohort%bdead+currentCohort%bsw) * &
                                 (1.0_r8-EDPftvarcon_inst%allom_agb_frac(currentCohort%pft)) * &
                                 SF_val_CWD_frac(i_cwd)*currentCohort%n/currentPatch%area !litter flux per m2.
                           
                        enddo
                        
                        currentPatch%leaf_litter(currentCohort%pft)  = &
                              currentPatch%leaf_litter(currentCohort%pft) + (currentCohort%bl)* &
                              currentCohort%n/currentPatch%area ! leaf litter flux per m2.
                        
                        currentPatch%root_litter(currentCohort%pft)  = &
                              currentPatch%root_litter(currentCohort%pft) + &
                              (currentCohort%br+currentCohort%bstore)*currentCohort%n/currentPatch%area
                        
                        ! keep track of the above fluxes at the site level as a CWD/litter input flux (in kg / site-m2 / yr)
                        do i_cwd=1,ncwd
                           currentSite%CWD_AG_diagnostic_input_carbonflux(i_cwd) = &
                                 currentSite%CWD_AG_diagnostic_input_carbonflux(i_cwd) &
                                 + currentCohort%n*(currentCohort%bdead+currentCohort%bsw) * &
                                 SF_val_CWD_frac(i_cwd) * EDPftvarcon_inst%allom_agb_frac(currentCohort%pft) &
                                 * hlm_days_per_year / AREA
                           currentSite%CWD_BG_diagnostic_input_carbonflux(i_cwd) = &
                                 currentSite%CWD_BG_diagnostic_input_carbonflux(i_cwd) &
                                 + currentCohort%n*(currentCohort%bdead+currentCohort%bsw) * &
                                 SF_val_CWD_frac(i_cwd) * (1.0_r8 -  &
                                 EDPftvarcon_inst%allom_agb_frac(currentCohort%pft)) * hlm_days_per_year / AREA
                        enddo

                        currentSite%leaf_litter_diagnostic_input_carbonflux(currentCohort%pft) = &
                              currentSite%leaf_litter_diagnostic_input_carbonflux(currentCohort%pft) +  &
                              currentCohort%n * (currentCohort%bl) * hlm_days_per_year  / AREA
                        currentSite%root_litter_diagnostic_input_carbonflux(currentCohort%pft) = &
                              currentSite%root_litter_diagnostic_input_carbonflux(currentCohort%pft) + &
                              currentCohort%n * (currentCohort%br+currentCohort%bstore) * hlm_days_per_year  / AREA

                        currentCohort%n = 0.0_r8
                        currentCohort%c_area = 0._r8
                     else  
<<<<<<< HEAD
                        call carea_allom(currentCohort%dbh,currentCohort%n,currentSite%spread,currentCohort%pft, &
                                         currentCohort%c_area)
=======
                        call carea_allom(currentCohort%dbh,currentCohort%n, &
                              currentSite%spread,currentCohort%pft,currentCohort%c_area)
>>>>>>> 6b02c8d5
                     endif

                     call carea_allom(copyc%dbh,copyc%n,currentSite%spread,copyc%pft,copyc%c_area)


                     !----------- Insert copy into linked list ------------------------!                         
                     copyc%shorter => currentCohort
                     if(associated(currentCohort%taller))then
                        copyc%taller => currentCohort%taller
                        currentCohort%taller%shorter => copyc
                     else
                        currentPatch%tallest => copyc
                        copyc%taller => null()
                     endif
                     currentCohort%taller => copyc

                  else ! matches: if(cc_loss < currentCohort%c_area)then

                     currentCohort%canopy_layer = i_lyr + 1 !the whole cohort becomes demoted

                     ! keep track of number and biomass of demoted cohort
                     currentSite%demotion_rate(currentCohort%size_class) = &
                           currentSite%demotion_rate(currentCohort%size_class) + currentCohort%n
                     currentSite%demotion_carbonflux = currentSite%demotion_carbonflux + &
                           currentCohort%b_total() * currentCohort%n

                     !kill the ones which go into canopy layers that are not allowed... (default nclmax=2) 
                     if(i_lyr+1 > nclmax)then  

                        !put the litter from the terminated cohorts into the fragmenting pools
                        do i_cwd=1,ncwd

                           currentPatch%CWD_AG(i_cwd)  = currentPatch%CWD_AG(i_cwd) + &
                                 (currentCohort%bdead+currentCohort%bsw) * &
                                 EDPftvarcon_inst%allom_agb_frac(currentCohort%pft) * &
                                 SF_val_CWD_frac(i_cwd)*currentCohort%n/currentPatch%area           
                           currentPatch%CWD_BG(i_cwd)  = currentPatch%CWD_BG(i_cwd) + &
                                 (currentCohort%bdead+currentCohort%bsw) * &
                                 (1.0_r8-EDPftvarcon_inst%allom_agb_frac(currentCohort%pft)) * &
                                 SF_val_CWD_frac(i_cwd)*currentCohort%n/currentPatch%area !litter flux per m2.

                        enddo

                        currentPatch%leaf_litter(currentCohort%pft)  = &
                              currentPatch%leaf_litter(currentCohort%pft) + currentCohort%bl* &
                              currentCohort%n/currentPatch%area ! leaf litter flux per m2.

                        currentPatch%root_litter(currentCohort%pft)  = &
                              currentPatch%root_litter(currentCohort%pft) + &
                              (currentCohort%br+currentCohort%bstore)*currentCohort%n/currentPatch%area

                        ! keep track of the above fluxes at the site level as a CWD/litter input flux (in kg / site-m2 / yr)
                        do i_cwd=1,ncwd
                           currentSite%CWD_AG_diagnostic_input_carbonflux(i_cwd) = &
                                 currentSite%CWD_AG_diagnostic_input_carbonflux(i_cwd) &
                                 + currentCohort%n*(currentCohort%bdead+currentCohort%bsw) * &
                                 SF_val_CWD_frac(i_cwd) * EDPftvarcon_inst%allom_agb_frac(currentCohort%pft) &
                                 * hlm_days_per_year / AREA
                           currentSite%CWD_BG_diagnostic_input_carbonflux(i_cwd) = &
                                 currentSite%CWD_BG_diagnostic_input_carbonflux(i_cwd) &
                                 + currentCohort%n*(currentCohort%bdead+currentCohort%bsw) * &
                                 SF_val_CWD_frac(i_cwd) * (1.0_r8 -  EDPftvarcon_inst%allom_agb_frac(currentCohort%pft)) &
                                 * hlm_days_per_year / AREA
                        enddo

                        currentSite%leaf_litter_diagnostic_input_carbonflux(currentCohort%pft) = &
                              currentSite%leaf_litter_diagnostic_input_carbonflux(currentCohort%pft) +  &
                              currentCohort%n * (currentCohort%bl) * hlm_days_per_year  / AREA
                        currentSite%root_litter_diagnostic_input_carbonflux(currentCohort%pft) = &
                              currentSite%root_litter_diagnostic_input_carbonflux(currentCohort%pft) + &
                              currentCohort%n * (currentCohort%br+currentCohort%bstore) * hlm_days_per_year  / AREA

                        currentCohort%n      = 0.0_r8
                        currentCohort%c_area = 0._r8

                     else  
                        call carea_allom(currentCohort%dbh,currentCohort%n,currentSite%spread, &
                                         currentCohort%pft,currentCohort%c_area)
                     endif

                  endif ! matches: if (cc_loss < currentCohort%c_area)then
               endif    ! matches: if (cc_loss > 0._r8) then

               !----------- End of cohort splitting ------------------------------!             
            endif !canopy layer = i

            currentCohort => currentCohort%shorter

         enddo !currentCohort 


         ! Update the area calculations of the current layer
         ! And the layer below that may or may not had recieved
         ! Demotions

         call CanopyLayerArea(currentPatch,i_lyr,arealayer)

         layer_area_counter=layer_area_counter+1
         if(layer_area_counter > max_layer_iterations) then
            write(fates_log(),*) 'Layer demotion area not closing,i_lyr: ',i_lyr
            write(fates_log(),*) 'patch area:',currentpatch%area
            write(fates_log(),*) 'lat:',currentpatch%siteptr%lat
            write(fates_log(),*) 'lon:',currentpatch%siteptr%lon
            write(fates_log(),*) 'arealayer:',arealayer
            currentCohort => currentPatch%tallest
            do while (associated(currentCohort))  
               write(fates_log(),*) '---------------'
               write(fates_log(),*) 'coh ilayer:',currentCohort%canopy_layer
               write(fates_log(),*) 'coh dbh:',currentCohort%dbh
               write(fates_log(),*) 'coh pft:',currentCohort%pft
               write(fates_log(),*) 'coh n:',currentCohort%n
               write(fates_log(),*) 'coh carea:',currentCohort%c_area
               currentCohort => currentCohort%shorter
            enddo
            call endrun(msg=errMsg(sourcefile, __LINE__))
         end if


      enddo ! matches do while( (arealayer-currentPatch%area) > area_trim_tolerance ) 



   end subroutine DemoteFromLayer

   ! ==============================================================================================

   subroutine PromoteIntoLayer(currentSite,currentPatch,i_lyr)
      
      ! -------------------------------------------------------------------------------------------
      ! Check whether the intended 'full' layers are actually filling all the space.
      ! If not, promote some fraction of cohorts upwards.
      ! THIS SECTION MIGHT BE TRIGGERED BY A FIRE OR MORTALITY EVENT, FOLLOWED BY A PATCH FUSION, 
      ! SO THE TOP LAYER IS NO LONGER FULL.
      ! -------------------------------------------------------------------------------------------
      
      use EDParamsMod, only : ED_val_comp_excln

      ! !ARGUMENTS
      type(ed_site_type), intent(inout), target  :: currentSite
      type(ed_patch_type), intent(inout), target :: currentPatch
      integer, intent(in)                        :: i_lyr   ! Current canopy layer of interest

      ! !LOCAL VARIABLES:
      type(ed_cohort_type), pointer :: currentCohort
      type(ed_cohort_type), pointer :: copyc

      real(r8) :: sumdiff
      real(r8) :: promarea
      real(r8) :: newarea
      real(r8) :: sum_weights
      real(r8) :: weight
      real(r8) :: cc_gain
      real(r8) :: arealayer_current      ! area (m2) of the current canopy layer
      real(r8) :: arealayer_below        ! area (m2) of the layer below the current layer
      real(r8) :: rankordered_area_sofar ! the amount of total canopy area occupied by cohorts upto this point
      integer  :: layer_area_counter
      logical  :: layer_below_exists     ! If enough of the layer below exists

      
      

      call CanopyLayerArea(currentPatch,i_lyr,arealayer_current)
      call CanopyLayerArea(currentPatch,i_lyr+1,arealayer_below)


      layer_area_counter = 0
      layer_below_exists = .true.
      do while( (arealayer_current-currentPatch%area) < -area_target_precision .and. layer_below_exists )
         

         ! Promote all cohorts from layer below if that whole layer has area smaller
         ! than the tolerance on the gains needed into current layer
         ! -------------------------------------------------------------------------------------

         if(arealayer_below <= area_target_precision)then
            currentCohort => currentPatch%tallest 
            do while (associated(currentCohort))            
               if(currentCohort%canopy_layer == i_lyr+1)then !look at the cohorts in the canopy layer below... 
                  currentCohort%canopy_layer = i_lyr   
                  call carea_allom(currentCohort%dbh,currentCohort%n,currentSite%spread, &
                        currentCohort%pft,currentCohort%c_area)
                  ! keep track of number and biomass of promoted cohort
                  currentSite%promotion_rate(currentCohort%size_class) = &
                        currentSite%promotion_rate(currentCohort%size_class) + currentCohort%n
                  currentSite%promotion_carbonflux = currentSite%promotion_carbonflux + &
                        currentCohort%b_total() * currentCohort%n

               endif
               currentCohort => currentCohort%shorter   
            enddo
            arealayer_below = 0.0_r8
            call CanopyLayerArea(currentPatch,i_lyr,arealayer_current)
         endif                 
         
         sumdiff = 0.0_r8    
         rankordered_area_sofar = 0.0_r8
         ! figure out with what weighting we need to promote cohorts.
         ! This is the opposite of the demotion weighting... 
         currentCohort => currentPatch%tallest 
         do while (associated(currentCohort))
            call carea_allom(currentCohort%dbh,currentCohort%n,currentSite%spread, &
                  currentCohort%pft,currentCohort%c_area)
            if(currentCohort%canopy_layer == i_lyr+1)then !look at the cohorts in the canopy layer below... 
               if (ED_val_comp_excln .ge. 0.0_r8 ) then
                  ! normal (stochastic) case, as above.
                  currentCohort%prom_weight = currentCohort%dbh**ED_val_comp_excln   !as opposed to 1/(dbh^C_e) 
               else
                  ! deterministic case, as above, but inverse, so only take tallest cohorts from i+1 canopy layer
                  if ( rankordered_area_sofar .lt. currentPatch%area - arealayer_current  ) then
                     currentCohort%prom_weight = max(min(currentCohort%c_area, &
                           currentPatch%area - arealayer_current - rankordered_area_sofar ), 0._r8)
                  else
                     currentCohort%prom_weight = 0.0_r8
                  endif
                  rankordered_area_sofar = rankordered_area_sofar + currentCohort%c_area
               endif
               sumdiff = sumdiff + currentCohort%prom_weight
            endif
            currentCohort => currentCohort%shorter  
         enddo !currentCohort


         promarea    =  currentPatch%area - arealayer_current ! how much do we need to gain?
         sum_weights = 0.0_r8

         if (ED_val_comp_excln .ge. 0.0_r8 ) then
            currentCohort => currentPatch%tallest    !start from the tallest cohort
            do while (associated(currentCohort))
               if(currentCohort%canopy_layer  ==  i_lyr+1) then !still looking at the layer beneath. 
                  weight = currentCohort%prom_weight/sumdiff
                  if(promarea > 0._r8)then    
                     currentCohort%prom_weight = min(currentCohort%c_area/promarea, weight)
                  else
                     currentCohort%prom_weight = 0._r8
                  endif
                  sum_weights = sum_weights + currentCohort%prom_weight
               endif
               currentCohort => currentCohort%shorter      
            enddo
         endif
         
         currentCohort => currentPatch%tallest
         do while (associated(currentCohort))      
            if(currentCohort%canopy_layer == i_lyr+1)then !All the trees in this layer need to promote some area upwards... 
               
               if (ED_val_comp_excln .ge. 0.0_r8) then
                  ! normal mode, renormalize areas
                  weight = currentCohort%prom_weight/sum_weights
                  cc_gain = promarea*weight !what this cohort has to promote. 
               else
                  ! in deterministic ranking mode, cohort loss is not renormalized   
                  cc_gain = currentCohort%prom_weight
               endif
               if ( cc_gain > 0._r8 ) then
                  !-----------Split and copy boundary cohort-----------------!
                  if(cc_gain < currentCohort%c_area)then
                     allocate(copyc)
                     
                     call copy_cohort(currentCohort, copyc) !makes an identical copy...
                     ! n.b this needs to happen BEFORE the cohort goes into the new layer, otherwise currentPatch
                     ! %spread(+1) will be higher and the area will change...!!!
                     
                     newarea = currentCohort%c_area - cc_gain !new area of existing cohort
                     copyc%n = currentCohort%n*cc_gain/currentCohort%c_area   !number of individuals in promoted cohort. 
                     ! number of individuals in cohort remaining in understorey    
                     currentCohort%n = currentCohort%n - (currentCohort%n*cc_gain/currentCohort%c_area) 
                     
                     currentCohort%canopy_layer = i_lyr + 1 ! keep current cohort in the understory.        
                     copyc%canopy_layer = i_lyr             ! promote copy to the higher canopy layer. 
                     
                     ! keep track of number and biomass of promoted cohort
                     currentSite%promotion_rate(copyc%size_class) = &
                           currentSite%promotion_rate(copyc%size_class) + copyc%n
                     currentSite%promotion_carbonflux = currentSite%promotion_carbonflux + &
                           copyc%b_total() * copyc%n
                         
                     ! seperate cohorts. 
                     ! needs to be a very small number to avoid causing non-linearity issues with c_area. 
                     ! is this really required? 
                     currentCohort%dbh = currentCohort%dbh - 0.000000000001_r8 
                     copyc%dbh = copyc%dbh + 0.000000000001_r8
                     
                     call carea_allom(currentCohort%dbh,currentCohort%n,currentSite%spread, &
                           currentCohort%pft,currentCohort%c_area)
                     call carea_allom(copyc%dbh,copyc%n,currentSite%spread,copyc%pft,copyc%c_area)
                         
                     !----------- Insert copy into linked list ------------------------!                         
                     copyc%shorter => currentCohort
                     if(associated(currentCohort%taller))then
                        copyc%taller => currentCohort%taller
                        currentCohort%taller%shorter => copyc
                     else
                        currentPatch%tallest => copyc
                        copyc%taller => null()
                     endif
                     currentCohort%taller => copyc                  
                  else             ! if(cc_gain < currentCohort%c_area)then
                     currentCohort%canopy_layer = i_lyr  !the whole cohort becomes promoted
                     
                     ! update area AFTER we sum up the losses. the cohort may shrink at this point,
                     ! if the upper canopy spread is smaller. this shold be dealt with by the 'excess area' loop.  
                     call carea_allom(currentCohort%dbh,currentCohort%n,currentSite%spread, &
                           currentCohort%pft,currentCohort%c_area)

                     ! keep track of number and biomass of promoted cohort
                     currentSite%promotion_rate(currentCohort%size_class) = &
                           currentSite%promotion_rate(currentCohort%size_class) + currentCohort%n
                     currentSite%promotion_carbonflux = currentSite%promotion_carbonflux + &
                           currentCohort%b_total() * currentCohort%n
                     
                  endif          ! if(cc_gain < currentCohort%c_area)then

               endif             ! if ( cc_gain > 0._r8 ) then
               
            endif   ! if(currentCohort%canopy_layer == i_lyr+1) then
            currentCohort => currentCohort%shorter
         enddo !currentCohort 

         call CanopyLayerArea(currentPatch,i_lyr,arealayer_current)
         call CanopyLayerArea(currentPatch,i_lyr+1,arealayer_below)

         ! Only continue trying to promote if
         ! there is enough canopy area in the layer below
         ! to promote cohorts.  Make sure it is not just more than zero,
         ! but larger than the precision in the area comparison criteria
         if( arealayer_below > area_target_precision) then
            layer_below_exists = .true.
         else
            layer_below_exists = .false.
         end if

         layer_area_counter = layer_area_counter + 1
         if(layer_area_counter > max_layer_iterations) then
            write(fates_log(),*) 'Layer promotion area not closing,i_lyr: ',i_lyr
            write(fates_log(),*) 'patch area:',currentpatch%area
            write(fates_log(),*) 'lat:',currentpatch%siteptr%lat
            write(fates_log(),*) 'lon:',currentpatch%siteptr%lon
            write(fates_log(),*) 'arealayer_current:',arealayer_current
            write(fates_log(),*) 'arealayer_below:',arealayer_below
            currentCohort => currentPatch%tallest
            do while (associated(currentCohort))  
               write(fates_log(),*) '---------------'
               write(fates_log(),*) 'coh ilayer:',currentCohort%canopy_layer
               write(fates_log(),*) 'coh dbh:',currentCohort%dbh
               write(fates_log(),*) 'coh pft:',currentCohort%pft
               write(fates_log(),*) 'coh n:',currentCohort%n
               write(fates_log(),*) 'coh carea:',currentCohort%c_area
               currentCohort => currentCohort%shorter
            enddo
            call endrun(msg=errMsg(sourcefile, __LINE__))
         end if
         
      enddo ! do while( (arealayer_current-currentPatch%area) 
      !            < -0.000001_r8 .and. layer_below_exists ) then
      
      return
   end subroutine PromoteIntoLayer

  ! ============================================================================

  subroutine canopy_spread( currentSite )
    !
    ! !DESCRIPTION:
    !  Calculates the spatial spread of tree canopies based on canopy closure.                             
    !
    ! !USES:
    use EDTypesMod        , only : AREA
    use EDParamsMod, only : ED_val_canopy_closure_thresh    
    !
    ! !ARGUMENTS    
    type (ed_site_type), intent(inout), target :: currentSite
    !
    ! !LOCAL VARIABLES:
    type (ed_cohort_type), pointer :: currentCohort
    type (ed_patch_type) , pointer :: currentPatch
    real(r8) :: sitelevel_canopyarea  ! Amount of canopy in top layer at the site level
    real(r8) :: inc                   ! Arbitrary daily incremental change in canopy area 
    integer  :: z
    !----------------------------------------------------------------------

    inc = 0.05_r8

    currentPatch => currentSite%oldest_patch

    sitelevel_canopyarea = 0.0_r8   
    do while (associated(currentPatch))

       !calculate canopy area in each patch...
       currentCohort => currentPatch%tallest
       do while (associated(currentCohort))
          call carea_allom(currentCohort%dbh,currentCohort%n,currentSite%spread,currentCohort%pft,currentCohort%c_area)
          if(EDPftvarcon_inst%woody(currentCohort%pft) .eq. 1 .and. currentCohort%canopy_layer .eq. 1 ) then
             sitelevel_canopyarea = sitelevel_canopyarea + currentCohort%c_area
          endif
          currentCohort => currentCohort%shorter
       enddo

       currentPatch => currentPatch%younger

    enddo !currentPatch

    !If the canopy area is approaching closure, squash the tree canopies and make them taller and thinner
    if( sitelevel_canopyarea/AREA .gt. ED_val_canopy_closure_thresh ) then
       currentSite%spread = currentSite%spread - inc
    else 
       currentSite%spread = currentSite%spread + inc 
    endif

    ! put within bounds to make sure it stays between 0 and 1
    currentSite%spread = max(min(currentSite%spread, 1._r8), 0._r8)

  end subroutine canopy_spread


  ! =====================================================================================

  subroutine canopy_summarization( nsites, sites, bc_in )

     ! ----------------------------------------------------------------------------------
     ! Much of this routine was once ed_clm_link minus all the IO and history stuff
     ! ---------------------------------------------------------------------------------

    use FatesInterfaceMod    , only : bc_in_type
    use EDPatchDynamicsMod   , only : set_patchno
    use EDPatchDynamicsMod   , only : set_root_fraction
    use FatesSizeAgeTypeIndicesMod, only : sizetype_class_index
    use EDtypesMod           , only : area
    use EDPftvarcon            , only : EDPftvarcon_inst

    ! !ARGUMENTS    
    integer                 , intent(in)            :: nsites
    type(ed_site_type)      , intent(inout), target :: sites(nsites)
    type(bc_in_type)        , intent(in)            :: bc_in(nsites)
    !
    ! !LOCAL VARIABLES:
    type (ed_patch_type)  , pointer :: currentPatch
    type (ed_cohort_type) , pointer :: currentCohort
    integer  :: s
    integer  :: ft                                      ! plant functional type
    integer  :: ifp
    integer  :: patchn                                  ! identification number for each patch. 
    real(r8) :: canopy_leaf_area                        ! total amount of leaf area in the vegetated area. m2.  

    !----------------------------------------------------------------------

    if ( DEBUG ) then
       write(fates_log(),*) 'in canopy_summarization'
    endif

    do s = 1,nsites
       
       ! --------------------------------------------------------------------------------
       ! Set the patch indices (this is usefull mostly for communicating with a host or 
       ! driving model.  Loops through all patches and sets cpatch%patchno to the integer 
       ! order of oldest to youngest where the oldest is 1.
       ! --------------------------------------------------------------------------------
       call set_patchno( sites(s) )

       currentPatch => sites(s)%oldest_patch

       do while(associated(currentPatch))
          
          call set_root_fraction(currentPatch,bc_in(s)%zi_sisl)

          !zero cohort-summed variables. 
          currentPatch%total_canopy_area = 0.0_r8
          currentPatch%total_tree_area = 0.0_r8
          canopy_leaf_area = 0.0_r8
          
          !update cohort quantitie s                                  
          currentCohort => currentPatch%shortest
          do while(associated(currentCohort))
             
             ft = currentCohort%pft

             
             ! Update the cohort's index within the size bin classes
             ! Update the cohort's index within the SCPF classification system
             call sizetype_class_index(currentCohort%dbh,currentCohort%pft, &
                                       currentCohort%size_class,currentCohort%size_by_pft_class)

             call carea_allom(currentCohort%dbh,currentCohort%n, &
                              sites(s)%spread,currentCohort%pft,currentCohort%c_area)
             currentCohort%treelai = tree_lai(currentCohort)

             canopy_leaf_area = canopy_leaf_area + currentCohort%treelai *currentCohort%c_area
                  
             if(currentCohort%canopy_layer==1)then
                currentPatch%total_canopy_area = currentPatch%total_canopy_area + currentCohort%c_area
                if(EDPftvarcon_inst%woody(ft)==1)then
                   currentPatch%total_tree_area = currentPatch%total_tree_area + currentCohort%c_area
                endif
             endif
             
             ! Check for erroneous zero values. 
             if(currentCohort%dbh <= 0._r8 .or. currentCohort%n == 0._r8)then
                write(fates_log(),*) 'FATES: dbh or n is zero in canopy_summarization', &
                      currentCohort%dbh,currentCohort%n
                call endrun(msg=errMsg(sourcefile, __LINE__))
             endif
             if(currentCohort%pft == 0.or.currentCohort%canopy_trim <= 0._r8)then
                write(fates_log(),*) 'FATES: PFT or trim is zero in canopy_summarization', &
                      currentCohort%pft,currentCohort%canopy_trim
                call endrun(msg=errMsg(sourcefile, __LINE__))
             endif
             if( (currentCohort%bsw + currentCohort%bl + currentCohort%br) <= 0._r8)then
                write(fates_log(),*) 'FATES: alive biomass is zero in canopy_summarization', &
                      currentCohort%bsw + currentCohort%bl + currentCohort%br
                call endrun(msg=errMsg(sourcefile, __LINE__))
             endif

             currentCohort => currentCohort%taller
             
          enddo ! ends 'do while(associated(currentCohort))
          
          if ( currentPatch%total_canopy_area-currentPatch%area > 0.000001_r8 ) then
             if ( currentPatch%total_canopy_area-currentPatch%area > 0.001_r8 ) then
                write(fates_log(),*) 'FATES: canopy area bigger than area', &
                     currentPatch%total_canopy_area ,currentPatch%area
                call endrun(msg=errMsg(sourcefile, __LINE__))
             end if
             currentPatch%total_canopy_area = currentPatch%area
          endif

          currentPatch => currentPatch%younger
       end do !patch loop
            
       call leaf_area_profile(sites(s),bc_in(s)%snow_depth_si,bc_in(s)%frac_sno_eff_si) 
       
    end do ! site loop
    
    return
  end subroutine canopy_summarization
 
 ! =====================================================================================

 subroutine leaf_area_profile( currentSite , snow_depth_si, frac_sno_eff_si)
    
    ! -----------------------------------------------------------------------------------
    ! This subroutine calculates how leaf and stem areas are distributed 
    ! in vertical and horizontal space.
    !
    ! The following cohort level diagnostics are updated here:
    ! 
    ! currentCohort%treelai    ! LAI per unit crown area  (m2/m2)
    ! currentCohort%treesai    ! SAI per unit crown area  (m2/m2)
    ! currentCohort%lai        ! LAI per unit canopy area (m2/m2)
    ! currentCohort%sai        ! SAI per unit canopy area (m2/m2)
    ! currentCohort%NV         ! The number of discrete vegetation
    !                          ! layers needed to describe this crown
    !
    ! The following patch level diagnostics are updated here:
    ! 
    ! currentPatch%canopy_layer_tai(cl)    ! TAI of each canopy layer
    ! currentPatch%ncan(cl,ft)             ! number of vegetation layers needed
    !                                      ! in this patch's pft/canopy-layer 
    ! currentPatch%nrad(cl,ft)             ! same as ncan, but does not include
    !                                      ! layers occluded by snow
    !                                      ! CURRENTLY SAME AS NCAN
    ! currentPatch%canopy_mask(cl,ft)      ! are there canopy elements in this pft-layer?
    !                                      ! (This is redundant with nrad though...)
    ! currentPatch%tlai_profile(cl,ft,iv)  ! m2 of leaves per m2 of the PFT's footprint
    ! currentPatch%elai_profile(cl,ft,iv)  ! non-snow covered m2 of leaves per m2 of PFT footprint
    ! currentPatch%tsai_profile(cl,ft,iv)  ! m2 of stems per m2 of PFT footprint
    ! currentPatch%esai_profile(cl,ft,iv)  ! non-snow covered m2 of stems per m2 of PFT footprint
    ! currentPatch%canopy_area_profile(cl,ft,iv)  ! Fractional area of leaf layer 
    !                                             ! relative to vegetated area
    ! currentPatch%layer_height_profile(cl,ft,iv) ! Elevation of layer in m
    !
    ! -----------------------------------------------------------------------------------

    ! !USES:

    use EDtypesMod           , only : area, dinc_ed, hitemax, n_hite_bins
  
    !
    ! !ARGUMENTS    
    type(ed_site_type)     , intent(inout) :: currentSite
    real(r8)               , intent(in)    :: snow_depth_si
    real(r8)               , intent(in)    :: frac_sno_eff_si

    !
    ! !LOCAL VARIABLES:
    type (ed_patch_type)  , pointer :: currentPatch
    type (ed_cohort_type) , pointer :: currentCohort
    real(r8) :: remainder                !Thickness of layer at bottom of canopy. 
    real(r8) :: fleaf                    ! fraction of cohort incepting area that is leaves.  
    integer  :: ft                       ! Plant functional type index. 
    integer  :: iv                       ! Vertical leaf layer index   
    integer  :: cl                       ! Canopy layer index
    real(r8) :: fraction_exposed         ! how much of this layer is not covered by snow?
    real(r8) :: layer_top_hite           ! notional top height of this canopy layer (m)
    real(r8) :: layer_bottom_hite        ! notional bottom height of this canopy layer (m)
    integer  :: smooth_leaf_distribution ! is the leaf distribution this option (1) or not (0)
    real(r8) :: frac_canopy(N_HITE_BINS) ! amount of canopy in each height class
    real(r8) :: patch_lai                ! LAI summed over the patch in m2/m2 of canopy area
    real(r8) :: minh(N_HITE_BINS)        ! minimum height in height class (m)
    real(r8) :: maxh(N_HITE_BINS)        ! maximum height in height class (m)
    real(r8) :: dh                       ! vertical detph of height class (m)
    real(r8) :: min_chite                ! bottom of cohort canopy  (m)
    real(r8) :: max_chite                ! top of cohort canopy      (m)
    real(r8) :: lai                      ! summed lai for checking m2 m-2
    real(r8) :: snow_depth_avg           ! avg snow over whole site
    
    !----------------------------------------------------------------------



    smooth_leaf_distribution = 0

    ! Here we are trying to generate a profile of leaf area, indexed by 'z' and by pft
    ! We assume that each point in the canopy recieved the light attenuated by the average
    ! leaf area index above it, irrespective of PFT identity... 
    ! Each leaf is defined by how deep in the canopy it is, in terms of LAI units.  (FIX(RF,032414), GB)
    
    currentPatch => currentSite%oldest_patch   
    do while(associated(currentPatch))

       ! --------------------------------------------------------------------------------
       ! Calculate tree and canopy areas. 
       ! calculate tree lai and sai.
       ! --------------------------------------------------------------------------------

       currentPatch%canopy_layer_tai(:)         = 0._r8
       currentPatch%ncan(:,:)                   = 0 
       currentPatch%nrad(:,:)                   = 0 
       patch_lai                                = 0._r8
       currentPatch%tlai_profile(:,:,:)         = 0._r8
       currentPatch%tsai_profile(:,:,:)         = 0._r8  
       currentPatch%elai_profile(:,:,:)         = 0._r8
       currentPatch%esai_profile(:,:,:)         = 0._r8 
       currentPatch%layer_height_profile(:,:,:) = 0._r8
       currentPatch%canopy_area_profile(:,:,:)  = 0._r8       
       currentPatch%canopy_mask(:,:)            = 0

       currentCohort => currentPatch%shortest
       do while(associated(currentCohort)) 

          ft = currentCohort%pft
          cl = currentCohort%canopy_layer

          currentCohort%treelai = tree_lai(currentCohort)    
          currentCohort%treesai = tree_sai(currentCohort)
          currentCohort%lai =  currentCohort%treelai *currentCohort%c_area/currentPatch%total_canopy_area 
          currentCohort%sai =  currentCohort%treesai *currentCohort%c_area/currentPatch%total_canopy_area  

          ! Number of actual vegetation layers in this cohort's crown
          currentCohort%NV =  ceiling((currentCohort%treelai+currentCohort%treesai)/dinc_ed)  

          currentPatch%ncan(cl,ft) = max(currentPatch%ncan(cl,ft),currentCohort%NV)

          patch_lai = patch_lai + currentCohort%lai

!          currentPatch%canopy_layer_tai(cl) = currentPatch%canopy_layer_tai(cl) + &
!                currentCohort%lai + currentCohort%sai

          do cl = 1,nclmax-1
             if(currentCohort%canopy_layer == cl)then
                currentPatch%canopy_layer_tai(cl) = currentPatch%canopy_layer_tai(cl) + &
                     currentCohort%lai + currentCohort%sai
             endif
          enddo

          currentCohort => currentCohort%taller 
          
       enddo !currentCohort

       if(smooth_leaf_distribution == 1)then

          ! -----------------------------------------------------------------------------
          ! we are going to ignore the concept of canopy layers, and put all of the leaf 
          ! area into height banded bins.  using the same domains as we had before, except 
          ! that CL always = 1
          ! -----------------------------------------------------------------------------
          
          ! this is a crude way of dividing up the bins. Should it be a function of actual maximum height? 
          dh = 1.0_r8*(HITEMAX/N_HITE_BINS) 
          do iv = 1,N_HITE_BINS  
             if (iv == 1) then
                minh(iv) = 0.0_r8
                maxh(iv) = dh
             else 
                minh(iv) = (iv-1)*dh
                maxh(iv) = (iv)*dh
             endif
          enddo
          
          currentCohort => currentPatch%shortest
          do while(associated(currentCohort))  
             ft = currentCohort%pft
             min_chite = currentCohort%hite - currentCohort%hite * EDPftvarcon_inst%crown(ft)
             max_chite = currentCohort%hite  
             do iv = 1,N_HITE_BINS  
                frac_canopy(iv) = 0.0_r8
                ! this layer is in the middle of the canopy
                if(max_chite > maxh(iv).and.min_chite < minh(iv))then 
                   frac_canopy(iv)= min(1.0_r8,dh / (currentCohort%hite*EDPftvarcon_inst%crown(ft)))
                   ! this is the layer with the bottom of the canopy in it. 
                elseif(min_chite < maxh(iv).and.min_chite > minh(iv).and.max_chite > maxh(iv))then 
                   frac_canopy(iv) = (maxh(iv) -min_chite ) / (currentCohort%hite*EDPftvarcon_inst%crown(ft))
                   ! this is the layer with the top of the canopy in it. 
                elseif(max_chite > minh(iv).and.max_chite < maxh(iv).and.min_chite < minh(iv))then 
                   frac_canopy(iv) = (max_chite - minh(iv)) / (currentCohort%hite*EDPftvarcon_inst%crown(ft))
                elseif(max_chite < maxh(iv).and.min_chite > minh(iv))then !the whole cohort is within this layer. 
                   frac_canopy(iv) = 1.0_r8
                endif
                
                ! no m2 of leaf per m2 of ground in each height class
                currentPatch%tlai_profile(1,ft,iv) = currentPatch%tlai_profile(1,ft,iv) + frac_canopy(iv) * &
                      currentCohort%lai
                currentPatch%tsai_profile(1,ft,iv) = currentPatch%tsai_profile(1,ft,iv) + frac_canopy(iv) * &
                      currentCohort%sai
                
                !snow burial
                !write(fates_log(), *) 'calc snow'
                snow_depth_avg = snow_depth_si * frac_sno_eff_si
                if(snow_depth_avg  > maxh(iv))then
                   fraction_exposed = 0._r8
                endif
                if(snow_depth_avg < minh(iv))then
                   fraction_exposed = 1._r8
                endif
                if(snow_depth_avg>= minh(iv).and.snow_depth_avg <= maxh(iv))then !only partly hidden... 
                   fraction_exposed =  max(0._r8,(min(1.0_r8,(snow_depth_avg-minh(iv))/dh)))
                endif
                fraction_exposed = 1.0_r8
                ! no m2 of leaf per m2 of ground in each height class
                ! FIX(SPM,032414) these should be uncommented this and double check
                
                if ( DEBUG ) write(fates_log(), *) 'leaf_area_profile()', currentPatch%elai_profile(1,ft,iv)
                
                currentPatch%elai_profile(1,ft,iv) = currentPatch%tlai_profile(1,ft,iv) * fraction_exposed
                currentPatch%esai_profile(1,ft,iv) = currentPatch%tsai_profile(1,ft,iv) * fraction_exposed
                
                if ( DEBUG ) write(fates_log(), *) 'leaf_area_profile()', currentPatch%elai_profile(1,ft,iv)
                
             enddo ! (iv) hite bins
             
             currentCohort => currentCohort%taller
             
          enddo !currentCohort 
          
          ! -----------------------------------------------------------------------------
          ! Perform a leaf area conservation check on the LAI profile
          lai = 0.0_r8
          do ft = 1,numpft
             lai = lai+ sum(currentPatch%tlai_profile(1,ft,:))
          enddo
          
          if(lai > patch_lai)then
             write(fates_log(), *) 'FATES: problem with lai assignments'
             call endrun(msg=errMsg(sourcefile, __LINE__))
          endif
          
          
       else ! smooth leaf distribution  

          ! -----------------------------------------------------------------------------
          ! Standard canopy layering model.
          ! Go through all cohorts and add their leaf area 
          ! and canopy area to the accumulators. 
          ! -----------------------------------------------------------------------------

          ! ------------------------------------------------------------------------------
          ! It is remotely possible that in deserts we will not have any canopy
          ! area, ie not plants at all...
          ! ------------------------------------------------------------------------------
          
          if (currentPatch%total_canopy_area > tiny(currentPatch%total_canopy_area)) then
             
             currentCohort => currentPatch%shortest
             do while(associated(currentCohort))   
                
                ft = currentCohort%pft 
                cl = currentCohort%canopy_layer
                
                ! ----------------------------------------------------------------
                ! How much of each tree is stem area index? Assuming that there is 
                ! This may indeed be zero if there is a sensecent grass
                ! ----------------------------------------------------------------
                
                if( (currentCohort%treelai+currentCohort%treesai) > 0._r8)then    
                   fleaf = currentCohort%lai / (currentCohort%lai + currentCohort%sai) 
                else
                   fleaf = 0._r8
                endif
                
                ! XXXXXXXXXXXXXXXXXXXXXXXXXXXXXXXXXXXXXXXXX
                ! SNOW BURIAL IS CURRENTLY TURNED OFF
                ! WHEN IT IS TURNED ON, IT WILL HAVE TO BE COMPARED
                ! WITH SNOW HEIGHTS CALCULATED BELOW.
                ! XXXXXXXXXXXXXXXXXXXXXXXXXXXXXXXXXXXXXXXXX
                
                currentPatch%nrad(cl,ft) = currentPatch%ncan(cl,ft) 

                if (currentPatch%nrad(cl,ft) > nlevleaf ) then
                   write(fates_log(), *) 'Number of radiative leaf layers is larger'
                   write(fates_log(), *) ' than the maximum allowed.'
                   write(fates_log(), *) ' cl: ',cl
                   write(fates_log(), *) ' ft: ',ft
                   write(fates_log(), *) ' nlevleaf: ',nlevleaf
                   write(fates_log(), *) ' currentPatch%nrad(cl,ft): ', currentPatch%nrad(cl,ft)
                   call endrun(msg=errMsg(sourcefile, __LINE__))
                end if


                ! --------------------------------------------------------------------------
                ! Whole layers.  Make a weighted average of the leaf area in each layer 
                ! before dividing it by the total area. Fill up layer for whole layers.  
                ! --------------------------------------------------------------------------
                
                do iv = 1,currentCohort%NV
                   
                   ! This loop builds the arrays that define the effective (not snow covered)
                   ! and total (includes snow covered) area indices for leaves and stems
                   ! We calculate the absolute elevation of each layer to help determine if the layer
                   ! is obscured by snow.
                   
                   layer_top_hite = currentCohort%hite - &
                         ( dble(iv-1.0)/currentCohort%NV * currentCohort%hite *  &
                         EDPftvarcon_inst%crown(currentCohort%pft) )
                   
                   layer_bottom_hite = currentCohort%hite - &
                         ( dble(iv)/currentCohort%NV * currentCohort%hite * &
                         EDPftvarcon_inst%crown(currentCohort%pft) )
                   
                   fraction_exposed = 1.0_r8
                   snow_depth_avg = snow_depth_si * frac_sno_eff_si
                   if(snow_depth_avg  > layer_top_hite)then
                      fraction_exposed = 0._r8
                   endif
                   if(snow_depth_avg < layer_bottom_hite)then
                      fraction_exposed = 1._r8
                   endif
                   if( snow_depth_avg>= layer_bottom_hite .and. &
                         snow_depth_avg <= layer_top_hite) then !only partly hidden...
                      fraction_exposed =  max(0._r8,(min(1.0_r8,(snow_depth_avg-layer_bottom_hite)/ &
                         (layer_top_hite-layer_bottom_hite ))))
                   endif
                   
                   ! =========== OVER-WRITE =================
                   fraction_exposed= 1.0_r8
                   ! =========== OVER-WRITE =================
                   
                   if(iv==currentCohort%NV) then
                      remainder = (currentCohort%treelai + currentCohort%treesai) - &
                            (dinc_ed*dble(currentCohort%NV-1.0_r8))
                      if(remainder > dinc_ed )then
                         write(fates_log(), *)'ED: issue with remainder', &
                               currentCohort%treelai,currentCohort%treesai,dinc_ed, & 
                               currentCohort%NV,remainder
                         call endrun(msg=errMsg(sourcefile, __LINE__))
                      endif
                   else
                      remainder = dinc_ed
                   end if
                   
                   currentPatch%tlai_profile(cl,ft,iv) = currentPatch%tlai_profile(cl,ft,iv) + &
                         remainder * fleaf * currentCohort%c_area/currentPatch%total_canopy_area
                   
                   currentPatch%elai_profile(cl,ft,iv) = currentPatch%elai_profile(cl,ft,iv) + &
                         remainder * fleaf * currentCohort%c_area/currentPatch%total_canopy_area * &
                         fraction_exposed
                   
                   currentPatch%tsai_profile(cl,ft,iv) = currentPatch%tsai_profile(cl,ft,iv) + &
                         remainder * (1._r8 - fleaf) * currentCohort%c_area/currentPatch%total_canopy_area
                   
                   currentPatch%esai_profile(cl,ft,iv) = currentPatch%esai_profile(cl,ft,iv) + &
                         remainder * (1._r8 - fleaf) * currentCohort%c_area/currentPatch%total_canopy_area * &
                         fraction_exposed
                   
                   currentPatch%canopy_area_profile(cl,ft,iv) = currentPatch%canopy_area_profile(cl,ft,iv) + &
                         currentCohort%c_area/currentPatch%total_canopy_area
                   
                   currentPatch%layer_height_profile(cl,ft,iv) = currentPatch%layer_height_profile(cl,ft,iv) + &
                         (remainder * fleaf * currentCohort%c_area/currentPatch%total_canopy_area * &
                         (layer_top_hite+layer_bottom_hite)/2.0_r8) !average height of layer. 
                   
                end do
                
                currentCohort => currentCohort%taller
                
             enddo !cohort
         
             ! --------------------------------------------------------------------------
            
             ! If there is an upper-story, the top canopy layer
             ! should have a value of exactly 1.0 in its top leaf layer
             ! --------------------------------------------------------------------------
             
             if ( (currentPatch%NCL_p > 1) .and. &
                  (sum(currentPatch%canopy_area_profile(1,:,1)) < 0.9999 )) then
                write(fates_log(), *) 'FATES: canopy_area_profile was less than 1 at the canopy top'
                write(fates_log(), *) 'cl: ',1
                write(fates_log(), *) 'iv: ',1
                write(fates_log(), *) 'sum(cpatch%canopy_area_profile(1,:,1)): ', &
                     sum(currentPatch%canopy_area_profile(1,:,1))
                currentCohort => currentPatch%shortest
                do while(associated(currentCohort))
                   if(currentCohort%canopy_layer==1)then
                      write(fates_log(), *) 'FATES: cohorts',currentCohort%dbh,currentCohort%c_area, &
                           currentPatch%total_canopy_area,currentPatch%area
                      write(fates_log(), *) 'ED: fracarea', currentCohort%pft, &
                           currentCohort%c_area/currentPatch%total_canopy_area
                   endif
                   currentCohort => currentCohort%taller  
                enddo !currentCohort
                call endrun(msg=errMsg(sourcefile, __LINE__))
                
             end if
         

             ! --------------------------------------------------------------------------
             ! In the following loop we are now normalizing the effective and
             ! total area profiles to convert from units of leaf/stem area per vegetated
             ! canopy area, into leaf/stem area per area of their own radiative column
             ! which is typically the footprint of all cohorts contained in the canopy
             ! layer x pft bins.
             ! Also perform some checks on area normalization.
             ! Check the area of each leaf layer, across pfts.
             ! It should never be larger than 1 or less than 0.
             ! --------------------------------------------------------------------------

             do cl = 1,currentPatch%NCL_p
                do iv = 1,currentPatch%ncan(cl,ft)
                   
                   if( sum(currentPatch%canopy_area_profile(cl,:,iv)) > 1.0001_r8 ) then
                      
                      write(fates_log(), *) 'FATES: A canopy_area_profile exceeded 1.0'
                      write(fates_log(), *) 'cl: ',cl
                      write(fates_log(), *) 'iv: ',iv
                      write(fates_log(), *) 'sum(cpatch%canopy_area_profile(cl,:,iv)): ', &
                            sum(currentPatch%canopy_area_profile(cl,:,iv))
                       currentCohort => currentPatch%shortest
                       do while(associated(currentCohort))
                          if(currentCohort%canopy_layer==cl)then
                             write(fates_log(), *) 'FATES: cohorts in layer cl = ',cl, &
                                  currentCohort%dbh,currentCohort%c_area, &
                                  currentPatch%total_canopy_area,currentPatch%area
                             write(fates_log(), *) 'ED: fracarea', currentCohort%pft, &
                                  currentCohort%c_area/currentPatch%total_canopy_area
                          endif
                          currentCohort => currentCohort%taller  
                       enddo !currentCohort
                       call endrun(msg=errMsg(sourcefile, __LINE__))
                    end if
                end do
                   
                do ft = 1,numpft
                   do iv = 1,currentPatch%ncan(cl,ft)

                      if( currentPatch%canopy_area_profile(cl,ft,iv) > &
                          tiny(currentPatch%canopy_area_profile(cl,ft,iv)) )then
                         
                         currentPatch%tlai_profile(cl,ft,iv) = currentPatch%tlai_profile(cl,ft,iv) / &
                               currentPatch%canopy_area_profile(cl,ft,iv)
                         
                         currentPatch%tsai_profile(cl,ft,iv) = currentPatch%tsai_profile(cl,ft,iv) / &
                               currentPatch%canopy_area_profile(cl,ft,iv)
                         
                         currentPatch%elai_profile(cl,ft,iv) = currentPatch%elai_profile(cl,ft,iv) / &
                               currentPatch%canopy_area_profile(cl,ft,iv)
                         
                         currentPatch%esai_profile(cl,ft,iv) = currentPatch%esai_profile(cl,ft,iv) / &
                               currentPatch%canopy_area_profile(cl,ft,iv)
                      end if
                      
                      if(currentPatch%tlai_profile(cl,ft,iv)>tiny(currentPatch%tlai_profile(cl,ft,iv)))then
                         currentPatch%layer_height_profile(cl,ft,iv) = currentPatch%layer_height_profile(cl,ft,iv) &
                               /currentPatch%tlai_profile(cl,ft,iv)
                      end if
                      
                   enddo
                   
                enddo
             enddo
             
             ! --------------------------------------------------------------------------
             ! Set the mask that identifies which PFT x can-layer combinations have
             ! scattering elements in them.
             ! --------------------------------------------------------------------------

             do cl = 1,currentPatch%NCL_p
                do ft = 1,numpft
                   do  iv = 1, currentPatch%nrad(cl,ft)
                      if(currentPatch%canopy_area_profile(cl,ft,iv) > 0._r8)then
                         currentPatch%canopy_mask(cl,ft) = 1     
                      endif
                   end do !iv
                enddo !ft
             enddo ! loop over cl
             
          endif !leaf distribution
          
       end if
       
       currentPatch => currentPatch%younger 
       
    enddo !patch       
    
    return
 end subroutine leaf_area_profile

 ! ======================================================================================

  subroutine update_hlm_dynamics(nsites,sites,fcolumn,bc_out)

     ! ----------------------------------------------------------------------------------
     ! The purpose of this routine is to package output boundary conditions related
     ! to vegetation coverage to the host land model.
     ! ----------------------------------------------------------------------------------

     use EDTypesMod        , only : ed_patch_type, ed_cohort_type, &
                                    ed_site_type, AREA
     use FatesInterfaceMod , only : bc_out_type
     use EDPftvarcon       , only : EDPftvarcon_inst


     !
     ! !ARGUMENTS    
     integer,            intent(in)            :: nsites
     type(ed_site_type), intent(inout), target :: sites(nsites)
     integer,            intent(in)            :: fcolumn(nsites)
     type(bc_out_type),  intent(inout)         :: bc_out(nsites)

     ! Locals
     type (ed_cohort_type) , pointer :: currentCohort
     integer :: s, ifp, c, p
     type (ed_patch_type)  , pointer :: currentPatch
     real(r8) :: bare_frac_area
     real(r8) :: total_patch_area
     real(r8) :: weight  ! Weighting for cohort variables in patch


     do s = 1,nsites

        ifp = 0
        total_patch_area = 0._r8 
        currentPatch => sites(s)%oldest_patch
        c = fcolumn(s)
        do while(associated(currentPatch))
           ifp = ifp+1

           if ( currentPatch%total_canopy_area-currentPatch%area > 0.000001_r8 ) then
              write(fates_log(),*) 'ED: canopy area bigger than area',currentPatch%total_canopy_area ,currentPatch%area
              currentPatch%total_canopy_area = currentPatch%area
           endif


           if (associated(currentPatch%tallest)) then
              bc_out(s)%htop_pa(ifp) = currentPatch%tallest%hite
           else
              ! FIX(RF,040113) - should this be a parameter for the minimum possible vegetation height?
              bc_out(s)%htop_pa(ifp) = 0.1_r8
           endif
           
           bc_out(s)%hbot_pa(ifp) = max(0._r8, min(0.2_r8, bc_out(s)%htop_pa(ifp)- 1.0_r8))

           ! Use leaf area weighting for all cohorts in the patch to define the characteristic
           ! leaf width used by the HLM
           ! ----------------------------------------------------------------------------
!           bc_out(s)%dleaf_pa(ifp) = 0.0_r8
!           if(currentPatch%lai>1.0e-9_r8) then
!              currentCohort => currentPatch%shortest
!              do while(associated(currentCohort))
!                 weight = min(1.0_r8,currentCohort%lai/currentPatch%lai)
!                 bc_out(s)%dleaf_pa(ifp) = bc_out(s)%dleaf_pa(ifp) + &
!                       EDPftvarcon_inst%dleaf(currentCohort%pft)*weight
!                 currentCohort => currentCohort%taller  
!              enddo
!           end if

           ! Roughness length and displacement height are not PFT properties, they are
           ! properties of the canopy assemblage.  Defining this needs an appropriate model.
           ! Right now z0 and d are pft level parameters.  For the time being we will just
           ! use the 1st index until a suitable model is defined. (RGK 04-2017)
           ! -----------------------------------------------------------------------------
           bc_out(s)%z0m_pa(ifp)    = EDPftvarcon_inst%z0mr(1) * bc_out(s)%htop_pa(ifp)
           bc_out(s)%displa_pa(ifp) = EDPftvarcon_inst%displar(1) * bc_out(s)%htop_pa(ifp)
           bc_out(s)%dleaf_pa(ifp)  = EDPftvarcon_inst%dleaf(1)


           ! We are assuming here that grass is all located underneath tree canopies. 
           ! The alternative is to assume it is all spatial distinct from tree canopies.
           ! In which case, the bare area would have to be reduced by the grass area...
           ! currentPatch%total_canopy_area/currentPatch%area is fraction of this patch cover by plants 
           ! currentPatch%area/AREA is the fraction of the soil covered by this patch. 
           
           bc_out(s)%canopy_fraction_pa(ifp) = min(1.0_r8,currentPatch%total_canopy_area/currentPatch%area) * &
                 (currentPatch%area/AREA)

           bare_frac_area = (1.0_r8-min(1.0_r8,currentPatch%total_canopy_area/currentPatch%area))* &
                 (currentPatch%area/AREA)
           
           total_patch_area = total_patch_area + bc_out(s)%canopy_fraction_pa(ifp) + bare_frac_area
    
           ! Calculate area indices for output boundary to HLM
           ! It is assumed that cpatch%canopy_area_profile and cpat%xai_profiles
           ! have been updated (ie ed_leaf_area_profile has been called since dynamics has been called)

           bc_out(s)%elai_pa(ifp) = calc_areaindex(currentPatch,'elai')
           bc_out(s)%tlai_pa(ifp) = calc_areaindex(currentPatch,'tlai')
           bc_out(s)%esai_pa(ifp) = calc_areaindex(currentPatch,'esai')
           bc_out(s)%tsai_pa(ifp) = calc_areaindex(currentPatch,'tsai')

           ! Fraction of vegetation free of snow. This is used to flag those
           ! patches which shall under-go photosynthesis
           ! INTERF-TODO: we may want to stop using frac_veg_nosno_alb and let
           ! FATES internal variables decide if photosynthesis is possible
           ! we are essentially calculating it inside FATES to tell the 
           ! host to tell itself when to do things (circuitous). Just have
           ! to determine where else it is used

           if ((bc_out(s)%elai_pa(ifp) + bc_out(s)%esai_pa(ifp)) > 0._r8) then
              bc_out(s)%frac_veg_nosno_alb_pa(ifp) = 1.0_r8
           else
              bc_out(s)%frac_veg_nosno_alb_pa(ifp) = 0.0_r8
           end if
           
           currentPatch => currentPatch%younger
        end do
        
        if(abs(total_patch_area-1.0_r8)>1e-9)then
           write(fates_log(),*) 'total area is wrong in update_hlm_dynamics',total_patch_area
        endif
        

     end do


  end subroutine update_hlm_dynamics

  ! =====================================================================================

  function calc_areaindex(cpatch,ai_type) result(ai)

     ! ----------------------------------------------------------------------------------
     ! This subroutine calculates the exposed leaf area index of a patch
     ! this is the square meters of leaf per square meter of ground area
     ! It does so by integrating over the depth and functional type profile of leaf area
     ! which are per area of crown.  This value has to be scaled by crown area to convert
     ! to ground area.
     ! ----------------------------------------------------------------------------------
     
     ! Arguments
     type(ed_patch_type),intent(in), target :: cpatch
     character(len=*),intent(in)            :: ai_type

     integer :: cl,ft
     real(r8) :: ai
     ! TODO: THIS MIN LAI IS AN ARTIFACT FROM TESTING LONG-AGO AND SHOULD BE REMOVED
     ! THIS HAS BEEN KEPT THUS FAR TO MAINTAIN B4B IN TESTING OTHER COMMITS
     real(r8),parameter :: ai_min = 0.1_r8
     real(r8),pointer   :: ai_profile

     ai = 0._r8
     if     (trim(ai_type) == 'elai') then
        do cl = 1,cpatch%NCL_p
           do ft = 1,numpft
              ai = ai + sum(cpatch%canopy_area_profile(cl,ft,1:cpatch%nrad(cl,ft)) * &
                    cpatch%elai_profile(cl,ft,1:cpatch%nrad(cl,ft)))
           enddo
        enddo
     elseif (trim(ai_type) == 'tlai') then
        do cl = 1,cpatch%NCL_p
           do ft = 1,numpft
              ai = ai + sum(cpatch%canopy_area_profile(cl,ft,1:cpatch%nrad(cl,ft)) * &
                    cpatch%tlai_profile(cl,ft,1:cpatch%nrad(cl,ft)))
           enddo
        enddo
     elseif (trim(ai_type) == 'esai') then
         do cl = 1,cpatch%NCL_p
           do ft = 1,numpft
              ai = ai + sum(cpatch%canopy_area_profile(cl,ft,1:cpatch%nrad(cl,ft)) * &
                    cpatch%esai_profile(cl,ft,1:cpatch%nrad(cl,ft)))
           enddo
        enddo
     elseif (trim(ai_type) == 'tsai') then
        do cl = 1,cpatch%NCL_p
           do ft = 1,numpft
              ai = ai + sum(cpatch%canopy_area_profile(cl,ft,1:cpatch%nrad(cl,ft)) * &
                    cpatch%tsai_profile(cl,ft,1:cpatch%nrad(cl,ft)))
           enddo
        enddo
     else

        write(fates_log(),*) 'Unsupported area index sent to calc_areaindex'
        call endrun(msg=errMsg(sourcefile, __LINE__))
     end if
     
     ai = max(ai_min,ai)
          
     return

  end function calc_areaindex

  ! ===============================================================================================
  
  subroutine CanopyLayerArea(currentPatch,layer_index,layer_area)
     
     ! --------------------------------------------------------------------------------------------
     ! This function calculates the total crown area footprint for a desired layer of the canopy
     ! within a patch.
     ! The return units are the same as patch%area, which is m2
     ! ---------------------------------------------------------------------------------------------
                   
     ! Arguments
     type(ed_patch_type),intent(inout), target   :: currentPatch
     integer,intent(in)                          :: layer_index
     real(r8),intent(inout)                      :: layer_area

     type(ed_cohort_type), pointer :: currentCohort
     
     
     layer_area = 0.0_r8
     currentCohort => currentPatch%tallest
     do while (associated(currentCohort))
        call carea_allom(currentCohort%dbh,currentCohort%n,currentPatch%siteptr%spread, &
              currentCohort%pft,currentCohort%c_area)
        if (currentCohort%canopy_layer .eq. layer_index) then
           layer_area = layer_area + currentCohort%c_area
        end if
        currentCohort => currentCohort%shorter
     enddo
     return
  end subroutine CanopyLayerArea

  ! ===============================================================================================
  
  function NumPotentialCanopyLayers(currentPatch,include_substory) result(z)

     ! --------------------------------------------------------------------------------------------
     ! Calculate the number of canopy layers in this patch.
     ! This simple call only determines total layering by querying the cohorts
     ! which layer they are in, it doesn't do any size evaluation.
     ! It may also, optionally, account for the temporary "substory", which is the imaginary
     ! layer below the understory which will be needed to temporarily accomodate demotions from
     ! the understory in the event the understory has reached maximum allowable area.
     ! --------------------------------------------------------------------------------------------

     type(ed_patch_type),target   :: currentPatch
     logical                      :: include_substory

     type(ed_cohort_type),pointer :: currentCohort
     
     integer :: z
     real(r8) :: c_area
     real(r8) :: arealayer
     
     z = 1
     currentCohort => currentPatch%tallest
     do while (associated(currentCohort))  
        z = max(z,currentCohort%canopy_layer)
        currentCohort => currentCohort%shorter
     enddo

     if(include_substory)then
        arealayer = 0.0
        currentCohort => currentPatch%tallest
        do while (associated(currentCohort))  
           if(currentCohort%canopy_layer == z) then
              call carea_allom(currentCohort%dbh,currentCohort%n,currentPatch%siteptr%spread,currentCohort%pft,c_area)
              arealayer = arealayer + c_area
           end if
           currentCohort => currentCohort%shorter
        enddo
        
        ! Does the bottom layer have more than a full canopy? 
        ! If so we need to make another layer.
        if(arealayer > currentPatch%area)then
           z = z + 1
        endif
     end if
     
  end function NumPotentialCanopyLayers

end module EDCanopyStructureMod<|MERGE_RESOLUTION|>--- conflicted
+++ resolved
@@ -462,13 +462,8 @@
                         currentCohort%n = 0.0_r8
                         currentCohort%c_area = 0._r8
                      else  
-<<<<<<< HEAD
-                        call carea_allom(currentCohort%dbh,currentCohort%n,currentSite%spread,currentCohort%pft, &
-                                         currentCohort%c_area)
-=======
                         call carea_allom(currentCohort%dbh,currentCohort%n, &
                               currentSite%spread,currentCohort%pft,currentCohort%c_area)
->>>>>>> 6b02c8d5
                      endif
 
                      call carea_allom(copyc%dbh,copyc%n,currentSite%spread,copyc%pft,copyc%c_area)
