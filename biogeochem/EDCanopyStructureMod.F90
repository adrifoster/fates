--- conflicted
+++ resolved
@@ -1240,14 +1240,8 @@
        currentCohort => currentPatch%tallest
        do while (associated(currentCohort))
           call carea_allom(currentCohort%dbh,currentCohort%n, &
-<<<<<<< HEAD
-               currentSite%spread,currentCohort%pft,currentCohort%crowndamage, &
-               currentCohort%c_area)
-          if( ( int(prt_params%woody(currentCohort%pft)) .eq. itrue ) .and. &
-=======
-               currentSite%spread,currentCohort%pft,currentCohort%c_area)
+               currentSite%spread,currentCohort%pft,currentCohort%crowndamage,currentCohort%c_area)
           if( ( prt_params%woody(currentCohort%pft) .eq. itrue ) .and. &
->>>>>>> 682dc264
                (currentCohort%canopy_layer .eq. 1 ) ) then
              sitelevel_canopyarea = sitelevel_canopyarea + currentCohort%c_area
           endif
