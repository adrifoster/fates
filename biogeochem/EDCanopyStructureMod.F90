--- conflicted
+++ resolved
@@ -2256,19 +2256,7 @@
    end if
    
    ! Number of actual vegetation layers in this cohort's crown
-<<<<<<< HEAD
-   currentCohort%nv =  count((currentCohort%treelai+currentCohort%treesai) .gt. dlower_vai(:)) + 1
-
-   if( currentCohort%nv .ne. minloc(dlower_vai, DIM=1, MASK=(dlower_vai>(currentCohort%treelai+currentCohort%treesai))) ) then
-      write(fates_log(),*) 'pft', currentCohort%pft
-      write(fates_log(),*) 'We use two methods of finding maximum leaf layers, and they are not equivalent'
-      write(fates_log(),*) 'count method:',currentCohort%nv
-      write(fates_log(),*) 'minloc method:',minloc(dlower_vai, DIM=1, MASK=(dlower_vai>(currentCohort%treelai+currentCohort%treesai)))
-      call endrun(msg=errMsg(sourcefile, __LINE__))
-   end if
-=======
    currentCohort%nv = GetNVegLayers(currentCohort%treelai+currentCohort%treesai)
->>>>>>> a19c26d0
    
   end subroutine UpdateCohortLAI
   
