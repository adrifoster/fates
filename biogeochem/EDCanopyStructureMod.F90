--- conflicted
+++ resolved
@@ -25,12 +25,8 @@
   use FatesInterfaceMod     , only : hlm_days_per_year
   use FatesInterfaceMod     , only : hlm_use_planthydro
   use FatesInterfaceMod     , only : numpft
-<<<<<<< HEAD
-  use FatesPlantHydraulicsMod, only : UpdateH2OVeg,InitHydrCohort
+  use FatesPlantHydraulicsMod, only : UpdateH2OVeg,InitHydrCohort, RecruitWaterStorage
   use EDTypesMod            , only : maxCohortsPerPatch
-=======
-  use FatesPlantHydraulicsMod, only : UpdateH2OVeg,InitHydrCohort, RecruitWaterStorage
->>>>>>> 7ce1c5c7
 
   use PRTGenericMod,          only : leaf_organ
   use PRTGenericMod,          only : all_carbon_elements
