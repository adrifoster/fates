--- conflicted
+++ resolved
@@ -1519,30 +1519,16 @@
     integer  :: iv                       ! Vertical leaf layer index
     integer  :: cl                       ! Canopy layer index
     real(r8) :: fraction_exposed         ! how much of this layer is not covered by snow?
-<<<<<<< HEAD
-    real(r8) :: frac_canopy(N_HITE_BINS) ! amount of canopy in each height class
-    real(r8) :: minh(N_HITE_BINS)        ! minimum height in height class (m)
-    real(r8) :: maxh(N_HITE_BINS)        ! maximum height in height class (m)
-    real(r8) :: dh                       ! vertical detph of height class (m)
-    real(r8) :: min_chite                ! bottom of cohort canopy  (m)
-    real(r8) :: max_chite                ! top of cohort canopy      (m)
-    real(r8) :: elai_layer,tlai_layer    ! leaf area per canopy area
-    real(r8) :: esai_layer,tsai_layer    ! stem area per canopy area
-    real(r8) :: vai_top,vai_bot          ! integrated top down veg area index at boundary of layer
-    
-=======
-    real(r8) :: layer_top_height           ! notional top height of this canopy layer (m)
-    real(r8) :: layer_bottom_height        ! notional bottom height of this canopy layer (m)
     real(r8) :: frac_canopy(N_HEIGHT_BINS) ! amount of canopy in each height class
     real(r8) :: minh(N_HEIGHT_BINS)        ! minimum height in height class (m)
     real(r8) :: maxh(N_HEIGHT_BINS)        ! maximum height in height class (m)
     real(r8) :: dh                       ! vertical detph of height class (m)
     real(r8) :: min_cheight                ! bottom of cohort canopy  (m)
     real(r8) :: max_cheight                ! top of cohort canopy      (m)
-    real(r8) :: lai                      ! leaf area per canopy area
-    real(r8) :: sai                      ! stem area per canopy area
-
->>>>>>> 1d18bb69
+    real(r8) :: elai_layer,tlai_layer    ! leaf area per canopy area
+    real(r8) :: esai_layer,tsai_layer    ! stem area per canopy area
+    real(r8) :: vai_top,vai_bot          ! integrated top down veg area index at boundary of layer
+
     !----------------------------------------------------------------------
 
 
@@ -1593,7 +1579,6 @@
              
              do iv = 1,currentCohort%NV
 
-<<<<<<< HEAD
                 call VegAreaLayer(currentCohort%treelai,     &
                      currentCohort%treesai,                  &
                      currentCohort%hite,                     &
@@ -1601,47 +1586,7 @@
                      currentSite%snow_depth,                    &
                      vai_top,vai_bot,                          &
                      elai_layer,esai_layer,tlai_layer,tsai_layer)
-=======
-                ! This loop builds the arrays that define the effective (not snow covered)
-                ! and total (includes snow covered) area indices for leaves and stems
-                ! We calculate the absolute elevation of each layer to help determine if the layer
-                ! is obscured by snow.
-
-                layer_top_height = currentCohort%height - &
-                     ( real(iv-1,r8)/currentCohort%NV * currentCohort%height *  &
-                     prt_params%crown_depth_frac(currentCohort%pft) )
-
-                layer_bottom_height = currentCohort%height - &
-                     ( real(iv,r8)/currentCohort%NV * currentCohort%height * &
-                     prt_params%crown_depth_frac(currentCohort%pft) )
-
-                fraction_exposed = 1.0_r8
-                if(currentSite%snow_depth  > layer_top_height)then
-                   fraction_exposed = 0._r8
-                endif
-                if(currentSite%snow_depth < layer_bottom_height)then
-                   fraction_exposed = 1._r8
-                endif
-                if(currentSite%snow_depth >= layer_bottom_height .and. &
-                     currentSite%snow_depth <= layer_top_height) then !only partly hidden...
-                   fraction_exposed =  1._r8 - max(0._r8,(min(1.0_r8,(currentSite%snow_depth -layer_bottom_height)/ &
-                        (layer_top_height-layer_bottom_height ))))
-                endif
-
-                if(iv==currentCohort%NV) then
-                   remainder = (currentCohort%treelai + currentCohort%treesai) - &
-                        (dlower_vai(iv) - dinc_vai(iv))
-                   if(remainder > dinc_vai(iv) )then
-                      write(fates_log(), *)'ED: issue with remainder', &
-                           currentCohort%treelai,currentCohort%treesai,dinc_vai(iv), & 
-                           currentCohort%NV,remainder
-
-                      call endrun(msg=errMsg(sourcefile, __LINE__))
-                   endif
-                else
-                   remainder = dinc_vai(iv)
-                end if
->>>>>>> 1d18bb69
+
 
                 currentPatch%tlai_profile(cl,ft,iv) = currentPatch%tlai_profile(cl,ft,iv) + &
                      tlai_layer * currentCohort%c_area/currentPatch%total_canopy_area
@@ -1658,13 +1603,6 @@
                 currentPatch%canopy_area_profile(cl,ft,iv) = currentPatch%canopy_area_profile(cl,ft,iv) + &
                      currentCohort%c_area/currentPatch%total_canopy_area
 
-<<<<<<< HEAD
-=======
-                currentPatch%layer_height_profile(cl,ft,iv) = currentPatch%layer_height_profile(cl,ft,iv) + &
-                     (remainder * fleaf * currentCohort%c_area/currentPatch%total_canopy_area * &
-                     (layer_top_height+layer_bottom_height)/2.0_r8) !average height of layer.
-
->>>>>>> 1d18bb69
              end do
 
              currentCohort => currentCohort%taller
