module EDCanopyStructureMod

  ! =====================================================================================
  ! Code to determine whether the canopy is closed, and which plants are either in the
  ! understorey or overstorey. This is obviosuly far too complicated for it's own good
  ! =====================================================================================

  use FatesConstantsMod     , only : r8 => fates_r8
  use FatesConstantsMod     , only : itrue, ifalse
  use FatesConstantsMod     , only : tinyr8
  use FatesConstantsMod     , only : nearzero
  use FatesConstantsMod     , only : rsnbl_math_prec
  use FatesGlobals          , only : fates_log
  use EDPftvarcon           , only : EDPftvarcon_inst
  use PRTParametersMod      , only : prt_params
  use FatesAllometryMod     , only : carea_allom
  use EDCohortDynamicsMod   , only : copy_cohort, terminate_cohorts, terminate_cohort, fuse_cohorts
  use EDCohortDynamicsMod   , only : InitPRTObject
  use EDCohortDynamicsMod   , only : InitPRTBoundaryConditions
  use FatesAllometryMod     , only : tree_lai
  use FatesAllometryMod     , only : tree_sai
  use EDtypesMod            , only : ed_site_type, ed_patch_type, ed_cohort_type
  use EDTypesMod            , only : nclmax
  use EDTypesMod            , only : nlevleaf
  use EDtypesMod            , only : AREA
  use FatesGlobals          , only : endrun => fates_endrun
  use FatesInterfaceTypesMod     , only : hlm_days_per_year
  use FatesInterfaceTypesMod     , only : hlm_use_planthydro
  use FatesInterfaceTypesMod     , only : hlm_use_cohort_age_tracking
  use FatesInterfaceTypesMod     , only : hlm_use_sp
  use FatesInterfaceTypesMod     , only : numpft
  use FatesInterfaceTypesMod, only : bc_in_type
  use FatesPlantHydraulicsMod, only : UpdateH2OVeg,InitHydrCohort, RecruitWaterStorage
  use EDTypesMod            , only : maxCohortsPerPatch
  use PRTGenericMod,          only : leaf_organ
  use PRTGenericMod,          only : all_carbon_elements
  use PRTGenericMod,          only : leaf_organ
  use PRTGenericMod,          only : fnrt_organ
  use PRTGenericMod,          only : sapw_organ
  use PRTGenericMod,          only : store_organ
  use PRTGenericMod,          only : repro_organ
  use PRTGenericMod,          only : struct_organ
  use PRTGenericMod,          only : SetState
  use FatesRunningMeanMod,    only : ema_lpa

  ! CIME Globals
  use shr_log_mod           , only : errMsg => shr_log_errMsg

  implicit none
  private

  public :: canopy_structure
  public :: canopy_spread
  public :: calc_areaindex
  public :: canopy_summarization
  public :: update_hlm_dynamics
  public :: UpdateFatesAvgSnowDepth
  public :: UpdatePatchLAI
  public :: UpdateCohortLAI

  logical, parameter :: debug=.false.

  character(len=*), parameter, private :: sourcefile = &
       __FILE__

  real(r8), parameter :: area_target_precision = 1.0E-11_r8  ! Area conservation
  ! will attempt to reduce errors
  ! below this level

  real(r8), parameter :: area_check_precision  = 1.0E-7_r8     ! Area conservation checks must
  ! be within this absolute tolerance
  real(r8), parameter :: area_check_rel_precision = 1.0E-4_r8  ! Area conservation checks must
  ! be within this relative tolerance

  real(r8), parameter :: similar_height_tol = 1.0E-3_r8    ! I think trees that differ by 1mm
  ! can be roughly considered the same right?


  ! 10/30/09: Created by Rosie Fisher
  ! 2017/2018: Modifications and updates by Ryan Knox
  ! ============================================================================

contains

  ! ============================================================================
  subroutine canopy_structure( currentSite , bc_in )
    !
    ! !DESCRIPTION:
    ! create cohort instance
    !
    ! This routine allocates the 'canopy_layer' attribute to each cohort
    ! All top leaves in the same canopy layer get the same light resources.
    ! The first canopy layer is the 'canopy' or 'overstorey'. The second is the 'understorey'.
    ! More than two layers is not permitted at the moment
    ! Seeds germinating into the 3rd or higher layers are automatically removed.
    !
    ! ------Perfect Plasticity-----
    ! The idea of these canopy layers derives originally from Purves et al. 2009
    ! Their concept is that, given enoughplasticity in canopy position, size, shape and depth
    ! all of the gound area will be filled perfectly by leaves, and additional leaves will have
    ! to exist in the understorey.
    ! Purves et al. use the concept of 'Z*' to assume that the height required to attain a place in the
    ! canopy is spatially uniform. In this implementation, described in Fisher et al. (2010, New Phyt) we
    ! extent that concept to assume that position in the canopy has some random element, and that BOTH height
    ! and chance combine to determine whether trees get into the canopy.
    ! Thus, when the canopy is closed and there is excess area, some of it must be demoted
    ! If we demote -all- the trees less than a given height, there is a massive advantage in being the cohort that is
    ! the biggest when the canopy is closed.
    ! In this implementation, the amount demoted, ('weight') is a function of the height weighted by the competitive exclusion
    ! parameter (ED_val_comp_excln).

    ! Complexity in this routine results from a few things.
    ! Firstly, the complication of the demotion amount sometimes being larger than the cohort area (for a very small, short cohort)
    ! Second, occasionaly, disturbance (specifically fire) can cause the canopy layer to become less than closed,
    ! without changing the area of the patch. If this happens, then some of the plants in the lower layer need to be 'promoted' so
    ! all of the routine has to happen in both the downwards and upwards directions.
    !
    ! The order of events here is therefore:
    ! (The entire subroutine has a single outer 'patch' loop.
    ! Section 1: figure out the total area, and whether there are >1 canopy layers at all.
    !
    ! Sorts out cohorts into canopy and understorey layers...
    !
    ! !USES:

    use EDParamsMod, only : ED_val_comp_excln
    use EDTypesMod , only : min_patch_area

    !
    ! !ARGUMENTS
    type(ed_site_type) , intent(inout), target   :: currentSite
    type(bc_in_type), intent(in)                 :: bc_in

    !
    ! !LOCAL VARIABLES:
    type(ed_patch_type) , pointer :: currentPatch
    type(ed_cohort_type), pointer :: currentCohort
    integer  :: i_lyr                  ! current layer index
    integer  :: z                      ! Current number of canopy layers. (1= canopy, 2 = understorey)
    integer  :: ipft
    real(r8) :: arealayer(nclmax+2)    ! Amount of plant area currently in each canopy layer
    integer  :: patch_area_counter     ! count iterations used to solve canopy areas
    logical  :: area_not_balanced      ! logical controlling if the patch layer areas
    ! have successfully been redistributed
    integer  :: return_code            ! math checks on variables will return>0 if problems exist

    ! We only iterate because of possible imprecisions generated by the cohort
    ! termination process.  These should be super small, so at the most
    ! try to re-balance 3 times.  If that doesn't give layer areas
    ! within tolerance of canopy area, there is something wrong

    integer, parameter  :: max_patch_iterations = 10


    !----------------------------------------------------------------------
    currentPatch => currentSite%oldest_patch
    !
    ! zero site-level demotion / promotion tracking info
    currentSite%demotion_rate(:) = 0._r8
    currentSite%promotion_rate(:) = 0._r8
    currentSite%demotion_carbonflux = 0._r8
    currentSite%promotion_carbonflux = 0._r8


    !
    ! Section 1: Check  total canopy area.
    !
    do while (associated(currentPatch)) ! Patch loop

       ! ------------------------------------------------------------------------------
       ! Perform numerical checks on some cohort and patch structures
       ! ------------------------------------------------------------------------------

       ! canopy layer has a special bounds check
       currentCohort => currentPatch%tallest
       do while (associated(currentCohort))
          if( currentCohort%canopy_layer < 1 .or. currentCohort%canopy_layer > nclmax+1 ) then
             write(fates_log(),*) 'lat:',currentSite%lat
             write(fates_log(),*) 'lon:',currentSite%lon
             write(fates_log(),*) 'BOGUS CANOPY LAYER: ',currentCohort%canopy_layer
             call endrun(msg=errMsg(sourcefile, __LINE__))
          end if
          currentCohort => currentCohort%shorter
       enddo


       ! Does any layer have excess area in it? Keep going until it does not...
       patch_area_counter = 0
       area_not_balanced = .true.

       do while(area_not_balanced)

          ! ---------------------------------------------------------------------------
          ! Demotion Phase: Identify upper layers that are too full, and demote them to
          ! the layers below.
          ! ---------------------------------------------------------------------------

          ! Its possible that before we even enter this scheme
          ! some cohort numbers are very low.  Terminate them.
          call terminate_cohorts(currentSite, currentPatch, 1, 12, bc_in)

          ! Calculate how many layers we have in this canopy
          ! This also checks the understory to see if its crown
          ! area is large enough to warrant a temporary sub-understory layer
          z = NumPotentialCanopyLayers(currentPatch,currentSite%spread,include_substory=.false.)

          do i_lyr = 1,z ! Loop around the currently occupied canopy layers.
             call DemoteFromLayer(currentSite, currentPatch, i_lyr, bc_in)
          end do

          ! After demotions, we may then again have cohorts that are very very
          ! very sparse, remove them
          call terminate_cohorts(currentSite, currentPatch, 1,13,bc_in)

          call fuse_cohorts(currentSite, currentPatch, bc_in)

          ! Remove cohorts for various other reasons
          call terminate_cohorts(currentSite, currentPatch, 2,13,bc_in)


          ! ---------------------------------------------------------------------------------------
          ! Promotion Phase: Identify if any upper-layers are underful and layers below them
          ! have cohorts that can be split and promoted to the layer above.
          ! ---------------------------------------------------------------------------------------

          ! Re-calculate Number of layers without the false substory
          z = NumPotentialCanopyLayers(currentPatch,currentSite%spread,include_substory=.false.)

          ! We only promote if we have at least two layers
          if (z>1) then

             do i_lyr=1,z-1
                call PromoteIntoLayer(currentSite, currentPatch, i_lyr)
             end do

             ! Remove cohorts that are incredibly sparse
             call terminate_cohorts(currentSite, currentPatch, 1,14,bc_in)

             call fuse_cohorts(currentSite, currentPatch, bc_in)

             ! Remove cohorts for various other reasons
             call terminate_cohorts(currentSite, currentPatch, 2,14,bc_in)

          end if

          ! ---------------------------------------------------------------------------------------
          ! Check on Layer Area (if the layer differences are not small
          ! Continue trying to demote/promote. Its possible on the first pass through,
          ! that cohort fusion has nudged the areas a little bit.
          ! ---------------------------------------------------------------------------------------

          z = NumPotentialCanopyLayers(currentPatch,currentSite%spread,include_substory=.false.)
          area_not_balanced = .false.
          do i_lyr = 1,z
             call CanopyLayerArea(currentPatch,currentSite%spread,i_lyr,arealayer(i_lyr))
             if( ((arealayer(i_lyr)-currentPatch%area)/currentPatch%area > area_check_rel_precision) .or. &
                  ((arealayer(i_lyr)-currentPatch%area) > area_check_precision )  ) then
                area_not_balanced = .true.
             endif
          enddo

          ! ---------------------------------------------------------------------------------------
          ! Gracefully exit if too many iterations have gone by
          ! ---------------------------------------------------------------------------------------

          patch_area_counter = patch_area_counter + 1
          if(patch_area_counter > max_patch_iterations .and. area_not_balanced) then
             write(fates_log(),*) 'PATCH AREA CHECK NOT CLOSING'
             write(fates_log(),*) 'patch area:',currentpatch%area
             do i_lyr = 1,z
                write(fates_log(),*) 'layer: ',i_lyr,' area: ',arealayer(i_lyr)
                write(fates_log(),*) 'rel error: ',(arealayer(i_lyr)-currentPatch%area)/currentPatch%area
                write(fates_log(),*) 'abs error: ',arealayer(i_lyr)-currentPatch%area
             enddo
             write(fates_log(),*) 'lat:',currentSite%lat
             write(fates_log(),*) 'lon:',currentSite%lon
             write(fates_log(),*) 'spread:',currentSite%spread
             currentCohort => currentPatch%tallest
             do while (associated(currentCohort))
                write(fates_log(),*) 'coh ilayer:',currentCohort%canopy_layer
                write(fates_log(),*) 'coh dbh:',currentCohort%dbh
                write(fates_log(),*) 'coh pft:',currentCohort%pft
                write(fates_log(),*) 'coh n:',currentCohort%n
                write(fates_log(),*) 'coh carea:',currentCohort%c_area
                ipft=currentCohort%pft
                write(fates_log(),*) 'maxh:',prt_params%allom_dbh_maxheight(ipft)
                write(fates_log(),*) 'lmode: ',prt_params%allom_lmode(ipft)
                write(fates_log(),*) 'd2bl2: ',prt_params%allom_d2bl2(ipft)
                write(fates_log(),*) 'd2bl_ediff: ',prt_params%allom_blca_expnt_diff(ipft)
                write(fates_log(),*) 'd2ca_min: ',prt_params%allom_d2ca_coefficient_min(ipft)
                write(fates_log(),*) 'd2ca_max: ',prt_params%allom_d2ca_coefficient_max(ipft)
                currentCohort => currentCohort%shorter
             enddo
             call endrun(msg=errMsg(sourcefile, __LINE__))
          end if

       enddo ! do while(area_not_balanced)


       ! Set current canopy layer occupancy indicator.
       currentPatch%NCL_p = min(nclmax,z)

       ! -------------------------------------------------------------------------------------------
       ! if we are using "strict PPA", then calculate a z_star value as
       ! the height of the smallest tree in the canopy
       ! loop from top to bottom and locate the shortest cohort in level 1 whose shorter
       ! neighbor is in level 2 set zstar as the ehight of that shortest level 1 cohort
       ! -------------------------------------------------------------------------------------------

       if ( ED_val_comp_excln .lt. 0.0_r8) then
          currentPatch%zstar = 0._r8
          currentCohort => currentPatch%tallest
          do while (associated(currentCohort))
             if(currentCohort%canopy_layer .eq. 2)then
                if (associated(currentCohort%taller)) then
                   if (currentCohort%taller%canopy_layer .eq. 1 ) then
                      currentPatch%zstar = currentCohort%taller%hite
                   endif
                endif
             endif
             currentCohort => currentCohort%shorter
          enddo
       endif

       currentPatch => currentPatch%younger
    enddo !patch

    return
  end subroutine canopy_structure


  ! ==============================================================================================


  subroutine DemoteFromLayer(currentSite,currentPatch,i_lyr,bc_in)

    use EDParamsMod, only : ED_val_comp_excln
    use SFParamsMod, only : SF_val_CWD_frac

    ! !ARGUMENTS
    type(ed_site_type), intent(inout), target  :: currentSite
    type(ed_patch_type), intent(inout), target :: currentPatch
    integer, intent(in)                        :: i_lyr   ! Current canopy layer of interest
    type(bc_in_type), intent(in)               :: bc_in

    ! !LOCAL VARIABLES:
    type(ed_cohort_type), pointer :: currentCohort
    type(ed_cohort_type), pointer :: copyc
    type(ed_cohort_type), pointer :: nextc  ! The next cohort in line
    integer  :: i_cwd                  ! Index for CWD pool
    real(r8) :: cc_loss                ! cohort crown area loss in demotion (m2)
    real(r8) :: leaf_c             ! leaf carbon [kg]
    real(r8) :: fnrt_c             ! fineroot carbon [kg]
    real(r8) :: sapw_c             ! sapwood carbon [kg]
    real(r8) :: store_c            ! storage carbon [kg]
    real(r8) :: struct_c           ! structure carbon [kg]
    real(r8) :: scale_factor       ! for prob. exclusion - scales weight to a fraction
    real(r8) :: scale_factor_min   ! "" minimum before exeedance of 1
    real(r8) :: scale_factor_res   ! "" applied to residual areas
    real(r8) :: area_res           ! residual area to demote after weakest cohort hits max
    real(r8) :: newarea
    real(r8) :: demote_area
    real(r8) :: sumweights
    real(r8) :: sumequal              ! for rank-ordered same-size cohorts
    ! this tallies their excluded area
    real(r8) :: arealayer              ! the area of the current canopy layer
    logical  :: tied_size_with_neighbors
    real(r8) :: total_crownarea_of_tied_cohorts

    ! First, determine how much total canopy area we have in this layer
    call CanopyLayerArea(currentPatch,currentSite%spread,i_lyr,arealayer)

    demote_area = arealayer - currentPatch%area

    if ( demote_area > area_target_precision ) then

       ! Is this layer currently over-occupied?
       ! In that case, we need to work out which cohorts to demote.
       ! We go in order from shortest to tallest for ranked demotion

       sumweights  = 0.0_r8
       currentCohort => currentPatch%shortest
       do while (associated(currentCohort))
          call carea_allom(currentCohort%dbh,currentCohort%n, &
               currentSite%spread,currentCohort%pft, &
               currentCohort%crowndamage, currentCohort%c_area)

          if(debug) then
             if(currentCohort%c_area<0._r8)then
                write(fates_log(),*) 'negative c_area stage 1d: ',currentCohort%dbh,i_lyr,currentCohort%n, &
                     currentSite%spread,currentCohort%pft,currentCohort%c_area
                call endrun(msg=errMsg(sourcefile, __LINE__))
             end if
          end if

          if( currentCohort%canopy_layer == i_lyr)then

             if (ED_val_comp_excln .ge. 0.0_r8 ) then

                ! ----------------------------------------------------------
                ! Stochastic method.
                ! Weight cohort demotion by inverse size to a constant power.
                ! In this hypothesis, it is assumed that even the tallest
                ! cohorts have a chance (although smaller) of being forced
                ! to the understory.
                ! ----------------------------------------------------------

                currentCohort%excl_weight = 1._r8 / (currentCohort%hite**ED_val_comp_excln)
                sumweights = sumweights + currentCohort%excl_weight

             else

                ! -----------------------------------------------------------
                ! Rank ordered deterministic method
                ! -----------------------------------------------------------
                ! If there are cohorts that have the exact same height (which is possible, really)
                ! we don't want to unilaterally promote/demote one before the others.
                ! So we <>mote them as a unit
                ! now we need to go through and figure out how many equal-size cohorts there are.
                ! then we need to go through, add up the collective crown areas of all equal-sized
                ! and equal-canopy-layer cohorts,
                ! and then demote from each as if they were a single group

                total_crownarea_of_tied_cohorts = currentCohort%c_area

                tied_size_with_neighbors = .false.
                nextc => currentCohort%taller
                do while (associated(nextc))
                   if ( abs(nextc%hite - currentCohort%hite) < similar_height_tol ) then
                      if( nextc%canopy_layer .eq. currentCohort%canopy_layer ) then
                         tied_size_with_neighbors = .true.
                         total_crownarea_of_tied_cohorts = &
                              total_crownarea_of_tied_cohorts + nextc%c_area
                      end if
                   else
                      exit
                   endif
                   nextc => nextc%taller
                end do

                if ( tied_size_with_neighbors ) then

                   currentCohort%excl_weight = &
                        max(0.0_r8,min(currentCohort%c_area, &
                        (currentCohort%c_area/total_crownarea_of_tied_cohorts) * &
                        (demote_area - sumweights) ))

                   sumequal = currentCohort%excl_weight

                   nextc => currentCohort%taller
                   do while (associated(nextc))
                      if ( abs(nextc%hite - currentCohort%hite) < similar_height_tol ) then
                         if (nextc%canopy_layer .eq. currentCohort%canopy_layer ) then
                            ! now we know the total crown area of all equal-sized,
                            ! equal-canopy-layer cohorts
                            nextc%excl_weight = &
                                 max(0.0_r8,min(nextc%c_area, &
                                 (nextc%c_area/total_crownarea_of_tied_cohorts) * &
                                 (demote_area - sumweights) ))
                            sumequal = sumequal + nextc%excl_weight
                         end if
                      else
                         exit
                      endif
                      nextc => nextc%taller
                   end do

                   ! Update the current cohort pointer to the last similar cohort
                   ! Its ok if this is not in the right layer
                   if(associated(nextc))then
                      currentCohort => nextc%shorter
                   else
                      currentCohort => currentPatch%tallest
                   end if
                   sumweights = sumweights + sumequal

                else
                   currentCohort%excl_weight = &
                        max(min(currentCohort%c_area, demote_area - sumweights ), 0._r8)
                   sumweights = sumweights + currentCohort%excl_weight
                end if

             endif
          endif
          currentCohort => currentCohort%taller
       enddo

       ! If this is probabalistic demotion, we need to do a round of normalization.
       ! And then a few rounds where we pre-calculate the demotion areas
       ! and adjust things if the demoted area wants to be greater than
       ! what is available. The math is too hard to explain here, see
       ! the tech note section on promotion/demotion.

       if (ED_val_comp_excln .ge. 0.0_r8 ) then

          scale_factor_min  = 1.e10_r8
          scale_factor      = 0._r8
          currentCohort => currentPatch%tallest
          do while (associated(currentCohort))

             if(currentCohort%canopy_layer  ==  i_lyr) then

                currentCohort%excl_weight = currentCohort%excl_weight/sumweights
                if( 1._r8/currentCohort%excl_weight <  scale_factor_min )  &
                     scale_factor_min = 1._r8/currentCohort%excl_weight

                scale_factor = scale_factor + currentCohort%excl_weight * currentCohort%c_area

             endif
             currentCohort => currentCohort%shorter
          enddo

          ! This is the factor by which we need to multiply
          ! the demotion probabilities, so the sum result equals
          ! the total amount to demote

          scale_factor = demote_area/scale_factor

          if(scale_factor <= scale_factor_min) then

             ! Trivial case, all of the demotion fractions are less than 1.

             currentCohort => currentPatch%tallest
             do while (associated(currentCohort))
                if(currentCohort%canopy_layer  ==  i_lyr) then
                   currentCohort%excl_weight = currentCohort%c_area * currentCohort%excl_weight * scale_factor

                   if(debug) then
                      if((currentCohort%excl_weight > (currentCohort%c_area+area_target_precision)) .or. &
                           (currentCohort%excl_weight < 0._r8)  ) then
                         write(fates_log(),*) 'exclusion area too big (1)'
                         write(fates_log(),*) 'currentCohort%c_area: ',currentCohort%c_area
                         write(fates_log(),*) 'dbh: ',currentCohort%dbh
                         write(fates_log(),*) 'n: ',currentCohort%n
                         write(fates_log(),*) 'spread: ',currentSite%spread
                         write(fates_log(),*) 'pft: ',currentCohort%pft
                         write(fates_log(),*) 'currentCohort%excl_weight: ',currentCohort%excl_weight
                         write(fates_log(),*) 'excess: ',currentCohort%excl_weight - currentCohort%c_area
                         call endrun(msg=errMsg(sourcefile, __LINE__))
                      end if
                   end if

                endif
                currentCohort => currentCohort%shorter
             enddo

          else


             ! Non-trivial case, at least 1 cohort's demotion
             ! rate would exceed its area, given the trivial scale factor

             area_res         = 0._r8
             scale_factor_res = 0._r8
             currentCohort => currentPatch%tallest
             do while (associated(currentCohort))
                if(currentCohort%canopy_layer  ==  i_lyr) then
                   area_res         = area_res + &
                        currentCohort%c_area * currentCohort%excl_weight * &
                        scale_factor_min
                   scale_factor_res = scale_factor_res + &
                        currentCohort%c_area * &
                        (1._r8 - (currentCohort%excl_weight * scale_factor_min))
                endif
                currentCohort => currentCohort%shorter
             enddo

             area_res = demote_area - area_res

             scale_factor_res = area_res / scale_factor_res

             currentCohort => currentPatch%tallest
             do while (associated(currentCohort))
                if(currentCohort%canopy_layer  ==  i_lyr) then

                   currentCohort%excl_weight = currentCohort%c_area * &
                        (currentCohort%excl_weight * scale_factor_min + &
                        (1._r8 - (currentCohort%excl_weight*scale_factor_min) ) * scale_factor_res)

                   if(debug)then
                      if((currentCohort%excl_weight > &
                           (currentCohort%c_area+area_target_precision)) .or. &
                           (currentCohort%excl_weight < 0._r8)  ) then
                         write(fates_log(),*) 'exclusion area error (2)'
                         write(fates_log(),*) 'currentCohort%c_area: ',currentCohort%c_area
                         write(fates_log(),*) 'currentCohort%excl_weight: ', &
                              currentCohort%excl_weight
                         write(fates_log(),*) 'excess: ', &
                              currentCohort%excl_weight - currentCohort%c_area
                         call endrun(msg=errMsg(sourcefile, __LINE__))
                      end if
                   end if

                endif
                currentCohort => currentCohort%shorter
             enddo

          end if

       end if


       ! perform a check and see if the demotions meet the demand
       sumweights = 0._r8
       currentCohort => currentPatch%tallest
       do while (associated(currentCohort))
          if(currentCohort%canopy_layer  ==  i_lyr) then
             sumweights = sumweights + currentCohort%excl_weight
          end if
          currentCohort => currentCohort%shorter
       end do

       if (abs(sumweights - demote_area) > area_check_precision ) then
          write(fates_log(),*) 'demotions dont add up'
          write(fates_log(),*) 'sum demotions: ',sumweights
          write(fates_log(),*) 'area needed to be demoted: ',demote_area
          write(fates_log(),*) 'excess: ',sumweights - demote_area
          call endrun(msg=errMsg(sourcefile, __LINE__))
       end if


       ! Weights have been calculated. Now move them to the lower layer

       currentCohort => currentPatch%tallest
       do while (associated(currentCohort))

          nextc => currentCohort%shorter

          if(currentCohort%canopy_layer == i_lyr )then

             cc_loss         = currentCohort%excl_weight
             leaf_c          = currentCohort%prt%GetState(leaf_organ,all_carbon_elements)
             store_c         = currentCohort%prt%GetState(store_organ,all_carbon_elements)
             fnrt_c          = currentCohort%prt%GetState(fnrt_organ,all_carbon_elements)
             sapw_c          = currentCohort%prt%GetState(sapw_organ,all_carbon_elements)
             struct_c        = currentCohort%prt%GetState(struct_organ,all_carbon_elements)

             if ( (cc_loss-currentCohort%c_area) > -nearzero .and. &
                  (cc_loss-currentCohort%c_area) < area_target_precision ) then

                ! If the whole cohort is being demoted, just change its
                ! layer index

                currentCohort%canopy_layer = i_lyr+1

                ! keep track of number and biomass of demoted cohort
                currentSite%demotion_rate(currentCohort%size_class) = &
                     currentSite%demotion_rate(currentCohort%size_class) + currentCohort%n
                currentSite%demotion_carbonflux = currentSite%demotion_carbonflux + &
                     (leaf_c + store_c + fnrt_c + sapw_c + struct_c) * currentCohort%n

             elseif( (cc_loss < currentCohort%c_area) .and. &
                  (cc_loss > area_target_precision) ) then

                ! If only part of the cohort is demoted
                ! then it must be split (little more complicated)

                ! Make a copy of the current cohort.  The copy and the original
                ! conserve total number density of the original.  The copy
                ! remains in the upper-story.  The original is the one
                ! demoted to the understory


                allocate(copyc)

                ! Initialize the PARTEH object and point to the
                ! correct boundary condition fields
                copyc%prt => null()
                call InitPRTObject(copyc%prt)
                call InitPRTBoundaryConditions(copyc)

                if( hlm_use_planthydro.eq.itrue ) then
                   call InitHydrCohort(currentSite,copyc)
                endif

                ! (keep as an example)
                ! Initialize running means
                !allocate(copyc%tveg_lpa)
                !call copyc%tveg_lpa%InitRMean(ema_lpa, &
                !     init_value=currentPatch%tveg_lpa%GetMean())
                
                call copy_cohort(currentCohort, copyc)

                newarea = currentCohort%c_area - cc_loss
                copyc%n = currentCohort%n*newarea/currentCohort%c_area
                currentCohort%n = currentCohort%n - copyc%n

                copyc%canopy_layer = i_lyr !the taller cohort is the copy

                ! Demote the current cohort to the understory.
                currentCohort%canopy_layer = i_lyr + 1

                ! keep track of number and biomass of demoted cohort
                currentSite%demotion_rate(currentCohort%size_class) = &
                     currentSite%demotion_rate(currentCohort%size_class) + currentCohort%n
                currentSite%demotion_carbonflux = currentSite%demotion_carbonflux + &
                     (leaf_c + store_c + fnrt_c + sapw_c + struct_c) * currentCohort%n

                call carea_allom(copyc%dbh,copyc%n,currentSite%spread,copyc%pft, &
                     copyc%crowndamage, copyc%c_area)
                call carea_allom(currentCohort%dbh,currentCohort%n,currentSite%spread, &
                     currentCohort%pft,currentCohort%crowndamage, currentCohort%c_area)

                !----------- Insert copy into linked list ------------------------!
                copyc%shorter => currentCohort
                if(associated(currentCohort%taller))then
                   copyc%taller => currentCohort%taller
                   currentCohort%taller%shorter => copyc
                else
                   currentPatch%tallest => copyc
                   copyc%taller => null()
                endif
                currentCohort%taller => copyc

             elseif(cc_loss > currentCohort%c_area)then

                write(fates_log(),*) 'more area than the cohort has is being demoted'
                write(fates_log(),*) 'loss:',cc_loss
                write(fates_log(),*) 'existing area:',currentCohort%c_area
                write(fates_log(),*) 'excess: ',cc_loss - currentCohort%c_area
                call endrun(msg=errMsg(sourcefile, __LINE__))

             end if

             ! kill the ones which go into canopy layers that are not allowed
             if(currentCohort%canopy_layer>nclmax )then
                ! put the litter from the terminated cohorts
                ! straight into the fragmenting pools
                call terminate_cohort(currentSite,currentPatch,currentCohort,bc_in)
                deallocate(currentCohort)
             else
             call carea_allom(currentCohort%dbh,currentCohort%n, &
                  currentSite%spread,currentCohort%pft,currentCohort%crowndamage, &
                  currentCohort%c_area)
             end if

          endif !canopy layer = i_ly

          ! We dont use our typical (point to smaller)
          ! here, because, we may had deallocated the existing
          ! currentCohort

          currentCohort => nextc
       enddo !currentCohort


       ! Update the area calculations of the current layer
       ! And the layer below that may or may not had recieved
       ! Demotions

       call CanopyLayerArea(currentPatch,currentSite%spread,i_lyr,arealayer)

       if ( (abs(arealayer - currentPatch%area)/arealayer > area_check_rel_precision ) .or. &
            (abs(arealayer - currentPatch%area) > area_check_precision) ) then
          write(fates_log(),*) 'demotion did not trim area within tolerance'
          write(fates_log(),*) 'arealayer:',arealayer
          write(fates_log(),*) 'patch%area:',currentPatch%area
          write(fates_log(),*) 'ilayer: ',i_lyr
          write(fates_log(),*) 'bias:',arealayer - currentPatch%area
          write(fates_log(),*) 'rel bias:',(arealayer - currentPatch%area)/arealayer
          write(fates_log(),*) 'demote_area:',demote_area
          call endrun(msg=errMsg(sourcefile, __LINE__))
       end if


    end if

    return
  end subroutine DemoteFromLayer

  ! ==============================================================================================

  subroutine PromoteIntoLayer(currentSite,currentPatch,i_lyr)

    ! -------------------------------------------------------------------------------------------
    ! Check whether the intended 'full' layers are actually filling all the space.
    ! If not, promote some fraction of cohorts upwards.
    ! THIS SECTION MIGHT BE TRIGGERED BY A FIRE OR MORTALITY EVENT, FOLLOWED BY A PATCH FUSION,
    ! SO THE TOP LAYER IS NO LONGER FULL.
    ! -------------------------------------------------------------------------------------------

    use EDParamsMod, only : ED_val_comp_excln

    ! !ARGUMENTS
    type(ed_site_type), intent(inout), target  :: currentSite
    type(ed_patch_type), intent(inout), target :: currentPatch
    integer, intent(in)                        :: i_lyr   ! Current canopy layer of interest

    ! !LOCAL VARIABLES:
    type(ed_cohort_type), pointer :: currentCohort
    type(ed_cohort_type), pointer :: copyc
    type(ed_cohort_type), pointer :: nextc   ! the next cohort, or used for looping
    ! cohorts against the current

    real(r8) :: scale_factor       ! for prob. exclusion - scales weight to a fraction
    real(r8) :: scale_factor_min   ! "" minimum before exeedance of 1
    real(r8) :: scale_factor_res   ! "" applied to residual areas
    real(r8) :: area_res           ! residual area to demote after weakest cohort hits max
    real(r8) :: promote_area
    real(r8) :: newarea
    real(r8) :: sumweights
    real(r8) :: sumequal              ! for tied cohorts, the sum of weights in
    ! their group
    real(r8) :: cc_gain                ! cohort crown area gain in promotion (m2)
    real(r8) :: arealayer_current      ! area (m2) of the current canopy layer
    real(r8) :: arealayer_below        ! area (m2) of the layer below the current layer
    real(r8) :: leaf_c             ! leaf carbon [kg]
    real(r8) :: fnrt_c             ! fineroot carbon [kg]
    real(r8) :: sapw_c             ! sapwood carbon [kg]
    real(r8) :: store_c            ! storage carbon [kg]
    real(r8) :: struct_c           ! structure carbon [kg]

    logical  :: tied_size_with_neighbors
    real(r8) :: total_crownarea_of_tied_cohorts

    call CanopyLayerArea(currentPatch,currentSite%spread,i_lyr,arealayer_current)
    call CanopyLayerArea(currentPatch,currentSite%spread,i_lyr+1,arealayer_below)


    ! how much do we need to gain?
    promote_area    =  currentPatch%area - arealayer_current

    if( promote_area > area_target_precision ) then

       if(arealayer_below <= promote_area ) then

          ! ---------------------------------------------------------------------------
          ! Promote all cohorts from layer below if that whole layer has area smaller
          ! than the tolerance on the gains needed into current layer
          ! ---------------------------------------------------------------------------

          currentCohort => currentPatch%tallest
          do while (associated(currentCohort))
             !look at the cohorts in the canopy layer below...
             if(currentCohort%canopy_layer == i_lyr+1)then

                leaf_c          = currentCohort%prt%GetState(leaf_organ,all_carbon_elements)
                store_c         = currentCohort%prt%GetState(store_organ,all_carbon_elements)
                fnrt_c          = currentCohort%prt%GetState(fnrt_organ,all_carbon_elements)
                sapw_c          = currentCohort%prt%GetState(sapw_organ,all_carbon_elements)
                struct_c        = currentCohort%prt%GetState(struct_organ,all_carbon_elements)

                currentCohort%canopy_layer = i_lyr
                call carea_allom(currentCohort%dbh,currentCohort%n,currentSite%spread, &
                     currentCohort%pft,currentCohort%crowndamage, currentCohort%c_area)
                ! keep track of number and biomass of promoted cohort
                currentSite%promotion_rate(currentCohort%size_class) = &
                     currentSite%promotion_rate(currentCohort%size_class) + currentCohort%n
                currentSite%promotion_carbonflux = currentSite%promotion_carbonflux + &
                     (leaf_c + fnrt_c + store_c + sapw_c + struct_c) * currentCohort%n

             endif
             currentCohort => currentCohort%shorter
          enddo

       else

          ! ---------------------------------------------------------------------------
          ! This is the non-trivial case where the lower layer can accomodate
          ! more than what is necessary.
          ! ---------------------------------------------------------------------------


          ! figure out with what weighting we need to promote cohorts.
          ! This is the opposite of the demotion weighting...

          sumweights = 0.0_r8
          currentCohort => currentPatch%tallest
          do while (associated(currentCohort))
             call carea_allom(currentCohort%dbh,currentCohort%n,currentSite%spread, &
                  currentCohort%pft,currentCohort%crowndamage,currentCohort%c_area)
             if(currentCohort%canopy_layer == i_lyr+1)then !look at the cohorts in the canopy layer below...

                if (ED_val_comp_excln .ge. 0.0_r8 ) then

                   ! ------------------------------------------------------------------
                   ! Stochastic case, as above (in demotion portion of code)
                   ! ------------------------------------------------------------------

                   currentCohort%prom_weight = currentCohort%hite**ED_val_comp_excln
                   sumweights = sumweights + currentCohort%prom_weight
                else

                   ! ------------------------------------------------------------------
                   ! Rank ordered deterministic method
                   ! If there are cohorts that have the exact same height (which is possible, really)
                   ! we don't want to unilaterally promote/demote one before the others.
                   ! So we <>mote them as a unit
                   ! now we need to go through and figure out how many equal-size cohorts there are.
                   ! then we need to go through, add up the collective crown areas of all equal-sized
                   ! and equal-canopy-layer cohorts,
                   ! and then demote from each as if they were a single group
                   ! ------------------------------------------------------------------

                   total_crownarea_of_tied_cohorts = currentCohort%c_area
                   tied_size_with_neighbors = .false.
                   nextc => currentCohort%shorter
                   do while (associated(nextc))
                      if ( abs(nextc%hite - currentCohort%hite) < similar_height_tol ) then
                         if( nextc%canopy_layer .eq. currentCohort%canopy_layer ) then
                            tied_size_with_neighbors = .true.
                            total_crownarea_of_tied_cohorts = &
                                 total_crownarea_of_tied_cohorts + nextc%c_area
                         end if
                      else
                         exit
                      endif
                      nextc => nextc%shorter
                   end do

                   if ( tied_size_with_neighbors ) then

                      currentCohort%prom_weight = &
                           max(0.0_r8,min(currentCohort%c_area, &
                           (currentCohort%c_area/total_crownarea_of_tied_cohorts) * &
                           (promote_area - sumweights) ))
                      sumequal = currentCohort%prom_weight

                      nextc => currentCohort%shorter
                      do while (associated(nextc))
                         if ( abs(nextc%hite - currentCohort%hite) < similar_height_tol ) then
                            if (nextc%canopy_layer .eq. currentCohort%canopy_layer ) then
                               ! now we know the total crown area of all equal-sized,
                               ! equal-canopy-layer cohorts
                               nextc%prom_weight = &
                                    max(0.0_r8,min(nextc%c_area, &
                                    (nextc%c_area/total_crownarea_of_tied_cohorts) * &
                                    (promote_area - sumweights) ))
                               sumequal = sumequal + nextc%prom_weight
                            end if
                         else
                            exit
                         endif
                         nextc => nextc%shorter
                      end do

                      ! Update the current cohort pointer to the last similar cohort
                      ! Its ok if this is not in the right layer
                      if(associated(nextc))then
                         currentCohort => nextc%taller
                      else
                         currentCohort => currentPatch%shortest
                      end if
                      sumweights = sumweights + sumequal

                   else
                      currentCohort%prom_weight = &
                           max(min(currentCohort%c_area, promote_area - sumweights ), 0._r8)
                      sumweights = sumweights + currentCohort%prom_weight

                   end if

                endif
             endif
             currentCohort => currentCohort%shorter
          enddo !currentCohort


          ! If this is probabalistic promotion, we need to do a round of normalization.
          ! And then a few rounds where we pre-calculate the promotion areas
          ! and adjust things if the promoted area wants to be greater than
          ! what is available.

          if (ED_val_comp_excln .ge. 0.0_r8 ) then

             scale_factor_min  = 1.e10_r8
             scale_factor      = 0._r8
             currentCohort => currentPatch%tallest
             do while (associated(currentCohort))

                if(currentCohort%canopy_layer  ==  (i_lyr+1) ) then

                   currentCohort%prom_weight = currentCohort%prom_weight/sumweights
                   if( 1._r8/currentCohort%prom_weight <  scale_factor_min )  &
                        scale_factor_min = 1._r8/currentCohort%prom_weight

                   scale_factor = scale_factor + currentCohort%prom_weight * currentCohort%c_area

                endif
                currentCohort => currentCohort%shorter
             enddo

             ! This is the factor by which we need to multiply
             ! the demotion probabilities, so the sum result equals
             ! the total amount to demote
             scale_factor = promote_area/scale_factor


             if(scale_factor <= scale_factor_min) then

                ! Trivial case, all of the demotion fractions
                ! are less than 1.

                currentCohort => currentPatch%tallest
                do while (associated(currentCohort))
                   if(currentCohort%canopy_layer  ==  (i_lyr+1) ) then
                      currentCohort%prom_weight = currentCohort%c_area * &
                           currentCohort%prom_weight * scale_factor

                      if(debug)then
                         if((currentCohort%prom_weight > &
                              (currentCohort%c_area+area_target_precision)) .or. &
                              (currentCohort%prom_weight < 0._r8)  ) then
                            write(fates_log(),*) 'promotion area too big (1)'
                            write(fates_log(),*) 'currentCohort%c_area: ',currentCohort%c_area
                            write(fates_log(),*) 'currentCohort%prom_weight: ', &
                                 currentCohort%prom_weight
                            write(fates_log(),*) 'excess: ', &
                                 currentCohort%prom_weight - currentCohort%c_area
                            call endrun(msg=errMsg(sourcefile, __LINE__))
                         end if
                      end if

                   endif
                   currentCohort => currentCohort%shorter
                enddo

             else

                ! Non-trivial case, at least 1 cohort's promotion
                ! rate would exceed its area, given the trivial scale factor

                area_res         = 0._r8
                scale_factor_res = 0._r8
                currentCohort => currentPatch%tallest
                do while (associated(currentCohort))
                   if(currentCohort%canopy_layer  ==  (i_lyr+1) ) then
                      area_res         = area_res + &
                           currentCohort%c_area*currentCohort%prom_weight*scale_factor_min
                      scale_factor_res = scale_factor_res + &
                           currentCohort%c_area * &
                           (1._r8 - (currentCohort%prom_weight * scale_factor_min))
                   endif
                   currentCohort => currentCohort%shorter
                enddo

                area_res = promote_area - area_res

                scale_factor_res = area_res / scale_factor_res

                currentCohort => currentPatch%tallest
                do while (associated(currentCohort))
                   if(currentCohort%canopy_layer  ==  (i_lyr+1)) then

                      currentCohort%prom_weight = currentCohort%c_area * &
                           (currentCohort%prom_weight * scale_factor_min + &
                           (1._r8 - (currentCohort%prom_weight*scale_factor_min) ) * &
                           scale_factor_res)

                      if(debug)then
                         if((currentCohort%prom_weight > &
                              (currentCohort%c_area+area_target_precision)) .or. &
                              (currentCohort%prom_weight < 0._r8)  ) then
                            write(fates_log(),*) 'promotion area error (2)'
                            write(fates_log(),*) 'currentCohort%c_area: ',currentCohort%c_area
                            write(fates_log(),*) 'currentCohort%prom_weight: ', &
                                 currentCohort%prom_weight
                            write(fates_log(),*) 'excess: ', &
                                 currentCohort%prom_weight - currentCohort%c_area
                            call endrun(msg=errMsg(sourcefile, __LINE__))
                         end if
                      end if

                   endif
                   currentCohort => currentCohort%shorter
                enddo

             end if

          end if


          ! lets perform a check and see if the promotions meet the demand
          sumweights = 0._r8
          currentCohort => currentPatch%tallest
          do while (associated(currentCohort))
             if(currentCohort%canopy_layer  ==  (i_lyr+1)) then
                sumweights = sumweights + currentCohort%prom_weight
             end if
             currentCohort => currentCohort%shorter
          end do

          if(debug)then
             if (abs(sumweights - promote_area) > area_check_precision ) then
                write(fates_log(),*) 'promotions dont add up'
                write(fates_log(),*) 'sum promotions: ',sumweights
                write(fates_log(),*) 'area needed to be promoted: ',promote_area
                write(fates_log(),*) 'excess: ',sumweights - promote_area
                call endrun(msg=errMsg(sourcefile, __LINE__))
             end if
          end if

          currentCohort => currentPatch%tallest
          do while (associated(currentCohort))


             !All the trees in this layer need to promote some area upwards...
             if( (currentCohort%canopy_layer == i_lyr+1) ) then

                cc_gain         = currentCohort%prom_weight
                leaf_c          = currentCohort%prt%GetState(leaf_organ,all_carbon_elements)
                store_c         = currentCohort%prt%GetState(store_organ,all_carbon_elements)
                fnrt_c          = currentCohort%prt%GetState(fnrt_organ,all_carbon_elements)
                sapw_c          = currentCohort%prt%GetState(sapw_organ,all_carbon_elements)
                struct_c        = currentCohort%prt%GetState(struct_organ,all_carbon_elements)

                if ( (cc_gain-currentCohort%c_area) > -nearzero .and. &
                     (cc_gain-currentCohort%c_area) < area_target_precision ) then

                   currentCohort%canopy_layer = i_lyr

                   ! keep track of number and biomass of promoted cohort
                   currentSite%promotion_rate(currentCohort%size_class) = &
                        currentSite%promotion_rate(currentCohort%size_class) + currentCohort%n

                   currentSite%promotion_carbonflux = currentSite%promotion_carbonflux + &
                        (leaf_c + fnrt_c + store_c + sapw_c + struct_c) * currentCohort%n

                elseif ( (cc_gain < currentCohort%c_area) .and. &
                     (cc_gain > area_target_precision) ) then

                   allocate(copyc)

                   ! Initialize the PARTEH object and point to the
                   ! correct boundary condition fields
                   copyc%prt => null()
                   call InitPRTObject(copyc%prt)
                   call InitPRTBoundaryConditions(copyc)

                   if( hlm_use_planthydro.eq.itrue ) then
                      call InitHydrCohort(CurrentSite,copyc)
                   endif

                   ! (keep as an example)
                   ! Initialize running means
                   !allocate(copyc%tveg_lpa)
                   !call copyc%tveg_lpa%InitRMean(ema_lpa,&
                   !     init_value=currentPatch%tveg_lpa%GetMean())
                   
                   call copy_cohort(currentCohort, copyc) !makes an identical copy...

                   newarea = currentCohort%c_area - cc_gain !new area of existing cohort

                   call carea_allom(currentCohort%dbh,currentCohort%n,currentSite%spread, &
                        currentCohort%pft,currentCohort%crowndamage, currentCohort%c_area)

                   ! number of individuals in promoted cohort.
                   copyc%n = currentCohort%n*cc_gain/currentCohort%c_area

                   ! number of individuals in cohort remaining in understorey
                   currentCohort%n = currentCohort%n - copyc%n

                   currentCohort%canopy_layer = i_lyr + 1 ! keep current cohort in the understory.
                   copyc%canopy_layer = i_lyr             ! promote copy to the higher canopy layer.

                   ! keep track of number and biomass of promoted cohort
                   currentSite%promotion_rate(copyc%size_class) = &
                        currentSite%promotion_rate(copyc%size_class) + copyc%n

                   currentSite%promotion_carbonflux = currentSite%promotion_carbonflux + &
                        (leaf_c + fnrt_c + store_c + sapw_c + struct_c) * copyc%n

                   call carea_allom(currentCohort%dbh,currentCohort%n,currentSite%spread, &
                        currentCohort%pft,currentCohort%crowndamage, currentCohort%c_area)
                   call carea_allom(copyc%dbh,copyc%n,currentSite%spread,copyc%pft,&
                        copyc%crowndamage,copyc%c_area)

                   !----------- Insert copy into linked list ------------------------!
                   copyc%shorter => currentCohort
                   if(associated(currentCohort%taller))then
                      copyc%taller => currentCohort%taller
                      currentCohort%taller%shorter => copyc
                   else
                      currentPatch%tallest => copyc
                      copyc%taller => null()
                   endif
                   currentCohort%taller => copyc

                elseif(cc_gain > currentCohort%c_area)then

                   write(fates_log(),*) 'more area than the cohort has is being promoted'
                   write(fates_log(),*) 'loss:',cc_gain
                   write(fates_log(),*) 'existing area:',currentCohort%c_area
                   call endrun(msg=errMsg(sourcefile, __LINE__))

                endif

             endif   ! if(currentCohort%canopy_layer == i_lyr+1) then
             currentCohort => currentCohort%shorter
          enddo !currentCohort

          call CanopyLayerArea(currentPatch,currentSite%spread,i_lyr,arealayer_current)

          if ((abs(arealayer_current - currentPatch%area)/arealayer_current > &
               area_check_rel_precision ) .or. &
               (abs(arealayer_current - currentPatch%area) > area_check_precision) ) then
             write(fates_log(),*) 'promotion did not bring area within tolerance'
             write(fates_log(),*) 'arealayer:',arealayer_current
             write(fates_log(),*) 'patch%area:',currentPatch%area
             call endrun(msg=errMsg(sourcefile, __LINE__))
          end if

       end if

    end if

    return
  end subroutine PromoteIntoLayer

  ! ============================================================================

  subroutine canopy_spread( currentSite )
    !
    ! !DESCRIPTION:
    !  Calculates the spatial spread of tree canopies based on canopy closure.
    !
    ! !USES:
    use EDTypesMod        , only : AREA
    use EDParamsMod, only : ED_val_canopy_closure_thresh
    !
    ! !ARGUMENTS
    type (ed_site_type), intent(inout), target :: currentSite
    !
    ! !LOCAL VARIABLES:
    type (ed_cohort_type), pointer :: currentCohort
    type (ed_patch_type) , pointer :: currentPatch
    real(r8) :: sitelevel_canopyarea  ! Amount of canopy in top layer at the site level
    real(r8) :: inc                   ! Arbitrary daily incremental change in canopy area
    integer  :: z
    !----------------------------------------------------------------------

    inc = 0.05_r8

    currentPatch => currentSite%oldest_patch

    sitelevel_canopyarea = 0.0_r8
    do while (associated(currentPatch))

       !calculate canopy area in each patch...
       currentCohort => currentPatch%tallest
       do while (associated(currentCohort))
          call carea_allom(currentCohort%dbh,currentCohort%n, &
               currentSite%spread,currentCohort%pft,currentCohort%crowndamage, &
               currentCohort%c_area)
          if( ( int(prt_params%woody(currentCohort%pft)) .eq. itrue ) .and. &
               (currentCohort%canopy_layer .eq. 1 ) ) then
             sitelevel_canopyarea = sitelevel_canopyarea + currentCohort%c_area
          endif
          currentCohort => currentCohort%shorter
       enddo

       currentPatch => currentPatch%younger

    enddo !currentPatch

    ! If the canopy area is approaching closure,
    ! squash the tree canopies and make them taller and thinner
    if( sitelevel_canopyarea/AREA .gt. ED_val_canopy_closure_thresh ) then
       currentSite%spread = currentSite%spread - inc
    else
       currentSite%spread = currentSite%spread + inc
    endif

    ! put within bounds to make sure it stays between 0 and 1
    currentSite%spread = max(min(currentSite%spread, 1._r8), 0._r8)

  end subroutine canopy_spread


  ! =====================================================================================

  subroutine canopy_summarization( nsites, sites, bc_in )

    ! ----------------------------------------------------------------------------------
    ! Much of this routine was once ed_clm_link minus all the IO and history stuff
    ! ---------------------------------------------------------------------------------

    use FatesInterfaceTypesMod    , only : hlm_use_cohort_age_tracking
    use EDPatchDynamicsMod   , only : set_patchno
    use FatesSizeAgeTypeIndicesMod, only : sizetype_class_index
    use FatesSizeAgeTypeIndicesMod, only : coagetype_class_index
    use EDtypesMod           , only : area
    use FatesConstantsMod    , only : itrue

    ! !ARGUMENTS
    integer                 , intent(in)            :: nsites
    type(ed_site_type)      , intent(inout), target :: sites(nsites)
    type(bc_in_type)        , intent(in)            :: bc_in(nsites)
    !
    ! !LOCAL VARIABLES:
    type (ed_patch_type)  , pointer :: currentPatch
    type (ed_cohort_type) , pointer :: currentCohort
    integer  :: s
    integer  :: ft               ! plant functional type
    integer  :: ifp              ! the number of the vegetated patch (1,2,3). In SP mode bareground patch is 0
    integer  :: patchn           ! identification number for each patch.
    real(r8) :: leaf_c           ! leaf carbon [kg]
    real(r8) :: fnrt_c           ! fineroot carbon [kg]
    real(r8) :: sapw_c           ! sapwood carbon [kg]
    real(r8) :: store_c          ! storage carbon [kg]
    real(r8) :: struct_c         ! structure carbon [kg]

    !----------------------------------------------------------------------

    if ( debug ) then
       write(fates_log(),*) 'in canopy_summarization'
    endif

    do s = 1,nsites

       ! --------------------------------------------------------------------------------
       ! Set the patch indices (this is usefull mostly for communicating with a host or
       ! driving model.  Loops through all patches and sets cpatch%patchno to the integer
       ! order of oldest to youngest where the oldest is 1.
       ! --------------------------------------------------------------------------------
       call set_patchno( sites(s) )

       currentPatch => sites(s)%oldest_patch

       do while(associated(currentPatch))

          !zero cohort-summed variables.
          currentPatch%total_canopy_area = 0.0_r8
          currentPatch%total_tree_area = 0.0_r8

          !update cohort quantitie s
          currentCohort => currentPatch%shortest
          do while(associated(currentCohort))

             ft = currentCohort%pft


             leaf_c   = currentCohort%prt%GetState(leaf_organ, all_carbon_elements)
             sapw_c   = currentCohort%prt%GetState(sapw_organ, all_carbon_elements)
             struct_c = currentCohort%prt%GetState(struct_organ, all_carbon_elements)
             fnrt_c   = currentCohort%prt%GetState(fnrt_organ, all_carbon_elements)
             store_c  = currentCohort%prt%GetState(store_organ, all_carbon_elements)

             ! Update the cohort's index within the size bin classes
             ! Update the cohort's index within the SCPF classification system
             call sizetype_class_index(currentCohort%dbh,currentCohort%pft, &
                  currentCohort%size_class,currentCohort%size_by_pft_class)

             if (hlm_use_cohort_age_tracking .eq. itrue) then
                call coagetype_class_index(currentCohort%coage,currentCohort%pft, &
                     currentCohort%coage_class,currentCohort%coage_by_pft_class)
             end if

             if(hlm_use_sp.eq.ifalse)then
                call carea_allom(currentCohort%dbh,currentCohort%n,sites(s)%spread,&
                     currentCohort%pft,currentCohort%crowndamage, currentCohort%c_area)
             endif

             if(currentCohort%canopy_layer==1)then
                currentPatch%total_canopy_area = currentPatch%total_canopy_area + currentCohort%c_area
                if( int(prt_params%woody(ft))==itrue)then
                   currentPatch%total_tree_area = currentPatch%total_tree_area + currentCohort%c_area
                endif
             endif

             ! adding checks for SP and NOCOMP modes.
             if(currentPatch%nocomp_pft_label.eq.0)then
                write(fates_log(),*) 'cohorts in barepatch',currentPatch%total_canopy_area,currentPatch%nocomp_pft_label
                call endrun(msg=errMsg(sourcefile, __LINE__))
             end if

             if(hlm_use_sp.eq.itrue)then

                if(associated(currentPatch%tallest%shorter))then
                   write(fates_log(),*) 'more than one cohort in SP mode',s,currentPatch%nocomp_pft_label
                   call endrun(msg=errMsg(sourcefile, __LINE__))
                end if

                if(currentPatch%total_canopy_area-currentPatch%area.gt.1.0e-16)then
                   write(fates_log(),*) 'too much canopy in summary',s, &
                        currentPatch%nocomp_pft_label, currentPatch%total_canopy_area-currentPatch%area
                   call endrun(msg=errMsg(sourcefile, __LINE__))
                end if
             end if  !sp mode

             ! Check for erroneous zero values.
             if(currentCohort%dbh <= 0._r8 .or. currentCohort%n == 0._r8)then
                write(fates_log(),*) 'FATES: dbh or n is zero in canopy_summarization', &
                     currentCohort%dbh,currentCohort%n
                call endrun(msg=errMsg(sourcefile, __LINE__))
             endif

             if(currentCohort%pft == 0.or.currentCohort%canopy_trim <= 0._r8)then
                write(fates_log(),*) 'FATES: PFT or trim is zero in canopy_summarization', &
                     currentCohort%pft,currentCohort%canopy_trim
                call endrun(msg=errMsg(sourcefile, __LINE__))
             endif
             if( (sapw_c + leaf_c + fnrt_c) <= 0._r8)then
                write(fates_log(),*) 'FATES: alive biomass is zero in canopy_summarization', &
                     sapw_c + leaf_c + fnrt_c
                call endrun(msg=errMsg(sourcefile, __LINE__))
             endif

             currentCohort => currentCohort%taller

          enddo ! ends 'do while(associated(currentCohort))

          if ( currentPatch%total_canopy_area>currentPatch%area ) then
             if ( currentPatch%total_canopy_area-currentPatch%area > 0.001_r8 ) then
                write(fates_log(),*) 'FATES: canopy area bigger than area', &
                     currentPatch%total_canopy_area ,currentPatch%area, &
                     currentPatch%total_canopy_area -currentPatch%area,&
                     currentPatch%nocomp_pft_label
                call endrun(msg=errMsg(sourcefile, __LINE__))
             end if
             currentPatch%total_canopy_area = currentPatch%area
          endif

          currentPatch => currentPatch%younger
       end do !patch loop


    
       call leaf_area_profile(sites(s))

    end do ! site loop

    return
  end subroutine canopy_summarization

  ! ====================================================================================

  subroutine UpdateFatesAvgSnowDepth(sites,bc_in)

    ! This routine updates the snow depth used in FATES to occlude vegetation
    ! Currently this average takes into account the depth of snow and the
    ! areal coverage fraction

    type(ed_site_type)      , intent(inout), target :: sites(:)
    type(bc_in_type)        , intent(in)            :: bc_in(:)

    integer  :: s

    do s = 1, size(sites,dim=1)
       sites(s)%snow_depth = bc_in(s)%snow_depth_si * bc_in(s)%frac_sno_eff_si
    end do

    return
  end subroutine UpdateFatesAvgSnowDepth


  ! =====================================================================================

  subroutine leaf_area_profile( currentSite )

    ! -----------------------------------------------------------------------------------
    ! This subroutine calculates how leaf and stem areas are distributed
    ! in vertical and horizontal space.
    !
    ! The following cohort level diagnostics are updated here:
    !
    ! currentCohort%treelai    ! LAI per unit crown area  (m2/m2)
    ! currentCohort%treesai    ! SAI per unit crown area  (m2/m2)
    ! currentCohort%lai        ! LAI per unit canopy area (m2/m2)
    ! currentCohort%sai        ! SAI per unit canopy area (m2/m2)
    ! currentCohort%NV         ! The number of discrete vegetation
    !                          ! layers needed to describe this crown
    !
    ! The following patch level diagnostics are updated here:
    !
    ! currentPatch%canopy_layer_tlai(cl)   ! total leaf area index of canopy layer
    ! currentPatch%ncan(cl,ft)             ! number of vegetation layers needed
    !                                      ! in this patch's pft/canopy-layer
    ! currentPatch%nrad(cl,ft)             ! same as ncan, but does not include
    !                                      ! layers occluded by snow
    !                                      ! CURRENTLY SAME AS NCAN
    ! currentPatch%canopy_mask(cl,ft)      ! are there canopy elements in this pft-layer?
    !                                      ! (This is redundant with nrad though...)
    ! currentPatch%tlai_profile(cl,ft,iv)  ! m2 of leaves per m2 of the PFT's footprint
    ! currentPatch%elai_profile(cl,ft,iv)  ! non-snow covered m2 of leaves per m2 of PFT footprint
    ! currentPatch%tsai_profile(cl,ft,iv)  ! m2 of stems per m2 of PFT footprint
    ! currentPatch%esai_profile(cl,ft,iv)  ! non-snow covered m2 of stems per m2 of PFT footprint
    ! currentPatch%canopy_area_profile(cl,ft,iv)  ! Fractional area of leaf layer
    !                                             ! relative to vegetated area
    ! currentPatch%layer_height_profile(cl,ft,iv) ! Elevation of layer in m
    !
    ! -----------------------------------------------------------------------------------

    ! !USES:

    use EDtypesMod           , only : area, dinc_vai, dlower_vai, hitemax, n_hite_bins
  
    !
    ! !ARGUMENTS
    type(ed_site_type)     , intent(inout) :: currentSite


    !
    ! !LOCAL VARIABLES:
    type (ed_patch_type)  , pointer :: currentPatch
    type (ed_cohort_type) , pointer :: currentCohort
    real(r8) :: remainder                !Thickness of layer at bottom of canopy.
    real(r8) :: fleaf                    ! fraction of cohort incepting area that is leaves.
    integer  :: ft                       ! Plant functional type index.
    integer  :: iv                       ! Vertical leaf layer index
    integer  :: cl                       ! Canopy layer index
    real(r8) :: fraction_exposed         ! how much of this layer is not covered by snow?
    real(r8) :: layer_top_hite           ! notional top height of this canopy layer (m)
    real(r8) :: layer_bottom_hite        ! notional bottom height of this canopy layer (m)
    integer  :: smooth_leaf_distribution ! is the leaf distribution this option (1) or not (0)
    real(r8) :: frac_canopy(N_HITE_BINS) ! amount of canopy in each height class
    real(r8) :: patch_lai                ! LAI summed over the patch in m2/m2 of canopy area
    real(r8) :: minh(N_HITE_BINS)        ! minimum height in height class (m)
    real(r8) :: maxh(N_HITE_BINS)        ! maximum height in height class (m)
    real(r8) :: dh                       ! vertical detph of height class (m)
    real(r8) :: min_chite                ! bottom of cohort canopy  (m)
    real(r8) :: max_chite                ! top of cohort canopy      (m)
    real(r8) :: lai                      ! summed lai for checking m2 m-2
<<<<<<< HEAD
    real(r8) :: leaf_c                   ! leaf carbon [kg]
    real(r8) :: target_c_area            ! for tree sai - need an undamaged version
    
=======

>>>>>>> c11c448b
    !----------------------------------------------------------------------

    smooth_leaf_distribution = 0

    ! Here we are trying to generate a profile of leaf area, indexed by 'z' and by pft
    ! We assume that each point in the canopy recieved the light attenuated by the average
    ! leaf area index above it, irrespective of PFT identity...
    ! Each leaf is defined by how deep in the canopy it is, in terms of LAI units.  (FIX(RF,032414), GB)

    currentPatch => currentSite%oldest_patch
    do while(associated(currentPatch))

       ! --------------------------------------------------------------------------------
       ! Calculate tree and canopy areas.
       ! calculate tree lai and sai.
       ! --------------------------------------------------------------------------------

       currentPatch%canopy_layer_tlai(:)        = 0._r8
       currentPatch%ncan(:,:)                   = 0
       currentPatch%nrad(:,:)                   = 0
       patch_lai                                = 0._r8
       currentPatch%tlai_profile(:,:,:)         = 0._r8
       currentPatch%tsai_profile(:,:,:)         = 0._r8
       currentPatch%elai_profile(:,:,:)         = 0._r8
       currentPatch%esai_profile(:,:,:)         = 0._r8
       currentPatch%layer_height_profile(:,:,:) = 0._r8
       currentPatch%canopy_area_profile(:,:,:)  = 0._r8
       currentPatch%canopy_mask(:,:)            = 0
       
       ! ------------------------------------------------------------------------------
       ! It is remotely possible that in deserts we will not have any canopy
       ! area, ie not plants at all...
       ! ------------------------------------------------------------------------------

       if (currentPatch%total_canopy_area > nearzero ) then

<<<<<<< HEAD
          currentCohort => currentPatch%tallest
          do while(associated(currentCohort))

             ft = currentCohort%pft
             cl = currentCohort%canopy_layer

             
             ! Calculate LAI of layers above
             ! Note that the canopy_layer_lai is also calculated in this loop
             ! but since we go top down in terms of plant size, we should be okay

             leaf_c          = currentCohort%prt%GetState(leaf_organ,all_carbon_elements)

             currentCohort%treelai = tree_lai(leaf_c, currentCohort%pft, currentCohort%c_area, &
                  currentCohort%n, currentCohort%canopy_layer,               &
                  currentPatch%canopy_layer_tlai,currentCohort%vcmax25top )

             call carea_allom(currentCohort%dbh, currentCohort%n, currentSite%spread, currentCohort%pft, &
                  1, target_c_area)
             
             if (hlm_use_sp .eq. ifalse) then
                currentCohort%treesai = tree_sai(currentCohort%pft, currentCohort%dbh,&
                     currentCohort%canopy_trim, &
                     target_c_area, currentCohort%n, currentCohort%canopy_layer, &
                     currentPatch%canopy_layer_tlai, currentCohort%treelai , &
                     currentCohort%vcmax25top,4)
             end if
            
             currentCohort%lai =  currentCohort%treelai *currentCohort%c_area/currentPatch%total_canopy_area
          
             currentCohort%sai =  currentCohort%treesai *currentCohort%c_area/currentPatch%total_canopy_area
   
             ! Number of actual vegetation layers in this cohort's crown
             currentCohort%nv =  count((currentCohort%treelai+currentCohort%treesai) .gt. dlower_vai(:)) + 1

             currentPatch%ncan(cl,ft) = max(currentPatch%ncan(cl,ft),currentCohort%NV)

             patch_lai = patch_lai + currentCohort%lai

             currentPatch%canopy_layer_tlai(cl) = currentPatch%canopy_layer_tlai(cl) + currentCohort%lai

            
             currentCohort => currentCohort%shorter

          enddo !currentCohort
=======
          call UpdatePatchLAI(currentPatch, patch_lai)
>>>>>>> c11c448b

          
          if(smooth_leaf_distribution == 1)then

             ! -----------------------------------------------------------------------------
             ! we are going to ignore the concept of canopy layers, and put all of the leaf
             ! area into height banded bins.  using the same domains as we had before, except
             ! that CL always = 1
             ! -----------------------------------------------------------------------------

             ! this is a crude way of dividing up the bins. Should it be a function of actual maximum height?
             dh = 1.0_r8*(HITEMAX/N_HITE_BINS)
             do iv = 1,N_HITE_BINS
                if (iv == 1) then
                   minh(iv) = 0.0_r8
                   maxh(iv) = dh
                else
                   minh(iv) = (iv-1)*dh
                   maxh(iv) = (iv)*dh
                endif
             enddo

             currentCohort => currentPatch%shortest
             do while(associated(currentCohort))
                ft = currentCohort%pft
                min_chite = currentCohort%hite - currentCohort%hite * prt_params%crown(ft)
                max_chite = currentCohort%hite
                do iv = 1,N_HITE_BINS
                   frac_canopy(iv) = 0.0_r8
                   ! this layer is in the middle of the canopy
                   if(max_chite > maxh(iv).and.min_chite < minh(iv))then
                      frac_canopy(iv)= min(1.0_r8,dh / (currentCohort%hite*prt_params%crown(ft)))
                      ! this is the layer with the bottom of the canopy in it.
                   elseif(min_chite < maxh(iv).and.min_chite > minh(iv).and.max_chite > maxh(iv))then
                      frac_canopy(iv) = (maxh(iv) -min_chite ) / (currentCohort%hite*prt_params%crown(ft))
                      ! this is the layer with the top of the canopy in it.
                   elseif(max_chite > minh(iv).and.max_chite < maxh(iv).and.min_chite < minh(iv))then
                      frac_canopy(iv) = (max_chite - minh(iv)) / (currentCohort%hite*prt_params%crown(ft))
                   elseif(max_chite < maxh(iv).and.min_chite > minh(iv))then !the whole cohort is within this layer.
                      frac_canopy(iv) = 1.0_r8
                   endif

                   ! no m2 of leaf per m2 of ground in each height class
                   currentPatch%tlai_profile(1,ft,iv) = currentPatch%tlai_profile(1,ft,iv) + frac_canopy(iv) * &
                        currentCohort%lai
                   currentPatch%tsai_profile(1,ft,iv) = currentPatch%tsai_profile(1,ft,iv) + frac_canopy(iv) * &
                        currentCohort%sai

                   !snow burial
                   if(currentSite%snow_depth  > maxh(iv))then
                      fraction_exposed = 0._r8
                   endif
                   if(currentSite%snow_depth < minh(iv))then
                      fraction_exposed = 1._r8
                   endif
                   if(currentSite%snow_depth >= minh(iv) .and. currentSite%snow_depth <= maxh(iv)) then !only partly hidden...
                      fraction_exposed = 1._r8 - max(0._r8,(min(1.0_r8,(currentSite%snow_depth-minh(iv))/dh)))
                   endif

                   currentPatch%elai_profile(1,ft,iv) = currentPatch%tlai_profile(1,ft,iv) * fraction_exposed
                   currentPatch%esai_profile(1,ft,iv) = currentPatch%tsai_profile(1,ft,iv) * fraction_exposed

                enddo ! (iv) hite bins

                currentCohort => currentCohort%taller

             enddo !currentCohort

          
             ! -----------------------------------------------------------------------------
             ! Perform a leaf area conservation check on the LAI profile
             lai = 0.0_r8
             do ft = 1,numpft
                lai = lai+ sum(currentPatch%tlai_profile(1,ft,:))
             enddo

             if(lai > patch_lai)then
                write(fates_log(), *) 'FATES: problem with lai assignments'
                call endrun(msg=errMsg(sourcefile, __LINE__))
             endif


          else ! smooth leaf distribution

             ! -----------------------------------------------------------------------------
             ! Standard canopy layering model.
             ! Go through all cohorts and add their leaf area
             ! and canopy area to the accumulators.
             ! -----------------------------------------------------------------------------
             currentCohort => currentPatch%shortest
             do while(associated(currentCohort))
                ft = currentCohort%pft
                cl = currentCohort%canopy_layer

                ! ----------------------------------------------------------------
                ! How much of each tree is stem area index? Assuming that there is
                ! This may indeed be zero if there is a sensecent grass
                ! ----------------------------------------------------------------

                if( (currentCohort%treelai+currentCohort%treesai) > 0._r8)then
                   fleaf = currentCohort%lai / (currentCohort%lai + currentCohort%sai)
                else
                   fleaf = 0._r8
                endif

                currentPatch%nrad(cl,ft) = currentPatch%ncan(cl,ft)

                if (currentPatch%nrad(cl,ft) > nlevleaf ) then
                   write(fates_log(), *) 'Number of radiative leaf layers is larger'
                   write(fates_log(), *) ' than the maximum allowed.'
                   write(fates_log(), *) ' cl: ',cl
                   write(fates_log(), *) ' ft: ',ft
                   write(fates_log(), *) ' nlevleaf: ',nlevleaf
                   write(fates_log(), *) ' currentPatch%nrad(cl,ft): ', currentPatch%nrad(cl,ft)
                   call endrun(msg=errMsg(sourcefile, __LINE__))
                end if


                ! --------------------------------------------------------------------------
                ! Whole layers.  Make a weighted average of the leaf area in each layer
                ! before dividing it by the total area. Fill up layer for whole layers.
                ! --------------------------------------------------------------------------

                do iv = 1,currentCohort%NV

                   ! This loop builds the arrays that define the effective (not snow covered)
                   ! and total (includes snow covered) area indices for leaves and stems
                   ! We calculate the absolute elevation of each layer to help determine if the layer
                   ! is obscured by snow.

                   layer_top_hite = currentCohort%hite - &
                        ( real(iv-1,r8)/currentCohort%NV * currentCohort%hite *  &
                        prt_params%crown(currentCohort%pft) )

                   layer_bottom_hite = currentCohort%hite - &
                        ( real(iv,r8)/currentCohort%NV * currentCohort%hite * &
                        prt_params%crown(currentCohort%pft) )

                   fraction_exposed = 1.0_r8
                   if(currentSite%snow_depth  > layer_top_hite)then
                      fraction_exposed = 0._r8
                   endif
                   if(currentSite%snow_depth < layer_bottom_hite)then
                      fraction_exposed = 1._r8
                   endif
                   if(currentSite%snow_depth >= layer_bottom_hite .and. &
                        currentSite%snow_depth <= layer_top_hite) then !only partly hidden...
                      fraction_exposed =  1._r8 - max(0._r8,(min(1.0_r8,(currentSite%snow_depth -layer_bottom_hite)/ &
                           (layer_top_hite-layer_bottom_hite ))))
                   endif

                   if(iv==currentCohort%NV) then
                      remainder = (currentCohort%treelai + currentCohort%treesai) - &
                           (dlower_vai(iv) - dinc_vai(iv))
                      if(remainder > dinc_vai(iv) )then
                         write(fates_log(), *)'ED: issue with remainder', &
                              currentCohort%treelai,currentCohort%treesai,dinc_vai(iv), & 
                              currentCohort%NV,remainder

                         call endrun(msg=errMsg(sourcefile, __LINE__))
                      endif
                   else
                      remainder = dinc_vai(iv)
                   end if

                   currentPatch%tlai_profile(cl,ft,iv) = currentPatch%tlai_profile(cl,ft,iv) + &
                        remainder * fleaf * currentCohort%c_area/currentPatch%total_canopy_area

                   currentPatch%elai_profile(cl,ft,iv) = currentPatch%elai_profile(cl,ft,iv) + &
                        remainder * fleaf * currentCohort%c_area/currentPatch%total_canopy_area * &
                        fraction_exposed

                   currentPatch%tsai_profile(cl,ft,iv) = currentPatch%tsai_profile(cl,ft,iv) + &
                        remainder * (1._r8 - fleaf) * currentCohort%c_area/currentPatch%total_canopy_area

                   currentPatch%esai_profile(cl,ft,iv) = currentPatch%esai_profile(cl,ft,iv) + &
                        remainder * (1._r8 - fleaf) * currentCohort%c_area/currentPatch%total_canopy_area * &
                        fraction_exposed

                   currentPatch%canopy_area_profile(cl,ft,iv) = currentPatch%canopy_area_profile(cl,ft,iv) + &
                        currentCohort%c_area/currentPatch%total_canopy_area

                   currentPatch%layer_height_profile(cl,ft,iv) = currentPatch%layer_height_profile(cl,ft,iv) + &
                        (remainder * fleaf * currentCohort%c_area/currentPatch%total_canopy_area * &
                        (layer_top_hite+layer_bottom_hite)/2.0_r8) !average height of layer.

                end do

                currentCohort => currentCohort%taller

             enddo !cohort
             
             ! --------------------------------------------------------------------------

             ! If there is an upper-story, the top canopy layer
             ! should have a value of exactly 1.0 in its top leaf layer
             ! --------------------------------------------------------------------------

             if ( (currentPatch%NCL_p > 1) .and. &
                  (sum(currentPatch%canopy_area_profile(1,:,1)) < 0.9999 )) then
                write(fates_log(), *) 'FATES: canopy_area_profile was less than 1 at the canopy top'
                write(fates_log(), *) 'cl: ',1
                write(fates_log(), *) 'iv: ',1
                write(fates_log(), *) 'sum(cpatch%canopy_area_profile(1,:,1)): ', &
                     sum(currentPatch%canopy_area_profile(1,:,1))
                currentCohort => currentPatch%shortest
                do while(associated(currentCohort))
                   if(currentCohort%canopy_layer==1)then
                      write(fates_log(), *) 'FATES: cohorts',currentCohort%dbh,currentCohort%c_area, &
                           currentPatch%total_canopy_area,currentPatch%area
                      write(fates_log(), *) 'ED: fracarea', currentCohort%pft, &
                           currentCohort%c_area/currentPatch%total_canopy_area
                   endif
                   currentCohort => currentCohort%taller
                enddo !currentCohort
                call endrun(msg=errMsg(sourcefile, __LINE__))

             end if


             ! --------------------------------------------------------------------------
             ! In the following loop we are now normalizing the effective and
             ! total area profiles to convert from units of leaf/stem area per vegetated
             ! canopy area, into leaf/stem area per area of their own radiative column
             ! which is typically the footprint of all cohorts contained in the canopy
             ! layer x pft bins.
             ! Also perform some checks on area normalization.
             ! Check the area of each leaf layer, across pfts.
             ! It should never be larger than 1 or less than 0.
             ! --------------------------------------------------------------------------

             do cl = 1,currentPatch%NCL_p
                do iv = 1,currentPatch%ncan(cl,ft)

                   if( debug .and. sum(currentPatch%canopy_area_profile(cl,:,iv)) > 1.0001_r8 ) then

                      write(fates_log(), *) 'FATES: A canopy_area_profile exceeded 1.0'
                      write(fates_log(), *) 'cl: ',cl
                      write(fates_log(), *) 'iv: ',iv
                      write(fates_log(), *) 'sum(cpatch%canopy_area_profile(cl,:,iv)): ', &
                           sum(currentPatch%canopy_area_profile(cl,:,iv))
                      currentCohort => currentPatch%shortest
                      do while(associated(currentCohort))
                         if(currentCohort%canopy_layer==cl)then
                            write(fates_log(), *) 'FATES: cohorts in layer cl = ',cl, &
                                 currentCohort%dbh,currentCohort%c_area, &
                                 currentPatch%total_canopy_area,currentPatch%area
                            write(fates_log(), *) 'ED: fracarea', currentCohort%pft, &
                                 currentCohort%c_area/currentPatch%total_canopy_area
                         endif
                         currentCohort => currentCohort%taller
                      enddo !currentCohort
                      call endrun(msg=errMsg(sourcefile, __LINE__))
                   end if
                end do

                do ft = 1,numpft
                   do iv = 1,currentPatch%ncan(cl,ft)

                      if( currentPatch%canopy_area_profile(cl,ft,iv) > nearzero ) then

                         currentPatch%tlai_profile(cl,ft,iv) = currentPatch%tlai_profile(cl,ft,iv) / &
                              currentPatch%canopy_area_profile(cl,ft,iv)

                         currentPatch%tsai_profile(cl,ft,iv) = currentPatch%tsai_profile(cl,ft,iv) / &
                              currentPatch%canopy_area_profile(cl,ft,iv)

                         currentPatch%elai_profile(cl,ft,iv) = currentPatch%elai_profile(cl,ft,iv) / &
                              currentPatch%canopy_area_profile(cl,ft,iv)

                         currentPatch%esai_profile(cl,ft,iv) = currentPatch%esai_profile(cl,ft,iv) / &
                              currentPatch%canopy_area_profile(cl,ft,iv)
                      end if

                      if(currentPatch%tlai_profile(cl,ft,iv)>nearzero )then
                         currentPatch%layer_height_profile(cl,ft,iv) = currentPatch%layer_height_profile(cl,ft,iv) &
                              /currentPatch%tlai_profile(cl,ft,iv)
                      end if

                   enddo

                enddo
             enddo

             ! --------------------------------------------------------------------------
             ! Set the mask that identifies which PFT x can-layer combinations have
             ! scattering elements in them.
             ! --------------------------------------------------------------------------

             do cl = 1,currentPatch%NCL_p
                do ft = 1,numpft
                   do  iv = 1, currentPatch%nrad(cl,ft)
                      if(currentPatch%canopy_area_profile(cl,ft,iv) > 0._r8)then
                         currentPatch%canopy_mask(cl,ft) = 1
                      endif
                   end do !iv
                enddo !ft
             enddo ! loop over cl

          endif !leaf distribution

       end if

       currentPatch => currentPatch%younger

    enddo !patch

    return
  end subroutine leaf_area_profile

  ! ======================================================================================

  subroutine update_hlm_dynamics(nsites,sites,fcolumn,bc_out)

    ! ----------------------------------------------------------------------------------
    ! The purpose of this routine is to package output boundary conditions related
    ! to vegetation coverage to the host land model.
    ! ----------------------------------------------------------------------------------

    use EDTypesMod        , only : ed_patch_type, ed_cohort_type, &
         ed_site_type, AREA
    use FatesInterfaceTypesMod , only : bc_out_type

    !
    ! !ARGUMENTS
    integer,            intent(in)            :: nsites
    type(ed_site_type), intent(inout), target :: sites(nsites)
    integer,            intent(in)            :: fcolumn(nsites)
    type(bc_out_type),  intent(inout)         :: bc_out(nsites)

    ! Locals
    type (ed_cohort_type) , pointer :: currentCohort
    integer :: s, ifp, c, p
    type (ed_patch_type)  , pointer :: currentPatch
    real(r8) :: bare_frac_area
    real(r8) :: total_patch_area
    real(r8) :: total_canopy_area
    real(r8) :: total_patch_leaf_stem_area
    real(r8) :: weight  ! Weighting for cohort variables in patch
    real(r8) :: target_c_area
    
    do s = 1,nsites

       ifp = 0
       total_patch_area = 0._r8
       total_canopy_area = 0._r8
       bc_out(s)%canopy_fraction_pa(:) = 0._r8
       bc_out(s)%dleaf_pa(:) = 0._r8
       bc_out(s)%z0m_pa(:) = 0._r8
       bc_out(s)%displa_pa(:) = 0._r8
       
       currentPatch => sites(s)%oldest_patch
       c = fcolumn(s)
       do while(associated(currentPatch))

          if(currentPatch%nocomp_pft_label.ne.0)then  ! ignore the bare-ground-PFT patch entirely for these BC outs

             ifp = ifp+1

             if ( currentPatch%total_canopy_area-currentPatch%area > 0.000001_r8 ) then
                if(debug)then
                   write(fates_log(),*) 'ED: canopy area bigger than area', &
                        currentPatch%total_canopy_area ,currentPatch%area
                end if
                currentPatch%total_canopy_area = currentPatch%area
             endif

             if (associated(currentPatch%tallest)) then
                bc_out(s)%htop_pa(ifp) = currentPatch%tallest%hite
             else
                ! FIX(RF,040113) - should this be a parameter for the minimum possible vegetation height?
                bc_out(s)%htop_pa(ifp) = 0.1_r8
             endif

             bc_out(s)%hbot_pa(ifp) = max(0._r8, min(0.2_r8, bc_out(s)%htop_pa(ifp)- 1.0_r8))

             ! Use canopy-only crown area weighting for all cohorts in the patch to define the characteristic
             ! Roughness length and displacement height used by the HLM
             ! use total LAI + SAI to weight the leaft characteristic dimension
             ! Avoid this if running in satellite phenology mode
             ! ----------------------------------------------------------------------------

             if (currentPatch%total_canopy_area > nearzero) then
                currentCohort => currentPatch%shortest
                do while(associated(currentCohort))
                   if (currentCohort%canopy_layer .eq. 1) then
                      weight = min(1.0_r8,currentCohort%c_area/currentPatch%total_canopy_area)
                      bc_out(s)%z0m_pa(ifp) = bc_out(s)%z0m_pa(ifp) + &
                           EDPftvarcon_inst%z0mr(currentCohort%pft) * currentCohort%hite * weight
                      bc_out(s)%displa_pa(ifp) = bc_out(s)%displa_pa(ifp) + &
                           EDPftvarcon_inst%displar(currentCohort%pft) * currentCohort%hite * weight
                   endif
                   currentCohort => currentCohort%taller
                end do

                ! for lai, scale to total LAI + SAI in patch.  first add up all the LAI and SAI in the patch
                total_patch_leaf_stem_area = 0._r8
                currentCohort => currentPatch%shortest
                do while(associated(currentCohort))

<<<<<<< HEAD
                   if (hlm_use_sp.eq.ifalse) then
                   ! make sure that allometries are correct
                   call carea_allom(currentCohort%dbh,currentCohort%n,sites(s)%spread,&
                        currentCohort%pft,currentCohort%crowndamage, currentCohort%c_area)

                   currentCohort%treelai = tree_lai(currentCohort%prt%GetState(leaf_organ, all_carbon_elements),  &
                        currentCohort%pft, currentCohort%c_area, currentCohort%n, &
                        currentCohort%canopy_layer, currentPatch%canopy_layer_tlai,currentCohort%vcmax25top )

                   call carea_allom(currentCohort%dbh,currentCohort%n,sites(s)%spread,&
                        currentCohort%pft,1, target_c_area)

                   currentCohort%treesai = tree_sai(currentCohort%pft, currentCohort%dbh, &
                        currentCohort%canopy_trim, &
                        target_c_area, currentCohort%n, currentCohort%canopy_layer, &
                        currentPatch%canopy_layer_tlai, currentCohort%treelai , &
                        currentCohort%vcmax25top,4)
                   endif

=======
>>>>>>> c11c448b
                   total_patch_leaf_stem_area = total_patch_leaf_stem_area + &
                        (currentCohort%treelai + currentCohort%treesai) * currentCohort%c_area
                   currentCohort => currentCohort%taller
                end do

                ! make sure there is some leaf and stem area
                if (total_patch_leaf_stem_area > nearzero) then
                   currentCohort => currentPatch%shortest
                   do while(associated(currentCohort))
                      ! weight dleaf by the relative totals of leaf and stem area
                      weight = (currentCohort%treelai + currentCohort%treesai) * currentCohort%c_area / total_patch_leaf_stem_area
                      bc_out(s)%dleaf_pa(ifp) = bc_out(s)%dleaf_pa(ifp) + &
                           EDPftvarcon_inst%dleaf(currentCohort%pft) * weight
                      currentCohort => currentCohort%taller
                   end do
                else
                   ! dummy case
                   bc_out(s)%dleaf_pa(ifp)  = EDPftvarcon_inst%dleaf(1)
                endif
             else
                ! if no canopy, then use dummy values (first PFT) of aerodynamic properties
                bc_out(s)%z0m_pa(ifp)    = EDPftvarcon_inst%z0mr(1) * bc_out(s)%htop_pa(ifp)
                bc_out(s)%displa_pa(ifp) = EDPftvarcon_inst%displar(1) * bc_out(s)%htop_pa(ifp)
                bc_out(s)%dleaf_pa(ifp)  = EDPftvarcon_inst%dleaf(1)
             endif
             ! -----------------------------------------------------------------------------

             ! We are assuming here that grass is all located underneath tree canopies.
             ! The alternative is to assume it is all spatial distinct from tree canopies.
             ! In which case, the bare area would have to be reduced by the grass area...
             ! currentPatch%total_canopy_area/currentPatch%area is fraction of this patch cover by plants
             ! currentPatch%area/AREA is the fraction of the soil covered by this patch.

             if(currentPatch%area.gt.0.0_r8)then
                bc_out(s)%canopy_fraction_pa(ifp) = &
                     min(1.0_r8,currentPatch%total_canopy_area/currentPatch%area)*(currentPatch%area/AREA)
             else
                bc_out(s)%canopy_fraction_pa(ifp) = 0.0_r8
             endif

             bare_frac_area = (1.0_r8 - min(1.0_r8,currentPatch%total_canopy_area/currentPatch%area)) * &
                  (currentPatch%area/AREA)

             total_patch_area = total_patch_area + bc_out(s)%canopy_fraction_pa(ifp) + bare_frac_area

             total_canopy_area = total_canopy_area + bc_out(s)%canopy_fraction_pa(ifp)

             bc_out(s)%nocomp_pft_label_pa(ifp) = currentPatch%nocomp_pft_label

             ! Calculate area indices for output boundary to HLM
             ! It is assumed that cpatch%canopy_area_profile and cpat%xai_profiles
             ! have been updated (ie ed_leaf_area_profile has been called since dynamics has been called)

             bc_out(s)%elai_pa(ifp) = calc_areaindex(currentPatch,'elai')
             bc_out(s)%tlai_pa(ifp) = calc_areaindex(currentPatch,'tlai')
             bc_out(s)%esai_pa(ifp) = calc_areaindex(currentPatch,'esai')
             bc_out(s)%tsai_pa(ifp) = calc_areaindex(currentPatch,'tsai')

             ! Fraction of vegetation free of snow. This is used to flag those
             ! patches which shall under-go photosynthesis
             ! INTERF-TODO: we may want to stop using frac_veg_nosno_alb and let
             ! FATES internal variables decide if photosynthesis is possible
             ! we are essentially calculating it inside FATES to tell the
             ! host to tell itself when to do things (circuitous). Just have
             ! to determine where else it is used

             if ((bc_out(s)%elai_pa(ifp) + bc_out(s)%esai_pa(ifp)) > 0._r8) then
                bc_out(s)%frac_veg_nosno_alb_pa(ifp) = 1.0_r8
             else
                bc_out(s)%frac_veg_nosno_alb_pa(ifp) = 0.0_r8
             end if

          else  ! nocomp or SP, and currentPatch%nocomp_pft_label .eq. 0

             total_patch_area = total_patch_area + currentPatch%area/AREA

          end if
          currentPatch => currentPatch%younger
       end do

       ! Apply patch and canopy area corrections
       ! If the difference is above reasonable math precision, apply a fix
       ! If the difference is way above reasonable math precision, gracefully exit

       if(abs(total_patch_area-1.0_r8) > rsnbl_math_prec ) then

          if(abs(total_patch_area-1.0_r8) > 1.0e-8_r8 )then
             write(fates_log(),*) 'total area is wrong in update_hlm_dynamics',total_patch_area
             call endrun(msg=errMsg(sourcefile, __LINE__))
          end if

          if(debug) then
             write(fates_log(),*) 'imprecise patch areas in update_hlm_dynamics',total_patch_area
          end if

          currentPatch => sites(s)%oldest_patch
          ifp = 0
          do while(associated(currentPatch))
             if(currentPatch%nocomp_pft_label.ne.0)then ! for vegetated patches only
                ifp = ifp+1
                bc_out(s)%canopy_fraction_pa(ifp) = bc_out(s)%canopy_fraction_pa(ifp)/total_patch_area
             endif ! veg patch

             currentPatch => currentPatch%younger
          end do

       endif

       ! If running hydro, perform a final check to make sure that we
       ! have conserved water. Since this is the very end of the dynamics
       ! cycle. No water should had been added or lost to the site during dynamics.
       ! With growth and death, we may have shuffled it around.
       ! For recruitment, we initialized their water, but flagged them
       ! to not be included in the site level balance yet, for they
       ! will demand the water for their initialization on the first hydraulics time-step

       if (hlm_use_planthydro.eq.itrue) then
          call UpdateH2OVeg(sites(s),bc_out(s),bc_out(s)%plant_stored_h2o_si,1)
       end if

    end do

    ! This call to RecruitWaterStorage() makes an accounting of
    ! how much water is used to intialize newly recruited plants.
    ! However, it does not actually move water from the soil or create
    ! a flux, it is just accounting for diagnostics purposes.  The water
    ! will not actually be moved until the beginning of the first hydraulics
    ! call during the fast timestep sequence

    if (hlm_use_planthydro.eq.itrue) then
       call RecruitWaterStorage(nsites,sites,bc_out)
    end if


  end subroutine update_hlm_dynamics

  ! =====================================================================================

  function calc_areaindex(cpatch,ai_type) result(ai)

    ! ----------------------------------------------------------------------------------
    ! This subroutine calculates the exposed leaf area index of a patch
    ! this is the square meters of leaf per square meter of ground area
    ! It does so by integrating over the depth and functional type profile of leaf area
    ! which are per area of crown.  This value has to be scaled by crown area to convert
    ! to ground area.
    ! ----------------------------------------------------------------------------------

    ! Arguments
    type(ed_patch_type),intent(in), target :: cpatch
    character(len=*),intent(in)            :: ai_type

    integer :: cl,ft
    real(r8) :: ai
    ! TODO: THIS MIN LAI IS AN ARTIFACT FROM TESTING LONG-AGO AND SHOULD BE REMOVED
    ! THIS HAS BEEN KEPT THUS FAR TO MAINTAIN B4B IN TESTING OTHER COMMITS
    real(r8),parameter :: ai_min = 0.1_r8

    real(r8),pointer   :: ai_profile

    ai = 0._r8
    if     (trim(ai_type) == 'elai') then
       do cl = 1,cpatch%NCL_p
          do ft = 1,numpft
             ai = ai + sum(cpatch%canopy_area_profile(cl,ft,1:cpatch%nrad(cl,ft)) * &
                  cpatch%elai_profile(cl,ft,1:cpatch%nrad(cl,ft)))
          enddo
       enddo
    elseif (trim(ai_type) == 'tlai') then
       do cl = 1,cpatch%NCL_p
          do ft = 1,numpft
             ai = ai + sum(cpatch%canopy_area_profile(cl,ft,1:cpatch%nrad(cl,ft)) * &
                  cpatch%tlai_profile(cl,ft,1:cpatch%nrad(cl,ft)))
          enddo
       enddo

    elseif (trim(ai_type) == 'esai') then
       do cl = 1,cpatch%NCL_p
          do ft = 1,numpft
             ai = ai + sum(cpatch%canopy_area_profile(cl,ft,1:cpatch%nrad(cl,ft)) * &
                  cpatch%esai_profile(cl,ft,1:cpatch%nrad(cl,ft)))
          enddo
       enddo
    elseif (trim(ai_type) == 'tsai') then
       do cl = 1,cpatch%NCL_p
          do ft = 1,numpft
             ai = ai + sum(cpatch%canopy_area_profile(cl,ft,1:cpatch%nrad(cl,ft)) * &
                  cpatch%tsai_profile(cl,ft,1:cpatch%nrad(cl,ft)))
          enddo
       enddo
    else

       write(fates_log(),*) 'Unsupported area index sent to calc_areaindex'
       call endrun(msg=errMsg(sourcefile, __LINE__))
    end if

    ai = max(ai_min,ai)

    return

  end function calc_areaindex

  ! ===============================================================================================

  subroutine CanopyLayerArea(currentPatch,site_spread,layer_index,layer_area)

    ! --------------------------------------------------------------------------------------------
    ! This function calculates the total crown area footprint for a desired layer of the canopy
    ! within a patch.
    ! The return units are the same as patch%area, which is m2
    ! ---------------------------------------------------------------------------------------------

    ! Arguments
    type(ed_patch_type),intent(inout), target   :: currentPatch
    real(r8),intent(in)                         :: site_spread
    integer,intent(in)                          :: layer_index
    real(r8),intent(inout)                      :: layer_area

    type(ed_cohort_type), pointer :: currentCohort
    
    
    layer_area = 0.0_r8
    currentCohort => currentPatch%tallest
    do while (associated(currentCohort))
       call carea_allom(currentCohort%dbh,currentCohort%n,site_spread, &
            currentCohort%pft,currentCohort%crowndamage, currentCohort%c_area)
       if (currentCohort%canopy_layer .eq. layer_index) then
          layer_area = layer_area + currentCohort%c_area
       end if
       currentCohort => currentCohort%shorter
    enddo
    return
   end subroutine CanopyLayerArea
  
  ! ===============================================================================================

  subroutine UpdatePatchLAI(currentPatch, patch_lai)

   ! --------------------------------------------------------------------------------------------
   ! This subroutine works through the current patch cohorts and updates the canopy_layer_tlai
   ! and related variables
   ! ---------------------------------------------------------------------------------------------

   ! Uses
   use EDtypesMod, only : dlower_vai

   ! Arguments
   type(ed_patch_type),intent(inout), target   :: currentPatch
   real(r8), intent(inout) :: patch_lai

   ! Local Variables
   type(ed_cohort_type), pointer :: currentCohort
   integer  :: cl                                  ! Canopy layer index
   integer  :: ft                                  ! Plant functional type index

   ! Calculate LAI of layers above.  Because it is possible for some understory cohorts
   ! to be taller than cohorts in the top canopy layer, we must iterate through the 
   ! patch by canopy layer first.  Given that canopy_layer_tlai is a patch level variable
   ! we could iterate through each cohort in any direction as long as we go down through
   ! the canopy layers.
   
   canopyloop: do cl = 1,nclmax
      currentCohort => currentPatch%tallest
      cohortloop: do while(associated(currentCohort))

         ! Only update the current cohort tree lai if lai of the above layers have been calculated
         if (currentCohort%canopy_layer .eq. cl) then
            ft     = currentCohort%pft
            
            ! Update the cohort level lai and related variables
            call UpdateCohortLAI(currentCohort,currentPatch%canopy_layer_tlai,currentPatch%total_canopy_area)
            
            ! Update the number of number of vegetation layers
            currentPatch%ncan(cl,ft) = max(currentPatch%ncan(cl,ft),currentCohort%NV)

            ! Update the patch canopy layer tlai
            currentPatch%canopy_layer_tlai(cl) = currentPatch%canopy_layer_tlai(cl) + currentCohort%lai
            
            ! Calculate the total patch lai
            patch_lai = patch_lai + currentCohort%lai
         end if
         currentCohort => currentCohort%shorter

      end do cohortloop
   end do canopyloop

  end subroutine UpdatePatchLAI
  ! ===============================================================================================
  
  subroutine UpdateCohortLAI(currentCohort, canopy_layer_tlai, patcharea)
   
   ! Update LAI and related variables for a given cohort
   
   ! Uses
   use EDtypesMod, only : dlower_vai
   
   ! Arguments
   type(ed_cohort_type),intent(inout), target   :: currentCohort
   real(r8), intent(in) :: canopy_layer_tlai(nclmax)  ! total leaf area index of each canopy layer
   real(r8), intent(in) :: patcharea                  ! either patch%total_canopy_area or patch%area

   ! Local variables
   real(r8) :: leaf_c                              ! leaf carbon [kg]
   
   ! Obtain the leaf carbon
   leaf_c = currentCohort%prt%GetState(leaf_organ,all_carbon_elements)

   ! Note that tree_lai has an internal check on the canopy locatoin
   currentCohort%treelai = tree_lai(leaf_c, currentCohort%pft, currentCohort%c_area, &
        currentCohort%n, currentCohort%canopy_layer,               &
        canopy_layer_tlai,currentCohort%vcmax25top )

   if (hlm_use_sp .eq. ifalse) then
      currentCohort%treesai = tree_sai(currentCohort%pft, currentCohort%dbh, currentCohort%canopy_trim, &
           currentCohort%c_area, currentCohort%n, currentCohort%canopy_layer, &
           canopy_layer_tlai, currentCohort%treelai , &
           currentCohort%vcmax25top,4)
   end if

   ! Update the cohort lai and sai
   currentCohort%lai =  currentCohort%treelai *currentCohort%c_area/patcharea
   currentCohort%sai =  currentCohort%treesai *currentCohort%c_area/patcharea

   ! Number of actual vegetation layers in this cohort's crown
   currentCohort%nv =  count((currentCohort%treelai+currentCohort%treesai) .gt. dlower_vai(:)) + 1
   
  end subroutine UpdateCohortLAI
  
  ! ===============================================================================================

  function NumPotentialCanopyLayers(currentPatch,site_spread,include_substory) result(z)

    ! --------------------------------------------------------------------------------------------
    ! Calculate the number of canopy layers in this patch.
    ! This simple call only determines total layering by querying the cohorts
    ! which layer they are in, it doesn't do any size evaluation.
    ! It may also, optionally, account for the temporary "substory", which is the imaginary
    ! layer below the understory which will be needed to temporarily accomodate demotions from
    ! the understory in the event the understory has reached maximum allowable area.
    ! --------------------------------------------------------------------------------------------

    type(ed_patch_type),target   :: currentPatch
    real(r8),intent(in)          :: site_spread
    logical                      :: include_substory

    type(ed_cohort_type),pointer :: currentCohort

    integer :: z
    real(r8) :: c_area
    real(r8) :: arealayer

    z = 1
    currentCohort => currentPatch%tallest
    do while (associated(currentCohort))
       z = max(z,currentCohort%canopy_layer)
       currentCohort => currentCohort%shorter
    enddo

    if(include_substory)then
       arealayer = 0.0
       currentCohort => currentPatch%tallest
       do while (associated(currentCohort))
          if(currentCohort%canopy_layer == z) then
             call carea_allom(currentCohort%dbh,currentCohort%n,site_spread,currentCohort%pft, &
                  currentCohort%crowndamage, c_area)
             arealayer = arealayer + c_area
          end if
          currentCohort => currentCohort%shorter
       enddo

       ! Does the bottom layer have more than a full canopy?
       ! If so we need to make another layer.
       if(arealayer > currentPatch%area)then
          z = z + 1
          if(hlm_use_sp.eq.itrue)then
             if(debug)then
                write(fates_log(),*) 'SPmode, canopy_layer full:',arealayer,currentPatch%area
             end if
          end if

       endif
    end if

  end function NumPotentialCanopyLayers

end module EDCanopyStructureMod<|MERGE_RESOLUTION|>--- conflicted
+++ resolved
@@ -1511,13 +1511,6 @@
     real(r8) :: min_chite                ! bottom of cohort canopy  (m)
     real(r8) :: max_chite                ! top of cohort canopy      (m)
     real(r8) :: lai                      ! summed lai for checking m2 m-2
-<<<<<<< HEAD
-    real(r8) :: leaf_c                   ! leaf carbon [kg]
-    real(r8) :: target_c_area            ! for tree sai - need an undamaged version
-    
-=======
-
->>>>>>> c11c448b
     !----------------------------------------------------------------------
 
     smooth_leaf_distribution = 0
@@ -1554,56 +1547,7 @@
 
        if (currentPatch%total_canopy_area > nearzero ) then
 
-<<<<<<< HEAD
-          currentCohort => currentPatch%tallest
-          do while(associated(currentCohort))
-
-             ft = currentCohort%pft
-             cl = currentCohort%canopy_layer
-
-             
-             ! Calculate LAI of layers above
-             ! Note that the canopy_layer_lai is also calculated in this loop
-             ! but since we go top down in terms of plant size, we should be okay
-
-             leaf_c          = currentCohort%prt%GetState(leaf_organ,all_carbon_elements)
-
-             currentCohort%treelai = tree_lai(leaf_c, currentCohort%pft, currentCohort%c_area, &
-                  currentCohort%n, currentCohort%canopy_layer,               &
-                  currentPatch%canopy_layer_tlai,currentCohort%vcmax25top )
-
-             call carea_allom(currentCohort%dbh, currentCohort%n, currentSite%spread, currentCohort%pft, &
-                  1, target_c_area)
-             
-             if (hlm_use_sp .eq. ifalse) then
-                currentCohort%treesai = tree_sai(currentCohort%pft, currentCohort%dbh,&
-                     currentCohort%canopy_trim, &
-                     target_c_area, currentCohort%n, currentCohort%canopy_layer, &
-                     currentPatch%canopy_layer_tlai, currentCohort%treelai , &
-                     currentCohort%vcmax25top,4)
-             end if
-            
-             currentCohort%lai =  currentCohort%treelai *currentCohort%c_area/currentPatch%total_canopy_area
-          
-             currentCohort%sai =  currentCohort%treesai *currentCohort%c_area/currentPatch%total_canopy_area
-   
-             ! Number of actual vegetation layers in this cohort's crown
-             currentCohort%nv =  count((currentCohort%treelai+currentCohort%treesai) .gt. dlower_vai(:)) + 1
-
-             currentPatch%ncan(cl,ft) = max(currentPatch%ncan(cl,ft),currentCohort%NV)
-
-             patch_lai = patch_lai + currentCohort%lai
-
-             currentPatch%canopy_layer_tlai(cl) = currentPatch%canopy_layer_tlai(cl) + currentCohort%lai
-
-            
-             currentCohort => currentCohort%shorter
-
-          enddo !currentCohort
-=======
           call UpdatePatchLAI(currentPatch, patch_lai)
->>>>>>> c11c448b
-
           
           if(smooth_leaf_distribution == 1)then
 
@@ -2002,29 +1946,6 @@
                 total_patch_leaf_stem_area = 0._r8
                 currentCohort => currentPatch%shortest
                 do while(associated(currentCohort))
-
-<<<<<<< HEAD
-                   if (hlm_use_sp.eq.ifalse) then
-                   ! make sure that allometries are correct
-                   call carea_allom(currentCohort%dbh,currentCohort%n,sites(s)%spread,&
-                        currentCohort%pft,currentCohort%crowndamage, currentCohort%c_area)
-
-                   currentCohort%treelai = tree_lai(currentCohort%prt%GetState(leaf_organ, all_carbon_elements),  &
-                        currentCohort%pft, currentCohort%c_area, currentCohort%n, &
-                        currentCohort%canopy_layer, currentPatch%canopy_layer_tlai,currentCohort%vcmax25top )
-
-                   call carea_allom(currentCohort%dbh,currentCohort%n,sites(s)%spread,&
-                        currentCohort%pft,1, target_c_area)
-
-                   currentCohort%treesai = tree_sai(currentCohort%pft, currentCohort%dbh, &
-                        currentCohort%canopy_trim, &
-                        target_c_area, currentCohort%n, currentCohort%canopy_layer, &
-                        currentPatch%canopy_layer_tlai, currentCohort%treelai , &
-                        currentCohort%vcmax25top,4)
-                   endif
-
-=======
->>>>>>> c11c448b
                    total_patch_leaf_stem_area = total_patch_leaf_stem_area + &
                         (currentCohort%treelai + currentCohort%treesai) * currentCohort%c_area
                    currentCohort => currentCohort%taller
@@ -2337,11 +2258,14 @@
         currentCohort%n, currentCohort%canopy_layer,               &
         canopy_layer_tlai,currentCohort%vcmax25top )
 
+   call carea_allom(currentCohort%dbh, currentCohort%n, currentSite%spread, currentCohort%pft, &
+                    1, target_c_area)
+        
    if (hlm_use_sp .eq. ifalse) then
       currentCohort%treesai = tree_sai(currentCohort%pft, currentCohort%dbh, currentCohort%canopy_trim, &
-           currentCohort%c_area, currentCohort%n, currentCohort%canopy_layer, &
-           canopy_layer_tlai, currentCohort%treelai , &
-           currentCohort%vcmax25top,4)
+                                       target_c_area, currentCohort%n, currentCohort%canopy_layer, &
+                                       currentPatch%canopy_layer_tlai, currentCohort%treelai , &
+                                       currentCohort%vcmax25top,4)
    end if
 
    ! Update the cohort lai and sai
