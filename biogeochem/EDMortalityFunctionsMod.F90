module EDMortalityFunctionsMod

  ! ============================================================================
  ! Functions that control mortality.
  ! ============================================================================

   use FatesConstantsMod     , only : r8 => fates_r8
   use FatesGlobals          , only : fates_log
   use FatesGlobals          , only : endrun => fates_endrun
   use FatesGlobals          , only : fates_log
   use EDPftvarcon           , only : EDPftvarcon_inst
   use EDTypesMod            , only : ed_cohort_type
   use EDTypesMod            , only : ed_site_type
   use EDTypesMod            , only : ed_patch_type
   use FatesConstantsMod     , only : itrue,ifalse
   use FatesAllometryMod     , only : bleaf
   use FatesAllometryMod     , only : storage_fraction_of_target
   use FatesInterfaceTypesMod     , only : bc_in_type
   use FatesInterfaceTypesMod     , only : hlm_use_ed_prescribed_phys
   use FatesInterfaceTypesMod     , only : hlm_freq_day
   use FatesInterfaceTypesMod     , only : hlm_use_planthydro
   use FatesInterfaceTypesMod     , only : hlm_use_tree_damage
   use EDLoggingMortalityMod , only : LoggingMortality_frac
   use EDParamsMod           , only : fates_mortality_disturbance_fraction

   use PRTGenericMod,          only : all_carbon_elements
   use PRTGenericMod,          only : store_organ
   use shr_log_mod           , only : errMsg => shr_log_errMsg
   
   implicit none
   private
   

   logical, parameter :: debug = .false.
   character(len=*), parameter, private :: sourcefile = &
        __FILE__
   
   public :: mortality_rates
   public :: Mortality_Derivative
   public :: ExemptTreefallDist
   
   
   ! ============================================================================
   ! 10/30/09: Created by Rosie Fisher
   ! 02/20/18: Refactored Ryan Knox
   ! ============================================================================


contains



  subroutine mortality_rates( cohort_in,bc_in,cmort,hmort,bmort,frmort,smort,asmort,dgmort )

    ! ============================================================================
    !  Calculate mortality rates from carbon storage, hydraulic cavitation, 
    !  background and freezing and size and age dependent senescence
    ! ============================================================================
    
    use FatesConstantsMod,  only : tfrz => t_water_freeze_k_1atm
    use FatesInterfaceTypesMod        , only : hlm_hio_ignore_val   
    use FatesConstantsMod,  only : fates_check_param_set
    use DamageMainMod,      only : GetDamageMortality
    
    type (ed_cohort_type), intent(in) :: cohort_in 
    type (bc_in_type), intent(in) :: bc_in
    real(r8),intent(out) :: bmort ! background mortality : Fraction per year
    real(r8),intent(out) :: cmort  ! carbon starvation mortality
    real(r8),intent(out) :: hmort  ! hydraulic failure mortality
    real(r8),intent(out) :: frmort ! freezing stress mortality
    real(r8),intent(out) :: smort  ! size dependent senescence term
    real(r8),intent(out) :: asmort ! age dependent senescence term
    real(r8),intent(out) :: dgmort ! damage dependent mortality

    real(r8) :: frac  ! relativised stored carbohydrate
    real(r8) :: target_leaf_c      ! target leaf biomass for the current trim status and
                                   ! damage class [kgC]
    real(r8) :: store_c
    real(r8) :: hf_sm_threshold    ! hydraulic failure soil moisture threshold 
    real(r8) :: hf_flc_threshold   ! hydraulic failure fractional loss of conductivity threshold
    real(r8) :: mort_ip_size_senescence ! inflection point for increase in mortality with dbh 
    real(r8) :: mort_r_size_senescence  ! rate of mortality increase with dbh in senesence term
    real(r8) :: mort_ip_age_senescence ! inflection point for increase in mortality with age
    real(r8) :: mort_r_age_senescence ! rate of mortality increase with age in senescence term 
    real(r8) :: temp_dep_fraction  ! Temp. function (freezing mortality)
    real(r8) :: temp_in_C          ! Daily averaged temperature in Celcius
    real(r8) :: min_fmc_ag         ! minimum fraction of maximum conductivity for aboveground
    real(r8) :: min_fmc_tr         ! minimum fraction of maximum conductivity for transporting root
    real(r8) :: min_fmc_ar         ! minimum fraction of maximum conductivity for absorbing root
    real(r8) :: min_fmc            ! minimum fraction of maximum conductivity for whole plant
    real(r8) :: flc                ! fractional loss of conductivity 
    real(r8), parameter :: frost_mort_buffer = 5.0_r8  ! 5deg buffer for freezing mortality
    logical, parameter :: test_zero_mortality = .false. ! Developer test which
                                                        ! may help to debug carbon imbalances
                                                        ! and the like

    
    
   ! Size Dependent Senescence
    ! rate (r) and inflection point (ip) define the increase in mortality rate with dbh
    mort_r_size_senescence = EDPftvarcon_inst%mort_r_size_senescence(cohort_in%pft)
    mort_ip_size_senescence = EDPftvarcon_inst%mort_ip_size_senescence(cohort_in%pft)
    
    ! if param values have been set then calculate smort
    if ( mort_ip_size_senescence < fates_check_param_set ) then 
       smort = 1.0_r8 / ( 1.0_r8 + exp( -1.0_r8 * mort_r_size_senescence * &
            (cohort_in%dbh - mort_ip_size_senescence) ) ) 
    else
       smort = 0.0_r8
    end if

    ! if param values have been set then calculate asmort
    mort_r_age_senescence = EDPftvarcon_inst%mort_r_age_senescence(cohort_in%pft)
    mort_ip_age_senescence = EDPftvarcon_inst%mort_ip_age_senescence(cohort_in%pft)
    
    if ( mort_ip_age_senescence < fates_check_param_set ) then
       ! Age Dependent Senescence
       ! rate and inflection point define the change in mortality with age
       
       asmort = 1.0_r8 / (1.0_r8 + exp(-1.0_r8 * mort_r_age_senescence * &
            (cohort_in%coage - mort_ip_age_senescence ) ) )
    else
       asmort = 0.0_r8
    end if

    ! Damage dependent mortality
    if (hlm_use_tree_damage .eq. itrue) then
       call GetDamageMortality(cohort_in%crowndamage, cohort_in%pft, dgmort)
    else
       dgmort = 0.0_r8
    end if

    
    if (hlm_use_ed_prescribed_phys .eq. ifalse) then

       ! 'Background' mortality (can vary as a function of 
       !  density as in ED1.0 and ED2.0, but doesn't here for tractability) 

       bmort = EDPftvarcon_inst%bmort(cohort_in%pft)

       ! Proxy for hydraulic failure induced mortality. 
       hf_sm_threshold = EDPftvarcon_inst%hf_sm_threshold(cohort_in%pft)
       hf_flc_threshold = EDPftvarcon_inst%hf_flc_threshold(cohort_in%pft)
       if(hlm_use_planthydro.eq.itrue)then
          !note the flc is set as the fraction of max conductivity in hydro
          min_fmc_ag = minval(cohort_in%co_hydr%ftc_ag(:))
          min_fmc_tr = cohort_in%co_hydr%ftc_troot
          min_fmc_ar = minval(cohort_in%co_hydr%ftc_aroot(:))
          min_fmc = min(min_fmc_ag, min_fmc_tr)
          min_fmc = min(min_fmc, min_fmc_ar)
          flc = 1.0_r8-min_fmc
          if(flc >= hf_flc_threshold .and. hf_flc_threshold < 1.0_r8 )then 
             hmort = (flc-hf_flc_threshold)/(1.0_r8-hf_flc_threshold) * &
                  EDPftvarcon_inst%mort_scalar_hydrfailure(cohort_in%pft)
          else
             hmort = 0.0_r8
          endif
       else
          if(cohort_in%patchptr%btran_ft(cohort_in%pft) <= hf_sm_threshold)then 
             hmort = EDPftvarcon_inst%mort_scalar_hydrfailure(cohort_in%pft)
          else
             hmort = 0.0_r8
          endif
       endif

       ! Carbon Starvation induced mortality.
       if ( cohort_in%dbh  >  0._r8 ) then

          call bleaf(cohort_in%dbh,cohort_in%pft,cohort_in%crowndamage,cohort_in%canopy_trim,target_leaf_c)
          store_c = cohort_in%prt%GetState(store_organ,all_carbon_elements)

          call storage_fraction_of_target(target_leaf_c, store_c, frac)
          if( frac .lt. 1._r8) then
             cmort = max(0.0_r8,EDPftvarcon_inst%mort_scalar_cstarvation(cohort_in%pft) * &
                  (1.0_r8 - frac))
          else
             cmort = 0.0_r8
          endif

    
       else
          write(fates_log(),*) 'dbh problem in mortality_rates', &
               cohort_in%dbh,cohort_in%pft,cohort_in%n,cohort_in%canopy_layer
          call endrun(msg=errMsg(sourcefile, __LINE__))
       endif
       !-------------------------------------------------------------------------------- 
       !    Mortality due to cold and freezing stress (frmort), based on ED2 and:           
       !      Albani, M.; D. Medvigy; G. C. Hurtt; P. R. Moorcroft, 2006: The contributions 
       !           of land-use change, CO2 fertilization, and climate variability to the    
       !           Eastern US carbon sink.  Glob. Change Biol., 12, 2370-2390,              
       !           doi: 10.1111/j.1365-2486.2006.01254.x                                    

    temp_in_C = cohort_in%patchptr%tveg24%GetMean() - tfrz
    
       temp_dep_fraction  = max(0.0_r8, min(1.0_r8, 1.0_r8 - (temp_in_C - &
            EDPftvarcon_inst%freezetol(cohort_in%pft))/frost_mort_buffer) )
       frmort    = EDPftvarcon_inst%mort_scalar_coldstress(cohort_in%pft) * temp_dep_fraction

       !mortality_rates = bmort + hmort + cmort

    else ! i.e. hlm_use_ed_prescribed_phys is true 

       if ( cohort_in%canopy_layer .eq. 1) then
          bmort = EDPftvarcon_inst%prescribed_mortality_canopy(cohort_in%pft) 
       else
          bmort = EDPftvarcon_inst%prescribed_mortality_understory(cohort_in%pft)
       endif
       cmort  = 0._r8
       hmort  = 0._r8
       frmort = 0._r8
    endif

    if (test_zero_mortality) then
       cmort = 0.0_r8
       hmort = 0.0_r8
       frmort = 0.0_r8
       bmort = 0.0_r8
       smort = 0.0_r8
       asmort = 0.0_r8
       dgmort = 0.0_r8
    end if

    return
 end subroutine mortality_rates

 ! ============================================================================

 subroutine Mortality_Derivative( currentSite, currentCohort, bc_in, frac_site_primary, &
         harvestable_forest_c, harvest_tag)

    !
    ! !DESCRIPTION:
    ! Calculate the change in number density per unit time from the contributing
    ! rates.  These rates are not disturbance-inducing rates (that is handled
    ! elsewhere).
    !
    ! !USES:
    use FatesInterfaceTypesMod, only : hlm_freq_day
    !
    ! !ARGUMENTS    
    type(ed_site_type), intent(inout), target  :: currentSite
    type(ed_cohort_type),intent(inout), target :: currentCohort
    type(bc_in_type), intent(in)               :: bc_in
    real(r8), intent(in)                       :: frac_site_primary

    real(r8), intent(in) :: harvestable_forest_c(:)   ! total carbon available for logging, kgC site-1
    integer, intent(out) :: harvest_tag(:)    ! tag to record the harvest status
                                              ! for the calculation of harvest debt in C-based
                                              ! harvest mode
                                              ! 0 - successful;
                                              ! 1 - unsuccessful since not enough carbon
                                              ! 2 - not applicable
    !
    ! !LOCAL VARIABLES:
    real(r8) :: cmort    ! starvation mortality rate (fraction per year)
    real(r8) :: bmort    ! background mortality rate (fraction per year)
    real(r8) :: hmort    ! hydraulic failure mortality rate (fraction per year)
    real(r8) :: frmort   ! freezing mortality rate (fraction per year)
    real(r8) :: smort    ! size dependent senescence mortality rate (fraction per year)
    real(r8) :: asmort   ! age dependent senescence mortality rate (fraction per year)
    real(r8) :: dgmort   ! damage mortality (fraction per year)
    real(r8) :: dndt_logging      ! Mortality rate (per day) associated with the a logging event
    integer  :: ipft              ! local copy of the pft index
<<<<<<< HEAD

    !----------------------------------------------------------------------
=======
   
   !----------------------------------------------------------------------
>>>>>>> 474fa84c

    ipft = currentCohort%pft
    
    ! Mortality for trees in the understorey. 
    !if trees are in the canopy, then their death is 'disturbance'. This probably needs a different terminology
    call mortality_rates(currentCohort,bc_in,cmort,hmort,bmort,frmort,smort, asmort, dgmort)
    call LoggingMortality_frac(ipft, currentCohort%dbh, currentCohort%canopy_layer, &
                               currentCohort%lmort_direct,                       &
                               currentCohort%lmort_collateral,                    &
                               currentCohort%lmort_infra,                        &
                               currentCohort%l_degrad, &
                               bc_in%hlm_harvest_rates, &
                               bc_in%hlm_harvest_catnames, &
                               bc_in%hlm_harvest_units, &
                               currentCohort%patchptr%anthro_disturbance_label, &
                               currentCohort%patchptr%age_since_anthro_disturbance, &
                               frac_site_primary, harvestable_forest_c, harvest_tag)

    if (currentCohort%canopy_layer > 1)then 
       ! Include understory logging mortality rates not associated with disturbance
       dndt_logging = (currentCohort%lmort_direct     + &
            currentCohort%lmort_collateral + &
            currentCohort%lmort_infra)/hlm_freq_day

       
       currentCohort%dndt = -1.0_r8 * &
            (cmort+hmort+bmort+frmort+smort+asmort+dgmort + dndt_logging) &
            * currentCohort%n
    else

       ! Mortality from logging in the canopy is ONLY disturbance generating, don't
       ! update number densities via non-disturbance inducing death
       ! for plants whose death is not considered disturbance (i.e. grasses),
       ! need to include all of their mortality here rather than part of it here
       ! and part in disturbance routine.

       currentCohort%dndt= -(cmort+hmort+bmort+frmort+smort+asmort+dgmort) * currentCohort%n
       if ( .not. ExemptTreefallDist(currentCohort)) then
          currentCohort%dndt = (1.0_r8-fates_mortality_disturbance_fraction) * currentCohort%dndt
       endif

    endif

    return

 end subroutine Mortality_Derivative

 ! ============================================================================

 function ExemptTreefallDist(ccohort) result(is_exempt)

   use PRTParametersMod      , only : prt_params

   ! ============================================================================
   !  Determine whether or not to consider some fraction of a cohort's crown
   !  area as disturbed patch area when individuals of that cohort die.
   ! ============================================================================

   ! Arguments
   type(ed_cohort_type),intent(in), target :: ccohort

   logical :: is_exempt ! if true, then treat all mortality from this cohort as non-disturbance-generating

   !! current logic is only to exempt non-woody plants

   if ( prt_params%woody(ccohort%pft) == ifalse ) then
      is_exempt = .true.
   else
      is_exempt = .false.
   endif

   return

 end function ExemptTreefallDist

end module EDMortalityFunctionsMod<|MERGE_RESOLUTION|>--- conflicted
+++ resolved
@@ -261,13 +261,8 @@
     real(r8) :: dgmort   ! damage mortality (fraction per year)
     real(r8) :: dndt_logging      ! Mortality rate (per day) associated with the a logging event
     integer  :: ipft              ! local copy of the pft index
-<<<<<<< HEAD
-
-    !----------------------------------------------------------------------
-=======
    
    !----------------------------------------------------------------------
->>>>>>> 474fa84c
 
     ipft = currentCohort%pft
     
