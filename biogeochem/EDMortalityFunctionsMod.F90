--- conflicted
+++ resolved
@@ -180,20 +180,12 @@
        !           Eastern US carbon sink.  Glob. Change Biol., 12, 2370-2390,              
        !           doi: 10.1111/j.1365-2486.2006.01254.x                                    
 
-       ifp = cohort_in%patchptr%patchno
-       temp_in_C = bc_in%t_veg24_pa(ifp) - tfrz
-       temp_dep_fraction  = max(0.0_r8, min(1.0_r8, 1.0_r8 - (temp_in_C - &
-            EDPftvarcon_inst%freezetol(cohort_in%pft))/frost_mort_buffer) )
-       frmort    = EDPftvarcon_inst%mort_scalar_coldstress(cohort_in%pft) * temp_dep_fraction
-
-<<<<<<< HEAD
-=======
+    
     temp_in_C = cohort_in%patchptr%tveg24%GetMean() - tfrz
     
     temp_dep_fraction  = max(0.0_r8, min(1.0_r8, 1.0_r8 - (temp_in_C - &
                          EDPftvarcon_inst%freezetol(cohort_in%pft))/frost_mort_buffer) )
     frmort    = EDPftvarcon_inst%mort_scalar_coldstress(cohort_in%pft) * temp_dep_fraction
->>>>>>> 586cf0c3
 
        !mortality_rates = bmort + hmort + cmort
 
