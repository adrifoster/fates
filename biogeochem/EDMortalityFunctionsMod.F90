--- conflicted
+++ resolved
@@ -181,16 +181,6 @@
                cohort_in%dbh,cohort_in%pft,cohort_in%n,cohort_in%canopy_layer
           call endrun(msg=errMsg(sourcefile, __LINE__))
        endif
-<<<<<<< HEAD
-    !-------------------------------------------------------------------------------- 
-    !    Mortality due to cold and freezing stress (frmort), based on ED2 and:           
-    !      Albani, M.; D. Medvigy; G. C. Hurtt; P. R. Moorcroft, 2006: The contributions 
-    !           of land-use change, CO2 fertilization, and climate variability to the    
-    !           Eastern US carbon sink.  Glob. Change Biol., 12, 2370-2390,              
-    !           doi: 10.1111/j.1365-2486.2006.01254.x                                    
-
-       temp_in_C = cohort_in%patchptr%tveg24%GetMean() - tfrz
-=======
        !-------------------------------------------------------------------------------- 
        !    Mortality due to cold and freezing stress (frmort), based on ED2 and:           
        !      Albani, M.; D. Medvigy; G. C. Hurtt; P. R. Moorcroft, 2006: The contributions 
@@ -199,7 +189,6 @@
        !           doi: 10.1111/j.1365-2486.2006.01254.x                                    
 
     temp_in_C = cohort_in%patchptr%tveg24%GetMean() - tfrz
->>>>>>> 6b21b533
     
        temp_dep_fraction  = max(0.0_r8, min(1.0_r8, 1.0_r8 - (temp_in_C - &
             EDPftvarcon_inst%freezetol(cohort_in%pft))/frost_mort_buffer) )
