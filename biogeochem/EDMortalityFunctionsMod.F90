--- conflicted
+++ resolved
@@ -232,11 +232,6 @@
     type(ed_cohort_type),intent(inout), target :: currentCohort
     type(bc_in_type), intent(in)               :: bc_in
     real(r8), intent(in)                       :: frac_site_primary
-<<<<<<< HEAD
-    real(r8), intent(in) :: harvestable_forest_c(:)   ! total carbon available for logging, kgC site-1
-    integer,  intent(inout) :: harvest_tag(:)
-
-=======
 
     real(r8), intent(in) :: harvestable_forest_c(:)   ! total carbon available for logging, kgC site-1
     integer, intent(out) :: harvest_tag(:)    ! tag to record the harvest status
@@ -245,7 +240,6 @@
                                               ! 0 - successful;
                                               ! 1 - unsuccessful since not enough carbon
                                               ! 2 - not applicable
->>>>>>> fec6597f
     !
     ! !LOCAL VARIABLES:
     real(r8) :: cmort    ! starvation mortality rate (fraction per year)
@@ -274,14 +268,7 @@
                                bc_in%hlm_harvest_units, &
                                currentCohort%patchptr%anthro_disturbance_label, &
                                currentCohort%patchptr%age_since_anthro_disturbance, &
-<<<<<<< HEAD
-                               frac_site_primary, &
-                               harvestable_forest_c, &
-                               harvest_tag)
-=======
                                frac_site_primary, harvestable_forest_c, harvest_tag)
->>>>>>> fec6597f
-
 
     if (currentCohort%canopy_layer > 1)then 
        ! Include understory logging mortality rates not associated with disturbance
