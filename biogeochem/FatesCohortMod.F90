--- conflicted
+++ resolved
@@ -582,12 +582,9 @@
       ! initialize cohort
       call this%Init(prt)
       
-<<<<<<< HEAD
-=======
       cohort_counter = cohort_counter + 1
       this%cohort_id = cohort_counter
 
->>>>>>> bdbe4438
       ! set values
       this%pft          = pft
       this%crowndamage  = crowndamage
