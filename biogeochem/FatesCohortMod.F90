--- conflicted
+++ resolved
@@ -27,21 +27,6 @@
   use FatesSizeAgeTypeIndicesMod, only : sizetype_class_index
   use FatesSizeAgeTypeIndicesMod, only : coagetype_class_index
   use FatesAllometryMod,          only : carea_allom, tree_lai, tree_sai
-<<<<<<< HEAD
-  use PRTAllometricCarbonMod,     only : ac_bc_inout_id_dbh, ac_bc_inout_id_netdc,       &
-                                       ac_bc_in_id_cdamage, ac_bc_in_id_pft,             &
-                                       ac_bc_in_id_ctrim, ac_bc_in_id_lstat
-  use PRTAllometricCNPMod,        only : acnp_bc_in_id_pft, acnp_bc_in_id_ctrim,         &
-                                     acnp_bc_in_id_lstat, acnp_bc_in_id_netdc,           &
-                                     acnp_bc_in_id_netdc, acnp_bc_in_id_nc_repro,        &
-                                     acnp_bc_in_id_pc_repro, acnp_bc_in_id_cdamage,      &
-                                     acnp_bc_inout_id_dbh, acnp_bc_inout_id_resp_excess, &
-                                     acnp_bc_inout_id_l2fr, acnp_bc_inout_id_cx_int,     &
-                                     acnp_bc_inout_id_emadcxdt, acnp_bc_inout_id_cx0,    &
-                                     acnp_bc_inout_id_netdn, acnp_bc_inout_id_netdp,     &
-                                     acnp_bc_out_id_cefflux, acnp_bc_out_id_nefflux,     &
-                                     acnp_bc_out_id_pefflux, acnp_bc_out_id_limiter
-=======
   use PRTAllometricCarbonMod,     only : ac_bc_inout_id_dbh, ac_bc_inout_id_netdc
   use PRTAllometricCarbonMod,     only : ac_bc_in_id_cdamage, ac_bc_in_id_pft
   use PRTAllometricCarbonMod,     only : ac_bc_in_id_ctrim, ac_bc_in_id_lstat
@@ -61,7 +46,6 @@
   use PRTAllometricCNPMod,        only : acnp_bc_in_id_efleaf
   use PRTAllometricCNPMod,        only : acnp_bc_in_id_effnrt
   use PRTAllometricCNPMod,        only : acnp_bc_in_id_efstem
->>>>>>> 64c50364
 
   use shr_infnan_mod,             only : nan => shr_infnan_nan, assignment(=)
   use shr_log_mod,                only : errMsg => shr_log_errMsg
@@ -548,14 +532,9 @@
    
     !=====================================================================================
 
-<<<<<<< HEAD
-    subroutine Create(this, prt, pft, nn, hite, coage, dbh, status,                      &
-      ctrim, carea, clayer, crowndamage, spread, can_tlai)
-=======
     subroutine Create(this, prt, pft, nn, hite, coage, dbh, status,            &
       ctrim, carea, clayer, crowndamage, spread, can_tlai, elongf_leaf,        &
       elongf_fnrt, elongf_stem)
->>>>>>> 64c50364
       !
       ! DESCRIPTION:
       ! set up values for a newly created cohort
@@ -657,15 +636,9 @@
         this%canopy_layer, can_tlai, this%vcmax25top)
 
       if (hlm_use_sp .eq. ifalse) then
-<<<<<<< HEAD
-        this%treesai = tree_sai(this%pft, this%dbh, this%crowndamage,                    &
-          this%canopy_trim, this%c_area, this%n, this%canopy_layer, can_tlai,            &
-          this%treelai,this%vcmax25top, 2)
-=======
         this%treesai = tree_sai(this%pft, this%dbh, this%crowndamage,          &
           this%canopy_trim, this%efstem_coh, this%c_area, this%n,              &
           this%canopy_layer, can_tlai, this%treelai,this%vcmax25top, 2)
->>>>>>> 64c50364
       end if
 
       call this%InitPRTBoundaryConditions()
