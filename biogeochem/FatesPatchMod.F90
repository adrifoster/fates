--- conflicted
+++ resolved
@@ -6,11 +6,7 @@
   use FatesConstantsMod,   only : primaryland, secondaryland
   use FatesConstantsMod,   only : n_landuse_cats
   use FatesConstantsMod,   only : TRS_regeneration
-<<<<<<< HEAD
   use FatesConstantsMod,   only : itrue, ifalse
-=======
-  use FatesConstantsMod,   only : itrue
->>>>>>> e06e0dfc
   use FatesGlobals,        only : fates_log
   use FatesGlobals,        only : endrun => fates_endrun
   use FatesUtilsMod,       only : check_hlm_list
@@ -22,11 +18,8 @@
   use FatesFuelMod,        only : fuel_type
   use PRTGenericMod,       only : num_elements
   use PRTGenericMod,       only : element_list
-<<<<<<< HEAD
   use PRTGenericMod,       only : carbon12_element
   use PRTGenericMod,       only : struct_organ, leaf_organ, sapw_organ
-=======
->>>>>>> e06e0dfc
   use PRTParametersMod,    only : prt_params
   use FatesConstantsMod,   only : nocomp_bareground
   use EDParamsMod,         only : nlevleaf, nclmax, maxpft
@@ -245,10 +238,7 @@
       procedure :: InitLitter
       procedure :: Create
       procedure :: UpdateTreeGrassArea
-<<<<<<< HEAD
       procedure :: UpdateLiveGrass
-=======
->>>>>>> e06e0dfc
       procedure :: FreeMemory
       procedure :: Dump
       procedure :: CheckVars
@@ -576,18 +566,6 @@
       
       ! RADIATION
       this%rad_error(:)                      = 0.0_r8
-<<<<<<< HEAD
-      this%fabd_sun_z(:,:,:)                 = 0.0_r8 
-      this%fabd_sha_z(:,:,:)                 = 0.0_r8 
-      this%fabi_sun_z(:,:,:)                 = 0.0_r8 
-      this%fabi_sha_z(:,:,:)                 = 0.0_r8  
-      this%ed_parsun_z(:,:,:)                = 0.0_r8 
-      this%ed_parsha_z(:,:,:)                = 0.0_r8
-      this%ed_laisun_z(:,:,:)                = 0._r8
-      this%ed_laisha_z(:,:,:)                = 0._r8
-      this%f_sun                             = 0.0_r8
-=======
->>>>>>> e06e0dfc
       this%tr_soil_dir_dif(:)                = 0.0_r8
       this%fab(:)                            = 0.0_r8
       this%fabi(:)                           = 0.0_r8
@@ -808,7 +786,6 @@
 
     !===========================================================================
 
-<<<<<<< HEAD
     subroutine UpdateLiveGrass(this)
     !
     ! DESCRIPTION:
@@ -841,8 +818,6 @@
 
     !===========================================================================
 
-=======
->>>>>>> e06e0dfc
     subroutine FreeMemory(this, regeneration_model, numpft)
       !
       ! DESCRIPTION:
