module FatesPatchMod

  use FatesConstantsMod,   only : r8 => fates_r8
  use FatesConstantsMod,   only : fates_unset_r8
  use FatesConstantsMod,   only : fates_unset_int
  use FatesConstantsMod,   only : primaryland, secondaryland
  use FatesConstantsMod,   only : n_landuse_cats
  use FatesConstantsMod,   only : TRS_regeneration
  use FatesConstantsMod,   only : itrue, ifalse
  use FatesGlobals,        only : fates_log
  use FatesGlobals,        only : endrun => fates_endrun
  use FatesUtilsMod,       only : check_hlm_list
  use FatesUtilsMod,       only : check_var_real
  use FatesCohortMod,      only : fates_cohort_type
  use FatesRunningMeanMod, only : rmean_type, rmean_arr_type
  use FatesLitterMod,      only : litter_type
  use FatesFuelMod,        only : fuel_type
  use PRTGenericMod,       only : num_elements
  use PRTGenericMod,       only : element_list
  use PRTGenericMod,       only : carbon12_element
  use PRTGenericMod,       only : struct_organ, leaf_organ, sapw_organ
  use PRTParametersMod,    only : prt_params
  use FatesConstantsMod,   only : nocomp_bareground
  use EDParamsMod,         only : nlevleaf, nclmax, maxpft
  use FatesConstantsMod,   only : n_dbh_bins, n_dist_types
  use FatesConstantsMod,   only : t_water_freeze_k_1atm
  use FatesRunningMeanMod, only : ema_24hr, fixed_24hr, ema_lpa, ema_longterm
  use FatesRunningMeanMod, only : ema_sdlng_emerg_h2o, ema_sdlng_mort_par
  use FatesRunningMeanMod, only : ema_sdlng2sap_par, ema_sdlng_mdd
  use TwoStreamMLPEMod,    only : twostream_type
  use FatesRadiationMemMod,only : num_swb
  use FatesRadiationMemMod,only : num_rad_stream_types
  use FatesInterfaceTypesMod,only : hlm_hio_ignore_val
  use FatesInterfaceTypesMod, only : numpft
  use shr_infnan_mod,      only : nan => shr_infnan_nan, assignment(=)
  use shr_log_mod,         only : errMsg => shr_log_errMsg

  implicit none
  private

  ! for error message writing
  character(len=*), parameter :: sourcefile = __FILE__

  type, public :: fates_patch_type

    ! POINTERS
    type (fates_cohort_type), pointer :: tallest => null()  ! pointer to patch's tallest cohort    
    type (fates_cohort_type), pointer :: shortest => null() ! pointer to patch's shortest cohort
    type (fates_patch_type),  pointer :: older => null()    ! pointer to next older patch   
    type (fates_patch_type),  pointer :: younger => null()  ! pointer to next younger patch
  
    !---------------------------------------------------------------------------

    ! INDICES
    integer  :: patchno          ! unique number given to each new patch created for tracking
    integer  :: nocomp_pft_label ! when nocomp is active, use this label for patch ID
                                 !   each patch ID corresponds to a pft number since each
                                 !   patch has only one pft.  Bareground patches are given
                                 !   a zero integer as a label. If nocomp is not active this 
                                 !   is set to unset. This is set in patch%Create as an argument
                                 !   to that procedure.

    !---------------------------------------------------------------------------

    ! PATCH INFO
    real(r8) :: age                          ! average patch age [years]                  
    integer  :: age_class                    ! age class of the patch for history binning purposes
    real(r8) :: area                         ! patch area [m2]
    integer  :: countcohorts                 ! number of cohorts in patch
    integer  :: ncl_p                        ! number of occupied canopy layers
    integer  :: land_use_label               ! patch label for land use classification (primaryland, secondaryland, etc)
    real(r8) :: age_since_anthro_disturbance ! average age for secondary forest since last anthropogenic disturbance [years]
    logical  :: changed_landuse_this_ts      ! logical flag to track patches that have just undergone land use change [only used with nocomp and land use change]

    !---------------------------------------------------------------------------

    ! RUNNING MEANS
    !class(rmean_type),    pointer :: t2m                  ! place-holder for 2m air temperature (variable window-size)
    class(rmean_type),     pointer :: tveg24               ! 24-hour mean vegetation temperature [K]
    class(rmean_type),     pointer :: tveg_lpa             ! running mean of vegetation temperature at the
                                                           !   leaf photosynthesis acclimation timescale [K]
    class(rmean_type),     pointer :: tveg_longterm        ! long-term running mean of vegetation temperature at the
                                                           !   leaf photosynthesis acclimation timescale [K] (i.e T_home)
    class(rmean_type),     pointer :: seedling_layer_par24 ! 24-hour mean of photosynthetically active radiation at seedling layer [W/m2]
    class(rmean_arr_type), pointer :: sdlng_emerg_smp(:)   ! running mean of soil matric potential at the seedling
                                                           !   rooting depth at the H2O seedling emergence timescale (see sdlng_emerg_h2o_timescale parameter)
    class(rmean_type),     pointer :: sdlng_mort_par       ! running mean of photosythetically active radiation
                                                           ! at the seedling layer and at the par-based seedling  
                                                           ! mortality timescale (sdlng_mort_par_timescale)
    class(rmean_arr_type), pointer :: sdlng_mdd(:)         ! running mean of moisture deficit days
                                                           ! at the seedling layer and at the mdd-based seedling  
                                                           ! mortality timescale (sdlng_mdd_timescale) 
                                                           ! (sdlng2sap_par_timescale)
    class(rmean_type), pointer :: sdlng2sap_par            ! running mean of photosythetically active radiation
                                                           ! at the seedling layer and at the par-based seedling  
                                                           ! to sapling transition timescale 
                                                           ! (sdlng2sap_par_timescale)
    
    !---------------------------------------------------------------------------

    ! LEAF ORGANIZATION
    real(r8) :: pft_agb_profile(maxpft,n_dbh_bins)          ! binned aboveground biomass, for patch fusion [kgC/m2]
    real(r8) :: canopy_layer_tlai(nclmax)                   ! total leaf area index of each canopy layer [m2 veg/m2 canopy area]
                                                              !   (patch without bare ground)
                                                              !   used to determine attenuation of parameters during photosynthesis
    real(r8) :: total_canopy_area                           ! area that is covered by vegetation [m2]
    real(r8) :: total_tree_area                             ! area that is covered by woody vegetation [m2]
    real(r8) :: total_grass_area                            ! area that is covered by non-woody vegetation [m2]
    real(r8) :: zstar                                       ! height of smallest canopy tree, only meaningful in "strict PPA" mode [m]

    ! exposed leaf area in each canopy layer, pft, and leaf layer [m2 leaf/m2 contributing crown area]
    real(r8), allocatable :: elai_profile(:,:,:)  ! nclmax,maxpft,nlevleaf)
    ! exposed stem area in each canopy layer, pft, and leaf layer [m2 leaf/m2 contributing crown area]      
    real(r8), allocatable :: esai_profile(:,:,:)  ! nclmax,maxpft,nlevleaf)
    ! total leaf area (includes that which is under snow-pack) 
    real(r8), allocatable :: tlai_profile(:,:,:)  ! nclmax,maxpft,nlevleaf)
    ! total stem area (includes that which is under snow-pack)
    real(r8), allocatable :: tsai_profile(:,:,:)  ! nclmax,maxpft,nlevleaf)
    
    real(r8), allocatable :: canopy_area_profile(:,:,:) ! nclmax,maxpft,nlevleaf) ! fraction of crown area per canopy area in each layer
                                                        !   they will sum to 1.0 in the fully closed canopy layers
                                                        !   but only in leaf-layers that contain contributions
                                                        !   from all cohorts that donate to canopy_area

    integer  :: canopy_mask(nclmax,maxpft)                  ! is there any of this pft in this canopy layer?      
    integer  :: nrad(nclmax,maxpft)                         ! number of exposed vegetation layers for each canopy layer and pft
    integer  :: nleaf(nclmax,maxpft)                        ! number of total leaf layers for each canopy layer and pft
    real(r8) :: c_stomata                                   ! mean stomatal conductance of all leaves in the patch   [umol/m2/s]
    real(r8) :: c_lblayer                                   ! mean boundary layer conductance of all leaves in the patch [umol/m2/s]
    
    real(r8),allocatable :: nrmlzd_parprof_pft_dir_z(:,:,:,:) !num_rad_stream_types,nclmax,maxpft,nlevleaf)
    real(r8),allocatable :: nrmlzd_parprof_pft_dif_z(:,:,:,:) !num_rad_stream_types,nclmax,maxpft,nlevleaf)

    !---------------------------------------------------------------------------

    ! RADIATION
    real(r8) :: rad_error(num_swb)                        ! radiation consv error by band [W/m2]
    real(r8) :: fcansno                                   ! fraction of canopy covered in snow [0-1]
    logical  :: solar_zenith_flag                         ! integer flag specifying daylight (based on zenith angle)
    real(r8) :: solar_zenith_angle                        ! solar zenith angle [radians]
    real(r8) :: gnd_alb_dif(num_swb)                      ! ground albedo for diffuse rad, both bands [0-1]
    real(r8) :: gnd_alb_dir(num_swb)                      ! ground albedo for direct rad, both bands [0-1]
    
    
    ! organized by canopy layer, pft, and leaf layer
    real(r8),allocatable :: fabd_sun_z(:,:,:)    !nclmax,maxpft,nlevleaf)        ! sun fraction of direct light absorbed [0-1]
    real(r8),allocatable :: fabd_sha_z(:,:,:)    !nclmax,maxpft,nlevleaf)        ! shade fraction of direct light absorbed [0-1]
    real(r8),allocatable :: fabi_sun_z(:,:,:)    !nclmax,maxpft,nlevleaf)        ! sun fraction of indirect light absorbed [0-1]
    real(r8),allocatable :: fabi_sha_z(:,:,:)    !nclmax,maxpft,nlevleaf)        ! shade fraction of indirect light absorbed [0-1]
    real(r8),allocatable :: ed_parsun_z(:,:,:)   !nclmax,maxpft,nlevleaf)       ! PAR absorbed in the sun [W/m2]   
    real(r8),allocatable :: ed_parsha_z(:,:,:)   !nclmax,maxpft,nlevleaf)       ! PAR absorbed in the shade [W/m2]
    real(r8),allocatable :: f_sun(:,:,:)         !nclmax,maxpft,nlevleaf)             ! fraction of leaves in the sun [0-1]
    real(r8),allocatable :: ed_laisun_z(:,:,:)   !nclmax,maxpft,nlevleaf)
    real(r8),allocatable :: ed_laisha_z(:,:,:)   !nclmax,maxpft,nlevleaf)

    
    ! radiation profiles for comparison against observations
    real(r8),allocatable :: parprof_pft_dir_z(:,:,:)   !nclmax,maxpft,nlevleaf) ! direct-beam PAR profile through canopy, by canopy, PFT, leaf level [W/m2]
    real(r8),allocatable :: parprof_pft_dif_z(:,:,:)   !nclmax,maxpft,nlevleaf) ! diffuse     PAR profile through canopy, by canopy, PFT, leaf level [W/m2]
    
    real(r8), allocatable :: tr_soil_dir(:)               ! fraction of incoming direct radiation transmitted to the soil as direct, by numSWB [0-1]
    real(r8), allocatable :: tr_soil_dif(:)               ! fraction of incoming diffuse radiation that is transmitted to the soil as diffuse [0-1]
    real(r8), allocatable :: tr_soil_dir_dif(:)           ! fraction of incoming direct radiation that is transmitted to the soil as diffuse [0-1]
    real(r8), allocatable :: fab(:)                       ! fraction of incoming total   radiation that is absorbed by the canopy
    real(r8), allocatable :: fabd(:)                      ! fraction of incoming direct  radiation that is absorbed by the canopy
    real(r8), allocatable :: fabi(:)                      ! fraction of incoming diffuse radiation that is absorbed by the canopy
    real(r8), allocatable :: sabs_dir(:)                  ! fraction of incoming direct  radiation that is absorbed by the canopy
    real(r8), allocatable :: sabs_dif(:)                  ! fraction of incoming diffuse radiation that is absorbed by the canopy

    ! Twostream data structures
    type(twostream_type) :: twostr                        ! This holds all two-stream data and procedures
   
    
    !---------------------------------------------------------------------------

    ! ROOTS
    real(r8) :: btran_ft(maxpft)       ! btran calculated seperately for each PFT
    real(r8) :: bstress_sal_ft(maxpft) ! bstress from salinity calculated seperately for each PFT
    
    !---------------------------------------------------------------------------

    ! EXTERNAL SEED RAIN
    real(r8) :: nitr_repro_stoich(maxpft) ! The NC ratio of a new recruit in this patch
    real(r8) :: phos_repro_stoich(maxpft) ! The PC ratio of a new recruit in this patch

    !---------------------------------------------------------------------------
    
   ! DISTURBANCE 
    real(r8) :: disturbance_rates(n_dist_types)           ! disturbance rate [0-1/day] from 1) mortality
                                                          !                                 2) fire
                                                          !                                 3) logging mortatliy
                                                          !                                 4) land use change
    real(r8) :: landuse_transition_rates(n_landuse_cats)  ! land use tranision rate
    real(r8) :: fract_ldist_not_harvested                 ! fraction of logged area that is canopy trees that weren't harvested [0-1]

    !---------------------------------------------------------------------------

    ! LITTER AND COARSE WOODY DEBRIS
    type(litter_type), pointer :: litter(:)               ! litter (leaf,fnrt,CWD and seeds) for different elements
    type(fuel_type),   pointer :: fuel                    ! fuel class 
    real(r8), allocatable      :: fragmentation_scaler(:) ! scale rate of litter fragmentation based on soil layer [0-1]

    !---------------------------------------------------------------------------

    ! FUELS AND FIRE
    ! fuel characteristics
    real(r8)              :: livegrass               ! total aboveground grass biomass in patch [kgC/m2]

    ! fire spread
    real(r8)              :: ros_front               ! rate of forward  spread of fire [m/min]
    real(r8)              :: ros_back                ! rate of backward spread of fire [m/min]
    real(r8)              :: tau_l                   ! duration of lethal heating [min]
    real(r8)              :: fi                      ! average fire intensity of flaming front [kJ/m/s] or [kW/m]
    integer               :: fire                    ! is there a fire? [1=yes; 0=no]
    real(r8)              :: fd                      ! fire duration [min]
    real(r8)              :: frac_burnt              ! fraction of patch burnt by fire

    ! fire effects      
    real(r8)              :: scorch_ht(maxpft)       ! scorch height [m] 
    real(r8)              :: tfc_ros                 ! total intensity-relevant fuel consumed - no trunks [kgC/m2 of burned ground/day]
    !---------------------------------------------------------------------------
    
    ! PLANT HYDRAULICS (not currently used in hydraulics RGK 03-2018)  
    ! type(ed_patch_hydr_type), pointer :: pa_hydr ! All patch hydraulics data, see FatesHydraulicsMemMod.F90
    
    contains

      procedure :: Init
      procedure :: NanValues
      procedure :: NanDynamics
      procedure :: ZeroValues
      procedure :: ZeroDynamics
      procedure :: ReAllocateDynamics
      procedure :: InitRunningMeans
      procedure :: InitLitter
      procedure :: Create
      procedure :: Count_Cohorts
      procedure :: ValidateCohorts
      procedure :: InsertCohort_new
      procedure :: InsertCohort
<<<<<<< HEAD
      procedure :: SortCohorts_old
=======
      procedure :: InsertCohort_old
>>>>>>> 9d03446c
      procedure :: SortCohorts
      procedure :: UpdateTreeGrassArea
      procedure :: UpdateLiveGrass
      procedure :: FreeMemory
      procedure :: Dump
      procedure :: CheckVars

  end type fates_patch_type

  contains 

    !===========================================================================

    subroutine Init(this, num_swb, num_levsoil)
      !
      !  DESCRIPTION:
      !  Initialize a new patch - allocate arrays and set values to nan and/or 0.0
      !

      ! ARGUMENTS:
      class(fates_patch_type), intent(inout) :: this        ! patch object
      integer,                 intent(in)    :: num_swb     ! number of shortwave broad-bands to track
      integer,                 intent(in)    :: num_levsoil ! number of soil layers

      ! allocate arrays 
      allocate(this%tr_soil_dir(num_swb))
      allocate(this%tr_soil_dif(num_swb))
      allocate(this%tr_soil_dir_dif(num_swb))
      allocate(this%fab(num_swb))
      allocate(this%fabd(num_swb))
      allocate(this%fabi(num_swb))
      allocate(this%sabs_dir(num_swb))
      allocate(this%sabs_dif(num_swb))
      allocate(this%fragmentation_scaler(num_levsoil))

      ! initialize all values to nan
      call this%NanValues()

      ! zero values that should be zeroed
      call this%ZeroValues()

    end subroutine Init 

    !===========================================================================

    subroutine ReAllocateDynamics(this)

      ! ------------------------------------------------------------------------
      ! Perform allocations and re-allocations of potentially large patch arrays
      !
      ! Note that this routine is called at the very end of dynamics, after trimming
      ! and after canopy structure. This is important because we want to allocate
      ! the array spaces for leaf area and radiation scattering based on the most
      ! updated values.  Note, that this routine is also called before we re-initialize
      ! radiation scattering during restarts.
      ! ------------------------------------------------------------------------

      ! arguments
      class(fates_patch_type), intent(inout) :: this        ! patch object

      ! locals
      logical  :: re_allocate              ! Should we re-allocate the patch arrays?
      integer  :: prev_nveg                ! Previous number of vegetation layers
      integer  :: nveg                     ! Number of vegetation layers
      integer  :: ncan                     ! Number of canopy layers
      integer  :: prev_ncan                ! Number of canopy layers previously
                                           ! as defined in the allocation space
    
      ncan = this%ncl_p
      nveg = maxval(this%nleaf(:,:))

      ! Assume we will need to allocate, unless the
      ! arrays already are allocated and require the same size
      re_allocate = .true.

      ! If the large patch arrays are not new, deallocate them
      if(allocated(this%elai_profile)) then

         prev_ncan = ubound(this%tlai_profile,1)
         prev_nveg = ubound(this%tlai_profile,3)

         ! We re-allocate if the number of canopy layers has changed, or
         ! if the number of vegetation layers is larger than previously.
         ! However, we also re-allocate if the number of vegetation layers
         ! is not just smaller than previously allocated, but A GOOD BIT smaller
         ! than previously allocated.  Why?
         ! We do this so that we are not always re-allocating.

         if( prev_ncan .ne. ncan .or. (nveg>prev_nveg) .or. (nveg<prev_nveg-2) ) then

            deallocate(this%tlai_profile)
            deallocate(this%tsai_profile)
            deallocate(this%elai_profile)
            deallocate(this%esai_profile)
            deallocate(this%f_sun)
            deallocate(this%fabd_sun_z)
            deallocate(this%fabd_sha_z)
            deallocate(this%fabi_sun_z)
            deallocate(this%fabi_sha_z)
            deallocate(this%nrmlzd_parprof_pft_dir_z)
            deallocate(this%nrmlzd_parprof_pft_dif_z)
            deallocate(this%ed_parsun_z)
            deallocate(this%ed_parsha_z)
            deallocate(this%ed_laisun_z)
            deallocate(this%ed_laisha_z)
            deallocate(this%parprof_pft_dir_z)
            deallocate(this%parprof_pft_dif_z)
            deallocate(this%canopy_area_profile)
         else
            ! The number of canopy layers has not changed
            ! no need to deallocate or reallocate
            re_allocate = .false.
         end if

      end if

      ! Allocate dynamic patch arrays

      if(re_allocate) then

         ! Add a little bit of buffer to the nveg
         ! so it doesn't need to be reallocated as much
         nveg = nveg + 1
         
         allocate(this%tlai_profile(ncan,numpft,nveg))
         allocate(this%tsai_profile(ncan,numpft,nveg))
         allocate(this%elai_profile(ncan,numpft,nveg))
         allocate(this%esai_profile(ncan,numpft,nveg))
         allocate(this%canopy_area_profile(ncan,numpft,nveg))
         allocate(this%f_sun(ncan,numpft,nveg))
         allocate(this%fabd_sun_z(ncan,numpft,nveg))
         allocate(this%fabd_sha_z(ncan,numpft,nveg))
         allocate(this%fabi_sun_z(ncan,numpft,nveg))
         allocate(this%fabi_sha_z(ncan,numpft,nveg))
         allocate(this%nrmlzd_parprof_pft_dir_z(num_rad_stream_types,ncan,numpft,nveg))
         allocate(this%nrmlzd_parprof_pft_dif_z(num_rad_stream_types,ncan,numpft,nveg))
         allocate(this%ed_parsun_z(ncan,numpft,nveg))
         allocate(this%ed_parsha_z(ncan,numpft,nveg))
         allocate(this%ed_laisun_z(ncan,numpft,nveg))
         allocate(this%ed_laisha_z(ncan,numpft,nveg))
         allocate(this%parprof_pft_dir_z(ncan,numpft,nveg))
         allocate(this%parprof_pft_dif_z(ncan,numpft,nveg))
      end if

      return
    end subroutine ReAllocateDynamics
    
    !===========================================================================
    
    subroutine NanDynamics(this)
      ! ARGUMENTS:
      class(fates_patch_type), intent(inout) :: this ! patch object

      this%elai_profile(:,:,:)          = nan 
      this%esai_profile(:,:,:)          = nan   
      this%tlai_profile(:,:,:)          = nan 
      this%tsai_profile(:,:,:)          = nan
      this%canopy_area_profile(:,:,:)   = nan  
      this%nrmlzd_parprof_pft_dir_z(:,:,:,:) = nan
      this%nrmlzd_parprof_pft_dif_z(:,:,:,:) = nan

      this%fabd_sun_z(:,:,:)            = nan 
      this%fabd_sha_z(:,:,:)            = nan 
      this%fabi_sun_z(:,:,:)            = nan 
      this%fabi_sha_z(:,:,:)            = nan
      this%ed_laisun_z(:,:,:)           = nan 
      this%ed_laisha_z(:,:,:)           = nan 
      this%ed_parsun_z(:,:,:)           = nan 
      this%ed_parsha_z(:,:,:)           = nan 
      this%f_sun(:,:,:)                 = nan
      this%parprof_pft_dir_z(:,:,:)     = nan 
      this%parprof_pft_dif_z(:,:,:)     = nan
      
    end subroutine NanDynamics

    !===========================================================================
    
    subroutine NanValues(this)
      !
      !  DESCRIPTION:
      !  Sets all values in patch to nan
      !

      ! ARGUMENTS:
      class(fates_patch_type), intent(inout) :: this ! patch object

      ! set pointers to null
      this%tallest  => null()   
      this%shortest => null()  
      this%older    => null()  
      this%younger  => null()
      nullify(this%tallest)
      nullify(this%shortest)
      nullify(this%older)
      nullify(this%younger)

      ! INDICES
      this%patchno                      = fates_unset_int
      this%nocomp_pft_label             = fates_unset_int                  
  
      ! PATCH INFO
      this%age                          = nan                          
      this%age_class                    = fates_unset_int
      this%area                         = nan    
      this%countcohorts                 = fates_unset_int 
      this%ncl_p                        = fates_unset_int
      this%land_use_label               = fates_unset_int
      this%age_since_anthro_disturbance = nan
      
      ! LEAF ORGANIZATION
      this%pft_agb_profile(:,:)         = nan
      this%canopy_layer_tlai(:)         = nan               
      this%total_canopy_area            = nan
      this%total_tree_area              = nan
      this%total_grass_area             = nan
      this%zstar                        = nan 

     
      this%canopy_mask(:,:)             = fates_unset_int
      this%nrad(:,:)                    = fates_unset_int
      this%nleaf(:,:)                   = fates_unset_int
      this%c_stomata                    = nan 
      this%c_lblayer                    = nan
      

      
      ! RADIATION
      this%rad_error(:)                 = nan
      this%fcansno                      = nan 
      this%solar_zenith_flag            = .false. 
      this%solar_zenith_angle           = nan 
      this%gnd_alb_dif(:)               = nan 
      this%gnd_alb_dir(:)               = nan

      

      this%tr_soil_dir(:)               = nan    
      this%tr_soil_dif(:)               = nan    
      this%tr_soil_dir_dif(:)           = nan
      this%fab(:)                       = nan    
      this%fabd(:)                      = nan    
      this%fabi(:)                      = nan
      this%sabs_dir(:)                  = nan 
      this%sabs_dif(:)                  = nan 
      
      ! ROOTS
      this%btran_ft(:)                  = nan 
      this%bstress_sal_ft(:)            = nan 

      ! EXTERNAL SEED RAIN 
      this%nitr_repro_stoich(:)         = nan 
      this%phos_repro_stoich(:)         = nan 
  
      ! DISTURBANCE 
      this%disturbance_rates(:)         = nan
      this%fract_ldist_not_harvested    = nan

      ! LAND USE
      this%landuse_transition_rates(:)  = nan

      ! LITTER AND COARSE WOODY DEBRIS
      this%fragmentation_scaler(:)      = nan 
  
      ! FUELS AND FIRE
      this%livegrass                    = nan 
      this%ros_front                    = nan
      this%ros_back                     = nan   
      this%tau_l                        = nan
      this%fi                           = nan 
      this%fire                         = fates_unset_int
      this%fd                           = nan 
      this%scorch_ht(:)                 = nan 
      this%tfc_ros                      = nan
      this%frac_burnt                   = nan
      
    end subroutine NanValues

    !===========================================================================

    subroutine ZeroDynamics(this)
      ! ARGUMENTS:
      class(fates_patch_type), intent(inout) :: this

      this%f_sun(:,:,:) = 0._r8
      this%fabd_sun_z(:,:,:) = 0._r8
      this%fabi_sun_z(:,:,:) = 0._r8
      this%fabd_sha_z(:,:,:) = 0._r8
      this%fabi_sha_z(:,:,:) = 0._r8
      this%nrmlzd_parprof_pft_dir_z(:,:,:,:) = 0._r8
      this%nrmlzd_parprof_pft_dif_z(:,:,:,:) = 0._r8

      ! Added
      this%elai_profile(:,:,:)          = 0._r8
      this%esai_profile(:,:,:)          = 0._r8
      this%tlai_profile(:,:,:)          = 0._r8
      this%tsai_profile(:,:,:)          = 0._r8
      this%canopy_area_profile(:,:,:)   = 0._r8
      
      this%ed_laisun_z(:,:,:)           = 0._r8
      this%ed_laisha_z(:,:,:)           = 0._r8
      this%ed_parsun_z(:,:,:)           = 0._r8
      this%ed_parsha_z(:,:,:)           = 0._r8
      this%parprof_pft_dir_z(:,:,:)     = 0._r8
      this%parprof_pft_dif_z(:,:,:)     = 0._r8
      
    end subroutine ZeroDynamics
    
    !===========================================================================
    
    subroutine ZeroValues(this)
      !
      ! DESCRIPTION:
      !  sets specific variables in patch to zero
      !  these should only be values that are incremented, so that we can
      !  catch all other uninitialized variables with nans

      ! ARGUMENTS:
      class(fates_patch_type), intent(inout) :: this
          
      ! LEAF ORGANIZATION
      this%canopy_layer_tlai(:)              = 0.0_r8
      this%total_tree_area                   = 0.0_r8
      this%total_grass_area                  = 0.0_r8
      this%zstar                             = 0.0_r8
      
      this%c_stomata                         = 0.0_r8 
      this%c_lblayer                         = 0.0_r8

      
      ! RADIATION
      this%rad_error(:)                      = 0.0_r8
      this%tr_soil_dir_dif(:)                = 0.0_r8
      this%fab(:)                            = 0.0_r8
      this%fabi(:)                           = 0.0_r8
      this%fabd(:)                           = 0.0_r8
      this%sabs_dir(:)                       = 0.0_r8
      this%sabs_dif(:)                       = 0.0_r8

      ! ROOTS
      this%btran_ft(:)                       = 0.0_r8

      ! DISTURBANCE 
      this%disturbance_rates(:)              = 0.0_r8 
      this%fract_ldist_not_harvested         = 0.0_r8

      ! LAND USE
      this%landuse_transition_rates(:)       = 0.0_r8

      ! LITTER AND COARSE WOODY DEBRIS
      this%fragmentation_scaler(:)           = 0.0_r8

      ! FIRE
      this%livegrass                         = 0.0_r8
      this%ros_front                         = 0.0_r8
      this%ros_back                          = 0.0_r8
      this%tau_l                             = 0.0_r8
      this%fi                                = 0.0_r8
      this%fd                                = 0.0_r8
      this%scorch_ht(:)                      = 0.0_r8  
      this%tfc_ros                           = 0.0_r8
      this%frac_burnt                        = 0.0_r8

    end subroutine ZeroValues

    !===========================================================================

    subroutine InitRunningMeans(this, current_tod, regeneration_model, numpft)
      !
      ! DESCRIPTION:
      ! set initial values for patch running means
      !

      ! ARGUMENTS:
      class(fates_patch_type), intent(inout) :: this               ! patch object
      integer,                 intent(in)    :: current_tod        ! time of day [seconds past 0Z]
      integer,                 intent(in)    :: regeneration_model ! regeneration model type
      integer,                 intent(in)    :: numpft             ! number of pfts on patch

      ! PARAMETERS:
      ! Until bc's are pointed to by sites give veg a default temp [K]
      real(r8), parameter :: temp_init_veg     = 15._r8 + t_water_freeze_k_1atm
      real(r8), parameter :: init_seedling_par = 5.0_r8      ! arbitrary initialization for seedling layer [MJ m-2 d-1]
      real(r8), parameter :: init_seedling_smp = -26652.0_r8 ! abitrary initialization of smp [mm]
      integer             :: pft                             ! pft looping index

      allocate(this%tveg24)
      allocate(this%tveg_lpa)
      allocate(this%tveg_longterm)

      ! set initial values for running means
      call this%tveg24%InitRMean(fixed_24hr, init_value=temp_init_veg,         &
        init_offset=real(current_tod, r8))
      call this%tveg_lpa%InitRmean(ema_lpa, init_value=temp_init_veg)
      call this%tveg_longterm%InitRmean(ema_longterm, init_value=temp_init_veg)

      if (regeneration_model == TRS_regeneration) then
        allocate(this%seedling_layer_par24)
        allocate(this%sdlng_mdd(numpft))
        allocate(this%sdlng_emerg_smp(numpft))
        allocate(this%sdlng_mort_par)
        allocate(this%sdlng2sap_par)

        call this%seedling_layer_par24%InitRMean(fixed_24hr,                   &
          init_value=init_seedling_par, init_offset=real(current_tod, r8))
        call this%sdlng_mort_par%InitRMean(ema_sdlng_mort_par,                 &
          init_value=temp_init_veg)
        call this%sdlng2sap_par%InitRMean(ema_sdlng2sap_par,                   &
          init_value=init_seedling_par)

        do pft = 1,numpft
          allocate(this%sdlng_mdd(pft)%p)
          allocate(this%sdlng_emerg_smp(pft)%p)

          call this%sdlng_mdd(pft)%p%InitRMean(ema_sdlng_mdd,             &
            init_value=0.0_r8)
          call this%sdlng_emerg_smp(pft)%p%InitRMean(ema_sdlng_emerg_h2o, &
            init_value=init_seedling_smp)
        end do
     end if

    end subroutine InitRunningMeans

    !===========================================================================

    subroutine InitLitter(this, num_pft, num_levsoil)
      !
      ! DESCRIPTION:
      ! set initial values for litter
      !

      ! ARGUMENTS:
      class(fates_patch_type), intent(inout) :: this        ! patch object
      integer,                 intent(in)    :: num_pft     ! number of pfts to simulate
      integer,                 intent(in)    :: num_levsoil ! number of soil layers

      ! LOCALS:
      integer :: el ! looping index

      allocate(this%litter(num_elements))

      do el = 1, num_elements
        call this%litter(el)%InitAllocate(num_pft, num_levsoil, element_list(el))
        call this%litter(el)%ZeroFlux()
        call this%litter(el)%InitConditions(init_leaf_fines=fates_unset_r8,  &
          init_root_fines=fates_unset_r8, init_ag_cwd=fates_unset_r8,        &
          init_bg_cwd=fates_unset_r8, init_seed=fates_unset_r8,              &
          init_seed_germ=fates_unset_r8)
     end do

    end subroutine InitLitter

    !===========================================================================

    subroutine Create(this, age, area, land_use_label, nocomp_pft, num_swb, num_pft,    &
      num_levsoil, current_tod, regeneration_model) 
      !
      ! DESCRIPTION:
      ! create a new patch with input and default values
      !

      ! ARGUMENTS:
      class(fates_patch_type), intent(inout) :: this               ! patch object
      real(r8),                intent(in)    :: age                ! notional age of this patch in years
      real(r8),                intent(in)    :: area               ! initial area of this patch in m2. 
      integer,                 intent(in)    :: land_use_label     ! land use label
      integer,                 intent(in)    :: nocomp_pft         ! no-competition mode pft label
      integer,                 intent(in)    :: num_swb            ! number of shortwave broad-bands to track
      integer,                 intent(in)    :: num_pft            ! number of pfts to simulate
      integer,                 intent(in)    :: num_levsoil        ! number of soil layers
      integer,                 intent(in)    :: current_tod        ! time of day [seconds past 0Z]
      integer,                 intent(in)    :: regeneration_model ! regeneration model version
    
      ! initialize patch
      ! sets all values to nan, then some values to zero
      call this%Init(num_swb, num_levsoil)

      ! initialize running means for patch
      call this%InitRunningMeans(current_tod, regeneration_model, num_pft)
      
      ! initialize litter
      call this%InitLitter(num_pft, num_levsoil)

      ! initialize fuel
      allocate(this%fuel)
      call this%fuel%Init()

      this%twostr%scelg => null()  ! The radiation module will check if this
                                   ! is associated, since it is not, it will then
                                   ! initialize and allocate
      
      ! assign known patch attributes 
      this%age       = age   
      this%age_class = 1
      this%area      = area 

      ! assign anthropgenic disturbance category and label
      this%land_use_label = land_use_label
      if (land_use_label .eq. secondaryland) then
        this%age_since_anthro_disturbance = age
      else
        this%age_since_anthro_disturbance = fates_unset_r8
      endif
      this%nocomp_pft_label = nocomp_pft

      this%tr_soil_dir(:) = 1.0_r8
      this%tr_soil_dif(:) = 1.0_r8
      this%NCL_p          = 1

      this%changed_landuse_this_ts = .false.

    end subroutine Create

    !===========================================================================

    subroutine UpdateTreeGrassArea(this)
      !
      ! DESCRIPTION:
      ! calculate and update the total tree area and grass area (by canopy) on patch
      !

      ! ARGUMENTS:
      class(fates_patch_type), intent(inout) :: this ! patch object 

      ! LOCALS:
      type(fates_cohort_type), pointer :: currentCohort ! cohort object
      real(r8)                         :: tree_area     ! treed area of patch [m2]
      real(r8)                         :: grass_area    ! grass area of patch [m2]

      if (this%nocomp_pft_label /= nocomp_bareground) then 
        tree_area = 0.0_r8
        grass_area = 0.0_r8
        
        currentCohort => this%tallest
        do while(associated(currentCohort))
          if (prt_params%woody(currentCohort%pft) == itrue) then
            tree_area = tree_area + currentCohort%c_area
          else
            grass_area = grass_area + currentCohort%c_area
          end if
          currentCohort => currentCohort%shorter
        end do
        
        this%total_tree_area = min(tree_area, this%area)
        this%total_grass_area = min(grass_area, this%area)
      end if 

    end subroutine UpdateTreeGrassArea

    !===========================================================================

    subroutine UpdateLiveGrass(this)
      !
      ! DESCRIPTION:
      ! Calculates the sum of live grass biomass [kgC/m2] on a patch
    
      ! ARGUMENTS:
      class(fates_patch_type), intent(inout) :: this ! patch
      
      ! LOCALS:
      real(r8)                         :: live_grass    ! live grass [kgC/m2]
      type(fates_cohort_type), pointer :: currentCohort ! cohort type

      live_grass = 0.0_r8
      currentCohort => this%tallest
      do while(associated(currentCohort))
          ! for grasses sum all aboveground tissues
          if (prt_params%woody(currentCohort%pft) == ifalse) then 
            live_grass = live_grass +                                      &
              (currentCohort%prt%GetState(leaf_organ, carbon12_element) +  &
              currentCohort%prt%GetState(sapw_organ, carbon12_element) +   &
              currentCohort%prt%GetState(struct_organ, carbon12_element))* &
              currentCohort%n/this%area
        endif
        currentCohort => currentCohort%shorter
      enddo
      
      this%livegrass = live_grass

    end subroutine UpdateLiveGrass

    !===========================================================================

    subroutine FreeMemory(this, regeneration_model, numpft)
      !
      ! DESCRIPTION:
      ! deallocate the allocatable memory associated with this patch
      ! this DOES NOT deallocate the patch structure itself
      !
  
      ! ARGUMENTS:
      class(fates_patch_type), intent(inout) :: this
      integer,                 intent(in)    :: regeneration_model
      integer,                 intent(in)    :: numpft
  
      ! LOCALS:
      type(fates_cohort_type), pointer :: ccohort ! current cohort
      type(fates_cohort_type), pointer :: ncohort ! next cohort
      integer                          :: el      ! loop counter for elements
      integer                          :: pft     ! loop counter for pfts
      integer                          :: istat   ! return status code
      character(len=255)               :: smsg    ! message string for deallocation errors
      
      ! first deallocate the cohorts
      ccohort => this%shortest
      do while(associated(ccohort))
        ncohort => ccohort%taller
        call ccohort%FreeMemory()
        deallocate(ccohort, stat=istat, errmsg=smsg)
        if (istat /= 0) then
          write(fates_log(),*) 'dealloc007: fail on deallocate(cchort):'//trim(smsg)
          call endrun(msg=errMsg(sourcefile, __LINE__))
        endif
        ccohort => ncohort
      end do

      ! Deallocate Radiation scattering elements
      if(associated(this%twostr%scelg)) then
         call this%twostr%DeallocTwoStream()
      end if
      
      ! deallocate all litter objects
      do el=1,num_elements
        call this%litter(el)%DeallocateLitt()
      end do
      deallocate(this%litter, stat=istat, errmsg=smsg)
      if (istat/=0) then
        write(fates_log(),*) 'dealloc008: fail on deallocate(this%litter):'//trim(smsg)
        call endrun(msg=errMsg(sourcefile, __LINE__))
      endif

      deallocate(this%fuel, stat=istat, errmsg=smsg)
      if (istat/=0) then
        write(fates_log(),*) 'dealloc009: fail on deallocate patch fuel:'//trim(smsg)
        call endrun(msg=errMsg(sourcefile, __LINE__))
      endif

      ! deallocate the allocatable arrays
      deallocate(this%tr_soil_dir,              & 
                 this%tr_soil_dif,              & 
                 this%tr_soil_dir_dif,          & 
                 this%fab,                      &
                 this%fabd,                     &
                 this%fabi,                     &
                 this%sabs_dir,                 &
                 this%sabs_dif,                 &
                 this%fragmentation_scaler,     &
                 stat=istat, errmsg=smsg)

      ! These arrays are allocated via a call from EDCanopyStructureMod
      ! while determining how many canopy and leaf layers the patch has.
      ! Its possible that patches may be spawned and destroyed before
      ! ever reaching that routine, thus we must check to see
      ! if the they are already allocated.
      if(allocated(this%elai_profile)) then
         deallocate(this%tlai_profile)
         deallocate(this%tsai_profile)
         deallocate(this%elai_profile)
         deallocate(this%esai_profile)
         deallocate(this%f_sun)
         deallocate(this%fabd_sun_z)
         deallocate(this%fabd_sha_z)
         deallocate(this%fabi_sun_z)
         deallocate(this%fabi_sha_z)
         deallocate(this%nrmlzd_parprof_pft_dir_z)
         deallocate(this%nrmlzd_parprof_pft_dif_z)
         deallocate(this%ed_parsun_z)
         deallocate(this%ed_parsha_z)
         deallocate(this%ed_laisun_z)
         deallocate(this%ed_laisha_z)
         deallocate(this%parprof_pft_dir_z)
         deallocate(this%parprof_pft_dif_z)
         deallocate(this%canopy_area_profile)
      end if
      
      if (istat/=0) then
        write(fates_log(),*) 'dealloc010: fail on deallocate patch vectors:'//trim(smsg)
        call endrun(msg=errMsg(sourcefile, __LINE__))
      endif
      
      ! deallocate running means
      deallocate(this%tveg24, stat=istat, errmsg=smsg)
      if (istat/=0) then
        write(fates_log(),*) 'dealloc011: fail on deallocate(this%tveg24):'//trim(smsg)
        call endrun(msg=errMsg(sourcefile, __LINE__))
      endif
      deallocate(this%tveg_lpa, stat=istat, errmsg=smsg)
      if (istat/=0) then
        write(fates_log(),*) 'dealloc012: fail on deallocate(this%tveg_lpa):'//trim(smsg)
        call endrun(msg=errMsg(sourcefile, __LINE__))
      endif
      deallocate(this%tveg_longterm, stat=istat, errmsg=smsg)
      if (istat/=0) then
        write(fates_log(),*) 'dealloc013: fail on deallocate(this%tveg_longterm):'//trim(smsg)
        call endrun(msg=errMsg(sourcefile, __LINE__))
      endif

      if (regeneration_model == TRS_regeneration) then 
        deallocate(this%seedling_layer_par24)
        deallocate(this%sdlng_mort_par)
        deallocate(this%sdlng2sap_par)
        do pft = 1, numpft 
          deallocate(this%sdlng_mdd(pft)%p)
        end do 
        deallocate(this%sdlng_mdd)
        do pft = 1, numpft 
          deallocate(this%sdlng_emerg_smp(pft)%p)
        end do 
        deallocate(this%sdlng_emerg_smp)
      end if 
      
    end subroutine FreeMemory

    !===========================================================================
    
    subroutine InsertCohort(currentPatch, pcc, ptall, pshort, tnull, snull, storebigcohort, storesmallcohort)
        
      !
      ! !DESCRIPTION:
      ! Insert cohort into linked list
      !
      ! !USES:
      !
      ! !ARGUMENTS
      class(fates_patch_type),  intent(inout),     target :: currentPatch
      type(fates_cohort_type) , intent(inout), pointer :: pcc
      type(fates_cohort_type) , intent(inout), pointer :: ptall
      type(fates_cohort_type) , intent(inout), pointer :: pshort
      integer              , intent(in)                     :: tnull
      integer              , intent(in)                     :: snull
      type(fates_cohort_type) , intent(inout),pointer,optional :: storesmallcohort ! storage of the smallest cohort for insertion routine
      type(fates_cohort_type) , intent(inout),pointer,optional :: storebigcohort   ! storage of the largest cohort for insertion routine
      !
      ! !LOCAL VARIABLES:
      !type(fates_patch_type),  pointer :: currentPatch
      type(fates_cohort_type), pointer :: current
      type(fates_cohort_type), pointer :: tallptr, shortptr, icohort
      type(fates_cohort_type), pointer :: ptallest, pshortest
      real(r8) :: tsp
      integer :: tallptrnull,exitloop
      !----------------------------------------------------------------------

      ptallest => ptall
      pshortest => pshort

      if (tnull == 1) then
        ptallest => null()
      endif
      if (snull == 1) then
        pshortest => null()
      endif

      icohort => pcc ! assign address to icohort local name
      !place in the correct place in the linked list of heights
      !begin by finding cohort that is just taller than the new cohort
      tsp = icohort%height

      current => pshortest
      exitloop = 0
      !starting with shortest tree on the grid, find tree just
      !taller than tree being considered and return its pointer
      if (associated(current)) then
        do while (associated(current).and.exitloop == 0)
            if (current%height < tsp) then
              current => current%taller
            else
              exitloop = 1
            endif
        enddo
      endif

      if (associated(current)) then
        tallptr => current
        tallptrnull = 0
      else
        tallptr => null()
        tallptrnull = 1
      endif

      !new cohort is tallest
      if (.not.associated(tallptr)) then
        !new shorter cohort to the new cohort is the old tallest cohort
        shortptr => ptallest

        !new cohort is tallest cohort and next taller remains null
        ptallest => icohort
        if (present(storebigcohort)) then
            storebigcohort => icohort
        end if
        currentPatch%tallest => icohort
        !new cohort is not tallest
      else
        !next shorter cohort to new cohort is the next shorter cohort
        !to the cohort just taller than the new cohort
        shortptr => tallptr%shorter

        !new cohort becomes the next shorter cohort to the cohort
        !just taller than the new cohort
        tallptr%shorter => icohort
      endif

      !new cohort is shortest
      if (.not.associated(shortptr)) then
        !next shorter reamins null
        !cohort is placed at the bottom of the list
        pshortest => icohort
        if (present(storesmallcohort)) then
            storesmallcohort => icohort
        end if
        currentPatch%shortest => icohort
      else
        !new cohort is not shortest and becomes next taller cohort
        !to the cohort just below it as defined in the previous block
        shortptr%taller => icohort
      endif

      ! assign taller and shorter links for the new cohort
      icohort%taller => tallptr
      if (tallptrnull == 1) then
        icohort%taller=> null()
      endif
      icohort%shorter => shortptr
  
    end subroutine InsertCohort
    
    !===========================================================================
  
    subroutine InsertCohort_new(this, cohort)
      !
      ! DESCRIPTION:
      ! Inserts a cohort into a patch's linked list structure
      !
      
      ! ARGUMENTS:
      class(fates_patch_type), intent(inout), target  :: this   ! patch 
      type(fates_cohort_type), intent(inout), pointer :: cohort ! cohort to insert
      
      ! LOCALS:
      type(fates_cohort_type), pointer :: temp_cohort1, temp_cohort2 ! temporary cohorts to store pointers
      
      ! validate the cohort before insertion
      if (.not. associated(cohort)) then
        write(fates_log(),*) 'error: cohort is not allocated!'
        call endrun(msg=errMsg(sourcefile, __LINE__))
      end if
    
      if (associated(cohort%taller) .or. associated(cohort%shorter)) then
        write(fates_log(),*) 'error: cohort already part of a list!'
        call endrun(msg=errMsg(sourcefile, __LINE__))
      end if
      
      ! nothing in the list - add to head
      if (.not. associated(this%shortest)) then
        if (.not. associated(this%tallest)) then 
          this%shortest => cohort
          this%tallest  => this%shortest
          cohort%taller => null()
          cohort%shorter => null()
          return 
        else 
          write(fates_log(),*) 'error: inconsistent list state!'
          call endrun(msg=errMsg(sourcefile, __LINE__))
        end if
      end if 
        
      ! shortest - add to front of list
      if (cohort%height < this%shortest%height) then
        temp_cohort1 => this%shortest         ! save current shortest in temporary pointer
        cohort%taller => this%shortest        ! attach cohort to list
        this%shortest => cohort               ! cohort is now the shortest 
        this%shortest%shorter => null()       ! nullify new head's "shorter" pointer
        temp_cohort1%shorter => this%shortest ! new head is previous head's 'shorter'
        return
      end if 

      ! tallest - add to end
      if (cohort%height >= this%tallest%height) then
        this%tallest%taller => cohort        ! attach cohort to end of list
        temp_cohort1 => this%tallest         ! store current tallest in temporary pointer
        this%tallest => cohort               ! cohort is now the tallest
        this%tallest%shorter => temp_cohort1 ! new tail is previous tails's 'taller'
        this%tallest%taller => null()        ! nullify new tails's "taller" pointer
        return
      end if 

      ! traverse list to find where to put cohort
      temp_cohort1 => this%shortest
      temp_cohort2 => temp_cohort1%taller
      do while (associated(temp_cohort2))
        
        ! validate list structure before insertion
        if (associated(temp_cohort1%taller) .and. associated(temp_cohort1%taller%shorter, temp_cohort1)) then 
          write(fates_log(),*) 'error: corrupted list structure!'
          call endrun(msg=errMsg(sourcefile, __LINE__))
        end if 
        
        if ((cohort%height >= temp_cohort1%height) .and. (cohort%height < temp_cohort2%height)) then 
          ! add cohort here
          cohort%taller => temp_cohort2
          temp_cohort1%taller => cohort
          cohort%shorter => temp_cohort1
          temp_cohort2%shorter => cohort
          exit
        end if
      end do
      

    end subroutine InsertCohort_new
  
    !===========================================================================
    
    subroutine ValidateCohorts(this)
      !
      ! DESCRIPTION:
      ! Validates a patch's cohort linked list
      !
      
      ! ARGUMENTS:
      class(fates_patch_type), intent(inout), target :: this ! patch 
      
      ! LOCALS:
      type(fates_cohort_type), pointer :: currentCohort ! cohort object

      ! check initial conditions
      if (.not. associated(this%shortest) .and. .not. associated(this%tallest)) then
          ! validation passed - empty list
          return
      else if (.not. associated(this%shortest) .or. .not. associated(this%tallest)) then
          write(fates_log(),*) "patch cohort list validation failed: one of shortest or tallest is null."
          call endrun(msg=errMsg(sourcefile, __LINE__))
      end if
      
      ! count cohorts, which also validates
      call this%Count_Cohorts()
        
    end subroutine ValidateCohorts
    
    !===========================================================================
    
    subroutine Count_Cohorts(this)
      !
      ! DESCRIPTION:
      ! Counts the number of a cohorts in a patch's linked list
      !
      
      ! ARGUMENTS:
      class(fates_patch_type), intent(inout), target :: this ! patch 
      
      ! LOCALS:
      type(fates_cohort_type), pointer :: currentCohort                 ! cohort object
      integer                          :: forward_count, backward_count ! forwards and backwards counts of cohorts
      
      ! initialize counts
      forward_count = 0
      backward_count = 0
      
      ! traverse taller chain
      currentCohort => this%shortest
      do while (associated(currentCohort))
        forward_count = forward_count + 1

        ! validate cohort
        if (associated(currentCohort%taller)) then
          if (associated(currentCohort%taller%shorter, currentCohort)) then
              write(fates_log(),*) "error: mismatch in patch's taller chain!"
              call endrun(msg=errMsg(sourcefile, __LINE__))
          end if
        else
          if (.not. associated(currentCohort, this%tallest)) then
              write(fates_log(),*) "error: cohort list does not end at tallest!"
              call endrun(msg=errMsg(sourcefile, __LINE__))
          end if
        end if
          currentCohort => currentCohort%taller
      end do
      
      ! traverse shorter chain
      currentCohort => this%tallest
      do while (associated(currentCohort))
        backward_count = backward_count + 1

        if (associated(currentCohort%shorter)) then
          if (associated(currentCohort%shorter%taller, currentCohort)) then
              write(fates_log(),*) "error: mismatch in patch's shorter chain!"
              call endrun(msg=errMsg(sourcefile, __LINE__))
          end if
        else
          if (.not. associated(currentCohort, this%shortest)) then
              write(fates_log(),*) "error: cohort list does not end at shortest!"
              call endrun(msg=errMsg(sourcefile, __LINE__))
          end if
        end if
        currentCohort => currentCohort%shorter
      end do
      
      ! check consistency between forward and backward counts
      if (forward_count /= backward_count) then
        write(fates_log(),*) "error: forward and backward traversal counts do not match!"
        call endrun(msg=errMsg(sourcefile, __LINE__))
      end if
      
      this%countcohorts = forward_count
          
    end subroutine Count_Cohorts
    
    !===========================================================================
<<<<<<< HEAD
  
    subroutine SortCohorts_old(patchptr)
    
    ! ============================================================================
    !                 sort cohorts into the correct order   DO NOT CHANGE THIS IT WILL BREAK
    ! ============================================================================

      class(fates_patch_type) , intent(inout), target :: patchptr

      type(fates_patch_type) , pointer :: current_patch
      type(fates_cohort_type), pointer :: current_c, next_c
      type(fates_cohort_type), pointer :: shortestc, tallestc
      type(fates_cohort_type), pointer :: storesmallcohort
      type(fates_cohort_type), pointer :: storebigcohort
      integer :: snull,tnull

      current_patch => patchptr
      tallestc  => NULL()
      shortestc => NULL()
      storebigcohort   => null()
      storesmallcohort => null()
      current_c => current_patch%tallest

      do while (associated(current_c))
        next_c => current_c%shorter
        tallestc  => storebigcohort
        shortestc => storesmallcohort
        if (associated(tallestc)) then
            tnull = 0
        else
            tnull = 1
            tallestc => current_c
        endif

        if (associated(shortestc)) then
            snull = 0
        else
            snull = 1
            shortestc => current_c
        endif

        call current_patch%InsertCohort(current_c, tallestc, shortestc,       &
          tnull, snull, storebigcohort, storesmallcohort)

        current_patch%tallest  => storebigcohort
        current_patch%shortest => storesmallcohort
        current_c => next_c

    enddo
    
    end subroutine SortCohorts_old
=======
>>>>>>> 9d03446c
    
    subroutine SortCohorts(this)
      !
      ! DESCRIPTION: sort cohorts in patch's linked list
      ! uses insertion sort to build a new list
      !
    
      ! ARGUMENTS:
      class(fates_patch_type), intent(inout), target :: this ! patch
      
      ! LOCALS:
      type(fates_cohort_type), pointer :: currentCohort
      type(fates_cohort_type), pointer :: nextCohort
      type(fates_cohort_type), pointer :: sorted_head
      type(fates_cohort_type), pointer :: currentSorted
      
      if (.not. associated(this%shortest)) then 
        if (.not. associated(this%tallest)) then 
          ! empty list
          return
        else
          write(fates_log(),*) "error: one of shortest or tallest is null."
          call endrun(msg=errMsg(sourcefile, __LINE__))
        end if 
      end if 
      
      ! initialize
      sorted_head => null()
      currentCohort => this%shortest
      
      do while (associated(currentCohort))
          
        ! store the next cohort to sort
        nextCohort => currentCohort%taller
        
        ! disconnect from list
        currentCohort%taller => null()
        currentCohort%shorter => null()
        
        ! insert into the sorted part of list 
        if (.not. associated(sorted_head)) then
        
          ! sorted is null, insert at head of list
          sorted_head => currentCohort
          
        else if (sorted_head%height > currentCohort%height) then
        
          ! insert at head of list
          currentCohort%taller => sorted_head
          sorted_head%shorter => currentCohort
          sorted_head => currentCohort
                
        else
          
          ! traverse sorted list to find where to place
          currentSorted => sorted_head
          do while (associated(currentSorted%taller))
            if (currentCohort%height < currentSorted%taller%height) exit
            currentSorted => currentSorted%taller
          end do
          
          ! insert cohort after currentSorted
          currentCohort%taller => currentSorted%taller
          
          ! set shorter cohort if it is not inserted at the end
          if (associated(currentSorted%taller)) then
            currentSorted%taller%shorter => currentCohort
          end if
          
          ! set taller to currentCohort
          currentSorted%taller => currentCohort
          currentCohort%shorter => currentSorted
        end if
        
        currentCohort => nextCohort
      end do

      ! update patch pointers for shortest and tallest
      if (associated(sorted_head)) then
        this%shortest => sorted_head
        currentCohort => sorted_head
        do while (associated(currentCohort%taller))
          currentCohort => currentCohort%taller
        end do
        this%tallest => currentCohort
      end if
    
    end subroutine SortCohorts
  
    !===========================================================================

    subroutine Dump(this)
      !
      ! DESCRIPTION:
      ! print attributes of a patch
      !

      ! ARGUMENTS:
      class(fates_patch_type), intent(in) :: this ! patch object

      ! LOCALS:
      integer :: el  ! element loop counting index

      write(fates_log(),*) '----------------------------------------'
      write(fates_log(),*) ' Dumping Patch Information              '
      write(fates_log(),*) ' (omitting arrays)                      '
      write(fates_log(),*) '----------------------------------------'
      write(fates_log(),*) 'pa%patchno            = ',this%patchno
      write(fates_log(),*) 'pa%age                = ',this%age
      write(fates_log(),*) 'pa%age_class          = ',this%age_class
      write(fates_log(),*) 'pa%area               = ',this%area
      write(fates_log(),*) 'pa%countcohorts       = ',this%countcohorts
      write(fates_log(),*) 'pa%ncl_p              = ',this%ncl_p
      write(fates_log(),*) 'pa%total_canopy_area  = ',this%total_canopy_area
      write(fates_log(),*) 'pa%total_tree_area    = ',this%total_tree_area
      write(fates_log(),*) 'pa%total_grass_area   = ',this%total_grass_area
      write(fates_log(),*) 'pa%zstar              = ',this%zstar
      write(fates_log(),*) 'pa%solar_zenith_flag  = ',this%solar_zenith_flag
      write(fates_log(),*) 'pa%solar_zenith_angle = ',this%solar_zenith_angle
      write(fates_log(),*) 'pa%gnd_alb_dif        = ',this%gnd_alb_dif(:)
      write(fates_log(),*) 'pa%gnd_alb_dir        = ',this%gnd_alb_dir(:)
      write(fates_log(),*) 'pa%c_stomata          = ',this%c_stomata
      write(fates_log(),*) 'pa%c_lblayer          = ',this%c_lblayer
      write(fates_log(),*) 'pa%disturbance_rates  = ',this%disturbance_rates(:)
      write(fates_log(),*) 'pa%land_use_label     = ',this%land_use_label
      write(fates_log(),*) '----------------------------------------'

      do el = 1, num_elements
        write(fates_log(),*) 'element id: ',element_list(el)
        write(fates_log(),*) 'seed mass: ',sum(this%litter(el)%seed)
        write(fates_log(),*) 'seed germ mass: ',sum(this%litter(el)%seed_germ)
        write(fates_log(),*) 'leaf fines(pft): ',sum(this%litter(el)%leaf_fines)
        write(fates_log(),*) 'root fines(pft,sl): ',sum(this%litter(el)%root_fines)
        write(fates_log(),*) 'ag_cwd(c): ',sum(this%litter(el)%ag_cwd)
        write(fates_log(),*) 'bg_cwd(c,sl): ',sum(this%litter(el)%bg_cwd)
      end do

    end subroutine Dump

    !===========================================================================

    subroutine CheckVars(this, var_aliases, return_code)
      !
      ! DESCRIPTION:
      ! perform numerical checks on patch variables of interest
      ! The input string is of the form:  'VAR1_NAME:VAR2_NAME:VAR3_NAME'
      !

      ! ARGUMENTS:
      class(fates_patch_type), intent(in)  :: this        ! patch object
      character(len=*),        intent(in)  :: var_aliases
      integer,                 intent(out) :: return_code ! return 0 for all fine
                                                          ! return 1 if a nan detected
                                                          ! return 10+ if an overflow
                                                          ! return 100% if an underflow
      ! LOCALS:
      type(fates_cohort_type), pointer :: currentCohort

      ! Check through a registry of variables to check

      if (check_hlm_list(trim(var_aliases), 'co_n')) then
        currentCohort => this%shortest
        do while(associated(currentCohort))
            call check_var_real(currentCohort%n, 'cohort%n', return_code)
            if (.not.(return_code .eq. 0)) then
                call this%Dump()
                call currentCohort%Dump()
                return
            end if
            currentCohort => currentCohort%taller
        end do
      end if
  
      if (check_hlm_list(trim(var_aliases), 'co_dbh')) then
        currentCohort => this%shortest
        do while(associated(currentCohort))        
            call check_var_real(currentCohort%dbh, 'cohort%dbh', return_code)
            if (.not. (return_code .eq. 0)) then
              call this%Dump()
              call currentCohort%Dump()
              return
            end if
            currentCohort => currentCohort%taller
        end do
      end if

      if (check_hlm_list(trim(var_aliases), 'pa_area')) then
        call check_var_real(this%area, 'patch%area', return_code)
        if (.not. (return_code .eq. 0)) then
            call this%Dump()
            return
        end if
      end if

    end subroutine CheckVars

    !===========================================================================  

end module FatesPatchMod<|MERGE_RESOLUTION|>--- conflicted
+++ resolved
@@ -238,11 +238,7 @@
       procedure :: ValidateCohorts
       procedure :: InsertCohort_new
       procedure :: InsertCohort
-<<<<<<< HEAD
-      procedure :: SortCohorts_old
-=======
       procedure :: InsertCohort_old
->>>>>>> 9d03446c
       procedure :: SortCohorts
       procedure :: UpdateTreeGrassArea
       procedure :: UpdateLiveGrass
@@ -1248,60 +1244,6 @@
     end subroutine Count_Cohorts
     
     !===========================================================================
-<<<<<<< HEAD
-  
-    subroutine SortCohorts_old(patchptr)
-    
-    ! ============================================================================
-    !                 sort cohorts into the correct order   DO NOT CHANGE THIS IT WILL BREAK
-    ! ============================================================================
-
-      class(fates_patch_type) , intent(inout), target :: patchptr
-
-      type(fates_patch_type) , pointer :: current_patch
-      type(fates_cohort_type), pointer :: current_c, next_c
-      type(fates_cohort_type), pointer :: shortestc, tallestc
-      type(fates_cohort_type), pointer :: storesmallcohort
-      type(fates_cohort_type), pointer :: storebigcohort
-      integer :: snull,tnull
-
-      current_patch => patchptr
-      tallestc  => NULL()
-      shortestc => NULL()
-      storebigcohort   => null()
-      storesmallcohort => null()
-      current_c => current_patch%tallest
-
-      do while (associated(current_c))
-        next_c => current_c%shorter
-        tallestc  => storebigcohort
-        shortestc => storesmallcohort
-        if (associated(tallestc)) then
-            tnull = 0
-        else
-            tnull = 1
-            tallestc => current_c
-        endif
-
-        if (associated(shortestc)) then
-            snull = 0
-        else
-            snull = 1
-            shortestc => current_c
-        endif
-
-        call current_patch%InsertCohort(current_c, tallestc, shortestc,       &
-          tnull, snull, storebigcohort, storesmallcohort)
-
-        current_patch%tallest  => storebigcohort
-        current_patch%shortest => storesmallcohort
-        current_c => next_c
-
-    enddo
-    
-    end subroutine SortCohorts_old
-=======
->>>>>>> 9d03446c
     
     subroutine SortCohorts(this)
       !
