module FatesPatchMod

  use FatesConstantsMod,   only : r8 => fates_r8
  use FatesConstantsMod,   only : fates_unset_r8
  use FatesConstantsMod,   only : fates_unset_int
  use FatesConstantsMod,   only : primaryland, secondaryland
  use FatesConstantsMod,   only : n_landuse_cats
  use FatesConstantsMod,   only : TRS_regeneration
  use FatesConstantsMod,   only : itrue, ifalse
  use FatesGlobals,        only : fates_log
  use FatesGlobals,        only : endrun => fates_endrun
  use FatesUtilsMod,       only : check_hlm_list
  use FatesUtilsMod,       only : check_var_real
  use FatesCohortMod,      only : fates_cohort_type
  use FatesRunningMeanMod, only : rmean_type, rmean_arr_type
  use FatesLitterMod,      only : litter_type
  use FatesFuelMod,        only : fuel_type
  use PRTGenericMod,       only : num_elements
  use PRTGenericMod,       only : element_list
  use PRTGenericMod,       only : carbon12_element
  use PRTGenericMod,       only : struct_organ, leaf_organ, sapw_organ
  use PRTParametersMod,    only : prt_params
  use FatesConstantsMod,   only : nocomp_bareground
  use EDParamsMod,         only : nlevleaf, nclmax, maxpft
  use FatesConstantsMod,   only : n_dbh_bins, n_dist_types
  use FatesConstantsMod,   only : t_water_freeze_k_1atm
  use FatesRunningMeanMod, only : ema_24hr, fixed_24hr, ema_lpa, ema_longterm
  use FatesRunningMeanMod, only : ema_sdlng_emerg_h2o, ema_sdlng_mort_par
  use FatesRunningMeanMod, only : ema_sdlng2sap_par, ema_sdlng_mdd
  use TwoStreamMLPEMod,    only : twostream_type
  use FatesRadiationMemMod,only : num_swb
  use FatesRadiationMemMod,only : num_rad_stream_types
  use FatesInterfaceTypesMod,only : hlm_hio_ignore_val
  use FatesInterfaceTypesMod, only : numpft
  use shr_infnan_mod,      only : nan => shr_infnan_nan, assignment(=)
  use shr_log_mod,         only : errMsg => shr_log_errMsg

  implicit none
  private

  ! for error message writing
  character(len=*), parameter :: sourcefile = __FILE__

  type, public :: fates_patch_type

    ! POINTERS
    type (fates_cohort_type), pointer :: tallest => null()  ! pointer to patch's tallest cohort    
    type (fates_cohort_type), pointer :: shortest => null() ! pointer to patch's shortest cohort
    type (fates_patch_type),  pointer :: older => null()    ! pointer to next older patch   
    type (fates_patch_type),  pointer :: younger => null()  ! pointer to next younger patch
  
    !---------------------------------------------------------------------------

    ! INDICES
    integer  :: patchno          ! unique number given to each new patch created for tracking
    integer  :: nocomp_pft_label ! when nocomp is active, use this label for patch ID
                                 !   each patch ID corresponds to a pft number since each
                                 !   patch has only one pft.  Bareground patches are given
                                 !   a zero integer as a label. If nocomp is not active this 
                                 !   is set to unset. This is set in patch%Create as an argument
                                 !   to that procedure.

    !---------------------------------------------------------------------------

    ! PATCH INFO
    real(r8) :: age                          ! average patch age [years]                  
    integer  :: age_class                    ! age class of the patch for history binning purposes
    real(r8) :: area                         ! patch area [m2]
    integer  :: countcohorts                 ! number of cohorts in patch
    integer  :: ncl_p                        ! number of occupied canopy layers
    integer  :: land_use_label               ! patch label for land use classification (primaryland, secondaryland, etc)
    real(r8) :: age_since_anthro_disturbance ! average age for secondary forest since last anthropogenic disturbance [years]
    logical  :: changed_landuse_this_ts      ! logical flag to track patches that have just undergone land use change [only used with nocomp and land use change]

    !---------------------------------------------------------------------------

    ! RUNNING MEANS
    !class(rmean_type),    pointer :: t2m                  ! place-holder for 2m air temperature (variable window-size)
    class(rmean_type),     pointer :: tveg24               ! 24-hour mean vegetation temperature [K]
    class(rmean_type),     pointer :: tveg_lpa             ! running mean of vegetation temperature at the
                                                           !   leaf photosynthesis acclimation timescale [K]
    class(rmean_type),     pointer :: tveg_longterm        ! long-term running mean of vegetation temperature at the
                                                           !   leaf photosynthesis acclimation timescale [K] (i.e T_home)
    class(rmean_type),     pointer :: seedling_layer_par24 ! 24-hour mean of photosynthetically active radiation at seedling layer [W/m2]
    class(rmean_arr_type), pointer :: sdlng_emerg_smp(:)   ! running mean of soil matric potential at the seedling
                                                           !   rooting depth at the H2O seedling emergence timescale (see sdlng_emerg_h2o_timescale parameter)
    class(rmean_type),     pointer :: sdlng_mort_par       ! running mean of photosythetically active radiation
                                                           ! at the seedling layer and at the par-based seedling  
                                                           ! mortality timescale (sdlng_mort_par_timescale)
    class(rmean_arr_type), pointer :: sdlng_mdd(:)         ! running mean of moisture deficit days
                                                           ! at the seedling layer and at the mdd-based seedling  
                                                           ! mortality timescale (sdlng_mdd_timescale) 
                                                           ! (sdlng2sap_par_timescale)
    class(rmean_type), pointer :: sdlng2sap_par            ! running mean of photosythetically active radiation
                                                           ! at the seedling layer and at the par-based seedling  
                                                           ! to sapling transition timescale 
                                                           ! (sdlng2sap_par_timescale)
    
    !---------------------------------------------------------------------------

    ! LEAF ORGANIZATION
    real(r8) :: pft_agb_profile(maxpft,n_dbh_bins)          ! binned aboveground biomass, for patch fusion [kgC/m2]
    real(r8) :: canopy_layer_tlai(nclmax)                   ! total leaf area index of each canopy layer [m2 veg/m2 canopy area]
                                                              !   (patch without bare ground)
                                                              !   used to determine attenuation of parameters during photosynthesis
    real(r8) :: total_canopy_area                           ! area that is covered by vegetation [m2]
    real(r8) :: total_tree_area                             ! area that is covered by woody vegetation [m2]
    real(r8) :: total_grass_area                            ! area that is covered by non-woody vegetation [m2]
    real(r8) :: zstar                                       ! height of smallest canopy tree, only meaningful in "strict PPA" mode [m]

    ! exposed leaf area in each canopy layer, pft, and leaf layer [m2 leaf/m2 contributing crown area]
    real(r8), allocatable :: elai_profile(:,:,:)  ! nclmax,maxpft,nlevleaf)
    ! exposed stem area in each canopy layer, pft, and leaf layer [m2 leaf/m2 contributing crown area]      
    real(r8), allocatable :: esai_profile(:,:,:)  ! nclmax,maxpft,nlevleaf)
    ! total leaf area (includes that which is under snow-pack) 
    real(r8), allocatable :: tlai_profile(:,:,:)  ! nclmax,maxpft,nlevleaf)
    ! total stem area (includes that which is under snow-pack)
    real(r8), allocatable :: tsai_profile(:,:,:)  ! nclmax,maxpft,nlevleaf)
    
    real(r8), allocatable :: canopy_area_profile(:,:,:) ! nclmax,maxpft,nlevleaf) ! fraction of crown area per canopy area in each layer
                                                        !   they will sum to 1.0 in the fully closed canopy layers
                                                        !   but only in leaf-layers that contain contributions
                                                        !   from all cohorts that donate to canopy_area

    integer  :: canopy_mask(nclmax,maxpft)                  ! is there any of this pft in this canopy layer?      
    integer  :: nrad(nclmax,maxpft)                         ! number of exposed vegetation layers for each canopy layer and pft
    integer  :: nleaf(nclmax,maxpft)                        ! number of total leaf layers for each canopy layer and pft
    real(r8) :: c_stomata                                   ! mean stomatal conductance of all leaves in the patch   [umol/m2/s]
    real(r8) :: c_lblayer                                   ! mean boundary layer conductance of all leaves in the patch [umol/m2/s]
    
    real(r8),allocatable :: nrmlzd_parprof_pft_dir_z(:,:,:,:) !num_rad_stream_types,nclmax,maxpft,nlevleaf)
    real(r8),allocatable :: nrmlzd_parprof_pft_dif_z(:,:,:,:) !num_rad_stream_types,nclmax,maxpft,nlevleaf)

    !---------------------------------------------------------------------------

    ! RADIATION
    real(r8) :: rad_error(num_swb)                        ! radiation consv error by band [W/m2]
    real(r8) :: fcansno                                   ! fraction of canopy covered in snow [0-1]
    logical  :: solar_zenith_flag                         ! integer flag specifying daylight (based on zenith angle)
    real(r8) :: solar_zenith_angle                        ! solar zenith angle [radians]
    real(r8) :: gnd_alb_dif(num_swb)                      ! ground albedo for diffuse rad, both bands [0-1]
    real(r8) :: gnd_alb_dir(num_swb)                      ! ground albedo for direct rad, both bands [0-1]
    
    
    ! organized by canopy layer, pft, and leaf layer
    real(r8),allocatable :: fabd_sun_z(:,:,:)    !nclmax,maxpft,nlevleaf)        ! sun fraction of direct light absorbed [0-1]
    real(r8),allocatable :: fabd_sha_z(:,:,:)    !nclmax,maxpft,nlevleaf)        ! shade fraction of direct light absorbed [0-1]
    real(r8),allocatable :: fabi_sun_z(:,:,:)    !nclmax,maxpft,nlevleaf)        ! sun fraction of indirect light absorbed [0-1]
    real(r8),allocatable :: fabi_sha_z(:,:,:)    !nclmax,maxpft,nlevleaf)        ! shade fraction of indirect light absorbed [0-1]
    real(r8),allocatable :: ed_parsun_z(:,:,:)   !nclmax,maxpft,nlevleaf)       ! PAR absorbed in the sun [W/m2]   
    real(r8),allocatable :: ed_parsha_z(:,:,:)   !nclmax,maxpft,nlevleaf)       ! PAR absorbed in the shade [W/m2]
    real(r8),allocatable :: f_sun(:,:,:)         !nclmax,maxpft,nlevleaf)             ! fraction of leaves in the sun [0-1]
    real(r8),allocatable :: ed_laisun_z(:,:,:)   !nclmax,maxpft,nlevleaf)
    real(r8),allocatable :: ed_laisha_z(:,:,:)   !nclmax,maxpft,nlevleaf)

    
    ! radiation profiles for comparison against observations
    real(r8),allocatable :: parprof_pft_dir_z(:,:,:)   !nclmax,maxpft,nlevleaf) ! direct-beam PAR profile through canopy, by canopy, PFT, leaf level [W/m2]
    real(r8),allocatable :: parprof_pft_dif_z(:,:,:)   !nclmax,maxpft,nlevleaf) ! diffuse     PAR profile through canopy, by canopy, PFT, leaf level [W/m2]
    
    real(r8), allocatable :: tr_soil_dir(:)               ! fraction of incoming direct radiation transmitted to the soil as direct, by numSWB [0-1]
    real(r8), allocatable :: tr_soil_dif(:)               ! fraction of incoming diffuse radiation that is transmitted to the soil as diffuse [0-1]
    real(r8), allocatable :: tr_soil_dir_dif(:)           ! fraction of incoming direct radiation that is transmitted to the soil as diffuse [0-1]
    real(r8), allocatable :: fab(:)                       ! fraction of incoming total   radiation that is absorbed by the canopy
    real(r8), allocatable :: fabd(:)                      ! fraction of incoming direct  radiation that is absorbed by the canopy
    real(r8), allocatable :: fabi(:)                      ! fraction of incoming diffuse radiation that is absorbed by the canopy
    real(r8), allocatable :: sabs_dir(:)                  ! fraction of incoming direct  radiation that is absorbed by the canopy
    real(r8), allocatable :: sabs_dif(:)                  ! fraction of incoming diffuse radiation that is absorbed by the canopy

    ! Twostream data structures
    type(twostream_type) :: twostr                        ! This holds all two-stream data and procedures
   
    
    !---------------------------------------------------------------------------

    ! ROOTS
    real(r8) :: btran_ft(maxpft)       ! btran calculated seperately for each PFT
    real(r8) :: bstress_sal_ft(maxpft) ! bstress from salinity calculated seperately for each PFT
    
    !---------------------------------------------------------------------------

    ! EXTERNAL SEED RAIN
    real(r8) :: nitr_repro_stoich(maxpft) ! The NC ratio of a new recruit in this patch
    real(r8) :: phos_repro_stoich(maxpft) ! The PC ratio of a new recruit in this patch

    !---------------------------------------------------------------------------
    
   ! DISTURBANCE 
    real(r8) :: disturbance_rates(n_dist_types)           ! disturbance rate [0-1/day] from 1) mortality
                                                          !                                 2) fire
                                                          !                                 3) logging mortatliy
                                                          !                                 4) land use change
    real(r8) :: landuse_transition_rates(n_landuse_cats)  ! land use tranision rate
    real(r8) :: fract_ldist_not_harvested                 ! fraction of logged area that is canopy trees that weren't harvested [0-1]

    !---------------------------------------------------------------------------

    ! LITTER AND COARSE WOODY DEBRIS
    type(litter_type), pointer :: litter(:)               ! litter (leaf,fnrt,CWD and seeds) for different elements
    type(fuel_type),   pointer :: fuel                    ! fuel class 
    real(r8), allocatable      :: fragmentation_scaler(:) ! scale rate of litter fragmentation based on soil layer [0-1]

    !---------------------------------------------------------------------------

    ! FUELS AND FIRE
    ! fuel characteristics
    real(r8)              :: livegrass               ! total aboveground grass biomass in patch [kgC/m2]

    ! fire spread
    real(r8)              :: ros_front               ! rate of forward  spread of fire [m/min]
    real(r8)              :: ros_back                ! rate of backward spread of fire [m/min]
    real(r8)              :: tau_l                   ! duration of lethal heating [min]
    real(r8)              :: fi                      ! average fire intensity of flaming front [kJ/m/s] or [kW/m]
    integer               :: fire                    ! is there a fire? [1=yes; 0=no]
    real(r8)              :: fd                      ! fire duration [min]
    real(r8)              :: frac_burnt              ! fraction of patch burnt by fire

    ! fire effects      
    real(r8)              :: scorch_ht(maxpft)       ! scorch height [m] 
    real(r8)              :: tfc_ros                 ! total intensity-relevant fuel consumed - no trunks [kgC/m2 of burned ground/day]
    !---------------------------------------------------------------------------
    
    ! PLANT HYDRAULICS (not currently used in hydraulics RGK 03-2018)  
    ! type(ed_patch_hydr_type), pointer :: pa_hydr ! All patch hydraulics data, see FatesHydraulicsMemMod.F90
    
    contains

      procedure :: Init
      procedure :: NanValues
      procedure :: NanDynamics
      procedure :: ZeroValues
      procedure :: ZeroDynamics
      procedure :: ReAllocateDynamics
      procedure :: InitRunningMeans
      procedure :: InitLitter
      procedure :: Create
      procedure :: Count_Cohorts
      procedure :: ValidateCohorts
      procedure :: InsertCohort
<<<<<<< HEAD
      procedure :: SortCohorts_old
=======
      procedure :: InsertCohort_old
>>>>>>> b9a46b74
      procedure :: SortCohorts
      procedure :: UpdateTreeGrassArea
      procedure :: UpdateLiveGrass
      procedure :: FreeMemory
      procedure :: Dump
      procedure :: CheckVars

  end type fates_patch_type

  contains 

    !===========================================================================

    subroutine Init(this, num_swb, num_levsoil)
      !
      !  DESCRIPTION:
      !  Initialize a new patch - allocate arrays and set values to nan and/or 0.0
      !

      ! ARGUMENTS:
      class(fates_patch_type), intent(inout) :: this        ! patch object
      integer,                 intent(in)    :: num_swb     ! number of shortwave broad-bands to track
      integer,                 intent(in)    :: num_levsoil ! number of soil layers

      ! allocate arrays 
      allocate(this%tr_soil_dir(num_swb))
      allocate(this%tr_soil_dif(num_swb))
      allocate(this%tr_soil_dir_dif(num_swb))
      allocate(this%fab(num_swb))
      allocate(this%fabd(num_swb))
      allocate(this%fabi(num_swb))
      allocate(this%sabs_dir(num_swb))
      allocate(this%sabs_dif(num_swb))
      allocate(this%fragmentation_scaler(num_levsoil))

      ! initialize all values to nan
      call this%NanValues()

      ! zero values that should be zeroed
      call this%ZeroValues()

    end subroutine Init 

    !===========================================================================

    subroutine ReAllocateDynamics(this)

      ! ------------------------------------------------------------------------
      ! Perform allocations and re-allocations of potentially large patch arrays
      !
      ! Note that this routine is called at the very end of dynamics, after trimming
      ! and after canopy structure. This is important because we want to allocate
      ! the array spaces for leaf area and radiation scattering based on the most
      ! updated values.  Note, that this routine is also called before we re-initialize
      ! radiation scattering during restarts.
      ! ------------------------------------------------------------------------

      ! arguments
      class(fates_patch_type), intent(inout) :: this        ! patch object

      ! locals
      logical  :: re_allocate              ! Should we re-allocate the patch arrays?
      integer  :: prev_nveg                ! Previous number of vegetation layers
      integer  :: nveg                     ! Number of vegetation layers
      integer  :: ncan                     ! Number of canopy layers
      integer  :: prev_ncan                ! Number of canopy layers previously
                                           ! as defined in the allocation space
    
      ncan = this%ncl_p
      nveg = maxval(this%nleaf(:,:))

      ! Assume we will need to allocate, unless the
      ! arrays already are allocated and require the same size
      re_allocate = .true.

      ! If the large patch arrays are not new, deallocate them
      if(allocated(this%elai_profile)) then

         prev_ncan = ubound(this%tlai_profile,1)
         prev_nveg = ubound(this%tlai_profile,3)

         ! We re-allocate if the number of canopy layers has changed, or
         ! if the number of vegetation layers is larger than previously.
         ! However, we also re-allocate if the number of vegetation layers
         ! is not just smaller than previously allocated, but A GOOD BIT smaller
         ! than previously allocated.  Why?
         ! We do this so that we are not always re-allocating.

         if( prev_ncan .ne. ncan .or. (nveg>prev_nveg) .or. (nveg<prev_nveg-2) ) then

            deallocate(this%tlai_profile)
            deallocate(this%tsai_profile)
            deallocate(this%elai_profile)
            deallocate(this%esai_profile)
            deallocate(this%f_sun)
            deallocate(this%fabd_sun_z)
            deallocate(this%fabd_sha_z)
            deallocate(this%fabi_sun_z)
            deallocate(this%fabi_sha_z)
            deallocate(this%nrmlzd_parprof_pft_dir_z)
            deallocate(this%nrmlzd_parprof_pft_dif_z)
            deallocate(this%ed_parsun_z)
            deallocate(this%ed_parsha_z)
            deallocate(this%ed_laisun_z)
            deallocate(this%ed_laisha_z)
            deallocate(this%parprof_pft_dir_z)
            deallocate(this%parprof_pft_dif_z)
            deallocate(this%canopy_area_profile)
         else
            ! The number of canopy layers has not changed
            ! no need to deallocate or reallocate
            re_allocate = .false.
         end if

      end if

      ! Allocate dynamic patch arrays

      if(re_allocate) then

         ! Add a little bit of buffer to the nveg
         ! so it doesn't need to be reallocated as much
         nveg = nveg + 1
         
         allocate(this%tlai_profile(ncan,numpft,nveg))
         allocate(this%tsai_profile(ncan,numpft,nveg))
         allocate(this%elai_profile(ncan,numpft,nveg))
         allocate(this%esai_profile(ncan,numpft,nveg))
         allocate(this%canopy_area_profile(ncan,numpft,nveg))
         allocate(this%f_sun(ncan,numpft,nveg))
         allocate(this%fabd_sun_z(ncan,numpft,nveg))
         allocate(this%fabd_sha_z(ncan,numpft,nveg))
         allocate(this%fabi_sun_z(ncan,numpft,nveg))
         allocate(this%fabi_sha_z(ncan,numpft,nveg))
         allocate(this%nrmlzd_parprof_pft_dir_z(num_rad_stream_types,ncan,numpft,nveg))
         allocate(this%nrmlzd_parprof_pft_dif_z(num_rad_stream_types,ncan,numpft,nveg))
         allocate(this%ed_parsun_z(ncan,numpft,nveg))
         allocate(this%ed_parsha_z(ncan,numpft,nveg))
         allocate(this%ed_laisun_z(ncan,numpft,nveg))
         allocate(this%ed_laisha_z(ncan,numpft,nveg))
         allocate(this%parprof_pft_dir_z(ncan,numpft,nveg))
         allocate(this%parprof_pft_dif_z(ncan,numpft,nveg))
      end if

      return
    end subroutine ReAllocateDynamics
    
    !===========================================================================
    
    subroutine NanDynamics(this)
      ! ARGUMENTS:
      class(fates_patch_type), intent(inout) :: this ! patch object

      this%elai_profile(:,:,:)          = nan 
      this%esai_profile(:,:,:)          = nan   
      this%tlai_profile(:,:,:)          = nan 
      this%tsai_profile(:,:,:)          = nan
      this%canopy_area_profile(:,:,:)   = nan  
      this%nrmlzd_parprof_pft_dir_z(:,:,:,:) = nan
      this%nrmlzd_parprof_pft_dif_z(:,:,:,:) = nan

      this%fabd_sun_z(:,:,:)            = nan 
      this%fabd_sha_z(:,:,:)            = nan 
      this%fabi_sun_z(:,:,:)            = nan 
      this%fabi_sha_z(:,:,:)            = nan
      this%ed_laisun_z(:,:,:)           = nan 
      this%ed_laisha_z(:,:,:)           = nan 
      this%ed_parsun_z(:,:,:)           = nan 
      this%ed_parsha_z(:,:,:)           = nan 
      this%f_sun(:,:,:)                 = nan
      this%parprof_pft_dir_z(:,:,:)     = nan 
      this%parprof_pft_dif_z(:,:,:)     = nan
      
    end subroutine NanDynamics

    !===========================================================================
    
    subroutine NanValues(this)
      !
      !  DESCRIPTION:
      !  Sets all values in patch to nan
      !

      ! ARGUMENTS:
      class(fates_patch_type), intent(inout) :: this ! patch object

      ! set pointers to null
      this%tallest  => null()   
      this%shortest => null()  
      this%older    => null()  
      this%younger  => null()
      nullify(this%tallest)
      nullify(this%shortest)
      nullify(this%older)
      nullify(this%younger)

      ! INDICES
      this%patchno                      = fates_unset_int
      this%nocomp_pft_label             = fates_unset_int                  
  
      ! PATCH INFO
      this%age                          = nan                          
      this%age_class                    = fates_unset_int
      this%area                         = nan    
      this%countcohorts                 = fates_unset_int 
      this%ncl_p                        = fates_unset_int
      this%land_use_label               = fates_unset_int
      this%age_since_anthro_disturbance = nan
      
      ! LEAF ORGANIZATION
      this%pft_agb_profile(:,:)         = nan
      this%canopy_layer_tlai(:)         = nan               
      this%total_canopy_area            = nan
      this%total_tree_area              = nan
      this%total_grass_area             = nan
      this%zstar                        = nan 

     
      this%canopy_mask(:,:)             = fates_unset_int
      this%nrad(:,:)                    = fates_unset_int
      this%nleaf(:,:)                   = fates_unset_int
      this%c_stomata                    = nan 
      this%c_lblayer                    = nan
      

      
      ! RADIATION
      this%rad_error(:)                 = nan
      this%fcansno                      = nan 
      this%solar_zenith_flag            = .false. 
      this%solar_zenith_angle           = nan 
      this%gnd_alb_dif(:)               = nan 
      this%gnd_alb_dir(:)               = nan

      

      this%tr_soil_dir(:)               = nan    
      this%tr_soil_dif(:)               = nan    
      this%tr_soil_dir_dif(:)           = nan
      this%fab(:)                       = nan    
      this%fabd(:)                      = nan    
      this%fabi(:)                      = nan
      this%sabs_dir(:)                  = nan 
      this%sabs_dif(:)                  = nan 
      
      ! ROOTS
      this%btran_ft(:)                  = nan 
      this%bstress_sal_ft(:)            = nan 

      ! EXTERNAL SEED RAIN 
      this%nitr_repro_stoich(:)         = nan 
      this%phos_repro_stoich(:)         = nan 
  
      ! DISTURBANCE 
      this%disturbance_rates(:)         = nan
      this%fract_ldist_not_harvested    = nan

      ! LAND USE
      this%landuse_transition_rates(:)  = nan

      ! LITTER AND COARSE WOODY DEBRIS
      this%fragmentation_scaler(:)      = nan 
  
      ! FUELS AND FIRE
      this%livegrass                    = nan 
      this%ros_front                    = nan
      this%ros_back                     = nan   
      this%tau_l                        = nan
      this%fi                           = nan 
      this%fire                         = fates_unset_int
      this%fd                           = nan 
      this%scorch_ht(:)                 = nan 
      this%tfc_ros                      = nan
      this%frac_burnt                   = nan
      
    end subroutine NanValues

    !===========================================================================

    subroutine ZeroDynamics(this)
      ! ARGUMENTS:
      class(fates_patch_type), intent(inout) :: this

      this%f_sun(:,:,:) = 0._r8
      this%fabd_sun_z(:,:,:) = 0._r8
      this%fabi_sun_z(:,:,:) = 0._r8
      this%fabd_sha_z(:,:,:) = 0._r8
      this%fabi_sha_z(:,:,:) = 0._r8
      this%nrmlzd_parprof_pft_dir_z(:,:,:,:) = 0._r8
      this%nrmlzd_parprof_pft_dif_z(:,:,:,:) = 0._r8

      ! Added
      this%elai_profile(:,:,:)          = 0._r8
      this%esai_profile(:,:,:)          = 0._r8
      this%tlai_profile(:,:,:)          = 0._r8
      this%tsai_profile(:,:,:)          = 0._r8
      this%canopy_area_profile(:,:,:)   = 0._r8
      
      this%ed_laisun_z(:,:,:)           = 0._r8
      this%ed_laisha_z(:,:,:)           = 0._r8
      this%ed_parsun_z(:,:,:)           = 0._r8
      this%ed_parsha_z(:,:,:)           = 0._r8
      this%parprof_pft_dir_z(:,:,:)     = 0._r8
      this%parprof_pft_dif_z(:,:,:)     = 0._r8
      
    end subroutine ZeroDynamics
    
    !===========================================================================
    
    subroutine ZeroValues(this)
      !
      ! DESCRIPTION:
      !  sets specific variables in patch to zero
      !  these should only be values that are incremented, so that we can
      !  catch all other uninitialized variables with nans

      ! ARGUMENTS:
      class(fates_patch_type), intent(inout) :: this
          
      ! LEAF ORGANIZATION
      this%canopy_layer_tlai(:)              = 0.0_r8
      this%total_tree_area                   = 0.0_r8
      this%total_grass_area                  = 0.0_r8
      this%zstar                             = 0.0_r8
      
      this%c_stomata                         = 0.0_r8 
      this%c_lblayer                         = 0.0_r8

      
      ! RADIATION
      this%rad_error(:)                      = 0.0_r8
      this%tr_soil_dir_dif(:)                = 0.0_r8
      this%fab(:)                            = 0.0_r8
      this%fabi(:)                           = 0.0_r8
      this%fabd(:)                           = 0.0_r8
      this%sabs_dir(:)                       = 0.0_r8
      this%sabs_dif(:)                       = 0.0_r8

      ! ROOTS
      this%btran_ft(:)                       = 0.0_r8

      ! DISTURBANCE 
      this%disturbance_rates(:)              = 0.0_r8 
      this%fract_ldist_not_harvested         = 0.0_r8

      ! LAND USE
      this%landuse_transition_rates(:)       = 0.0_r8

      ! LITTER AND COARSE WOODY DEBRIS
      this%fragmentation_scaler(:)           = 0.0_r8

      ! FIRE
      this%livegrass                         = 0.0_r8
      this%ros_front                         = 0.0_r8
      this%ros_back                          = 0.0_r8
      this%tau_l                             = 0.0_r8
      this%fi                                = 0.0_r8
      this%fd                                = 0.0_r8
      this%scorch_ht(:)                      = 0.0_r8  
      this%tfc_ros                           = 0.0_r8
      this%frac_burnt                        = 0.0_r8

    end subroutine ZeroValues

    !===========================================================================

    subroutine InitRunningMeans(this, current_tod, regeneration_model, numpft)
      !
      ! DESCRIPTION:
      ! set initial values for patch running means
      !

      ! ARGUMENTS:
      class(fates_patch_type), intent(inout) :: this               ! patch object
      integer,                 intent(in)    :: current_tod        ! time of day [seconds past 0Z]
      integer,                 intent(in)    :: regeneration_model ! regeneration model type
      integer,                 intent(in)    :: numpft             ! number of pfts on patch

      ! PARAMETERS:
      ! Until bc's are pointed to by sites give veg a default temp [K]
      real(r8), parameter :: temp_init_veg     = 15._r8 + t_water_freeze_k_1atm
      real(r8), parameter :: init_seedling_par = 5.0_r8      ! arbitrary initialization for seedling layer [MJ m-2 d-1]
      real(r8), parameter :: init_seedling_smp = -26652.0_r8 ! abitrary initialization of smp [mm]
      integer             :: pft                             ! pft looping index

      allocate(this%tveg24)
      allocate(this%tveg_lpa)
      allocate(this%tveg_longterm)

      ! set initial values for running means
      call this%tveg24%InitRMean(fixed_24hr, init_value=temp_init_veg,         &
        init_offset=real(current_tod, r8))
      call this%tveg_lpa%InitRmean(ema_lpa, init_value=temp_init_veg)
      call this%tveg_longterm%InitRmean(ema_longterm, init_value=temp_init_veg)

      if (regeneration_model == TRS_regeneration) then
        allocate(this%seedling_layer_par24)
        allocate(this%sdlng_mdd(numpft))
        allocate(this%sdlng_emerg_smp(numpft))
        allocate(this%sdlng_mort_par)
        allocate(this%sdlng2sap_par)

        call this%seedling_layer_par24%InitRMean(fixed_24hr,                   &
          init_value=init_seedling_par, init_offset=real(current_tod, r8))
        call this%sdlng_mort_par%InitRMean(ema_sdlng_mort_par,                 &
          init_value=temp_init_veg)
        call this%sdlng2sap_par%InitRMean(ema_sdlng2sap_par,                   &
          init_value=init_seedling_par)

        do pft = 1,numpft
          allocate(this%sdlng_mdd(pft)%p)
          allocate(this%sdlng_emerg_smp(pft)%p)

          call this%sdlng_mdd(pft)%p%InitRMean(ema_sdlng_mdd,             &
            init_value=0.0_r8)
          call this%sdlng_emerg_smp(pft)%p%InitRMean(ema_sdlng_emerg_h2o, &
            init_value=init_seedling_smp)
        end do
     end if

    end subroutine InitRunningMeans

    !===========================================================================

    subroutine InitLitter(this, num_pft, num_levsoil)
      !
      ! DESCRIPTION:
      ! set initial values for litter
      !

      ! ARGUMENTS:
      class(fates_patch_type), intent(inout) :: this        ! patch object
      integer,                 intent(in)    :: num_pft     ! number of pfts to simulate
      integer,                 intent(in)    :: num_levsoil ! number of soil layers

      ! LOCALS:
      integer :: el ! looping index

      allocate(this%litter(num_elements))

      do el = 1, num_elements
        call this%litter(el)%InitAllocate(num_pft, num_levsoil, element_list(el))
        call this%litter(el)%ZeroFlux()
        call this%litter(el)%InitConditions(init_leaf_fines=fates_unset_r8,  &
          init_root_fines=fates_unset_r8, init_ag_cwd=fates_unset_r8,        &
          init_bg_cwd=fates_unset_r8, init_seed=fates_unset_r8,              &
          init_seed_germ=fates_unset_r8)
     end do

    end subroutine InitLitter

    !===========================================================================

    subroutine Create(this, age, area, land_use_label, nocomp_pft, num_swb, num_pft,    &
      num_levsoil, current_tod, regeneration_model) 
      !
      ! DESCRIPTION:
      ! create a new patch with input and default values
      !

      ! ARGUMENTS:
      class(fates_patch_type), intent(inout) :: this               ! patch object
      real(r8),                intent(in)    :: age                ! notional age of this patch in years
      real(r8),                intent(in)    :: area               ! initial area of this patch in m2. 
      integer,                 intent(in)    :: land_use_label     ! land use label
      integer,                 intent(in)    :: nocomp_pft         ! no-competition mode pft label
      integer,                 intent(in)    :: num_swb            ! number of shortwave broad-bands to track
      integer,                 intent(in)    :: num_pft            ! number of pfts to simulate
      integer,                 intent(in)    :: num_levsoil        ! number of soil layers
      integer,                 intent(in)    :: current_tod        ! time of day [seconds past 0Z]
      integer,                 intent(in)    :: regeneration_model ! regeneration model version
    
      ! initialize patch
      ! sets all values to nan, then some values to zero
      call this%Init(num_swb, num_levsoil)

      ! initialize running means for patch
      call this%InitRunningMeans(current_tod, regeneration_model, num_pft)
      
      ! initialize litter
      call this%InitLitter(num_pft, num_levsoil)

      ! initialize fuel
      allocate(this%fuel)
      call this%fuel%Init()

      this%twostr%scelg => null()  ! The radiation module will check if this
                                   ! is associated, since it is not, it will then
                                   ! initialize and allocate
      
      ! assign known patch attributes 
      this%age       = age   
      this%age_class = 1
      this%area      = area 

      ! assign anthropgenic disturbance category and label
      this%land_use_label = land_use_label
      if (land_use_label .eq. secondaryland) then
        this%age_since_anthro_disturbance = age
      else
        this%age_since_anthro_disturbance = fates_unset_r8
      endif
      this%nocomp_pft_label = nocomp_pft

      this%tr_soil_dir(:) = 1.0_r8
      this%tr_soil_dif(:) = 1.0_r8
      this%NCL_p          = 1

      this%changed_landuse_this_ts = .false.

    end subroutine Create

    !===========================================================================

    subroutine UpdateTreeGrassArea(this)
      !
      ! DESCRIPTION:
      ! calculate and update the total tree area and grass area (by canopy) on patch
      !

      ! ARGUMENTS:
      class(fates_patch_type), intent(inout) :: this ! patch object 

      ! LOCALS:
      type(fates_cohort_type), pointer :: currentCohort ! cohort object
      real(r8)                         :: tree_area     ! treed area of patch [m2]
      real(r8)                         :: grass_area    ! grass area of patch [m2]

      if (this%nocomp_pft_label /= nocomp_bareground) then 
        tree_area = 0.0_r8
        grass_area = 0.0_r8
        
        currentCohort => this%tallest
        do while(associated(currentCohort))
          if (prt_params%woody(currentCohort%pft) == itrue) then
            tree_area = tree_area + currentCohort%c_area
          else
            grass_area = grass_area + currentCohort%c_area
          end if
          currentCohort => currentCohort%shorter
        end do
        
        this%total_tree_area = min(tree_area, this%area)
        this%total_grass_area = min(grass_area, this%area)
      end if 

    end subroutine UpdateTreeGrassArea

    !===========================================================================

    subroutine UpdateLiveGrass(this)
      !
      ! DESCRIPTION:
      ! Calculates the sum of live grass biomass [kgC/m2] on a patch
    
      ! ARGUMENTS:
      class(fates_patch_type), intent(inout) :: this ! patch
      
      ! LOCALS:
      real(r8)                         :: live_grass    ! live grass [kgC/m2]
      type(fates_cohort_type), pointer :: currentCohort ! cohort type

      live_grass = 0.0_r8
      currentCohort => this%tallest
      do while(associated(currentCohort))
          ! for grasses sum all aboveground tissues
          if (prt_params%woody(currentCohort%pft) == ifalse) then 
            live_grass = live_grass +                                      &
              (currentCohort%prt%GetState(leaf_organ, carbon12_element) +  &
              currentCohort%prt%GetState(sapw_organ, carbon12_element) +   &
              currentCohort%prt%GetState(struct_organ, carbon12_element))* &
              currentCohort%n/this%area
        endif
        currentCohort => currentCohort%shorter
      enddo
      
      this%livegrass = live_grass

    end subroutine UpdateLiveGrass

    !===========================================================================

    subroutine FreeMemory(this, regeneration_model, numpft)
      !
      ! DESCRIPTION:
      ! deallocate the allocatable memory associated with this patch
      ! this DOES NOT deallocate the patch structure itself
      !
  
      ! ARGUMENTS:
      class(fates_patch_type), intent(inout) :: this
      integer,                 intent(in)    :: regeneration_model
      integer,                 intent(in)    :: numpft
  
      ! LOCALS:
      type(fates_cohort_type), pointer :: ccohort ! current cohort
      type(fates_cohort_type), pointer :: ncohort ! next cohort
      integer                          :: el      ! loop counter for elements
      integer                          :: pft     ! loop counter for pfts
      integer                          :: istat   ! return status code
      character(len=255)               :: smsg    ! message string for deallocation errors
      
      ! first deallocate the cohorts
      ccohort => this%shortest
      do while(associated(ccohort))
        ncohort => ccohort%taller
        call ccohort%FreeMemory()
        deallocate(ccohort, stat=istat, errmsg=smsg)
        if (istat /= 0) then
          write(fates_log(),*) 'dealloc007: fail on deallocate(cchort):'//trim(smsg)
          call endrun(msg=errMsg(sourcefile, __LINE__))
        endif
        ccohort => ncohort
      end do

      ! Deallocate Radiation scattering elements
      if(associated(this%twostr%scelg)) then
         call this%twostr%DeallocTwoStream()
      end if
      
      ! deallocate all litter objects
      do el=1,num_elements
        call this%litter(el)%DeallocateLitt()
      end do
      deallocate(this%litter, stat=istat, errmsg=smsg)
      if (istat/=0) then
        write(fates_log(),*) 'dealloc008: fail on deallocate(this%litter):'//trim(smsg)
        call endrun(msg=errMsg(sourcefile, __LINE__))
      endif

      deallocate(this%fuel, stat=istat, errmsg=smsg)
      if (istat/=0) then
        write(fates_log(),*) 'dealloc009: fail on deallocate patch fuel:'//trim(smsg)
        call endrun(msg=errMsg(sourcefile, __LINE__))
      endif

      ! deallocate the allocatable arrays
      deallocate(this%tr_soil_dir,              & 
                 this%tr_soil_dif,              & 
                 this%tr_soil_dir_dif,          & 
                 this%fab,                      &
                 this%fabd,                     &
                 this%fabi,                     &
                 this%sabs_dir,                 &
                 this%sabs_dif,                 &
                 this%fragmentation_scaler,     &
                 stat=istat, errmsg=smsg)

      ! These arrays are allocated via a call from EDCanopyStructureMod
      ! while determining how many canopy and leaf layers the patch has.
      ! Its possible that patches may be spawned and destroyed before
      ! ever reaching that routine, thus we must check to see
      ! if the they are already allocated.
      if(allocated(this%elai_profile)) then
         deallocate(this%tlai_profile)
         deallocate(this%tsai_profile)
         deallocate(this%elai_profile)
         deallocate(this%esai_profile)
         deallocate(this%f_sun)
         deallocate(this%fabd_sun_z)
         deallocate(this%fabd_sha_z)
         deallocate(this%fabi_sun_z)
         deallocate(this%fabi_sha_z)
         deallocate(this%nrmlzd_parprof_pft_dir_z)
         deallocate(this%nrmlzd_parprof_pft_dif_z)
         deallocate(this%ed_parsun_z)
         deallocate(this%ed_parsha_z)
         deallocate(this%ed_laisun_z)
         deallocate(this%ed_laisha_z)
         deallocate(this%parprof_pft_dir_z)
         deallocate(this%parprof_pft_dif_z)
         deallocate(this%canopy_area_profile)
      end if
      
      if (istat/=0) then
        write(fates_log(),*) 'dealloc010: fail on deallocate patch vectors:'//trim(smsg)
        call endrun(msg=errMsg(sourcefile, __LINE__))
      endif
      
      ! deallocate running means
      deallocate(this%tveg24, stat=istat, errmsg=smsg)
      if (istat/=0) then
        write(fates_log(),*) 'dealloc011: fail on deallocate(this%tveg24):'//trim(smsg)
        call endrun(msg=errMsg(sourcefile, __LINE__))
      endif
      deallocate(this%tveg_lpa, stat=istat, errmsg=smsg)
      if (istat/=0) then
        write(fates_log(),*) 'dealloc012: fail on deallocate(this%tveg_lpa):'//trim(smsg)
        call endrun(msg=errMsg(sourcefile, __LINE__))
      endif
      deallocate(this%tveg_longterm, stat=istat, errmsg=smsg)
      if (istat/=0) then
        write(fates_log(),*) 'dealloc013: fail on deallocate(this%tveg_longterm):'//trim(smsg)
        call endrun(msg=errMsg(sourcefile, __LINE__))
      endif

      if (regeneration_model == TRS_regeneration) then 
        deallocate(this%seedling_layer_par24)
        deallocate(this%sdlng_mort_par)
        deallocate(this%sdlng2sap_par)
        do pft = 1, numpft 
          deallocate(this%sdlng_mdd(pft)%p)
        end do 
        deallocate(this%sdlng_mdd)
        do pft = 1, numpft 
          deallocate(this%sdlng_emerg_smp(pft)%p)
        end do 
        deallocate(this%sdlng_emerg_smp)
      end if 
      
    end subroutine FreeMemory

    !===========================================================================
    
    subroutine InsertCohort_old(currentPatch, pcc, ptall, pshort, tnull, snull, storebigcohort, storesmallcohort)
        
      !
      ! !DESCRIPTION:
      ! Insert cohort into linked list
      !
      ! !USES:
      !
      ! !ARGUMENTS
      class(fates_patch_type),  intent(inout),     target :: currentPatch
      type(fates_cohort_type) , intent(inout), pointer :: pcc
      type(fates_cohort_type) , intent(inout), pointer :: ptall
      type(fates_cohort_type) , intent(inout), pointer :: pshort
      integer              , intent(in)                     :: tnull
      integer              , intent(in)                     :: snull
      type(fates_cohort_type) , intent(inout),pointer,optional :: storesmallcohort ! storage of the smallest cohort for insertion routine
      type(fates_cohort_type) , intent(inout),pointer,optional :: storebigcohort   ! storage of the largest cohort for insertion routine
      !
      ! !LOCAL VARIABLES:
      !type(fates_patch_type),  pointer :: currentPatch
      type(fates_cohort_type), pointer :: current
      type(fates_cohort_type), pointer :: tallptr, shortptr, icohort
      type(fates_cohort_type), pointer :: ptallest, pshortest
      real(r8) :: tsp
      integer :: tallptrnull,exitloop
      !----------------------------------------------------------------------

      ptallest => ptall
      pshortest => pshort

      if (tnull == 1) then
        ptallest => null()
      endif
      if (snull == 1) then
        pshortest => null()
      endif

      icohort => pcc ! assign address to icohort local name
      !place in the correct place in the linked list of heights
      !begin by finding cohort that is just taller than the new cohort
      tsp = icohort%height

      current => pshortest
      exitloop = 0
      !starting with shortest tree on the grid, find tree just
      !taller than tree being considered and return its pointer
      if (associated(current)) then
        do while (associated(current).and.exitloop == 0)
            if (current%height <= tsp) then
              current => current%taller
            else
              exitloop = 1
            endif
        enddo
      endif

      if (associated(current)) then
        tallptr => current
        tallptrnull = 0
      else
        tallptr => null()
        tallptrnull = 1
      endif

      !new cohort is tallest
      if (.not.associated(tallptr)) then
        !new shorter cohort to the new cohort is the old tallest cohort
        shortptr => ptallest

        !new cohort is tallest cohort and next taller remains null
        ptallest => icohort
        if (present(storebigcohort)) then
            storebigcohort => icohort
        end if
        currentPatch%tallest => icohort
        !new cohort is not tallest
      else
        !next shorter cohort to new cohort is the next shorter cohort
        !to the cohort just taller than the new cohort
        shortptr => tallptr%shorter

        !new cohort becomes the next shorter cohort to the cohort
        !just taller than the new cohort
        tallptr%shorter => icohort
      endif

      !new cohort is shortest
      if (.not.associated(shortptr)) then
        !next shorter reamins null
        !cohort is placed at the bottom of the list
        pshortest => icohort
        if (present(storesmallcohort)) then
            storesmallcohort => icohort
        end if
        currentPatch%shortest => icohort
      else
        !new cohort is not shortest and becomes next taller cohort
        !to the cohort just below it as defined in the previous block
        shortptr%taller => icohort
      endif

      ! assign taller and shorter links for the new cohort
      icohort%taller => tallptr
      if (tallptrnull == 1) then
        icohort%taller=> null()
      endif
      icohort%shorter => shortptr
  
    end subroutine InsertCohort_old
    
    !===========================================================================
  
    subroutine InsertCohort(this, cohort)
      !
      ! DESCRIPTION:
      ! Inserts a cohort into a patch's linked list structure
      !
      
      ! ARGUMENTS:
      class(fates_patch_type), intent(inout), target  :: this   ! patch 
      type(fates_cohort_type), intent(inout), pointer :: cohort ! cohort to insert
      
      ! LOCALS:
      type(fates_cohort_type), pointer :: temp_cohort1, temp_cohort2 ! temporary cohorts to store pointers
      
      ! validate the cohort before insertion
      if (.not. associated(cohort)) then
        write(fates_log(),*) 'error: cohort is not allocated!'
        call endrun(msg=errMsg(sourcefile, __LINE__))
      end if
    
      if (associated(cohort%taller) .or. associated(cohort%shorter)) then
        write(fates_log(),*) 'error: cohort already part of a list!'
        call endrun(msg=errMsg(sourcefile, __LINE__))
      end if
      
      ! nothing in the list - add to head
      if (.not. associated(this%shortest)) then
        if (.not. associated(this%tallest)) then 
          this%shortest => cohort
          this%tallest  => this%shortest
          cohort%taller => null()
          cohort%shorter => null()
          return 
        else 
          write(fates_log(),*) 'error: inconsistent list state!'
          call endrun(msg=errMsg(sourcefile, __LINE__))
        end if
      end if 
        
      ! shortest - add to front of list
      if (cohort%height < this%shortest%height) then
        temp_cohort1 => this%shortest         ! save current shortest in temporary pointer
        cohort%taller => this%shortest        ! attach cohort to list
        this%shortest => cohort               ! cohort is now the shortest 
        this%shortest%shorter => null()       ! nullify new head's "shorter" pointer
        temp_cohort1%shorter => this%shortest ! new head is previous head's 'shorter'
        return
      end if 

      ! tallest - add to end
      if (cohort%height >= this%tallest%height) then
        this%tallest%taller => cohort        ! attach cohort to end of list
        temp_cohort1 => this%tallest         ! store current tallest in temporary pointer
        this%tallest => cohort               ! cohort is now the tallest
        this%tallest%shorter => temp_cohort1 ! new tail is previous tails's 'taller'
        this%tallest%taller => null()        ! nullify new tails's "taller" pointer
        return
      end if 

      ! traverse list to find where to put cohort
      temp_cohort1 => this%shortest
      temp_cohort2 => temp_cohort1%taller
      do while (associated(temp_cohort2))
        
        ! validate list structure before insertion
        if (associated(temp_cohort1%taller) .and. associated(temp_cohort1%taller%shorter, temp_cohort1)) then 
          write(fates_log(),*) 'error: corrupted list structure!'
          call endrun(msg=errMsg(sourcefile, __LINE__))
        end if 
        
        if ((cohort%height >= temp_cohort1%height) .and. (cohort%height < temp_cohort2%height)) then 
          ! add cohort here
          cohort%taller => temp_cohort2
          temp_cohort1%taller => cohort
          cohort%shorter => temp_cohort1
          temp_cohort2%shorter => cohort
          exit
        end if
        temp_cohort1 => temp_cohort2
        temp_cohort2 => temp_cohort2%taller
      end do

    end subroutine InsertCohort
  
    !===========================================================================
<<<<<<< HEAD
  
    subroutine SortCohorts_old(patchptr)
=======
>>>>>>> b9a46b74
    
    subroutine ValidateCohorts(this)
      !
      ! DESCRIPTION:
      ! Validates a patch's cohort linked list
      !
      
      ! ARGUMENTS:
      class(fates_patch_type), intent(inout), target :: this ! patch 
      
      ! LOCALS:
      type(fates_cohort_type), pointer :: currentCohort ! cohort object

      ! check initial conditions
      if (.not. associated(this%shortest) .and. .not. associated(this%tallest)) then
          ! validation passed - empty list
          return
      else if (.not. associated(this%shortest) .or. .not. associated(this%tallest)) then
          write(fates_log(),*) "patch cohort list validation failed: one of shortest or tallest is null."
          call endrun(msg=errMsg(sourcefile, __LINE__))
      end if
      
      ! count cohorts, which also validates
      call this%Count_Cohorts()
        
    end subroutine ValidateCohorts
    
<<<<<<< HEAD
    end subroutine SortCohorts_old
    
    subroutine SortCohorts(this)
=======
    !===========================================================================
    
    subroutine Count_Cohorts(this)
      !
      ! DESCRIPTION:
      ! Counts the number of a cohorts in a patch's linked list
      !
      
      ! ARGUMENTS:
      class(fates_patch_type), intent(inout), target :: this ! patch 
      
      ! LOCALS:
      type(fates_cohort_type), pointer :: currentCohort                 ! cohort object
      integer                          :: forward_count, backward_count ! forwards and backwards counts of cohorts
      
      ! initialize counts
      forward_count = 0
      backward_count = 0
      
      ! traverse taller chain
      currentCohort => this%shortest
      do while (associated(currentCohort))
        forward_count = forward_count + 1

        ! validate cohort
        if (associated(currentCohort%taller)) then
          if (associated(currentCohort%taller%shorter, currentCohort)) then
              write(fates_log(),*) "error: mismatch in patch's taller chain!"
              call endrun(msg=errMsg(sourcefile, __LINE__))
          end if
        else
          if (.not. associated(currentCohort, this%tallest)) then
              write(fates_log(),*) "error: cohort list does not end at tallest!"
              call endrun(msg=errMsg(sourcefile, __LINE__))
          end if
        end if
          currentCohort => currentCohort%taller
      end do
      
      ! traverse shorter chain
      currentCohort => this%tallest
      do while (associated(currentCohort))
        backward_count = backward_count + 1

        if (associated(currentCohort%shorter)) then
          if (associated(currentCohort%shorter%taller, currentCohort)) then
              write(fates_log(),*) "error: mismatch in patch's shorter chain!"
              call endrun(msg=errMsg(sourcefile, __LINE__))
          end if
        else
          if (.not. associated(currentCohort, this%shortest)) then
              write(fates_log(),*) "error: cohort list does not end at shortest!"
              call endrun(msg=errMsg(sourcefile, __LINE__))
          end if
        end if
        currentCohort => currentCohort%shorter
      end do
      
      ! check consistency between forward and backward counts
      if (forward_count /= backward_count) then
        write(fates_log(),*) "error: forward and backward traversal counts do not match!"
        call endrun(msg=errMsg(sourcefile, __LINE__))
      end if
      
      this%countcohorts = forward_count
          
    end subroutine Count_Cohorts
    
    !===========================================================================
  
    subroutine SortCohorts(patchptr)
      
      ! ============================================================================
      !                 sort cohorts into the correct order   DO NOT CHANGE THIS IT WILL BREAK
      ! ============================================================================

      class(fates_patch_type) , intent(inout), target :: patchptr

      type(fates_patch_type) , pointer :: current_patch
      type(fates_cohort_type), pointer :: current_c, next_c
      type(fates_cohort_type), pointer :: shortestc, tallestc
      type(fates_cohort_type), pointer :: storesmallcohort
      type(fates_cohort_type), pointer :: storebigcohort
      integer :: snull,tnull

      current_patch => patchptr
      tallestc  => NULL()
      shortestc => NULL()
      storebigcohort   => null()
      storesmallcohort => null()
      current_c => current_patch%tallest

      do while (associated(current_c))
        next_c => current_c%shorter
        tallestc  => storebigcohort
        shortestc => storesmallcohort
        if (associated(tallestc)) then
            tnull = 0
        else
            tnull = 1
            tallestc => current_c
        endif

        if (associated(shortestc)) then
            snull = 0
        else
            snull = 1
            shortestc => current_c
        endif

        call current_patch%InsertCohort_old(current_c, tallestc, shortestc,       &
          tnull, snull, storebigcohort, storesmallcohort)

        current_patch%tallest  => storebigcohort
        current_patch%shortest => storesmallcohort
        current_c => next_c

      enddo
      
    end subroutine SortCohorts
    
    !===========================================================================
    
    subroutine SortCohorts_new(this)
>>>>>>> b9a46b74
      !
      ! DESCRIPTION: sort cohorts in patch's linked list
      ! uses insertion sort to build a new list
      !
    
      ! ARGUMENTS:
      class(fates_patch_type), intent(inout), target :: this ! patch
      
      ! LOCALS:
      type(fates_cohort_type), pointer :: currentCohort => null()
      type(fates_cohort_type), pointer :: nextCohort => null()
      type(fates_cohort_type), pointer :: sorted_head => null()
      type(fates_cohort_type), pointer :: currentSorted => null()
      
      ! initialize
      nullify(sorted_head)
      currentCohort => this%shortest
      
      do while (associated(currentCohort))
          
        ! store the next cohort to sort
        nextCohort => currentCohort%taller
        
        ! disconnect from list
        currentCohort%taller => null()
        currentCohort%shorter => null()
        
        ! insert into the sorted part of list 
        if (.not. associated(sorted_head)) then
        
          ! sorted is null, insert at head of list
          sorted_head => currentCohort
          
        else if (sorted_head%height > currentCohort%height) then
        
          ! insert at head of list
          currentCohort%taller => sorted_head
          sorted_head%shorter => currentCohort
          sorted_head => currentCohort
                
        else
          
          ! traverse sorted list to find where to place
          currentSorted => sorted_head
          do while (associated(currentSorted%taller))
            if (currentCohort%height < currentSorted%taller%height) exit
            currentSorted => currentSorted%taller
          end do
          
          ! insert cohort after currentSorted
          currentCohort%taller => currentSorted%taller
          
          ! set shorter cohort if it is not inserted at the end
          if (associated(currentSorted%taller)) then
            currentSorted%taller%shorter => currentCohort
          end if
          
          ! set taller to currentCohort
          currentSorted%taller => currentCohort
          currentCohort%shorter => currentSorted
        end if
        
        currentCohort => nextCohort
      end do

      ! update patch pointers for shortest and tallest
      if (associated(sorted_head)) then
        this%shortest => sorted_head
        currentCohort => sorted_head
        do while (associated(currentCohort%taller))
          currentCohort => currentCohort%taller
        end do
        this%tallest => currentCohort
      end if
    
    end subroutine SortCohorts
  
    !===========================================================================

    subroutine Dump(this)
      !
      ! DESCRIPTION:
      ! print attributes of a patch
      !

      ! ARGUMENTS:
      class(fates_patch_type), intent(in) :: this ! patch object

      ! LOCALS:
      integer :: el  ! element loop counting index

      write(fates_log(),*) '----------------------------------------'
      write(fates_log(),*) ' Dumping Patch Information              '
      write(fates_log(),*) ' (omitting arrays)                      '
      write(fates_log(),*) '----------------------------------------'
      write(fates_log(),*) 'pa%patchno            = ',this%patchno
      write(fates_log(),*) 'pa%age                = ',this%age
      write(fates_log(),*) 'pa%age_class          = ',this%age_class
      write(fates_log(),*) 'pa%area               = ',this%area
      write(fates_log(),*) 'pa%countcohorts       = ',this%countcohorts
      write(fates_log(),*) 'pa%ncl_p              = ',this%ncl_p
      write(fates_log(),*) 'pa%total_canopy_area  = ',this%total_canopy_area
      write(fates_log(),*) 'pa%total_tree_area    = ',this%total_tree_area
      write(fates_log(),*) 'pa%total_grass_area   = ',this%total_grass_area
      write(fates_log(),*) 'pa%zstar              = ',this%zstar
      write(fates_log(),*) 'pa%solar_zenith_flag  = ',this%solar_zenith_flag
      write(fates_log(),*) 'pa%solar_zenith_angle = ',this%solar_zenith_angle
      write(fates_log(),*) 'pa%gnd_alb_dif        = ',this%gnd_alb_dif(:)
      write(fates_log(),*) 'pa%gnd_alb_dir        = ',this%gnd_alb_dir(:)
      write(fates_log(),*) 'pa%c_stomata          = ',this%c_stomata
      write(fates_log(),*) 'pa%c_lblayer          = ',this%c_lblayer
      write(fates_log(),*) 'pa%disturbance_rates  = ',this%disturbance_rates(:)
      write(fates_log(),*) 'pa%land_use_label     = ',this%land_use_label
      write(fates_log(),*) '----------------------------------------'

      do el = 1, num_elements
        write(fates_log(),*) 'element id: ',element_list(el)
        write(fates_log(),*) 'seed mass: ',sum(this%litter(el)%seed)
        write(fates_log(),*) 'seed germ mass: ',sum(this%litter(el)%seed_germ)
        write(fates_log(),*) 'leaf fines(pft): ',sum(this%litter(el)%leaf_fines)
        write(fates_log(),*) 'root fines(pft,sl): ',sum(this%litter(el)%root_fines)
        write(fates_log(),*) 'ag_cwd(c): ',sum(this%litter(el)%ag_cwd)
        write(fates_log(),*) 'bg_cwd(c,sl): ',sum(this%litter(el)%bg_cwd)
      end do

    end subroutine Dump

    !===========================================================================

    subroutine CheckVars(this, var_aliases, return_code)
      !
      ! DESCRIPTION:
      ! perform numerical checks on patch variables of interest
      ! The input string is of the form:  'VAR1_NAME:VAR2_NAME:VAR3_NAME'
      !

      ! ARGUMENTS:
      class(fates_patch_type), intent(in)  :: this        ! patch object
      character(len=*),        intent(in)  :: var_aliases
      integer,                 intent(out) :: return_code ! return 0 for all fine
                                                          ! return 1 if a nan detected
                                                          ! return 10+ if an overflow
                                                          ! return 100% if an underflow
      ! LOCALS:
      type(fates_cohort_type), pointer :: currentCohort

      ! Check through a registry of variables to check

      if (check_hlm_list(trim(var_aliases), 'co_n')) then
        currentCohort => this%shortest
        do while(associated(currentCohort))
            call check_var_real(currentCohort%n, 'cohort%n', return_code)
            if (.not.(return_code .eq. 0)) then
                call this%Dump()
                call currentCohort%Dump()
                return
            end if
            currentCohort => currentCohort%taller
        end do
      end if
  
      if (check_hlm_list(trim(var_aliases), 'co_dbh')) then
        currentCohort => this%shortest
        do while(associated(currentCohort))        
            call check_var_real(currentCohort%dbh, 'cohort%dbh', return_code)
            if (.not. (return_code .eq. 0)) then
              call this%Dump()
              call currentCohort%Dump()
              return
            end if
            currentCohort => currentCohort%taller
        end do
      end if

      if (check_hlm_list(trim(var_aliases), 'pa_area')) then
        call check_var_real(this%area, 'patch%area', return_code)
        if (.not. (return_code .eq. 0)) then
            call this%Dump()
            return
        end if
      end if

    end subroutine CheckVars

    !===========================================================================  

end module FatesPatchMod<|MERGE_RESOLUTION|>--- conflicted
+++ resolved
@@ -237,11 +237,8 @@
       procedure :: Count_Cohorts
       procedure :: ValidateCohorts
       procedure :: InsertCohort
-<<<<<<< HEAD
+      procedure :: InsertCohort_old
       procedure :: SortCohorts_old
-=======
-      procedure :: InsertCohort_old
->>>>>>> b9a46b74
       procedure :: SortCohorts
       procedure :: UpdateTreeGrassArea
       procedure :: UpdateLiveGrass
@@ -1152,11 +1149,6 @@
     end subroutine InsertCohort
   
     !===========================================================================
-<<<<<<< HEAD
-  
-    subroutine SortCohorts_old(patchptr)
-=======
->>>>>>> b9a46b74
     
     subroutine ValidateCohorts(this)
       !
@@ -1184,11 +1176,6 @@
         
     end subroutine ValidateCohorts
     
-<<<<<<< HEAD
-    end subroutine SortCohorts_old
-    
-    subroutine SortCohorts(this)
-=======
     !===========================================================================
     
     subroutine Count_Cohorts(this)
@@ -1259,11 +1246,11 @@
     
     !===========================================================================
   
-    subroutine SortCohorts(patchptr)
-      
-      ! ============================================================================
-      !                 sort cohorts into the correct order   DO NOT CHANGE THIS IT WILL BREAK
-      ! ============================================================================
+    subroutine SortCohorts_old(patchptr)
+    
+    ! ============================================================================
+    !                 sort cohorts into the correct order   DO NOT CHANGE THIS IT WILL BREAK
+    ! ============================================================================
 
       class(fates_patch_type) , intent(inout), target :: patchptr
 
@@ -1306,14 +1293,11 @@
         current_patch%shortest => storesmallcohort
         current_c => next_c
 
-      enddo
-      
-    end subroutine SortCohorts
-    
-    !===========================================================================
-    
-    subroutine SortCohorts_new(this)
->>>>>>> b9a46b74
+    enddo
+    
+    end subroutine SortCohorts_old
+    
+    subroutine SortCohorts(this)
       !
       ! DESCRIPTION: sort cohorts in patch's linked list
       ! uses insertion sort to build a new list
