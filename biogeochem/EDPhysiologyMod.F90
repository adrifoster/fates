--- conflicted
+++ resolved
@@ -650,6 +650,9 @@
     real(r8) :: store_output           ! the amount of the store to put into leaves -
                                        ! is a barrier against negative storage and C starvation. 
     real(r8) :: store_c_transfer_frac  ! Fraction of storage carbon used to flush leaves
+
+    real(r8), parameter :: leaf_drop_fraction = 1.0_r8
+
     !------------------------------------------------------------------------
 
     currentPatch => CurrentSite%oldest_patch   
@@ -678,26 +681,11 @@
                       store_c_transfer_frac = &
                             min(currentCohort%laimemory, store_c*store_output)/store_c
                    else
-<<<<<<< HEAD
                       store_c_transfer_frac = 0.0_r8
                    end if
                    
                    call PRTPhenologyFlush(currentCohort%prt, currentCohort%pft, &
                          leaf_organ, store_c_transfer_frac)
-=======
-                      ! we can only put on as much carbon as there is in the store...
-                      ! nb. Putting all of bstore into leaves is C-starvation suicidal. 
-                      ! The tendency for this could be parameterized
-                      currentCohort%bl = currentCohort%bstore * store_output
-                   endif
-
-
-                   if ( debug ) write(fates_log(),*) 'EDPhysMod 1 ',currentCohort%bstore
-
-                   currentCohort%bstore = currentCohort%bstore - currentCohort%bl  ! Drain store
-
-                   if ( debug ) write(fates_log(),*) 'EDPhysMod 2 ',currentCohort%bstore
->>>>>>> 44d45f54
 
                    currentCohort%laimemory = 0.0_r8
 
@@ -721,7 +709,7 @@
                    ! also track the turnover masses that will be sent to litter later on)
 
                    call PRTDeciduousTurnover(currentCohort%prt,currentCohort%pft, &
-                         leaf_organ, 1.0_r8)
+                         leaf_organ, leaf_drop_fraction)
                
                 endif !leaf status
              endif !currentSite status
@@ -729,21 +717,14 @@
 
           !DROUGHT LEAF ON
           if (EDPftvarcon_inst%stress_decid(currentCohort%pft) == 1)then
-
              
              if (currentSite%dstatus == 2)then 
 
                 ! we have just moved to leaves being on . 
-
-<<<<<<< HEAD
                 if (currentCohort%status_coh == 1)then    
-=======
-                   if ( debug ) write(fates_log(),*) 'EDPhysMod 3 ',currentCohort%bstore
->>>>>>> 44d45f54
 
                    !is it the leaf-on day? Are the leaves currently off?    
 
-<<<<<<< HEAD
                    currentCohort%status_coh = 2    ! Leaves are on, so change status to 
                                                    ! stop flow of carbon out of bstore. 
 
@@ -756,9 +737,6 @@
                    
                    call PRTPhenologyFlush(currentCohort%prt, currentCohort%pft, &
                          leaf_organ, store_c_transfer_frac)
-=======
-                   if ( debug ) write(fates_log(),*) 'EDPhysMod 4 ',currentCohort%bstore
->>>>>>> 44d45f54
 
                    currentCohort%laimemory = 0.0_r8
 
@@ -776,7 +754,7 @@
                    currentCohort%laimemory   = leaf_c
 
                    call PRTDeciduousTurnover(currentCohort%prt,currentCohort%pft, &
-                         leaf_organ, 1.0_r8)
+                         leaf_organ, leaf_drop_fraction)
 
                 endif
              endif !status
