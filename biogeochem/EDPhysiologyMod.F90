--- conflicted
+++ resolved
@@ -1661,18 +1661,12 @@
 
        if (temp_cohort%n > 0.0_r8 )then
           if ( DEBUG ) write(fates_log(),*) 'EDPhysiologyMod.F90 call create_cohort '
-<<<<<<< HEAD
-	  recruitstatus = 1
-          call create_cohort(currentPatch, temp_cohort%pft, temp_cohort%n, temp_cohort%hite, temp_cohort%dbh,   &
-               b_leaf, b_fineroot, b_sapwood, temp_cohort%bdead, temp_cohort%bstore,                            &
-               temp_cohort%laimemory, cohortstatus, recruitstatus, temp_cohort%canopy_trim, currentPatch%NCL_p, &
-               bc_in)
-=======
+
           call create_cohort(currentPatch, temp_cohort%pft, temp_cohort%n, temp_cohort%hite, temp_cohort%dbh, &
                 b_leaf, b_fineroot, b_sapwood, temp_cohort%bdead, temp_cohort%bstore,  &
                 temp_cohort%laimemory, cohortstatus, temp_cohort%canopy_trim, currentPatch%NCL_p, &
                 currentSite%spread, bc_in)
->>>>>>> 0c3e161e
+
 
           ! keep track of how many individuals were recruited for passing to history
           currentSite%recruitment_rate(ft) = currentSite%recruitment_rate(ft) + temp_cohort%n
