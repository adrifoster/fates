module EDPhysiologyMod

#include "shr_assert.h"

  ! ============================================================================
  ! Miscellaneous physiology routines from ED. 
  ! ============================================================================

  use FatesGlobals, only         : fates_log
  use FatesInterfaceMod, only    : hlm_days_per_year
  use FatesInterfaceMod, only    : hlm_model_day
  use FatesInterfaceMod, only    : hlm_freq_day
  use FatesInterfaceMod, only    : hlm_day_of_year
  use FatesConstantsMod, only    : r8 => fates_r8
  use EDEcophysContype , only    : EDecophyscon
  use EDPftvarcon      , only    : EDPftvarcon_inst
  use EDEcophysContype , only    : EDecophyscon
  use FatesInterfaceMod, only    : bc_in_type
  use EDCohortDynamicsMod , only : allocate_live_biomass, zero_cohort
  use EDCohortDynamicsMod , only : create_cohort, sort_cohorts

  use EDTypesMod          , only : numWaterMem
  use EDTypesMod          , only : dl_sf, dinc_ed
  use EDTypesMod          , only : external_recruitment
  use EDTypesMod          , only : ncwd
  use EDTypesMod          , only : nlevleaf
  use EDTypesMod          , only : numpft_ed
  use EDTypesMod          , only : senes
  use EDTypesMod          , only : ed_site_type, ed_patch_type, ed_cohort_type

  use shr_log_mod           , only : errMsg => shr_log_errMsg
  use FatesGlobals          , only : fates_log
  use FatesGlobals          , only : endrun => fates_endrun
  use EDParamsMod           , only : fates_mortality_disturbance_fraction

  implicit none
  private

  public :: canopy_derivs
  public :: non_canopy_derivs
  public :: trim_canopy
  public :: phenology
  private :: phenology_leafonoff
  private :: Growth_Derivatives
  public :: recruitment
  private :: cwd_input
  private :: cwd_out
  private :: fragmentation_scaler
  private :: seeds_in
  private :: seed_decay
  private :: seed_germination
  public :: flux_into_litter_pools

  logical, parameter :: DEBUG  = .false. ! local debug flag
  character(len=*), parameter, private :: sourcefile = &
        __FILE__
  ! ============================================================================

contains

  ! ============================================================================
  subroutine canopy_derivs( currentSite, currentPatch, bc_in )
    !
    ! !DESCRIPTION:
    ! spawn new cohorts of juveniles of each PFT             
    !
    ! !USES:
    !
    ! !ARGUMENTS    
    type(ed_site_type), intent(inout), target  :: currentSite
    type(ed_patch_type) , intent(inout), target :: currentPatch
    type(bc_in_type), intent(in)               :: bc_in
    !
    ! !LOCAL VARIABLES:
    type(ed_cohort_type), pointer ::currentCohort
    !----------------------------------------------------------------------

    ! call plant growth functions

    currentCohort => currentPatch%shortest

    do while(associated(currentCohort))
       call Growth_Derivatives(currentSite, currentCohort, bc_in )
       currentCohort => currentCohort%taller
    enddo

  end subroutine canopy_derivs

  ! ============================================================================
  subroutine non_canopy_derivs( currentSite, currentPatch, bc_in )
    !
    ! !DESCRIPTION:
    ! Returns time differentials of the state vector
    !
    ! !USES:
    use EDTypesMod, only : AREA
    !
    ! !ARGUMENTS    
    type(ed_site_type), intent(inout), target  :: currentSite
    type(ed_patch_type), intent(inout)         :: currentPatch
    type(bc_in_type), intent(in)               :: bc_in

    !
    ! !LOCAL VARIABLES:
    integer c,p
    !----------------------------------------------------------------------

    currentPatch%leaf_litter_in(:)   = 0.0_r8
    currentPatch%root_litter_in(:)   = 0.0_r8
    currentPatch%dleaf_litter_dt(:)  = 0.0_r8
    currentPatch%droot_litter_dt(:)  = 0.0_r8
    currentPatch%leaf_litter_out(:)  = 0.0_r8
    currentPatch%root_litter_out(:)  = 0.0_r8
    currentPatch%cwd_AG_in(:)        = 0.0_r8
    currentPatch%cwd_BG_in(:)        = 0.0_r8
    currentPatch%cwd_AG_out(:)       = 0.0_r8
    currentPatch%cwd_BG_out(:)       = 0.0_r8
    currentPatch%seeds_in(:)         = 0.0_r8  
    currentPatch%seed_decay(:)       = 0.0_r8
    currentPatch%seed_germination(:) = 0.0_r8

    ! update seed fluxes 
    call seeds_in(currentSite, currentPatch)
    call seed_decay(currentSite, currentPatch)
    call seed_germination(currentSite, currentPatch)

    ! update fragmenting pool fluxes
    call cwd_input(currentPatch)
    call cwd_out( currentSite, currentPatch, bc_in)

    do p = 1,numpft_ed
       currentSite%dseed_dt(p) = currentSite%dseed_dt(p) + &
            (currentPatch%seeds_in(p) - currentPatch%seed_decay(p) - &
            currentPatch%seed_germination(p)) * currentPatch%area/AREA
    enddo   
    
    do c = 1,ncwd
       currentPatch%dcwd_AG_dt(c) = currentPatch%cwd_AG_in(c) - currentPatch%cwd_AG_out(c) 
       currentPatch%dcwd_BG_dt(c) = currentPatch%cwd_BG_in(c) - currentPatch%cwd_BG_out(c) 
    enddo

    do p = 1,numpft_ed
       currentPatch%dleaf_litter_dt(p) = currentPatch%leaf_litter_in(p) - &
             currentPatch%leaf_litter_out(p) 
       currentPatch%droot_litter_dt(p) = currentPatch%root_litter_in(p) - &
             currentPatch%root_litter_out(p) 
    enddo

  end subroutine non_canopy_derivs

  ! ============================================================================
  subroutine trim_canopy( currentSite )
    !
    ! !DESCRIPTION:
    ! Canopy trimming / leaf optimisation. Removes leaves in negative annual carbon balance. 
    !
    ! !USES:
    !
    use EDGrowthFunctionsMod, only : tree_lai
    !
    ! !ARGUMENTS    
    type (ed_site_type),intent(inout), target :: currentSite
    !
    ! !LOCAL VARIABLES:
    type (ed_cohort_type) , pointer :: currentCohort
    type (ed_patch_type)  , pointer :: currentPatch

    integer  :: z          ! leaf layer
    integer  :: trimmed    ! was this layer trimmed in this year? If not expand the canopy. 

    !----------------------------------------------------------------------

    currentPatch => currentSite%youngest_patch

    do while(associated(currentPatch))
       currentCohort => currentPatch%tallest
       do while (associated(currentCohort)) 
          trimmed = 0    
          currentCohort%treelai = tree_lai(currentCohort)    
          currentCohort%nv = ceiling((currentCohort%treelai+currentCohort%treesai)/dinc_ed)
          if (currentCohort%nv > nlevleaf)then
             write(fates_log(),*) 'nv > nlevleaf',currentCohort%nv,currentCohort%treelai,currentCohort%treesai, &
                  currentCohort%c_area,currentCohort%n,currentCohort%bl
          endif

          !Leaf cost vs netuptake for each leaf layer. 
          do z = 1,nlevleaf
             if (currentCohort%year_net_uptake(z) /= 999._r8)then !there was activity this year in this leaf layer. 
                !Leaf Cost kgC/m2/year-1
                !decidous costs. 
                if (EDPftvarcon_inst%season_decid(currentCohort%pft) == 1.or. &
                     EDPftvarcon_inst%stress_decid(currentCohort%pft) == 1)then 
                   currentCohort%leaf_cost =  1._r8/(EDPftvarcon_inst%slatop(currentCohort%pft)*1000.0_r8)
                   currentCohort%leaf_cost = currentCohort%leaf_cost + &
                        1.0_r8/(EDPftvarcon_inst%slatop(currentCohort%pft)*1000.0_r8) * &
                        EDPftvarcon_inst%allom_l2fr(currentCohort%pft) / EDecophyscon%root_long(currentCohort%pft)
                   currentCohort%leaf_cost = currentCohort%leaf_cost * (EDPftvarcon_inst%grperc(currentCohort%pft) + 1._r8)
                else !evergreen costs
                   currentCohort%leaf_cost = 1.0_r8/(EDPftvarcon_inst%slatop(currentCohort%pft)* &
                        EDPftvarcon_inst%leaf_long(currentCohort%pft)*1000.0_r8) !convert from sla in m2g-1 to m2kg-1
                   currentCohort%leaf_cost = currentCohort%leaf_cost + &
                        1.0_r8/(EDPftvarcon_inst%slatop(currentCohort%pft)*1000.0_r8) * &
                        EDPftvarcon_inst%allom_l2fr(currentCohort%pft) / EDecophyscon%root_long(currentCohort%pft)
                   currentCohort%leaf_cost = currentCohort%leaf_cost * (EDPftvarcon_inst%grperc(currentCohort%pft) + 1._r8)
                endif
                if (currentCohort%year_net_uptake(z) < currentCohort%leaf_cost)then
                   if (currentCohort%canopy_trim > EDPftvarcon_inst%trim_limit(currentCohort%pft))then

                      if ( DEBUG ) then
                         write(fates_log(),*) 'trimming leaves',currentCohort%canopy_trim,currentCohort%leaf_cost
                      endif

                      ! keep trimming until none of the canopy is in negative carbon balance.              
                      if (currentCohort%hite > EDecophyscon%hgt_min(currentCohort%pft))then
                         currentCohort%canopy_trim = currentCohort%canopy_trim - EDPftvarcon_inst%trim_inc(currentCohort%pft)
                         if (EDPftvarcon_inst%evergreen(currentCohort%pft) /= 1)then
                            currentCohort%laimemory = currentCohort%laimemory*(1.0_r8 - EDPftvarcon_inst%trim_inc(currentCohort%pft)) 
                         endif
                         trimmed = 1
                      endif
                   endif
                endif
             endif !leaf activity? 
          enddo !z
          if (currentCohort%NV.gt.2)then
             ! leaf_cost may be uninitialized, removing its diagnostic from the log
             ! to allow checking with fpe_traps (RGK)
             write(fates_log(),*) 'nv>4',currentCohort%year_net_uptake(1:6),currentCohort%canopy_trim
          endif

          currentCohort%year_net_uptake(:) = 999.0_r8
          if (trimmed == 0.and.currentCohort%canopy_trim < 1.0_r8)then
             currentCohort%canopy_trim = currentCohort%canopy_trim + EDPftvarcon_inst%trim_inc(currentCohort%pft)
          endif 

          if ( DEBUG ) then
             write(fates_log(),*) 'trimming',currentCohort%canopy_trim
          endif
         
          ! currentCohort%canopy_trim = 1.0_r8 !FIX(RF,032414) this turns off ctrim for now. 
          currentCohort => currentCohort%shorter
       enddo
       currentPatch => currentPatch%older
    enddo

  end subroutine trim_canopy

  ! ============================================================================
  subroutine phenology( currentSite, bc_in )
    !
    ! !DESCRIPTION:
    ! Phenology. 
    !
    ! !USES:
    use FatesConstantsMod, only : tfrz => t_water_freeze_k_1atm
    use EDParamsMod, only : ED_val_phen_drought_threshold, ED_val_phen_doff_time
    use EDParamsMod, only : ED_val_phen_a, ED_val_phen_b, ED_val_phen_c, ED_val_phen_chiltemp
    use EDParamsMod, only : ED_val_phen_mindayson, ED_val_phen_ncolddayslim, ED_val_phen_coldtemp
         

    !
    ! !ARGUMENTS:
    type(ed_site_type), intent(inout), target :: currentSite
    type(bc_in_type),   intent(in)            :: bc_in

    !
    ! !LOCAL VARIABLES:

    integer  :: t            ! day of year
    integer  :: ncolddays    ! no days underneath the threshold for leaf drop
    integer  :: i
    integer  :: timesincedleafon,timesincedleafoff,timesinceleafon,timesinceleafoff
    integer  :: refdate
    integer  :: curdate
    
    integer  :: yr                       ! year (0, ...)
    integer  :: mon                      ! month (1, ..., 12)
    integer  :: day                      ! day of month (1, ..., 31)
    integer  :: sec                      ! seconds of the day

    real(r8) :: gdd_threshold
    integer  :: ncdstart     ! beginning of counting period for chilling degree days.
    integer  :: gddstart     ! beginning of counting period for growing degree days.
    real(r8) :: temp_in_C    ! daily averaged temperature in celcius

    real(r8), parameter :: canopy_leaf_lifespan = 365.0_r8    ! Mean lifespan canopy leaves
                                                              ! FIX(RGK 07/10/17)
                                                              ! This is a band-aid on unusual code
                                                              

    ! Parameter of drought decid leaf loss in mm in top layer...FIX(RF,032414) 
    ! - this is arbitrary and poorly understood. Needs work. ED_

    !Parameters: defaults from Botta et al. 2000 GCB,6 709-725 
    !Parameters, default from from SDGVM model of senesence

    t  = hlm_day_of_year
    temp_in_C = bc_in%t_veg24_si - tfrz

    !-----------------Cold Phenology--------------------!              

    !Zero growing degree and chilling day counters
    if (currentSite%lat > 0)then
       ncdstart = 270  !Northern Hemisphere begining November
       gddstart = 1    !Northern Hemisphere begining January
    else
       ncdstart = 120  !Southern Hemisphere beginning May
       gddstart = 181  !Northern Hemisphere begining July
    endif
    
    ! FIX(SPM,032414) - this will only work for the first year, no?
    if (t == ncdstart)then
       currentSite%ncd = 0._r8
    endif

    !Accumulate growing/chilling days after start of counting period
    if (temp_in_C  <  ED_val_phen_chiltemp)then
       currentSite%ncd = currentSite%ncd + 1.0_r8
    endif

    !GDD accumulation function, which also depends on chilling days.
    gdd_threshold = ED_val_phen_a + ED_val_phen_b*exp(ED_val_phen_c*currentSite%ncd)

    !Accumulate temperature of last 10 days.
    currentSite%last_n_days(2:senes) =  currentSite%last_n_days(1:senes-1)
    currentSite%last_n_days(1) = temp_in_C                                      
    !count number of days for leaves off
    ncolddays = 0
    do i = 1,senes
       if (currentSite%last_n_days(i) < ED_val_phen_coldtemp)then
          ncolddays = ncolddays + 1
       endif
    enddo

    ! Here is where we do the GDD accumulation calculation
    !
    ! reset GDD on set dates
    if (t == gddstart)then
       currentSite%ED_GDD_site = 0._r8
    endif
    !
    ! accumulate the GDD using daily mean temperatures
    if (bc_in%t_veg24_si .gt. tfrz) then
       currentSite%ED_GDD_site = currentSite%ED_GDD_site + bc_in%t_veg24_si - tfrz
    endif
    

    timesinceleafoff = hlm_model_day - currentSite%leafoffdate
    !LEAF ON: COLD DECIDUOUS. Needs to
    !1) have exceeded the growing degree day threshold 
    !2) The leaves should not be on already
    !3) There should have been at least on chilling day in the counting period.  
    if (currentSite%ED_GDD_site > gdd_threshold)then
       if (currentSite%status == 1) then
          if (currentSite%ncd >= 1) then
             currentSite%status = 2     !alter status of site to 'leaves on'
             ! NOTE(bja, 2015-01) should leafondate = model_day to be consistent with leaf off?
             currentSite%leafondate = t !record leaf on date   
             if ( DEBUG ) write(fates_log(),*) 'leaves on'
          endif !ncd
       endif !status
    endif !GDD

    timesinceleafon = hlm_model_day - currentSite%leafondate


    !LEAF OFF: COLD THRESHOLD
    !Needs to:
    !1) have exceeded the number of cold days threshold
    !2) have exceeded the minimum leafon time.
    !3) The leaves should not be off already
    !4) The day of the year should be larger than the counting period. (not sure if we need this/if it will break the restarting)
    
    if (ncolddays > ED_val_phen_ncolddayslim)then
     if (timesinceleafon > ED_val_phen_mindayson)then
       if (currentSite%status == 2)then
          currentSite%status = 1        !alter status of site to 'leaves on'
          currentSite%leafoffdate = hlm_model_day   !record leaf off date   
          if ( DEBUG ) write(fates_log(),*) 'leaves off'
       endif
    endif
    endif

    !LEAF OFF: COLD LIFESPAN THRESHOLD
    if(timesinceleafoff > 400)then !remove leaves after a whole year when there is no 'off' period.  
       if(currentSite%status == 2)then
          currentSite%status = 1        !alter status of site to 'leaves on'
          currentSite%leafoffdate = hlm_model_day   !record leaf off date   
          if ( DEBUG ) write(fates_log(),*) 'leaves off'
       endif
    endif

    !-----------------Drought Phenology--------------------!
    ! Principles of drought-deciduos phenology model...
    ! The 'dstatus' flag is 2 when leaves are on, and 1 when leaves area off. 
    ! The following sets those site-level flags, which are acted on in phenology_deciduos. 
    ! A* The leaves live for either the length of time the soil moisture is over the threshold 
    ! or the lifetime of the leaves, whichever is shorter. 
    ! B*: If the soil is only wet for a very short time, then the leaves stay on for 100 days
    ! C*: The leaves are only permitted to come ON for a 60 day window around when they last came on, 
    ! to prevent 'flickering' on in response to wet season storms
    ! D*: We don't allow anything to happen in the first ten days to allow the water memory window to come into equlibirum. 
    ! E*: If the soil is always wet, the leaves come on at the beginning of the window, and then last for their lifespan. 
    ! ISSUES
    ! 1. It's not clear what water content we should track. Here we are tracking the top layer, 
    ! but we probably should track something like BTRAN,
    ! but BTRAN is defined for each PFT, and there could potentially be more than one stress-dec PFT.... ?
    ! 2. In the beginning, the window is set at an arbitrary time of the year, so the leaves might come on 
    ! in the dry season, using up stored reserves
    ! for the stress-dec plants, and potentially killing them. To get around this, we need to read in the 
    ! 'leaf on' date from some kind of start-up file
    ! but we would need that to happen for every resolution, etc. 
    ! 3. Will this methodology properly kill off the stress-dec trees where there is no water stress? 
    ! What about where the wet period coincides with the
    ! warm period? We would just get them overlapping with the cold-dec trees, even though that isn't appropriate.... 
    ! Why don't the drought deciduous trees grow
    ! in the North? Is cold decidousness maybe even the same as drought deciduosness there (and so does this 
    ! distinction actually matter??).... 

    !Accumulate surface water memory of last 10 days.

    do i = 1,numWaterMem-1 !shift memory along one
       currentSite%water_memory(numWaterMem+1-i) = currentSite%water_memory(numWaterMem-i)
    enddo
    currentSite%water_memory(1) = bc_in%h2o_liqvol_gl(1)   !waterstate_inst%h2osoi_vol_col(coli,1)

    !In drought phenology, we often need to force the leaves to stay on or off as moisture fluctuates...     
    timesincedleafoff = 0
    if (currentSite%dstatus == 1)then !the leaves are off. How long have they been off? 
       !leaves have come on, but last year, so at a later date than now.
       if (currentSite%dleafoffdate > 0.and.currentSite%dleafoffdate > t)then 
          timesincedleafoff = t + (360 - currentSite%dleafoffdate)
       else
          timesincedleafoff = t - currentSite%dleafoffdate    
       endif
    endif

    timesincedleafon = 0
    !the leaves are on. How long have they been on? 
    if (currentSite%dstatus == 2)then  
       !leaves have come on, but last year, so at a later date than now.
       if (currentSite%dleafondate > 0.and.currentSite%dleafondate > t)then 
          timesincedleafon = t + (360 - currentSite%dleafondate)
       else
          timesincedleafon = t - currentSite%dleafondate      
       endif
    endif

    !LEAF ON: DROUGHT DECIDUOUS WETNESS
    !Here, we used a window of oppurtunity to determine if we are close to the time when then leaves came on last year
    if ((t >= currentSite%dleafondate - 30.and.t <= currentSite%dleafondate + 30).or.(t > 360 - 15.and. &
         currentSite%dleafondate < 15))then ! are we in the window?
       ! TODO: CHANGE THIS MATH, MOVE THE DENOMENATOR OUTSIDE OF THE SUM (rgk 01-2017)
       if (sum(currentSite%water_memory(1:numWaterMem)/dble(numWaterMem)) &
            >= ED_val_phen_drought_threshold.and.currentSite%dstatus == 1.and.t >= 10)then 
          ! leave some minimum time between leaf off and leaf on to prevent 'flickering'.  
          if (timesincedleafoff > ED_val_phen_doff_time)then  
             currentSite%dstatus = 2     !alter status of site to 'leaves on'
             currentSite%dleafondate = t   !record leaf on date
          endif
       endif
    endif

   !we still haven't done budburst by end of window
    if (t == currentSite%dleafondate+30.and.currentSite%dstatus == 1)then 
       currentSite%dstatus = 2    ! force budburst!
       currentSite%dleafondate = t   ! record leaf on date
    endif

    !LEAF OFF: DROUGHT DECIDUOUS LIFESPAN - if the leaf gets to the end of its useful life. A*, E*
    if (currentSite%dstatus == 2.and.t >= 10)then  !D*
       !Are the leaves at the end of their lives? 
       !FIX(RF,0401014)- this is hardwiring....
       !FIX(RGK:changed from hard-coded pft 7 leaf lifespan to labeled constant (1 year)
       if ( timesincedleafon > canopy_leaf_lifespan )then 
          currentSite%dstatus = 1         !alter status of site to 'leaves on'
          currentSite%dleafoffdate = t    !record leaf on date          
       endif
    endif

    !LEAF OFF: DROUGHT DECIDUOUS DRYNESS - if the soil gets too dry, and the leaves have already been on a while... 
    if (currentSite%dstatus == 2.and.t >= 10)then  !D*
       if (sum(currentSite%water_memory(1:10)/10._r8) <= ED_val_phen_drought_threshold)then 
          if (timesincedleafon > 100)then !B* Have the leaves been on for some reasonable length of time? To prevent flickering. 
             currentSite%dstatus = 1      !alter status of site to 'leaves on'
             currentSite%dleafoffdate = t !record leaf on date           
          endif
       endif
    endif

    call phenology_leafonoff(currentSite)

  end subroutine phenology

  ! ============================================================================
  subroutine phenology_leafonoff(currentSite)
    !
    ! !DESCRIPTION:
    ! Controls the leaf on and off economics
    !
    ! !USES:
    !
    ! !ARGUMENTS:
    type(ed_site_type), intent(inout), target :: currentSite
    !
    ! !LOCAL VARIABLES:
    type(ed_patch_type) , pointer :: currentPatch     
    type(ed_cohort_type), pointer :: currentCohort  

    real(r8)           :: store_output ! the amount of the store to put into leaves -
                                       ! is a barrier against negative storage and C starvation. 

    !------------------------------------------------------------------------

    currentPatch => CurrentSite%oldest_patch   

    store_output  = 0.5_r8

    do while(associated(currentPatch))    
       currentCohort => currentPatch%tallest
       do while(associated(currentCohort))        
                
          !COLD LEAF ON
          if (EDPftvarcon_inst%season_decid(currentCohort%pft) == 1)then
             if (currentSite%status == 2)then !we have just moved to leaves being on . 
                if (currentCohort%status_coh == 1)then !Are the leaves currently off?        
                   currentCohort%status_coh = 2    !Leaves are on, so change status to stop flow of carbon out of bstore. 
                   if (currentCohort%laimemory <= currentCohort%bstore)then
                      currentCohort%bl = currentCohort%laimemory !extract stored carbon to make new leaves.
                   else
                      ! we can only put on as much carbon as there is in the store...
                      ! nb. Putting all of bstore into leaves is C-starvation suicidal. 
                      ! The tendency for this could be parameterized
                      currentCohort%bl = currentCohort%bstore * store_output
                   endif

                   ! Add deployed carbon to alive biomass pool
                   currentCohort%balive = currentCohort%balive + currentCohort%bl

                   if ( DEBUG ) write(fates_log(),*) 'EDPhysMod 1 ',currentCohort%bstore

                   currentCohort%bstore = currentCohort%bstore - currentCohort%bl  ! Drain store

                   if ( DEBUG ) write(fates_log(),*) 'EDPhysMod 2 ',currentCohort%bstore

                   currentCohort%laimemory = 0.0_r8

                endif !pft phenology
             endif ! growing season 

             !COLD LEAF OFF
             currentCohort%leaf_litter = 0.0_r8 !zero leaf litter for today. 
             if (currentSite%status == 1)then !past leaf drop day? Leaves still on tree?  
                if (currentCohort%status_coh == 2)then ! leaves have not dropped
                   currentCohort%status_coh      = 1                  
                   !remember what the lai was this year to put the same amount back on in the spring... 
                   currentCohort%laimemory   = currentCohort%bl  
                   ! decrement balive for leaf litterfall        
                   currentCohort%balive      = currentCohort%balive - currentCohort%bl 
                   ! add lost carbon to litter
                   currentCohort%leaf_litter = currentCohort%bl 
                   currentCohort%bl          = 0.0_r8                            
                endif !leaf status
             endif !currentSite status
          endif  !season_decid

          !DROUGHT LEAF ON
          if (EDPftvarcon_inst%stress_decid(currentCohort%pft) == 1)then
             if (currentSite%dstatus == 2)then !we have just moved to leaves being on . 
                if (currentCohort%status_coh == 1)then !is it the leaf-on day? Are the leaves currently off?       
                   currentCohort%status_coh = 2    !Leaves are on, so change status to stop flow of carbon out of bstore. 
                   if (currentCohort%laimemory <= currentCohort%bstore)then
                      currentCohort%bl = currentCohort%laimemory !extract stored carbon to make new leaves.
                   else
                    currentCohort%bl = currentCohort%bstore * store_output    !we can only put on as much carbon as there is in the store...
                    endif
                   currentCohort%balive = currentCohort%balive + currentCohort%bl

                   if ( DEBUG ) write(fates_log(),*) 'EDPhysMod 3 ',currentCohort%bstore

                   currentCohort%bstore = currentCohort%bstore - currentCohort%bl ! empty store

                   if ( DEBUG ) write(fates_log(),*) 'EDPhysMod 4 ',currentCohort%bstore

                   currentCohort%laimemory = 0.0_r8

                endif !currentCohort status again?
             endif   !currentSite status

             !DROUGHT LEAF OFF
             if (currentSite%dstatus == 1)then        
                if (currentCohort%status_coh == 2)then ! leaves have not dropped
                   currentCohort%status_coh      = 1   
                   currentCohort%laimemory   = currentCohort%bl
                   ! decrement balive for leaf litterfall  
                   currentCohort%balive      = currentCohort%balive - currentCohort%bl   
                   ! add retranslocated carbon (very small) to store.      
                   currentCohort%bstore      = currentCohort%bstore        
                   ! add falling leaves to litter pools . convert to KgC/m2                    
                   currentCohort%leaf_litter = currentCohort%bl  
                   currentCohort%bl          = 0.0_r8                                        
                endif
             endif !status
          endif !drought dec.
          currentCohort => currentCohort%shorter
       enddo !currentCohort

       currentPatch => currentPatch%younger

    enddo !currentPatch

  end subroutine phenology_leafonoff


  ! ============================================================================
  subroutine seeds_in( currentSite, cp_pnt )
    !
    ! !DESCRIPTION:
    !  Flux from plants into seed pool. 
    !
    ! !USES:
    use EDTypesMod, only : AREA
    use EDTypesMod, only : homogenize_seed_pfts
    !
    ! !ARGUMENTS    
    type(ed_site_type), intent(inout), target  :: currentSite
    type(ed_patch_type), intent(inout), target :: cp_pnt ! seeds go to these patches.
    !
    ! !LOCAL VARIABLES:
    type(ed_patch_type),  pointer :: currentPatch
    type(ed_cohort_type), pointer :: currentCohort
    integer :: p
    logical :: pft_present(numpft_ed)
    real(r8) :: npfts_present
    !----------------------------------------------------------------------

    currentPatch => cp_pnt
   
    currentPatch%seeds_in(:) = 0.0_r8

    if ( homogenize_seed_pfts ) then
       ! special mode to remove intergenerational filters on PFT existence: each PFT seeds all PFTs
       ! first loop over all patches and cohorts to see what and how many PFTs are present on this site
       pft_present(:) = .false.
       npfts_present =  0._r8
       currentPatch => currentSite%oldest_patch
       do while(associated(currentPatch))
          currentCohort => currentPatch%tallest
          do while (associated(currentCohort))
             p = currentCohort%pft
             if (.not. pft_present(p)) then
                pft_present(p) = .true.
                npfts_present = npfts_present + 1._r8
             endif
             currentCohort => currentCohort%shorter
          enddo !cohort loop                        
          currentPatch => currentPatch%younger
       enddo ! patch loop
       
       ! now calculate the homogenized seed flux into each PFT pool
       currentPatch => cp_pnt
       currentCohort => currentPatch%tallest
       do while (associated(currentCohort))
          do p = 1, numpft_ed
             if (pft_present(p)) then
                currentPatch%seeds_in(p) = currentPatch%seeds_in(p) +  currentCohort%seed_prod * currentCohort%n / &
                     (currentPatch%area * npfts_present)
             endif
          end do
          currentCohort => currentCohort%shorter
       enddo !cohort loop                  
    else

    ! normal case: each PFT seeds its own type
    currentCohort => currentPatch%tallest
    do while (associated(currentCohort))
       p = currentCohort%pft
       currentPatch%seeds_in(p) = currentPatch%seeds_in(p) +  &
             currentCohort%seed_prod * currentCohort%n/currentPatch%area
       currentCohort => currentCohort%shorter
    enddo !cohort loop

    endif

    currentPatch => currentSite%oldest_patch

    do while(associated(currentPatch))
       if (external_recruitment == 1) then !external seed rain - needed to prevent extinction  
          do p = 1,numpft_ed
           currentPatch%seeds_in(p) = currentPatch%seeds_in(p) + &
                 EDecophyscon%seed_rain(p) !KgC/m2/year
           currentSite%seed_rain_flux(p) = currentSite%seed_rain_flux(p) + &
                 EDecophyscon%seed_rain(p) * currentPatch%area/AREA !KgC/m2/year
          enddo
       endif
       currentPatch => currentPatch%younger
    enddo

  end subroutine seeds_in
  
  ! ============================================================================
  subroutine seed_decay( currentSite, currentPatch )
    !
    ! !DESCRIPTION:
    !  Flux from seed pool into leaf litter pool    
    !
    ! !USES:
    use EDPftvarcon       , only : EDPftvarcon_inst
    !
    ! !ARGUMENTS    
    type(ed_site_type), intent(inout), target  :: currentSite
    type(ed_patch_type),intent(inout) :: currentPatch ! seeds go to these patches.
    !
    ! !LOCAL VARIABLES:
    integer  ::  p
    !----------------------------------------------------------------------

    ! default value from Liscke and Loffler 2006 ; making this a PFT-specific parameter
    ! decays the seed pool according to exponential model
    ! seed_decay_turnover is in yr-1
    do p = 1,numpft_ed 
       currentPatch%seed_decay(p) =  currentSite%seed_bank(p) * EDPftvarcon_inst%seed_decay_turnover(p)
    enddo
 
  end subroutine seed_decay

  ! ============================================================================
  subroutine seed_germination( currentSite, currentPatch ) 
    !
    ! !DESCRIPTION:
    !  Flux from seed pool into sapling pool    
    !
    ! !USES:
    use EDPftvarcon       , only : EDPftvarcon_inst
    !
    ! !ARGUMENTS    
    type(ed_site_type), intent(inout), target  :: currentSite
    type(ed_patch_type),intent(inout) :: currentPatch ! seeds go to these patches.
    !
    ! !LOCAL VARIABLES:
    integer :: p
    real(r8) max_germination !cap on germination rates. KgC/m2/yr Lishcke et al. 2009
    !----------------------------------------------------------------------

    max_germination = 1.0_r8 !this is arbitrary

    ! germination_timescale is being pulled to PFT parameter; units are 1/yr
    ! thus the mortality rate of seed -> recruit (in units of carbon) is seed_decay_turnover(p)/germination_timescale(p)
    ! and thus the mortlaity rate (in units of individuals) is the product of that times the ratio of (hypothetical) seed mass to recruit biomass
    do p = 1,numpft_ed
       currentPatch%seed_germination(p) =  min(currentSite%seed_bank(p) * &
             EDPftvarcon_inst%germination_timescale(p),max_germination)
    enddo

  end subroutine seed_germination

  ! ============================================================================
  subroutine Growth_Derivatives( currentSite, currentCohort, bc_in)
    !
    ! !DESCRIPTION:
    !  Main subroutine controlling growth and allocation derivatives    
    !
    ! !USES:
    use EDGrowthFunctionsMod , only : Bleaf, dDbhdBd, dhdbd, hite, mortality_rates,dDbhdBl
    use EDParamsMod, only : fates_switch_prescribed_physiology_mode, fates_switch_true

    !
    ! !ARGUMENTS    
    type(ed_site_type), intent(inout), target  :: currentSite
    type(ed_cohort_type),intent(inout), target :: currentCohort
    type(bc_in_type), intent(in)               :: bc_in
    !
    ! !LOCAL VARIABLES:
    real(r8) :: dbldbd   !rate of change of dead biomass per unit dbh 
    real(r8) :: dbrdbd   !rate of change of root biomass per unit dbh
    real(r8) :: dbswdbd  !rate of change of sapwood biomass per unit dbh
    real(r8) :: dhdbd_fn !rate of change of height per unit dbh
    real(r8) :: va       !fraction of growth going to alive biomass
    real(r8) :: vs       !fraction of growth going to structural biomass
    real(r8) :: u,h      !intermediates 
    real(r8) :: frac     !fraction the stored carbon is of target store amount
    real(r8) :: f_store  !fraction of NPP allocated to storage in this timestep (functionf of stored pool)
    real(r8) :: gr_fract !fraction of carbon balance that is allocated to growth (not reproduction)
    real(r8) :: target_balive  !target leaf biomass under allometric optimum.  
    real(r8) :: cmort    ! starvation mortality rate (fraction per year)
    real(r8) :: bmort    ! background mortality rate (fraction per year)
    real(r8) :: hmort    ! hydraulic failure mortality rate (fraction per year)
    real(r8) :: balive_loss
    !----------------------------------------------------------------------

    ! Mortality for trees in the understorey. 
    !if trees are in the canopy, then their death is 'disturbance'. This probably needs a different terminology
    call mortality_rates(currentCohort,cmort,hmort,bmort)
    if (currentCohort%canopy_layer > 1)then 
       currentCohort%dndt = -1.0_r8 * (cmort+hmort+bmort) * currentCohort%n
    else
       currentCohort%dndt = -(1.0_r8 - fates_mortality_disturbance_fraction) &
            * (cmort+hmort+bmort) * currentCohort%n
    endif

    ! Height
    currentCohort%hite = Hite(currentCohort) 
    h = currentCohort%hite
                       
    call allocate_live_biomass(currentCohort,0)

   ! calculate target size of living biomass compartment for a given dbh.   
    target_balive = Bleaf(currentCohort) * (1.0_r8 + EDPftvarcon_inst%allom_l2fr(currentCohort%pft) + &
         EDpftvarcon_inst%allom_latosa_int(currentCohort%pft)*h)
    !target balive without leaves. 
    if (currentCohort%status_coh == 1)then 
       target_balive = Bleaf(currentCohort) * (EDPftvarcon_inst%allom_l2fr(currentCohort%pft) + &
            EDpftvarcon_inst%allom_latosa_int(currentCohort%pft) * h)
    endif

    ! NPP 
    if ( DEBUG ) write(fates_log(),*) 'EDphys 716 ',currentCohort%npp_acc

    ! convert from kgC/indiv/day into kgC/indiv/year 
    ! TODO: CONVERT DAYS_PER_YEAR TO DBLE (HOLDING FOR B4B COMPARISONS, RGK-01-2017)
    currentCohort%npp_acc_hold  = currentCohort%npp_acc  * hlm_days_per_year 
    currentCohort%gpp_acc_hold  = currentCohort%gpp_acc  * hlm_days_per_year
    currentCohort%resp_acc_hold = currentCohort%resp_acc * hlm_days_per_year

    if (fates_switch_prescribed_physiology_mode .eq. fates_switch_true) then
       if (currentCohort%canopy_layer .eq. 1) then
          currentCohort%npp_acc_hold = EDPftvarcon_inst%prescribed_npp_canopy(currentCohort%pft) * currentCohort%c_area / currentCohort%n
       else
          currentCohort%npp_acc_hold = EDPftvarcon_inst%prescribed_npp_understory(currentCohort%pft) * currentCohort%c_area / currentCohort%n
       endif
    endif

    currentSite%flux_in = currentSite%flux_in + currentCohort%npp_acc * currentCohort%n

    ! Maintenance demands     
    if (EDPftvarcon_inst%evergreen(currentCohort%pft) == 1)then !grass and EBT
       currentCohort%leaf_md = currentCohort%bl / EDPftvarcon_inst%leaf_long(currentCohort%pft)
       currentCohort%root_md = currentCohort%br / EDecophyscon%root_long(currentCohort%pft)
       currentCohort%md      = currentCohort%root_md + currentCohort%leaf_md
    endif

    !FIX(RF,032414) - I took out the stem turnover demand as it seemed excesively high and caused odd size-reated 
    ! decline affect
    !with which I am not especially comfortable, particularly as the concept of sapwood turnover is unclear for trees that 
    !are still in an expansion phase. 

    if (EDPftvarcon_inst%season_decid(currentCohort%pft) == 1)then 
       currentCohort%root_md = currentCohort%br /EDecophyscon%root_long(currentCohort%pft)
       currentCohort%leaf_md = 0._r8
       currentCohort%md = currentCohort%root_md + currentCohort%leaf_md
    endif

    if (EDPftvarcon_inst%stress_decid(currentCohort%pft) == 1)then 
       currentCohort%root_md = currentCohort%br /EDecophyscon%root_long(currentCohort%pft)
       currentCohort%leaf_md = 0._r8
       currentCohort%md = currentCohort%root_md + currentCohort%leaf_md
    endif

    if (EDPftvarcon_inst%stress_decid(currentCohort%pft) /= 1 &
          .and.EDPftvarcon_inst%season_decid(currentCohort%pft) /= 1.and. &
         EDPftvarcon_inst%evergreen(currentCohort%pft) /= 1)then
       write(fates_log(),*) 'problem with phenology definitions',currentCohort%pft, &
            EDPftvarcon_inst%stress_decid(currentCohort%pft), &
            EDPftvarcon_inst%season_decid(currentCohort%pft),EDPftvarcon_inst%evergreen(currentCohort%pft)
    endif

    ! FIX(RF,032414) -turned off for now as it makes balive go negative....
    ! FIX(RF,032414) jan2012 0.01_r8 * currentCohort%bdead
    currentCohort%woody_turnover = 0.0_r8
    currentCohort%md = currentCohort%md + currentCohort%woody_turnover

    ! Calculate carbon balance 
    ! this is the fraction of maintenance demand we -have- to do...

    if ( DEBUG ) write(fates_log(),*) 'EDphys 760 ',currentCohort%npp_acc_hold, currentCohort%md, &
                   EDecophyscon%leaf_stor_priority(currentCohort%pft)

    currentCohort%carbon_balance = currentCohort%npp_acc_hold - &
          currentCohort%md *  EDecophyscon%leaf_stor_priority(currentCohort%pft)

    ! Allowing only carbon from NPP pool to account for npp flux into the maintenance turnover pools
    ! ie this does not include any use of storage carbon or balive to make up for missing carbon balance in the transfer
    currentCohort%npp_leaf  = max(0.0_r8,min(currentCohort%npp_acc_hold*currentCohort%leaf_md/currentCohort%md, &
                                  currentCohort%leaf_md*EDecophyscon%leaf_stor_priority(currentCohort%pft)))
    currentCohort%npp_froot = max(0.0_r8,min(currentCohort%npp_acc_hold*currentCohort%root_md/currentCohort%md, &
                                  currentCohort%root_md*EDecophyscon%leaf_stor_priority(currentCohort%pft)))

    if (Bleaf(currentCohort) > 0._r8)then

       if ( DEBUG ) write(fates_log(),*) 'EDphys A ',currentCohort%carbon_balance

       if (currentCohort%carbon_balance > 0._r8)then !spend C on growing and storing

          !what fraction of the target storage do we have? 
          frac = max(0.0_r8,currentCohort%bstore/(Bleaf(currentCohort) * EDecophyscon%cushion(currentCohort%pft)))
          ! FIX(SPM,080514,fstore never used ) 
          f_store = max(exp(-1.*frac**4._r8) - exp( -1.0_r8 ),0.0_r8)  
          !what fraction of allocation do we divert to storage?
          !what is the flux into the store?
          currentCohort%storage_flux = currentCohort%carbon_balance * f_store

          currentCohort%npp_store = currentCohort%carbon_balance * f_store         
          if ( DEBUG ) write(fates_log(),*) 'EDphys B ',f_store

          !what is the tax on the carbon available for growth? 
          currentCohort%carbon_balance = currentCohort%carbon_balance * (1.0_r8 - f_store)  
       else  !cbalance is negative. Take C out of store to pay for maintenance respn.

          currentCohort%storage_flux = currentCohort%carbon_balance 

          ! Note that npp_store only tracks the flux between NPP and storage.  Storage can 
          ! also be drawn down to support some turnover demand.
          currentCohort%npp_store = min(0.0_r8,currentCohort%npp_acc_hold)

          currentCohort%carbon_balance = 0._r8 
       endif

    else

       write(fates_log(),*) 'No target leaf area in GrowthDerivs? Bleaf(cohort) <= 0?'
       call endrun(msg=errMsg(sourcefile, __LINE__))

    endif

    !Do we have enough carbon left over to make up the rest of the turnover demand? 
    balive_loss = 0._r8
    if (currentCohort%carbon_balance > currentCohort%md*(1.0_r8- EDecophyscon%leaf_stor_priority(currentCohort%pft)))then ! Yes...
       currentCohort%carbon_balance = currentCohort%carbon_balance - currentCohort%md * (1.0_r8 - &
             EDecophyscon%leaf_stor_priority(currentCohort%pft))

       currentCohort%npp_leaf  = currentCohort%npp_leaf  + &
            currentCohort%leaf_md *  (1.0_r8-EDecophyscon%leaf_stor_priority(currentCohort%pft))
       currentCohort%npp_froot = currentCohort%npp_froot + &
            currentCohort%root_md *  (1.0_r8-EDecophyscon%leaf_stor_priority(currentCohort%pft))

    else ! we can't maintain constant leaf area and root area. Balive is reduced

       currentCohort%npp_leaf  = currentCohort%npp_leaf  + &
             max(0.0_r8,currentCohort%carbon_balance*(currentCohort%leaf_md/currentCohort%md))
       currentCohort%npp_froot = currentCohort%npp_froot + &
             max(0.0_r8,currentCohort%carbon_balance*(currentCohort%root_md/currentCohort%md))

       balive_loss = currentCohort%md *(1.0_r8- EDecophyscon%leaf_stor_priority(currentCohort%pft))- currentCohort%carbon_balance
       currentCohort%carbon_balance = 0._r8
    endif

    !********************************************/
    ! Allometry & allocation of remaining carbon*/
    !********************************************/
    !Use remaining carbon to refill balive or to get larger. 

    !only if carbon balance is +ve
    if ((currentCohort%balive >= target_balive).AND.(currentCohort%carbon_balance >  0._r8))then 
       ! fraction of carbon going into active vs structural carbon        
       if (currentCohort%dbh <= EDecophyscon%max_dbh(currentCohort%pft))then ! cap on leaf biomass
          dbldbd = dDbhdBd(currentCohort)/dDbhdBl(currentCohort) 
          dbrdbd = EDPftvarcon_inst%allom_l2fr(currentCohort%pft) * dbldbd
          dhdbd_fn = dhdbd(currentCohort)
          dbswdbd = EDpftvarcon_inst%allom_latosa_int(currentCohort%pft) * (h*dbldbd + currentCohort%bl*dhdbd_fn)
          u  = 1.0_r8 / (dbldbd + dbrdbd + dbswdbd)     
          va = 1.0_r8 / (1.0_r8 + u)
          vs = u / (1.0_r8 + u)
          gr_fract = 1.0_r8 - EDecophyscon%seed_alloc(currentCohort%pft)
       else
          dbldbd = 0._r8; dbrdbd = 0._r8 ;dbswdbd = 0._r8      
          va = 0.0_r8
          vs = 1.0_r8
          gr_fract = 1.0_r8 - (EDecophyscon%seed_alloc(currentCohort%pft) + EDecophyscon%clone_alloc(currentCohort%pft))
       endif

       !FIX(RF,032414) - to fix high bl's. needed to prevent numerical errors without the ODEINT.  
       if (currentCohort%balive > target_balive*1.1_r8)then  
          va = 0.0_r8; vs = 1._r8
          if (DEBUG) write(fates_log(),*) 'using high bl cap',target_balive,currentCohort%balive                        
       endif

    else         
       dbldbd = 0._r8; dbrdbd = 0._r8; dbswdbd = 0._r8
       va = 1.0_r8; vs = 0._r8                        
       gr_fract = 1.0_r8
    endif

    ! calculate derivatives of living and dead carbon pools  
    currentCohort%dbalivedt = gr_fract * va * currentCohort%carbon_balance - balive_loss
    currentCohort%dbdeaddt  = gr_fract * vs * currentCohort%carbon_balance
    currentCohort%dbstoredt = currentCohort%storage_flux

    if ( DEBUG ) write(fates_log(),*) 'EDPhys dbstoredt I ',currentCohort%dbstoredt

    currentCohort%seed_prod = (1.0_r8 - gr_fract) * currentCohort%carbon_balance
    if (abs(currentCohort%npp_acc_hold-(currentCohort%dbalivedt+currentCohort%dbdeaddt+currentCohort%dbstoredt+ &
         currentCohort%seed_prod+currentCohort%md)) > 0.0000000001_r8)then
       write(fates_log(),*) 'error in carbon check growth derivs',currentCohort%npp_acc_hold- &
            (currentCohort%dbalivedt+currentCohort%dbdeaddt+currentCohort%dbstoredt+currentCohort%seed_prod+currentCohort%md)
       write(fates_log(),*) 'cohort fluxes',currentCohort%pft,currentCohort%canopy_layer,currentCohort%n, &
            currentCohort%npp_acc_hold,currentCohort%dbalivedt,balive_loss, &
            currentCohort%dbdeaddt,currentCohort%dbstoredt,currentCohort%seed_prod,currentCohort%md * &
            EDecophyscon%leaf_stor_priority(currentCohort%pft)
       write(fates_log(),*) 'proxies' ,target_balive,currentCohort%balive,currentCohort%dbh,va,vs,gr_fract
    endif

    ! prevent negative leaf pool (but not negative store pool). This is also a numerical error prevention, 
    ! but it shouldn't happen actually... 
    if (-1.0_r8*currentCohort%dbalivedt * hlm_freq_day > currentCohort%balive*0.99)then 
       write(fates_log(),*) 'using non-neg leaf mass cap',currentCohort%balive , currentCohort%dbalivedt,currentCohort%dbstoredt, &
            currentCohort%carbon_balance
       currentCohort%dbstoredt = currentCohort%dbstoredt + currentCohort%dbalivedt

       if ( DEBUG ) write(fates_log(),*) 'EDPhys dbstoredt II ',currentCohort%dbstoredt

       currentCohort%dbalivedt = 0._r8 
    endif

    currentCohort%npp_bseed = currentCohort%seed_prod

    ! calculate change in diameter and height 
    currentCohort%ddbhdt = currentCohort%dbdeaddt * dDbhdBd(currentCohort)
    currentCohort%dhdt   = currentCohort%dbdeaddt * dHdBd(currentCohort)

    ! If the cohort has grown, it is not new
    currentCohort%isnew=.false.

  end subroutine Growth_Derivatives

  ! ============================================================================
  subroutine recruitment( t, currentSite, currentPatch, bc_in )
    !
    ! !DESCRIPTION:
    ! spawn new cohorts of juveniles of each PFT             
    !
    ! !USES:
    use EDGrowthFunctionsMod, only : bdead,dbh, Bleaf
    use EDParamsMod, only : fates_switch_prescribed_physiology_mode, fates_switch_true
    !
    ! !ARGUMENTS    
    integer, intent(in) :: t
    type(ed_site_type), intent(inout), target  :: currentSite
    type(ed_patch_type), intent(inout), pointer :: currentPatch
    type(bc_in_type), intent(in)                :: bc_in
    !
    ! !LOCAL VARIABLES:
    integer :: ft
    type (ed_cohort_type) , pointer :: temp_cohort
    integer :: cohortstatus
    !----------------------------------------------------------------------

    allocate(temp_cohort) ! create temporary cohort
    call zero_cohort(temp_cohort)

    do ft = 1,numpft_ed

       temp_cohort%canopy_trim = 0.8_r8  !starting with the canopy not fully expanded 
       temp_cohort%pft         = ft
       temp_cohort%hite        = EDecophyscon%hgt_min(ft)
       temp_cohort%dbh         = Dbh(temp_cohort)
       temp_cohort%bdead       = Bdead(temp_cohort)
<<<<<<< HEAD
       temp_cohort%balive      = Bleaf(temp_cohort)*(1.0_r8 + EDPftvarcon_inst%froot_leaf(ft) &
            + EDecophyscon%sapwood_ratio(ft)*temp_cohort%hite)
       temp_cohort%bstore      = EDecophyscon%cushion(ft)*(temp_cohort%balive/ (1.0_r8 + EDPftvarcon_inst%froot_leaf(ft) &
            + EDecophyscon%sapwood_ratio(ft)*temp_cohort%hite))
       if (fates_switch_prescribed_physiology_mode .ne. fates_switch_true) then ! normal case
=======
       temp_cohort%balive      = Bleaf(temp_cohort)*(1.0_r8 + EDPftvarcon_inst%allom_l2fr(ft) &
            + EDpftvarcon_inst%allom_latosa_int(ft)*temp_cohort%hite)
       temp_cohort%bstore      = EDecophyscon%cushion(ft)*(temp_cohort%balive/ (1.0_r8 + EDPftvarcon_inst%allom_l2fr(ft) &
            + EDpftvarcon_inst%allom_latosa_int(ft)*temp_cohort%hite))
>>>>>>> cdd1f731
       temp_cohort%n           = currentPatch%area * currentPatch%seed_germination(ft)*hlm_freq_day &
            / (temp_cohort%bdead+temp_cohort%balive+temp_cohort%bstore)
       else
          ! prescribed recruitment rates. number per sq. meter per year
          temp_cohort%n        = currentPatch%area * EDPftvarcon_inst%prescribed_recruitment(ft) * hlm_freq_day
       endif
 
       if (t == 1)then
          write(fates_log(),*) 'filling in cohorts where there are none left; this will break carbon balance', &
               currentPatch%patchno,currentPatch%area
          temp_cohort%n = 0.1_r8*currentPatch%area
          write(fates_log(),*) 'cohort n',ft,temp_cohort%n
       endif

       temp_cohort%laimemory = 0.0_r8     
       if (EDPftvarcon_inst%season_decid(temp_cohort%pft) == 1.and.currentSite%status == 1)then
         temp_cohort%laimemory = (1.0_r8/(1.0_r8 + EDPftvarcon_inst%allom_l2fr(ft) + &
              EDpftvarcon_inst%allom_latosa_int(ft)*temp_cohort%hite))*temp_cohort%balive
       endif
       if (EDPftvarcon_inst%stress_decid(temp_cohort%pft) == 1.and.currentSite%dstatus == 1)then
         temp_cohort%laimemory = (1.0_r8/(1.0_r8 + EDPftvarcon_inst%allom_l2fr(ft) + &
            EDpftvarcon_inst%allom_latosa_int(ft)*temp_cohort%hite))*temp_cohort%balive
       endif

       cohortstatus = currentSite%status
       if (EDPftvarcon_inst%stress_decid(ft) == 1)then !drought decidous, override status. 
          cohortstatus = currentSite%dstatus
       endif

       if (temp_cohort%n > 0.0_r8 )then
           if ( DEBUG ) write(fates_log(),*) 'EDPhysiologyMod.F90 call create_cohort '
           call create_cohort(currentPatch, temp_cohort%pft, temp_cohort%n, temp_cohort%hite, temp_cohort%dbh, &
                temp_cohort%balive, temp_cohort%bdead, temp_cohort%bstore,  &
                temp_cohort%laimemory, cohortstatus, temp_cohort%canopy_trim, currentPatch%NCL_p, &
                bc_in)

           ! keep track of how many individuals were recruited for passing to history
           currentSite%recruitment_rate(ft) = currentSite%recruitment_rate(ft) + temp_cohort%n

       endif

    enddo  !pft loop

    deallocate(temp_cohort) ! delete temporary cohort

  end subroutine recruitment

  ! ============================================================================
  subroutine CWD_Input( currentPatch)
    !
    ! !DESCRIPTION:
    ! Generate litter fields from turnover.  
    !
    ! !USES:
    use SFParamsMod , only : SF_val_CWD_frac

    !
    ! !ARGUMENTS    
    type(ed_patch_type),intent(inout), target :: currentPatch
    !
    ! !LOCAL VARIABLES:
    type(ed_cohort_type), pointer :: currentCohort
    integer  :: c,p
    real(r8) :: not_dead_n !projected remaining number of trees in understorey cohort after turnover
    real(r8) :: dead_n !understorey dead tree density
    integer  :: pft
    !----------------------------------------------------------------------

    ! ================================================        
    ! Other direct litter fluxes happen in phenology and in spawn_patches. 
    ! ================================================   

    currentCohort => currentPatch%shortest

    do while(associated(currentCohort))
      pft = currentCohort%pft        
      ! ================================================        
      ! Litter from tissue turnover. KgC/m2/year
      ! ================================================   
      currentPatch%leaf_litter_in(pft) = currentPatch%leaf_litter_in(pft) + &
               currentCohort%leaf_md * currentCohort%n/currentPatch%area !turnover

      currentPatch%root_litter_in(pft) = currentPatch%root_litter_in(pft) + &
               currentCohort%root_md * currentCohort%n/currentPatch%area !turnover
      currentPatch%leaf_litter_in(pft) = currentPatch%leaf_litter_in(pft) + &
         currentCohort%leaf_litter * currentCohort%n/currentPatch%area/hlm_freq_day

      !daily leaf loss needs to be scaled up to the annual scale here. 
      
      do c = 1,ncwd
         currentPatch%cwd_AG_in(c) = currentPatch%cwd_AG_in(c) + currentCohort%woody_turnover * &
              SF_val_CWD_frac(c) * currentCohort%n/currentPatch%area *EDPftvarcon_inst%allom_agb_frac(currentCohort%pft)
         currentPatch%cwd_BG_in(c) = currentPatch%cwd_BG_in(c) + currentCohort%woody_turnover * &
              SF_val_CWD_frac(c) * currentCohort%n/currentPatch%area *(1.0_r8-EDPftvarcon_inst%allom_agb_frac(currentCohort%pft))
      enddo

      if (currentCohort%canopy_layer > 1)then   

          ! ================================================        
          ! Litter fluxes for understorey  mortality. KgC/m2/year
          ! ================================================
          dead_n = -1.0_r8 * currentCohort%dndt / currentPatch%area

          currentPatch%leaf_litter_in(pft) = currentPatch%leaf_litter_in(pft) + &
               (currentCohort%bl+currentCohort%leaf_litter/hlm_freq_day)* dead_n          
          currentPatch%root_litter_in(pft) = currentPatch%root_litter_in(pft) + &
               (currentCohort%br+currentCohort%bstore)     * dead_n

          do c = 1,ncwd
             currentPatch%cwd_AG_in(c) = currentPatch%cwd_AG_in(c) + (currentCohort%bdead+currentCohort%bsw) * &
                   SF_val_CWD_frac(c) * dead_n * EDPftvarcon_inst%allom_agb_frac(currentCohort%pft)
             currentPatch%cwd_BG_in(c) = currentPatch%cwd_BG_in(c) + (currentCohort%bdead+currentCohort%bsw) * &
                  SF_val_CWD_frac(c) * dead_n * (1.0_r8-EDPftvarcon_inst%allom_agb_frac(currentCohort%pft))

             if (currentPatch%cwd_AG_in(c) < 0.0_r8)then
                write(fates_log(),*) 'negative CWD in flux',currentPatch%cwd_AG_in(c), &
                     (currentCohort%bdead+currentCohort%bsw), dead_n
             endif
          enddo

       endif !canopy layer

       currentCohort => currentCohort%taller

    enddo  ! end loop over cohorts 

    do p = 1,numpft_ed
       currentPatch%leaf_litter_in(p) = currentPatch%leaf_litter_in(p) + currentPatch%seed_decay(p) !KgC/m2/yr
    enddo

  end subroutine CWD_Input

  ! ============================================================================
  subroutine fragmentation_scaler( currentPatch, bc_in) 
    !
    ! !DESCRIPTION:
    ! Simple CWD fragmentation Model
    ! FIX(SPM, 091914) this should be a function as it returns a value in 
    ! currentPatch%fragmentation_scaler
    !
    ! !USES:

    use FatesSynchronizedParamsMod  , only : FatesSynchronizedParamsInst
    use FatesConstantsMod, only : tfrz => t_water_freeze_k_1atm
    use FatesConstantsMod, only : pi => pi_const
    !
    ! !ARGUMENTS    
    type(ed_patch_type), intent(inout) :: currentPatch
    type(bc_in_type),    intent(in)    :: bc_in

    !
    ! !LOCAL VARIABLES:
    logical  :: use_century_tfunc = .false.
    integer  :: j
    integer  :: ifp                   ! Index of a FATES Patch "ifp"
    real(r8) :: t_scalar
    real(r8) :: w_scalar
    real(r8) :: catanf                ! hyperbolic temperature function from CENTURY
    real(r8) :: catanf_30             ! hyperbolic temperature function from CENTURY
    real(r8) :: t1                    ! temperature argument
    real(r8) :: Q10                   ! temperature dependence
    real(r8) :: froz_q10              ! separate q10 for frozen soil respiration rates.
                                      ! default to same as above zero rates
    !----------------------------------------------------------------------

    catanf(t1) = 11.75_r8 +(29.7_r8 / pi) * atan( pi * 0.031_r8  * ( t1 - 15.4_r8 ))
    catanf_30 = catanf(30._r8)
    
    ifp = currentPatch%patchno 
    
    ! set "froz_q10" parameter
    froz_q10  = FatesSynchronizedParamsInst%froz_q10  
    Q10       = FatesSynchronizedParamsInst%Q10

    if ( .not. use_century_tfunc ) then
    !calculate rate constant scalar for soil temperature,assuming that the base rate constants 
    !are assigned for non-moisture limiting conditions at 25C. 
      if (bc_in%t_veg24_pa(ifp)  >=  tfrz) then
        t_scalar = Q10**((bc_in%t_veg24_pa(ifp)-(tfrz+25._r8))/10._r8)
                 !  Q10**((t_soisno(c,j)-(tfrz+25._r8))/10._r8)
      else
        t_scalar = (Q10**(-25._r8/10._r8))*(froz_q10**((bc_in%t_veg24_pa(ifp)-tfrz)/10._r8))
                  !Q10**(-25._r8/10._r8))*(froz_q10**((t_soisno(c,j)-tfrz)/10._r8)
      endif
    else
      ! original century uses an arctangent function to calculate the 
      ! temperature dependence of decomposition      
      t_scalar = max(catanf(bc_in%t_veg24_pa(ifp)-tfrz)/catanf_30,0.01_r8)
    endif    
   
    !Moisture Limitations   
    !BTRAN APPROACH - is quite simple, but max's out decomp at all unstressed 
    !soil moisture values, which is not realistic.  
    !litter decomp is proportional to water limitation on average... 
    w_scalar = sum(currentPatch%btran_ft(1:numpft_ed))/numpft_ed 

    currentPatch%fragmentation_scaler =  min(1.0_r8,max(0.0_r8,t_scalar * w_scalar))
    
  end subroutine fragmentation_scaler
  
  ! ============================================================================
  subroutine cwd_out( currentSite, currentPatch, bc_in )
    !
    ! !DESCRIPTION:
    ! Simple CWD fragmentation Model
    ! spawn new cohorts of juveniles of each PFT             
    !
    ! !USES:
    use SFParamsMod, only : SF_val_max_decomp

    !
    ! !ARGUMENTS    
    type(ed_site_type), intent(inout), target  :: currentSite
    type(ed_patch_type), intent(inout), target :: currentPatch
    type(bc_in_type), intent(in)               :: bc_in
    
    !
    ! !LOCAL VARIABLES:
    integer :: c,ft
    !----------------------------------------------------------------------

    currentPatch%root_litter_out(:) = 0.0_r8
    currentPatch%leaf_litter_out(:) = 0.0_r8
    
    call fragmentation_scaler(currentPatch, bc_in)

    !Flux of coarse woody debris into decomposing litter pool. 

    currentPatch%cwd_ag_out(1:ncwd) = 0.0_r8
    currentPatch%cwd_bg_out(1:ncwd) = 0.0_r8
    currentPatch%leaf_litter_out(1:numpft_ed) = 0.0_r8
    currentPatch%root_litter_out(1:numpft_ed) = 0.0_r8
    
    do c = 1,ncwd  
       currentPatch%cwd_ag_out(c)      = max(0.0_r8,   currentPatch%cwd_ag(c) * &
            SF_val_max_decomp(c+1) * currentPatch%fragmentation_scaler )  
       currentPatch%cwd_bg_out(c)      = max(0.0_r8,   currentPatch%cwd_bg(c) * &
            SF_val_max_decomp(c+1) * currentPatch%fragmentation_scaler )
    enddo

    ! this is the rate at which dropped leaves stop being part of the burnable pool and begin to be part of the 
    ! decomposing pool. This should probably be highly sensitive to moisture, but also to the type of leaf 
    ! thick leaves can dry out before they are decomposed, for example. 
    ! this section needs further scientific input. 

    do ft = 1,numpft_ed
       currentPatch%leaf_litter_out(ft) = max(0.0_r8,currentPatch%leaf_litter(ft)* SF_val_max_decomp(dl_sf) * &
            currentPatch%fragmentation_scaler )
       currentPatch%root_litter_out(ft) = max(0.0_r8,currentPatch%root_litter(ft)* SF_val_max_decomp(dl_sf) * &
            currentPatch%fragmentation_scaler )
       if ( currentPatch%leaf_litter_out(ft)<0.0_r8.or.currentPatch%root_litter_out(ft)<0.0_r8)then
         write(fates_log(),*) 'root or leaf out is negative?',SF_val_max_decomp(dl_sf),currentPatch%fragmentation_scaler
       endif
    enddo

    !add up carbon going into fragmenting pools
    currentSite%flux_out = currentSite%flux_out + sum(currentPatch%leaf_litter_out) * &
         currentPatch%area *hlm_freq_day!kgC/site/day
    currentSite%flux_out = currentSite%flux_out + sum(currentPatch%root_litter_out) * &
         currentPatch%area *hlm_freq_day!kgC/site/day
    currentSite%flux_out = currentSite%flux_out + sum(currentPatch%cwd_ag_out) * &
         currentPatch%area *hlm_freq_day!kgC/site/day
    currentSite%flux_out = currentSite%flux_out + sum(currentPatch%cwd_bg_out) * &
         currentPatch%area *hlm_freq_day!kgC/site/day

  end subroutine cwd_out



  subroutine flux_into_litter_pools(nsites, sites, bc_in, bc_out)
    ! Created by Charlie Koven and Rosie Fisher, 2014-2015
    ! take the flux out of the fragmenting litter pools and port into the decomposing litter pools. 
    ! in this implementation, decomposing pools are assumed to be humus and non-flammable, whereas fragmenting pools
    ! are assumed to be physically fragmenting but not respiring. This is a simplification, but allows us to 
    ! a) reconcile the need to track both chemical fractions (lignin, cellulose, labile) and size fractions (trunk, branch, etc.)
    ! b) to impose a realistic delay on the surge of nutrients into the litter pools when large CWD is added to the system via mortality
    
    ! because of the different subgrid structure, this subroutine includes the functionality that in the big-leaf BGC model, is calculated in SoilBiogeochemVerticalProfileMod
    
    ! The ED code is resolved at a daily timestep, but all of the CN-BGC fluxes are passed in as derivatives per second, 
    ! and then accumulated in the CNStateUpdate routines. One way of doing this is to pass back the CN fluxes per second, 
    ! and keep them constant for the whole day (making sure they are not overwritten.
    ! This means that the carbon gets passed back and forth between the photosynthesis code (fast timestepping) to the ED code (slow timestepping), back to the BGC code (fast timestepping).
    ! This means that the state update for the litter pools and for the CWD pools occurs at different timescales. 
    

    use EDTypesMod, only : AREA
    use EDTypesMod, only : numpft_ed
    use FatesInterfaceMod, only : hlm_numlevdecomp_full
    use FatesInterfaceMod, only : hlm_numlevdecomp
    use EDPftvarcon, only : EDPftvarcon_inst
    use FatesConstantsMod, only : sec_per_day
    use FatesInterfaceMod, only : bc_in_type, bc_out_type
    use FatesInterfaceMod, only : hlm_use_vertsoilc
    use FatesConstantsMod, only : itrue
    use FatesGlobals, only : endrun => fates_endrun
    use EDParamsMod , only : ED_val_cwd_flig, ED_val_cwd_fcel


    implicit none   

    ! !ARGUMENTS    
    integer                 , intent(in)            :: nsites
    type(ed_site_type)      , intent(inout), target :: sites(nsites)
    type(bc_in_type)        , intent(in)            :: bc_in(:)
    type(bc_out_type)       , intent(inout)           :: bc_out(:)
    !
    ! !LOCAL VARIABLES:
    type (ed_patch_type)  , pointer :: currentPatch
    type (ed_cohort_type) , pointer :: currentCohort
    type(ed_site_type), pointer :: cs
    integer p,ci,j,s
    real(r8) time_convert    ! from year to seconds
    real(r8) mass_convert    ! ED uses kg, CLM uses g
    integer           :: begp,endp
    integer           :: begc,endc                                    !bounds 
    !------------------------------------------------------------------------
    real(r8) :: cinput_rootfr(1:numpft_ed, 1:hlm_numlevdecomp_full)      ! column by pft root fraction used for calculating inputs
    real(r8) :: croot_prof_perpatch(1:hlm_numlevdecomp_full)
    real(r8) :: surface_prof(1:hlm_numlevdecomp_full)
    integer  :: ft
    real(r8) :: rootfr_tot(1:numpft_ed), biomass_bg_ft(1:numpft_ed)
    real(r8) :: surface_prof_tot, leaf_prof_sum, stem_prof_sum, froot_prof_sum, biomass_bg_tot
    real(r8) :: delta

    ! NOTE(bja, 201608) these were removed from clm in clm4_5_10_r187
    logical, parameter :: exponential_rooting_profile = .true.
    logical, parameter :: pftspecific_rootingprofile = .true.

    ! NOTE(bja, 201608) as of clm4_5_10_r187 rootprof_exp is now a
    ! private function level parameter in RootBiophysMod.F90::exponential_rootfr()
    real(r8), parameter :: rootprof_exp  = 3.  ! how steep profile is
    ! for root C inputs (1/ e-folding depth) (1/m)

    ! NOTE(rgk, 201705) this parameter was brought over from SoilBiogeochemVerticalProfile
    ! how steep profile is for surface components (1/ e_folding depth) (1/m) 
    real(r8),  parameter :: surfprof_exp  = 10.

    ! NOTE(bja, 201608) as of clm4_5_10_r187 rootprof_beta is now a
    ! two dimensional array with the second dimension being water,1,
    ! or carbon,2,. These are currently hard coded, but may be
    ! overwritten by the namelist.

    ! Note cdk 2016/08 we actually want to use the carbon index here rather than the water index.  
    ! Doing so will be answer changing though so perhaps easiest to do this in steps.
    integer, parameter :: rooting_profile_varindex_water = 1

    real(r8) :: leaf_prof(1:nsites, 1:hlm_numlevdecomp)
    real(r8) :: froot_prof(1:nsites,  1:numpft_ed, 1:hlm_numlevdecomp)
    real(r8) :: croot_prof(1:nsites, 1:hlm_numlevdecomp)
    real(r8) :: stem_prof(1:nsites, 1:hlm_numlevdecomp)

    delta = 0.001_r8    
    !no of seconds in a year. 
    time_convert =  365.0_r8*sec_per_day

    ! number of grams in a kilogram
    mass_convert = 1000._r8
    
      
    !!!!!!!!!!!!!!!!!!!!!!!!!!!!!!!!!!!!!!!!!!!!!!!!!!!!!!!!!!!!!!!!!!!!!!!!!!!!!!!!
    ! first calculate vertical profiles
    ! define two types of profiles: 
    ! (1) a surface profile, for leaves and stem inputs, which is the same for each
    ! pft but differs from one site to the next to avoid inputting any C into permafrost or bedrock
    ! (2) a fine root profile, which is indexed by both site and pft, differs for 
    ! each pft and also from one site to the next to avoid inputting any C into permafrost or bedrock
    ! (3) a coarse root profile, which is the root-biomass=weighted average of the fine root profiles
    !!!!!!!!!!!!!!!!!!!!!!!!!!!!!!!!!!!!!!!!!!!!!!!!!!!!!!!!!!!!!!!!!!!!!!!!!!!!!!!!
    
    if (hlm_use_vertsoilc == itrue) then

       ! initialize profiles to zero
       leaf_prof(1:nsites, :)               = 0._r8
       froot_prof(1:nsites, 1:numpft_ed, :) = 0._r8
       stem_prof(1:nsites, :)               = 0._r8
       
       do s = 1,nsites
          ! define a single shallow surface profile for surface additions (leaves, stems, and N deposition)
          surface_prof(:) = 0._r8
          do j = 1, hlm_numlevdecomp
             surface_prof(j) = exp(-surfprof_exp * bc_in(s)%z_sisl(j)) / bc_in(s)%dz_decomp_sisl(j)
          end do
          
          cinput_rootfr(1:numpft_ed, :)     = 0._r8
          
          ! calculate pft-specific rooting profiles in the absence of permafrost or bedrock limitations
          if ( exponential_rooting_profile ) then
             if ( .not. pftspecific_rootingprofile ) then
                ! define rooting profile from exponential parameters
                do ft = 1, numpft_ed
                   do j = 1, hlm_numlevdecomp
                      cinput_rootfr(ft,j) = exp(-rootprof_exp *  bc_in(s)%z_sisl(j)) / bc_in(s)%dz_decomp_sisl(j)
                   end do
                end do
             else
                ! use beta distribution parameter from Jackson et al., 1996
                do ft = 1, numpft_ed
                   do j = 1, hlm_numlevdecomp
                      cinput_rootfr(ft,j) = &
                            ( EDPftvarcon_inst%rootprof_beta(ft, rooting_profile_varindex_water) ** & 
                            (bc_in(s)%zi_sisl(j-1)*100._r8) - &
                            EDPftvarcon_inst%rootprof_beta(ft, rooting_profile_varindex_water) ** & 
                            (bc_in(s)%zi_sisl(j)*100._r8) ) &
                            / bc_in(s)%dz_decomp_sisl(j)
                   end do
                end do
             endif
          else
             do ft = 1,numpft_ed 
                do j = 1, hlm_numlevdecomp
                   ! use standard CLM root fraction profiles;
                   cinput_rootfr(ft,j) =  ( .5_r8*( &
                         exp(-EDPftvarcon_inst%roota_par(ft) * bc_in(s)%zi_sisl(j-1))  &
                         + exp(-EDPftvarcon_inst%rootb_par(ft) * bc_in(s)%zi_sisl(j-1))  &
                         - exp(-EDPftvarcon_inst%roota_par(ft) * bc_in(s)%zi_sisl(j))    &
                         - exp(-EDPftvarcon_inst%rootb_par(ft) * bc_in(s)%zi_sisl(j))))  &
                         / bc_in(s)%dz_decomp_sisl(j)
                end do
             end do
          endif
          
          !
          ! now add permafrost constraint: integrate rootfr over active layer of soil site,
          ! truncate below permafrost or bedrock table where present, and rescale so that integral = 1
          do ft = 1,numpft_ed 
             rootfr_tot(ft) = 0._r8
          end do
          surface_prof_tot = 0._r8
          !
          do j = 1, min(max(bc_in(s)%max_rooting_depth_index_col, 1), hlm_numlevdecomp)
             surface_prof_tot = surface_prof_tot + surface_prof(j)  * bc_in(s)%dz_decomp_sisl(j)
          end do
          do ft = 1,numpft_ed 
             do j = 1, min(max(bc_in(s)%max_rooting_depth_index_col, 1), hlm_numlevdecomp)
                rootfr_tot(ft) = rootfr_tot(ft) + cinput_rootfr(ft,j) * bc_in(s)%dz_decomp_sisl(j)
             end do
          end do
          !
          ! rescale the fine root profile
          do ft = 1,numpft_ed 
             if ( (bc_in(s)%max_rooting_depth_index_col > 0) .and. (rootfr_tot(ft) > 0._r8) ) then
                ! where there is not permafrost extending to the surface, integrate the profiles over the active layer
                ! this is equivalent to integrating over all soil layers outside of permafrost regions
                do j = 1, min(max(bc_in(s)%max_rooting_depth_index_col, 1), hlm_numlevdecomp)
                   froot_prof(s,ft,j) = cinput_rootfr(ft,j) / rootfr_tot(ft)
                end do
             else
                ! if fully frozen, or no roots, put everything in the top layer
                froot_prof(s,ft,1) = 1._r8/bc_in(s)%dz_decomp_sisl(1)
             endif
          end do
          !
          ! rescale the shallow profiles
          if ( (bc_in(s)%max_rooting_depth_index_col > 0) .and. (surface_prof_tot > 0._r8) ) then
             ! where there is not permafrost extending to the surface, integrate the profiles over the active layer
             ! this is equivalent to integrating over all soil layers outside of permafrost regions
             do j = 1, min(max(bc_in(s)%max_rooting_depth_index_col, 1), hlm_numlevdecomp)
                ! set all surface processes to shallower profile
                leaf_prof(s,j) = surface_prof(j)/ surface_prof_tot
                stem_prof(s,j) = surface_prof(j)/ surface_prof_tot
             end do
          else
             ! if fully frozen, or no roots, put everything in the top layer
             leaf_prof(s,1) = 1._r8/bc_in(s)%dz_decomp_sisl(1)
             stem_prof(s,1) = 1._r8/bc_in(s)%dz_decomp_sisl(1)
             do j = 2, hlm_numlevdecomp
                leaf_prof(s,j) = 0._r8
                stem_prof(s,j) = 0._r8
             end do
          endif
       end do
       
    else
       
       ! for one layer decomposition model, set profiles to unity
       leaf_prof(1:nsites, :) = 1._r8
       froot_prof(1:nsites, 1:numpft_ed, :) = 1._r8
       stem_prof(1:nsites, :) = 1._r8
       
    end if
    
    ! sanity check to ensure they integrate to 1
    do s = 1, nsites
       ! check the leaf and stem profiles
       leaf_prof_sum = 0._r8
       stem_prof_sum = 0._r8
       do j = 1, hlm_numlevdecomp
          leaf_prof_sum = leaf_prof_sum + leaf_prof(s,j) *  bc_in(s)%dz_decomp_sisl(j)
          stem_prof_sum = stem_prof_sum + stem_prof(s,j) *  bc_in(s)%dz_decomp_sisl(j)
       end do
       if ( ( abs(stem_prof_sum - 1._r8) > delta ) .or.  ( abs(leaf_prof_sum - 1._r8) > delta ) ) then
          write(fates_log(), *) 'profile sums: ',  leaf_prof_sum, stem_prof_sum
          write(fates_log(), *) 'surface_prof: ', surface_prof
          write(fates_log(), *) 'surface_prof_tot: ', surface_prof_tot
          write(fates_log(), *) 'leaf_prof: ',  leaf_prof(s,:)
          write(fates_log(), *) 'stem_prof: ',  stem_prof(s,:)
          write(fates_log(), *) 'max_rooting_depth_index_col: ', bc_in(s)%max_rooting_depth_index_col
          write(fates_log(), *) 'bc_in(s)%dz_decomp_sisl: ',  bc_in(s)%dz_decomp_sisl            
          call endrun(msg=errMsg(sourcefile, __LINE__))
       endif
       ! now check each fine root profile
       do ft = 1,numpft_ed 
          froot_prof_sum = 0._r8
          do j = 1, hlm_numlevdecomp
             froot_prof_sum = froot_prof_sum + froot_prof(s,ft,j) *  bc_in(s)%dz_decomp_sisl(j)
          end do
          if ( ( abs(froot_prof_sum - 1._r8) > delta ) ) then
             write(fates_log(), *) 'profile sums: ', froot_prof_sum
             call endrun(msg=errMsg(sourcefile, __LINE__))
          endif
       end do
    end do
    
    ! zero the site-level C input variables
    do s = 1, nsites
       do j = 1, hlm_numlevdecomp
          bc_out(s)%FATES_c_to_litr_lab_c_col(j) = 0._r8
          bc_out(s)%FATES_c_to_litr_cel_c_col(j) = 0._r8
          bc_out(s)%FATES_c_to_litr_lig_c_col(j) = 0._r8
          croot_prof(s,j)         = 0._r8
       end do
    end do
    
      !!!!!!!!!!!!!!!!!!!!!!!!!!!!!!!!!!!!!!!!!!!!!!!!!!!!!!!!!!!!!!!!!!!!!!!!!!!!!!!!
      ! now disaggregate the inputs vertically, using the vertical profiles
      !!!!!!!!!!!!!!!!!!!!!!!!!!!!!!!!!!!!!!!!!!!!!!!!!!!!!!!!!!!!!!!!!!!!!!!!!!!!!!!!

      do s = 1,nsites
         
         !      do g = bounds%begg,bounds%endg
         !         if (firstsoilpatch(g) >= 0 .and. ed_allsites_inst(g)%istheresoil) then 
         currentPatch => sites(s)%oldest_patch
         
         do while(associated(currentPatch))
            
            ! the CWD pools lose information about which PFT they came from; for the stems this doesn't matter as they all have the same profile, 
            ! however for the coarse roots they may have different profiles.  to approximately recover this information, loop over all cohorts in patch 
            ! to calculate the total root biomass in that patch of each pft, and then rescale the croot_prof as the weighted average of the froot_prof
            biomass_bg_ft(1:numpft_ed) = 0._r8
            currentCohort => currentPatch%tallest
            do while(associated(currentCohort))      
               biomass_bg_ft(currentCohort%pft) = biomass_bg_ft(currentCohort%pft) + &
                    currentCohort%b * (currentCohort%n / currentPatch%area) * (1.0_r8-EDPftvarcon_inst%allom_agb_frac(currentCohort%pft))
               currentCohort => currentCohort%shorter
            enddo !currentCohort
            ! 
            biomass_bg_tot = 0._r8
            do ft = 1,numpft_ed 
               biomass_bg_tot = biomass_bg_tot + biomass_bg_ft(ft)
            end do
            !         
            do j = 1, hlm_numlevdecomp
               ! zero this for each patch
               croot_prof_perpatch(j) = 0._r8
            end do
            !
            if ( biomass_bg_tot .gt. 0._r8) then
               do ft = 1,numpft_ed 
                  do j = 1, hlm_numlevdecomp
                     croot_prof_perpatch(j) = croot_prof_perpatch(j) + froot_prof(s,ft,j) * biomass_bg_ft(ft) / biomass_bg_tot
                  end do
               end do
            else ! no biomass
               croot_prof_perpatch(1) = 1./bc_in(s)%dz_decomp_sisl(1)
            end if

            !
            ! add croot_prof as weighted average (weighted by patch area) of croot_prof_perpatch
            do j = 1, hlm_numlevdecomp
               croot_prof(s, j) = croot_prof(s, j) + croot_prof_perpatch(j) * currentPatch%area / AREA
            end do
            !
            ! now disaggregate, vertically and by decomposition substrate type, the actual fluxes from CWD and litter pools
            !
            ! do c = 1, ncwd
            !    write(fates_log(),*)'cdk CWD_AG_out', c, currentpatch%CWD_AG_out(c), ED_val_cwd_fcel, currentpatch%area/AREA
            !    write(fates_log(),*)'cdk CWD_BG_out', c, currentpatch%CWD_BG_out(c), ED_val_cwd_fcel, currentpatch%area/AREA
            ! end do
            ! do ft = 1,numpft_ed
            !    write(fates_log(),*)'cdk leaf_litter_out', ft, currentpatch%leaf_litter_out(ft), ED_val_cwd_fcel, currentpatch%area/AREA
            !    write(fates_log(),*)'cdk root_litter_out', ft, currentpatch%root_litter_out(ft), ED_val_cwd_fcel, currentpatch%area/AREA
            ! end do
            ! !
            ! CWD pools fragmenting into decomposing litter pools. 
            do ci = 1, ncwd
               do j = 1, hlm_numlevdecomp
                  bc_out(s)%FATES_c_to_litr_cel_c_col(j) = bc_out(s)%FATES_c_to_litr_cel_c_col(j) + &
                       currentpatch%CWD_AG_out(ci) * ED_val_cwd_fcel * currentpatch%area/AREA * stem_prof(s,j)  
                  bc_out(s)%FATES_c_to_litr_lig_c_col(j) = bc_out(s)%FATES_c_to_litr_lig_c_col(j) + &
                       currentpatch%CWD_AG_out(ci) * ED_val_cwd_flig * currentpatch%area/AREA * stem_prof(s,j)
                  !
                  bc_out(s)%FATES_c_to_litr_cel_c_col(j) = bc_out(s)%FATES_c_to_litr_cel_c_col(j) + &
                       currentpatch%CWD_BG_out(ci) * ED_val_cwd_fcel * currentpatch%area/AREA * croot_prof_perpatch(j)
                  bc_out(s)%FATES_c_to_litr_lig_c_col(j) = bc_out(s)%FATES_c_to_litr_lig_c_col(j) + &
                       currentpatch%CWD_BG_out(ci) * ED_val_cwd_flig * currentpatch%area/AREA * croot_prof_perpatch(j)
               end do
            end do
            
            ! leaf and fine root pools. 
            do ft = 1,numpft_ed
               do j = 1, hlm_numlevdecomp
                  bc_out(s)%FATES_c_to_litr_lab_c_col(j) = bc_out(s)%FATES_c_to_litr_lab_c_col(j) + &
                       currentpatch%leaf_litter_out(ft) * EDPftvarcon_inst%lf_flab(ft) * currentpatch%area/AREA * leaf_prof(s,j)
                  bc_out(s)%FATES_c_to_litr_cel_c_col(j) = bc_out(s)%FATES_c_to_litr_cel_c_col(j) + &
                       currentpatch%leaf_litter_out(ft) * EDPftvarcon_inst%lf_fcel(ft) * currentpatch%area/AREA * leaf_prof(s,j)
                  bc_out(s)%FATES_c_to_litr_lig_c_col(j) = bc_out(s)%FATES_c_to_litr_lig_c_col(j) + &
                       currentpatch%leaf_litter_out(ft) * EDPftvarcon_inst%lf_flig(ft) * currentpatch%area/AREA * leaf_prof(s,j)
                  !
                  bc_out(s)%FATES_c_to_litr_lab_c_col(j) = bc_out(s)%FATES_c_to_litr_lab_c_col(j) + &
                       currentpatch%root_litter_out(ft) * EDPftvarcon_inst%fr_flab(ft) * currentpatch%area/AREA * froot_prof(s,ft,j)
                  bc_out(s)%FATES_c_to_litr_cel_c_col(j) = bc_out(s)%FATES_c_to_litr_cel_c_col(j) + &
                       currentpatch%root_litter_out(ft) * EDPftvarcon_inst%fr_fcel(ft) * currentpatch%area/AREA * froot_prof(s,ft,j)
                  bc_out(s)%FATES_c_to_litr_lig_c_col(j) = bc_out(s)%FATES_c_to_litr_lig_c_col(j) + &
                       currentpatch%root_litter_out(ft) * EDPftvarcon_inst%fr_flig(ft) * currentpatch%area/AREA * froot_prof(s,ft,j)
                  !
                  !! and seed_decay too.  for now, use the same lability fractions as for leaf litter
                  bc_out(s)%FATES_c_to_litr_lab_c_col(j) = bc_out(s)%FATES_c_to_litr_lab_c_col(j) + &
                       currentpatch%seed_decay(ft) * EDPftvarcon_inst%lf_flab(ft) * currentpatch%area/AREA * leaf_prof(s,j)
                  bc_out(s)%FATES_c_to_litr_cel_c_col(j) = bc_out(s)%FATES_c_to_litr_cel_c_col(j) + &
                       currentpatch%seed_decay(ft) * EDPftvarcon_inst%lf_fcel(ft) * currentpatch%area/AREA * leaf_prof(s,j)
                  bc_out(s)%FATES_c_to_litr_lig_c_col(j) = bc_out(s)%FATES_c_to_litr_lig_c_col(j) + &
                       currentpatch%seed_decay(ft) * EDPftvarcon_inst%lf_flig(ft) * currentpatch%area/AREA * leaf_prof(s,j)
                  !
               enddo
            end do
              
              currentPatch => currentPatch%younger
           end do !currentPatch

        end do  ! do sites(s)
     
        do s = 1, nsites
           do j = 1, hlm_numlevdecomp                    
              ! time unit conversion
              bc_out(s)%FATES_c_to_litr_lab_c_col(j)=bc_out(s)%FATES_c_to_litr_lab_c_col(j) * mass_convert / time_convert
              bc_out(s)%FATES_c_to_litr_cel_c_col(j)=bc_out(s)%FATES_c_to_litr_cel_c_col(j) * mass_convert / time_convert
              bc_out(s)%FATES_c_to_litr_lig_c_col(j)=bc_out(s)%FATES_c_to_litr_lig_c_col(j) * mass_convert / time_convert
           end do
        end do
        
        ! write(fates_log(),*)'cdk FATES_c_to_litr_lab_c: ', FATES_c_to_litr_lab_c
        ! write_col(fates_log(),*)'cdk FATES_c_to_litr_cel_c: ', FATES_c_to_litr_cel_c    
        ! write_col(fates_log(),*)'cdk FATES_c_to_litr_lig_c: ', FATES_c_to_litr_lig_c
        ! write_col(fates_log(),*)'cdk hlm_numlevdecomp_full,  bounds%begc, bounds%endc: ', hlm_numlevdecomp_full, bounds%begc, bounds%endc
        ! write(fates_log(),*)'cdk leaf_prof: ', leaf_prof
        ! write(fates_log(),*)'cdk stem_prof: ', stem_prof    
        ! write(fates_log(),*)'cdk froot_prof: ', froot_prof
        ! write(fates_log(),*)'cdk croot_prof_perpatch: ', croot_prof_perpatch
        ! write(fates_log(),*)'cdk croot_prof: ', croot_prof

    end subroutine flux_into_litter_pools

end module EDPhysiologyMod<|MERGE_RESOLUTION|>--- conflicted
+++ resolved
@@ -762,7 +762,7 @@
     !
     ! !USES:
     use EDGrowthFunctionsMod , only : Bleaf, dDbhdBd, dhdbd, hite, mortality_rates,dDbhdBl
-    use EDParamsMod, only : fates_switch_prescribed_physiology_mode, fates_switch_true
+    use FatesInterfaceMod, only : hlm_use_ed_prescribed_phys
 
     !
     ! !ARGUMENTS    
@@ -822,7 +822,8 @@
     currentCohort%gpp_acc_hold  = currentCohort%gpp_acc  * hlm_days_per_year
     currentCohort%resp_acc_hold = currentCohort%resp_acc * hlm_days_per_year
 
-    if (fates_switch_prescribed_physiology_mode .eq. fates_switch_true) then
+    if (hlm_use_ed_prescribed_phys .eq. 1) then
+       ! i.e. hlm_use_ed_prescribed_phys is true
        if (currentCohort%canopy_layer .eq. 1) then
           currentCohort%npp_acc_hold = EDPftvarcon_inst%prescribed_npp_canopy(currentCohort%pft) * currentCohort%c_area / currentCohort%n
        else
@@ -1030,7 +1031,7 @@
     !
     ! !USES:
     use EDGrowthFunctionsMod, only : bdead,dbh, Bleaf
-    use EDParamsMod, only : fates_switch_prescribed_physiology_mode, fates_switch_true
+    use FatesInterfaceMod, only : hlm_use_ed_prescribed_phys
     !
     ! !ARGUMENTS    
     integer, intent(in) :: t
@@ -1054,21 +1055,16 @@
        temp_cohort%hite        = EDecophyscon%hgt_min(ft)
        temp_cohort%dbh         = Dbh(temp_cohort)
        temp_cohort%bdead       = Bdead(temp_cohort)
-<<<<<<< HEAD
-       temp_cohort%balive      = Bleaf(temp_cohort)*(1.0_r8 + EDPftvarcon_inst%froot_leaf(ft) &
-            + EDecophyscon%sapwood_ratio(ft)*temp_cohort%hite)
-       temp_cohort%bstore      = EDecophyscon%cushion(ft)*(temp_cohort%balive/ (1.0_r8 + EDPftvarcon_inst%froot_leaf(ft) &
-            + EDecophyscon%sapwood_ratio(ft)*temp_cohort%hite))
-       if (fates_switch_prescribed_physiology_mode .ne. fates_switch_true) then ! normal case
-=======
        temp_cohort%balive      = Bleaf(temp_cohort)*(1.0_r8 + EDPftvarcon_inst%allom_l2fr(ft) &
             + EDpftvarcon_inst%allom_latosa_int(ft)*temp_cohort%hite)
        temp_cohort%bstore      = EDecophyscon%cushion(ft)*(temp_cohort%balive/ (1.0_r8 + EDPftvarcon_inst%allom_l2fr(ft) &
             + EDpftvarcon_inst%allom_latosa_int(ft)*temp_cohort%hite))
->>>>>>> cdd1f731
-       temp_cohort%n           = currentPatch%area * currentPatch%seed_germination(ft)*hlm_freq_day &
-            / (temp_cohort%bdead+temp_cohort%balive+temp_cohort%bstore)
+       if (hlm_use_ed_prescribed_phys .eq. 0) then
+          ! i.e. hlm_use_ed_prescribed_phys is false
+          temp_cohort%n           = currentPatch%area * currentPatch%seed_germination(ft)*hlm_freq_day &
+               / (temp_cohort%bdead+temp_cohort%balive+temp_cohort%bstore)
        else
+          ! i.e. hlm_use_ed_prescribed_phys is true
           ! prescribed recruitment rates. number per sq. meter per year
           temp_cohort%n        = currentPatch%area * EDPftvarcon_inst%prescribed_recruitment(ft) * hlm_freq_day
        endif
