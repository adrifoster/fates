--- conflicted
+++ resolved
@@ -35,11 +35,8 @@
   use FatesConstantsMod, only    : g_per_kg
   use FatesConstantsMod, only    : ndays_per_year
   use FatesConstantsMod, only    : nocomp_bareground
-<<<<<<< HEAD
   use FatesConstantsMod, only    : is_crop
-=======
   use FatesConstantsMod, only    : area_error_2
->>>>>>> 059a03eb
   use EDPftvarcon      , only    : EDPftvarcon_inst
   use PRTParametersMod , only    : prt_params
   use EDPftvarcon      , only    : GetDecompyFrac
