module EDPhysiologyMod

#include "shr_assert.h"

  ! ============================================================================
  ! Miscellaneous physiology routines from ED.
  ! ============================================================================

  use FatesGlobals, only         : fates_log
  use FatesInterfaceTypesMod, only    : hlm_days_per_year
  use FatesInterfaceTypesMod, only    : hlm_model_day
  use FatesInterfaceTypesMod, only    : hlm_freq_day
  use FatesInterfaceTypesMod, only    : hlm_day_of_year
  use FatesInterfaceTypesMod, only    : numpft
  use FatesInterfaceTypesMod, only    : nleafage
  use FatesInterfaceTypesMod, only    : nlevdamage
  use FatesInterfaceTypesMod, only    : hlm_use_planthydro
  use FatesInterfaceTypesMod, only    : hlm_parteh_mode
  use FatesInterfaceTypesMod, only    : hlm_use_fixed_biogeog
  use FatesInterfaceTypesMod, only    : hlm_use_nocomp
  use FatesInterfaceTypesMod, only    : hlm_nitrogen_spec
  use FatesInterfaceTypesMod, only    : hlm_phosphorus_spec
  use FatesInterfaceTypesMod, only    : hlm_use_tree_damage
  use FatesInterfaceTypesMod, only : hlm_use_ed_prescribed_phys
  use FatesConstantsMod, only    : r8 => fates_r8
  use FatesConstantsMod, only    : nearzero
  use FatesConstantsMod, only    : sec_per_day
  use FatesConstantsMod, only    : default_regeneration
  use FatesConstantsMod, only    : TRS_regeneration
  use FatesConstantsMod, only    : TRS_no_seedling_dyn
  use FatesConstantsMod, only    : min_max_dbh_for_trees
  use FatesConstantsMod, only    : megajoules_per_joule
  use FatesConstantsMod, only    : mpa_per_mm_suction
  use FatesConstantsMod, only    : g_per_kg
  use FatesConstantsMod, only    : ndays_per_year
  use FatesConstantsMod, only    : nocomp_bareground
  use FatesConstantsMod, only    : g_per_kg 
  use FatesConstantsMod, only    : ndays_per_year
  use EDPftvarcon      , only    : EDPftvarcon_inst
  use PRTParametersMod , only    : prt_params
  use EDPftvarcon      , only    : GetDecompyFrac
  use FatesInterfaceTypesMod, only    : bc_in_type
  use FatesInterfaceTypesMod, only    : bc_out_type
  use EDCohortDynamicsMod , only : create_cohort, sort_cohorts
  use EDCohortDynamicsMod , only : InitPRTObject
  use FatesAllometryMod   , only : tree_lai
  use FatesAllometryMod   , only : tree_sai
  use FatesAllometryMod   , only : leafc_from_treelai
  use FatesAllometryMod   , only : decay_coeff_kn
  use FatesLitterMod      , only : litter_type
  use EDTypesMod          , only : site_massbal_type
  use EDTypesMod          , only : numlevsoil_max
  use EDTypesMod          , only : numWaterMem
  use FatesLitterMod      , only : dl_sf
  use EDParamsMod         , only : dinc_vai, dlower_vai
  use EDTypesMod          , only : area_inv
  use EDTypesMod          , only : AREA
  use FatesLitterMod      , only : ncwd
  use FatesLitterMod      , only : ndcmpy
  use FatesLitterMod      , only : ilabile
  use FatesLitterMod      , only : ilignin
  use FatesLitterMod      , only : icellulose
  use FatesLitterMod      , only : adjust_SF_CWD_frac
  use EDParamsMod         , only : nclmax
  use EDTypesMod          , only : AREA,AREA_INV
  use FatesConstantsMod   , only : leaves_shedding
  use FatesConstantsMod   , only : ihard_stress_decid
  use FatesConstantsMod   , only : isemi_stress_decid
  use EDParamsMod         , only : nlevleaf
  use EDTypesMod          , only : num_vegtemp_mem
  use FatesConstantsMod   , only : maxpft
  use EDTypesMod          , only : ed_site_type
  use FatesPatchMod,        only : fates_patch_type
  use FatesCohortMod,       only : fates_cohort_type
  use FatesConstantsMod   , only : leaves_on
  use FatesConstantsMod   , only : leaves_off
  use EDTypesMod          , only : min_n_safemath
  use PRTGenericMod       , only : num_elements
  use PRTGenericMod       , only : element_list
  use PRTGenericMod       , only : element_pos
  use EDTypesMod          , only : site_fluxdiags_type
  use EDTypesMod          , only : phen_cstat_nevercold
  use EDTypesMod          , only : phen_cstat_iscold
  use EDTypesMod          , only : phen_cstat_notcold
  use EDTypesMod          , only : phen_dstat_timeoff
  use EDTypesMod          , only : phen_dstat_moistoff
  use EDTypesMod          , only : phen_dstat_moiston
  use EDTypesMod          , only : phen_dstat_timeon
  use EDTypesMod          , only : phen_dstat_pshed
  use EDTypesMod          , only : phen_dstat_pshed
  use EDTypesMod          , only : init_recruit_trim
  use shr_log_mod           , only : errMsg => shr_log_errMsg
  use FatesGlobals          , only : fates_log
  use FatesGlobals          , only : endrun => fates_endrun
  use EDParamsMod           , only : fates_mortality_disturbance_fraction
  use EDParamsMod           , only : q10_mr
  use EDParamsMod           , only : q10_froz
  use EDParamsMod           , only : logging_export_frac
  use EDParamsMod           , only : regeneration_model
  use EDParamsMod           , only : sdlng_mort_par_timescale
  use FatesPlantHydraulicsMod  , only : AccumulateMortalityWaterStorage
  use FatesConstantsMod     , only : itrue,ifalse
  use FatesConstantsMod     , only : calloc_abs_error
  use FatesConstantsMod     , only : years_per_day
  use FatesAllometryMod  , only : h_allom
  use FatesAllometryMod  , only : h2d_allom
  use FatesAllometryMod  , only : bagw_allom
  use FatesAllometryMod  , only : bsap_allom
  use FatesAllometryMod  , only : bleaf
  use FatesAllometryMod  , only : bfineroot
  use FatesAllometryMod  , only : bdead_allom
  use FatesAllometryMod  , only : bstore_allom
  use FatesAllometryMod  , only : bbgw_allom
  use FatesAllometryMod  , only : carea_allom
  use FatesAllometryMod  , only : CheckIntegratedAllometries
  use FatesAllometryMod, only : set_root_fraction
  use PRTGenericMod, only : prt_carbon_allom_hyp
  use PRTGenericMod, only : prt_cnp_flex_allom_hyp
  use PRTGenericMod, only : prt_vartypes
  use PRTGenericMod, only : leaf_organ
  use PRTGenericMod, only : sapw_organ, struct_organ
  use PRTGenericMod, only : carbon12_element
  use PRTGenericMod, only : nitrogen_element
  use PRTGenericMod, only : phosphorus_element
  use PRTGenericMod, only : leaf_organ
  use PRTGenericMod, only : fnrt_organ
  use PRTGenericMod, only : sapw_organ
  use PRTGenericMod, only : store_organ
  use PRTGenericMod, only : repro_organ
  use PRTGenericMod, only : struct_organ
  use PRTGenericMod, only : SetState
  use PRTLossFluxesMod, only  : PRTPhenologyFlush
  use PRTLossFluxesMod, only  : PRTDeciduousTurnover
  use PRTLossFluxesMod, only  : PRTReproRelease
  use PRTLossFluxesMod, only  : PRTDamageLosses
  use PRTGenericMod, only     : StorageNutrientTarget
  use DamageMainMod, only     : damage_time
  use DamageMainMod, only     : GetCrownReduction
  use DamageMainMod, only     : GetDamageFrac
  use SFParamsMod, only       : SF_val_CWD_frac
  use FatesParameterDerivedMod, only : param_derived
  use FatesPlantHydraulicsMod, only : InitHydrCohort
  use PRTInitParamsFatesMod, only : NewRecruitTotalStoichiometry
  
  implicit none
  private

  public :: trim_canopy
  public :: phenology
  public :: satellite_phenology
  public :: assign_cohort_SP_properties
  public :: calculate_SP_properties
  public :: recruitment
  public :: ZeroLitterFluxes

  public :: ZeroAllocationRates
  public :: PreDisturbanceLitterFluxes
  public :: PreDisturbanceIntegrateLitter
  public :: GenerateDamageAndLitterFluxes
  public :: SeedIn
  public :: UpdateRecruitL2FR
  public :: UpdateRecruitStoicH
  public :: SetRecruitL2FR
  
  logical, parameter :: debug  = .false. ! local debug flag
  character(len=*), parameter, private :: sourcefile = &
       __FILE__

  integer :: istat           ! return status code
  character(len=255) :: smsg ! Message string for deallocation errors
  
  integer, parameter :: dleafon_drycheck = 100 ! Drought deciduous leaves max days on check parameter

  real(r8), parameter :: decid_leaf_long_max = 1.0_r8 ! Maximum leaf lifespan for
                                                      !    deciduous PFTs [years]

  integer, parameter :: min_daysoff_dforcedflush = 30 ! This is the number of days that must had elapsed
                                                      ! since leaves had dropped, in order to forcably
                                                      ! flush leaves again.  This does not impact flushing
                                                      ! due to real moisture constraints, and will prevent
                                                      ! drought deciduous in perennially wet environments
                                                      ! that have been forced to drop their leaves, from
                                                      ! flushing them back immediately.

  integer, parameter  :: dd_offon_toler = 30          ! When flushing or shedding leaves, we check that
                                                      ! the dates are near last year's dates. This controls
                                                      ! the tolerance for deviating from last year.

  real(r8), parameter :: elongf_min = 0.05_r8         ! Minimum elongation factor. If elongation factor
                                                      !    reaches or falls below elongf_min, we assume
                                                      !    complete abscission.  This avoids carrying out
                                                      !    a residual amount of leaves, which may create
                                                      !    computational problems. The current threshold
                                                      !    is the same used in ED-2.2.

  real(r8), parameter :: smp_lwr_bound = -1000000._r8 ! Imposed soil matric potential lower bound for 
                                                      !    frozen or excessively dry soils, used when
                                                      !    computing water stress.
  ! ============================================================================

contains

  subroutine ZeroLitterFluxes( currentSite )

    ! This routine loops through all patches in a site
    ! and zero's the flux terms for the litter pools.
    ! This is typically called at the beginning of the dynamics
    ! call sequence.


    ! !ARGUMENTS
    type(ed_site_type), intent(inout), target  :: currentSite
    type(fates_patch_type), pointer               :: currentPatch

    integer :: el

    currentPatch => currentSite%youngest_patch
    do while(associated(currentPatch))
       do el=1,num_elements
          call currentPatch%litter(el)%ZeroFlux()
       end do
       currentPatch => currentPatch%older
    end do


    return
  end subroutine ZeroLitterFluxes

  ! =====================================================================================

  subroutine ZeroAllocationRates( currentSite )

    ! !ARGUMENTS
    type(ed_site_type), intent(inout), target  :: currentSite
    type(fates_patch_type), pointer               :: currentPatch
    type(fates_cohort_type), pointer              :: currentCohort

    currentPatch => currentSite%youngest_patch
    do while(associated(currentPatch))

       currentCohort => currentPatch%tallest
       do while (associated(currentCohort))

          ! This sets turnover and growth rates to zero
          call currentCohort%prt%ZeroRates()

          currentCohort => currentCohort%shorter
       enddo
       currentPatch => currentPatch%older
    end do

    return
  end subroutine ZeroAllocationRates

  ! ============================================================================
  
  subroutine GenerateDamageAndLitterFluxes( csite, cpatch, bc_in )

    ! Arguments
    type(ed_site_type)  :: csite
    type(fates_patch_type) :: cpatch
    type(bc_in_type), intent(in) :: bc_in
    

    ! Locals
    type(fates_cohort_type), pointer :: ccohort    ! Current cohort
    type(fates_cohort_type), pointer :: ndcohort   ! New damage-class cohort
    type(litter_type), pointer :: litt     ! Points to the litter object
    type(site_fluxdiags_type), pointer :: flux_diags ! pointer to site level flux diagnostics object
    integer  :: cd               ! Damage class index
    integer  :: el               ! Element index
    integer  :: dcmpy            ! Decomposition pool index
    integer  :: c                ! CWD pool index
    real(r8) :: cd_frac          ! Fraction of trees damaged in this class transition
    real(r8) :: num_trees_cd     ! Number of trees to spawn into the new damage class cohort
    real(r8) :: crown_loss_frac  ! Fraction of crown lost from one damage class to next
    real(r8) :: branch_loss_frac ! Fraction of sap, structure and storage lost in branch
                                 ! fall during damage
    real(r8) :: leaf_loss        ! Mass lost to each organ during damage [kg]
    real(r8) :: repro_loss       ! "" [kg]
    real(r8) :: sapw_loss        ! "" [kg]
    real(r8) :: store_loss       ! "" [kg]
    real(r8) :: struct_loss      ! "" [kg]       
    real(r8) :: dcmpy_frac       ! fraction of mass going to each decomposition pool
    real(r8) :: SF_val_CWD_frac_adj(4) !SF_val_CWD_frac adjusted based on cohort dbh 
    
    if(hlm_use_tree_damage .ne. itrue) return

    if(.not.damage_time) return

    ccohort => cpatch%tallest
    do while (associated(ccohort))

       ! Ignore damage to new plants and non-woody plants
       if(prt_params%woody(ccohort%pft)==ifalse  ) cycle
       if(ccohort%isnew ) cycle

       associate( ipft     => ccohort%pft, & 
                  agb_frac => prt_params%allom_agb_frac(ccohort%pft), &
                  branch_frac => param_derived%branch_frac(ccohort%pft))
         
       do_dclass: do cd = ccohort%crowndamage+1, nlevdamage
          
          call GetDamageFrac(ccohort%crowndamage, cd, ipft, cd_frac)

          ! now to get the number of damaged trees we multiply by damage frac
          num_trees_cd = ccohort%n * cd_frac

          ! if non negligable lets create a new cohort and generate some litter
          if_numtrees: if (num_trees_cd > nearzero ) then

             ! Create a new damaged cohort
             allocate(ndcohort)  ! new cohort surviving but damaged
             if(hlm_use_planthydro.eq.itrue) call InitHydrCohort(csite,ndcohort)
             
             ! Initialize the PARTEH object and point to the
             ! correct boundary condition fields
             ndcohort%prt => null()

             call InitPRTObject(ndcohort%prt)
             call ndcohort%InitPRTBoundaryConditions()
             call ndcohort%ZeroValues()
             
             ! nc_canopy_d is the new cohort that gets damaged 
             call ccohort%Copy(ndcohort)
             
             ! new number densities - we just do damaged cohort here -
             ! undamaged at the end of the cohort loop once we know how many damaged to
             ! subtract
             
             ndcohort%n = num_trees_cd
             ndcohort%crowndamage = cd

             ! Remove these trees from the donor cohort
             ccohort%n = ccohort%n - num_trees_cd
             
             ! update crown area here - for cohort fusion and canopy organisation below 
             call carea_allom(ndcohort%dbh, ndcohort%n, csite%spread, &
                  ipft, ndcohort%crowndamage, ndcohort%c_area)
             
             call GetCrownReduction(cd-ccohort%crowndamage, crown_loss_frac)

             do_element: do el = 1, num_elements
                
                litt => cpatch%litter(el)
                flux_diags => csite%flux_diags(el)
                
                ! Reduce the mass of the newly damaged cohort
                ! Fine-roots are not damaged as of yet
                ! only above-ground sapwood,structure and storage in
                ! branches is damaged/removed
                branch_loss_frac = crown_loss_frac * branch_frac * agb_frac
                
                leaf_loss = ndcohort%prt%GetState(leaf_organ,element_list(el))*crown_loss_frac
                repro_loss = ndcohort%prt%GetState(repro_organ,element_list(el))*crown_loss_frac
                sapw_loss = ndcohort%prt%GetState(sapw_organ,element_list(el))*branch_loss_frac
                store_loss = ndcohort%prt%GetState(store_organ,element_list(el))*branch_loss_frac
                struct_loss = ndcohort%prt%GetState(struct_organ,element_list(el))*branch_loss_frac

                ! ------------------------------------------------------
                ! Transfer the biomass from the cohort's
                ! damage to the litter input fluxes
                ! ------------------------------------------------------
    
                do dcmpy=1,ndcmpy
                   dcmpy_frac = GetDecompyFrac(ipft,leaf_organ,dcmpy)
                   litt%leaf_fines_in(dcmpy) = litt%leaf_fines_in(dcmpy) + &
                        (store_loss+leaf_loss+repro_loss) * &
                        ndcohort%n * dcmpy_frac / cpatch%area
                end do

                flux_diags%leaf_litter_input(ipft) = &
                     flux_diags%leaf_litter_input(ipft) +  &
                     (store_loss+leaf_loss+repro_loss) * ndcohort%n
                
                call adjust_SF_CWD_frac(ndcohort%dbh,ncwd,SF_val_CWD_frac,SF_val_CWD_frac_adj)

                do c = 1,ncwd
                   litt%ag_cwd_in(c) = litt%ag_cwd_in(c) + &
                        (sapw_loss + struct_loss) * &
                        SF_val_CWD_frac_adj(c) * ndcohort%n / &
                        cpatch%area
                   
                   flux_diags%cwd_ag_input(c)  = flux_diags%cwd_ag_input(c) + &
                        (struct_loss + sapw_loss) * &
                        SF_val_CWD_frac_adj(c) * ndcohort%n
                end do
                
             end do do_element

             ! Applying the damage to the cohort, does not need to happen
             ! in the element loop, it will loop inside that call
             call PRTDamageLosses(ndcohort%prt, leaf_organ, crown_loss_frac)
             call PRTDamageLosses(ndcohort%prt, repro_organ, crown_loss_frac)
             call PRTDamageLosses(ndcohort%prt, sapw_organ, branch_loss_frac)
             call PRTDamageLosses(ndcohort%prt, store_organ, branch_loss_frac)
             call PRTDamageLosses(ndcohort%prt, struct_organ, branch_loss_frac)
                                
             
             !----------- Insert new cohort into the linked list
             ! This list is going tall to short, lets add this new
             ! cohort into a taller position so we don't hit it again
             ! as the loop traverses
             ! --------------------------------------------------------------!
             
             ndcohort%shorter => ccohort
             if(associated(ccohort%taller))then
                ndcohort%taller => ccohort%taller
                ccohort%taller%shorter => ndcohort
             else
                cpatch%tallest => ndcohort
                ndcohort%taller => null()
             endif
             ccohort%taller => ndcohort
             
          end if if_numtrees

       end do do_dclass

       end associate
       ccohort => ccohort%shorter
    enddo
    
    return
  end subroutine GenerateDamageAndLitterFluxes

  ! ============================================================================

  subroutine PreDisturbanceLitterFluxes( currentSite, currentPatch, bc_in )

    ! -----------------------------------------------------------------------------------
    !
    ! This subroutine calculates all of the different litter input and output fluxes
    ! associated with seed turnover, seed influx, litterfall from live and
    ! dead plants, germination, and fragmentation.
    !
    ! At this time we do not have explicit herbivory, and burning losses to litter
    ! are handled elsewhere.
    !
    ! Note: The processes conducted here DO NOT handle litter fluxes associated
    !       with disturbance.  Those fluxes are handled elsewhere (EDPatchDynamcisMod)
    !       because the fluxes are potentially cross patch, and also dealing
    !       patch areas that are changing.
    !
    ! -----------------------------------------------------------------------------------


    ! !ARGUMENTS
    type(ed_site_type), intent(inout)  :: currentSite
    type(fates_patch_type), intent(inout) :: currentPatch
    type(bc_in_type), intent(in)       :: bc_in

    !
    ! !LOCAL VARIABLES:
    type(site_massbal_type), pointer :: site_mass
    type(litter_type), pointer :: litt     ! Points to the litter object for
    ! the different element types
    integer :: el                          ! Litter element loop index
    integer :: nlev_eff_decomp             ! Number of active layers over which
    ! fragmentation fluxes are transfered
    !------------------------------------------------------------------------------------

    ! Calculate the fragmentation rates
    call fragmentation_scaler(currentPatch, bc_in)

    do el = 1, num_elements

       litt => currentPatch%litter(el)

       ! Calculate loss rate of viable seeds to litter
       call SeedDecay(litt, currentPatch, bc_in)
       

       ! Calculate seed germination rate, the status flags prevent
       ! germination from occuring when the site is in a drought
       ! (for drought deciduous) or too cold (for cold deciduous)
       call SeedGermination(litt, currentSite%cstatus, currentSite%dstatus(1:numpft), bc_in, currentPatch)

       ! Send fluxes from newly created litter into the litter pools
       ! This litter flux is from non-disturbance inducing mortality, as well
       ! as litter fluxes from live trees
       call CWDInput(currentSite, currentPatch, litt,bc_in)

       ! Only calculate fragmentation flux over layers that are active
       ! (RGK-Mar2019) SHOULD WE MAX THIS AT 1? DONT HAVE TO

       nlev_eff_decomp = max(bc_in%max_rooting_depth_index_col, 1)
       call CWDOut(litt,currentPatch%fragmentation_scaler,nlev_eff_decomp)

       site_mass => currentSite%mass_balance(el)

       ! Fragmentation flux to soil decomposition model [kg/site/day]
       site_mass%frag_out = site_mass%frag_out + currentPatch%area * &
            ( sum(litt%ag_cwd_frag) + sum(litt%bg_cwd_frag) + &
            sum(litt%leaf_fines_frag) + sum(litt%root_fines_frag) + &
            sum(litt%seed_decay) + sum(litt%seed_germ_decay))

    end do


    return
  end subroutine PreDisturbanceLitterFluxes

  ! =====================================================================================

  subroutine PreDisturbanceIntegrateLitter(currentPatch)

    ! -----------------------------------------------------------------------------------
    ! This step applies the litter fluxes to the prognostic state variables.
    ! This procedure is called in response to fluxes generated from:
    ! 1) seed rain,
    ! 2) non-disturbance generating turnover
    ! 3) litter fall from living plants
    ! 4) fragmentation
    !
    ! This routine does NOT accomodate the litter fluxes associated with
    ! disturbance generation.  That will happen after this call.
    ! Fluxes associated with FIRE also happen after this step.
    !
    ! All states are in units kg/m2
    ! All fluxes are in units kg/m2/day
    ! The integration step is 1 day, thus time is implied
    !
    ! -----------------------------------------------------------------------------------

    ! Arguments
    type(fates_patch_type),intent(inout),target :: currentPatch


    ! Locals
    type(litter_type), pointer :: litt
    integer :: el          ! Loop counter for litter element type
    integer :: pft         ! pft loop counter
    integer :: c           ! CWD loop counter
    integer :: nlevsoil    ! number of soil layers
    integer :: ilyr        ! soil layer loop counter
    integer :: dcmpy       ! decomposability index

    do el = 1, num_elements

       litt => currentPatch%litter(el)

       ! Update the bank of viable seeds
       ! -----------------------------------------------------------------------------------

       do pft = 1,numpft
          litt%seed(pft) = litt%seed(pft) + &
               litt%seed_in_local(pft) +   &
               litt%seed_in_extern(pft) -  &
               litt%seed_decay(pft) -      &
               litt%seed_germ_in(pft)

          ! Note that the recruitment scheme will use seed_germ
          ! for its construction costs.
          litt%seed_germ(pft) = litt%seed_germ(pft) + &
               litt%seed_germ_in(pft) - &
               litt%seed_germ_decay(pft)


       enddo

       ! Update the Coarse Woody Debris pools (above and below)
       ! -----------------------------------------------------------------------------------
       nlevsoil = size(litt%bg_cwd,dim=2)
       do c = 1,ncwd
          litt%ag_cwd(c) = litt%ag_cwd(c)  + litt%ag_cwd_in(c) - litt%ag_cwd_frag(c)
          do ilyr=1,nlevsoil
             litt%bg_cwd(c,ilyr) = litt%bg_cwd(c,ilyr) &
                  + litt%bg_cwd_in(c,ilyr) &
                  - litt%bg_cwd_frag(c,ilyr)
          enddo
       end do

       ! Update the fine litter pools from leaves and fine-roots
       ! -----------------------------------------------------------------------------------

       do dcmpy = 1,ndcmpy

          litt%leaf_fines(dcmpy) = litt%leaf_fines(dcmpy) &
               + litt%leaf_fines_in(dcmpy)              &
               - litt%leaf_fines_frag(dcmpy)
          do ilyr=1,nlevsoil
             litt%root_fines(dcmpy,ilyr) = litt%root_fines(dcmpy,ilyr) &
                  + litt%root_fines_in(dcmpy,ilyr)      &
                  - litt%root_fines_frag(dcmpy,ilyr)
          enddo

       end do

    end do     ! litter element loop

    return
  end subroutine PreDisturbanceIntegrateLitter



  ! ============================================================================

  subroutine trim_canopy( currentSite )
    !
    ! !DESCRIPTION:
    ! Canopy trimming / leaf optimisation. Removes leaves in negative annual carbon balance.
    !
    ! !USES:

    ! !ARGUMENTS
    type (ed_site_type),intent(inout), target :: currentSite
    !
    ! !LOCAL VARIABLES:
    type (fates_cohort_type) , pointer :: currentCohort
    type (fates_patch_type)  , pointer :: currentPatch

    integer  :: z                     ! leaf layer
    integer  :: ipft                  ! pft index
    logical  :: trimmed               ! was this layer trimmed in this year? If not expand the canopy.
    real(r8) :: tar_bl                ! target leaf biomass       (leaves flushed, trimmed)
    real(r8) :: tar_bfr               ! target fine-root biomass  (leaves flushed, trimmed)
    real(r8) :: bfr_per_bleaf         ! ratio of fine root per leaf biomass
    real(r8) :: sla_levleaf           ! sla at leaf level z
    real(r8) :: nscaler_levleaf       ! nscaler value at leaf level z
    integer  :: cl                    ! canopy layer index
    real(r8) :: kn                    ! nitrogen decay coefficient
    real(r8) :: sla_max               ! Observational constraint on how large sla (m2/gC) can become
    real(r8) :: leaf_c                ! leaf carbon [kg]
    real(r8) :: sapw_c                ! sapwood carbon [kg]
    real(r8) :: store_c               ! storage carbon [kg]
    real(r8) :: struct_c              ! structure carbon [kg]
    real(r8) :: leaf_inc              ! LAI-only portion of the vegetation increment of dinc_vai
    real(r8) :: lai_canopy_above      ! the LAI in the canopy layers above the layer of interest
    real(r8) :: lai_layers_above      ! the LAI in the leaf layers, within the current canopy,
    ! above the leaf layer of interest
    real(r8) :: lai_current           ! the LAI in the current leaf layer
    real(r8) :: cumulative_lai        ! whole canopy cumulative LAI, top down, to the leaf layer of interest
    real(r8) :: cumulative_lai_cohort ! cumulative LAI within the current cohort only

    ! Temporary diagnostic ouptut
    integer :: ipatch
    integer :: icohort

    ! LAPACK linear least squares fit variables
    ! The standard equation for a linear fit, y = mx + b, is converted to a linear system, AX=B and has
    ! the form: [n  sum(x); sum(x)  sum(x^2)] * [b; m]  = [sum(y); sum(x*y)] where
    ! n is the number of leaf layers
    ! x is yearly_net_uptake minus the leaf cost aka the net-net uptake
    ! y is the cumulative lai for the current cohort
    ! b is the y-intercept i.e. the cumulative lai that has zero net-net uptake
    ! m is the slope of the linear fit
    integer :: nll = 3                    ! Number of leaf layers to fit a regression to for calculating the optimum lai
    character(1) :: trans = 'N'           ! Input matrix is not transposed

    integer, parameter :: m = 2, n = 2    ! Number of rows and columns, respectively, in matrix A
    integer, parameter :: nrhs = 1        ! Number of columns in matrix B and X
    integer, parameter :: workmax = 100   ! Maximum iterations to minimize work

    integer :: lda = m, ldb = n           ! Leading dimension of A and B, respectively
    integer :: lwork                      ! Dimension of work array
    integer :: info                       ! Procedure diagnostic ouput

    real(r8) :: nnu_clai_a(m,n)           ! LHS of linear least squares fit, A matrix
    real(r8) :: nnu_clai_b(m,nrhs)        ! RHS of linear least squares fit, B matrix
    real(r8) :: work(workmax)             ! work array

    real(r8) :: initial_trim              ! Initial trim
    real(r8) :: optimum_trim              ! Optimum trim value

    real(r8) :: target_c_area

    real(r8) :: pft_leaf_lifespan         ! Leaf lifespan of each PFT [years]
    !----------------------------------------------------------------------

    ipatch = 1 ! Start counting patches

    currentPatch => currentSite%youngest_patch
    do while(associated(currentPatch))

       ! Add debug diagnstic output to determine which patch
       if (debug) then
          write(fates_log(),*) 'Current patch:', ipatch
          write(fates_log(),*) 'Current patch cohorts:', currentPatch%countcohorts
       endif

       icohort = 1

       currentCohort => currentPatch%tallest
       do while (associated(currentCohort))

          ! Save off the incoming trim
          initial_trim = currentCohort%canopy_trim


          ! Add debug diagnostic output to determine which cohort
          if (debug) then
             write(fates_log(),*) 'Current cohort:', icohort
             write(fates_log(),*) 'Starting canopy trim:', initial_trim
          endif

          trimmed = .false.
          ipft = currentCohort%pft
          call carea_allom(currentCohort%dbh,currentCohort%n,currentSite%spread,currentCohort%pft,&
               currentCohort%crowndamage, currentCohort%c_area)

          leaf_c   = currentCohort%prt%GetState(leaf_organ, carbon12_element)

          currentCohort%treelai = tree_lai(leaf_c, currentCohort%pft, currentCohort%c_area, &
               currentCohort%n, currentCohort%canopy_layer,               &
               currentPatch%canopy_layer_tlai,currentCohort%vcmax25top )

          ! We don't need to check on sp mode here since we don't trim_canopy with sp mode
          currentCohort%treesai = tree_sai(currentCohort%pft, &
               currentCohort%dbh, currentCohort%crowndamage,  &
               currentCohort%canopy_trim, &
               currentCohort%efstem_coh, &
               currentCohort%c_area, currentCohort%n,currentCohort%canopy_layer,& 
               currentPatch%canopy_layer_tlai, currentCohort%treelai, &
               currentCohort%vcmax25top,0 )  

          currentCohort%nv      = count((currentCohort%treelai+currentCohort%treesai) .gt. dlower_vai(:)) + 1

          if (currentCohort%nv > nlevleaf)then
             write(fates_log(),*) 'nv > nlevleaf',currentCohort%nv, &
                  currentCohort%treelai,currentCohort%treesai, &
                  currentCohort%c_area,currentCohort%n,leaf_c
             call endrun(msg=errMsg(sourcefile, __LINE__))
          endif

          ! Find target leaf biomass. Here we assume that leaves would be fully flushed 
          ! (elongation factor = 1)
          call bleaf(currentcohort%dbh,ipft,&
               currentCohort%crowndamage, currentcohort%canopy_trim,1.0_r8, tar_bl)

          if ( int(prt_params%allom_fmode(ipft)) .eq. 1 ) then
             ! only query fine root biomass if using a fine root allometric model that takes leaf trim into account
             call bfineroot(currentcohort%dbh,ipft,currentcohort%canopy_trim, &
                  currentcohort%l2fr,1.0_r8, tar_bfr)
             bfr_per_bleaf = tar_bfr/tar_bl
          endif

          ! Identify current canopy layer (cl)
          cl = currentCohort%canopy_layer

          ! PFT-level maximum SLA value, even if under a thick canopy (same units as slatop)
          sla_max = prt_params%slamax(ipft)

          ! Initialize nnu_clai_a
          nnu_clai_a(:,:) = 0._r8
          nnu_clai_b(:,:) = 0._r8

          !Leaf cost vs net uptake for each leaf layer.
          do z = 1, currentCohort%nv

             ! Calculate the cumulative total vegetation area index (no snow occlusion, stems and leaves)
             leaf_inc    = dinc_vai(z) * &
                  currentCohort%treelai/(currentCohort%treelai+currentCohort%treesai)
             
             ! Now calculate the cumulative top-down lai of the current layer's midpoint within the current cohort
             lai_layers_above      = (dlower_vai(z) - dinc_vai(z)) * &
                  currentCohort%treelai/(currentCohort%treelai+currentCohort%treesai)
             lai_current           = min(leaf_inc, currentCohort%treelai - lai_layers_above)
             cumulative_lai_cohort = lai_layers_above + 0.5*lai_current

             ! Now add in the lai above the current cohort for calculating the sla leaf level
             lai_canopy_above  = sum(currentPatch%canopy_layer_tlai(1:cl-1))
             cumulative_lai    = lai_canopy_above + cumulative_lai_cohort

             ! There was activity this year in this leaf layer.  This should only occur for bottom most leaf layer
             if (currentCohort%year_net_uptake(z) /= 999._r8)then

                ! Calculate sla_levleaf following the sla profile with overlying leaf area
                ! Scale for leaf nitrogen profile
                kn = decay_coeff_kn(ipft,currentCohort%vcmax25top)
                ! Nscaler value at leaf level z
                nscaler_levleaf = exp(-kn * cumulative_lai)
                ! Sla value at leaf level z after nitrogen profile scaling (m2/gC)
                sla_levleaf = min(sla_max,prt_params%slatop(ipft)/nscaler_levleaf)

                ! Find the realised leaf lifespan, depending on the leaf phenology.
                if (prt_params%season_decid(ipft) ==  itrue) then
                   ! Cold-deciduous costs. Assume time-span to be 1 year to be consistent
                   ! with FATES default
                   pft_leaf_lifespan = decid_leaf_long_max

                elseif (any(prt_params%stress_decid(ipft) == [ihard_stress_decid,isemi_stress_decid]) )then
                   ! Drought-decidous costs. Assume time-span to be the least between
                   !    1 year and the life span provided by the parameter file.
                   pft_leaf_lifespan = &
                      min(decid_leaf_long_max,sum(prt_params%leaf_long(ipft,:)))

                else !evergreen costs
                   pft_leaf_lifespan = sum(prt_params%leaf_long(ipft,:))
                end if

                ! Leaf cost at leaf level z (kgC m-2 year-1) accounting for sla profile
                ! (Convert from SLA in m2g-1 to m2kg-1)
                currentCohort%leaf_cost = &
                   1.0_r8/(sla_levleaf*pft_leaf_lifespan*g_per_kg)


                if ( int(prt_params%allom_fmode(ipft)) == 1 ) then
                   ! if using trimmed leaf for fine root biomass allometry, add the cost of the root increment
                   ! to the leaf increment; otherwise do not.
                   currentCohort%leaf_cost = currentCohort%leaf_cost + &
                        1.0_r8/(sla_levleaf*g_per_kg) * &
                        bfr_per_bleaf / prt_params%root_long(ipft)
                end if
                currentCohort%leaf_cost = currentCohort%leaf_cost * &
                     (prt_params%grperc(ipft) + 1._r8)

                ! Construct the arrays for a least square fit of the net_net_uptake versus the cumulative lai
                ! if at least nll leaf layers are present in the current cohort and only for the bottom nll
                ! leaf layers.
                if (currentCohort%nv > nll .and. currentCohort%nv - z < nll) then

                   ! Build the A matrix for the LHS of the linear system. A = [n  sum(x); sum(x)  sum(x^2)]
                   ! where n = nll and x = yearly_net_uptake-leafcost
                   nnu_clai_a(1,1) = nnu_clai_a(1,1) + 1 ! Increment for each layer used
                   nnu_clai_a(1,2) = nnu_clai_a(1,2) + currentCohort%year_net_uptake(z) - currentCohort%leaf_cost
                   nnu_clai_a(2,1) = nnu_clai_a(1,2)
                   nnu_clai_a(2,2) = nnu_clai_a(2,2) + (currentCohort%year_net_uptake(z) - currentCohort%leaf_cost)**2

                   ! Build the B matrix for the RHS of the linear system. B = [sum(y); sum(x*y)]
                   ! where x = yearly_net_uptake-leafcost and y = cumulative_lai_cohort
                   nnu_clai_b(1,1) = nnu_clai_b(1,1) + cumulative_lai_cohort
                   nnu_clai_b(2,1) = nnu_clai_b(2,1) + (cumulative_lai_cohort * &
                        (currentCohort%year_net_uptake(z) - currentCohort%leaf_cost))
                end if

                ! Check leaf cost against the yearly net uptake for that cohort leaf layer
                if (currentCohort%year_net_uptake(z) < currentCohort%leaf_cost) then
                   ! Make sure the cohort trim fraction is great than the pft trim limit
                   if (currentCohort%canopy_trim > EDPftvarcon_inst%trim_limit(ipft)) then

                      ! keep trimming until none of the canopy is in negative carbon balance.
                      if (currentCohort%hite > EDPftvarcon_inst%hgt_min(ipft)) then
                         currentCohort%canopy_trim = currentCohort%canopy_trim - &
                              EDPftvarcon_inst%trim_inc(ipft)

                         trimmed = .true.

                      endif ! hite check
                   endif ! trim limit check
                endif ! net uptake check
             endif ! leaf activity check
          enddo ! z, leaf layer loop

          ! Compute the optimal cumulative lai based on the cohort net-net uptake profile if at least 2 leaf layers
          if (nnu_clai_a(1,1) > 1) then

             ! Compute the optimum size of the work array
             lwork = -1 ! Ask sgels to compute optimal number of entries for work
             call dgels(trans, m, n, nrhs, nnu_clai_a, lda, nnu_clai_b, ldb, work, lwork, info)
             lwork = int(work(1)) ! Pick the optimum.  TBD, can work(1) come back with greater than work size?

             ! Compute the minimum of 2-norm of of the least squares fit to solve for X
             ! Note that dgels returns the solution by overwriting the nnu_clai_b array.
             ! The result has the form: X = [b; m]
             ! where b = y-intercept (i.e. the cohort lai that has zero yearly net-net uptake)
             ! and m is the slope of the linear fit
             call dgels(trans, m, n, nrhs, nnu_clai_a, lda, nnu_clai_b, ldb, work, lwork, info)

             if (info < 0) then
                write(fates_log(),*) 'LLSF optimium LAI calculation returned illegal value'
                call endrun(msg=errMsg(sourcefile, __LINE__))
             endif

             if (debug) then
                write(fates_log(),*) 'LLSF optimium LAI (intercept,slope):', nnu_clai_b
                write(fates_log(),*) 'LLSF optimium LAI:', nnu_clai_b(1,1)
                write(fates_log(),*) 'LLSF optimium LAI info:', info
                write(fates_log(),*) 'LAI fraction (optimum_lai/cumulative_lai):', nnu_clai_b(1,1) / cumulative_lai_cohort
             endif

             ! Calculate the optimum trim based on the initial canopy trim value
             if (cumulative_lai_cohort > 0._r8) then  ! Sometime cumulative_lai comes in at 0.0?

                !
                optimum_trim = (nnu_clai_b(1,1) / cumulative_lai_cohort) * initial_trim

                ! Determine if the optimum trim value makes sense.  The smallest cohorts tend to have unrealistic fits.
                if (optimum_trim > 0. .and. optimum_trim < 1.) then
                   currentCohort%canopy_trim = optimum_trim

                   trimmed = .true.

                endif
             endif
          endif

          ! Reset activity for the cohort for the start of the next year
          currentCohort%year_net_uptake(:) = 999.0_r8

          ! Add to trim fraction if cohort not trimmed at all
          if ( (.not.trimmed) .and.currentCohort%canopy_trim < 1.0_r8)then
             currentCohort%canopy_trim = currentCohort%canopy_trim + EDPftvarcon_inst%trim_inc(ipft)
          endif

          if ( debug ) then
             write(fates_log(),*) 'trimming:',currentCohort%canopy_trim
          endif

          ! currentCohort%canopy_trim = 1.0_r8 !FIX(RF,032414) this turns off ctrim for now.
          currentCohort => currentCohort%shorter
          icohort = icohort + 1
       enddo
       currentPatch => currentPatch%older
       ipatch = ipatch + 1
    enddo

  end subroutine trim_canopy

  ! ============================================================================
  subroutine phenology( currentSite, bc_in )
    !
    ! !DESCRIPTION:
    ! Phenology.
    !
    ! !USES:
    use FatesConstantsMod, only : tfrz => t_water_freeze_k_1atm
    use EDParamsMod, only : ED_val_phen_a, ED_val_phen_b, ED_val_phen_c
    use EDParamsMod, only : ED_val_phen_chiltemp
    use EDParamsMod, only : ED_val_phen_mindayson
    use EDParamsMod, only : ED_val_phen_ncolddayslim
    use EDParamsMod, only : ED_val_phen_coldtemp
    use EDBtranMod, only  : check_layer_water
    !
    ! !ARGUMENTS:
    type(ed_site_type), intent(inout), target :: currentSite
    type(bc_in_type),   intent(in)            :: bc_in

    !
    ! !LOCAL VARIABLES:

    type(fates_patch_type),pointer :: cpatch
    integer  :: model_day_int     ! integer model day 1 - inf
    integer  :: ncolddays         ! no days underneath the threshold for leaf drop
    integer  :: i_wmem            ! Loop counter for water mem days
    integer  :: i_tmem            ! Loop counter for veg temp mem days
    integer  :: ipft              ! plant functional type index
    integer  :: j                 ! Soil layer index
    real(r8) :: mean_10day_liqvol ! mean soil liquid volume over last 10 days [m3/m3]
    real(r8) :: mean_10day_smp    ! mean soil matric potential over last 10 days [mm]
    real(r8) :: leaf_c            ! leaf carbon [kg]
    real(r8) :: fnrt_c            ! fineroot carbon [kg]
    real(r8) :: sapw_c            ! sapwood carbon [kg]
    real(r8) :: store_c           ! storage carbon [kg]
    real(r8) :: struct_c          ! structure carbon [kg]
    real(r8) :: gdd_threshold     ! GDD accumulation function,
    real(r8) :: rootfrac_notop    ! Total rooting fraction excluding the top soil layer
    integer  :: ncdstart          ! beginning of counting period for chilling degree days.
    integer  :: gddstart          ! beginning of counting period for growing degree days.
    integer  :: nlevroot          ! Number of rooting levels to consider
    real(r8) :: temp_in_C         ! daily averaged temperature in celsius
    real(r8) :: elongf_prev       ! Elongation factor from previous time
    real(r8) :: elongf_1st        ! First guess for elongation factor
    integer  :: ndays_pft_leaf_lifespan ! PFT life span of drought deciduous [days].
                                        !    This is the shortest between the PFT leaf 
                                        !    lifespan and the maximum lifespan of drought 
                                        !    deciduous (see parameter decid_leaf_long_max
                                        !    at the beginning of this file).
     real(r8) :: phen_drought_threshold ! For drought hard-deciduous, this is the threshold
                                        !   below which plants will abscise leaves, and
                                        !   above which plants will flush leaves. For semi-
                                        !   deciduous plants, this is the threshold below
                                        !   which abscission will be complete. This depends
                                        !   on the sign. If positive, these are soil
                                        !   volumetric water content [m3/m3]. If negative,
                                        !   the values are soil matric potential [mm]. Not
                                        !   used for non-deciduous plants. Ignored for 
                                        !   non-deciduous plants.
     real(r8) :: phen_moist_threshold   ! For semi-deciduous, this is the threshold above 
                                        !    which flushing will be complete.  This depends
                                        !    on the sign. If positive, these are soil
                                        !    volumetric water content [m3/m3]. If negative,
                                        !    the values are soil matric potential [mm].
                                        !    Ignored for hard-deciduous and evergreen 
                                        !    plants.
     real(r8) :: phen_doff_time         ! Minimum number of days that plants must remain
                                        !   leafless before flushing leaves again.

    ! Logical tests to make code more readable
    logical  :: smoist_below_threshold   ! Is soil moisture below threshold?
    logical  :: recent_flush             ! Last full flushing event is still very recent.
    logical  :: recent_abscission        ! Last abscission event is still very recent.
    logical  :: exceed_min_on_period     ! Have leaves been flushed for a minimum period of time?
    logical  :: exceed_min_off_period    ! Have leaves been off for a minimum period of time?
    logical  :: prolonged_on_period      ! Has leaves been flushed for too long?
    logical  :: prolonged_off_period     ! Have leaves been abscissed for too long?
    logical  :: last_flush_long_ago      ! Has it been a very long time since last flushing?


    ! This is the integer model day. The first day of the simulation is 1, and it
    ! continues monotonically, indefinitely
    ! Advance it. (this should be a global, no reason
    ! for site level, but we don't have global scalars in the
    ! restart file)
    currentSite%phen_model_date = currentSite%phen_model_date + 1
    model_day_int = currentSite%phen_model_date


    ! Parameter of drought decid leaf loss in mm in top layer...FIX(RF,032414)
    ! - this is arbitrary and poorly understood. Needs work. ED_
    !Parameters: defaults from Botta et al. 2000 GCB,6 709-725
    !Parameters, default from from SDGVM model of senesence

    temp_in_C = 0._r8
    cpatch => CurrentSite%oldest_patch
    do while(associated(cpatch))
       temp_in_C = temp_in_C + cpatch%tveg24%GetMean()*cpatch%area
       cpatch => cpatch%younger
    end do
    temp_in_C = temp_in_C * area_inv - tfrz


    !-----------------Cold Phenology--------------------!

    !Zero growing degree and chilling day counters
    if (currentSite%lat > 0)then
       ncdstart = 270  !Northern Hemisphere begining November
       gddstart = 1    !Northern Hemisphere begining January
    else
       ncdstart = 120  !Southern Hemisphere beginning May
       gddstart = 181  !Northern Hemisphere begining July
    endif

    ! Count the number of chilling days over a seasonal window.
    ! For comparing against GDD, we start calculating chilling
    ! in the late autumn.
    ! This value is used to determine the GDD exceedance threshold
    if (hlm_day_of_year == ncdstart)then
       currentSite%nchilldays = 0
    endif

    !Accumulate growing/chilling days after start of counting period
    if (temp_in_C  <  ED_val_phen_chiltemp)then
       currentSite%nchilldays = currentSite%nchilldays + 1
    endif

    !GDD accumulation function, which also depends on chilling days.
    !  -68 + 638 * (-0.001 * ncd)
    gdd_threshold = ED_val_phen_a + ED_val_phen_b*exp(ED_val_phen_c*real(currentSite%nchilldays,r8))

    !Accumulate temperature of last 10 days.
    currentSite%vegtemp_memory(2:num_vegtemp_mem) = currentSite%vegtemp_memory(1:num_vegtemp_mem-1)
    currentSite%vegtemp_memory(1) = temp_in_C

    !count number of days for leaves off
    ncolddays = 0
    do i_tmem = 1,num_vegtemp_mem
       if (currentSite%vegtemp_memory(i_tmem) < ED_val_phen_coldtemp)then
          ncolddays = ncolddays + 1
       endif
    enddo

    ! Here is where we do the GDD accumulation calculation
    !
    ! reset GDD on set dates
    if (hlm_day_of_year == gddstart)then
       currentSite%grow_deg_days = 0._r8
    endif
    !
    ! accumulate the GDD using daily mean temperatures
    ! Don't accumulate GDD during the growing season (that wouldn't make sense)
    if (temp_in_C .gt. 0._r8 .and. currentSite%cstatus == phen_cstat_iscold) then
       currentSite%grow_deg_days = currentSite%grow_deg_days + temp_in_C
    endif

    !this logic is to prevent GDD accumulating after the leaves have fallen and before the
    ! beginnning of the accumulation period, to prevend erroneous autumn leaf flushing.
    if(model_day_int> ndays_per_year)then !only do this after the first year to prevent odd behaviour

       if(currentSite%lat .gt. 0.0_r8)then !Northern Hemisphere
          ! In the north, don't accumulate when we are past the leaf fall date.
          ! Accumulation starts on day 1 of year in NH.
          ! The 180 is to prevent going into an 'always off' state after initialization
          if( model_day_int .gt. currentSite%cleafoffdate.and.hlm_day_of_year.gt.180)then !
             currentSite%grow_deg_days = 0._r8
          endif
       else !Southern Hemisphere
          ! In the South, don't accumulate after the leaf off date, and before the start of
          ! the accumulation phase (day 181).
          if(model_day_int .gt. currentSite%cleafoffdate.and.hlm_day_of_year.lt.gddstart) then!
             currentSite%grow_deg_days = 0._r8
          endif
       endif
    endif !year1

    ! Calculate the number of days since the leaves last came on
    ! and off. If this is the beginning of the simulation, that day might
    ! not had occured yet, so set it to last year to get things rolling

    if (model_day_int < currentSite%cleafoffdate) then
       currentSite%cndaysleafoff = model_day_int - (currentSite%cleafoffdate - ndays_per_year)
    else
       currentSite%cndaysleafoff = model_day_int - currentSite%cleafoffdate
    end if

    if (model_day_int < currentSite%cleafondate) then
       currentSite%cndaysleafon = model_day_int - (currentSite%cleafondate - ndays_per_year)
    else
       currentSite%cndaysleafon = model_day_int - currentSite%cleafondate
    end if



    !LEAF ON: COLD DECIDUOUS. Needs to
    !1) have exceeded the growing degree day threshold
    !2) The leaves should not be on already
    !3) There should have been at least one chilling day in the counting period.
    !   this prevents tropical or warm climate plants that are "cold-deciduous"
    !   from ever re-flushing after they have reached their maximum age (thus
    !   preventing them from competing

    if ( any(currentSite%cstatus == [phen_cstat_iscold,phen_cstat_nevercold]) .and. &
         (currentSite%grow_deg_days > gdd_threshold) .and. &
         (currentSite%cndaysleafoff > ED_val_phen_mindayson) .and. &
         (currentSite%nchilldays >= 1)) then
       currentSite%cstatus = phen_cstat_notcold  ! Set to not-cold status (leaves can come on)
       currentSite%cleafondate = model_day_int
       currentSite%cndaysleafon = 0
       currentSite%grow_deg_days = 0._r8 ! zero GDD for the rest of the year until counting season begins.
       if ( debug ) write(fates_log(),*) 'leaves on'
    endif !GDD




    !LEAF OFF: COLD THRESHOLD
    !Needs to:
    !1) have exceeded the number of cold days threshold
    !2) have exceeded the minimum leafon time.
    !3) The leaves should not be off already
    !4) The day of simulation should be larger than the counting period.


    if ( (currentSite%cstatus == phen_cstat_notcold) .and. &
         (model_day_int > num_vegtemp_mem)      .and. &
         (ncolddays > ED_val_phen_ncolddayslim) .and. &
         (currentSite%cndaysleafon > ED_val_phen_mindayson) )then

       currentSite%grow_deg_days  = 0._r8          ! The equations for Botta et al
       ! are for calculations of
       ! first flush, but if we dont
       ! clear this value, it will cause
       ! leaves to flush later in the year
       currentSite%cstatus       = phen_cstat_iscold  ! alter status of site to 'leaves off'
       currentSite%cleafoffdate = model_day_int       ! record leaf off date
       currentSite%cndaysleafoff = 0

       if ( debug ) write(fates_log(),*) 'leaves off'
    endif

    ! LEAF OFF: COLD LIFESPAN THRESHOLD
    ! NOTE: Some areas of the planet will never generate a cold day
    ! and thus %nchilldays will never go from zero to 1.  The following logic
    ! when coupled with this fact will essentially prevent cold-deciduous
    ! plants from re-emerging in areas without at least some cold days
    
    if( (currentSite%cstatus == phen_cstat_notcold)  .and. &
        (currentSite%cndaysleafoff > 400)) then   ! remove leaves after a whole year,
                                                  ! when there is no 'off' period.
       currentSite%grow_deg_days  = 0._r8

       currentSite%cstatus = phen_cstat_nevercold  ! alter status of site to imply that this
       ! site is never really cold enough
       ! for cold deciduous
       currentSite%cleafoffdate = model_day_int    ! record leaf off date
       currentSite%cndaysleafoff = 0

       if ( debug ) write(fates_log(),*) 'leaves off'
    endif



    ! Loop through every PFT to assign the elongation factor. 
    ! Add PFT look to account for different PFT rooting depth profiles.
    pft_elong_loop: do ipft=1,numpft

       ! Copy values to a local variable to make code more legible.
       phen_drought_threshold = prt_params%phen_drought_threshold(ipft)
       phen_moist_threshold   = prt_params%phen_moist_threshold  (ipft)
       phen_doff_time         = prt_params%phen_doff_time        (ipft)


       ! Update soil moisture information memory (we always track the last 10 days)
       do i_wmem = numWaterMem,2,-1 !shift memory to previous day, to make room for current day
          currentSite%liqvol_memory(i_wmem,ipft) = currentSite%liqvol_memory(i_wmem-1,ipft)
          currentSite%smp_memory   (i_wmem,ipft) = currentSite%smp_memory   (i_wmem-1,ipft)
       end do

       ! Find the rooting depth distribution for PFT
       call set_root_fraction( currentSite%rootfrac_scr, ipft, currentSite%zi_soil, &
                               bc_in%max_rooting_depth_index_col )
       nlevroot = max(2,min(ubound(currentSite%zi_soil,1),bc_in%max_rooting_depth_index_col))

       ! The top most layer is typically very thin (~ 2cm) and dries rather quickly. Despite
       ! being thin, it can have a non-negligible rooting fraction (e.g., using 
       ! exponential_2p_root_profile with default parameters make the top layer to contain
       ! about 7% of the total fine root density).  To avoid overestimating dryness, we 
       ! ignore the top layer when calculating the memory.
       rootfrac_notop = sum(currentSite%rootfrac_scr(2:nlevroot))
       if ( rootfrac_notop <= nearzero ) then
          ! Unlikely, but just in case all roots are in the first layer, we use the second
          ! layer the second layer (to avoid FPE issues).
          currentSite%rootfrac_scr(2) = 1.0_r8
          rootfrac_notop              = 1.0_r8
       end if

       ! Set the memory to be the weighted average of the soil properties, using the
       ! root fraction of each layer (except the topmost one) as the weighting factor.

       currentSite%liqvol_memory(1,ipft) = sum( bc_in%h2o_liqvol_sl     (2:nlevroot) * &
                                                currentSite%rootfrac_scr(2:nlevroot) ) / &
                                                rootfrac_notop
       currentSite%smp_memory   (1,ipft)  = 0._r8
       do j = 2,nlevroot
          if(check_layer_water(bc_in%h2o_liqvol_sl(j),bc_in%tempk_sl(j)) ) then
             currentSite%smp_memory   (1,ipft) = currentSite%smp_memory   (1,ipft) + & 
                  bc_in%smp_sl            (j) * &
                  currentSite%rootfrac_scr(j)  / &
                  rootfrac_notop
          else
             ! Nominal extreme suction for frozen or unreasonably dry soil
             currentSite%smp_memory   (1,ipft) = currentSite%smp_memory   (1,ipft) + & 
                  smp_lwr_bound * &
                  currentSite%rootfrac_scr(j)  / &
                  rootfrac_notop
          end if
       end do

       ! Calculate the mean soil moisture ( liquid volume (m3/m3) and matric potential (mm))
       !    over the last 10 days
       mean_10day_liqvol = sum(currentSite%liqvol_memory(1:numWaterMem,ipft)) / &
                           real(numWaterMem,r8)
       mean_10day_smp    = sum(currentSite%smp_memory   (1:numWaterMem,ipft)) / &
                           real(numWaterMem,r8)

       ! Compare the moisture with the threshold.
       if ( phen_drought_threshold >= 0. ) then
          ! Liquid volume in reference layer (m3/m3)
          smoist_below_threshold = mean_10day_liqvol < phen_drought_threshold
       else
          ! Soil matric potential in reference layer (mm)
          smoist_below_threshold = mean_10day_smp    < phen_drought_threshold
       end if

       ! Calculate days since last flushing and shedding event, but make a provision
       ! for the first year of simulation, we have to assume leaf drop / leaf flush
       ! dates to start, so if that is in the future, set it to last year
       if (model_day_int < currentSite%dleafoffdate(ipft)) then
          currentSite%dndaysleafoff(ipft) = model_day_int - (currentSite%dleafoffdate(ipft)-ndays_per_year)
       else
          currentSite%dndaysleafoff(ipft) = model_day_int - currentSite%dleafoffdate(ipft)
       end if
       if (model_day_int < currentSite%dleafondate(ipft)) then
          currentSite%dndaysleafon(ipft) = model_day_int - (currentSite%dleafondate(ipft)-ndays_per_year)
       else
          currentSite%dndaysleafon(ipft) = model_day_int - currentSite%dleafondate(ipft)
       end if


       ! Elongation factor from the previous step.
       elongf_prev = currentSite%elong_factor(ipft)


       ! PFT leaf lifespan in days. This is the shortest between the leaf longevity
       ! (defined as a PFT parameter) and the maximum canopy leaf life span allowed
       ! for drought deciduous (local parameter). The sum term accounts for the
       ! total leaf life span of this cohort.
       ndays_pft_leaf_lifespan = &
          nint(ndays_per_year*min(decid_leaf_long_max,sum(prt_params%leaf_long(ipft,:))))


       !---~---
       !    Find elongation factors by comparing the moisture with the thresholds. For each
       ! tissue --- leaves, fine roots, and stems (sapwood+heartwood) --- elongation factor
       ! is the maximum fraction of biomass (relative to maximum biomass given allometry)
       ! that can be allocated to each tissue due to phenology. In this select case, we
       ! define the elongation factor based on the PFT-specific phenology strategy of this
       ! each PFT. Options are evergreen, "hard deciduous", or semi-deciduous:
       !  - Evergreen: elongation factors shall be 1 at all times (fully flushed tissues).
       !  - "Hard-deciduous": elongation factors are either 0 (fully abscised tissues) or
       !    1 (fully flushed tissues)
       !  - Semi-deciduous: elongation factors can be any value between 0 and 1 (including
       !    0 and 1). For example, if elongation factor for leaves of a cohort is 0.4, then
       !    the leaf biomass will be capped at 40% of the biomass the cohort would have if
       !    it were in well-watered conditions.
       !---~---
       case_drought_phen: select case (prt_params%stress_decid(ipft))
       case (ihard_stress_decid)
          !---~---
          !    Default ("hard") drought deciduous phenology. The decision on whether to 
          ! abscise (shed) or flush leaves is in principle defined by the soil moisture
          ! in the rooting zone.  However, we must also account the time since last 
          ! abscission or flushing event, to avoid excessive "flickering" of the leaf 
          ! elongation factor if soil moisture is right at the threshold.
          !
          ! (MLO thought: maybe we should define moisture equivalents of GDD and chilling
          ! days to simplify the cases a bit...)
          !---~---


          !---~---
          ! Save some conditions in logical variables to simplify code below
          !---~---
          ! Leaves have been "on" for longer than the minimum number of days.
          exceed_min_on_period     = &
             any( currentSite%dstatus(ipft) == [phen_dstat_timeon,phen_dstat_moiston] )   .and. &
             (currentSite%dndaysleafon(ipft) > dleafon_drycheck)
          ! Leaves have been "off" for longer than the minimum number of days.
          exceed_min_off_period    = &
             ( currentSite%dstatus(ipft)       == phen_dstat_timeoff       ) .and. &
             ( currentSite%dndaysleafoff(ipft) >  min_daysoff_dforcedflush )
          ! Leaves have been "on" for longer than the leaf lifetime.
          prolonged_on_period      = &
             any( currentSite%dstatus(ipft) == [phen_dstat_timeon,phen_dstat_moiston] )   .and. &
             ( currentSite%dndaysleafon(ipft) > ndays_pft_leaf_lifespan )
          ! Leaves have been "off" for a sufficiently long time and the last flushing
          ! was about one year ago (+/- tolerance).
          prolonged_off_period     = &
             any( currentSite%dstatus(ipft) == [phen_dstat_timeoff,phen_dstat_moistoff] ) .and. &
             ( currentSite%dndaysleafoff(ipft) > phen_doff_time     )                     .and. &
             ( currentSite%dndaysleafon(ipft) >= ndays_per_year-dd_offon_toler )                     .and. &
             ( currentSite%dndaysleafon(ipft) <= ndays_per_year+dd_offon_toler )
          ! Last flushing was a very long time ago.
          last_flush_long_ago      = &
             ( currentSite%dstatus(ipft)      == phen_dstat_moistoff            ) .and. &
             ( currentSite%dndaysleafon(ipft) >  ndays_per_year+dd_offon_toler  )
          !---~---


          !---~---
          ! Revision of the conditions, added an if/elseif/else structure to ensure only 
          ! up to one change occurs at any given time. Also, prevent changes until the
          ! soil moisture memory is populated (the outer if check).
          !---~---
          past_spinup_ifelse: if (model_day_int > numWaterMem) then
             drought_smoist_ifelse: if ( prolonged_off_period .and. &
                                         ( .not. smoist_below_threshold ) ) then
                ! LEAF ON: DROUGHT DECIDUOUS WETNESS
                ! Here, we used a window of oppurtunity to determine if we are
                ! close to the time when then leaves came on last year
                ! The following conditions must be met
                ! a) a year, plus or minus 1 month since we last had leaf-on?
                ! b) Has there also been at least a nominaly short amount of "leaf-off"?
                ! c) Is the soil moisture sufficiently high?
                currentSite%dstatus(ipft)      = phen_dstat_moiston  ! set status to leaf-on
                currentSite%dleafondate(ipft)  = model_day_int       ! save the model day we start flushing
                currentSite%dndaysleafon(ipft) = 0
                currentSite%elong_factor(ipft) = 1.

             elseif ( last_flush_long_ago ) then
                ! LEAF ON: DROUGHT DECIDUOUS TIME EXCEEDANCE
                ! If we still haven't done budburst by end of window, then force it

                ! If the status is "phen_dstat_moistoff", it means this site currently has
                ! leaves off due to actual moisture limitations.
                ! So we trigger bud-burst at the end of the month since
                ! last year's bud-burst.  If this is imposed, then we set the new
                ! status to indicate bud-burst was forced by timing
                currentSite%dstatus(ipft)      = phen_dstat_timeon ! force budburst!
                currentSite%dleafondate(ipft)  = model_day_int     ! record leaf on date
                currentSite%dndaysleafon(ipft) = 0
                currentSite%elong_factor(ipft) = 1.

             elseif ( exceed_min_off_period ) then
                ! LEAF ON: DROUGHT DECIDUOUS EXCEEDED MINIMUM OFF PERIOD
                ! Leaves were off due to time, not really moisture, so we allow them to
                ! flush again as soon as they exceed a minimum off time
                ! This typically occurs in a perennially wet system.
                currentSite%dstatus(ipft)      = phen_dstat_timeon    ! force budburst!
                currentSite%dleafondate(ipft)  = model_day_int        ! record leaf on date
                currentSite%dndaysleafon(ipft) = 0
                currentSite%elong_factor(ipft) = 1.

             elseif ( prolonged_on_period ) then
                ! LEAF OFF: DROUGHT DECIDUOUS LIFESPAN
                ! Are the leaves rouhgly at the end of their lives? If so, shed leaves 
                ! even if it is not dry.
                currentSite%dstatus(ipft)      = phen_dstat_timeoff    !alter status of site to 'leaves off'
                currentSite%dleafoffdate(ipft) = model_day_int         !record leaf on date
                currentSite%dndaysleafoff(ipft) = 0
                currentSite%elong_factor(ipft)  = 0.

             elseif ( exceed_min_on_period .and. smoist_below_threshold ) then
                ! LEAF OFF: DROUGHT DECIDUOUS DRYNESS - if the soil gets too dry,
                ! and the leaves have already been on a while...
                currentSite%dstatus(ipft) = phen_dstat_moistoff     ! alter status of site to 'leaves off'
                currentSite%dleafoffdate(ipft) = model_day_int      ! record leaf on date
                currentSite%dndaysleafoff(ipft) = 0
                currentSite%elong_factor(ipft)  = 0.
             end if drought_smoist_ifelse
          end if past_spinup_ifelse
          !---~---


       case (isemi_stress_decid)
          !---~---
          ! Semi-deciduous PFT, based on ED2.  We compare the moisture with the lower
          ! and upper thresholds. If the moisture is in between the thresholds, we must
          ! also check whether or not the drought is developing or regressing.
          !---~---


          !---~---
          !   First guess elongation factor, solely based on rooting-zone moisture.
          ! These values may be adjusted based on the time since last flushing and/or
          ! abscising event.
          !---~---
          if (phen_drought_threshold >= 0.) then
             elongf_1st = elongf_min + (1.0_r8 - elongf_min ) * &
                          ( mean_10day_liqvol    - phen_drought_threshold ) / &
                          ( phen_moist_threshold - phen_drought_threshold )
          else
             elongf_1st = elongf_min + (1.0_r8 - elongf_min ) * &
                          ( mean_10day_smp       - phen_drought_threshold ) / &
                          ( phen_moist_threshold - phen_drought_threshold )
          end if
          elongf_1st = max(0.0_r8,min(1.0_r8,elongf_1st))
          !---~---



          !---~---
          ! Save some conditions in logical variables to simplify code below
          !---~---
          !  Leaves have been flushing for a short period of time.
          recent_flush         = elongf_prev >= elongf_min .and. &
                                 ( currentSite%dndaysleafon(ipft) <= dleafon_drycheck )
          !  Leaves have been abscissing for a short period of time.
          recent_abscission    = elongf_prev <  elongf_min .and. &
                                 ( currentSite%dndaysleafoff(ipft) <=  min_daysoff_dforcedflush )
          !  Leaves have been flushing for longer than their time span.
          prolonged_on_period  = all( [elongf_prev,elongf_1st] >= elongf_min ) .and. &
                                 ( currentSite%dndaysleafon(ipft)  > ndays_pft_leaf_lifespan )
          !  It's been a long time since the plants had flushed their leaves.
          last_flush_long_ago  = all( [elongf_prev,elongf_1st] <  elongf_min ) .and. &
                                 ( currentSite%dndaysleafon(ipft) >  ndays_per_year+dd_offon_toler )
          !---~---


          ! Make sure elongation factor is bounded and check for special cases.
          drought_gradual_ifelse: if ( model_day_int <= numWaterMem ) then
             ! Too early in the simulation, keep the same elongation factor as the day before.
             currentSite%elong_factor(ipft) = elongf_prev

          elseif ( prolonged_on_period ) then
             ! Leaves have been on for too long and exceeded leaf lifespan. Force abscission
             currentSite%elong_factor(ipft)  = 0.0_r8             ! Force full budburst
             currentSite%dstatus(ipft)       = phen_dstat_timeoff ! Flag that this has been forced
             currentSite%dleafoffdate(ipft)  = model_day_int      ! Record leaf off date
             currentSite%dndaysleafoff(ipft) = 0                  ! Reset clock

          elseif ( last_flush_long_ago ) then
             ! Plant has not flushed at all for a very long time. Force flushing
             currentSite%elong_factor(ipft)  = elongf_min         ! Force minimum budburst
             currentSite%dstatus(ipft)       = phen_dstat_timeon  ! Flag that this has been forced
             currentSite%dleafondate(ipft)   = model_day_int      ! Record leaf on date
             currentSite%dndaysleafon(ipft)  = 0                  ! Reset clock

          elseif ( recent_flush .and. elongf_1st < elongf_prev ) then
             ! Leaves have only recently reached flushed status. Elongation factor cannot decrease
             currentSite%elong_factor(ipft) = elongf_prev       ! Elongation factor cannot decrease
             currentSite%dstatus(ipft)      = phen_dstat_timeon ! Flag that this has been forced

          elseif ( recent_abscission .and. elongf_1st > elongf_min ) then
             ! Leaves have only recently abscissed. Prevent plant to flush leaves.
             currentSite%elong_factor(ipft) = 0.0_r8             ! Elongation factor must remain 0.
             currentSite%dstatus(ipft)      = phen_dstat_timeoff ! Flag that this has been forced

          elseif ( elongf_1st < elongf_min ) then
             ! First guess of elongation factor below minimum. Impose full abscission.
             currentSite%elong_factor(ipft) = 0.0_r8

             if (elongf_prev >= elongf_min ) then
                ! This is the first day moisture fell below minimum. Flag change of status.
                currentSite%dstatus(ipft)       = phen_dstat_moistoff ! Flag that this has not been forced
                currentSite%dleafoffdate(ipft)  = model_day_int       ! Record leaf off date
                currentSite%dndaysleafoff(ipft) = 0                   ! Reset clock
             end if

          else
             ! First guess of elongation factor is valid, use it.
             currentSite%elong_factor(ipft) = elongf_1st


             if (elongf_prev < elongf_min ) then
                ! This is the first day moisture allows leaves to exist. Flag change of status.
                currentSite%dstatus(ipft)       = phen_dstat_moiston  ! Flag that this has not been forced
                currentSite%dleafondate(ipft)   = model_day_int       ! Record leaf on date
                currentSite%dndaysleafon(ipft)  = 0                   ! Reset clock
             elseif (elongf_1st < elongf_prev) then
                currentSite%dstatus(ipft)       = phen_dstat_pshed    ! Flag partial shedding,
                                                                    ! but do not reset the clock
             end if
          end if drought_gradual_ifelse


       case default
          !    Neither hard deciduous or semi-deciduous. For now we treat this as synonym
          ! of non-drought deciduous. In the future we may consider other drought deciduous
          ! strategies (e.g., abscission driven by moisture, flushing driven by photo-
          ! period).
          currentSite%dstatus(ipft)      = phen_dstat_moiston

          ! Assign elongation factors for non-drought deciduous PFTs, which will be used
          ! to define the cohort status.
          case_cold_phen: select case(prt_params%season_decid(ipft))
          case (ifalse)
             ! Evergreen, ensure that elongation factor is always one.
             currentSite%elong_factor(ipft) = 1.0_r8
          case (itrue)
             ! Cold-deciduous. Define elongation factor based on cold status
             select case (currentSite%cstatus)
             case (phen_cstat_nevercold,phen_cstat_iscold)
                currentSite%elong_factor(ipft) = 0.0_r8
             case (phen_cstat_notcold)
                currentSite%elong_factor(ipft) = 1.0_r8
             end select
          end select case_cold_phen

       end select case_drought_phen

    end do pft_elong_loop

    call phenology_leafonoff(currentSite)

    return
  end subroutine phenology


  ! ============================================================================
  subroutine phenology_leafonoff(currentSite)
    !
    ! !DESCRIPTION:
    ! Controls the leaf on and off economics
    !
    ! !USES:
    !
    ! !ARGUMENTS:
    type(ed_site_type), intent(inout), target :: currentSite
    !
    ! !LOCAL VARIABLES:
    type(fates_patch_type) , pointer :: currentPatch
    type(fates_cohort_type), pointer :: currentCohort

    real(r8) :: leaf_c                   ! leaf carbon [kg]
    real(r8) :: fnrt_c                   ! fine root carbon [kg]
    real(r8) :: sapw_c                   ! sapwood carbon [kg]
    real(r8) :: struct_c                 ! structural wood carbon [kg]
    real(r8) :: store_c                  ! storage carbon [kg]
    real(r8) :: store_c_transfer_frac    ! Fraction of storage carbon used to flush leaves

    real(r8) :: leaf_deficit_c           ! leaf carbon deficit (relative to target) [kg]
    real(r8) :: fnrt_deficit_c           ! fine root carbon deficit (relative to target) [kg]
    real(r8) :: sapw_deficit_c           ! sapwood carbon deficit (relative to target) [kg]
    real(r8) :: struct_deficit_c         ! structural wood carbon deficit (relative to target) [kg]
    real(r8) :: total_deficit_c          ! total carbon deficit (relative to target) [kg]

    real(r8) :: target_leaf_c            ! target leaf carbon (allometry scaled by elongation factor) [kg]
    real(r8) :: target_fnrt_c            ! target fine root carbon (allometry scaled by elongation factor) [kg]
    real(r8) :: target_sapw_c            ! target sapwood carbon (allometry scaled by elongation factor) [kg]
    real(r8) :: target_agw_c             ! target Above ground biomass [kgC]
    real(r8) :: target_bgw_c             ! target Below ground biomass [kgC]
    real(r8) :: target_struct_c          ! target structural wood carbon (allometry scaled by elongation factor) [kg]

    real(r8) :: sapw_area                ! Sapwood area

    real(r8) :: eff_leaf_drop_fraction   ! Effective leaf drop fraction
    real(r8) :: eff_fnrt_drop_fraction   ! Effective fine-root drop fraction
    real(r8) :: eff_sapw_drop_fraction   ! Effective sapwood drop fraction
    real(r8) :: eff_struct_drop_fraction ! Effective structural wood drop fraction

    logical  :: is_flushing_time         ! Time to flush leaves
    logical  :: is_shedding_time         ! Time to shed leaves

    real(r8) :: fnrt_drop_fraction       ! Fine root relative drop fraction (0 = no drop, 1 = as much as leaves)
    real(r8) :: stem_drop_fraction       ! Stem drop relative fraction (0 = no drop, 1 = as much as leaves)
    real(r8) :: l2fr                     ! Leaf to fineroot biomass multiplier 

    integer  :: ipft                     ! Plant functional type index
    real(r8), parameter :: leaf_drop_fraction  = 1.0_r8
    real(r8), parameter :: carbon_store_buffer = 0.10_r8
    !------------------------------------------------------------------------

    currentPatch => CurrentSite%oldest_patch

    patch_loop: do while(associated(currentPatch))
       currentCohort => currentPatch%tallest
       cohort_loop: do while(associated(currentCohort))

          ipft = currentCohort%pft

          ! Retrieve existing leaf and storage carbon

          if(debug) call currentCohort%prt%CheckMassConservation(ipft,0)

          store_c  = currentCohort%prt%GetState(store_organ , carbon12_element)
          leaf_c   = currentCohort%prt%GetState(leaf_organ  , carbon12_element)
          fnrt_c   = currentCohort%prt%GetState(fnrt_organ  , carbon12_element)
          sapw_c   = currentCohort%prt%GetState(sapw_organ  , carbon12_element)
          struct_c = currentCohort%prt%GetState(struct_organ, carbon12_element)

          fnrt_drop_fraction = prt_params%phen_fnrt_drop_fraction(ipft)
          stem_drop_fraction = prt_params%phen_stem_drop_fraction(ipft)
          l2fr               = prt_params%allom_l2fr(ipft)

          ! MLO. To avoid duplicating code for drought and cold deciduous PFTs, we first
          !      check whether or not it's time to flush or time to shed leaves, then
          !      use a common code for flushing or shedding leaves.
          is_time_block: if (prt_params%season_decid(ipft) == itrue) then ! Cold deciduous

             ! A. Is this the time for COLD LEAVES to switch to ON?
             is_flushing_time = ( currentSite%cstatus      == phen_cstat_notcold .and. & ! We just moved to leaves being on
                                  currentCohort%status_coh == leaves_off         )        ! Leaves are currently off
             ! B. Is this the time for COLD LEAVES to switch to OFF?
             is_shedding_time = any(currentSite%cstatus == [phen_cstat_nevercold,phen_cstat_iscold]) .and. & ! Past leaf drop day or too cold
                                currentCohort%status_coh == leaves_on                                .and. & ! Leaves have not dropped yet
                                ( currentCohort%dbh > EDPftvarcon_inst%phen_cold_size_threshold(ipft) .or. & ! Grasses are big enough or...
                                  prt_params%woody(ipft) == itrue                                     )      ! this is a woody PFT.

          elseif (any(prt_params%stress_decid(ipft) == [ihard_stress_decid,isemi_stress_decid]) ) then ! Drought deciduous

             ! A. Is this the time for DROUGHT LEAVES to switch to ON?
             is_flushing_time = any( currentSite%dstatus(ipft) == [phen_dstat_moiston,phen_dstat_timeon] ) .and.  & ! Leaf flushing time (moisture or time)
                                any( currentCohort%status_coh  == [leaves_off,leaves_shedding] )
             ! B. Is this the time for DROUGHT LEAVES to switch to OFF?
             !    This will be true when leaves are abscissing (partially or fully) due to moisture or time
             is_shedding_time = any( currentSite%dstatus(ipft) == [phen_dstat_moistoff,phen_dstat_timeoff,phen_dstat_pshed] ) .and. &
                                any( currentCohort%status_coh  == [leaves_on,leaves_shedding] )
          else
             ! This PFT is not deciduous.
             is_flushing_time         = .false.
             is_shedding_time         = .false.
          end if is_time_block



          ! Elongation factor for leaves is always the same as the site- and 
          ! PFT-dependent factor computed in subroutine phenology. For evergreen
          ! PFTs, this value should be always 1.0. 
          currentCohort%efleaf_coh = currentSite%elong_factor(ipft)

          ! Find the effective "elongation factor" for fine roots and stems. The effective elongation
          ! factor is a combination of the PFT leaf elongation factor (efleaf_coh) and the tissue drop 
          ! fraction relative to leaves (xxxx_drop_fraction). When xxxx_drop_fraction is 0, the biomass
          ! of tissue xxxx will not be impacted by phenology. If xxxx_drop_fraction is 1, the biomass 
          ! of tissue xxxx will be as impacted by phenology as leaf biomass. Intermediate values will
          ! allow a more moderate impact of phenology in tissue xxxx relative to leaves.
          currentCohort%effnrt_coh = 1.0_r8 - (1.0_r8 - currentCohort%efleaf_coh ) * fnrt_drop_fraction
          currentCohort%efstem_coh = 1.0_r8 - (1.0_r8 - currentCohort%efleaf_coh ) * stem_drop_fraction

          ! Find the target biomass for each tissue  when accounting for elongation
          ! factors. Note that the target works for both flushing and shedding leaves.
          call bleaf(currentCohort%dbh,currentCohort%pft,currentCohort%crowndamage, &
               currentCohort%canopy_trim,currentCohort%efleaf_coh,target_leaf_c)
          call bfineroot(currentCohort%dbh,currentCohort%pft, &
               currentCohort%canopy_trim,l2fr,currentCohort%effnrt_coh,target_fnrt_c)
          call bsap_allom(currentCohort%dbh,currentCohort%pft,currentCohort%crowndamage, &
               currentCohort%canopy_trim,currentCohort%efstem_coh,sapw_area,target_sapw_c)
          call bagw_allom(currentCohort%dbh,currentCohort%pft,currentCohort%crowndamage,&
               currentCohort%efstem_coh,target_agw_c)
          call bbgw_allom(currentCohort%dbh,currentCohort%pft,currentCohort%efstem_coh,target_bgw_c)
          call bdead_allom( target_agw_c, target_bgw_c, target_sapw_c, &
               currentCohort%pft, target_struct_c)


          ! A.  This is time to switch to (COLD or DROUGHT) LEAF ON
          flush_block: if (is_flushing_time) then
             currentCohort%status_coh = leaves_on ! Leaves are on, so change status to
                                                  ! stop flow of carbon out of bstore.

             ! Transfer carbon from storage to living tissues (only if there is any carbon in storage)
             transf_block: if ( store_c > nearzero ) then
                ! Find the total deficit.  We no longer distinguish between woody and non-woody
                ! PFTs here (as sapwmemory is the same as sapw_c if this is a woody tissue).
                leaf_deficit_c   = max(0.0_r8, target_leaf_c   - leaf_c  )
                fnrt_deficit_c   = max(0.0_r8, target_fnrt_c   - fnrt_c  )
                sapw_deficit_c   = max(0.0_r8, target_sapw_c   - sapw_c  )
                struct_deficit_c = max(0.0_r8, target_struct_c - struct_c)
                total_deficit_c  = leaf_deficit_c + fnrt_deficit_c + sapw_deficit_c + &
                                   struct_deficit_c

                ! Flush either the amount required from the memory, or -most- of the storage pool
                ! RF: added a criterion to stop the entire store pool emptying and triggering termination mortality
                ! n.b. this might not be necessary if we adopted a more gradual approach to leaf flushing...
                store_c_transfer_frac = min( EDPftvarcon_inst%phenflush_fraction(ipft) * &
                                             total_deficit_c / store_c, &
                                             1.0_r8 - carbon_store_buffer )

                ! This call will request that storage carbon will be transferred to
                ! each tissue. It is specified as a fraction of the available storage
                ! MLO - Just to be safe, skip steps in the unlikely case total_deficit is zero, to avoid FPE errors.
                if (total_deficit_c > nearzero) then
                   call PRTPhenologyFlush(currentCohort%prt, ipft, leaf_organ, &
                                          store_c_transfer_frac*leaf_deficit_c/total_deficit_c)
                   call PRTPhenologyFlush(currentCohort%prt, ipft, fnrt_organ, &
                                          store_c_transfer_frac*fnrt_deficit_c/total_deficit_c)

                   ! MLO - stem_drop_fraction is a PFT parameter, do we really need this 
                   !       check for woody/non-woody PFT?
                   if ( prt_params%woody(ipft) == ifalse ) then
                      call PRTPhenologyFlush(currentCohort%prt, ipft, sapw_organ, &
                                             store_c_transfer_frac*sapw_deficit_c/total_deficit_c)
                      call PRTPhenologyFlush(currentCohort%prt, ipft, struct_organ, &
                                             store_c_transfer_frac*struct_deficit_c/total_deficit_c)
                   end if
                end if
             else
                ! Not enough carbon to flush any living tissue.
                store_c_transfer_frac = 0.0_r8
             end if transf_block
          end if flush_block



          ! B.  This is time to switch to (COLD or DROUGHT) LEAF OFF
          shed_block: if (is_shedding_time) then
             if ( currentCohort%efleaf_coh > 0.0_r8 ) then
                ! Partial shedding
                currentCohort%status_coh  = leaves_shedding
             else
                ! Complete abscission
                currentCohort%status_coh  = leaves_off
             end if


             ! Find the effective fraction to drop. This fraction must be calculated every time
             ! because we must account for partial abscission. The simplest approach is to simply
             ! use the ratio between the target and the original biomass of each pool. The 
             ! max(tissue_c,nearzero) is overly cautious, because leaf_c = 0 would imply that
             ! leaves are already off, and this wouldn't be considered shedding time.
             eff_leaf_drop_fraction   = max( 0.0_r8, min( 1.0_r8,1.0_r8 - target_leaf_c   / max( leaf_c  , nearzero ) ) )
             eff_fnrt_drop_fraction   = max( 0.0_r8, min( 1.0_r8,1.0_r8 - target_fnrt_c   / max( fnrt_c  , nearzero ) ) )
             eff_sapw_drop_fraction   = max( 0.0_r8, min( 1.0_r8,1.0_r8 - target_sapw_c   / max( sapw_c  , nearzero ) ) )
             eff_struct_drop_fraction = max( 0.0_r8, min( 1.0_r8,1.0_r8 - target_struct_c / max( struct_c, nearzero ) ) )

             ! Drop leaves
             call PRTDeciduousTurnover(currentCohort%prt,ipft, leaf_organ, eff_leaf_drop_fraction)

             ! Drop fine roots
             call PRTDeciduousTurnover(currentCohort%prt,ipft, fnrt_organ, eff_fnrt_drop_fraction)

             ! If plant is not woody, shed sapwood and heartwood (they may have a minimum amount of woody tissues for
             ! running plant hydraulics, and it makes sense to shed them along with leaves when they should be off).
             ! MLO - stem_drop_fraction is a PFT parameter, do we really need this check for woody/non-woody PFT?
             if ( prt_params%woody(ipft) == ifalse ) then
                ! Shed sapwood and heartwood.
                call PRTDeciduousTurnover(currentCohort%prt,ipft,sapw_organ  , eff_sapw_drop_fraction  )
                call PRTDeciduousTurnover(currentCohort%prt,ipft,struct_organ, eff_struct_drop_fraction)
             end if
          end if shed_block

          if(debug) call currentCohort%prt%CheckMassConservation(ipft,1)

          currentCohort => currentCohort%shorter
       end do cohort_loop

       currentPatch => currentPatch%younger

    end do patch_loop

  end subroutine phenology_leafonoff

  ! =====================================================================================

  subroutine satellite_phenology(currentSite, bc_in)

    ! -----------------------------------------------------------------------------------
    ! Takes the daily inputs of leaf area index, stem area index and canopy height and
    ! translates them into a FATES structure with one patch and one cohort per PFT
    ! The leaf area of the cohort is modified each day to match that asserted by the HLM
    ! -----------------------------------------------------------------------------------

    ! !USES:
    !
    ! !ARGUMENTS:
    type(ed_site_type), intent(inout), target :: currentSite
    type(bc_in_type),   intent(in)            :: bc_in

    class(prt_vartypes), pointer :: prt

    ! !LOCAL VARIABLES:
    type(fates_patch_type) , pointer :: currentPatch
    type(fates_cohort_type), pointer :: currentCohort

    real(r8) ::  spread        ! dummy value of canopy spread to estimate c_area
    real(r8) ::  leaf_c        ! leaf carbon estimated to generate target tlai
    real(r8) :: check_treelai
    integer ::   fates_pft     ! fates pft numer for weighting loop
    integer  ::   hlm_pft      ! host land model pft number for weighting loop.
    integer ::   s             ! site index


    ! To Do in this routine.
    ! Get access to HLM input varialbes.
    ! Weight them by PFT
    ! Loop around patches, and for each single cohort in each patch
    ! call assign_cohort_SP_properties to determine cohort height, dbh, 'n',  area, leafc from drivers.

    currentSite%sp_tlai(:) = 0._r8
    currentSite%sp_tsai(:) = 0._r8
    currentSite%sp_htop(:) = 0._r8

    ! WEIGHTING OF FATES PFTs on to HLM_PFTs
    ! 1. Add up the area associated with each FATES PFT
    ! where pft_areafrac is the area of land in each HLM PFT and (from surface dataset)
    ! hlm_pft_map is the area of that land in each FATES PFT (from param file)

    ! 2. weight each fates PFT target for lai, sai and htop by the area of the
    ! contrbuting HLM PFTs.

    currentPatch => currentSite%oldest_patch
    do while (associated(currentPatch))

       fates_pft = currentPatch%nocomp_pft_label
       if(fates_pft.ne.0)then

          do hlm_pft = 1,size( EDPftvarcon_inst%hlm_pft_map,2)

             if(bc_in%pft_areafrac(hlm_pft) * EDPftvarcon_inst%hlm_pft_map(fates_pft,hlm_pft).gt.0.0_r8)then
                !leaf area index
                currentSite%sp_tlai(fates_pft) = currentSite%sp_tlai(fates_pft) + &
                     bc_in%hlm_sp_tlai(hlm_pft) * bc_in%pft_areafrac(hlm_pft) &
                     * EDPftvarcon_inst%hlm_pft_map(fates_pft,hlm_pft)
                !stem area index
                currentSite%sp_tsai(fates_pft) = currentSite%sp_tsai(fates_pft) + &
                     bc_in%hlm_sp_tsai(hlm_pft) *	bc_in%pft_areafrac(hlm_pft) &
                     * EDPftvarcon_inst%hlm_pft_map(fates_pft,hlm_pft)
                ! canopy height
                currentSite%sp_htop(fates_pft) = currentSite%sp_htop(fates_pft) + &
                     bc_in%hlm_sp_htop(hlm_pft) * bc_in%pft_areafrac(hlm_pft) &
                     * EDPftvarcon_inst%hlm_pft_map(fates_pft,hlm_pft)
             end if ! there is some area in this patch
          end do !hlm_pft

          ! weight for total area in each patch/fates_pft
          ! this is needed because the area of pft_areafrac does not need to sum to 1.0
          if(currentPatch%area.gt.0.0_r8)then
             currentSite%sp_tlai(fates_pft) = currentSite%sp_tlai(fates_pft) &
                  /(currentPatch%area/area)
             currentSite%sp_tsai(fates_pft) = currentSite%sp_tsai(fates_pft) &
                  /(currentPatch%area/area)
             currentSite%sp_htop(fates_pft) = currentSite%sp_htop(fates_pft) &
                  /(currentPatch%area/area)
          endif

       end if ! not bare patch
       currentPatch => currentPatch%younger
    end do ! patch loop

    ! ------------------------------------------------------------
    ! now we have the target lai, sai and htop for each PFT/patch
    ! find properties of the cohort that go along with that
    ! 1. Find canopy area from HTOP (height)
    ! 2. Find 'n' associated with canopy area, given a closed canopy
    ! 3. Find 'bleaf' associated with TLAI and canopy area.
    ! These things happen in  the catchily titled "assign_cohort_SP_properties" routine.
    ! ------------------------------------------------------------

    currentPatch => currentSite%oldest_patch
    do while (associated(currentPatch))

       currentCohort => currentPatch%tallest
       do while (associated(currentCohort))

          ! FIRST SOME CHECKS.
          fates_pft =currentCohort%pft
          if(fates_pft.ne.currentPatch%nocomp_pft_label)then ! does this cohort belong in this PFT patch?
             write(fates_log(),*) 'wrong PFT label in cohort in SP mode',fates_pft,currentPatch%nocomp_pft_label
             call endrun(msg=errMsg(sourcefile, __LINE__))
          end if

          if(fates_pft.eq.0)then
             write(fates_log(),*) 'PFT0 in SP mode'
             call endrun(msg=errMsg(sourcefile, __LINE__))
          end if

          ! Call routine to invert SP drivers into cohort properites.
          call assign_cohort_SP_properties(currentCohort, currentSite%sp_htop(fates_pft), currentSite%sp_tlai(fates_pft)     , currentSite%sp_tsai(fates_pft),currentPatch%area,ifalse,leaf_c)

          currentCohort => currentCohort%shorter
       end do !cohort loop
       currentPatch => currentPatch%younger
    end do ! patch loop

  end subroutine satellite_phenology

  ! ======================================================================================

  subroutine calculate_SP_properties(htop, tlai, tsai, parea, pft, crown_damage,         &
      canopy_layer, vcmax25top, leaf_c, dbh, cohort_n, c_area)
    !
    ! DESCRIPTION:
    !  Takes the daily inputs of leaf area index, stem area index and canopy height and
    !  translates them into a FATES structure with one patch and one cohort per PFT.
    !  The leaf area of the cohort is modified each day to match that asserted by the HLM
    !

    ! ARGUMENTS:
    real(r8), intent(in)  :: tlai         ! target leaf area index from SP inputs [m2 m-2]
    real(r8), intent(in)  :: tsai         ! target stem area index from SP inputs [m2 m-2]
    real(r8), intent(in)  :: htop         ! target tree height from SP inputs [m]
    real(r8), intent(in)  :: parea        ! patch area for this PFT [m2]
    real(r8), intent(in)  :: vcmax25top   ! maximum carboxylation at canopy top and 25degC [umol CO2/m2/s]
    integer,  intent(in)  :: pft          ! cohort PFT index
    integer,  intent(in)  :: crown_damage ! cohort crown damage status
    integer,  intent(in)  :: canopy_layer ! canopy status of cohort [1 = canopy, 2 = understorey, etc.]
    real(r8), intent(out) :: leaf_c       ! leaf carbon estimated to generate target tlai [kgC]
    real(r8), intent(out) :: dbh          ! cohort diameter at breast height [cm]
    real(r8), intent(out) :: cohort_n     ! cohort density [/m2]
    real(r8), intent(out) :: c_area

    ! LOCAL VARIABLES:
    real(r8) :: check_treelai       ! check tree LAI against input tlai [m2/m2]
    real(r8) :: canopylai(1:nclmax) ! canopy LAI [m2/m2]
    real(r8) :: oldcarea            ! save value of crown area [m2]

    ! calculate DBH from input height
    call h2d_allom(htop, pft, dbh)

    ! calculate canopy area, assuming n = 1.0 and spread = 1.0_r8
    call carea_allom(dbh, 1.0_r8, 1.0_r8, pft, crown_damage, c_area)

    ! calculate canopy N assuming patch area is full
    cohort_n = parea/c_area

    ! correct c_area for the new nplant, assuming spread = 1.0
    call carea_allom(dbh, cohort_n, 1.0_r8, pft, crown_damage, c_area)

    ! calculate leaf carbon from target treelai
    canopylai(:) = 0._r8
    leaf_c = leafc_from_treelai(tlai, pft, c_area, cohort_n, canopy_layer, vcmax25top)

    ! check that the inverse calculation of leafc from treelai is the same as the
    ! standard calculation of treelai from leafc. Maybe can delete eventually?
    check_treelai = tree_lai(leaf_c, pft, c_area, cohort_n, canopy_layer,                &
         canopylai, vcmax25top)

    if (abs(tlai - check_treelai) .gt. 1.0e-12) then !this is not as precise as nearzero
      write(fates_log(),*) 'error in validate treelai', tlai, check_treelai, tlai - check_treelai
      write(fates_log(),*) 'tree_lai inputs: ', pft, c_area, cohort_n,                   &
        canopy_layer, vcmax25top
       call endrun(msg=errMsg(sourcefile, __LINE__))
    end if

    ! the carea_allom routine sometimes generates precision-tolerance level errors in the canopy area
    ! these mean that the canopy area does not exactly add up to the patch area, which causes chaos in
    ! the radiation routines.  Correct both the area and the 'n' to remove error, and don't use
    ! carea_allom in SP mode after this point.

    if (abs(c_area - parea) .gt. nearzero) then ! there is an error
      if (abs(c_area - parea) .lt. 10.e-9) then ! correct this if it's a very small error
          oldcarea = c_area
          ! generate new cohort area
          c_area = c_area - (c_area - parea)
          cohort_n = cohort_n*(c_area/oldcarea)
          if (abs(c_area-parea) .gt. nearzero) then
            write(fates_log(),*) 'SPassign, c_area still broken', c_area - parea, c_area - oldcarea
            call endrun(msg=errMsg(sourcefile, __LINE__))
          end if
       else
          write(fates_log(),*) 'SPassign, big error in c_area', c_area - parea, pft
       end if ! still broken
    end if !small error

  end subroutine calculate_SP_properties

  ! ======================================================================================

  subroutine assign_cohort_SP_properties(currentCohort, htop, tlai, tsai, parea, init,   &
    leaf_c)
    !
    ! DESCRIPTION:
    !  Takes the daily inputs of leaf area index, stem area index and canopy height and
    !  translates them into a FATES structure with one patch and one cohort per PFT.
    !  The leaf area of the cohort is modified each day to match that asserted by the HLM

   
    ! ARGUMENTS
    type(fates_cohort_type), intent(inout), target :: currentCohort ! cohort object
    real(r8),                intent(in)            :: tlai          ! target leaf area index from SP inputs [m2/m2]
    real(r8),                intent(in)            :: tsai          ! target stem area index from SP inputs [m2/m2]
    real(r8),                intent(in)            :: htop          ! target tree height from SP inputs [m]
    real(r8),                intent(in)            :: parea         ! patch area for this PFT [m2]
    integer,                 intent(in)            :: init          ! are we in the initialization routine? if so do not set leaf_c
    real(r8),                intent(out)           :: leaf_c       ! leaf carbon estimated to generate target tlai [kgC]

    ! LOCAL VARIABLES
    real(r8) :: dbh      ! cohort dbh [cm]
    real(r8) :: cohort_n ! cohort density [/m2]
    real(r8) :: c_area   ! cohort canopy area [m2]

    if (associated(currentCohort%shorter)) then
      write(fates_log(),*) 'SP mode has >1 cohort'
      write(fates_log(),*) "SP mode >1 cohort: PFT", currentCohort%pft, currentCohort%shorter%pft
      write(fates_log(),*) "SP mode >1 cohort: CL", currentCohort%canopy_layer, currentCohort%shorter%canopy_layer
      call endrun(msg=errMsg(sourcefile, __LINE__))
    end if

    if (init .eq. itrue) then
      ! If we are initializing, the canopy layer has not been set yet, so just set to 1
      currentCohort%canopy_layer = 1
      ! We need to get the vcmax25top
      currentCohort%vcmax25top = EDPftvarcon_inst%vcmax25top(currentCohort%pft, 1)
    endif

    call calculate_SP_properties(htop, tlai, tsai, parea, currentCohort%pft,             &
      currentCohort%crowndamage, currentCohort%canopy_layer, currentCohort%vcmax25top,   &
      leaf_c, dbh, cohort_n, c_area)

    ! set allometric characteristics
    currentCohort%hite = htop
    currentCohort%dbh = dbh
    currentCohort%n = cohort_n
    currentCohort%c_area = c_area
    currentCohort%treelai = tlai
    currentCohort%treesai = tsai

    leaf_c = leafc_from_treelai(tlai, currentCohort%pft, currentCohort%c_area,           &
      currentCohort%n, currentCohort%canopy_layer, currentCohort%vcmax25top)
    
    if (init .eq. ifalse) then
      call SetState(currentCohort%prt, leaf_organ, carbon12_element, leaf_c, 1)
    endif

  end subroutine assign_cohort_SP_properties

  ! =====================================================================================

  subroutine SeedIn( currentSite, bc_in )

    ! -----------------------------------------------------------------------------------
    ! Flux from plants into the seed pool.
    ! It is assumed that allocation to seed on living pools has already been calculated
    ! at the daily time step.
    ! Note: Some seed generation can occur during disturbance. It is assumed that
    !       some plants use their storage upon death to create seeds, but this in only
    !       triggered during non-fire and non-logging events.  See
    !       subroutine mortality_litter_fluxes() and DistributeSeeds(), look for
    !       parameter allom_frbstor_repro
    ! -----------------------------------------------------------------------------------


    ! !USES:
    use EDTypesMod, only : area
    use EDTypesMod, only : homogenize_seed_pfts
    !
    ! !ARGUMENTS
    type(ed_site_type), intent(inout), target  :: currentSite
    type(bc_in_type), intent(in)               :: bc_in

    type(fates_patch_type), pointer     :: currentPatch
    type(litter_type), pointer       :: litt
    type(fates_cohort_type), pointer    :: currentCohort
    type(site_massbal_type), pointer :: site_mass

    integer  :: pft
    real(r8) :: store_m_to_repro       ! mass sent from storage to reproduction upon death [kg/plant]
    real(r8) :: site_seed_rain(maxpft) ! This is the sum of seed-rain for the site [kg/site/day]
    real(r8) :: seed_in_external       ! Mass of externally generated seeds [kg/m2/day]
    real(r8) :: seed_stoich            ! Mass ratio of nutrient per C12 in seeds [kg/kg]
    real(r8) :: seed_prod              ! Seed produced in this dynamics step [kg/day]
    integer  :: n_litt_types           ! number of litter element types (c,n,p, etc)
    integer  :: el                     ! loop counter for litter element types
    integer  :: element_id             ! element id consistent with parteh/PRTGenericMod.F90
    !------------------------------------------------------------------------------------

    do el = 1, num_elements

       site_seed_rain(:) = 0._r8

       element_id = element_list(el)

       site_mass => currentSite%mass_balance(el)

       ! Loop over all patches and sum up the seed input for each PFT
       currentPatch => currentSite%oldest_patch
       do while (associated(currentPatch))

          currentCohort => currentPatch%tallest
          do while (associated(currentCohort))

             pft = currentCohort%pft

             ! a certain fraction of bstore might go to clonal reproduction when plants die
             ! (since this is only applied to the dying portion of the cohort
             !  we do not actually pair down the storage via PARTEH, instead
             !  we just make sure that we don't send a portion of the storage
             !  to the litter in CWDInput)
             ! units = [kg/ha/day] = [kg] * [fraction] * [plants/ha/year] * [year/day]
             store_m_to_repro = -currentCohort%prt%GetState(store_organ,element_id) * &
                  EDPftvarcon_inst%allom_frbstor_repro(pft)*currentCohort%dndt*years_per_day

             ! Transfer all reproductive tissues into seed production
             ! The following call to PRTReproRelease, will return the mass
             ! of seeds [kg] released by the plant, per the mass_fraction
             ! specified as input.  This routine will also remove the mass
             ! from the parteh state-variable.
             
             call PRTReproRelease(currentCohort%prt,repro_organ,element_id, &
                  1.0_r8, seed_prod)

             if(element_id==carbon12_element)then
                currentcohort%seed_prod = seed_prod
             end if

             site_seed_rain(pft) = site_seed_rain(pft) +  &
                  (seed_prod * currentCohort%n + store_m_to_repro)

             currentCohort => currentCohort%shorter
          enddo !cohort loop

          currentPatch => currentPatch%younger
       enddo

       ! We can choose to homogenize seeds. This is simple, we just
       ! add up all the seed from each pft at the site level, and then
       ! equally distribute to the PFT pools
       if ( homogenize_seed_pfts ) then
          site_seed_rain(1:numpft) = sum(site_seed_rain(:))/real(numpft,r8)
       end if


       ! Loop over all patches again and disperse the mixed seeds into the input flux
       ! arrays

       ! Loop over all patches and sum up the seed input for each PFT
       currentPatch => currentSite%oldest_patch
       do while (associated(currentPatch))

          litt => currentPatch%litter(el)
          do pft = 1,numpft

             if(currentSite%use_this_pft(pft).eq.itrue)then
             
                ! Seed input from local sources (within site)
                litt%seed_in_local(pft) = litt%seed_in_local(pft) + site_seed_rain(pft)/area
                
                ! If we are using the Tree Recruitment Scheme (TRS) with or w/o seedling dynamics
                if ( any(regeneration_model == [TRS_regeneration, TRS_no_seedling_dyn]) .and. &
                     prt_params%allom_dbh_maxheight(pft) > min_max_dbh_for_trees) then
                   
                   ! Send a fraction of reproductive carbon to litter to account for 
                   ! non-seed reproductive carbon (e.g. flowers, fruit, etc.)
                   litt%seed_decay(pft) = litt%seed_in_local(pft) * (1.0_r8 - EDPftvarcon_inst%repro_frac_seed(pft)) 
                   
                   ! Note: The default regeneration scheme sends all reproductive carbon to seed
                end if !Use TRS
                
                ! If there is forced external seed rain, we calculate the input mass flux
                ! from the different elements, using the mean stoichiometry of new
                ! recruits for the current patch and lowest canopy position
                
                select case(element_id)
                case(carbon12_element)
                   seed_stoich = 1._r8
                case(nitrogen_element)
                   seed_stoich = currentPatch%nitr_repro_stoich(pft)
                case(phosphorus_element)
                   seed_stoich = currentPatch%phos_repro_stoich(pft)
                case default
                   write(fates_log(), *) 'undefined element specified'
                   write(fates_log(), *) 'while defining forced external seed mass flux'
                   call endrun(msg=errMsg(sourcefile, __LINE__))
                end select
                
                ! Seed input from external sources (user param seed rain, or dispersal model)
                seed_in_external =  seed_stoich*EDPftvarcon_inst%seed_suppl(pft)*years_per_day
                litt%seed_in_extern(pft) = litt%seed_in_extern(pft) + seed_in_external
                
                ! Seeds entering externally [kg/site/day]
                site_mass%seed_in = site_mass%seed_in + seed_in_external*currentPatch%area
             end if !use this pft  
          enddo
          

          currentPatch => currentPatch%younger
       enddo

    end do

    return
  end subroutine SeedIn

  ! ============================================================================

  subroutine SeedDecay( litt , currentPatch, bc_in )
    !
    ! !DESCRIPTION:
    ! 1. Flux from seed pool into leaf litter pool
    ! 2. If the TRS with seedling dynamics is on (regeneration_model = 3)
    !    then we calculate seedling mortality here (i.e. flux from seedling pool
    !    (into leaf litter pool)   
    !
    ! !ARGUMENTS
    type(litter_type) :: litt
    type(ed_patch_type), intent(in) :: currentPatch ! ahb added this
    type(bc_in_type), intent(in) :: bc_in ! ahb added this    
    !
    ! !LOCAL VARIABLES:
    integer  ::  pft
    real(r8) ::  seedling_layer_par          ! cumulative sum of PAR at the seedling layer (MJ)
                                             ! over prior window of days defined by 
                                             ! fates_trs_seedling_mort_par_timescale
    real(r8) ::  seedling_light_mort_rate    ! daily seedling mortality rate from light stress
    real(r8) ::  seedling_h2o_mort_rate      ! daily seedling mortality rate from moisture stress
    real(r8) ::  seedling_mdds               ! moisture deficit days accumulated in the seedling layer
   
    !----------------------------------------------------------------------

    
    ! 1. Seed mortality (i.e. flux from seed bank to litter)
    
    ! default value from Liscke and Loffler 2006 ; making this a PFT-specific parameter
    ! decays the seed pool according to exponential model
    ! seed_decay_rate is in yr-1
    ! seed_decay is kg/day
    ! Assume that decay rates are same for all chemical species

    !=====================================================================================
    do pft = 1,numpft 
    
       ! If the TRS is switched off or the pft can't get big enough to be considered a tree 
       ! then use FATES default regeneration.
       if ( regeneration_model == default_regeneration .or. &
            prt_params%allom_dbh_maxheight(pft) < min_max_dbh_for_trees ) then

          ! Default seed decay (TRS is off)
          litt%seed_decay(pft) = litt%seed(pft) * &
               EDPftvarcon_inst%seed_decay_rate(pft)*years_per_day

       end if

       ! If the TRS is switched on and the pft is a tree then add non-seed reproductive biomass
       ! to the seed decay flux. This was added to litt%seed_decay in the previously called SeedIn 
       ! subroutine
       if ( any(regeneration_model == [TRS_regeneration, TRS_no_seedling_dyn]) .and. &
            prt_params%allom_dbh_maxheight(pft) > min_max_dbh_for_trees ) then
          
          litt%seed_decay(pft) = litt%seed_decay(pft) + &! From non-seed reproductive biomass (added in
               ! in the SeedIn subroutine.
               litt%seed(pft) * EDPftvarcon_inst%seed_decay_rate(pft)*years_per_day
          
       end if 


       ! If the TRS is switched on with seedling dynamics (regeneration_model = 2) 
       ! then calculate seedling mortality.
       if_trs_germ_decay: if ( regeneration_model == TRS_regeneration .and. &
            prt_params%allom_dbh_maxheight(pft) > min_max_dbh_for_trees ) then
          
          !----------------------------------------------------------------------
          ! Seedling mortality (flux from seedling pool to litter)
          ! Note: The TRS uses the litt%seed_germ data struture to track seedlings
          !
          ! Step 1. Calculate the daily seedling mortality rate from light stress
          !
          ! Calculate the cumulative light at the seedling layer over a prior number of 
          ! days determined by the "fates_tres_seedling_mort_par_timescale" parameter.

          seedling_layer_par = currentPatch%sdlng_mort_par%GetMean() * megajoules_per_joule * & 
               sec_per_day * sdlng_mort_par_timescale 
          
          ! Calculate daily seedling mortality rate from light
          seedling_light_mort_rate = exp( EDPftvarcon_inst%seedling_light_mort_a(pft) * &
               seedling_layer_par + EDPftvarcon_inst%seedling_light_mort_b(pft) ) 
        
          ! Step 2. Calculate the daily seedling mortality rate from moisture stress
          
          ! Get the current seedling moisture deficit days (tracked as a pft-specific exponential
          ! average)
          seedling_mdds = currentPatch%sdlng_mdd(pft)%p%GetMean()     
          
          ! Calculate seedling mortality as a function of moisture deficit days (mdd)
          ! If the seedling mmd value is below a critical threshold then moisture-based mortality is zero
          if (seedling_mdds < EDPftvarcon_inst%seedling_mdd_crit(pft)) then
             seedling_h2o_mort_rate = 0.0_r8
          else
             seedling_h2o_mort_rate = EDPftvarcon_inst%seedling_h2o_mort_a(pft) * seedling_mdds**2 + &
                  EDPftvarcon_inst%seedling_h2o_mort_b(pft) * seedling_mdds + &
                  EDPftvarcon_inst%seedling_h2o_mort_c(pft)
          end if ! mdd threshold check
          
          ! Step 3. Sum modes of mortality (including background mortality) and send dead seedlings
          ! to litter        
          litt%seed_germ_decay(pft) = (litt%seed_germ(pft) * seedling_light_mort_rate) + &
               (litt%seed_germ(pft) * seedling_h2o_mort_rate) + &
               (litt%seed_germ(pft) * EDPftvarcon_inst%background_seedling_mort(pft) &
               * years_per_day)
       
       else
          
          litt%seed_germ_decay(pft) = litt%seed_germ(pft) * &
               EDPftvarcon_inst%seed_decay_rate(pft)*years_per_day

       end if if_trs_germ_decay
       
    enddo
    
    return
  end subroutine SeedDecay

  ! ============================================================================
  subroutine SeedGermination( litt, cold_stat, drought_stat, bc_in, currentPatch )
    !
    ! !DESCRIPTION:
    !  Flux from seed bank into the seedling pool    
    !
    ! !USES:

    !
    ! !ARGUMENTS
    type(litter_type) :: litt
    integer                   , intent(in) :: cold_stat    ! Is the site in cold leaf-off status?
    integer, dimension(numpft), intent(in) :: drought_stat ! Is the site in drought leaf-off status?
    type(bc_in_type),           intent(in) :: bc_in
    type(ed_patch_type),        intent(in) :: currentPatch
    !
    ! !LOCAL VARIABLES:
    integer :: pft
    real(r8), parameter ::  max_germination = 1.0_r8 ! Cap on germination rates. 
                                                    ! KgC/m2/yr Lishcke et al. 2009

    !Light and moisture-sensitive seedling emergence variables (ahb)
    !------------------------------------------------------------------------------------------------------------
    integer  :: ilayer_seedling_root           ! the soil layer at seedling rooting depth
    real(r8) :: seedling_layer_smp             ! soil matric potential at seedling rooting depth
    real(r8) :: wetness_index                  ! a soil 'wetness index' (1 / - SoilMatricPotetial (MPa) )
    real(r8) :: seedling_layer_par             ! par at the seedling layer (MJ m-2 day-1)
    real(r8) :: slsmp_emerg                    ! temp
    real(r8) :: slparmort                      ! temp
    real(r8) :: slpartrans                     ! temp
    real(r8) :: photoblastic_germ_modifier     ! seedling emergence rate modifier for light-sensitive germination
    real(r8) :: seedling_emerg_rate            ! the fraction of the seed bank emerging in the current time step
    !-------------------------------------------------------------------------------------------------------------


    ! Turning of this cap? because the cap will impose changes on proportionality
    ! of nutrients. (RGK 02-2019)
    !real(r8), parameter :: max_germination = 1.e6_r8  ! Force to very high number

    !----------------------------------------------------------------------

    ! germination_rate is being pulled to PFT parameter; units are 1/yr
    ! thus the mortality rate of seed -> recruit (in units of carbon)
    ! is seed_decay_rate(p)/germination_rate(p)
    ! and thus the mortality rate (in units of individuals) is the product of
    ! that times the ratio of (hypothetical) seed mass to recruit biomass
    
    !==============================================================================================
    do pft = 1,numpft

       ! If the TRS's seedling dynamics is switched off, then we use FATES's default approach
       ! to germination 
       if_tfs_or_def: if ( regeneration_model == default_regeneration .or. &
            regeneration_model == TRS_no_seedling_dyn .or. & 
            prt_params%allom_dbh_maxheight(pft) < min_max_dbh_for_trees ) then

          litt%seed_germ_in(pft) =  min(litt%seed(pft) * EDPftvarcon_inst%germination_rate(pft), &  
               max_germination)*years_per_day

          ! If TRS seedling dynamics is switched on we calculate seedling emergence (i.e. germination)
          ! as a pft-specific function of understory light and soil moisture.
       else if ( regeneration_model == TRS_regeneration .and. &
            prt_params%allom_dbh_maxheight(pft) > min_max_dbh_for_trees ) then	    

          ! Step 1. Calculate how germination rate is modified by understory light
          ! This applies to photoblastic germinators (e.g. many tropical pioneers) 

          ! Calculate mean PAR at the seedling layer (MJ m-2 day-1) over the prior 24 hours
          seedling_layer_par = currentPatch%seedling_layer_par24%GetMean() * sec_per_day * megajoules_per_joule

          ! Calculate the photoblastic germination rate modifier (Eq. 3 Hanbury-Brown et al., 2022) 
          photoblastic_germ_modifier = seedling_layer_par / &
               (seedling_layer_par + EDPftvarcon_inst%par_crit_germ(pft))

          ! Step 2. Calculate how germination rate is modified by soil moisture in the rooting zone of
          ! the seedlings. This is a pft-specific running mean based on pft-specific seedling rooting
          ! depth.

          ! Get running mean of soil matric potential (mm of H2O suction) at the seedling rooting depth
          ! This running mean based on pft-specific seedling rooting depth.
          seedling_layer_smp = currentPatch%sdlng_emerg_smp(pft)%p%GetMean()    

          ! Calculate a soil wetness index (1 / -soil matric pontential (MPa) ) used by the TRS
          ! to calculate seedling mortality from moisture stress. 
          wetness_index = 1.0_r8 / (seedling_layer_smp * (-1.0_r8) * mpa_per_mm_suction)          

          ! Step 3. Calculate the seedling emergence rate based on soil moisture and germination
          ! rate modifier (Step 1). See Eq. 4 of Hanbury-Brown et al., 2022

          ! If SMP is below a pft-specific value, then no germination occurs
          if ( seedling_layer_smp .GE. EDPftvarcon_inst%seedling_psi_emerg(pft) ) then
             seedling_emerg_rate = photoblastic_germ_modifier * EDPftvarcon_inst%a_emerg(pft) * &
                  wetness_index**EDPftvarcon_inst%b_emerg(pft)
          else 

             seedling_emerg_rate = 0.0_r8

          end if ! End soil-moisture based seedling emergence rate

          ! Step 4. Calculate the amount of carbon germinating out of the seed bank
          litt%seed_germ_in(pft) = litt%seed(pft) * seedling_emerg_rate

       end if if_tfs_or_def
    
      !set the germination only under the growing season...c.xu

      if ((prt_params%season_decid(pft) == itrue ) .and. &
            (any(cold_stat == [phen_cstat_nevercold,phen_cstat_iscold]))) then
          litt%seed_germ_in(pft) = 0.0_r8
       endif

       ! Drought deciduous, halt germination when status is shedding, even leaves are not
       ! completely abscissed. MLO
       select case (prt_params%stress_decid(pft))
       case (ihard_stress_decid,isemi_stress_decid)
          if (any(drought_stat(pft) == [phen_dstat_timeoff,phen_dstat_moistoff,phen_dstat_pshed])) then
             litt%seed_germ_in(pft) = 0.0_r8
          end if
       end select

    end do

  end subroutine SeedGermination

  ! =====================================================================================


<<<<<<< HEAD
   subroutine recruitment(currentSite, currentPatch, bc_in)
      !
      ! DESCRIPTION:
      ! spawn new cohorts of juveniles of each PFT
      !

      ! ARGUMENTS:
      type(ed_site_type),     intent(inout)          :: currentSite
      type(fates_patch_type), intent(inout), pointer :: currentPatch
      type(bc_in_type),       intent(in)             :: bc_in

      ! LOCAL VARIABLES:
      class(prt_vartypes),      pointer :: prt                ! PARTEH object
      type(litter_type),        pointer :: litt               ! litter object (carbon right now)
      type(site_massbal_type),  pointer :: site_mass          ! for accounting total in-out mass fluxes
      integer                           :: ft                 ! loop counter for PFTs
      integer                           :: leaf_status        ! cohort phenology status [leaves on/off]
      integer                           :: el                 ! loop counter for element
      integer                           :: element_id         ! element index consistent with definitions in PRTGenericMod
      integer                           :: iage               ! age loop counter for leaf age bins
      integer                           :: crowndamage        ! crown damage class of the cohort [1 = undamaged, >1 = damaged]  
      real(r8)                          :: hite               ! new cohort height [m]
      real(r8)                          :: dbh                ! new cohort DBH [cm]
      real(r8)                          :: cohort_n           ! new cohort density 
      real(r8)                          :: l2fr               ! leaf to fineroot biomass ratio [0-1]
      real(r8)                          :: c_leaf             ! target leaf biomass [kgC]
      real(r8)                          :: c_fnrt             ! target fine root biomass [kgC]
      real(r8)                          :: c_sapw             ! target sapwood biomass [kgC]
      real(r8)                          :: a_sapw             ! target sapwood cross section are [m2] (dummy)
      real(r8)                          :: c_agw              ! target Above ground biomass [kgC]
      real(r8)                          :: c_bgw              ! target Below ground biomass [kgC]
      real(r8)                          :: c_struct           ! target Structural biomass [kgc]
      real(r8)                          :: c_store            ! target Storage biomass [kgC]
      real(r8)                          :: m_leaf             ! leaf mass (element agnostic) [kg]
      real(r8)                          :: m_fnrt             ! fine-root mass (element agnostic) [kg]
      real(r8)                          :: m_sapw             ! sapwood mass (element agnostic) [kg]
      real(r8)                          :: m_agw              ! AG wood mass (element agnostic) [kg]
      real(r8)                          :: m_bgw              ! BG wood mass (element agnostic) [kg]
      real(r8)                          :: m_struct           ! structural mass (element agnostic) [kg]
      real(r8)                          :: m_store            ! storage mass (element agnostic) [kg]
      real(r8)                          :: m_repro            ! reproductive mass (element agnostic) [kg]
      real(r8)                          :: efleaf_coh         
      real(r8)                          :: effnrt_coh 
      real(r8)                          :: efstem_coh 
      real(r8)                          :: mass_avail         ! mass of each nutrient/carbon available in the seed_germination pool [kg]
      real(r8)                          :: mass_demand        ! total mass demanded by the plant to achieve the stoichiometric 
                                          !    targets of all the organs in the recruits. Used for both [kg per plant] and [kg per cohort] 
      real(r8)                          :: stem_drop_fraction ! 
      real(r8)                          :: fnrt_drop_fraction ! 
      integer, parameter                :: recruitstatus = 1  ! whether the newly created cohorts are recruited or initialized

      !---------------------------------------------------------------------------

      do ft = 1, numpft

         ! The following if block is for the prescribed biogeography and/or nocomp modes.
         ! Since currentSite%use_this_pft is a site-level quantity and thus only limits whether a given PFT
         ! is permitted on a given gridcell or not, it applies to the prescribed biogeography case only.
         ! If nocomp is enabled, then we must determine whether a given PFT is allowed on a given patch or not.

         if (currentSite%use_this_pft(ft) .eq. itrue  .and.                    &
            ((hlm_use_nocomp .eq. ifalse) .or.                                 &
            (ft .eq. currentPatch%nocomp_pft_label))) then

            hite               = EDPftvarcon_inst%hgt_min(ft)
            stem_drop_fraction = prt_params%phen_stem_drop_fraction(ft)
            fnrt_drop_fraction = prt_params%phen_fnrt_drop_fraction(ft)
            l2fr               = currentSite%rec_l2fr(ft, currentPatch%NCL_p)
            crowndamage        = 1 ! new recruits are undamaged

            ! calculate DBH from initial height 
            call h2d_allom(hite, ft, dbh)

            ! default assumption is that leaves are on
            efleaf_coh  = 1.0_r8
            effnrt_coh  = 1.0_r8
            efstem_coh  = 1.0_r8
            leaf_status = leaves_on

            ! but if the plant is seasonally (cold) deciduous, and the site status is flagged
            ! as "cold", then set the cohort's status to leaves_off, and remember the leaf biomass
            if ((prt_params%season_decid(ft) == itrue) .and.                   &
               (any(currentSite%cstatus == [phen_cstat_nevercold, phen_cstat_iscold]))) then
               efleaf_coh  = 0.0_r8
               effnrt_coh  = 1.0_r8 - fnrt_drop_fraction
               efstem_coh  = 1.0_r8 - stem_drop_fraction
               leaf_status = leaves_off
            end if 

            ! Or.. if the plant is drought deciduous, make sure leaf status is consistent with the
            ! leaf elongation factor.
            ! For tissues other than leaves, the actual drop fraction is a combination of the
            ! elongation factor (e) and the drop fraction (x), which will ensure that the remaining
            ! tissue biomass will be exactly e when x=1, and exactly the original biomass when x = 0.
            select case (prt_params%stress_decid(ft))
            case (ihard_stress_decid, isemi_stress_decid)
               efleaf_coh = currentSite%elong_factor(ft)
               effnrt_coh = 1.0_r8 - (1.0_r8 - efleaf_coh)*fnrt_drop_fraction
               efstem_coh = 1.0_r8 - (1.0_r8 - efleaf_coh)*stem_drop_fraction

               ! For the initial state, we always assume that leaves are flushing (instead of partially abscissing)
               ! whenever the elongation factor is non-zero.  If the elongation factor is zero, then leaves are in
               ! the "off" state.
               if (efleaf_coh > 0.0_r8) then
                  leaf_status = leaves_on 
               else 
                  leaf_status = leaves_off
               end if
            case default 
               write(fates_log(),*) 'Undefined stress deciduous type'
               call endrun(msg=errMsg(sourcefile, __LINE__))
            end select

            ! calculate live pools
            call bleaf(dbh, ft, crowndamage, init_recruit_trim, efleaf_coh,    &
               c_leaf)
            call bfineroot(dbh, ft, init_recruit_trim, l2fr, effnrt_coh, c_fnrt)
            call bsap_allom(dbh, ft, crowndamage, init_recruit_trim,           &
               efstem_coh, a_sapw, c_sapw)
            call bagw_allom(dbh, ft, crowndamage, efstem_coh, c_agw)
            call bbgw_allom(dbh, ft, efstem_coh, c_bgw)
            call bdead_allom(c_agw, c_bgw, c_sapw, ft, c_struct)
            call bstore_allom(dbh, ft, crowndamage, init_recruit_trim, c_store)

            ! cycle through available carbon and nutrients, find the limiting element
            ! to dictate the total number of plants that can be generated
            if ((hlm_use_ed_prescribed_phys .eq. ifalse) .or.                  &
               (EDPftvarcon_inst%prescribed_recruitment(ft) .lt. 0._r8) ) then

               cohort_n = 1.e20_r8

               do el = 1, num_elements
                  element_id = element_list(el)
                  select case(element_id)
                  case(carbon12_element)
                     mass_demand = c_struct + c_leaf + c_fnrt + c_sapw + c_store
                  case(nitrogen_element)
                     mass_demand =                                                                     &
                     c_struct*prt_params%nitr_stoich_p1(ft, prt_params%organ_param_id(struct_organ)) + &
                     c_leaf*prt_params%nitr_stoich_p1(ft, prt_params%organ_param_id(leaf_organ))     + &
                     c_fnrt*prt_params%nitr_stoich_p1(ft, prt_params%organ_param_id(fnrt_organ))     + &
                     c_sapw*prt_params%nitr_stoich_p1(ft, prt_params%organ_param_id(sapw_organ))     + &
                     StorageNutrientTarget(ft, element_id,                                             &
                     c_leaf*prt_params%nitr_stoich_p1(ft, prt_params%organ_param_id(leaf_organ)),      &
                     c_fnrt*prt_params%nitr_stoich_p1(ft, prt_params%organ_param_id(fnrt_organ)),      &
                     c_sapw*prt_params%nitr_stoich_p1(ft, prt_params%organ_param_id(sapw_organ)),      &
                     c_struct*prt_params%nitr_stoich_p1(ft, prt_params%organ_param_id(struct_organ)))
                  case(phosphorus_element)
                     mass_demand =                                                                     &
                     c_struct*prt_params%phos_stoich_p1(ft, prt_params%organ_param_id(struct_organ)) + &
                     c_leaf*prt_params%phos_stoich_p1(ft, prt_params%organ_param_id(leaf_organ)) +     &
                     c_fnrt*prt_params%phos_stoich_p1(ft, prt_params%organ_param_id(fnrt_organ)) +     &
                     c_sapw*prt_params%phos_stoich_p1(ft, prt_params%organ_param_id(sapw_organ)) +     &
                     StorageNutrientTarget(ft, element_id,                                             &
                     c_leaf*prt_params%phos_stoich_p1(ft, prt_params%organ_param_id(leaf_organ)),      &
                     c_fnrt*prt_params%phos_stoich_p1(ft, prt_params%organ_param_id(fnrt_organ)),      &
                     c_sapw*prt_params%phos_stoich_p1(ft, prt_params%organ_param_id(sapw_organ)),      &
                     c_struct*prt_params%phos_stoich_p1(ft, prt_params%organ_param_id(struct_organ)))
                  case default
                     write(fates_log(),*) 'Undefined element type in recruitment'
                     call endrun(msg=errMsg(sourcefile, __LINE__))
                  end select

                  mass_avail = currentPatch%area*currentPatch%litter(el)%seed_germ(ft)

                  ! update number density if this is the limiting mass
                  cohort_n = min(cohort_n, mass_avail/mass_demand)

               end do

            else
               ! prescribed recruitment rates. number per sq. meter per year
               cohort_n = currentPatch%area*EDPftvarcon_inst%prescribed_recruitment(ft) *  &
                  hlm_freq_day
            endif
=======



  ! =====================================================================================

  subroutine recruitment( currentSite, currentPatch, bc_in )
    !
    ! !DESCRIPTION:
    ! spawn new cohorts of juveniles of each PFT
    !
    ! !USES:
    use FatesInterfaceTypesMod, only : hlm_use_ed_prescribed_phys
    use FatesLitterMod   , only : ncwd
    
    !
    ! !ARGUMENTS
    type(ed_site_type), intent(inout)  :: currentSite
    type(ed_patch_type), intent(inout),pointer :: currentPatch
    type(bc_in_type), intent(in)       :: bc_in
    !
    ! !LOCAL VARIABLES:
    class(prt_vartypes), pointer :: prt
    integer :: ft
    integer :: c 
    type (ed_cohort_type) , pointer :: temp_cohort
    type (litter_type), pointer     :: litt          ! The litter object (carbon right now)
    type(site_massbal_type), pointer :: site_mass    ! For accounting total in-out mass fluxes
    integer :: el          ! loop counter for element
    integer :: element_id  ! element index consistent with definitions in PRTGenericMod
    integer :: iage        ! age loop counter for leaf age bins
    integer :: crowndamage
    integer,parameter :: recruitstatus = 1 !weather it the new created cohorts is recruited or initialized
    real(r8) :: c_leaf      ! target leaf biomass [kgC]
    real(r8) :: c_fnrt      ! target fine root biomass [kgC]
    real(r8) :: c_sapw      ! target sapwood biomass [kgC]
    real(r8) :: a_sapw      ! target sapwood cross section are [m2] (dummy)
    real(r8) :: c_agw       ! target Above ground biomass [kgC]
    real(r8) :: c_bgw       ! target Below ground biomass [kgC]
    real(r8) :: c_struct    ! target Structural biomass [kgc]
    real(r8) :: c_store     ! target Storage biomass [kgC]
    real(r8) :: m_leaf      ! leaf mass (element agnostic) [kg]
    real(r8) :: m_fnrt      ! fine-root mass (element agnostic) [kg]
    real(r8) :: m_sapw      ! sapwood mass (element agnostic) [kg]
    real(r8) :: m_agw       ! AG wood mass (element agnostic) [kg]
    real(r8) :: m_bgw       ! BG wood mass (element agnostic) [kg]
    real(r8) :: m_struct    ! structural mass (element agnostic) [kg]
    real(r8) :: m_store     ! storage mass (element agnostic) [kg]
    real(r8) :: m_repro     ! reproductive mass (element agnostic) [kg]
    real(r8) :: mass_avail  ! The mass of each nutrient/carbon available in the seed_germination pool [kg]
    real(r8) :: mass_demand ! Total mass demanded by the plant to achieve the stoichiometric targets
    ! of all the organs in the recruits. Used for both [kg per plant] and [kg per cohort]
    real(r8) :: fnrt_drop_fraction
    real(r8) :: stem_drop_fraction
    real(r8) :: sdlng2sap_par ! running mean of par at the seedlng layer [MJ m-2 day-1]
    real(r8) :: seedling_layer_smp !soil matric potential at seedling rooting depth [mm H20 suction]
    integer  :: ilayer_seedling_root ! the soil layer at seedling rooting depth
    !----------------------------------------------------------------------

    allocate(temp_cohort) ! create temporary cohort
    call zero_cohort(temp_cohort)


    do ft = 1,numpft

       ! The following if block is for the prescribed biogeography and/or nocomp modes.
       ! Since currentSite%use_this_pft is a site-level quantity and thus only limits whether a given PFT
       ! is permitted on a given gridcell or not, it applies to the prescribed biogeography case only.
       ! If nocomp is enabled, then we must determine whether a given PFT is allowed on a given patch or not.

       if(currentSite%use_this_pft(ft).eq.itrue &
            .and. ((hlm_use_nocomp .eq. ifalse) .or. (ft .eq. currentPatch%nocomp_pft_label)))then

          temp_cohort%canopy_trim = init_recruit_trim
          temp_cohort%pft         = ft
          temp_cohort%hite        = EDPftvarcon_inst%hgt_min(ft)
          temp_cohort%coage       = 0.0_r8
          fnrt_drop_fraction      = prt_params%phen_fnrt_drop_fraction(ft)
          stem_drop_fraction      = prt_params%phen_stem_drop_fraction(ft)
          temp_cohort%l2fr        = currentSite%rec_l2fr(ft,currentPatch%NCL_p)
          temp_cohort%crowndamage = 1       ! new recruits are undamaged

          call h2d_allom(temp_cohort%hite,ft,temp_cohort%dbh)

          ! Default assumption is that leaves are on and fully flushed
          temp_cohort%efleaf_coh = 1.0_r8
          temp_cohort%effnrt_coh = 1.0_r8
          temp_cohort%efstem_coh = 1.0_r8
          temp_cohort%status_coh = leaves_on

          ! But if the plant is seasonally (cold) deciduous, and the site status is flagged
          ! as "cold", then set the cohort's status to leaves_off, and remember the leaf biomass
          if ((prt_params%season_decid(ft) == itrue) .and. &
               (any(currentSite%cstatus == [phen_cstat_nevercold,phen_cstat_iscold]))) then
             temp_cohort%efleaf_coh = 0.0_r8
             temp_cohort%effnrt_coh = 1.0_r8 - fnrt_drop_fraction
             temp_cohort%efstem_coh = 1.0_r8 - stem_drop_fraction
             temp_cohort%status_coh = leaves_off

          endif

          ! Or.. if the plant is drought deciduous, make sure leaf status is consistent with the
          ! leaf elongation factor.
          ! For tissues other than leaves, the actual drop fraction is a combination of the
          ! elongation factor (e) and the drop fraction (x), which will ensure that the remaining
          ! tissue biomass will be exactly e when x=1, and exactly the original biomass when x = 0.
          select case (prt_params%stress_decid(ft))
          case (ihard_stress_decid,isemi_stress_decid)
             temp_cohort%efleaf_coh = currentSite%elong_factor(ft)
             temp_cohort%effnrt_coh = 1.0_r8 - (1.0_r8 - temp_cohort%efleaf_coh ) * fnrt_drop_fraction
             temp_cohort%efstem_coh = 1.0_r8 - (1.0_r8 - temp_cohort%efleaf_coh ) * stem_drop_fraction

             ! For the initial state, we always assume that leaves are flushing (instead of partially abscissing)
             ! whenever the elongation factor is non-zero.  If the elongation factor is zero, then leaves are in
             ! the "off" state.
             if ( temp_cohort%efleaf_coh > 0.0_r8 ) then
                temp_cohort%status_coh = leaves_on
             else
                temp_cohort%status_coh = leaves_off
             end if
          end select

       
          ! Initialize live pools
          call bleaf(temp_cohort%dbh,ft,temp_cohort%crowndamage,&
               temp_cohort%canopy_trim, temp_cohort%efleaf_coh, c_leaf)
          call bfineroot(temp_cohort%dbh,ft,temp_cohort%canopy_trim,temp_cohort%l2fr, &
               temp_cohort%effnrt_coh, c_fnrt)
          call bsap_allom(temp_cohort%dbh,ft,temp_cohort%crowndamage, &
               temp_cohort%canopy_trim, temp_cohort%efstem_coh, a_sapw, c_sapw)
          call bagw_allom(temp_cohort%dbh,ft,temp_cohort%crowndamage, temp_cohort%efstem_coh, c_agw)
          call bbgw_allom(temp_cohort%dbh,ft, temp_cohort%efstem_coh, c_bgw)
          call bdead_allom(c_agw,c_bgw,c_sapw,ft,c_struct)
          call bstore_allom(temp_cohort%dbh,ft, temp_cohort%crowndamage, &
               temp_cohort%canopy_trim,c_store)


          ! Cycle through available carbon and nutrients, find the limiting element
          ! to dictate the total number of plants that can be generated

          if_not_presribed: if ( (hlm_use_ed_prescribed_phys .eq. ifalse) .or. &
               (EDPftvarcon_inst%prescribed_recruitment(ft) .lt. 0._r8) ) then

             temp_cohort%n = 1.e20_r8

             do_elem: do el = 1,num_elements

                element_id = element_list(el)
                select case(element_id)
                case(carbon12_element)

                  mass_demand = c_struct+c_leaf+c_fnrt+c_sapw+c_store
                  
                case(nitrogen_element)

                     mass_demand = &
                          c_struct*prt_params%nitr_stoich_p1(ft,prt_params%organ_param_id(struct_organ)) + &
                          c_leaf*prt_params%nitr_stoich_p1(ft,prt_params%organ_param_id(leaf_organ)) + &
                          c_fnrt*prt_params%nitr_stoich_p1(ft,prt_params%organ_param_id(fnrt_organ)) + &
                          c_sapw*prt_params%nitr_stoich_p1(ft,prt_params%organ_param_id(sapw_organ)) + &
                          StorageNutrientTarget(ft, element_id, &
                          c_leaf*prt_params%nitr_stoich_p1(ft,prt_params%organ_param_id(leaf_organ)), &
                          c_fnrt*prt_params%nitr_stoich_p1(ft,prt_params%organ_param_id(fnrt_organ)), &
                          c_sapw*prt_params%nitr_stoich_p1(ft,prt_params%organ_param_id(sapw_organ)), &
                          c_struct*prt_params%nitr_stoich_p1(ft,prt_params%organ_param_id(struct_organ)))

                case(phosphorus_element)

                  mass_demand = &
                       c_struct*prt_params%phos_stoich_p1(ft,prt_params%organ_param_id(struct_organ)) + &
                       c_leaf*prt_params%phos_stoich_p1(ft,prt_params%organ_param_id(leaf_organ)) + &
                       c_fnrt*prt_params%phos_stoich_p1(ft,prt_params%organ_param_id(fnrt_organ)) + &
                       c_sapw*prt_params%phos_stoich_p1(ft,prt_params%organ_param_id(sapw_organ)) + &
                       StorageNutrientTarget(ft, element_id, &
                       c_leaf*prt_params%phos_stoich_p1(ft,prt_params%organ_param_id(leaf_organ)), &
                       c_fnrt*prt_params%phos_stoich_p1(ft,prt_params%organ_param_id(fnrt_organ)), &
                       c_sapw*prt_params%phos_stoich_p1(ft,prt_params%organ_param_id(sapw_organ)), &
                       c_struct*prt_params%phos_stoich_p1(ft,prt_params%organ_param_id(struct_organ)))

                case default
                   write(fates_log(),*) 'Undefined element type in recruitment'
                   call endrun(msg=errMsg(sourcefile, __LINE__))
                end select

                ! If TRS seedling dynamics is switched off then the available mass to make new recruits
                ! is everything in the seed_germ pool.
                if ( regeneration_model == default_regeneration .or. &
                     regeneration_model == TRS_no_seedling_dyn .or. & 
                     prt_params%allom_dbh_maxheight(ft) < min_max_dbh_for_trees ) then

                   mass_avail = currentPatch%area * currentPatch%litter(el)%seed_germ(ft)
                
                ! If TRS seedling dynamics is on then calculate the available mass to make new recruits
                ! as a pft-specific function of light and soil moisture in the seedling layer.
                else if ( regeneration_model == TRS_regeneration .and. &
                          prt_params%allom_dbh_maxheight(ft) > min_max_dbh_for_trees ) then

                   sdlng2sap_par = currentPatch%sdlng2sap_par%GetMean() * sec_per_day * megajoules_per_joule
                   
                   mass_avail = currentPatch%area * currentPatch%litter(el)%seed_germ(ft) * & 
                        EDPftvarcon_inst%seedling_light_rec_a(ft) * &
                        sdlng2sap_par**EDPftvarcon_inst%seedling_light_rec_b(ft) 
             
                  
                   ! If soil moisture is below pft-specific seedling  moisture stress threshold the 
                   ! recruitment does not occur.
                   ilayer_seedling_root = minloc(abs(bc_in%z_sisl(:)-EDPftvarcon_inst%seedling_root_depth(ft)),dim=1)
                   
                   seedling_layer_smp = bc_in%smp_sl(ilayer_seedling_root)
                   
                   if ( seedling_layer_smp < EDPftvarcon_inst%seedling_psi_crit(ft) ) then
                      
                      mass_avail = 0.0_r8
                      
                   end if ! End check if soil moisture is sufficient for recruitment
                   
                end if ! End use TRS with seedling dynamics
                
                ! ------------------------------------------------------------------------
                ! Update number density if this is the limiting mass
                ! ------------------------------------------------------------------------

                temp_cohort%n = min(temp_cohort%n, mass_avail/mass_demand)

             end do do_elem


          else

             ! prescribed recruitment rates. number per sq. meter per year
             temp_cohort%n  = currentPatch%area * &
                  EDPftvarcon_inst%prescribed_recruitment(ft) * &
                  hlm_freq_day

          endif if_not_presribed

          ! Only bother allocating a new cohort if there is a reasonable amount of it
          any_recruits: if (temp_cohort%n > min_n_safemath )then

             ! -----------------------------------------------------------------------------
             ! PART II.
             ! Initialize the PARTEH object, and determine the initial masses of all
             ! organs and elements.
             ! -----------------------------------------------------------------------------
             prt => null()
             call InitPRTObject(prt)

             do el = 1,num_elements

                element_id = element_list(el)

                ! If this is carbon12, then the initialization is straight forward
                ! otherwise, we use stoichiometric ratios
                select case(element_id)
                case(carbon12_element)

                   m_struct = c_struct
                   m_leaf   = c_leaf
                   m_fnrt   = c_fnrt
                   m_sapw   = c_sapw
                   m_store  = c_store
                   m_repro  = 0._r8

                case(nitrogen_element)

                 m_struct = c_struct*prt_params%nitr_stoich_p1(ft,prt_params%organ_param_id(struct_organ))
                 m_leaf   = c_leaf*prt_params%nitr_stoich_p1(ft,prt_params%organ_param_id(leaf_organ))
                 m_fnrt   = c_fnrt*prt_params%nitr_stoich_p1(ft,prt_params%organ_param_id(fnrt_organ))
                 m_sapw   = c_sapw*prt_params%nitr_stoich_p1(ft,prt_params%organ_param_id(sapw_organ))
                 m_store  = StorageNutrientTarget(ft, element_id, m_leaf, m_fnrt, m_sapw, m_struct )
                   m_repro  = 0._r8

                case(phosphorus_element)

                 m_struct = c_struct*prt_params%phos_stoich_p1(ft,prt_params%organ_param_id(struct_organ))
                 m_leaf   = c_leaf*prt_params%phos_stoich_p1(ft,prt_params%organ_param_id(leaf_organ))
                 m_fnrt   = c_fnrt*prt_params%phos_stoich_p1(ft,prt_params%organ_param_id(fnrt_organ))
                 m_sapw   = c_sapw*prt_params%phos_stoich_p1(ft,prt_params%organ_param_id(sapw_organ))
                 m_store  = StorageNutrientTarget(ft, element_id, m_leaf, m_fnrt, m_sapw, m_struct )
                   m_repro  = 0._r8

                end select

                select case(hlm_parteh_mode)
                case (prt_carbon_allom_hyp,prt_cnp_flex_allom_hyp )

                   ! Put all of the leaf mass into the first bin
                   call SetState(prt,leaf_organ, element_id,m_leaf,1)
                   do iage = 2,nleafage
                      call SetState(prt,leaf_organ, element_id,0._r8,iage)
                   end do

                   call SetState(prt,fnrt_organ, element_id, m_fnrt)
                   call SetState(prt,sapw_organ, element_id, m_sapw)
                   call SetState(prt,store_organ, element_id, m_store)
                   call SetState(prt,struct_organ, element_id, m_struct)
                   call SetState(prt,repro_organ, element_id, m_repro)

                case default
                   write(fates_log(),*) 'Unspecified PARTEH module during create_cohort'
                   call endrun(msg=errMsg(sourcefile, __LINE__))
                end select

                site_mass => currentSite%mass_balance(el)

                ! Remove mass from the germination pool. However, if we are use prescribed physiology,
                ! AND the forced recruitment model, then we are not realling using the prognostic
                ! seed_germination model, so we have to short circuit things.  We send all of the
                ! seed germination mass to an outflux pool, and use an arbitrary generic input flux
                ! to balance out the new recruits.

                if ( (hlm_use_ed_prescribed_phys .eq. itrue ) .and. &
                     (EDPftvarcon_inst%prescribed_recruitment(ft) .ge. 0._r8 )) then

                   site_mass%flux_generic_in = site_mass%flux_generic_in + &
                        temp_cohort%n*(m_struct + m_leaf + m_fnrt + m_sapw + m_store + m_repro)

                   site_mass%flux_generic_out = site_mass%flux_generic_out + &
                        currentPatch%area * currentPatch%litter(el)%seed_germ(ft)

                   currentPatch%litter(el)%seed_germ(ft) = 0._r8


                else

                   currentPatch%litter(el)%seed_germ(ft) = currentPatch%litter(el)%seed_germ(ft) - &
                        temp_cohort%n / currentPatch%area * &
                        (m_struct + m_leaf + m_fnrt + m_sapw + m_store + m_repro)

                end if



             end do

             ! This call cycles through the initial conditions, and makes sure that they
             ! are all initialized.
             ! -----------------------------------------------------------------------------------

             call prt%CheckInitialConditions()

             ! This initializes the cohort

             call create_cohort(currentSite,currentPatch, temp_cohort%pft, temp_cohort%n, &
                  temp_cohort%hite, temp_cohort%coage, temp_cohort%dbh, prt, &
                  temp_cohort%efleaf_coh, temp_cohort%effnrt_coh, temp_cohort%efstem_coh, &
                  temp_cohort%status_coh, recruitstatus, &
                  temp_cohort%canopy_trim,temp_cohort%c_area, &
                  currentPatch%NCL_p, &
                  temp_cohort%crowndamage, &
                  currentSite%spread, bc_in)

             ! Note that if hydraulics is on, the number of cohorts may had
             ! changed due to hydraulic constraints.
             ! This constaint is applied during "create_cohort" subroutine.

             ! keep track of how many individuals were recruited for passing to history
             currentSite%recruitment_rate(ft) = currentSite%recruitment_rate(ft) + temp_cohort%n

        endif any_recruits
       endif !use_this_pft
    enddo  !pft loop

    deallocate(temp_cohort, stat=istat, errmsg=smsg)
    if (istat/=0) then
       write(fates_log(),*) 'dealloc013: fail on deallocate(temp_cohort):'//trim(smsg)
       call endrun(msg=errMsg(sourcefile, __LINE__))
    endif

    
  end subroutine recruitment
>>>>>>> 3fcc9fca

            ! Only bother allocating a new cohort if there is a reasonable amount of it
            any_recruits: if (cohort_n > min_n_safemath) then

               ! --------------------------------------------------------------------------------
               ! PART II.
               ! Initialize the PARTEH object, and determine the initial masses of all
               ! organs and elements.
               ! --------------------------------------------------------------------------------

               prt => null()
               call InitPRTObject(prt)

               do el = 1,num_elements

                  element_id = element_list(el)

                  ! If this is carbon12, then the initialization is straight forward
                  ! otherwise, we use stoichiometric ratios
                  select case(element_id)
                  case(carbon12_element)
                     m_struct = c_struct
                     m_leaf   = c_leaf
                     m_fnrt   = c_fnrt
                     m_sapw   = c_sapw
                     m_store  = c_store
                     m_repro  = 0._r8
                  case(nitrogen_element)
                     m_struct = c_struct*prt_params%nitr_stoich_p1(ft, prt_params%organ_param_id(struct_organ))
                     m_leaf   = c_leaf*prt_params%nitr_stoich_p1(ft, prt_params%organ_param_id(leaf_organ))
                     m_fnrt   = c_fnrt*prt_params%nitr_stoich_p1(ft, prt_params%organ_param_id(fnrt_organ))
                     m_sapw   = c_sapw*prt_params%nitr_stoich_p1(ft, prt_params%organ_param_id(sapw_organ))
                     m_store  = StorageNutrientTarget(ft, element_id, m_leaf, m_fnrt, m_sapw, m_struct)
                     m_repro  = 0._r8
                  case(phosphorus_element)
                     m_struct = c_struct*prt_params%phos_stoich_p1(ft, prt_params%organ_param_id(struct_organ))
                     m_leaf   = c_leaf*prt_params%phos_stoich_p1(ft, prt_params%organ_param_id(leaf_organ))
                     m_fnrt   = c_fnrt*prt_params%phos_stoich_p1(ft, prt_params%organ_param_id(fnrt_organ))
                     m_sapw   = c_sapw*prt_params%phos_stoich_p1(ft, prt_params%organ_param_id(sapw_organ))
                     m_store  = StorageNutrientTarget(ft, element_id, m_leaf, m_fnrt, m_sapw, m_struct)
                     m_repro  = 0._r8
                  end select

                  select case(hlm_parteh_mode)
                  case (prt_carbon_allom_hyp, prt_cnp_flex_allom_hyp)

                     ! put all of the leaf mass into the first bin
                     call SetState(prt, leaf_organ, element_id, m_leaf, 1)
                     do iage = 2, nleafage
                        call SetState(prt,leaf_organ, element_id, 0._r8, iage)
                     end do

                     call SetState(prt, fnrt_organ, element_id, m_fnrt)
                     call SetState(prt, sapw_organ, element_id, m_sapw)
                     call SetState(prt, store_organ, element_id, m_store)
                     call SetState(prt, struct_organ, element_id, m_struct)
                     call SetState(prt, repro_organ, element_id, m_repro)

                  case default
                     write(fates_log(),*) 'Unspecified PARTEH module during create_cohort'
                     call endrun(msg=errMsg(sourcefile, __LINE__))
                  end select

                  site_mass => currentSite%mass_balance(el)

                  ! Remove mass from the germination pool. However, if we are use prescribed physiology,
                  ! AND the forced recruitment model, then we are not realling using the prognostic
                  ! seed_germination model, so we have to short circuit things.  We send all of the
                  ! seed germination mass to an outflux pool, and use an arbitrary generic input flux
                  ! to balance out the new recruits.
                  if ((hlm_use_ed_prescribed_phys .eq. itrue) .and.            &
                     (EDPftvarcon_inst%prescribed_recruitment(ft) .ge. 0._r8)) then

                     site_mass%flux_generic_in = site_mass%flux_generic_in +   &
                     cohort_n*(m_struct + m_leaf + m_fnrt + m_sapw + m_store + m_repro)

                     site_mass%flux_generic_out = site_mass%flux_generic_out + &
                     currentPatch%area * currentPatch%litter(el)%seed_germ(ft)

                     currentPatch%litter(el)%seed_germ(ft) = 0._r8
                  else
                     currentPatch%litter(el)%seed_germ(ft) =                   &
                     currentPatch%litter(el)%seed_germ(ft) - cohort_n / currentPatch%area *   &
                     (m_struct + m_leaf + m_fnrt + m_sapw + m_store + m_repro)
                  end if
               end do

               ! cycle through the initial conditions, and makes sure that they are all initialized
               call prt%CheckInitialConditions()

               call create_cohort(currentSite, currentPatch, ft, cohort_n,     &
                  hite, 0.0_r8, dbh, prt, efleaf_coh, effnrt_coh, efstem_coh,  &
                  leaf_status, recruitstatus, init_recruit_trim, 0.0_r8,       &
                  currentPatch%NCL_p, crowndamage, currentSite%spread, bc_in)

               ! Note that if hydraulics is on, the number of cohorts may have
               ! changed due to hydraulic constraints.
               ! This constaint is applied during "create_cohort" subroutine.

               ! keep track of how many individuals were recruited for passing to history
               currentSite%recruitment_rate(ft) = currentSite%recruitment_rate(ft) + cohort_n

            endif any_recruits
         endif !use_this_pft
      enddo  !pft loop
   end subroutine recruitment

  ! ======================================================================================

  subroutine CWDInput( currentSite, currentPatch, litt, bc_in)

    !
    ! !DESCRIPTION:
    ! Generate litter fields from turnover.
    ! Note, that the when this is called, the number density of the plants
    ! has not been reduced from non-mortal turnover yet.
    ! Thus, we need to avoid double counting losses from dying trees
    ! and turnover in dying trees.
    !
    ! !USES:

    !
    ! !ARGUMENTS
    type(ed_site_type), intent(inout), target :: currentSite
    type(fates_patch_type),intent(inout), target :: currentPatch
    type(litter_type),intent(inout),target    :: litt
    type(bc_in_type),intent(in)               :: bc_in

    !
    ! !LOCAL VARIABLES:
    type(fates_cohort_type), pointer      :: currentCohort
    type(site_fluxdiags_type), pointer :: flux_diags
    type(site_massbal_type), pointer   :: site_mass
    integer  :: c
    real(r8) :: dead_n          ! total understorey dead tree density
    real(r8) :: dead_n_dlogging ! direct logging understory dead-tree density
    real(r8) :: dead_n_ilogging ! indirect understory dead-tree density (logging)
    real(r8) :: dead_n_natural  ! understory dead density not associated
    ! with direct logging
    real(r8) :: leaf_m          ! mass of the element of interest in the
    ! leaf  [kg]
    real(r8) :: fnrt_m           ! fine-root [kg]
    real(r8) :: sapw_m    ! sapwood [kg]
    real(r8) :: struct_m    ! structural [kg]
    real(r8) :: store_m    ! storage [kg]
    real(r8) :: repro_m    ! reproductive [kg]
    real(r8) :: leaf_m_turnover ! leaf turnover [kg]
    real(r8) :: fnrt_m_turnover
    real(r8) :: sapw_m_turnover
    real(r8) :: struct_m_turnover
    real(r8) :: store_m_turnover
    real(r8) :: repro_m_turnover
    real(r8) :: dcmpy_frac        ! Fraction of mass sent to decomposability pool
    real(r8) :: plant_dens        ! Number of plants per m2
    real(r8) :: bg_cwd_tot        ! Total below-ground coarse woody debris
    ! input flux
    real(r8) :: root_fines_tot    ! Total below-ground fine root coarse
    ! woody debris
    integer  :: element_id        ! element id consistent with parteh/PRTGenericMod.F90

    real(r8) :: trunk_wood        ! carbon flux into trunk products kgC/day/site
    integer  :: ilyr
    integer  :: pft
    integer  :: dcmpy             ! decomposability pool index
    integer  :: numlevsoil        ! Actual number of soil layers

    real(r8) :: SF_val_CWD_frac_adj(4) !SF_val_CWD_frac adjusted based on cohort dbh
    !----------------------------------------------------------------------

    ! -----------------------------------------------------------------------------------
    ! Other direct litter fluxes happen in phenology and in spawn_patches.
    ! -----------------------------------------------------------------------------------

    numlevsoil = currentSite%nlevsoil

    element_id = litt%element_id

    ! Object tracking flux diagnostics for each element
    flux_diags => currentSite%flux_diags(element_pos(element_id))

    ! Object tracking site level mass balance for each element
    site_mass => currentSite%mass_balance(element_pos(element_id))

    currentCohort => currentPatch%shortest
    do while(associated(currentCohort))

       pft = currentCohort%pft
       call set_root_fraction(currentSite%rootfrac_scr, pft, currentSite%zi_soil, &
           bc_in%max_rooting_depth_index_col)

       store_m_turnover  = currentCohort%prt%GetTurnover(store_organ,element_id)
       fnrt_m_turnover   = currentCohort%prt%GetTurnover(fnrt_organ,element_id)
       repro_m_turnover  = currentCohort%prt%GetTurnover(repro_organ,element_id)

       store_m         = currentCohort%prt%GetState(store_organ,element_id)
       fnrt_m          = currentCohort%prt%GetState(fnrt_organ,element_id)
       repro_m         = currentCohort%prt%GetState(repro_organ,element_id)

       if (prt_params%woody(currentCohort%pft) == itrue) then
          ! Assumption: for woody plants fluxes from deadwood and sapwood go together in CWD pool
          leaf_m_turnover   = currentCohort%prt%GetTurnover(leaf_organ,element_id)
          sapw_m_turnover   = currentCohort%prt%GetTurnover(sapw_organ,element_id)
          struct_m_turnover = currentCohort%prt%GetTurnover(struct_organ,element_id)

          leaf_m          = currentCohort%prt%GetState(leaf_organ,element_id)
          sapw_m          = currentCohort%prt%GetState(sapw_organ,element_id)
          struct_m        = currentCohort%prt%GetState(struct_organ,element_id)
       else
          ! for non-woody plants all stem fluxes go into the same leaf litter pool
          leaf_m_turnover   = currentCohort%prt%GetTurnover(leaf_organ,element_id) + &
               currentCohort%prt%GetTurnover(sapw_organ,element_id) + &
               currentCohort%prt%GetTurnover(struct_organ,element_id)
          sapw_m_turnover   = 0._r8
          struct_m_turnover = 0._r8

          leaf_m          = currentCohort%prt%GetState(leaf_organ,element_id) + &
               currentCohort%prt%GetState(sapw_organ,element_id) + &
               currentCohort%prt%GetState(struct_organ,element_id)
          sapw_m          = 0._r8
          struct_m        = 0._r8
       end if

       plant_dens =  currentCohort%n/currentPatch%area

       ! ---------------------------------------------------------------------------------
       ! PART 1 Litter fluxes from non-mortal tissue turnovers  Kg/m2/day
       !        Important note:  Turnover has already been removed from the cohorts.
       !        So, in the next part of this algorithm, when we send the biomass
       !        from dying trees to the litter pools, we don't have to worry
       !        about double counting.
       ! ---------------------------------------------------------------------------------

       flux_diags%leaf_litter_input(pft) = &
            flux_diags%leaf_litter_input(pft) +  &
            leaf_m_turnover * currentCohort%n

       root_fines_tot = (fnrt_m_turnover + store_m_turnover ) * &
            plant_dens

       do dcmpy=1,ndcmpy
          dcmpy_frac = GetDecompyFrac(pft,leaf_organ,dcmpy)
          litt%leaf_fines_in(dcmpy) = litt%leaf_fines_in(dcmpy) + &
               (leaf_m_turnover+repro_m_turnover) * plant_dens * dcmpy_frac

          dcmpy_frac = GetDecompyFrac(pft,fnrt_organ,dcmpy)
          do ilyr = 1, numlevsoil
             litt%root_fines_in(dcmpy,ilyr) = litt%root_fines_in(dcmpy,ilyr) + &
                  currentSite%rootfrac_scr(ilyr) * root_fines_tot * dcmpy_frac
          end do
       end do

       flux_diags%root_litter_input(pft) = &
            flux_diags%root_litter_input(pft) +  &
            (fnrt_m_turnover + store_m_turnover ) * currentCohort%n


       ! Assumption: turnover from deadwood and sapwood are lumped together in CWD pool

       !update partitioning of stem wood (struct + sapw) to cwd based on cohort dbh
       call adjust_SF_CWD_frac(currentCohort%dbh,ncwd,SF_val_CWD_frac,SF_val_CWD_frac_adj)


       do c = 1,ncwd
          litt%ag_cwd_in(c) = litt%ag_cwd_in(c) + &
               (sapw_m_turnover + struct_m_turnover) * &
               SF_val_CWD_frac_adj(c) * plant_dens * &
               prt_params%allom_agb_frac(pft)

          flux_diags%cwd_ag_input(c)  = flux_diags%cwd_ag_input(c) + &
               (struct_m_turnover + sapw_m_turnover) * SF_val_CWD_frac_adj(c) * &
               prt_params%allom_agb_frac(pft) * currentCohort%n

          bg_cwd_tot = (sapw_m_turnover + struct_m_turnover) * &
               SF_val_CWD_frac_adj(c) * plant_dens * &
               (1.0_r8-prt_params%allom_agb_frac(pft))

          do ilyr = 1, numlevsoil
             litt%bg_cwd_in(c,ilyr) = litt%bg_cwd_in(c,ilyr) + &
                  bg_cwd_tot * currentSite%rootfrac_scr(ilyr)
          end do

          flux_diags%cwd_bg_input(c)  = flux_diags%cwd_bg_input(c) + &
               bg_cwd_tot*currentPatch%area

       enddo


       ! ---------------------------------------------------------------------------------
       ! PART 2 Litter fluxes from non-disturbance inducing  mortality. Kg/m2/day
       ! ---------------------------------------------------------------------------------

       ! Total number of dead (n/m2/day)
       dead_n = -1.0_r8 * currentCohort%dndt/currentPatch%area*years_per_day

       if(currentCohort%canopy_layer > 1)then

          ! Total number of dead understory from direct logging
          ! (it is possible that large harvestable trees are in the understory)
          dead_n_dlogging = currentCohort%lmort_direct * &
               currentCohort%n/currentPatch%area

          ! Total number of dead understory from indirect logging
          dead_n_ilogging = (currentCohort%lmort_collateral + currentCohort%lmort_infra) * &
               currentCohort%n/currentPatch%area

       else

          ! All mortality from logging in the canopy is
          ! is disturbance generating

          dead_n_dlogging = 0._r8
          dead_n_ilogging = 0._r8

       end if

       dead_n_natural = dead_n - dead_n_dlogging - dead_n_ilogging


       flux_diags%leaf_litter_input(pft) = &
            flux_diags%leaf_litter_input(pft) +  &
            leaf_m * dead_n*currentPatch%area


       ! %n has not been updated due to mortality yet, thus
       ! the litter flux has already been counted since it captured
       ! the losses of live trees and those flagged for death

       root_fines_tot =  dead_n * (fnrt_m + &
            store_m*(1._r8-EDPftvarcon_inst%allom_frbstor_repro(pft)) )

       do dcmpy=1,ndcmpy

          dcmpy_frac = GetDecompyFrac(pft,leaf_organ,dcmpy)
          litt%leaf_fines_in(dcmpy) = litt%leaf_fines_in(dcmpy) + &
               (leaf_m+repro_m) * dead_n * dcmpy_frac

          dcmpy_frac = GetDecompyFrac(pft,fnrt_organ,dcmpy)
          do ilyr = 1, numlevsoil
             litt%root_fines_in(dcmpy,ilyr) = litt%root_fines_in(dcmpy,ilyr) + &
                  root_fines_tot * currentSite%rootfrac_scr(ilyr) * dcmpy_frac
          end do
       end do

       flux_diags%root_litter_input(pft) = &
            flux_diags%root_litter_input(pft) +  &
            root_fines_tot*currentPatch%area

       ! Track CWD inputs from dead plants

       do c = 1,ncwd

          ! Below-ground

          bg_cwd_tot = (struct_m + sapw_m) * &
               SF_val_CWD_frac_adj(c) * dead_n * &
               (1.0_r8-prt_params%allom_agb_frac(pft))

          do ilyr = 1, numlevsoil
             litt%bg_cwd_in(c,ilyr) = litt%bg_cwd_in(c,ilyr) + &
                  currentSite%rootfrac_scr(ilyr) * bg_cwd_tot
          end do

          flux_diags%cwd_bg_input(c)  = flux_diags%cwd_bg_input(c) + &
               bg_cwd_tot * currentPatch%area

          ! Send AGB component of boles from logging activities into the litter.
          ! This includes fluxes from indirect modes of death, as well as the
          ! non-exported boles due to direct harvesting.

          if (c==ncwd) then


             trunk_wood =  (struct_m + sapw_m) * &
                  SF_val_CWD_frac_adj(c) * dead_n_dlogging * &
                  prt_params%allom_agb_frac(pft)

             site_mass%wood_product = site_mass%wood_product + &
                  trunk_wood * currentPatch%area * logging_export_frac

             ! Add AG wood to litter from the non-exported fraction of wood
             ! from direct anthro sources

             litt%ag_cwd_in(c) = litt%ag_cwd_in(c) +  &
                  trunk_wood * (1._r8-logging_export_frac)

             flux_diags%cwd_ag_input(c)  = flux_diags%cwd_ag_input(c) + &
                  trunk_wood * (1._r8-logging_export_frac) * currentPatch%area

             ! Add AG wood to litter from indirect anthro sources

             litt%ag_cwd_in(c) = litt%ag_cwd_in(c) + (struct_m + sapw_m) * &
                  SF_val_CWD_frac_adj(c) * (dead_n_natural+dead_n_ilogging)  * &
                  prt_params%allom_agb_frac(pft)

             flux_diags%cwd_ag_input(c)  = flux_diags%cwd_ag_input(c) + &
                  SF_val_CWD_frac_adj(c) * (dead_n_natural+dead_n_ilogging) * &
                  currentPatch%area * prt_params%allom_agb_frac(pft)

          else

             litt%ag_cwd_in(c) = litt%ag_cwd_in(c) + (struct_m + sapw_m) * &
                  SF_val_CWD_frac_adj(c) * dead_n  * &
                  prt_params%allom_agb_frac(pft)

             flux_diags%cwd_ag_input(c)  = flux_diags%cwd_ag_input(c) + &
                  SF_val_CWD_frac_adj(c) * dead_n * (struct_m + sapw_m) * &
                  currentPatch%area * prt_params%allom_agb_frac(pft)

          end if

       end do


       ! Update diagnostics that track resource management

       if( element_id .eq. carbon12_element ) then

          currentSite%resources_management%delta_litter_stock  = &
               currentSite%resources_management%delta_litter_stock + &
               (leaf_m + fnrt_m + store_m ) * &
               (dead_n_ilogging+dead_n_dlogging) * currentPatch%area

          currentSite%resources_management%delta_biomass_stock = &
               currentSite%resources_management%delta_biomass_stock + &
               (leaf_m + fnrt_m + store_m ) * &
               (dead_n_ilogging+dead_n_dlogging) *currentPatch%area

          currentSite%resources_management%trunk_product_site = &
               currentSite%resources_management%trunk_product_site + &
               trunk_wood * logging_export_frac * currentPatch%area

          do c = 1,ncwd
             currentSite%resources_management%delta_litter_stock  = &
                  currentSite%resources_management%delta_litter_stock + &
                  (struct_m + sapw_m) * &
                  SF_val_CWD_frac_adj(c) * (dead_n_natural+dead_n_ilogging) * &
                  currentPatch%area

             currentSite%resources_management%delta_biomass_stock = &
                  currentSite%resources_management%delta_biomass_stock + &
                  (struct_m + sapw_m) * &
                  SF_val_CWD_frac_adj(c) * dead_n * currentPatch%area
          end do

          ! Update diagnostics that track resource management
          currentSite%resources_management%delta_individual    = &
               currentSite%resources_management%delta_individual + &
               (dead_n_dlogging+dead_n_ilogging) * hlm_freq_day * currentPatch%area
       end if


       currentCohort => currentCohort%taller
    enddo  ! end loop over cohorts


    return
  end subroutine CWDInput

  ! =====================================================================================


  subroutine fragmentation_scaler( currentPatch, bc_in)
    !
    ! !DESCRIPTION:
    ! Simple CWD fragmentation Model
    ! FIX(SPM, 091914) this should be a function as it returns a value in
    ! currentPatch%fragmentation_scaler
    !
    ! !USES:
    use FatesConstantsMod, only : tfrz => t_water_freeze_k_1atm
    use FatesConstantsMod, only : pi => pi_const
    !
    ! !ARGUMENTS
    type(fates_patch_type), intent(inout) :: currentPatch
    type(bc_in_type),    intent(in)    :: bc_in

    !
    ! !LOCAL VARIABLES:
    logical  :: use_century_tfunc = .false.
    logical  :: use_hlm_soil_scalar = .true. ! Use hlm input decomp fraction scalars
    integer  :: j
    real(r8) :: t_scalar                     ! temperature scalar
    real(r8) :: w_scalar                     ! moisture scalar
    real(r8) :: catanf                       ! hyperbolic temperature function from CENTURY
    real(r8) :: catanf_30                    ! hyperbolic temperature function from CENTURY
    real(r8) :: t1                           ! temperature argument
    !----------------------------------------------------------------------

    catanf(t1) = 11.75_r8 +(29.7_r8 / pi) * atan( pi * 0.031_r8  * ( t1 - 15.4_r8 ))
    catanf_30 = catanf(30._r8)

    if(currentPatch%nocomp_pft_label.ne.nocomp_bareground)then

       ! Use the hlm temp and moisture decomp fractions by default
       if ( use_hlm_soil_scalar ) then

         ! Calculate the fragmentation_scaler
         currentPatch%fragmentation_scaler =  min(1.0_r8,max(0.0_r8,bc_in%t_scalar_sisl * bc_in%w_scalar_sisl))

       else

         if ( .not. use_century_tfunc ) then
            !calculate rate constant scalar for soil temperature,assuming that the base rate constants
            !are assigned for non-moisture limiting conditions at 25C.
            if (currentPatch%tveg24%GetMean()  >=  tfrz) then
               t_scalar = q10_mr**((currentPatch%tveg24%GetMean()-(tfrz+25._r8))/10._r8)
               !  Q10**((t_soisno(c,j)-(tfrz+25._r8))/10._r8)
            else
               t_scalar = (q10_mr**(-25._r8/10._r8))*(q10_froz**((currentPatch%tveg24%GetMean()-tfrz)/10._r8))
               !  Q10**(-25._r8/10._r8))*(froz_q10**((t_soisno(c,j)-tfrz)/10._r8)
            endif
         else
            ! original century uses an arctangent function to calculate the
            ! temperature dependence of decomposition
            t_scalar = max(catanf(currentPatch%tveg24%GetMean()-tfrz)/catanf_30,0.01_r8)
         endif

         !Moisture Limitations
         !BTRAN APPROACH - is quite simple, but max's out decomp at all unstressed
         !soil moisture values, which is not realistic.
         !litter decomp is proportional to water limitation on average...
         w_scalar = sum(currentPatch%btran_ft(1:numpft))/real(numpft,r8)

       ! Calculate the fragmentation_scaler
         currentPatch%fragmentation_scaler(:) =  min(1.0_r8,max(0.0_r8,t_scalar * w_scalar))

      endif ! scalar

    endif ! not bare ground

  end subroutine fragmentation_scaler

  ! ============================================================================

  subroutine CWDOut( litt, fragmentation_scaler, nlev_eff_decomp )
    !
    ! !DESCRIPTION:
    ! Simple CWD fragmentation Model
    ! spawn new cohorts of juveniles of each PFT
    !
    ! !USES:
    use SFParamsMod, only : SF_val_max_decomp

    !
    ! !ARGUMENTS
    type(litter_type),intent(inout),target     :: litt
    real(r8),intent(in)                        :: fragmentation_scaler(:)

    ! This is not necessarily every soil layer, this is the number
    ! of effective layers that are active and can be sent
    ! to the soil decomposition model
    integer,intent(in)                         :: nlev_eff_decomp

    !
    ! !LOCAL VARIABLES:
    integer :: c                       ! Fuel size class index
    integer :: ilyr                    ! Soil layer index
    integer :: dcmpy                   ! Decomposibility pool indexer
    integer :: soil_layer_index = 1    ! Soil layer index associated with above ground litter
    !----------------------------------------------------------------------


    ! Above ground litters are associated with the top soil layer temperature and
    ! moisture scalars and fragmentation scalar associated with specified index value
    ! is used for ag_cwd_frag and root_fines_frag calculations.

    do c = 1,ncwd

       litt%ag_cwd_frag(c)   = litt%ag_cwd(c) * SF_val_max_decomp(c) * &
             years_per_day * fragmentation_scaler(soil_layer_index)

       do ilyr = 1,nlev_eff_decomp
           litt%bg_cwd_frag(c,ilyr) = litt%bg_cwd(c,ilyr) * SF_val_max_decomp(c) * &
                years_per_day * fragmentation_scaler(ilyr)
       enddo
    end do

    ! this is the rate at which dropped leaves stop being part of the burnable pool
    ! and begin to be part of the decomposing pool. This should probably be highly
    ! sensitive to moisture, but also to the type of leaf thick leaves can dry out
    ! before they are decomposed, for example. This section needs further scientific input.

    do dcmpy = 1,ndcmpy

       litt%leaf_fines_frag(dcmpy) = litt%leaf_fines(dcmpy) * &
             years_per_day * SF_val_max_decomp(dl_sf) * fragmentation_scaler(soil_layer_index)

       do ilyr = 1,nlev_eff_decomp
           litt%root_fines_frag(dcmpy,ilyr) = litt%root_fines(dcmpy,ilyr) * &
                 years_per_day *  SF_val_max_decomp(dl_sf) * fragmentation_scaler(ilyr)
       end do
    enddo

  end subroutine CWDOut
  
  subroutine UpdateRecruitL2FR(csite)
    

    ! When CNP is active, the l2fr (target leaf to fine-root biomass multiplier)
    ! is dynamic. We therefore update what the l2fr for recruits
    ! are, taking an exponential moving average of all plants that
    ! are within recruit size limitations (less than recruit size + delta)
    ! and less than the max_count cohort.
    
    type(ed_site_type) :: csite
    type(fates_patch_type), pointer :: cpatch
    type(fates_cohort_type), pointer :: ccohort

    real(r8) :: rec_n(maxpft,nclmax)     ! plant count
    real(r8) :: rec_l2fr0(maxpft,nclmax) ! mean l2fr for this day
    integer  :: rec_count(maxpft,nclmax) ! sample count
    integer  :: ft                       ! functional type index
    integer  :: cl                       ! canopy layer index
    real(r8) :: dbh_min                  ! the dbh of a recruit
    real(r8), parameter :: max_delta = 5.0_r8  ! dbh tolerance, cm, consituting a recruit
    real(r8), parameter :: smth_wgt = 1._r8/300.0_r8
    integer, parameter :: max_count = 3
    
    ! Difference in dbh (cm) to consider a plant was recruited fairly recently

    if(hlm_parteh_mode .ne. prt_cnp_flex_allom_hyp) return
    
    rec_n(1:numpft,1:nclmax) = 0._r8
    rec_l2fr0(1:numpft,1:nclmax) = 0._r8

    cpatch => csite%youngest_patch
    do while(associated(cpatch))

       rec_count(1:numpft,1:nclmax) = 0
       
       ccohort => cpatch%shortest
       cloop: do while(associated(ccohort))

          ft = ccohort%pft
          cl = ccohort%canopy_layer
          call h2d_allom(EDPftvarcon_inst%hgt_min(ft),ft,dbh_min)

          if( .not.ccohort%isnew ) then

             if(rec_count(ft,cl) <= max_count .and. &
                  ccohort%dbh-dbh_min < max_delta ) then
                rec_count(ft,cl) = rec_count(ft,cl) + 1
                rec_n(ft,cl) = rec_n(ft,cl) + ccohort%n
                rec_l2fr0(ft,cl) = rec_l2fr0(ft,cl) + ccohort%n*ccohort%l2fr
             end if

          end if

          ccohort => ccohort%taller
       end do cloop

       cpatch => cpatch%older
    end do

    ! Find the daily mean for each PFT weighted by number and add it to the running mean
    do cl = 1,nclmax
       do ft = 1,numpft
          if(rec_n(ft,cl)>nearzero)then
             rec_l2fr0(ft,cl) = rec_l2fr0(ft,cl) / rec_n(ft,cl)
             csite%rec_l2fr(ft,cl) = &
                  (1._r8-smth_wgt)*csite%rec_l2fr(ft,cl) + smth_wgt*rec_l2fr0(ft,cl)
          end if
       end do
    end do

    return
  end subroutine UpdateRecruitL2FR

  ! ======================================================================

  subroutine UpdateRecruitStoich(csite)

    type(ed_site_type) :: csite
    type(fates_patch_type), pointer :: cpatch
    type(fates_cohort_type), pointer :: ccohort
    integer  :: ft                       ! functional type index
    integer  :: cl                       ! canopy layer index
    real(r8) :: rec_l2fr_pft             ! Actual l2fr of a pft in it's patch
    
    ! Update the total plant stoichiometry of a new recruit, based on the updated
    ! L2FR values

    if(hlm_parteh_mode .ne. prt_cnp_flex_allom_hyp) return
    
    cpatch => csite%youngest_patch
    do while(associated(cpatch))
       cl = cpatch%ncl_p
       
       do ft = 1,numpft
          rec_l2fr_pft = csite%rec_l2fr(ft,cl)
          cpatch%nitr_repro_stoich(ft) = &
               NewRecruitTotalStoichiometry(ft,rec_l2fr_pft,nitrogen_element)
          cpatch%phos_repro_stoich(ft) = &
               NewRecruitTotalStoichiometry(ft,rec_l2fr_pft,phosphorus_element)
       end do

       ccohort => cpatch%shortest
       cloop: do while(associated(ccohort))
          rec_l2fr_pft = csite%rec_l2fr(ccohort%pft,cl)
          ccohort%nc_repro = NewRecruitTotalStoichiometry(ccohort%pft,rec_l2fr_pft,nitrogen_element)
          ccohort%pc_repro = NewRecruitTotalStoichiometry(ccohort%pft,rec_l2fr_pft,phosphorus_element)
          ccohort => ccohort%taller
       end do cloop
       
       cpatch => cpatch%older
    end do
       
    return
  end subroutine UpdateRecruitStoich

  ! ======================================================================
  
  subroutine SetRecruitL2FR(csite)


    type(ed_site_type) :: csite
    type(fates_patch_type), pointer :: cpatch
    type(fates_cohort_type), pointer :: ccohort
    integer :: ft,cl
    
    if(hlm_parteh_mode .ne. prt_cnp_flex_allom_hyp) return
    
    cpatch => csite%youngest_patch
    do while(associated(cpatch))
       ccohort => cpatch%shortest
       cloop: do while(associated(ccohort))

          if( ccohort%isnew ) then
             ft = ccohort%pft
             cl = ccohort%canopy_layer
             ccohort%l2fr = csite%rec_l2fr(ft,cl)
          end if

          ccohort => ccohort%taller
       end do cloop

       cpatch => cpatch%older
    end do
    
    return
  end subroutine SetRecruitL2FR

end module EDPhysiologyMod<|MERGE_RESOLUTION|>--- conflicted
+++ resolved
@@ -2193,7 +2193,7 @@
     !
     ! !ARGUMENTS
     type(litter_type) :: litt
-    type(ed_patch_type), intent(in) :: currentPatch ! ahb added this
+    type(fates_patch_type), intent(in) :: currentPatch ! ahb added this
     type(bc_in_type), intent(in) :: bc_in ! ahb added this    
     !
     ! !LOCAL VARIABLES:
@@ -2313,7 +2313,7 @@
     integer                   , intent(in) :: cold_stat    ! Is the site in cold leaf-off status?
     integer, dimension(numpft), intent(in) :: drought_stat ! Is the site in drought leaf-off status?
     type(bc_in_type),           intent(in) :: bc_in
-    type(ed_patch_type),        intent(in) :: currentPatch
+    type(fates_patch_type),        intent(in) :: currentPatch
     !
     ! !LOCAL VARIABLES:
     integer :: pft
@@ -2426,7 +2426,6 @@
   ! =====================================================================================
 
 
-<<<<<<< HEAD
    subroutine recruitment(currentSite, currentPatch, bc_in)
       !
       ! DESCRIPTION:
@@ -2476,7 +2475,10 @@
                                           !    targets of all the organs in the recruits. Used for both [kg per plant] and [kg per cohort] 
       real(r8)                          :: stem_drop_fraction ! 
       real(r8)                          :: fnrt_drop_fraction ! 
+      real(r8)                          :: sdlng2sap_par      ! running mean of PAR at the seedling layer [MJ/m2/day]
+      real(r8)                          :: seedling_layer_smp ! soil matric potential at seedling rooting depth [mm H2O suction]
       integer, parameter                :: recruitstatus = 1  ! whether the newly created cohorts are recruited or initialized
+      integer                           :: ilayer_seedling_root ! the soil layer at seedling rooting depth
 
       !---------------------------------------------------------------------------
 
@@ -2553,12 +2555,12 @@
 
             ! cycle through available carbon and nutrients, find the limiting element
             ! to dictate the total number of plants that can be generated
-            if ((hlm_use_ed_prescribed_phys .eq. ifalse) .or.                  &
-               (EDPftvarcon_inst%prescribed_recruitment(ft) .lt. 0._r8) ) then
+            if_not_prescribed: if ((hlm_use_ed_prescribed_phys .eq. ifalse) .or.                  &
+               (EDPftvarcon_inst%prescribed_recruitment(ft) .lt. 0._r8)) then
 
                cohort_n = 1.e20_r8
 
-               do el = 1, num_elements
+               do_elem: do el = 1, num_elements
                   element_id = element_list(el)
                   select case(element_id)
                   case(carbon12_element)
@@ -2590,390 +2592,50 @@
                      call endrun(msg=errMsg(sourcefile, __LINE__))
                   end select
 
-                  mass_avail = currentPatch%area*currentPatch%litter(el)%seed_germ(ft)
+                  ! If TRS seedling dynamics is switched off then the available mass to make new recruits
+                  ! is everything in the seed_germ pool.
+                  if (regeneration_model == default_regeneration .or.          &
+                     regeneration_model == TRS_no_seedling_dyn .or.            & 
+                     prt_params%allom_dbh_maxheight(ft) < min_max_dbh_for_trees) then
+
+                     mass_avail = currentPatch%area * currentPatch%litter(el)%seed_germ(ft)
+
+                     ! If TRS seedling dynamics is on then calculate the available mass to make new recruits
+                     ! as a pft-specific function of light and soil moisture in the seedling layer.
+                  else if (regeneration_model == TRS_regeneration .and.        &
+                     prt_params%allom_dbh_maxheight(ft) > min_max_dbh_for_trees) then
+
+                     sdlng2sap_par = currentPatch%sdlng2sap_par%GetMean()*     &
+                        sec_per_day*megajoules_per_joule
+
+                     mass_avail = currentPatch%area*                           &
+                        currentPatch%litter(el)%seed_germ(ft)*                 & 
+                        EDPftvarcon_inst%seedling_light_rec_a(ft)*             &
+                        sdlng2sap_par**EDPftvarcon_inst%seedling_light_rec_b(ft) 
+
+                     ! If soil moisture is below pft-specific seedling  moisture stress threshold the 
+                     ! recruitment does not occur.
+                     ilayer_seedling_root = minloc(abs(bc_in%z_sisl(:) -       &
+                        EDPftvarcon_inst%seedling_root_depth(ft)), dim=1)
+
+                     seedling_layer_smp = bc_in%smp_sl(ilayer_seedling_root)
+
+                     if (seedling_layer_smp < EDPftvarcon_inst%seedling_psi_crit(ft)) then
+                        mass_avail = 0.0_r8
+                     end if 
+
+                  end if ! End use TRS with seedling dynamics
 
                   ! update number density if this is the limiting mass
                   cohort_n = min(cohort_n, mass_avail/mass_demand)
 
-               end do
+               end do do_elem
 
             else
                ! prescribed recruitment rates. number per sq. meter per year
                cohort_n = currentPatch%area*EDPftvarcon_inst%prescribed_recruitment(ft) *  &
                   hlm_freq_day
-            endif
-=======
-
-
-
-  ! =====================================================================================
-
-  subroutine recruitment( currentSite, currentPatch, bc_in )
-    !
-    ! !DESCRIPTION:
-    ! spawn new cohorts of juveniles of each PFT
-    !
-    ! !USES:
-    use FatesInterfaceTypesMod, only : hlm_use_ed_prescribed_phys
-    use FatesLitterMod   , only : ncwd
-    
-    !
-    ! !ARGUMENTS
-    type(ed_site_type), intent(inout)  :: currentSite
-    type(ed_patch_type), intent(inout),pointer :: currentPatch
-    type(bc_in_type), intent(in)       :: bc_in
-    !
-    ! !LOCAL VARIABLES:
-    class(prt_vartypes), pointer :: prt
-    integer :: ft
-    integer :: c 
-    type (ed_cohort_type) , pointer :: temp_cohort
-    type (litter_type), pointer     :: litt          ! The litter object (carbon right now)
-    type(site_massbal_type), pointer :: site_mass    ! For accounting total in-out mass fluxes
-    integer :: el          ! loop counter for element
-    integer :: element_id  ! element index consistent with definitions in PRTGenericMod
-    integer :: iage        ! age loop counter for leaf age bins
-    integer :: crowndamage
-    integer,parameter :: recruitstatus = 1 !weather it the new created cohorts is recruited or initialized
-    real(r8) :: c_leaf      ! target leaf biomass [kgC]
-    real(r8) :: c_fnrt      ! target fine root biomass [kgC]
-    real(r8) :: c_sapw      ! target sapwood biomass [kgC]
-    real(r8) :: a_sapw      ! target sapwood cross section are [m2] (dummy)
-    real(r8) :: c_agw       ! target Above ground biomass [kgC]
-    real(r8) :: c_bgw       ! target Below ground biomass [kgC]
-    real(r8) :: c_struct    ! target Structural biomass [kgc]
-    real(r8) :: c_store     ! target Storage biomass [kgC]
-    real(r8) :: m_leaf      ! leaf mass (element agnostic) [kg]
-    real(r8) :: m_fnrt      ! fine-root mass (element agnostic) [kg]
-    real(r8) :: m_sapw      ! sapwood mass (element agnostic) [kg]
-    real(r8) :: m_agw       ! AG wood mass (element agnostic) [kg]
-    real(r8) :: m_bgw       ! BG wood mass (element agnostic) [kg]
-    real(r8) :: m_struct    ! structural mass (element agnostic) [kg]
-    real(r8) :: m_store     ! storage mass (element agnostic) [kg]
-    real(r8) :: m_repro     ! reproductive mass (element agnostic) [kg]
-    real(r8) :: mass_avail  ! The mass of each nutrient/carbon available in the seed_germination pool [kg]
-    real(r8) :: mass_demand ! Total mass demanded by the plant to achieve the stoichiometric targets
-    ! of all the organs in the recruits. Used for both [kg per plant] and [kg per cohort]
-    real(r8) :: fnrt_drop_fraction
-    real(r8) :: stem_drop_fraction
-    real(r8) :: sdlng2sap_par ! running mean of par at the seedlng layer [MJ m-2 day-1]
-    real(r8) :: seedling_layer_smp !soil matric potential at seedling rooting depth [mm H20 suction]
-    integer  :: ilayer_seedling_root ! the soil layer at seedling rooting depth
-    !----------------------------------------------------------------------
-
-    allocate(temp_cohort) ! create temporary cohort
-    call zero_cohort(temp_cohort)
-
-
-    do ft = 1,numpft
-
-       ! The following if block is for the prescribed biogeography and/or nocomp modes.
-       ! Since currentSite%use_this_pft is a site-level quantity and thus only limits whether a given PFT
-       ! is permitted on a given gridcell or not, it applies to the prescribed biogeography case only.
-       ! If nocomp is enabled, then we must determine whether a given PFT is allowed on a given patch or not.
-
-       if(currentSite%use_this_pft(ft).eq.itrue &
-            .and. ((hlm_use_nocomp .eq. ifalse) .or. (ft .eq. currentPatch%nocomp_pft_label)))then
-
-          temp_cohort%canopy_trim = init_recruit_trim
-          temp_cohort%pft         = ft
-          temp_cohort%hite        = EDPftvarcon_inst%hgt_min(ft)
-          temp_cohort%coage       = 0.0_r8
-          fnrt_drop_fraction      = prt_params%phen_fnrt_drop_fraction(ft)
-          stem_drop_fraction      = prt_params%phen_stem_drop_fraction(ft)
-          temp_cohort%l2fr        = currentSite%rec_l2fr(ft,currentPatch%NCL_p)
-          temp_cohort%crowndamage = 1       ! new recruits are undamaged
-
-          call h2d_allom(temp_cohort%hite,ft,temp_cohort%dbh)
-
-          ! Default assumption is that leaves are on and fully flushed
-          temp_cohort%efleaf_coh = 1.0_r8
-          temp_cohort%effnrt_coh = 1.0_r8
-          temp_cohort%efstem_coh = 1.0_r8
-          temp_cohort%status_coh = leaves_on
-
-          ! But if the plant is seasonally (cold) deciduous, and the site status is flagged
-          ! as "cold", then set the cohort's status to leaves_off, and remember the leaf biomass
-          if ((prt_params%season_decid(ft) == itrue) .and. &
-               (any(currentSite%cstatus == [phen_cstat_nevercold,phen_cstat_iscold]))) then
-             temp_cohort%efleaf_coh = 0.0_r8
-             temp_cohort%effnrt_coh = 1.0_r8 - fnrt_drop_fraction
-             temp_cohort%efstem_coh = 1.0_r8 - stem_drop_fraction
-             temp_cohort%status_coh = leaves_off
-
-          endif
-
-          ! Or.. if the plant is drought deciduous, make sure leaf status is consistent with the
-          ! leaf elongation factor.
-          ! For tissues other than leaves, the actual drop fraction is a combination of the
-          ! elongation factor (e) and the drop fraction (x), which will ensure that the remaining
-          ! tissue biomass will be exactly e when x=1, and exactly the original biomass when x = 0.
-          select case (prt_params%stress_decid(ft))
-          case (ihard_stress_decid,isemi_stress_decid)
-             temp_cohort%efleaf_coh = currentSite%elong_factor(ft)
-             temp_cohort%effnrt_coh = 1.0_r8 - (1.0_r8 - temp_cohort%efleaf_coh ) * fnrt_drop_fraction
-             temp_cohort%efstem_coh = 1.0_r8 - (1.0_r8 - temp_cohort%efleaf_coh ) * stem_drop_fraction
-
-             ! For the initial state, we always assume that leaves are flushing (instead of partially abscissing)
-             ! whenever the elongation factor is non-zero.  If the elongation factor is zero, then leaves are in
-             ! the "off" state.
-             if ( temp_cohort%efleaf_coh > 0.0_r8 ) then
-                temp_cohort%status_coh = leaves_on
-             else
-                temp_cohort%status_coh = leaves_off
-             end if
-          end select
-
-       
-          ! Initialize live pools
-          call bleaf(temp_cohort%dbh,ft,temp_cohort%crowndamage,&
-               temp_cohort%canopy_trim, temp_cohort%efleaf_coh, c_leaf)
-          call bfineroot(temp_cohort%dbh,ft,temp_cohort%canopy_trim,temp_cohort%l2fr, &
-               temp_cohort%effnrt_coh, c_fnrt)
-          call bsap_allom(temp_cohort%dbh,ft,temp_cohort%crowndamage, &
-               temp_cohort%canopy_trim, temp_cohort%efstem_coh, a_sapw, c_sapw)
-          call bagw_allom(temp_cohort%dbh,ft,temp_cohort%crowndamage, temp_cohort%efstem_coh, c_agw)
-          call bbgw_allom(temp_cohort%dbh,ft, temp_cohort%efstem_coh, c_bgw)
-          call bdead_allom(c_agw,c_bgw,c_sapw,ft,c_struct)
-          call bstore_allom(temp_cohort%dbh,ft, temp_cohort%crowndamage, &
-               temp_cohort%canopy_trim,c_store)
-
-
-          ! Cycle through available carbon and nutrients, find the limiting element
-          ! to dictate the total number of plants that can be generated
-
-          if_not_presribed: if ( (hlm_use_ed_prescribed_phys .eq. ifalse) .or. &
-               (EDPftvarcon_inst%prescribed_recruitment(ft) .lt. 0._r8) ) then
-
-             temp_cohort%n = 1.e20_r8
-
-             do_elem: do el = 1,num_elements
-
-                element_id = element_list(el)
-                select case(element_id)
-                case(carbon12_element)
-
-                  mass_demand = c_struct+c_leaf+c_fnrt+c_sapw+c_store
-                  
-                case(nitrogen_element)
-
-                     mass_demand = &
-                          c_struct*prt_params%nitr_stoich_p1(ft,prt_params%organ_param_id(struct_organ)) + &
-                          c_leaf*prt_params%nitr_stoich_p1(ft,prt_params%organ_param_id(leaf_organ)) + &
-                          c_fnrt*prt_params%nitr_stoich_p1(ft,prt_params%organ_param_id(fnrt_organ)) + &
-                          c_sapw*prt_params%nitr_stoich_p1(ft,prt_params%organ_param_id(sapw_organ)) + &
-                          StorageNutrientTarget(ft, element_id, &
-                          c_leaf*prt_params%nitr_stoich_p1(ft,prt_params%organ_param_id(leaf_organ)), &
-                          c_fnrt*prt_params%nitr_stoich_p1(ft,prt_params%organ_param_id(fnrt_organ)), &
-                          c_sapw*prt_params%nitr_stoich_p1(ft,prt_params%organ_param_id(sapw_organ)), &
-                          c_struct*prt_params%nitr_stoich_p1(ft,prt_params%organ_param_id(struct_organ)))
-
-                case(phosphorus_element)
-
-                  mass_demand = &
-                       c_struct*prt_params%phos_stoich_p1(ft,prt_params%organ_param_id(struct_organ)) + &
-                       c_leaf*prt_params%phos_stoich_p1(ft,prt_params%organ_param_id(leaf_organ)) + &
-                       c_fnrt*prt_params%phos_stoich_p1(ft,prt_params%organ_param_id(fnrt_organ)) + &
-                       c_sapw*prt_params%phos_stoich_p1(ft,prt_params%organ_param_id(sapw_organ)) + &
-                       StorageNutrientTarget(ft, element_id, &
-                       c_leaf*prt_params%phos_stoich_p1(ft,prt_params%organ_param_id(leaf_organ)), &
-                       c_fnrt*prt_params%phos_stoich_p1(ft,prt_params%organ_param_id(fnrt_organ)), &
-                       c_sapw*prt_params%phos_stoich_p1(ft,prt_params%organ_param_id(sapw_organ)), &
-                       c_struct*prt_params%phos_stoich_p1(ft,prt_params%organ_param_id(struct_organ)))
-
-                case default
-                   write(fates_log(),*) 'Undefined element type in recruitment'
-                   call endrun(msg=errMsg(sourcefile, __LINE__))
-                end select
-
-                ! If TRS seedling dynamics is switched off then the available mass to make new recruits
-                ! is everything in the seed_germ pool.
-                if ( regeneration_model == default_regeneration .or. &
-                     regeneration_model == TRS_no_seedling_dyn .or. & 
-                     prt_params%allom_dbh_maxheight(ft) < min_max_dbh_for_trees ) then
-
-                   mass_avail = currentPatch%area * currentPatch%litter(el)%seed_germ(ft)
-                
-                ! If TRS seedling dynamics is on then calculate the available mass to make new recruits
-                ! as a pft-specific function of light and soil moisture in the seedling layer.
-                else if ( regeneration_model == TRS_regeneration .and. &
-                          prt_params%allom_dbh_maxheight(ft) > min_max_dbh_for_trees ) then
-
-                   sdlng2sap_par = currentPatch%sdlng2sap_par%GetMean() * sec_per_day * megajoules_per_joule
-                   
-                   mass_avail = currentPatch%area * currentPatch%litter(el)%seed_germ(ft) * & 
-                        EDPftvarcon_inst%seedling_light_rec_a(ft) * &
-                        sdlng2sap_par**EDPftvarcon_inst%seedling_light_rec_b(ft) 
-             
-                  
-                   ! If soil moisture is below pft-specific seedling  moisture stress threshold the 
-                   ! recruitment does not occur.
-                   ilayer_seedling_root = minloc(abs(bc_in%z_sisl(:)-EDPftvarcon_inst%seedling_root_depth(ft)),dim=1)
-                   
-                   seedling_layer_smp = bc_in%smp_sl(ilayer_seedling_root)
-                   
-                   if ( seedling_layer_smp < EDPftvarcon_inst%seedling_psi_crit(ft) ) then
-                      
-                      mass_avail = 0.0_r8
-                      
-                   end if ! End check if soil moisture is sufficient for recruitment
-                   
-                end if ! End use TRS with seedling dynamics
-                
-                ! ------------------------------------------------------------------------
-                ! Update number density if this is the limiting mass
-                ! ------------------------------------------------------------------------
-
-                temp_cohort%n = min(temp_cohort%n, mass_avail/mass_demand)
-
-             end do do_elem
-
-
-          else
-
-             ! prescribed recruitment rates. number per sq. meter per year
-             temp_cohort%n  = currentPatch%area * &
-                  EDPftvarcon_inst%prescribed_recruitment(ft) * &
-                  hlm_freq_day
-
-          endif if_not_presribed
-
-          ! Only bother allocating a new cohort if there is a reasonable amount of it
-          any_recruits: if (temp_cohort%n > min_n_safemath )then
-
-             ! -----------------------------------------------------------------------------
-             ! PART II.
-             ! Initialize the PARTEH object, and determine the initial masses of all
-             ! organs and elements.
-             ! -----------------------------------------------------------------------------
-             prt => null()
-             call InitPRTObject(prt)
-
-             do el = 1,num_elements
-
-                element_id = element_list(el)
-
-                ! If this is carbon12, then the initialization is straight forward
-                ! otherwise, we use stoichiometric ratios
-                select case(element_id)
-                case(carbon12_element)
-
-                   m_struct = c_struct
-                   m_leaf   = c_leaf
-                   m_fnrt   = c_fnrt
-                   m_sapw   = c_sapw
-                   m_store  = c_store
-                   m_repro  = 0._r8
-
-                case(nitrogen_element)
-
-                 m_struct = c_struct*prt_params%nitr_stoich_p1(ft,prt_params%organ_param_id(struct_organ))
-                 m_leaf   = c_leaf*prt_params%nitr_stoich_p1(ft,prt_params%organ_param_id(leaf_organ))
-                 m_fnrt   = c_fnrt*prt_params%nitr_stoich_p1(ft,prt_params%organ_param_id(fnrt_organ))
-                 m_sapw   = c_sapw*prt_params%nitr_stoich_p1(ft,prt_params%organ_param_id(sapw_organ))
-                 m_store  = StorageNutrientTarget(ft, element_id, m_leaf, m_fnrt, m_sapw, m_struct )
-                   m_repro  = 0._r8
-
-                case(phosphorus_element)
-
-                 m_struct = c_struct*prt_params%phos_stoich_p1(ft,prt_params%organ_param_id(struct_organ))
-                 m_leaf   = c_leaf*prt_params%phos_stoich_p1(ft,prt_params%organ_param_id(leaf_organ))
-                 m_fnrt   = c_fnrt*prt_params%phos_stoich_p1(ft,prt_params%organ_param_id(fnrt_organ))
-                 m_sapw   = c_sapw*prt_params%phos_stoich_p1(ft,prt_params%organ_param_id(sapw_organ))
-                 m_store  = StorageNutrientTarget(ft, element_id, m_leaf, m_fnrt, m_sapw, m_struct )
-                   m_repro  = 0._r8
-
-                end select
-
-                select case(hlm_parteh_mode)
-                case (prt_carbon_allom_hyp,prt_cnp_flex_allom_hyp )
-
-                   ! Put all of the leaf mass into the first bin
-                   call SetState(prt,leaf_organ, element_id,m_leaf,1)
-                   do iage = 2,nleafage
-                      call SetState(prt,leaf_organ, element_id,0._r8,iage)
-                   end do
-
-                   call SetState(prt,fnrt_organ, element_id, m_fnrt)
-                   call SetState(prt,sapw_organ, element_id, m_sapw)
-                   call SetState(prt,store_organ, element_id, m_store)
-                   call SetState(prt,struct_organ, element_id, m_struct)
-                   call SetState(prt,repro_organ, element_id, m_repro)
-
-                case default
-                   write(fates_log(),*) 'Unspecified PARTEH module during create_cohort'
-                   call endrun(msg=errMsg(sourcefile, __LINE__))
-                end select
-
-                site_mass => currentSite%mass_balance(el)
-
-                ! Remove mass from the germination pool. However, if we are use prescribed physiology,
-                ! AND the forced recruitment model, then we are not realling using the prognostic
-                ! seed_germination model, so we have to short circuit things.  We send all of the
-                ! seed germination mass to an outflux pool, and use an arbitrary generic input flux
-                ! to balance out the new recruits.
-
-                if ( (hlm_use_ed_prescribed_phys .eq. itrue ) .and. &
-                     (EDPftvarcon_inst%prescribed_recruitment(ft) .ge. 0._r8 )) then
-
-                   site_mass%flux_generic_in = site_mass%flux_generic_in + &
-                        temp_cohort%n*(m_struct + m_leaf + m_fnrt + m_sapw + m_store + m_repro)
-
-                   site_mass%flux_generic_out = site_mass%flux_generic_out + &
-                        currentPatch%area * currentPatch%litter(el)%seed_germ(ft)
-
-                   currentPatch%litter(el)%seed_germ(ft) = 0._r8
-
-
-                else
-
-                   currentPatch%litter(el)%seed_germ(ft) = currentPatch%litter(el)%seed_germ(ft) - &
-                        temp_cohort%n / currentPatch%area * &
-                        (m_struct + m_leaf + m_fnrt + m_sapw + m_store + m_repro)
-
-                end if
-
-
-
-             end do
-
-             ! This call cycles through the initial conditions, and makes sure that they
-             ! are all initialized.
-             ! -----------------------------------------------------------------------------------
-
-             call prt%CheckInitialConditions()
-
-             ! This initializes the cohort
-
-             call create_cohort(currentSite,currentPatch, temp_cohort%pft, temp_cohort%n, &
-                  temp_cohort%hite, temp_cohort%coage, temp_cohort%dbh, prt, &
-                  temp_cohort%efleaf_coh, temp_cohort%effnrt_coh, temp_cohort%efstem_coh, &
-                  temp_cohort%status_coh, recruitstatus, &
-                  temp_cohort%canopy_trim,temp_cohort%c_area, &
-                  currentPatch%NCL_p, &
-                  temp_cohort%crowndamage, &
-                  currentSite%spread, bc_in)
-
-             ! Note that if hydraulics is on, the number of cohorts may had
-             ! changed due to hydraulic constraints.
-             ! This constaint is applied during "create_cohort" subroutine.
-
-             ! keep track of how many individuals were recruited for passing to history
-             currentSite%recruitment_rate(ft) = currentSite%recruitment_rate(ft) + temp_cohort%n
-
-        endif any_recruits
-       endif !use_this_pft
-    enddo  !pft loop
-
-    deallocate(temp_cohort, stat=istat, errmsg=smsg)
-    if (istat/=0) then
-       write(fates_log(),*) 'dealloc013: fail on deallocate(temp_cohort):'//trim(smsg)
-       call endrun(msg=errMsg(sourcefile, __LINE__))
-    endif
-
-    
-  end subroutine recruitment
->>>>>>> 3fcc9fca
+            endif if_not_prescribed
 
             ! Only bother allocating a new cohort if there is a reasonable amount of it
             any_recruits: if (cohort_n > min_n_safemath) then
