--- conflicted
+++ resolved
@@ -1076,17 +1076,7 @@
             + EDpftvarcon_inst%allom_latosa_int(ft)*temp_cohort%hite)
        temp_cohort%bstore      = EDPftvarcon_inst%cushion(ft)*(temp_cohort%balive/ (1.0_r8 + EDPftvarcon_inst%allom_l2fr(ft) &
             + EDpftvarcon_inst%allom_latosa_int(ft)*temp_cohort%hite))
-<<<<<<< HEAD
-       temp_cohort%n           = currentPatch%area * currentPatch%seed_germination(ft)*hlm_freq_day &
-            / (temp_cohort%bdead+temp_cohort%balive+temp_cohort%bstore)
-
- !      if (t == 1)then
- !         write(fates_log(),*) 'filling in cohorts where there are none left; this will break carbon balance', &
- !              currentPatch%patchno,currentPatch%area
- !         temp_cohort%n = 0.1_r8*currentPatch%area
- !         write(fates_log(),*) 'cohort n',ft,temp_cohort%n
- !      endif
-=======
+
        if (hlm_use_ed_prescribed_phys .eq. ifalse) then
           temp_cohort%n           = currentPatch%area * currentPatch%seed_germination(ft)*hlm_freq_day &
                / (temp_cohort%bdead+temp_cohort%balive+temp_cohort%bstore)
@@ -1094,14 +1084,6 @@
           ! prescribed recruitment rates. number per sq. meter per year
           temp_cohort%n        = currentPatch%area * EDPftvarcon_inst%prescribed_recruitment(ft) * hlm_freq_day
        endif
- 
-       if (t == 1)then
-          write(fates_log(),*) 'filling in cohorts where there are none left; this will break carbon balance', &
-               currentPatch%patchno,currentPatch%area
-          temp_cohort%n = 0.1_r8*currentPatch%area
-          write(fates_log(),*) 'cohort n',ft,temp_cohort%n
-       endif
->>>>>>> 9a641cba
 
        temp_cohort%laimemory = 0.0_r8     
        if (EDPftvarcon_inst%season_decid(temp_cohort%pft) == 1.and.currentSite%status == 1)then
