module EDPhysiologyMod

#include "shr_assert.h"

  ! ============================================================================
  ! Miscellaneous physiology routines from ED.
  ! ============================================================================

  use FatesGlobals, only         : fates_log
  use FatesInterfaceTypesMod, only    : hlm_days_per_year
  use FatesInterfaceTypesMod, only    : hlm_model_day
  use FatesInterfaceTypesMod, only    : hlm_freq_day
  use FatesInterfaceTypesMod, only    : hlm_day_of_year
  use FatesInterfaceTypesMod, only    : numpft
  use FatesInterfaceTypesMod, only    : nleafage
  use FatesInterfaceTypesMod, only    : nlevdamage
  use FatesInterfaceTypesMod, only    : hlm_use_planthydro
  use FatesInterfaceTypesMod, only    : hlm_parteh_mode
  use FatesInterfaceTypesMod, only    : hlm_use_fixed_biogeog
  use FatesInterfaceTypesMod, only    : hlm_use_nocomp
  use FatesInterfaceTypesMod, only    : hlm_nitrogen_spec
  use FatesInterfaceTypesMod, only    : hlm_phosphorus_spec
  use FatesInterfaceTypesMod, only    : hlm_use_tree_damage
  use FatesInterfaceTypesMod, only : hlm_use_ed_prescribed_phys
  use FatesConstantsMod, only    : r8 => fates_r8
  use FatesConstantsMod, only    : nearzero
  use FatesConstantsMod, only    : sec_per_day
  use FatesConstantsMod, only    : default_regeneration
  use FatesConstantsMod, only    : TRS_regeneration
  use FatesConstantsMod, only    : TRS_no_seedling_dyn
  use FatesConstantsMod, only    : min_max_dbh_for_trees
  use FatesConstantsMod, only    : megajoules_per_joule
  use FatesConstantsMod, only    : mpa_per_mm_suction
  use FatesConstantsMod, only    : g_per_kg
  use FatesConstantsMod, only    : ndays_per_year
  use FatesConstantsMod, only    : nocomp_bareground
  use FatesConstantsMod, only    : area_error_2
  use EDPftvarcon      , only    : EDPftvarcon_inst
  use PRTParametersMod , only    : prt_params
  use EDPftvarcon      , only    : GetDecompyFrac
  use FatesInterfaceTypesMod, only    : bc_in_type
  use FatesInterfaceTypesMod, only    : bc_out_type
  use EDCohortDynamicsMod , only : create_cohort, sort_cohorts
  use EDCohortDynamicsMod , only : InitPRTObject
  use FatesAllometryMod   , only : tree_lai
  use FatesAllometryMod   , only : tree_sai
  use FatesAllometryMod   , only : leafc_from_treelai
  use FatesAllometryMod   , only : decay_coeff_kn
  use FatesLitterMod      , only : litter_type
  use EDTypesMod          , only : site_massbal_type
  use EDTypesMod          , only : numlevsoil_max
  use EDTypesMod          , only : numWaterMem
  use FatesLitterMod      , only : dl_sf
  use EDParamsMod         , only : dinc_vai, dlower_vai
  use EDTypesMod          , only : area_inv
  use EDTypesMod          , only : AREA
  use FatesLitterMod      , only : ncwd
  use FatesLitterMod      , only : ndcmpy
  use FatesLitterMod      , only : ilabile
  use FatesLitterMod      , only : ilignin
  use FatesLitterMod      , only : icellulose
  use FatesLitterMod      , only : adjust_SF_CWD_frac
  use EDParamsMod         , only : nclmax
  use EDTypesMod          , only : AREA,AREA_INV
  use FatesConstantsMod   , only : leaves_shedding
  use FatesConstantsMod   , only : ihard_stress_decid
  use FatesConstantsMod   , only : isemi_stress_decid
  use EDParamsMod         , only : nlevleaf
  use EDTypesMod          , only : num_vegtemp_mem
  use EDParamsMod         , only : maxpft
  use EDTypesMod          , only : ed_site_type
  use FatesPatchMod,        only : fates_patch_type
  use FatesCohortMod,       only : fates_cohort_type
  use FatesConstantsMod   , only : leaves_on
  use FatesConstantsMod   , only : leaves_off
  use EDTypesMod          , only : min_n_safemath
  use PRTGenericMod       , only : num_elements
  use PRTGenericMod       , only : element_list
  use PRTGenericMod       , only : element_pos
  use EDTypesMod          , only : site_fluxdiags_type
  use EDTypesMod          , only : phen_cstat_nevercold
  use EDTypesMod          , only : phen_cstat_iscold
  use EDTypesMod          , only : phen_cstat_notcold
  use EDTypesMod          , only : phen_dstat_timeoff
  use EDTypesMod          , only : phen_dstat_moistoff
  use EDTypesMod          , only : phen_dstat_moiston
  use EDTypesMod          , only : phen_dstat_timeon
  use EDTypesMod          , only : phen_dstat_pshed
  use EDTypesMod          , only : phen_dstat_pshed
  use EDTypesMod          , only : init_recruit_trim
  use shr_log_mod           , only : errMsg => shr_log_errMsg
  use FatesGlobals          , only : fates_log
  use FatesGlobals          , only : endrun => fates_endrun
  use EDParamsMod           , only : fates_mortality_disturbance_fraction
  use EDParamsMod           , only : q10_mr
  use EDParamsMod           , only : q10_froz
  use EDParamsMod           , only : logging_export_frac
  use EDParamsMod           , only : regeneration_model
  use EDParamsMod           , only : sdlng_mort_par_timescale
  use FatesPlantHydraulicsMod  , only : AccumulateMortalityWaterStorage
  use FatesConstantsMod     , only : itrue,ifalse
  use FatesConstantsMod     , only : area_error_3
  use FatesConstantsMod     , only : years_per_day
  use FatesAllometryMod  , only : h_allom
  use FatesAllometryMod  , only : h2d_allom
  use FatesAllometryMod  , only : bagw_allom
  use FatesAllometryMod  , only : bsap_allom
  use FatesAllometryMod  , only : bleaf
  use FatesAllometryMod  , only : bfineroot
  use FatesAllometryMod  , only : bdead_allom
  use FatesAllometryMod  , only : bstore_allom
  use FatesAllometryMod  , only : bbgw_allom
  use FatesAllometryMod  , only : carea_allom
  use FatesAllometryMod  , only : CheckIntegratedAllometries
  use FatesAllometryMod, only : set_root_fraction
  use PRTGenericMod, only : prt_carbon_allom_hyp
  use PRTGenericMod, only : prt_cnp_flex_allom_hyp
  use PRTGenericMod, only : prt_vartypes
  use PRTGenericMod, only : leaf_organ
  use PRTGenericMod, only : sapw_organ, struct_organ
  use PRTGenericMod, only : carbon12_element
  use PRTGenericMod, only : nitrogen_element
  use PRTGenericMod, only : phosphorus_element
  use PRTGenericMod, only : leaf_organ
  use PRTGenericMod, only : fnrt_organ
  use PRTGenericMod, only : sapw_organ
  use PRTGenericMod, only : store_organ
  use PRTGenericMod, only : repro_organ
  use PRTGenericMod, only : struct_organ
  use PRTGenericMod, only : SetState
  use PRTLossFluxesMod, only  : PRTPhenologyFlush
  use PRTLossFluxesMod, only  : PRTDeciduousTurnover
  use PRTLossFluxesMod, only  : PRTReproRelease
  use PRTLossFluxesMod, only  : PRTDamageLosses
  use PRTGenericMod, only     : StorageNutrientTarget
  use DamageMainMod, only     : damage_time
  use DamageMainMod, only     : GetCrownReduction
  use DamageMainMod, only     : GetDamageFrac
  use SFParamsMod, only       : SF_val_CWD_frac
  use FatesParameterDerivedMod, only : param_derived
  use FatesPlantHydraulicsMod, only : InitHydrCohort
  use PRTInitParamsFatesMod, only : NewRecruitTotalStoichiometry
  
  implicit none
  private

  public :: trim_canopy
  public :: phenology
  public :: satellite_phenology
  public :: assign_cohort_SP_properties
  public :: calculate_SP_properties
  public :: recruitment
  public :: ZeroLitterFluxes

  public :: ZeroAllocationRates
  public :: PreDisturbanceLitterFluxes
  public :: PreDisturbanceIntegrateLitter
  public :: GenerateDamageAndLitterFluxes
  public :: SeedUpdate
  public :: UpdateRecruitL2FR
  public :: UpdateRecruitStoicH
  public :: SetRecruitL2FR
  
  logical, parameter :: debug  = .false. ! local debug flag
  character(len=*), parameter, private :: sourcefile = &
       __FILE__

  integer :: istat           ! return status code
  character(len=255) :: smsg ! Message string for deallocation errors
  
  integer, parameter :: dleafon_drycheck = 100 ! Drought deciduous leaves max days on check parameter

  real(r8), parameter :: decid_leaf_long_max = 1.0_r8 ! Maximum leaf lifespan for
                                                      !    deciduous PFTs [years]

  integer, parameter :: min_daysoff_dforcedflush = 30 ! This is the number of days that must had elapsed
                                                      ! since leaves had dropped, in order to forcably
                                                      ! flush leaves again.  This does not impact flushing
                                                      ! due to real moisture constraints, and will prevent
                                                      ! drought deciduous in perennially wet environments
                                                      ! that have been forced to drop their leaves, from
                                                      ! flushing them back immediately.

  integer, parameter  :: dd_offon_toler = 30          ! When flushing or shedding leaves, we check that
                                                      ! the dates are near last year's dates. This controls
                                                      ! the tolerance for deviating from last year.

  real(r8), parameter :: elongf_min = 0.05_r8         ! Minimum elongation factor. If elongation factor
                                                      !    reaches or falls below elongf_min, we assume
                                                      !    complete abscission.  This avoids carrying out
                                                      !    a residual amount of leaves, which may create
                                                      !    computational problems. The current threshold
                                                      !    is the same used in ED-2.2.

  real(r8), parameter :: smp_lwr_bound = -1000000._r8 ! Imposed soil matric potential lower bound for 
                                                      !    frozen or excessively dry soils, used when
                                                      !    computing water stress.
  ! ============================================================================

contains

  subroutine ZeroLitterFluxes( currentSite )

    ! This routine loops through all patches in a site
    ! and zero's the flux terms for the litter pools.
    ! This is typically called at the beginning of the dynamics
    ! call sequence.


    ! !ARGUMENTS
    type(ed_site_type), intent(inout), target  :: currentSite
    type(fates_patch_type), pointer               :: currentPatch

    integer :: el

    currentPatch => currentSite%youngest_patch
    do while(associated(currentPatch))
       do el=1,num_elements
          call currentPatch%litter(el)%ZeroFlux()
       end do
       currentPatch => currentPatch%older
    end do


    return
  end subroutine ZeroLitterFluxes

  ! =====================================================================================

  subroutine ZeroAllocationRates( currentSite )

    ! !ARGUMENTS
    type(ed_site_type), intent(inout), target  :: currentSite
    type(fates_patch_type), pointer               :: currentPatch
    type(fates_cohort_type), pointer              :: currentCohort

    currentPatch => currentSite%youngest_patch
    do while(associated(currentPatch))

       currentCohort => currentPatch%tallest
       do while (associated(currentCohort))

          ! This sets turnover and growth rates to zero
          call currentCohort%prt%ZeroRates()

          currentCohort => currentCohort%shorter
       enddo
       currentPatch => currentPatch%older
    end do

    return
  end subroutine ZeroAllocationRates

  ! ============================================================================
  
  subroutine GenerateDamageAndLitterFluxes( csite, cpatch, bc_in )

    ! Arguments
    type(ed_site_type)  :: csite
    type(fates_patch_type) :: cpatch
    type(bc_in_type), intent(in) :: bc_in
    

    ! Locals
    type(fates_cohort_type), pointer :: ccohort    ! Current cohort
    type(fates_cohort_type), pointer :: ndcohort   ! New damage-class cohort
    type(litter_type), pointer :: litt     ! Points to the litter object
    type(site_fluxdiags_type), pointer :: flux_diags ! pointer to site level flux diagnostics object
    integer  :: cd               ! Damage class index
    integer  :: el               ! Element index
    integer  :: dcmpy            ! Decomposition pool index
    integer  :: c                ! CWD pool index
    real(r8) :: cd_frac          ! Fraction of trees damaged in this class transition
    real(r8) :: num_trees_cd     ! Number of trees to spawn into the new damage class cohort
    real(r8) :: crown_loss_frac  ! Fraction of crown lost from one damage class to next
    real(r8) :: branch_loss_frac ! Fraction of sap, structure and storage lost in branch
                                 ! fall during damage
    real(r8) :: leaf_loss        ! Mass lost to each organ during damage [kg]
    real(r8) :: repro_loss       ! "" [kg]
    real(r8) :: sapw_loss        ! "" [kg]
    real(r8) :: store_loss       ! "" [kg]
    real(r8) :: struct_loss      ! "" [kg]       
    real(r8) :: dcmpy_frac       ! fraction of mass going to each decomposition pool
    real(r8) :: SF_val_CWD_frac_adj(4) !SF_val_CWD_frac adjusted based on cohort dbh 
    
    if(hlm_use_tree_damage .ne. itrue) return

    if(.not.damage_time) return

    ccohort => cpatch%tallest
    do while (associated(ccohort))

       ! Ignore damage to new plants and non-woody plants
       if(prt_params%woody(ccohort%pft)==ifalse  ) cycle
       if(ccohort%isnew ) cycle

       associate( ipft     => ccohort%pft, & 
                  agb_frac => prt_params%allom_agb_frac(ccohort%pft), &
                  branch_frac => param_derived%branch_frac(ccohort%pft))
         
       do_dclass: do cd = ccohort%crowndamage+1, nlevdamage
          
          call GetDamageFrac(ccohort%crowndamage, cd, ipft, cd_frac)

          ! now to get the number of damaged trees we multiply by damage frac
          num_trees_cd = ccohort%n * cd_frac

          ! if non negligable lets create a new cohort and generate some litter
          if_numtrees: if (num_trees_cd > nearzero ) then

             ! Create a new damaged cohort
             allocate(ndcohort)  ! new cohort surviving but damaged
             if(hlm_use_planthydro.eq.itrue) call InitHydrCohort(csite,ndcohort)
             
             ! Initialize the PARTEH object and point to the
             ! correct boundary condition fields
             ndcohort%prt => null()

             call InitPRTObject(ndcohort%prt)
             call ndcohort%InitPRTBoundaryConditions()
             call ndcohort%ZeroValues()
             
             ! nc_canopy_d is the new cohort that gets damaged 
             call ccohort%Copy(ndcohort)
             
             ! new number densities - we just do damaged cohort here -
             ! undamaged at the end of the cohort loop once we know how many damaged to
             ! subtract
             
             ndcohort%n = num_trees_cd
             ndcohort%crowndamage = cd

             ! Remove these trees from the donor cohort
             ccohort%n = ccohort%n - num_trees_cd
             
             ! update crown area here - for cohort fusion and canopy organisation below 
             call carea_allom(ndcohort%dbh, ndcohort%n, csite%spread, &
                  ipft, ndcohort%crowndamage, ndcohort%c_area)
             
             call GetCrownReduction(cd-ccohort%crowndamage, crown_loss_frac)

             do_element: do el = 1, num_elements
                
                litt => cpatch%litter(el)
                flux_diags => csite%flux_diags(el)
                
                ! Reduce the mass of the newly damaged cohort
                ! Fine-roots are not damaged as of yet
                ! only above-ground sapwood,structure and storage in
                ! branches is damaged/removed
                branch_loss_frac = crown_loss_frac * branch_frac * agb_frac
                
                leaf_loss = ndcohort%prt%GetState(leaf_organ,element_list(el))*crown_loss_frac
                repro_loss = ndcohort%prt%GetState(repro_organ,element_list(el))*crown_loss_frac
                sapw_loss = ndcohort%prt%GetState(sapw_organ,element_list(el))*branch_loss_frac
                store_loss = ndcohort%prt%GetState(store_organ,element_list(el))*branch_loss_frac
                struct_loss = ndcohort%prt%GetState(struct_organ,element_list(el))*branch_loss_frac

                ! ------------------------------------------------------
                ! Transfer the biomass from the cohort's
                ! damage to the litter input fluxes
                ! ------------------------------------------------------
    
                do dcmpy=1,ndcmpy
                   dcmpy_frac = GetDecompyFrac(ipft,leaf_organ,dcmpy)
                   litt%leaf_fines_in(dcmpy) = litt%leaf_fines_in(dcmpy) + &
                        (store_loss+leaf_loss+repro_loss) * &
                        ndcohort%n * dcmpy_frac / cpatch%area
                end do

                flux_diags%leaf_litter_input(ipft) = &
                     flux_diags%leaf_litter_input(ipft) +  &
                     (store_loss+leaf_loss+repro_loss) * ndcohort%n
                
                call adjust_SF_CWD_frac(ndcohort%dbh,ncwd,SF_val_CWD_frac,SF_val_CWD_frac_adj)

                do c = 1,ncwd
                   litt%ag_cwd_in(c) = litt%ag_cwd_in(c) + &
                        (sapw_loss + struct_loss) * &
                        SF_val_CWD_frac_adj(c) * ndcohort%n / &
                        cpatch%area
                   
                   flux_diags%cwd_ag_input(c)  = flux_diags%cwd_ag_input(c) + &
                        (struct_loss + sapw_loss) * &
                        SF_val_CWD_frac_adj(c) * ndcohort%n
                end do
                
             end do do_element

             ! Applying the damage to the cohort, does not need to happen
             ! in the element loop, it will loop inside that call
             call PRTDamageLosses(ndcohort%prt, leaf_organ, crown_loss_frac)
             call PRTDamageLosses(ndcohort%prt, repro_organ, crown_loss_frac)
             call PRTDamageLosses(ndcohort%prt, sapw_organ, branch_loss_frac)
             call PRTDamageLosses(ndcohort%prt, store_organ, branch_loss_frac)
             call PRTDamageLosses(ndcohort%prt, struct_organ, branch_loss_frac)
                                
             
             !----------- Insert new cohort into the linked list
             ! This list is going tall to short, lets add this new
             ! cohort into a taller position so we don't hit it again
             ! as the loop traverses
             ! --------------------------------------------------------------!
             
             ndcohort%shorter => ccohort
             if(associated(ccohort%taller))then
                ndcohort%taller => ccohort%taller
                ccohort%taller%shorter => ndcohort
             else
                cpatch%tallest => ndcohort
                ndcohort%taller => null()
             endif
             ccohort%taller => ndcohort
             
          end if if_numtrees

       end do do_dclass

       end associate
       ccohort => ccohort%shorter
    enddo
    
    return
  end subroutine GenerateDamageAndLitterFluxes

  ! ============================================================================

  subroutine PreDisturbanceLitterFluxes( currentSite, currentPatch, bc_in )

    ! -----------------------------------------------------------------------------------
    !
    ! This subroutine calculates all of the different litter input and output fluxes
    ! associated with seed turnover, seed influx, litterfall from live and
    ! dead plants, germination, and fragmentation.
    !
    ! At this time we do not have explicit herbivory, and burning losses to litter
    ! are handled elsewhere.
    !
    ! Note: The processes conducted here DO NOT handle litter fluxes associated
    !       with disturbance.  Those fluxes are handled elsewhere (EDPatchDynamcisMod)
    !       because the fluxes are potentially cross patch, and also dealing
    !       patch areas that are changing.
    !
    ! -----------------------------------------------------------------------------------


    ! !ARGUMENTS
    type(ed_site_type), intent(inout)  :: currentSite
    type(fates_patch_type), intent(inout) :: currentPatch
    type(bc_in_type), intent(in)       :: bc_in

    !
    ! !LOCAL VARIABLES:
    type(site_massbal_type), pointer :: site_mass
    type(litter_type), pointer :: litt     ! Points to the litter object for
    ! the different element types
    integer :: el                          ! Litter element loop index
    integer :: nlev_eff_decomp             ! Number of active layers over which
    ! fragmentation fluxes are transfered
    !------------------------------------------------------------------------------------

    ! Calculate the fragmentation rates
    call fragmentation_scaler(currentPatch, bc_in)

    do el = 1, num_elements

       litt => currentPatch%litter(el)

       ! Calculate loss rate of viable seeds to litter
       call SeedDecay(litt, currentPatch, bc_in)
       

       ! Calculate seed germination rate, the status flags prevent
       ! germination from occuring when the site is in a drought
       ! (for drought deciduous) or too cold (for cold deciduous)
       call SeedGermination(litt, currentSite%cstatus, currentSite%dstatus(1:numpft), bc_in, currentPatch)

       ! Send fluxes from newly created litter into the litter pools
       ! This litter flux is from non-disturbance inducing mortality, as well
       ! as litter fluxes from live trees
       call CWDInput(currentSite, currentPatch, litt,bc_in)

       ! Only calculate fragmentation flux over layers that are active
       ! (RGK-Mar2019) SHOULD WE MAX THIS AT 1? DONT HAVE TO

       nlev_eff_decomp = max(bc_in%max_rooting_depth_index_col, 1)
       call CWDOut(litt,currentPatch%fragmentation_scaler,nlev_eff_decomp)

       site_mass => currentSite%mass_balance(el)

       ! Fragmentation flux to soil decomposition model [kg/site/day]
       site_mass%frag_out = site_mass%frag_out + currentPatch%area * &
            ( sum(litt%ag_cwd_frag) + sum(litt%bg_cwd_frag) + &
            sum(litt%leaf_fines_frag) + sum(litt%root_fines_frag) + &
            sum(litt%seed_decay) + sum(litt%seed_germ_decay))

    end do


    return
  end subroutine PreDisturbanceLitterFluxes

  ! =====================================================================================

  subroutine PreDisturbanceIntegrateLitter(currentPatch)

    ! -----------------------------------------------------------------------------------
    ! This step applies the litter fluxes to the prognostic state variables.
    ! This procedure is called in response to fluxes generated from:
    ! 1) seed rain,
    ! 2) non-disturbance generating turnover
    ! 3) litter fall from living plants
    ! 4) fragmentation
    !
    ! This routine does NOT accomodate the litter fluxes associated with
    ! disturbance generation.  That will happen after this call.
    ! Fluxes associated with FIRE also happen after this step.
    !
    ! All states are in units kg/m2
    ! All fluxes are in units kg/m2/day
    ! The integration step is 1 day, thus time is implied
    !
    ! -----------------------------------------------------------------------------------

    ! Arguments
    type(fates_patch_type),intent(inout),target :: currentPatch


    ! Locals
    type(litter_type), pointer :: litt
    integer :: el          ! Loop counter for litter element type
    integer :: pft         ! pft loop counter
    integer :: c           ! CWD loop counter
    integer :: nlevsoil    ! number of soil layers
    integer :: ilyr        ! soil layer loop counter
    integer :: dcmpy       ! decomposability index

    do el = 1, num_elements

       litt => currentPatch%litter(el)

       ! Update the bank of viable seeds
       ! -----------------------------------------------------------------------------------

       do pft = 1,numpft
          litt%seed(pft) = litt%seed(pft) + &
               litt%seed_in_local(pft) +   &
               litt%seed_in_extern(pft) -  &
               litt%seed_decay(pft) -      &
               litt%seed_germ_in(pft)

          ! Note that the recruitment scheme will use seed_germ
          ! for its construction costs.
          litt%seed_germ(pft) = litt%seed_germ(pft) + &
               litt%seed_germ_in(pft) - &
               litt%seed_germ_decay(pft)

       enddo

       ! Update the Coarse Woody Debris pools (above and below)
       ! -----------------------------------------------------------------------------------
       nlevsoil = size(litt%bg_cwd,dim=2)
       do c = 1,ncwd
          litt%ag_cwd(c) = litt%ag_cwd(c)  + litt%ag_cwd_in(c) - litt%ag_cwd_frag(c)
          do ilyr=1,nlevsoil
             litt%bg_cwd(c,ilyr) = litt%bg_cwd(c,ilyr) &
                  + litt%bg_cwd_in(c,ilyr) &
                  - litt%bg_cwd_frag(c,ilyr)
          enddo
       end do

       ! Update the fine litter pools from leaves and fine-roots
       ! -----------------------------------------------------------------------------------

       do dcmpy = 1,ndcmpy

          litt%leaf_fines(dcmpy) = litt%leaf_fines(dcmpy) &
               + litt%leaf_fines_in(dcmpy)              &
               - litt%leaf_fines_frag(dcmpy)
          do ilyr=1,nlevsoil
             litt%root_fines(dcmpy,ilyr) = litt%root_fines(dcmpy,ilyr) &
                  + litt%root_fines_in(dcmpy,ilyr)      &
                  - litt%root_fines_frag(dcmpy,ilyr)
          enddo

       end do

    end do     ! litter element loop

    return
  end subroutine PreDisturbanceIntegrateLitter



  ! ============================================================================

  subroutine trim_canopy( currentSite )
    !
    ! !DESCRIPTION:
    ! Canopy trimming / leaf optimisation. Removes leaves in negative annual carbon balance.
    !
    ! !USES:

    ! !ARGUMENTS
    type (ed_site_type),intent(inout), target :: currentSite
    !
    ! !LOCAL VARIABLES:
    type (fates_cohort_type) , pointer :: currentCohort
    type (fates_patch_type)  , pointer :: currentPatch

    integer  :: z                     ! leaf layer
    integer  :: ipft                  ! pft index
    logical  :: trimmed               ! was this layer trimmed in this year? If not expand the canopy.
    real(r8) :: tar_bl                ! target leaf biomass       (leaves flushed, trimmed)
    real(r8) :: tar_bfr               ! target fine-root biomass  (leaves flushed, trimmed)
    real(r8) :: bfr_per_bleaf         ! ratio of fine root per leaf biomass
    real(r8) :: sla_levleaf           ! sla at leaf level z
    real(r8) :: nscaler_levleaf       ! nscaler value at leaf level z
    integer  :: cl                    ! canopy layer index
    real(r8) :: kn                    ! nitrogen decay coefficient
    real(r8) :: sla_max               ! Observational constraint on how large sla (m2/gC) can become
    real(r8) :: leaf_c                ! leaf carbon [kg]
    real(r8) :: sapw_c                ! sapwood carbon [kg]
    real(r8) :: store_c               ! storage carbon [kg]
    real(r8) :: struct_c              ! structure carbon [kg]
    real(r8) :: leaf_inc              ! LAI-only portion of the vegetation increment of dinc_vai
    real(r8) :: lai_canopy_above      ! the LAI in the canopy layers above the layer of interest
    real(r8) :: lai_layers_above      ! the LAI in the leaf layers, within the current canopy,
    ! above the leaf layer of interest
    real(r8) :: lai_current           ! the LAI in the current leaf layer
    real(r8) :: cumulative_lai        ! whole canopy cumulative LAI, top down, to the leaf layer of interest
    real(r8) :: cumulative_lai_cohort ! cumulative LAI within the current cohort only

    ! Temporary diagnostic ouptut
    integer :: ipatch
    integer :: icohort

    ! LAPACK linear least squares fit variables
    ! The standard equation for a linear fit, y = mx + b, is converted to a linear system, AX=B and has
    ! the form: [n  sum(x); sum(x)  sum(x^2)] * [b; m]  = [sum(y); sum(x*y)] where
    ! n is the number of leaf layers
    ! x is yearly_net_uptake minus the leaf cost aka the net-net uptake
    ! y is the cumulative lai for the current cohort
    ! b is the y-intercept i.e. the cumulative lai that has zero net-net uptake
    ! m is the slope of the linear fit
    integer :: nll = 3                    ! Number of leaf layers to fit a regression to for calculating the optimum lai
    character(1) :: trans = 'N'           ! Input matrix is not transposed

    integer, parameter :: m = 2, n = 2    ! Number of rows and columns, respectively, in matrix A
    integer, parameter :: nrhs = 1        ! Number of columns in matrix B and X
    integer, parameter :: workmax = 100   ! Maximum iterations to minimize work

    integer :: lda = m, ldb = n           ! Leading dimension of A and B, respectively
    integer :: lwork                      ! Dimension of work array
    integer :: info                       ! Procedure diagnostic ouput

    real(r8) :: nnu_clai_a(m,n)           ! LHS of linear least squares fit, A matrix
    real(r8) :: nnu_clai_b(m,nrhs)        ! RHS of linear least squares fit, B matrix
    real(r8) :: work(workmax)             ! work array

    real(r8) :: initial_trim              ! Initial trim
    real(r8) :: optimum_trim              ! Optimum trim value

    real(r8) :: target_c_area

    real(r8) :: pft_leaf_lifespan         ! Leaf lifespan of each PFT [years]
    !----------------------------------------------------------------------

    ipatch = 1 ! Start counting patches

    currentPatch => currentSite%youngest_patch
    do while(associated(currentPatch))

       ! Add debug diagnstic output to determine which patch
       if (debug) then
          write(fates_log(),*) 'Current patch:', ipatch
          write(fates_log(),*) 'Current patch cohorts:', currentPatch%countcohorts
       endif

       icohort = 1

       currentCohort => currentPatch%tallest
       do while (associated(currentCohort))

          ! Save off the incoming trim
          initial_trim = currentCohort%canopy_trim


          ! Add debug diagnostic output to determine which cohort
          if (debug) then
             write(fates_log(),*) 'Current cohort:', icohort
             write(fates_log(),*) 'Starting canopy trim:', initial_trim
          endif

          trimmed = .false.
          ipft = currentCohort%pft
          call carea_allom(currentCohort%dbh,currentCohort%n,currentSite%spread,currentCohort%pft,&
               currentCohort%crowndamage, currentCohort%c_area)

          leaf_c   = currentCohort%prt%GetState(leaf_organ, carbon12_element)

          currentCohort%treelai = tree_lai(leaf_c, currentCohort%pft, currentCohort%c_area, &
               currentCohort%n, currentCohort%canopy_layer,               &
               currentPatch%canopy_layer_tlai,currentCohort%vcmax25top )

          ! We don't need to check on sp mode here since we don't trim_canopy with sp mode
          currentCohort%treesai = tree_sai(currentCohort%pft, &
               currentCohort%dbh, currentCohort%crowndamage,  &
               currentCohort%canopy_trim, &
               currentCohort%efstem_coh, &
               currentCohort%c_area, currentCohort%n,currentCohort%canopy_layer,& 
               currentPatch%canopy_layer_tlai, currentCohort%treelai, &
               currentCohort%vcmax25top,0 )  

          currentCohort%nv      = count((currentCohort%treelai+currentCohort%treesai) .gt. dlower_vai(:)) + 1

          if (currentCohort%nv > nlevleaf)then
             write(fates_log(),*) 'nv > nlevleaf',currentCohort%nv, &
                  currentCohort%treelai,currentCohort%treesai, &
                  currentCohort%c_area,currentCohort%n,leaf_c
             call endrun(msg=errMsg(sourcefile, __LINE__))
          endif

          ! Find target leaf biomass. Here we assume that leaves would be fully flushed 
          ! (elongation factor = 1)
          call bleaf(currentcohort%dbh,ipft,&
               currentCohort%crowndamage, currentcohort%canopy_trim,1.0_r8, tar_bl)

          if ( int(prt_params%allom_fmode(ipft)) .eq. 1 ) then
             ! only query fine root biomass if using a fine root allometric model that takes leaf trim into account
             call bfineroot(currentcohort%dbh,ipft,currentcohort%canopy_trim, &
                  currentcohort%l2fr,1.0_r8, tar_bfr)
             bfr_per_bleaf = tar_bfr/tar_bl
          endif

          ! Identify current canopy layer (cl)
          cl = currentCohort%canopy_layer

          ! PFT-level maximum SLA value, even if under a thick canopy (same units as slatop)
          sla_max = prt_params%slamax(ipft)

          ! Initialize nnu_clai_a
          nnu_clai_a(:,:) = 0._r8
          nnu_clai_b(:,:) = 0._r8

          !Leaf cost vs net uptake for each leaf layer.
          do z = 1, currentCohort%nv

             ! Calculate the cumulative total vegetation area index (no snow occlusion, stems and leaves)
             leaf_inc    = dinc_vai(z) * &
                  currentCohort%treelai/(currentCohort%treelai+currentCohort%treesai)
             
             ! Now calculate the cumulative top-down lai of the current layer's midpoint within the current cohort
             lai_layers_above      = (dlower_vai(z) - dinc_vai(z)) * &
                  currentCohort%treelai/(currentCohort%treelai+currentCohort%treesai)
             lai_current           = min(leaf_inc, currentCohort%treelai - lai_layers_above)
             cumulative_lai_cohort = lai_layers_above + 0.5*lai_current

             ! Now add in the lai above the current cohort for calculating the sla leaf level
             lai_canopy_above  = sum(currentPatch%canopy_layer_tlai(1:cl-1))
             cumulative_lai    = lai_canopy_above + cumulative_lai_cohort

             ! There was activity this year in this leaf layer.  This should only occur for bottom most leaf layer
             if (currentCohort%year_net_uptake(z) /= 999._r8)then

                ! Calculate sla_levleaf following the sla profile with overlying leaf area
                ! Scale for leaf nitrogen profile
                kn = decay_coeff_kn(ipft,currentCohort%vcmax25top)
                ! Nscaler value at leaf level z
                nscaler_levleaf = exp(-kn * cumulative_lai)
                ! Sla value at leaf level z after nitrogen profile scaling (m2/gC)
                sla_levleaf = min(sla_max,prt_params%slatop(ipft)/nscaler_levleaf)

                ! Find the realised leaf lifespan, depending on the leaf phenology.
                if (prt_params%season_decid(ipft) ==  itrue) then
                   ! Cold-deciduous costs. Assume time-span to be 1 year to be consistent
                   ! with FATES default
                   pft_leaf_lifespan = decid_leaf_long_max

                elseif (any(prt_params%stress_decid(ipft) == [ihard_stress_decid,isemi_stress_decid]) )then
                   ! Drought-decidous costs. Assume time-span to be the least between
                   !    1 year and the life span provided by the parameter file.
                   pft_leaf_lifespan = &
                      min(decid_leaf_long_max,sum(prt_params%leaf_long(ipft,:)))

                else !evergreen costs
                   pft_leaf_lifespan = sum(prt_params%leaf_long(ipft,:))
                end if

                ! Leaf cost at leaf level z (kgC m-2 year-1) accounting for sla profile
                ! (Convert from SLA in m2g-1 to m2kg-1)
                currentCohort%leaf_cost = &
                   1.0_r8/(sla_levleaf*pft_leaf_lifespan*g_per_kg)


                if ( int(prt_params%allom_fmode(ipft)) == 1 ) then
                   ! if using trimmed leaf for fine root biomass allometry, add the cost of the root increment
                   ! to the leaf increment; otherwise do not.
                   currentCohort%leaf_cost = currentCohort%leaf_cost + &
                        1.0_r8/(sla_levleaf*g_per_kg) * &
                        bfr_per_bleaf / prt_params%root_long(ipft)
                end if
                currentCohort%leaf_cost = currentCohort%leaf_cost * &
                     (prt_params%grperc(ipft) + 1._r8)

                ! Construct the arrays for a least square fit of the net_net_uptake versus the cumulative lai
                ! if at least nll leaf layers are present in the current cohort and only for the bottom nll
                ! leaf layers.
                if (currentCohort%nv > nll .and. currentCohort%nv - z < nll) then

                   ! Build the A matrix for the LHS of the linear system. A = [n  sum(x); sum(x)  sum(x^2)]
                   ! where n = nll and x = yearly_net_uptake-leafcost
                   nnu_clai_a(1,1) = nnu_clai_a(1,1) + 1 ! Increment for each layer used
                   nnu_clai_a(1,2) = nnu_clai_a(1,2) + currentCohort%year_net_uptake(z) - currentCohort%leaf_cost
                   nnu_clai_a(2,1) = nnu_clai_a(1,2)
                   nnu_clai_a(2,2) = nnu_clai_a(2,2) + (currentCohort%year_net_uptake(z) - currentCohort%leaf_cost)**2

                   ! Build the B matrix for the RHS of the linear system. B = [sum(y); sum(x*y)]
                   ! where x = yearly_net_uptake-leafcost and y = cumulative_lai_cohort
                   nnu_clai_b(1,1) = nnu_clai_b(1,1) + cumulative_lai_cohort
                   nnu_clai_b(2,1) = nnu_clai_b(2,1) + (cumulative_lai_cohort * &
                        (currentCohort%year_net_uptake(z) - currentCohort%leaf_cost))
                end if

                ! Check leaf cost against the yearly net uptake for that cohort leaf layer
                if (currentCohort%year_net_uptake(z) < currentCohort%leaf_cost) then
                   ! Make sure the cohort trim fraction is great than the pft trim limit
                   if (currentCohort%canopy_trim > EDPftvarcon_inst%trim_limit(ipft)) then

                      ! keep trimming until none of the canopy is in negative carbon balance.
                      if (currentCohort%hite > EDPftvarcon_inst%hgt_min(ipft)) then
                         currentCohort%canopy_trim = currentCohort%canopy_trim - &
                              EDPftvarcon_inst%trim_inc(ipft)

                         trimmed = .true.

                      endif ! hite check
                   endif ! trim limit check
                endif ! net uptake check
             endif ! leaf activity check
          enddo ! z, leaf layer loop

          ! Compute the optimal cumulative lai based on the cohort net-net uptake profile if at least 2 leaf layers
          if (nnu_clai_a(1,1) > 1) then

             ! Compute the optimum size of the work array
             lwork = -1 ! Ask sgels to compute optimal number of entries for work
             call dgels(trans, m, n, nrhs, nnu_clai_a, lda, nnu_clai_b, ldb, work, lwork, info)
             lwork = int(work(1)) ! Pick the optimum.  TBD, can work(1) come back with greater than work size?

             ! Compute the minimum of 2-norm of of the least squares fit to solve for X
             ! Note that dgels returns the solution by overwriting the nnu_clai_b array.
             ! The result has the form: X = [b; m]
             ! where b = y-intercept (i.e. the cohort lai that has zero yearly net-net uptake)
             ! and m is the slope of the linear fit
             call dgels(trans, m, n, nrhs, nnu_clai_a, lda, nnu_clai_b, ldb, work, lwork, info)

             if (info < 0) then
                write(fates_log(),*) 'LLSF optimium LAI calculation returned illegal value'
                call endrun(msg=errMsg(sourcefile, __LINE__))
             endif

             if (debug) then
                write(fates_log(),*) 'LLSF optimium LAI (intercept,slope):', nnu_clai_b
                write(fates_log(),*) 'LLSF optimium LAI:', nnu_clai_b(1,1)
                write(fates_log(),*) 'LLSF optimium LAI info:', info
                write(fates_log(),*) 'LAI fraction (optimum_lai/cumulative_lai):', nnu_clai_b(1,1) / cumulative_lai_cohort
             endif

             ! Calculate the optimum trim based on the initial canopy trim value
             if (cumulative_lai_cohort > 0._r8) then  ! Sometime cumulative_lai comes in at 0.0?

                !
                optimum_trim = (nnu_clai_b(1,1) / cumulative_lai_cohort) * initial_trim

                ! Determine if the optimum trim value makes sense.  The smallest cohorts tend to have unrealistic fits.
                if (optimum_trim > 0. .and. optimum_trim < 1.) then
                   currentCohort%canopy_trim = optimum_trim

                   trimmed = .true.

                endif
             endif
          endif

          ! Reset activity for the cohort for the start of the next year
          currentCohort%year_net_uptake(:) = 999.0_r8

          ! Add to trim fraction if cohort not trimmed at all
          if ( (.not.trimmed) .and.currentCohort%canopy_trim < 1.0_r8)then
             currentCohort%canopy_trim = currentCohort%canopy_trim + EDPftvarcon_inst%trim_inc(ipft)
          endif

          if ( debug ) then
             write(fates_log(),*) 'trimming:',currentCohort%canopy_trim
          endif

          ! currentCohort%canopy_trim = 1.0_r8 !FIX(RF,032414) this turns off ctrim for now.
          currentCohort => currentCohort%shorter
          icohort = icohort + 1
       enddo
       currentPatch => currentPatch%older
       ipatch = ipatch + 1
    enddo

  end subroutine trim_canopy

  ! ============================================================================
  subroutine phenology( currentSite, bc_in )
    !
    ! !DESCRIPTION:
    ! Phenology.
    !
    ! !USES:
    use FatesConstantsMod, only : tfrz => t_water_freeze_k_1atm
    use EDParamsMod, only : ED_val_phen_a, ED_val_phen_b, ED_val_phen_c
    use EDParamsMod, only : ED_val_phen_chiltemp
    use EDParamsMod, only : ED_val_phen_mindayson
    use EDParamsMod, only : ED_val_phen_ncolddayslim
    use EDParamsMod, only : ED_val_phen_coldtemp
    use EDBtranMod, only  : check_layer_water
    !
    ! !ARGUMENTS:
    type(ed_site_type), intent(inout), target :: currentSite
    type(bc_in_type),   intent(in)            :: bc_in

    !
    ! !LOCAL VARIABLES:

    type(fates_patch_type),pointer :: cpatch
    integer  :: model_day_int     ! integer model day 1 - inf
    integer  :: ncolddays         ! no days underneath the threshold for leaf drop
    integer  :: i_wmem            ! Loop counter for water mem days
    integer  :: i_tmem            ! Loop counter for veg temp mem days
    integer  :: ipft              ! plant functional type index
    integer  :: j                 ! Soil layer index
    real(r8) :: mean_10day_liqvol ! mean soil liquid volume over last 10 days [m3/m3]
    real(r8) :: mean_10day_smp    ! mean soil matric potential over last 10 days [mm]
    real(r8) :: leaf_c            ! leaf carbon [kg]
    real(r8) :: fnrt_c            ! fineroot carbon [kg]
    real(r8) :: sapw_c            ! sapwood carbon [kg]
    real(r8) :: store_c           ! storage carbon [kg]
    real(r8) :: struct_c          ! structure carbon [kg]
    real(r8) :: gdd_threshold     ! GDD accumulation function,
    real(r8) :: rootfrac_notop    ! Total rooting fraction excluding the top soil layer
    integer  :: ncdstart          ! beginning of counting period for chilling degree days.
    integer  :: gddstart          ! beginning of counting period for growing degree days.
    integer  :: nlevroot          ! Number of rooting levels to consider
    real(r8) :: temp_in_C         ! daily averaged temperature in celsius
    real(r8) :: elongf_prev       ! Elongation factor from previous time
    real(r8) :: elongf_1st        ! First guess for elongation factor
    integer  :: ndays_pft_leaf_lifespan ! PFT life span of drought deciduous [days].
                                        !    This is the shortest between the PFT leaf 
                                        !    lifespan and the maximum lifespan of drought 
                                        !    deciduous (see parameter decid_leaf_long_max
                                        !    at the beginning of this file).
     real(r8) :: phen_drought_threshold ! For drought hard-deciduous, this is the threshold
                                        !   below which plants will abscise leaves, and
                                        !   above which plants will flush leaves. For semi-
                                        !   deciduous plants, this is the threshold below
                                        !   which abscission will be complete. This depends
                                        !   on the sign. If positive, these are soil
                                        !   volumetric water content [m3/m3]. If negative,
                                        !   the values are soil matric potential [mm]. Not
                                        !   used for non-deciduous plants. Ignored for 
                                        !   non-deciduous plants.
     real(r8) :: phen_moist_threshold   ! For semi-deciduous, this is the threshold above 
                                        !    which flushing will be complete.  This depends
                                        !    on the sign. If positive, these are soil
                                        !    volumetric water content [m3/m3]. If negative,
                                        !    the values are soil matric potential [mm].
                                        !    Ignored for hard-deciduous and evergreen 
                                        !    plants.
     real(r8) :: phen_doff_time         ! Minimum number of days that plants must remain
                                        !   leafless before flushing leaves again.

    ! Logical tests to make code more readable
    logical  :: smoist_below_threshold   ! Is soil moisture below threshold?
    logical  :: recent_flush             ! Last full flushing event is still very recent.
    logical  :: recent_abscission        ! Last abscission event is still very recent.
    logical  :: exceed_min_on_period     ! Have leaves been flushed for a minimum period of time?
    logical  :: exceed_min_off_period    ! Have leaves been off for a minimum period of time?
    logical  :: prolonged_on_period      ! Has leaves been flushed for too long?
    logical  :: prolonged_off_period     ! Have leaves been abscissed for too long?
    logical  :: last_flush_long_ago      ! Has it been a very long time since last flushing?


    ! This is the integer model day. The first day of the simulation is 1, and it
    ! continues monotonically, indefinitely
    ! Advance it. (this should be a global, no reason
    ! for site level, but we don't have global scalars in the
    ! restart file)
    currentSite%phen_model_date = currentSite%phen_model_date + 1
    model_day_int = currentSite%phen_model_date


    ! Parameter of drought decid leaf loss in mm in top layer...FIX(RF,032414)
    ! - this is arbitrary and poorly understood. Needs work. ED_
    !Parameters: defaults from Botta et al. 2000 GCB,6 709-725
    !Parameters, default from from SDGVM model of senesence

    temp_in_C = 0._r8
    cpatch => CurrentSite%oldest_patch
    do while(associated(cpatch))
       temp_in_C = temp_in_C + cpatch%tveg24%GetMean()*cpatch%area
       cpatch => cpatch%younger
    end do
    temp_in_C = temp_in_C * area_inv - tfrz


    !-----------------Cold Phenology--------------------!

    !Zero growing degree and chilling day counters
    if (currentSite%lat > 0)then
       ncdstart = 270  !Northern Hemisphere begining November
       gddstart = 1    !Northern Hemisphere begining January
    else
       ncdstart = 120  !Southern Hemisphere beginning May
       gddstart = 181  !Northern Hemisphere begining July
    endif

    ! Count the number of chilling days over a seasonal window.
    ! For comparing against GDD, we start calculating chilling
    ! in the late autumn.
    ! This value is used to determine the GDD exceedance threshold
    if (hlm_day_of_year == ncdstart)then
       currentSite%nchilldays = 0
    endif

    !Accumulate growing/chilling days after start of counting period
    if (temp_in_C  <  ED_val_phen_chiltemp)then
       currentSite%nchilldays = currentSite%nchilldays + 1
    endif

    !GDD accumulation function, which also depends on chilling days.
    !  -68 + 638 * (-0.001 * ncd)
    gdd_threshold = ED_val_phen_a + ED_val_phen_b*exp(ED_val_phen_c*real(currentSite%nchilldays,r8))

    !Accumulate temperature of last 10 days.
    currentSite%vegtemp_memory(2:num_vegtemp_mem) = currentSite%vegtemp_memory(1:num_vegtemp_mem-1)
    currentSite%vegtemp_memory(1) = temp_in_C

    !count number of days for leaves off
    ncolddays = 0
    do i_tmem = 1,num_vegtemp_mem
       if (currentSite%vegtemp_memory(i_tmem) < ED_val_phen_coldtemp)then
          ncolddays = ncolddays + 1
       endif
    enddo

    ! Here is where we do the GDD accumulation calculation
    !
    ! reset GDD on set dates
    if (hlm_day_of_year == gddstart)then
       currentSite%grow_deg_days = 0._r8
    endif
    !
    ! accumulate the GDD using daily mean temperatures
    ! Don't accumulate GDD during the growing season (that wouldn't make sense)
    if (temp_in_C .gt. 0._r8 .and. currentSite%cstatus == phen_cstat_iscold) then
       currentSite%grow_deg_days = currentSite%grow_deg_days + temp_in_C
    endif

    !this logic is to prevent GDD accumulating after the leaves have fallen and before the
    ! beginnning of the accumulation period, to prevend erroneous autumn leaf flushing.
    if(model_day_int> ndays_per_year)then !only do this after the first year to prevent odd behaviour

       if(currentSite%lat .gt. 0.0_r8)then !Northern Hemisphere
          ! In the north, don't accumulate when we are past the leaf fall date.
          ! Accumulation starts on day 1 of year in NH.
          ! The 180 is to prevent going into an 'always off' state after initialization
          if( model_day_int .gt. currentSite%cleafoffdate.and.hlm_day_of_year.gt.180)then !
             currentSite%grow_deg_days = 0._r8
          endif
       else !Southern Hemisphere
          ! In the South, don't accumulate after the leaf off date, and before the start of
          ! the accumulation phase (day 181).
          if(model_day_int .gt. currentSite%cleafoffdate.and.hlm_day_of_year.lt.gddstart) then!
             currentSite%grow_deg_days = 0._r8
          endif
       endif
    endif !year1

    ! Calculate the number of days since the leaves last came on
    ! and off. If this is the beginning of the simulation, that day might
    ! not had occured yet, so set it to last year to get things rolling

    if (model_day_int < currentSite%cleafoffdate) then
       currentSite%cndaysleafoff = model_day_int - (currentSite%cleafoffdate - ndays_per_year)
    else
       currentSite%cndaysleafoff = model_day_int - currentSite%cleafoffdate
    end if

    if (model_day_int < currentSite%cleafondate) then
       currentSite%cndaysleafon = model_day_int - (currentSite%cleafondate - ndays_per_year)
    else
       currentSite%cndaysleafon = model_day_int - currentSite%cleafondate
    end if



    !LEAF ON: COLD DECIDUOUS. Needs to
    !1) have exceeded the growing degree day threshold
    !2) The leaves should not be on already
    !3) There should have been at least one chilling day in the counting period.
    !   this prevents tropical or warm climate plants that are "cold-deciduous"
    !   from ever re-flushing after they have reached their maximum age (thus
    !   preventing them from competing

    if ( any(currentSite%cstatus == [phen_cstat_iscold,phen_cstat_nevercold]) .and. &
         (currentSite%grow_deg_days > gdd_threshold) .and. &
         (currentSite%cndaysleafoff > ED_val_phen_mindayson) .and. &
         (currentSite%nchilldays >= 1)) then
       currentSite%cstatus = phen_cstat_notcold  ! Set to not-cold status (leaves can come on)
       currentSite%cleafondate = model_day_int
       currentSite%cndaysleafon = 0
       currentSite%grow_deg_days = 0._r8 ! zero GDD for the rest of the year until counting season begins.
       if ( debug ) write(fates_log(),*) 'leaves on'
    endif !GDD




    !LEAF OFF: COLD THRESHOLD
    !Needs to:
    !1) have exceeded the number of cold days threshold
    !2) have exceeded the minimum leafon time.
    !3) The leaves should not be off already
    !4) The day of simulation should be larger than the counting period.


    if ( (currentSite%cstatus == phen_cstat_notcold) .and. &
         (model_day_int > num_vegtemp_mem)      .and. &
         (ncolddays > ED_val_phen_ncolddayslim) .and. &
         (currentSite%cndaysleafon > ED_val_phen_mindayson) )then

       currentSite%grow_deg_days  = 0._r8          ! The equations for Botta et al
       ! are for calculations of
       ! first flush, but if we dont
       ! clear this value, it will cause
       ! leaves to flush later in the year
       currentSite%cstatus       = phen_cstat_iscold  ! alter status of site to 'leaves off'
       currentSite%cleafoffdate = model_day_int       ! record leaf off date
       currentSite%cndaysleafoff = 0

       if ( debug ) write(fates_log(),*) 'leaves off'
    endif

    ! LEAF OFF: COLD LIFESPAN THRESHOLD
    ! NOTE: Some areas of the planet will never generate a cold day
    ! and thus %nchilldays will never go from zero to 1.  The following logic
    ! when coupled with this fact will essentially prevent cold-deciduous
    ! plants from re-emerging in areas without at least some cold days
    
    if( (currentSite%cstatus == phen_cstat_notcold)  .and. &
        (currentSite%cndaysleafoff > 400)) then   ! remove leaves after a whole year,
                                                  ! when there is no 'off' period.
       currentSite%grow_deg_days  = 0._r8

       currentSite%cstatus = phen_cstat_nevercold  ! alter status of site to imply that this
       ! site is never really cold enough
       ! for cold deciduous
       currentSite%cleafoffdate = model_day_int    ! record leaf off date
       currentSite%cndaysleafoff = 0

       if ( debug ) write(fates_log(),*) 'leaves off'
    endif



    ! Loop through every PFT to assign the elongation factor. 
    ! Add PFT look to account for different PFT rooting depth profiles.
    pft_elong_loop: do ipft=1,numpft

       ! Copy values to a local variable to make code more legible.
       phen_drought_threshold = prt_params%phen_drought_threshold(ipft)
       phen_moist_threshold   = prt_params%phen_moist_threshold  (ipft)
       phen_doff_time         = prt_params%phen_doff_time        (ipft)


       ! Update soil moisture information memory (we always track the last 10 days)
       do i_wmem = numWaterMem,2,-1 !shift memory to previous day, to make room for current day
          currentSite%liqvol_memory(i_wmem,ipft) = currentSite%liqvol_memory(i_wmem-1,ipft)
          currentSite%smp_memory   (i_wmem,ipft) = currentSite%smp_memory   (i_wmem-1,ipft)
       end do

       ! Find the rooting depth distribution for PFT
       call set_root_fraction( currentSite%rootfrac_scr, ipft, currentSite%zi_soil, &
                               bc_in%max_rooting_depth_index_col )
       nlevroot = max(2,min(ubound(currentSite%zi_soil,1),bc_in%max_rooting_depth_index_col))

       ! The top most layer is typically very thin (~ 2cm) and dries rather quickly. Despite
       ! being thin, it can have a non-negligible rooting fraction (e.g., using 
       ! exponential_2p_root_profile with default parameters make the top layer to contain
       ! about 7% of the total fine root density).  To avoid overestimating dryness, we 
       ! ignore the top layer when calculating the memory.
       rootfrac_notop = sum(currentSite%rootfrac_scr(2:nlevroot))
       if ( rootfrac_notop <= nearzero ) then
          ! Unlikely, but just in case all roots are in the first layer, we use the second
          ! layer the second layer (to avoid FPE issues).
          currentSite%rootfrac_scr(2) = 1.0_r8
          rootfrac_notop              = 1.0_r8
       end if

       ! Set the memory to be the weighted average of the soil properties, using the
       ! root fraction of each layer (except the topmost one) as the weighting factor.

       currentSite%liqvol_memory(1,ipft) = sum( bc_in%h2o_liqvol_sl     (2:nlevroot) * &
                                                currentSite%rootfrac_scr(2:nlevroot) ) / &
                                                rootfrac_notop
       currentSite%smp_memory   (1,ipft)  = 0._r8
       do j = 2,nlevroot
          if(check_layer_water(bc_in%h2o_liqvol_sl(j),bc_in%tempk_sl(j)) ) then
             currentSite%smp_memory   (1,ipft) = currentSite%smp_memory   (1,ipft) + & 
                  bc_in%smp_sl            (j) * &
                  currentSite%rootfrac_scr(j)  / &
                  rootfrac_notop
          else
             ! Nominal extreme suction for frozen or unreasonably dry soil
             currentSite%smp_memory   (1,ipft) = currentSite%smp_memory   (1,ipft) + & 
                  smp_lwr_bound * &
                  currentSite%rootfrac_scr(j)  / &
                  rootfrac_notop
          end if
       end do

       ! Calculate the mean soil moisture ( liquid volume (m3/m3) and matric potential (mm))
       !    over the last 10 days
       mean_10day_liqvol = sum(currentSite%liqvol_memory(1:numWaterMem,ipft)) / &
                           real(numWaterMem,r8)
       mean_10day_smp    = sum(currentSite%smp_memory   (1:numWaterMem,ipft)) / &
                           real(numWaterMem,r8)

       ! Compare the moisture with the threshold.
       if ( phen_drought_threshold >= 0. ) then
          ! Liquid volume in reference layer (m3/m3)
          smoist_below_threshold = mean_10day_liqvol < phen_drought_threshold
       else
          ! Soil matric potential in reference layer (mm)
          smoist_below_threshold = mean_10day_smp    < phen_drought_threshold
       end if

       ! Calculate days since last flushing and shedding event, but make a provision
       ! for the first year of simulation, we have to assume leaf drop / leaf flush
       ! dates to start, so if that is in the future, set it to last year
       if (model_day_int < currentSite%dleafoffdate(ipft)) then
          currentSite%dndaysleafoff(ipft) = model_day_int - (currentSite%dleafoffdate(ipft)-ndays_per_year)
       else
          currentSite%dndaysleafoff(ipft) = model_day_int - currentSite%dleafoffdate(ipft)
       end if
       if (model_day_int < currentSite%dleafondate(ipft)) then
          currentSite%dndaysleafon(ipft) = model_day_int - (currentSite%dleafondate(ipft)-ndays_per_year)
       else
          currentSite%dndaysleafon(ipft) = model_day_int - currentSite%dleafondate(ipft)
       end if


       ! Elongation factor from the previous step.
       elongf_prev = currentSite%elong_factor(ipft)


       ! PFT leaf lifespan in days. This is the shortest between the leaf longevity
       ! (defined as a PFT parameter) and the maximum canopy leaf life span allowed
       ! for drought deciduous (local parameter). The sum term accounts for the
       ! total leaf life span of this cohort.
       ndays_pft_leaf_lifespan = &
          nint(ndays_per_year*min(decid_leaf_long_max,sum(prt_params%leaf_long(ipft,:))))


       !---~---
       !    Find elongation factors by comparing the moisture with the thresholds. For each
       ! tissue --- leaves, fine roots, and stems (sapwood+heartwood) --- elongation factor
       ! is the maximum fraction of biomass (relative to maximum biomass given allometry)
       ! that can be allocated to each tissue due to phenology. In this select case, we
       ! define the elongation factor based on the PFT-specific phenology strategy of this
       ! each PFT. Options are evergreen, "hard deciduous", or semi-deciduous:
       !  - Evergreen: elongation factors shall be 1 at all times (fully flushed tissues).
       !  - "Hard-deciduous": elongation factors are either 0 (fully abscised tissues) or
       !    1 (fully flushed tissues)
       !  - Semi-deciduous: elongation factors can be any value between 0 and 1 (including
       !    0 and 1). For example, if elongation factor for leaves of a cohort is 0.4, then
       !    the leaf biomass will be capped at 40% of the biomass the cohort would have if
       !    it were in well-watered conditions.
       !---~---
       case_drought_phen: select case (prt_params%stress_decid(ipft))
       case (ihard_stress_decid)
          !---~---
          !    Default ("hard") drought deciduous phenology. The decision on whether to 
          ! abscise (shed) or flush leaves is in principle defined by the soil moisture
          ! in the rooting zone.  However, we must also account the time since last 
          ! abscission or flushing event, to avoid excessive "flickering" of the leaf 
          ! elongation factor if soil moisture is right at the threshold.
          !
          ! (MLO thought: maybe we should define moisture equivalents of GDD and chilling
          ! days to simplify the cases a bit...)
          !---~---


          !---~---
          ! Save some conditions in logical variables to simplify code below
          !---~---
          ! Leaves have been "on" for longer than the minimum number of days.
          exceed_min_on_period     = &
             any( currentSite%dstatus(ipft) == [phen_dstat_timeon,phen_dstat_moiston] )   .and. &
             (currentSite%dndaysleafon(ipft) > dleafon_drycheck)
          ! Leaves have been "off" for longer than the minimum number of days.
          exceed_min_off_period    = &
             ( currentSite%dstatus(ipft)       == phen_dstat_timeoff       ) .and. &
             ( currentSite%dndaysleafoff(ipft) >  min_daysoff_dforcedflush )
          ! Leaves have been "on" for longer than the leaf lifetime.
          prolonged_on_period      = &
             any( currentSite%dstatus(ipft) == [phen_dstat_timeon,phen_dstat_moiston] )   .and. &
             ( currentSite%dndaysleafon(ipft) > ndays_pft_leaf_lifespan )
          ! Leaves have been "off" for a sufficiently long time and the last flushing
          ! was about one year ago (+/- tolerance).
          prolonged_off_period     = &
             any( currentSite%dstatus(ipft) == [phen_dstat_timeoff,phen_dstat_moistoff] ) .and. &
             ( currentSite%dndaysleafoff(ipft) > phen_doff_time     )                     .and. &
             ( currentSite%dndaysleafon(ipft) >= ndays_per_year-dd_offon_toler )                     .and. &
             ( currentSite%dndaysleafon(ipft) <= ndays_per_year+dd_offon_toler )
          ! Last flushing was a very long time ago.
          last_flush_long_ago      = &
             ( currentSite%dstatus(ipft)      == phen_dstat_moistoff            ) .and. &
             ( currentSite%dndaysleafon(ipft) >  ndays_per_year+dd_offon_toler  )
          !---~---


          !---~---
          ! Revision of the conditions, added an if/elseif/else structure to ensure only 
          ! up to one change occurs at any given time. Also, prevent changes until the
          ! soil moisture memory is populated (the outer if check).
          !---~---
          past_spinup_ifelse: if (model_day_int > numWaterMem) then
             drought_smoist_ifelse: if ( prolonged_off_period .and. &
                                         ( .not. smoist_below_threshold ) ) then
                ! LEAF ON: DROUGHT DECIDUOUS WETNESS
                ! Here, we used a window of oppurtunity to determine if we are
                ! close to the time when then leaves came on last year
                ! The following conditions must be met
                ! a) a year, plus or minus 1 month since we last had leaf-on?
                ! b) Has there also been at least a nominaly short amount of "leaf-off"?
                ! c) Is the soil moisture sufficiently high?
                currentSite%dstatus(ipft)      = phen_dstat_moiston  ! set status to leaf-on
                currentSite%dleafondate(ipft)  = model_day_int       ! save the model day we start flushing
                currentSite%dndaysleafon(ipft) = 0
                currentSite%elong_factor(ipft) = 1.

             elseif ( last_flush_long_ago ) then
                ! LEAF ON: DROUGHT DECIDUOUS TIME EXCEEDANCE
                ! If we still haven't done budburst by end of window, then force it

                ! If the status is "phen_dstat_moistoff", it means this site currently has
                ! leaves off due to actual moisture limitations.
                ! So we trigger bud-burst at the end of the month since
                ! last year's bud-burst.  If this is imposed, then we set the new
                ! status to indicate bud-burst was forced by timing
                currentSite%dstatus(ipft)      = phen_dstat_timeon ! force budburst!
                currentSite%dleafondate(ipft)  = model_day_int     ! record leaf on date
                currentSite%dndaysleafon(ipft) = 0
                currentSite%elong_factor(ipft) = 1.

             elseif ( exceed_min_off_period ) then
                ! LEAF ON: DROUGHT DECIDUOUS EXCEEDED MINIMUM OFF PERIOD
                ! Leaves were off due to time, not really moisture, so we allow them to
                ! flush again as soon as they exceed a minimum off time
                ! This typically occurs in a perennially wet system.
                currentSite%dstatus(ipft)      = phen_dstat_timeon    ! force budburst!
                currentSite%dleafondate(ipft)  = model_day_int        ! record leaf on date
                currentSite%dndaysleafon(ipft) = 0
                currentSite%elong_factor(ipft) = 1.

             elseif ( prolonged_on_period ) then
                ! LEAF OFF: DROUGHT DECIDUOUS LIFESPAN
                ! Are the leaves rouhgly at the end of their lives? If so, shed leaves 
                ! even if it is not dry.
                currentSite%dstatus(ipft)      = phen_dstat_timeoff    !alter status of site to 'leaves off'
                currentSite%dleafoffdate(ipft) = model_day_int         !record leaf on date
                currentSite%dndaysleafoff(ipft) = 0
                currentSite%elong_factor(ipft)  = 0.

             elseif ( exceed_min_on_period .and. smoist_below_threshold ) then
                ! LEAF OFF: DROUGHT DECIDUOUS DRYNESS - if the soil gets too dry,
                ! and the leaves have already been on a while...
                currentSite%dstatus(ipft) = phen_dstat_moistoff     ! alter status of site to 'leaves off'
                currentSite%dleafoffdate(ipft) = model_day_int      ! record leaf on date
                currentSite%dndaysleafoff(ipft) = 0
                currentSite%elong_factor(ipft)  = 0.
             end if drought_smoist_ifelse
          end if past_spinup_ifelse
          !---~---


       case (isemi_stress_decid)
          !---~---
          ! Semi-deciduous PFT, based on ED2.  We compare the moisture with the lower
          ! and upper thresholds. If the moisture is in between the thresholds, we must
          ! also check whether or not the drought is developing or regressing.
          !---~---


          !---~---
          !   First guess elongation factor, solely based on rooting-zone moisture.
          ! These values may be adjusted based on the time since last flushing and/or
          ! abscising event.
          !---~---
          if (phen_drought_threshold >= 0.) then
             elongf_1st = elongf_min + (1.0_r8 - elongf_min ) * &
                          ( mean_10day_liqvol    - phen_drought_threshold ) / &
                          ( phen_moist_threshold - phen_drought_threshold )
          else
             elongf_1st = elongf_min + (1.0_r8 - elongf_min ) * &
                          ( mean_10day_smp       - phen_drought_threshold ) / &
                          ( phen_moist_threshold - phen_drought_threshold )
          end if
          elongf_1st = max(0.0_r8,min(1.0_r8,elongf_1st))
          !---~---



          !---~---
          ! Save some conditions in logical variables to simplify code below
          !---~---
          !  Leaves have been flushing for a short period of time.
          recent_flush         = elongf_prev >= elongf_min .and. &
                                 ( currentSite%dndaysleafon(ipft) <= dleafon_drycheck )
          !  Leaves have been abscissing for a short period of time.
          recent_abscission    = elongf_prev <  elongf_min .and. &
                                 ( currentSite%dndaysleafoff(ipft) <=  min_daysoff_dforcedflush )
          !  Leaves have been flushing for longer than their time span.
          prolonged_on_period  = all( [elongf_prev,elongf_1st] >= elongf_min ) .and. &
                                 ( currentSite%dndaysleafon(ipft)  > ndays_pft_leaf_lifespan )
          !  It's been a long time since the plants had flushed their leaves.
          last_flush_long_ago  = all( [elongf_prev,elongf_1st] <  elongf_min ) .and. &
                                 ( currentSite%dndaysleafon(ipft) >  ndays_per_year+dd_offon_toler )
          !---~---


          ! Make sure elongation factor is bounded and check for special cases.
          drought_gradual_ifelse: if ( model_day_int <= numWaterMem ) then
             ! Too early in the simulation, keep the same elongation factor as the day before.
             currentSite%elong_factor(ipft) = elongf_prev

          elseif ( prolonged_on_period ) then
             ! Leaves have been on for too long and exceeded leaf lifespan. Force abscission
             currentSite%elong_factor(ipft)  = 0.0_r8             ! Force full budburst
             currentSite%dstatus(ipft)       = phen_dstat_timeoff ! Flag that this has been forced
             currentSite%dleafoffdate(ipft)  = model_day_int      ! Record leaf off date
             currentSite%dndaysleafoff(ipft) = 0                  ! Reset clock

          elseif ( last_flush_long_ago ) then
             ! Plant has not flushed at all for a very long time. Force flushing
             currentSite%elong_factor(ipft)  = elongf_min         ! Force minimum budburst
             currentSite%dstatus(ipft)       = phen_dstat_timeon  ! Flag that this has been forced
             currentSite%dleafondate(ipft)   = model_day_int      ! Record leaf on date
             currentSite%dndaysleafon(ipft)  = 0                  ! Reset clock

          elseif ( recent_flush .and. elongf_1st < elongf_prev ) then
             ! Leaves have only recently reached flushed status. Elongation factor cannot decrease
             currentSite%elong_factor(ipft) = elongf_prev       ! Elongation factor cannot decrease
             currentSite%dstatus(ipft)      = phen_dstat_timeon ! Flag that this has been forced

          elseif ( recent_abscission .and. elongf_1st > elongf_min ) then
             ! Leaves have only recently abscissed. Prevent plant to flush leaves.
             currentSite%elong_factor(ipft) = 0.0_r8             ! Elongation factor must remain 0.
             currentSite%dstatus(ipft)      = phen_dstat_timeoff ! Flag that this has been forced

          elseif ( elongf_1st < elongf_min ) then
             ! First guess of elongation factor below minimum. Impose full abscission.
             currentSite%elong_factor(ipft) = 0.0_r8

             if (elongf_prev >= elongf_min ) then
                ! This is the first day moisture fell below minimum. Flag change of status.
                currentSite%dstatus(ipft)       = phen_dstat_moistoff ! Flag that this has not been forced
                currentSite%dleafoffdate(ipft)  = model_day_int       ! Record leaf off date
                currentSite%dndaysleafoff(ipft) = 0                   ! Reset clock
             end if

          else
             ! First guess of elongation factor is valid, use it.
             currentSite%elong_factor(ipft) = elongf_1st


             if (elongf_prev < elongf_min ) then
                ! This is the first day moisture allows leaves to exist. Flag change of status.
                currentSite%dstatus(ipft)       = phen_dstat_moiston  ! Flag that this has not been forced
                currentSite%dleafondate(ipft)   = model_day_int       ! Record leaf on date
                currentSite%dndaysleafon(ipft)  = 0                   ! Reset clock
             elseif (elongf_1st < elongf_prev) then
                currentSite%dstatus(ipft)       = phen_dstat_pshed    ! Flag partial shedding,
                                                                    ! but do not reset the clock
             end if
          end if drought_gradual_ifelse


       case default
          !    Neither hard deciduous or semi-deciduous. For now we treat this as synonym
          ! of non-drought deciduous. In the future we may consider other drought deciduous
          ! strategies (e.g., abscission driven by moisture, flushing driven by photo-
          ! period).
          currentSite%dstatus(ipft)      = phen_dstat_moiston

          ! Assign elongation factors for non-drought deciduous PFTs, which will be used
          ! to define the cohort status.
          case_cold_phen: select case(prt_params%season_decid(ipft))
          case (ifalse)
             ! Evergreen, ensure that elongation factor is always one.
             currentSite%elong_factor(ipft) = 1.0_r8
          case (itrue)
             ! Cold-deciduous. Define elongation factor based on cold status
             select case (currentSite%cstatus)
             case (phen_cstat_nevercold,phen_cstat_iscold)
                currentSite%elong_factor(ipft) = 0.0_r8
             case (phen_cstat_notcold)
                currentSite%elong_factor(ipft) = 1.0_r8
             end select
          end select case_cold_phen

       end select case_drought_phen

    end do pft_elong_loop

    call phenology_leafonoff(currentSite)

    return
  end subroutine phenology


  ! ============================================================================
  subroutine phenology_leafonoff(currentSite)
    !
    ! !DESCRIPTION:
    ! Controls the leaf on and off economics
    !
    ! !USES:
    !
    ! !ARGUMENTS:
    type(ed_site_type), intent(inout), target :: currentSite
    !
    ! !LOCAL VARIABLES:
    type(fates_patch_type) , pointer :: currentPatch
    type(fates_cohort_type), pointer :: currentCohort

    real(r8) :: leaf_c                   ! leaf carbon [kg]
    real(r8) :: fnrt_c                   ! fine root carbon [kg]
    real(r8) :: sapw_c                   ! sapwood carbon [kg]
    real(r8) :: struct_c                 ! structural wood carbon [kg]
    real(r8) :: store_c                  ! storage carbon [kg]
    real(r8) :: store_c_transfer_frac    ! Fraction of storage carbon used to flush leaves

    real(r8) :: leaf_deficit_c           ! leaf carbon deficit (relative to target) [kg]
    real(r8) :: fnrt_deficit_c           ! fine root carbon deficit (relative to target) [kg]
    real(r8) :: sapw_deficit_c           ! sapwood carbon deficit (relative to target) [kg]
    real(r8) :: struct_deficit_c         ! structural wood carbon deficit (relative to target) [kg]
    real(r8) :: total_deficit_c          ! total carbon deficit (relative to target) [kg]

    real(r8) :: target_leaf_c            ! target leaf carbon (allometry scaled by elongation factor) [kg]
    real(r8) :: target_fnrt_c            ! target fine root carbon (allometry scaled by elongation factor) [kg]
    real(r8) :: target_sapw_c            ! target sapwood carbon (allometry scaled by elongation factor) [kg]
    real(r8) :: target_agw_c             ! target Above ground biomass [kgC]
    real(r8) :: target_bgw_c             ! target Below ground biomass [kgC]
    real(r8) :: target_struct_c          ! target structural wood carbon (allometry scaled by elongation factor) [kg]

    real(r8) :: sapw_area                ! Sapwood area

    real(r8) :: eff_leaf_drop_fraction   ! Effective leaf drop fraction
    real(r8) :: eff_fnrt_drop_fraction   ! Effective fine-root drop fraction
    real(r8) :: eff_sapw_drop_fraction   ! Effective sapwood drop fraction
    real(r8) :: eff_struct_drop_fraction ! Effective structural wood drop fraction

    logical  :: is_flushing_time         ! Time to flush leaves
    logical  :: is_shedding_time         ! Time to shed leaves

    real(r8) :: fnrt_drop_fraction       ! Fine root relative drop fraction (0 = no drop, 1 = as much as leaves)
    real(r8) :: stem_drop_fraction       ! Stem drop relative fraction (0 = no drop, 1 = as much as leaves)
    real(r8) :: l2fr                     ! Leaf to fineroot biomass multiplier 

    integer  :: ipft                     ! Plant functional type index
    real(r8), parameter :: leaf_drop_fraction  = 1.0_r8
    real(r8), parameter :: carbon_store_buffer = 0.10_r8
    !------------------------------------------------------------------------

    currentPatch => CurrentSite%oldest_patch

    patch_loop: do while(associated(currentPatch))
       currentCohort => currentPatch%tallest
       cohort_loop: do while(associated(currentCohort))

          ipft = currentCohort%pft

          ! Retrieve existing leaf and storage carbon

          if(debug) call currentCohort%prt%CheckMassConservation(ipft,0)

          store_c  = currentCohort%prt%GetState(store_organ , carbon12_element)
          leaf_c   = currentCohort%prt%GetState(leaf_organ  , carbon12_element)
          fnrt_c   = currentCohort%prt%GetState(fnrt_organ  , carbon12_element)
          sapw_c   = currentCohort%prt%GetState(sapw_organ  , carbon12_element)
          struct_c = currentCohort%prt%GetState(struct_organ, carbon12_element)

          fnrt_drop_fraction = prt_params%phen_fnrt_drop_fraction(ipft)
          stem_drop_fraction = prt_params%phen_stem_drop_fraction(ipft)
          l2fr               = prt_params%allom_l2fr(ipft)

          ! MLO. To avoid duplicating code for drought and cold deciduous PFTs, we first
          !      check whether or not it's time to flush or time to shed leaves, then
          !      use a common code for flushing or shedding leaves.
          is_time_block: if (prt_params%season_decid(ipft) == itrue) then ! Cold deciduous

             ! A. Is this the time for COLD LEAVES to switch to ON?
             is_flushing_time = ( currentSite%cstatus      == phen_cstat_notcold .and. & ! We just moved to leaves being on
                                  currentCohort%status_coh == leaves_off         )        ! Leaves are currently off
             ! B. Is this the time for COLD LEAVES to switch to OFF?
             is_shedding_time = any(currentSite%cstatus == [phen_cstat_nevercold,phen_cstat_iscold]) .and. & ! Past leaf drop day or too cold
                                currentCohort%status_coh == leaves_on                                .and. & ! Leaves have not dropped yet
                                ( currentCohort%dbh > EDPftvarcon_inst%phen_cold_size_threshold(ipft) .or. & ! Grasses are big enough or...
                                  prt_params%woody(ipft) == itrue                                     )      ! this is a woody PFT.

          elseif (any(prt_params%stress_decid(ipft) == [ihard_stress_decid,isemi_stress_decid]) ) then ! Drought deciduous

             ! A. Is this the time for DROUGHT LEAVES to switch to ON?
             is_flushing_time = any( currentSite%dstatus(ipft) == [phen_dstat_moiston,phen_dstat_timeon] ) .and.  & ! Leaf flushing time (moisture or time)
                                any( currentCohort%status_coh  == [leaves_off,leaves_shedding] )
             ! B. Is this the time for DROUGHT LEAVES to switch to OFF?
             !    This will be true when leaves are abscissing (partially or fully) due to moisture or time
             is_shedding_time = any( currentSite%dstatus(ipft) == [phen_dstat_moistoff,phen_dstat_timeoff,phen_dstat_pshed] ) .and. &
                                any( currentCohort%status_coh  == [leaves_on,leaves_shedding] )
          else
             ! This PFT is not deciduous.
             is_flushing_time         = .false.
             is_shedding_time         = .false.
          end if is_time_block



          ! Elongation factor for leaves is always the same as the site- and 
          ! PFT-dependent factor computed in subroutine phenology. For evergreen
          ! PFTs, this value should be always 1.0. 
          currentCohort%efleaf_coh = currentSite%elong_factor(ipft)

          ! Find the effective "elongation factor" for fine roots and stems. The effective elongation
          ! factor is a combination of the PFT leaf elongation factor (efleaf_coh) and the tissue drop 
          ! fraction relative to leaves (xxxx_drop_fraction). When xxxx_drop_fraction is 0, the biomass
          ! of tissue xxxx will not be impacted by phenology. If xxxx_drop_fraction is 1, the biomass 
          ! of tissue xxxx will be as impacted by phenology as leaf biomass. Intermediate values will
          ! allow a more moderate impact of phenology in tissue xxxx relative to leaves.
          currentCohort%effnrt_coh = 1.0_r8 - (1.0_r8 - currentCohort%efleaf_coh ) * fnrt_drop_fraction
          currentCohort%efstem_coh = 1.0_r8 - (1.0_r8 - currentCohort%efleaf_coh ) * stem_drop_fraction

          ! Find the target biomass for each tissue  when accounting for elongation
          ! factors. Note that the target works for both flushing and shedding leaves.
          call bleaf(currentCohort%dbh,currentCohort%pft,currentCohort%crowndamage, &
               currentCohort%canopy_trim,currentCohort%efleaf_coh,target_leaf_c)
          call bfineroot(currentCohort%dbh,currentCohort%pft, &
               currentCohort%canopy_trim,l2fr,currentCohort%effnrt_coh,target_fnrt_c)
          call bsap_allom(currentCohort%dbh,currentCohort%pft,currentCohort%crowndamage, &
               currentCohort%canopy_trim,currentCohort%efstem_coh,sapw_area,target_sapw_c)
          call bagw_allom(currentCohort%dbh,currentCohort%pft,currentCohort%crowndamage,&
               currentCohort%efstem_coh,target_agw_c)
          call bbgw_allom(currentCohort%dbh,currentCohort%pft,currentCohort%efstem_coh,target_bgw_c)
          call bdead_allom( target_agw_c, target_bgw_c, target_sapw_c, &
               currentCohort%pft, target_struct_c)


          ! A.  This is time to switch to (COLD or DROUGHT) LEAF ON
          flush_block: if (is_flushing_time) then
             currentCohort%status_coh = leaves_on ! Leaves are on, so change status to
                                                  ! stop flow of carbon out of bstore.

             ! Transfer carbon from storage to living tissues (only if there is any carbon in storage)
             transf_block: if ( store_c > nearzero ) then
                ! Find the total deficit.  We no longer distinguish between woody and non-woody
                ! PFTs here (as sapwmemory is the same as sapw_c if this is a woody tissue).
                leaf_deficit_c   = max(0.0_r8, target_leaf_c   - leaf_c  )
                fnrt_deficit_c   = max(0.0_r8, target_fnrt_c   - fnrt_c  )
                sapw_deficit_c   = max(0.0_r8, target_sapw_c   - sapw_c  )
                struct_deficit_c = max(0.0_r8, target_struct_c - struct_c)
                total_deficit_c  = leaf_deficit_c + fnrt_deficit_c + sapw_deficit_c + &
                                   struct_deficit_c

                ! Flush either the amount required from the memory, or -most- of the storage pool
                ! RF: added a criterion to stop the entire store pool emptying and triggering termination mortality
                ! n.b. this might not be necessary if we adopted a more gradual approach to leaf flushing...
                store_c_transfer_frac = min( EDPftvarcon_inst%phenflush_fraction(ipft) * &
                                             total_deficit_c / store_c, &
                                             1.0_r8 - carbon_store_buffer )

                ! This call will request that storage carbon will be transferred to
                ! each tissue. It is specified as a fraction of the available storage
                ! MLO - Just to be safe, skip steps in the unlikely case total_deficit is zero, to avoid FPE errors.
                if (total_deficit_c > nearzero) then
                   call PRTPhenologyFlush(currentCohort%prt, ipft, leaf_organ, &
                                          store_c_transfer_frac*leaf_deficit_c/total_deficit_c)
                   call PRTPhenologyFlush(currentCohort%prt, ipft, fnrt_organ, &
                                          store_c_transfer_frac*fnrt_deficit_c/total_deficit_c)

                   ! MLO - stem_drop_fraction is a PFT parameter, do we really need this 
                   !       check for woody/non-woody PFT?
                   if ( prt_params%woody(ipft) == ifalse ) then
                      call PRTPhenologyFlush(currentCohort%prt, ipft, sapw_organ, &
                                             store_c_transfer_frac*sapw_deficit_c/total_deficit_c)
                      call PRTPhenologyFlush(currentCohort%prt, ipft, struct_organ, &
                                             store_c_transfer_frac*struct_deficit_c/total_deficit_c)
                   end if
                end if
             else
                ! Not enough carbon to flush any living tissue.
                store_c_transfer_frac = 0.0_r8
             end if transf_block
          end if flush_block



          ! B.  This is time to switch to (COLD or DROUGHT) LEAF OFF
          shed_block: if (is_shedding_time) then
             if ( currentCohort%efleaf_coh > 0.0_r8 ) then
                ! Partial shedding
                currentCohort%status_coh  = leaves_shedding
             else
                ! Complete abscission
                currentCohort%status_coh  = leaves_off
             end if


             ! Find the effective fraction to drop. This fraction must be calculated every time
             ! because we must account for partial abscission. The simplest approach is to simply
             ! use the ratio between the target and the original biomass of each pool. The 
             ! max(tissue_c,nearzero) is overly cautious, because leaf_c = 0 would imply that
             ! leaves are already off, and this wouldn't be considered shedding time.
             eff_leaf_drop_fraction   = max( 0.0_r8, min( 1.0_r8,1.0_r8 - target_leaf_c   / max( leaf_c  , nearzero ) ) )
             eff_fnrt_drop_fraction   = max( 0.0_r8, min( 1.0_r8,1.0_r8 - target_fnrt_c   / max( fnrt_c  , nearzero ) ) )
             eff_sapw_drop_fraction   = max( 0.0_r8, min( 1.0_r8,1.0_r8 - target_sapw_c   / max( sapw_c  , nearzero ) ) )
             eff_struct_drop_fraction = max( 0.0_r8, min( 1.0_r8,1.0_r8 - target_struct_c / max( struct_c, nearzero ) ) )

             ! Drop leaves
             call PRTDeciduousTurnover(currentCohort%prt,ipft, leaf_organ, eff_leaf_drop_fraction)

             ! Drop fine roots
             call PRTDeciduousTurnover(currentCohort%prt,ipft, fnrt_organ, eff_fnrt_drop_fraction)

             ! If plant is not woody, shed sapwood and heartwood (they may have a minimum amount of woody tissues for
             ! running plant hydraulics, and it makes sense to shed them along with leaves when they should be off).
             ! MLO - stem_drop_fraction is a PFT parameter, do we really need this check for woody/non-woody PFT?
             if ( prt_params%woody(ipft) == ifalse ) then
                ! Shed sapwood and heartwood.
                call PRTDeciduousTurnover(currentCohort%prt,ipft,sapw_organ  , eff_sapw_drop_fraction  )
                call PRTDeciduousTurnover(currentCohort%prt,ipft,struct_organ, eff_struct_drop_fraction)
             end if
          end if shed_block

          if(debug) call currentCohort%prt%CheckMassConservation(ipft,1)

          currentCohort => currentCohort%shorter
       end do cohort_loop

       currentPatch => currentPatch%younger

    end do patch_loop

  end subroutine phenology_leafonoff

  ! =====================================================================================

  subroutine satellite_phenology(currentSite, bc_in)

    ! -----------------------------------------------------------------------------------
    ! Takes the daily inputs of leaf area index, stem area index and canopy height and
    ! translates them into a FATES structure with one patch and one cohort per PFT
    ! The leaf area of the cohort is modified each day to match that asserted by the HLM
    ! -----------------------------------------------------------------------------------

    ! !USES:
    !
    ! !ARGUMENTS:
    type(ed_site_type), intent(inout), target :: currentSite
    type(bc_in_type),   intent(in)            :: bc_in

    class(prt_vartypes), pointer :: prt

    ! !LOCAL VARIABLES:
    type(fates_patch_type) , pointer :: currentPatch
    type(fates_cohort_type), pointer :: currentCohort

    real(r8) ::  spread        ! dummy value of canopy spread to estimate c_area
    real(r8) ::  leaf_c        ! leaf carbon estimated to generate target tlai
    real(r8) :: check_treelai
    integer ::   fates_pft     ! fates pft numer for weighting loop
    integer  ::   hlm_pft      ! host land model pft number for weighting loop.
    integer ::   s             ! site index


    ! To Do in this routine.
    ! Get access to HLM input varialbes.
    ! Weight them by PFT
    ! Loop around patches, and for each single cohort in each patch
    ! call assign_cohort_SP_properties to determine cohort height, dbh, 'n',  area, leafc from drivers.

    currentSite%sp_tlai(:) = 0._r8
    currentSite%sp_tsai(:) = 0._r8
    currentSite%sp_htop(:) = 0._r8

    ! WEIGHTING OF FATES PFTs on to HLM_PFTs
    ! 1. Add up the area associated with each FATES PFT
    ! where pft_areafrac is the area of land in each HLM PFT and (from surface dataset)
    ! hlm_pft_map is the area of that land in each FATES PFT (from param file)

    ! 2. weight each fates PFT target for lai, sai and htop by the area of the
    ! contrbuting HLM PFTs.

    currentPatch => currentSite%oldest_patch
    do while (associated(currentPatch))

       fates_pft = currentPatch%nocomp_pft_label
       if(fates_pft.ne.0)then

          do hlm_pft = 1,size( EDPftvarcon_inst%hlm_pft_map,2)

             if(bc_in%pft_areafrac(hlm_pft) * EDPftvarcon_inst%hlm_pft_map(fates_pft,hlm_pft).gt.0.0_r8)then
                !leaf area index
                currentSite%sp_tlai(fates_pft) = currentSite%sp_tlai(fates_pft) + &
                     bc_in%hlm_sp_tlai(hlm_pft) * bc_in%pft_areafrac(hlm_pft) &
                     * EDPftvarcon_inst%hlm_pft_map(fates_pft,hlm_pft)
                !stem area index
                currentSite%sp_tsai(fates_pft) = currentSite%sp_tsai(fates_pft) + &
                     bc_in%hlm_sp_tsai(hlm_pft) *	bc_in%pft_areafrac(hlm_pft) &
                     * EDPftvarcon_inst%hlm_pft_map(fates_pft,hlm_pft)
                ! canopy height
                currentSite%sp_htop(fates_pft) = currentSite%sp_htop(fates_pft) + &
                     bc_in%hlm_sp_htop(hlm_pft) * bc_in%pft_areafrac(hlm_pft) &
                     * EDPftvarcon_inst%hlm_pft_map(fates_pft,hlm_pft)
             end if ! there is some area in this patch
          end do !hlm_pft

          ! weight for total area in each patch/fates_pft
          ! this is needed because the area of pft_areafrac does not need to sum to 1.0
          if(currentPatch%area.gt.0.0_r8)then
             currentSite%sp_tlai(fates_pft) = currentSite%sp_tlai(fates_pft) &
                  /(currentPatch%area/area)
             currentSite%sp_tsai(fates_pft) = currentSite%sp_tsai(fates_pft) &
                  /(currentPatch%area/area)
             currentSite%sp_htop(fates_pft) = currentSite%sp_htop(fates_pft) &
                  /(currentPatch%area/area)
          endif

       end if ! not bare patch
       currentPatch => currentPatch%younger
    end do ! patch loop

    ! ------------------------------------------------------------
    ! now we have the target lai, sai and htop for each PFT/patch
    ! find properties of the cohort that go along with that
    ! 1. Find canopy area from HTOP (height)
    ! 2. Find 'n' associated with canopy area, given a closed canopy
    ! 3. Find 'bleaf' associated with TLAI and canopy area.
    ! These things happen in  the catchily titled "assign_cohort_SP_properties" routine.
    ! ------------------------------------------------------------

    currentPatch => currentSite%oldest_patch
    do while (associated(currentPatch))

       currentCohort => currentPatch%tallest
       do while (associated(currentCohort))

          ! FIRST SOME CHECKS.
          fates_pft =currentCohort%pft
          if(fates_pft.ne.currentPatch%nocomp_pft_label)then ! does this cohort belong in this PFT patch?
             write(fates_log(),*) 'wrong PFT label in cohort in SP mode',fates_pft,currentPatch%nocomp_pft_label
             call endrun(msg=errMsg(sourcefile, __LINE__))
          end if

          if(fates_pft.eq.0)then
             write(fates_log(),*) 'PFT0 in SP mode'
             call endrun(msg=errMsg(sourcefile, __LINE__))
          end if

          ! Call routine to invert SP drivers into cohort properites.
          call assign_cohort_SP_properties(currentCohort, currentSite%sp_htop(fates_pft), currentSite%sp_tlai(fates_pft)     , currentSite%sp_tsai(fates_pft),currentPatch%area,ifalse,leaf_c)

          currentCohort => currentCohort%shorter
       end do !cohort loop
       currentPatch => currentPatch%younger
    end do ! patch loop

  end subroutine satellite_phenology

  ! ======================================================================================

  subroutine calculate_SP_properties(htop, tlai, tsai, parea, pft, crown_damage,         &
      canopy_layer, vcmax25top, leaf_c, dbh, cohort_n, c_area)
    !
    ! DESCRIPTION:
    !  Takes the daily inputs of leaf area index, stem area index and canopy height and
    !  translates them into a FATES structure with one patch and one cohort per PFT.
    !  The leaf area of the cohort is modified each day to match that asserted by the HLM
    !

    ! ARGUMENTS:
    real(r8), intent(in)  :: tlai         ! target leaf area index from SP inputs [m2 m-2]
    real(r8), intent(in)  :: tsai         ! target stem area index from SP inputs [m2 m-2]
    real(r8), intent(in)  :: htop         ! target tree height from SP inputs [m]
    real(r8), intent(in)  :: parea        ! patch area for this PFT [m2]
    real(r8), intent(in)  :: vcmax25top   ! maximum carboxylation at canopy top and 25degC [umol CO2/m2/s]
    integer,  intent(in)  :: pft          ! cohort PFT index
    integer,  intent(in)  :: crown_damage ! cohort crown damage status
    integer,  intent(in)  :: canopy_layer ! canopy status of cohort [1 = canopy, 2 = understorey, etc.]
    real(r8), intent(out) :: leaf_c       ! leaf carbon estimated to generate target tlai [kgC]
    real(r8), intent(out) :: dbh          ! cohort diameter at breast height [cm]
    real(r8), intent(out) :: cohort_n     ! cohort density [/m2]
    real(r8), intent(out) :: c_area

    ! LOCAL VARIABLES:
    real(r8) :: check_treelai       ! check tree LAI against input tlai [m2/m2]
    real(r8) :: canopylai(1:nclmax) ! canopy LAI [m2/m2]
    real(r8) :: oldcarea            ! save value of crown area [m2]

    ! calculate DBH from input height
    call h2d_allom(htop, pft, dbh)

    ! calculate canopy area, assuming n = 1.0 and spread = 1.0_r8
    call carea_allom(dbh, 1.0_r8, 1.0_r8, pft, crown_damage, c_area)

    ! calculate canopy N assuming patch area is full
    cohort_n = parea/c_area

    ! correct c_area for the new nplant, assuming spread = 1.0
    call carea_allom(dbh, cohort_n, 1.0_r8, pft, crown_damage, c_area)

    ! calculate leaf carbon from target treelai
    canopylai(:) = 0._r8
    leaf_c = leafc_from_treelai(tlai, pft, c_area, cohort_n, canopy_layer, vcmax25top)

    ! check that the inverse calculation of leafc from treelai is the same as the
    ! standard calculation of treelai from leafc. Maybe can delete eventually?
    check_treelai = tree_lai(leaf_c, pft, c_area, cohort_n, canopy_layer,                &
         canopylai, vcmax25top)

    if (abs(tlai - check_treelai) > area_error_2) then !this is not as precise as nearzero
      write(fates_log(),*) 'error in validate treelai', tlai, check_treelai, tlai - check_treelai
      write(fates_log(),*) 'tree_lai inputs: ', pft, c_area, cohort_n,                   &
        canopy_layer, vcmax25top
       call endrun(msg=errMsg(sourcefile, __LINE__))
    end if

    ! the carea_allom routine sometimes generates precision-tolerance level errors in the canopy area
    ! these mean that the canopy area does not exactly add up to the patch area, which causes chaos in
    ! the radiation routines.  Correct both the area and the 'n' to remove error, and don't use
    ! carea_allom in SP mode after this point.

    if (abs(c_area - parea) > nearzero) then ! there is an error
      if (abs(c_area - parea) < area_error_3) then ! correct this if it's a very small error
          oldcarea = c_area
          ! generate new cohort area
          c_area = c_area - (c_area - parea)
          cohort_n = cohort_n*(c_area/oldcarea)
          if (abs(c_area-parea) > nearzero) then
            write(fates_log(),*) 'SPassign, c_area still broken', c_area - parea, c_area - oldcarea
            call endrun(msg=errMsg(sourcefile, __LINE__))
          end if
       else
          write(fates_log(),*) 'SPassign, big error in c_area', c_area - parea, pft
          call endrun(msg=errMsg(sourcefile, __LINE__))
       end if ! still broken
    end if !small error

  end subroutine calculate_SP_properties

  ! ======================================================================================

  subroutine assign_cohort_SP_properties(currentCohort, htop, tlai, tsai, parea, init,   &
    leaf_c)
    !
    ! DESCRIPTION:
    !  Takes the daily inputs of leaf area index, stem area index and canopy height and
    !  translates them into a FATES structure with one patch and one cohort per PFT.
    !  The leaf area of the cohort is modified each day to match that asserted by the HLM

   
    ! ARGUMENTS
    type(fates_cohort_type), intent(inout), target :: currentCohort ! cohort object
    real(r8),                intent(in)            :: tlai          ! target leaf area index from SP inputs [m2/m2]
    real(r8),                intent(in)            :: tsai          ! target stem area index from SP inputs [m2/m2]
    real(r8),                intent(in)            :: htop          ! target tree height from SP inputs [m]
    real(r8),                intent(in)            :: parea         ! patch area for this PFT [m2]
    integer,                 intent(in)            :: init          ! are we in the initialization routine? if so do not set leaf_c
    real(r8),                intent(out)           :: leaf_c       ! leaf carbon estimated to generate target tlai [kgC]

    ! LOCAL VARIABLES
    real(r8) :: dbh      ! cohort dbh [cm]
    real(r8) :: cohort_n ! cohort density [/m2]
    real(r8) :: c_area   ! cohort canopy area [m2]

    if (associated(currentCohort%shorter)) then
      write(fates_log(),*) 'SP mode has >1 cohort'
      write(fates_log(),*) "SP mode >1 cohort: PFT", currentCohort%pft, currentCohort%shorter%pft
      write(fates_log(),*) "SP mode >1 cohort: CL", currentCohort%canopy_layer, currentCohort%shorter%canopy_layer
      call endrun(msg=errMsg(sourcefile, __LINE__))
    end if

    if (init .eq. itrue) then
      ! If we are initializing, the canopy layer has not been set yet, so just set to 1
      currentCohort%canopy_layer = 1
      ! We need to get the vcmax25top
      currentCohort%vcmax25top = EDPftvarcon_inst%vcmax25top(currentCohort%pft, 1)
    endif

    call calculate_SP_properties(htop, tlai, tsai, parea, currentCohort%pft,             &
      currentCohort%crowndamage, currentCohort%canopy_layer, currentCohort%vcmax25top,   &
      leaf_c, dbh, cohort_n, c_area)

    ! set allometric characteristics
    currentCohort%hite = htop
    currentCohort%dbh = dbh
    currentCohort%n = cohort_n
    currentCohort%c_area = c_area
    currentCohort%treelai = tlai
    currentCohort%treesai = tsai

    if (init .eq. ifalse) then
      call SetState(currentCohort%prt, leaf_organ, carbon12_element, leaf_c, 1)
    endif

  end subroutine assign_cohort_SP_properties

  ! =====================================================================================
  
  subroutine SeedUpdate( currentSite )

    ! -----------------------------------------------------------------------------------
    ! Flux from plants into the seed pool.
    ! It is assumed that allocation to seed on living pools has already been calculated
    ! at the daily time step.
    ! Note: Some seed generation can occur during disturbance. It is assumed that
    !       some plants use their storage upon death to create seeds, but this in only
    !       triggered during non-fire and non-logging events.  See
    !       subroutine mortality_litter_fluxes() and DistributeSeeds(), look for
    !       parameter allom_frbstor_repro
    ! -----------------------------------------------------------------------------------


    ! !USES:
    use EDTypesMod, only : area
    use EDTypesMod, only : homogenize_seed_pfts
    use FatesInterfaceTypesMod, only : fates_dispersal_kernel_mode
    use FatesInterfaceTypesMod, only : fates_dispersal_kernel_none
    !
    ! !ARGUMENTS
    type(ed_site_type), intent(inout), target  :: currentSite

    type(fates_patch_type), pointer     :: currentPatch
    type(litter_type), pointer       :: litt
    type(fates_cohort_type), pointer    :: currentCohort
    type(site_massbal_type), pointer :: site_mass

    integer  :: pft
    real(r8) :: store_m_to_repro       ! mass sent from storage to reproduction upon death [kg/plant]
    real(r8) :: site_seed_rain(numpft) ! This is the sum of seed-rain for the site [kg/site/day]
    real(r8) :: site_disp_frac(numpft) ! Fraction of seeds from prodeced in current grid cell to
                                       ! disperse out to other gridcells
    real(r8) :: seed_in_external       ! Mass of externally generated seeds [kg/m2/day]
    real(r8) :: seed_stoich            ! Mass ratio of nutrient per C12 in seeds [kg/kg]
    real(r8) :: seed_prod              ! Seed produced in this dynamics step [kg/day]
    integer  :: n_litt_types           ! number of litter element types (c,n,p, etc)
    integer  :: el                     ! loop counter for litter element types
    integer  :: element_id             ! element id consistent with parteh/PRTGenericMod.F90

    ! If the dispersal kernel is not turned on, keep the dispersal fraction at zero
    site_disp_frac(:) = 0._r8
    if (fates_dispersal_kernel_mode .ne. fates_dispersal_kernel_none) then
      site_disp_frac(:) = EDPftvarcon_inst%seed_dispersal_fraction(:)
    end if

    el_loop: do el = 1, num_elements

       site_seed_rain(:) = 0._r8
       element_id = element_list(el)

       site_mass => currentSite%mass_balance(el)

       ! Loop over all patches and sum up the seed input for each PFT
       currentPatch => currentSite%oldest_patch
       seed_rain_loop: do while (associated(currentPatch))

          currentCohort => currentPatch%tallest
          do while (associated(currentCohort))

             pft = currentCohort%pft

             ! a certain fraction of bstore might go to clonal reproduction when plants die
             ! (since this is only applied to the dying portion of the cohort
             !  we do not actually pair down the storage via PARTEH, instead
             !  we just make sure that we don't send a portion of the storage
             !  to the litter in CWDInput)
             ! units = [kg/ha/day] = [kg] * [fraction] * [plants/ha/year] * [year/day]
             store_m_to_repro = -currentCohort%prt%GetState(store_organ,element_id) * &
                  EDPftvarcon_inst%allom_frbstor_repro(pft)*currentCohort%dndt*years_per_day

             ! Transfer all reproductive tissues into seed production
             ! The following call to PRTReproRelease, will return the mass
             ! of seeds [kg] released by the plant, per the mass_fraction
             ! specified as input.  This routine will also remove the mass
             ! from the parteh state-variable.
             
             call PRTReproRelease(currentCohort%prt,repro_organ,element_id, &
                  1.0_r8, seed_prod)

             if(element_id==carbon12_element)then
                currentcohort%seed_prod = seed_prod
             end if


             site_seed_rain(pft) = site_seed_rain(pft) +  &
                  (seed_prod * currentCohort%n + store_m_to_repro) ![kg/site/day, kg/ha/day]

             currentCohort => currentCohort%shorter
          enddo !cohort loop

          currentPatch => currentPatch%younger
       enddo seed_rain_loop

       ! We can choose to homogenize seeds. This is simple, we just
       ! add up all the seed from each pft at the site level, and then
       ! equally distribute to the PFT pools
       if ( homogenize_seed_pfts ) then
          site_seed_rain(1:numpft) = sum(site_seed_rain(:))/real(numpft,r8)
       end if

       ! Loop over all patches again and disperse the mixed seeds into the input flux
       ! arrays
       ! Loop over all patches and sum up the seed input for each PFT
       currentPatch => currentSite%oldest_patch
       seed_in_loop: do while (associated(currentPatch))

          litt => currentPatch%litter(el)
          do pft = 1,numpft

             if(currentSite%use_this_pft(pft).eq.itrue)then

                ! Seed input from local sources (within site).  Note that a fraction of the
                ! internal seed rain is sent out to neighboring gridcells.
                litt%seed_in_local(pft) = litt%seed_in_local(pft) + site_seed_rain(pft)*(1-site_disp_frac(pft))/area ![kg/m2/day]

                ! If we are using the Tree Recruitment Scheme (TRS) with or w/o seedling dynamics
                if ( any(regeneration_model == [TRS_regeneration, TRS_no_seedling_dyn]) .and. &
                     prt_params%allom_dbh_maxheight(pft) > min_max_dbh_for_trees) then
                   
                   ! Send a fraction of reproductive carbon to litter to account for 
                   ! non-seed reproductive carbon (e.g. flowers, fruit, etc.)
                   litt%seed_decay(pft) = litt%seed_in_local(pft) * (1.0_r8 - EDPftvarcon_inst%repro_frac_seed(pft)) 
                   
                   ! Note: The default regeneration scheme sends all reproductive carbon to seed
                end if !Use TRS
                
                ! If there is forced external seed rain, we calculate the input mass flux
                ! from the different elements, using the mean stoichiometry of new
                ! recruits for the current patch and lowest canopy position
                
                select case(element_id)
                case(carbon12_element)
                   seed_stoich = 1._r8
                case(nitrogen_element)
                   seed_stoich = currentPatch%nitr_repro_stoich(pft)
                case(phosphorus_element)
                   seed_stoich = currentPatch%phos_repro_stoich(pft)
                case default
                   write(fates_log(), *) 'undefined element specified'
                   write(fates_log(), *) 'while defining forced external seed mass flux'
                   call endrun(msg=errMsg(sourcefile, __LINE__))
                end select
                
                ! Seed input from external sources (user param seed rain, or dispersal model)
                ! Include both prescribed seed_suppl and seed_in dispersed from neighbouring gridcells
                seed_in_external = seed_stoich*(currentSite%seed_in(pft)/area + EDPftvarcon_inst%seed_suppl(pft)*years_per_day) ![kg/m2/day]
                litt%seed_in_extern(pft) = litt%seed_in_extern(pft) + seed_in_external
                
                ! Seeds entering externally [kg/site/day]
                site_mass%seed_in = site_mass%seed_in + seed_in_external*currentPatch%area
             end if !use this pft  
          enddo

          currentPatch => currentPatch%younger
       enddo seed_in_loop

       ! Determine the total site-level seed output for the current element and update the seed_out mass
       ! for each element loop since the site_seed_rain is resent and updated for each element loop iteration
       do pft = 1,numpft
          site_mass%seed_out = site_mass%seed_out + site_seed_rain(pft)*site_disp_frac(pft) ![kg/site/day]
          currentSite%seed_out(pft) = currentSite%seed_out(pft) + site_seed_rain(pft)*site_disp_frac(pft) ![kg/site/day]
       end do
 
    end do el_loop

    return
  end subroutine SeedUpdate

  ! ============================================================================

  subroutine SeedDecay( litt , currentPatch, bc_in )
    !
    ! !DESCRIPTION:
    ! 1. Flux from seed pool into leaf litter pool
    ! 2. If the TRS with seedling dynamics is on (regeneration_model = 3)
    !    then we calculate seedling mortality here (i.e. flux from seedling pool
    !    (into leaf litter pool)   
    !
    ! !ARGUMENTS
    type(litter_type) :: litt
    type(fates_patch_type), intent(in) :: currentPatch ! ahb added this
    type(bc_in_type), intent(in) :: bc_in ! ahb added this    
    !
    ! !LOCAL VARIABLES:
    integer  ::  pft
    real(r8) ::  seedling_layer_par          ! cumulative sum of PAR at the seedling layer (MJ)
                                             ! over prior window of days defined by 
                                             ! fates_trs_seedling_mort_par_timescale
    real(r8) ::  seedling_light_mort_rate    ! daily seedling mortality rate from light stress
    real(r8) ::  seedling_h2o_mort_rate      ! daily seedling mortality rate from moisture stress
    real(r8) ::  seedling_mdds               ! moisture deficit days accumulated in the seedling layer
   
    !----------------------------------------------------------------------

    
    ! 1. Seed mortality (i.e. flux from seed bank to litter)
    
    ! default value from Liscke and Loffler 2006 ; making this a PFT-specific parameter
    ! decays the seed pool according to exponential model
    ! seed_decay_rate is in yr-1
    ! seed_decay is kg/day
    ! Assume that decay rates are same for all chemical species

    !=====================================================================================
    do pft = 1,numpft 
    
       ! If the TRS is switched off or the pft can't get big enough to be considered a tree 
       ! then use FATES default regeneration.
       if ( regeneration_model == default_regeneration .or. &
            prt_params%allom_dbh_maxheight(pft) < min_max_dbh_for_trees ) then

          ! Default seed decay (TRS is off)
          litt%seed_decay(pft) = litt%seed(pft) * &
               EDPftvarcon_inst%seed_decay_rate(pft)*years_per_day

       end if

       ! If the TRS is switched on and the pft is a tree then add non-seed reproductive biomass
       ! to the seed decay flux. This was added to litt%seed_decay in the previously called SeedIn 
       ! subroutine
       if ( any(regeneration_model == [TRS_regeneration, TRS_no_seedling_dyn]) .and. &
            prt_params%allom_dbh_maxheight(pft) > min_max_dbh_for_trees ) then
          
          litt%seed_decay(pft) = litt%seed_decay(pft) + &! From non-seed reproductive biomass (added in
               ! in the SeedIn subroutine.
               litt%seed(pft) * EDPftvarcon_inst%seed_decay_rate(pft)*years_per_day
          
       end if 


       ! If the TRS is switched on with seedling dynamics (regeneration_model = 2) 
       ! then calculate seedling mortality.
       if_trs_germ_decay: if ( regeneration_model == TRS_regeneration .and. &
            prt_params%allom_dbh_maxheight(pft) > min_max_dbh_for_trees ) then
          
          !----------------------------------------------------------------------
          ! Seedling mortality (flux from seedling pool to litter)
          ! Note: The TRS uses the litt%seed_germ data struture to track seedlings
          !
          ! Step 1. Calculate the daily seedling mortality rate from light stress
          !
          ! Calculate the cumulative light at the seedling layer over a prior number of 
          ! days determined by the "fates_tres_seedling_mort_par_timescale" parameter.

          seedling_layer_par = currentPatch%sdlng_mort_par%GetMean() * megajoules_per_joule * & 
               sec_per_day * sdlng_mort_par_timescale 
          
          ! Calculate daily seedling mortality rate from light
          seedling_light_mort_rate = exp( EDPftvarcon_inst%seedling_light_mort_a(pft) * &
               seedling_layer_par + EDPftvarcon_inst%seedling_light_mort_b(pft) ) 
        
          ! Step 2. Calculate the daily seedling mortality rate from moisture stress
          
          ! Get the current seedling moisture deficit days (tracked as a pft-specific exponential
          ! average)
          seedling_mdds = currentPatch%sdlng_mdd(pft)%p%GetMean()     
          
          ! Calculate seedling mortality as a function of moisture deficit days (mdd)
          ! If the seedling mmd value is below a critical threshold then moisture-based mortality is zero
          if (seedling_mdds < EDPftvarcon_inst%seedling_mdd_crit(pft)) then
             seedling_h2o_mort_rate = 0.0_r8
          else
             seedling_h2o_mort_rate = EDPftvarcon_inst%seedling_h2o_mort_a(pft) * seedling_mdds**2 + &
                  EDPftvarcon_inst%seedling_h2o_mort_b(pft) * seedling_mdds + &
                  EDPftvarcon_inst%seedling_h2o_mort_c(pft)
          end if ! mdd threshold check
          
          ! Step 3. Sum modes of mortality (including background mortality) and send dead seedlings
          ! to litter        
          litt%seed_germ_decay(pft) = (litt%seed_germ(pft) * seedling_light_mort_rate) + &
               (litt%seed_germ(pft) * seedling_h2o_mort_rate) + &
               (litt%seed_germ(pft) * EDPftvarcon_inst%background_seedling_mort(pft) &
               * years_per_day)
       
       else
          
          litt%seed_germ_decay(pft) = litt%seed_germ(pft) * &
               EDPftvarcon_inst%seed_decay_rate(pft)*years_per_day

       end if if_trs_germ_decay
       
    enddo
    
    return
  end subroutine SeedDecay

  ! ============================================================================
  subroutine SeedGermination( litt, cold_stat, drought_stat, bc_in, currentPatch )
    !
    ! !DESCRIPTION:
    !  Flux from seed bank into the seedling pool    
    !
    ! !USES:

    !
    ! !ARGUMENTS
    type(litter_type) :: litt
    integer                   , intent(in) :: cold_stat    ! Is the site in cold leaf-off status?
    integer, dimension(numpft), intent(in) :: drought_stat ! Is the site in drought leaf-off status?
    type(bc_in_type),           intent(in) :: bc_in
    type(fates_patch_type),        intent(in) :: currentPatch
    !
    ! !LOCAL VARIABLES:
    integer :: pft
    real(r8), parameter ::  max_germination = 1.0_r8 ! Cap on germination rates. 
                                                    ! KgC/m2/yr Lishcke et al. 2009

    !Light and moisture-sensitive seedling emergence variables (ahb)
    !------------------------------------------------------------------------------------------------------------
    integer  :: ilayer_seedling_root           ! the soil layer at seedling rooting depth
    real(r8) :: seedling_layer_smp             ! soil matric potential at seedling rooting depth
    real(r8) :: wetness_index                  ! a soil 'wetness index' (1 / - SoilMatricPotetial (MPa) )
    real(r8) :: seedling_layer_par             ! par at the seedling layer (MJ m-2 day-1)
    real(r8) :: slsmp_emerg                    ! temp
    real(r8) :: slparmort                      ! temp
    real(r8) :: slpartrans                     ! temp
    real(r8) :: photoblastic_germ_modifier     ! seedling emergence rate modifier for light-sensitive germination
    real(r8) :: seedling_emerg_rate            ! the fraction of the seed bank emerging in the current time step
    !-------------------------------------------------------------------------------------------------------------


    ! Turning of this cap? because the cap will impose changes on proportionality
    ! of nutrients. (RGK 02-2019)
    !real(r8), parameter :: max_germination = 1.e6_r8  ! Force to very high number

    !----------------------------------------------------------------------

    ! germination_rate is being pulled to PFT parameter; units are 1/yr
    ! thus the mortality rate of seed -> recruit (in units of carbon)
    ! is seed_decay_rate(p)/germination_rate(p)
    ! and thus the mortality rate (in units of individuals) is the product of
    ! that times the ratio of (hypothetical) seed mass to recruit biomass
    
    !==============================================================================================
    do pft = 1,numpft

       ! If the TRS's seedling dynamics is switched off, then we use FATES's default approach
       ! to germination 
       if_tfs_or_def: if ( regeneration_model == default_regeneration .or. &
            regeneration_model == TRS_no_seedling_dyn .or. & 
            prt_params%allom_dbh_maxheight(pft) < min_max_dbh_for_trees ) then

          litt%seed_germ_in(pft) =  min(litt%seed(pft) * EDPftvarcon_inst%germination_rate(pft), &  
               max_germination)*years_per_day

          ! If TRS seedling dynamics is switched on we calculate seedling emergence (i.e. germination)
          ! as a pft-specific function of understory light and soil moisture.
       else if ( regeneration_model == TRS_regeneration .and. &
            prt_params%allom_dbh_maxheight(pft) > min_max_dbh_for_trees ) then	    

          ! Step 1. Calculate how germination rate is modified by understory light
          ! This applies to photoblastic germinators (e.g. many tropical pioneers) 

          ! Calculate mean PAR at the seedling layer (MJ m-2 day-1) over the prior 24 hours
          seedling_layer_par = currentPatch%seedling_layer_par24%GetMean() * sec_per_day * megajoules_per_joule

          ! Calculate the photoblastic germination rate modifier (Eq. 3 Hanbury-Brown et al., 2022) 
          photoblastic_germ_modifier = seedling_layer_par / &
               (seedling_layer_par + EDPftvarcon_inst%par_crit_germ(pft))

          ! Step 2. Calculate how germination rate is modified by soil moisture in the rooting zone of
          ! the seedlings. This is a pft-specific running mean based on pft-specific seedling rooting
          ! depth.

          ! Get running mean of soil matric potential (mm of H2O suction) at the seedling rooting depth
          ! This running mean based on pft-specific seedling rooting depth.
          seedling_layer_smp = currentPatch%sdlng_emerg_smp(pft)%p%GetMean()    

          ! Calculate a soil wetness index (1 / -soil matric pontential (MPa) ) used by the TRS
          ! to calculate seedling mortality from moisture stress. 
          wetness_index = 1.0_r8 / (seedling_layer_smp * (-1.0_r8) * mpa_per_mm_suction)          

          ! Step 3. Calculate the seedling emergence rate based on soil moisture and germination
          ! rate modifier (Step 1). See Eq. 4 of Hanbury-Brown et al., 2022

          ! If SMP is below a pft-specific value, then no germination occurs
          if ( seedling_layer_smp .GE. EDPftvarcon_inst%seedling_psi_emerg(pft) ) then
             seedling_emerg_rate = photoblastic_germ_modifier * EDPftvarcon_inst%a_emerg(pft) * &
                  wetness_index**EDPftvarcon_inst%b_emerg(pft)
          else 

             seedling_emerg_rate = 0.0_r8

          end if ! End soil-moisture based seedling emergence rate

          ! Step 4. Calculate the amount of carbon germinating out of the seed bank
          litt%seed_germ_in(pft) = litt%seed(pft) * seedling_emerg_rate

       end if if_tfs_or_def
    
      !set the germination only under the growing season...c.xu

      if ((prt_params%season_decid(pft) == itrue ) .and. &
            (any(cold_stat == [phen_cstat_nevercold,phen_cstat_iscold]))) then
          ! no germination for all PFTs when cold
          litt%seed_germ_in(pft) = 0.0_r8
       endif

       ! Drought deciduous, halt germination when status is shedding, even leaves are not
       ! completely abscissed. MLO
       select case (prt_params%stress_decid(pft))
       case (ihard_stress_decid,isemi_stress_decid)
          if (any(drought_stat(pft) == [phen_dstat_timeoff,phen_dstat_moistoff,phen_dstat_pshed])) then
             litt%seed_germ_in(pft) = 0.0_r8
          end if
       end select

    end do

  end subroutine SeedGermination

  ! =====================================================================================
<<<<<<< HEAD
  subroutine recruitment( currentSite, currentPatch, bc_in )
    !
    ! !DESCRIPTION:
    ! spawn new cohorts of juveniles of each PFT
    !
    ! !USES:
    use FatesInterfaceTypesMod, only : hlm_use_ed_prescribed_phys
    use FatesLitterMod   , only : ncwd
    !
    ! !ARGUMENTS
    type(ed_site_type), intent(inout)  :: currentSite
    type(ed_patch_type), intent(inout),pointer :: currentPatch
    type(bc_in_type), intent(in)       :: bc_in
    !
    ! !LOCAL VARIABLES:
    class(prt_vartypes), pointer :: prt
    integer :: ft
    integer :: c 
    type (ed_cohort_type) , pointer :: temp_cohort
    type (litter_type), pointer     :: litt          ! The litter object (carbon right now)
    type(site_massbal_type), pointer :: site_mass    ! For accounting total in-out mass fluxes
    integer :: el          ! loop counter for element
    integer :: element_id  ! element index consistent with definitions in PRTGenericMod
    integer :: iage        ! age loop counter for leaf age bins
    integer :: crowndamage
    integer,parameter :: recruitstatus = 1 !weather it the new created cohorts is recruited or initialized
    real(r8) :: c_leaf      ! target leaf biomass [kgC]
    real(r8) :: c_fnrt      ! target fine root biomass [kgC]
    real(r8) :: c_sapw      ! target sapwood biomass [kgC]
    real(r8) :: a_sapw      ! target sapwood cross section are [m2] (dummy)
    real(r8) :: c_agw       ! target Above ground biomass [kgC]
    real(r8) :: c_bgw       ! target Below ground biomass [kgC]
    real(r8) :: c_struct    ! target Structural biomass [kgc]
    real(r8) :: c_store     ! target Storage biomass [kgC]
    real(r8) :: m_leaf      ! leaf mass (element agnostic) [kg]
    real(r8) :: m_fnrt      ! fine-root mass (element agnostic) [kg]
    real(r8) :: m_sapw      ! sapwood mass (element agnostic) [kg]
    real(r8) :: m_agw       ! AG wood mass (element agnostic) [kg]
    real(r8) :: m_bgw       ! BG wood mass (element agnostic) [kg]
    real(r8) :: m_struct    ! structural mass (element agnostic) [kg]
    real(r8) :: m_store     ! storage mass (element agnostic) [kg]
    real(r8) :: m_repro     ! reproductive mass (element agnostic) [kg]
    real(r8) :: mass_avail  ! The mass of each nutrient/carbon available in the seed_germination pool [kg]
    real(r8) :: mass_demand ! Total mass demanded by the plant to achieve the stoichiometric targets
    ! of all the organs in the recruits. Used for both [kg per plant] and [kg per cohort]
    real(r8) :: fnrt_drop_fraction
    real(r8) :: stem_drop_fraction
    real(r8) :: sdlng2sap_par ! running mean of par at the seedlng layer [MJ m-2 day-1]
    real(r8) :: seedling_layer_smp !soil matric potential at seedling rooting depth [mm H20 suction]
    integer  :: ilayer_seedling_root ! the soil layer at seedling rooting depth
    !----------------------------------------------------------------------

    allocate(temp_cohort) ! create temporary cohort
    call zero_cohort(temp_cohort)


    do ft = 1,numpft

       ! The following if block is for the prescribed biogeography and/or nocomp modes.
       ! Since currentSite%use_this_pft is a site-level quantity and thus only limits whether a given PFT
       ! is permitted on a given gridcell or not, it applies to the prescribed biogeography case only.
       ! If nocomp is enabled, then we must determine whether a given PFT is allowed on a given patch or not.

       if(currentSite%use_this_pft(ft).eq.itrue &
            .and. ((hlm_use_nocomp .eq. ifalse) .or. (ft .eq. currentPatch%nocomp_pft_label)))then

          temp_cohort%canopy_trim = init_recruit_trim
          temp_cohort%pft         = ft
          temp_cohort%hite        = EDPftvarcon_inst%hgt_min(ft)
          temp_cohort%coage       = 0.0_r8
          fnrt_drop_fraction      = prt_params%phen_fnrt_drop_fraction(ft)
          stem_drop_fraction      = prt_params%phen_stem_drop_fraction(ft)
          temp_cohort%l2fr        = currentSite%rec_l2fr(ft,currentPatch%NCL_p)
          temp_cohort%crowndamage = 1       ! new recruits are undamaged

          call h2d_allom(temp_cohort%hite,ft,temp_cohort%dbh)

          ! Default assumption is that leaves are on and fully flushed
          temp_cohort%efleaf_coh = 1.0_r8
          temp_cohort%effnrt_coh = 1.0_r8
          temp_cohort%efstem_coh = 1.0_r8
          temp_cohort%status_coh = leaves_on

          ! But if the plant is seasonally (cold) deciduous, and the site status is flagged
          ! as "cold", then set the cohort's status to leaves_off, and remember the leaf biomass
          if ((prt_params%season_decid(ft) == itrue) .and. &
               (any(currentSite%cstatus == [phen_cstat_nevercold,phen_cstat_iscold]))) then
             temp_cohort%efleaf_coh = 0.0_r8
             temp_cohort%effnrt_coh = 1.0_r8 - fnrt_drop_fraction
             temp_cohort%efstem_coh = 1.0_r8 - stem_drop_fraction
             temp_cohort%status_coh = leaves_off

          endif

          ! Or.. if the plant is drought deciduous, make sure leaf status is consistent with the
          ! leaf elongation factor.
          ! For tissues other than leaves, the actual drop fraction is a combination of the
          ! elongation factor (e) and the drop fraction (x), which will ensure that the remaining
          ! tissue biomass will be exactly e when x=1, and exactly the original biomass when x = 0.
          select case (prt_params%stress_decid(ft))
          case (ihard_stress_decid,isemi_stress_decid)
             temp_cohort%efleaf_coh = currentSite%elong_factor(ft)
             temp_cohort%effnrt_coh = 1.0_r8 - (1.0_r8 - temp_cohort%efleaf_coh ) * fnrt_drop_fraction
             temp_cohort%efstem_coh = 1.0_r8 - (1.0_r8 - temp_cohort%efleaf_coh ) * stem_drop_fraction

             ! For the initial state, we always assume that leaves are flushing (instead of partially abscissing)
             ! whenever the elongation factor is non-zero.  If the elongation factor is zero, then leaves are in
             ! the "off" state.
             if ( temp_cohort%efleaf_coh > 0.0_r8 ) then
                temp_cohort%status_coh = leaves_on
             else
                temp_cohort%status_coh = leaves_off
             end if
          end select

       
          ! Initialize live pools
          call bleaf(temp_cohort%dbh,ft,temp_cohort%crowndamage,&
               temp_cohort%canopy_trim, temp_cohort%efleaf_coh, c_leaf)
          call bfineroot(temp_cohort%dbh,ft,temp_cohort%canopy_trim,temp_cohort%l2fr, &
               temp_cohort%effnrt_coh, c_fnrt)
          call bsap_allom(temp_cohort%dbh,ft,temp_cohort%crowndamage, &
               temp_cohort%canopy_trim, temp_cohort%efstem_coh, a_sapw, c_sapw)
          call bagw_allom(temp_cohort%dbh,ft,temp_cohort%crowndamage, temp_cohort%efstem_coh, c_agw)
          call bbgw_allom(temp_cohort%dbh,ft, temp_cohort%efstem_coh, c_bgw)
          call bdead_allom(c_agw,c_bgw,c_sapw,ft,c_struct)
          call bstore_allom(temp_cohort%dbh,ft, temp_cohort%crowndamage, &
               temp_cohort%canopy_trim,c_store)


          ! Cycle through available carbon and nutrients, find the limiting element
          ! to dictate the total number of plants that can be generated

          if_not_presribed: if ( (hlm_use_ed_prescribed_phys .eq. ifalse) .or. &
               (EDPftvarcon_inst%prescribed_recruitment(ft) .lt. 0._r8) ) then

             temp_cohort%n = 1.e20_r8

             do_elem: do el = 1,num_elements

                element_id = element_list(el)
                select case(element_id)
                case(carbon12_element)

                  mass_demand = c_struct+c_leaf+c_fnrt+c_sapw+c_store
                  
                case(nitrogen_element)

                     mass_demand = &
                          c_struct*prt_params%nitr_stoich_p1(ft,prt_params%organ_param_id(struct_organ)) + &
                          c_leaf*prt_params%nitr_stoich_p1(ft,prt_params%organ_param_id(leaf_organ)) + &
                          c_fnrt*prt_params%nitr_stoich_p1(ft,prt_params%organ_param_id(fnrt_organ)) + &
                          c_sapw*prt_params%nitr_stoich_p1(ft,prt_params%organ_param_id(sapw_organ)) + &
                          StorageNutrientTarget(ft, element_id, &
                          c_leaf*prt_params%nitr_stoich_p1(ft,prt_params%organ_param_id(leaf_organ)), &
                          c_fnrt*prt_params%nitr_stoich_p1(ft,prt_params%organ_param_id(fnrt_organ)), &
                          c_sapw*prt_params%nitr_stoich_p1(ft,prt_params%organ_param_id(sapw_organ)), &
                          c_struct*prt_params%nitr_stoich_p1(ft,prt_params%organ_param_id(struct_organ)))

                case(phosphorus_element)

                  mass_demand = &
                       c_struct*prt_params%phos_stoich_p1(ft,prt_params%organ_param_id(struct_organ)) + &
                       c_leaf*prt_params%phos_stoich_p1(ft,prt_params%organ_param_id(leaf_organ)) + &
                       c_fnrt*prt_params%phos_stoich_p1(ft,prt_params%organ_param_id(fnrt_organ)) + &
                       c_sapw*prt_params%phos_stoich_p1(ft,prt_params%organ_param_id(sapw_organ)) + &
                       StorageNutrientTarget(ft, element_id, &
                       c_leaf*prt_params%phos_stoich_p1(ft,prt_params%organ_param_id(leaf_organ)), &
                       c_fnrt*prt_params%phos_stoich_p1(ft,prt_params%organ_param_id(fnrt_organ)), &
                       c_sapw*prt_params%phos_stoich_p1(ft,prt_params%organ_param_id(sapw_organ)), &
                       c_struct*prt_params%phos_stoich_p1(ft,prt_params%organ_param_id(struct_organ)))

                case default
                   write(fates_log(),*) 'Undefined element type in recruitment'
                   call endrun(msg=errMsg(sourcefile, __LINE__))
                end select

                ! If TRS seedling dynamics is switched off then the available mass to make new recruits
                ! is everything in the seed_germ pool.
                if ( regeneration_model == default_regeneration .or. &
                     regeneration_model == TRS_no_seedling_dyn .or. & 
                     prt_params%allom_dbh_maxheight(ft) < min_max_dbh_for_trees ) then

                   mass_avail = currentPatch%area * currentPatch%litter(el)%seed_germ(ft)
                
                ! If TRS seedling dynamics is on then calculate the available mass to make new recruits
                ! as a pft-specific function of light and soil moisture in the seedling layer.
                else if ( regeneration_model == TRS_regeneration .and. &
                          prt_params%allom_dbh_maxheight(ft) > min_max_dbh_for_trees ) then

                   sdlng2sap_par = currentPatch%sdlng2sap_par%GetMean() * sec_per_day * megajoules_per_joule
                   
                   mass_avail = currentPatch%area * currentPatch%litter(el)%seed_germ(ft) * & 
                        EDPftvarcon_inst%seedling_light_rec_a(ft) * &
=======


   subroutine recruitment(currentSite, currentPatch, bc_in)
      !
      ! DESCRIPTION:
      ! spawn new cohorts of juveniles of each PFT
      !

      ! ARGUMENTS:
      type(ed_site_type),     intent(inout)          :: currentSite
      type(fates_patch_type), intent(inout), pointer :: currentPatch
      type(bc_in_type),       intent(in)             :: bc_in

      ! LOCAL VARIABLES:
      class(prt_vartypes),      pointer :: prt                ! PARTEH object
      type(litter_type),        pointer :: litt               ! litter object (carbon right now)
      type(site_massbal_type),  pointer :: site_mass          ! for accounting total in-out mass fluxes
      integer                           :: ft                 ! loop counter for PFTs
      integer                           :: leaf_status        ! cohort phenology status [leaves on/off]
      integer                           :: el                 ! loop counter for element
      integer                           :: element_id         ! element index consistent with definitions in PRTGenericMod
      integer                           :: iage               ! age loop counter for leaf age bins
      integer                           :: crowndamage        ! crown damage class of the cohort [1 = undamaged, >1 = damaged]  
      real(r8)                          :: hite               ! new cohort height [m]
      real(r8)                          :: dbh                ! new cohort DBH [cm]
      real(r8)                          :: cohort_n           ! new cohort density 
      real(r8)                          :: l2fr               ! leaf to fineroot biomass ratio [0-1]
      real(r8)                          :: c_leaf             ! target leaf biomass [kgC]
      real(r8)                          :: c_fnrt             ! target fine root biomass [kgC]
      real(r8)                          :: c_sapw             ! target sapwood biomass [kgC]
      real(r8)                          :: a_sapw             ! target sapwood cross section are [m2] (dummy)
      real(r8)                          :: c_agw              ! target Above ground biomass [kgC]
      real(r8)                          :: c_bgw              ! target Below ground biomass [kgC]
      real(r8)                          :: c_struct           ! target Structural biomass [kgc]
      real(r8)                          :: c_store            ! target Storage biomass [kgC]
      real(r8)                          :: m_leaf             ! leaf mass (element agnostic) [kg]
      real(r8)                          :: m_fnrt             ! fine-root mass (element agnostic) [kg]
      real(r8)                          :: m_sapw             ! sapwood mass (element agnostic) [kg]
      real(r8)                          :: m_agw              ! AG wood mass (element agnostic) [kg]
      real(r8)                          :: m_bgw              ! BG wood mass (element agnostic) [kg]
      real(r8)                          :: m_struct           ! structural mass (element agnostic) [kg]
      real(r8)                          :: m_store            ! storage mass (element agnostic) [kg]
      real(r8)                          :: m_repro            ! reproductive mass (element agnostic) [kg]
      real(r8)                          :: efleaf_coh         
      real(r8)                          :: effnrt_coh 
      real(r8)                          :: efstem_coh 
      real(r8)                          :: mass_avail         ! mass of each nutrient/carbon available in the seed_germination pool [kg]
      real(r8)                          :: mass_demand        ! total mass demanded by the plant to achieve the stoichiometric 
                                          !    targets of all the organs in the recruits. Used for both [kg per plant] and [kg per cohort] 
      real(r8)                          :: stem_drop_fraction ! 
      real(r8)                          :: fnrt_drop_fraction ! 
      real(r8)                          :: sdlng2sap_par      ! running mean of PAR at the seedling layer [MJ/m2/day]
      real(r8)                          :: seedling_layer_smp ! soil matric potential at seedling rooting depth [mm H2O suction]
      integer, parameter                :: recruitstatus = 1  ! whether the newly created cohorts are recruited or initialized
      integer                           :: ilayer_seedling_root ! the soil layer at seedling rooting depth

      !---------------------------------------------------------------------------

      do ft = 1, numpft

         ! The following if block is for the prescribed biogeography and/or nocomp modes.
         ! Since currentSite%use_this_pft is a site-level quantity and thus only limits whether a given PFT
         ! is permitted on a given gridcell or not, it applies to the prescribed biogeography case only.
         ! If nocomp is enabled, then we must determine whether a given PFT is allowed on a given patch or not.

         if (currentSite%use_this_pft(ft) .eq. itrue  .and.                    &
            ((hlm_use_nocomp .eq. ifalse) .or.                                 &
            (ft .eq. currentPatch%nocomp_pft_label))) then

            hite               = EDPftvarcon_inst%hgt_min(ft)
            stem_drop_fraction = prt_params%phen_stem_drop_fraction(ft)
            fnrt_drop_fraction = prt_params%phen_fnrt_drop_fraction(ft)
            l2fr               = currentSite%rec_l2fr(ft, currentPatch%NCL_p)
            crowndamage        = 1 ! new recruits are undamaged

            ! calculate DBH from initial height 
            call h2d_allom(hite, ft, dbh)

            ! default assumption is that leaves are on
            efleaf_coh  = 1.0_r8
            effnrt_coh  = 1.0_r8
            efstem_coh  = 1.0_r8
            leaf_status = leaves_on

            ! but if the plant is seasonally (cold) deciduous, and the site status is flagged
            ! as "cold", then set the cohort's status to leaves_off, and remember the leaf biomass
            if ((prt_params%season_decid(ft) == itrue) .and.                   &
               (any(currentSite%cstatus == [phen_cstat_nevercold, phen_cstat_iscold]))) then
               efleaf_coh  = 0.0_r8
               effnrt_coh  = 1.0_r8 - fnrt_drop_fraction
               efstem_coh  = 1.0_r8 - stem_drop_fraction
               leaf_status = leaves_off
            end if 

            ! Or.. if the plant is drought deciduous, make sure leaf status is consistent with the
            ! leaf elongation factor.
            ! For tissues other than leaves, the actual drop fraction is a combination of the
            ! elongation factor (e) and the drop fraction (x), which will ensure that the remaining
            ! tissue biomass will be exactly e when x=1, and exactly the original biomass when x = 0.
            select case (prt_params%stress_decid(ft))
            case (ihard_stress_decid, isemi_stress_decid)
               efleaf_coh = currentSite%elong_factor(ft)
               effnrt_coh = 1.0_r8 - (1.0_r8 - efleaf_coh)*fnrt_drop_fraction
               efstem_coh = 1.0_r8 - (1.0_r8 - efleaf_coh)*stem_drop_fraction

               ! For the initial state, we always assume that leaves are flushing (instead of partially abscissing)
               ! whenever the elongation factor is non-zero.  If the elongation factor is zero, then leaves are in
               ! the "off" state.
               if (efleaf_coh > 0.0_r8) then
                  leaf_status = leaves_on 
               else 
                  leaf_status = leaves_off
               end if
            end select

            ! calculate live pools
            call bleaf(dbh, ft, crowndamage, init_recruit_trim, efleaf_coh,    &
               c_leaf)
            call bfineroot(dbh, ft, init_recruit_trim, l2fr, effnrt_coh, c_fnrt)
            call bsap_allom(dbh, ft, crowndamage, init_recruit_trim,           &
               efstem_coh, a_sapw, c_sapw)
            call bagw_allom(dbh, ft, crowndamage, efstem_coh, c_agw)
            call bbgw_allom(dbh, ft, efstem_coh, c_bgw)
            call bdead_allom(c_agw, c_bgw, c_sapw, ft, c_struct)
            call bstore_allom(dbh, ft, crowndamage, init_recruit_trim, c_store)

            ! cycle through available carbon and nutrients, find the limiting element
            ! to dictate the total number of plants that can be generated
            if_not_prescribed: if ((hlm_use_ed_prescribed_phys .eq. ifalse) .or.                  &
               (EDPftvarcon_inst%prescribed_recruitment(ft) .lt. 0._r8)) then

               cohort_n = 1.e20_r8

               do_elem: do el = 1, num_elements
                  element_id = element_list(el)
                  select case(element_id)
                  case(carbon12_element)
                     mass_demand = c_struct + c_leaf + c_fnrt + c_sapw + c_store
                  case(nitrogen_element)
                     mass_demand =                                                                     &
                     c_struct*prt_params%nitr_stoich_p1(ft, prt_params%organ_param_id(struct_organ)) + &
                     c_leaf*prt_params%nitr_stoich_p1(ft, prt_params%organ_param_id(leaf_organ))     + &
                     c_fnrt*prt_params%nitr_stoich_p1(ft, prt_params%organ_param_id(fnrt_organ))     + &
                     c_sapw*prt_params%nitr_stoich_p1(ft, prt_params%organ_param_id(sapw_organ))     + &
                     StorageNutrientTarget(ft, element_id,                                             &
                     c_leaf*prt_params%nitr_stoich_p1(ft, prt_params%organ_param_id(leaf_organ)),      &
                     c_fnrt*prt_params%nitr_stoich_p1(ft, prt_params%organ_param_id(fnrt_organ)),      &
                     c_sapw*prt_params%nitr_stoich_p1(ft, prt_params%organ_param_id(sapw_organ)),      &
                     c_struct*prt_params%nitr_stoich_p1(ft, prt_params%organ_param_id(struct_organ)))
                  case(phosphorus_element)
                     mass_demand =                                                                     &
                     c_struct*prt_params%phos_stoich_p1(ft, prt_params%organ_param_id(struct_organ)) + &
                     c_leaf*prt_params%phos_stoich_p1(ft, prt_params%organ_param_id(leaf_organ)) +     &
                     c_fnrt*prt_params%phos_stoich_p1(ft, prt_params%organ_param_id(fnrt_organ)) +     &
                     c_sapw*prt_params%phos_stoich_p1(ft, prt_params%organ_param_id(sapw_organ)) +     &
                     StorageNutrientTarget(ft, element_id,                                             &
                     c_leaf*prt_params%phos_stoich_p1(ft, prt_params%organ_param_id(leaf_organ)),      &
                     c_fnrt*prt_params%phos_stoich_p1(ft, prt_params%organ_param_id(fnrt_organ)),      &
                     c_sapw*prt_params%phos_stoich_p1(ft, prt_params%organ_param_id(sapw_organ)),      &
                     c_struct*prt_params%phos_stoich_p1(ft, prt_params%organ_param_id(struct_organ)))
                  case default
                     write(fates_log(),*) 'Undefined element type in recruitment'
                     call endrun(msg=errMsg(sourcefile, __LINE__))
                  end select

                  ! If TRS seedling dynamics is switched off then the available mass to make new recruits
                  ! is everything in the seed_germ pool.
                  if (regeneration_model == default_regeneration .or.          &
                     regeneration_model == TRS_no_seedling_dyn .or.            & 
                     prt_params%allom_dbh_maxheight(ft) < min_max_dbh_for_trees) then

                     mass_avail = currentPatch%area * currentPatch%litter(el)%seed_germ(ft)

                     ! If TRS seedling dynamics is on then calculate the available mass to make new recruits
                     ! as a pft-specific function of light and soil moisture in the seedling layer.
                  else if (regeneration_model == TRS_regeneration .and.        &
                     prt_params%allom_dbh_maxheight(ft) > min_max_dbh_for_trees) then

                     sdlng2sap_par = currentPatch%sdlng2sap_par%GetMean()*     &
                        sec_per_day*megajoules_per_joule

                     mass_avail = currentPatch%area*                           &
                        currentPatch%litter(el)%seed_germ(ft)*                 & 
                        EDPftvarcon_inst%seedling_light_rec_a(ft)*             &
>>>>>>> 905bf114
                        sdlng2sap_par**EDPftvarcon_inst%seedling_light_rec_b(ft) 

                     ! If soil moisture is below pft-specific seedling  moisture stress threshold the 
                     ! recruitment does not occur.
                     ilayer_seedling_root = minloc(abs(bc_in%z_sisl(:) -       &
                        EDPftvarcon_inst%seedling_root_depth(ft)), dim=1)

                     seedling_layer_smp = bc_in%smp_sl(ilayer_seedling_root)

                     if (seedling_layer_smp < EDPftvarcon_inst%seedling_psi_crit(ft)) then
                        mass_avail = 0.0_r8
                     end if 

                  end if ! End use TRS with seedling dynamics

                  ! update number density if this is the limiting mass
                  cohort_n = min(cohort_n, mass_avail/mass_demand)

               end do do_elem

            else
               ! prescribed recruitment rates. number per sq. meter per year
               cohort_n = currentPatch%area*EDPftvarcon_inst%prescribed_recruitment(ft) *  &
                  hlm_freq_day
            endif if_not_prescribed

            ! Only bother allocating a new cohort if there is a reasonable amount of it
            any_recruits: if (cohort_n > min_n_safemath) then

               ! --------------------------------------------------------------------------------
               ! PART II.
               ! Initialize the PARTEH object, and determine the initial masses of all
               ! organs and elements.
               ! --------------------------------------------------------------------------------

               prt => null()
               call InitPRTObject(prt)

               do el = 1,num_elements

                  element_id = element_list(el)

                  ! If this is carbon12, then the initialization is straight forward
                  ! otherwise, we use stoichiometric ratios
                  select case(element_id)
                  case(carbon12_element)
                     m_struct = c_struct
                     m_leaf   = c_leaf
                     m_fnrt   = c_fnrt
                     m_sapw   = c_sapw
                     m_store  = c_store
                     m_repro  = 0._r8
                  case(nitrogen_element)
                     m_struct = c_struct*prt_params%nitr_stoich_p1(ft, prt_params%organ_param_id(struct_organ))
                     m_leaf   = c_leaf*prt_params%nitr_stoich_p1(ft, prt_params%organ_param_id(leaf_organ))
                     m_fnrt   = c_fnrt*prt_params%nitr_stoich_p1(ft, prt_params%organ_param_id(fnrt_organ))
                     m_sapw   = c_sapw*prt_params%nitr_stoich_p1(ft, prt_params%organ_param_id(sapw_organ))
                     m_store  = StorageNutrientTarget(ft, element_id, m_leaf, m_fnrt, m_sapw, m_struct)
                     m_repro  = 0._r8
                  case(phosphorus_element)
                     m_struct = c_struct*prt_params%phos_stoich_p1(ft, prt_params%organ_param_id(struct_organ))
                     m_leaf   = c_leaf*prt_params%phos_stoich_p1(ft, prt_params%organ_param_id(leaf_organ))
                     m_fnrt   = c_fnrt*prt_params%phos_stoich_p1(ft, prt_params%organ_param_id(fnrt_organ))
                     m_sapw   = c_sapw*prt_params%phos_stoich_p1(ft, prt_params%organ_param_id(sapw_organ))
                     m_store  = StorageNutrientTarget(ft, element_id, m_leaf, m_fnrt, m_sapw, m_struct)
                     m_repro  = 0._r8
                  end select

                  select case(hlm_parteh_mode)
                  case (prt_carbon_allom_hyp, prt_cnp_flex_allom_hyp)

                     ! put all of the leaf mass into the first bin
                     call SetState(prt, leaf_organ, element_id, m_leaf, 1)
                     do iage = 2, nleafage
                        call SetState(prt,leaf_organ, element_id, 0._r8, iage)
                     end do

                     call SetState(prt, fnrt_organ, element_id, m_fnrt)
                     call SetState(prt, sapw_organ, element_id, m_sapw)
                     call SetState(prt, store_organ, element_id, m_store)
                     call SetState(prt, struct_organ, element_id, m_struct)
                     call SetState(prt, repro_organ, element_id, m_repro)

                  case default
                     write(fates_log(),*) 'Unspecified PARTEH module during create_cohort'
                     call endrun(msg=errMsg(sourcefile, __LINE__))
                  end select

                  site_mass => currentSite%mass_balance(el)

                  ! Remove mass from the germination pool. However, if we are use prescribed physiology,
                  ! AND the forced recruitment model, then we are not realling using the prognostic
                  ! seed_germination model, so we have to short circuit things.  We send all of the
                  ! seed germination mass to an outflux pool, and use an arbitrary generic input flux
                  ! to balance out the new recruits.
                  if ((hlm_use_ed_prescribed_phys .eq. itrue) .and.            &
                     (EDPftvarcon_inst%prescribed_recruitment(ft) .ge. 0._r8)) then

                     site_mass%flux_generic_in = site_mass%flux_generic_in +   &
                     cohort_n*(m_struct + m_leaf + m_fnrt + m_sapw + m_store + m_repro)

                     site_mass%flux_generic_out = site_mass%flux_generic_out + &
                     currentPatch%area * currentPatch%litter(el)%seed_germ(ft)

                     currentPatch%litter(el)%seed_germ(ft) = 0._r8
                  else
                     currentPatch%litter(el)%seed_germ(ft) =                   &
                     currentPatch%litter(el)%seed_germ(ft) - cohort_n / currentPatch%area *   &
                     (m_struct + m_leaf + m_fnrt + m_sapw + m_store + m_repro)
                  end if
               end do

               ! cycle through the initial conditions, and makes sure that they are all initialized
               call prt%CheckInitialConditions()

               call create_cohort(currentSite, currentPatch, ft, cohort_n,     &
                  hite, 0.0_r8, dbh, prt, efleaf_coh, effnrt_coh, efstem_coh,  &
                  leaf_status, recruitstatus, init_recruit_trim, 0.0_r8,       &
                  currentPatch%NCL_p, crowndamage, currentSite%spread, bc_in)

               ! Note that if hydraulics is on, the number of cohorts may have
               ! changed due to hydraulic constraints.
               ! This constaint is applied during "create_cohort" subroutine.

               ! keep track of how many individuals were recruited for passing to history
               currentSite%recruitment_rate(ft) = currentSite%recruitment_rate(ft) + cohort_n

            endif any_recruits
         endif !use_this_pft
      enddo  !pft loop
   end subroutine recruitment

  ! ======================================================================================

  subroutine CWDInput( currentSite, currentPatch, litt, bc_in)

    !
    ! !DESCRIPTION:
    ! Generate litter fields from turnover.
    ! Note, that the when this is called, the number density of the plants
    ! has not been reduced from non-mortal turnover yet.
    ! Thus, we need to avoid double counting losses from dying trees
    ! and turnover in dying trees.
    !
    ! !USES:

    !
    ! !ARGUMENTS
    type(ed_site_type), intent(inout), target :: currentSite
    type(fates_patch_type),intent(inout), target :: currentPatch
    type(litter_type),intent(inout),target    :: litt
    type(bc_in_type),intent(in)               :: bc_in

    !
    ! !LOCAL VARIABLES:
    type(fates_cohort_type), pointer      :: currentCohort
    type(site_fluxdiags_type), pointer :: flux_diags
    type(site_massbal_type), pointer   :: site_mass
    integer  :: c
    real(r8) :: dead_n          ! total understorey dead tree density
    real(r8) :: dead_n_dlogging ! direct logging understory dead-tree density
    real(r8) :: dead_n_ilogging ! indirect understory dead-tree density (logging)
    real(r8) :: dead_n_natural  ! understory dead density not associated
    ! with direct logging
    real(r8) :: leaf_m          ! mass of the element of interest in the
    ! leaf  [kg]
    real(r8) :: fnrt_m           ! fine-root [kg]
    real(r8) :: sapw_m    ! sapwood [kg]
    real(r8) :: struct_m    ! structural [kg]
    real(r8) :: store_m    ! storage [kg]
    real(r8) :: repro_m    ! reproductive [kg]
    real(r8) :: leaf_m_turnover ! leaf turnover [kg]
    real(r8) :: fnrt_m_turnover
    real(r8) :: sapw_m_turnover
    real(r8) :: struct_m_turnover
    real(r8) :: store_m_turnover
    real(r8) :: repro_m_turnover
    real(r8) :: dcmpy_frac        ! Fraction of mass sent to decomposability pool
    real(r8) :: plant_dens        ! Number of plants per m2
    real(r8) :: bg_cwd_tot        ! Total below-ground coarse woody debris
    ! input flux
    real(r8) :: root_fines_tot    ! Total below-ground fine root coarse
    ! woody debris
    integer  :: element_id        ! element id consistent with parteh/PRTGenericMod.F90

    real(r8) :: trunk_wood        ! carbon flux into trunk products kgC/day/site
    integer  :: ilyr
    integer  :: pft
    integer  :: dcmpy             ! decomposability pool index
    integer  :: numlevsoil        ! Actual number of soil layers

    real(r8) :: SF_val_CWD_frac_adj(4) !SF_val_CWD_frac adjusted based on cohort dbh
    !----------------------------------------------------------------------

    ! -----------------------------------------------------------------------------------
    ! Other direct litter fluxes happen in phenology and in spawn_patches.
    ! -----------------------------------------------------------------------------------

    numlevsoil = currentSite%nlevsoil

    element_id = litt%element_id

    ! Object tracking flux diagnostics for each element
    flux_diags => currentSite%flux_diags(element_pos(element_id))

    ! Object tracking site level mass balance for each element
    site_mass => currentSite%mass_balance(element_pos(element_id))

    currentCohort => currentPatch%shortest
    do while(associated(currentCohort))

       pft = currentCohort%pft
       call set_root_fraction(currentSite%rootfrac_scr, pft, currentSite%zi_soil, &
           bc_in%max_rooting_depth_index_col)

       store_m_turnover  = currentCohort%prt%GetTurnover(store_organ,element_id)
       fnrt_m_turnover   = currentCohort%prt%GetTurnover(fnrt_organ,element_id)
       repro_m_turnover  = currentCohort%prt%GetTurnover(repro_organ,element_id)

       store_m         = currentCohort%prt%GetState(store_organ,element_id)
       fnrt_m          = currentCohort%prt%GetState(fnrt_organ,element_id)
       repro_m         = currentCohort%prt%GetState(repro_organ,element_id)

       if (prt_params%woody(currentCohort%pft) == itrue) then
          ! Assumption: for woody plants fluxes from deadwood and sapwood go together in CWD pool
          leaf_m_turnover   = currentCohort%prt%GetTurnover(leaf_organ,element_id)
          sapw_m_turnover   = currentCohort%prt%GetTurnover(sapw_organ,element_id)
          struct_m_turnover = currentCohort%prt%GetTurnover(struct_organ,element_id)

          leaf_m          = currentCohort%prt%GetState(leaf_organ,element_id)
          sapw_m          = currentCohort%prt%GetState(sapw_organ,element_id)
          struct_m        = currentCohort%prt%GetState(struct_organ,element_id)
       else
          ! for non-woody plants all stem fluxes go into the same leaf litter pool
          leaf_m_turnover   = currentCohort%prt%GetTurnover(leaf_organ,element_id) + &
               currentCohort%prt%GetTurnover(sapw_organ,element_id) + &
               currentCohort%prt%GetTurnover(struct_organ,element_id)
          sapw_m_turnover   = 0._r8
          struct_m_turnover = 0._r8

          leaf_m          = currentCohort%prt%GetState(leaf_organ,element_id) + &
               currentCohort%prt%GetState(sapw_organ,element_id) + &
               currentCohort%prt%GetState(struct_organ,element_id)
          sapw_m          = 0._r8
          struct_m        = 0._r8
       end if

       plant_dens =  currentCohort%n/currentPatch%area

       ! ---------------------------------------------------------------------------------
       ! PART 1 Litter fluxes from non-mortal tissue turnovers  Kg/m2/day
       !        Important note:  Turnover has already been removed from the cohorts.
       !        So, in the next part of this algorithm, when we send the biomass
       !        from dying trees to the litter pools, we don't have to worry
       !        about double counting.
       ! ---------------------------------------------------------------------------------

       flux_diags%leaf_litter_input(pft) = &
            flux_diags%leaf_litter_input(pft) +  &
            leaf_m_turnover * currentCohort%n

       root_fines_tot = (fnrt_m_turnover + store_m_turnover ) * &
            plant_dens

       do dcmpy=1,ndcmpy
          dcmpy_frac = GetDecompyFrac(pft,leaf_organ,dcmpy)
          litt%leaf_fines_in(dcmpy) = litt%leaf_fines_in(dcmpy) + &
               (leaf_m_turnover+repro_m_turnover) * plant_dens * dcmpy_frac

          dcmpy_frac = GetDecompyFrac(pft,fnrt_organ,dcmpy)
          do ilyr = 1, numlevsoil
             litt%root_fines_in(dcmpy,ilyr) = litt%root_fines_in(dcmpy,ilyr) + &
                  currentSite%rootfrac_scr(ilyr) * root_fines_tot * dcmpy_frac
          end do
       end do

       flux_diags%root_litter_input(pft) = &
            flux_diags%root_litter_input(pft) +  &
            (fnrt_m_turnover + store_m_turnover ) * currentCohort%n


       ! Assumption: turnover from deadwood and sapwood are lumped together in CWD pool

       !update partitioning of stem wood (struct + sapw) to cwd based on cohort dbh
       call adjust_SF_CWD_frac(currentCohort%dbh,ncwd,SF_val_CWD_frac,SF_val_CWD_frac_adj)


       do c = 1,ncwd
          litt%ag_cwd_in(c) = litt%ag_cwd_in(c) + &
               (sapw_m_turnover + struct_m_turnover) * &
               SF_val_CWD_frac_adj(c) * plant_dens * &
               prt_params%allom_agb_frac(pft)

          flux_diags%cwd_ag_input(c)  = flux_diags%cwd_ag_input(c) + &
               (struct_m_turnover + sapw_m_turnover) * SF_val_CWD_frac_adj(c) * &
               prt_params%allom_agb_frac(pft) * currentCohort%n

          bg_cwd_tot = (sapw_m_turnover + struct_m_turnover) * &
               SF_val_CWD_frac_adj(c) * plant_dens * &
               (1.0_r8-prt_params%allom_agb_frac(pft))

          do ilyr = 1, numlevsoil
             litt%bg_cwd_in(c,ilyr) = litt%bg_cwd_in(c,ilyr) + &
                  bg_cwd_tot * currentSite%rootfrac_scr(ilyr)
          end do

          flux_diags%cwd_bg_input(c)  = flux_diags%cwd_bg_input(c) + &
               bg_cwd_tot*currentPatch%area

       enddo


       ! ---------------------------------------------------------------------------------
       ! PART 2 Litter fluxes from non-disturbance inducing  mortality. Kg/m2/day
       ! ---------------------------------------------------------------------------------

       ! Total number of dead (n/m2/day)
       dead_n = -1.0_r8 * currentCohort%dndt/currentPatch%area*years_per_day

       if(currentCohort%canopy_layer > 1)then

          ! Total number of dead understory from direct logging
          ! (it is possible that large harvestable trees are in the understory)
          dead_n_dlogging = currentCohort%lmort_direct * &
               currentCohort%n/currentPatch%area

          ! Total number of dead understory from indirect logging
          dead_n_ilogging = (currentCohort%lmort_collateral + currentCohort%lmort_infra) * &
               currentCohort%n/currentPatch%area

       else

          ! All mortality from logging in the canopy is
          ! is disturbance generating

          dead_n_dlogging = 0._r8
          dead_n_ilogging = 0._r8

       end if

       dead_n_natural = dead_n - dead_n_dlogging - dead_n_ilogging


       flux_diags%leaf_litter_input(pft) = &
            flux_diags%leaf_litter_input(pft) +  &
            leaf_m * dead_n*currentPatch%area


       ! %n has not been updated due to mortality yet, thus
       ! the litter flux has already been counted since it captured
       ! the losses of live trees and those flagged for death

       root_fines_tot =  dead_n * (fnrt_m + &
            store_m*(1._r8-EDPftvarcon_inst%allom_frbstor_repro(pft)) )

       do dcmpy=1,ndcmpy

          dcmpy_frac = GetDecompyFrac(pft,leaf_organ,dcmpy)
          litt%leaf_fines_in(dcmpy) = litt%leaf_fines_in(dcmpy) + &
               (leaf_m+repro_m) * dead_n * dcmpy_frac

          dcmpy_frac = GetDecompyFrac(pft,fnrt_organ,dcmpy)
          do ilyr = 1, numlevsoil
             litt%root_fines_in(dcmpy,ilyr) = litt%root_fines_in(dcmpy,ilyr) + &
                  root_fines_tot * currentSite%rootfrac_scr(ilyr) * dcmpy_frac
          end do
       end do

       flux_diags%root_litter_input(pft) = &
            flux_diags%root_litter_input(pft) +  &
            root_fines_tot*currentPatch%area

       ! Track CWD inputs from dead plants

       do c = 1,ncwd

          ! Below-ground

          bg_cwd_tot = (struct_m + sapw_m) * &
               SF_val_CWD_frac_adj(c) * dead_n * &
               (1.0_r8-prt_params%allom_agb_frac(pft))

          do ilyr = 1, numlevsoil
             litt%bg_cwd_in(c,ilyr) = litt%bg_cwd_in(c,ilyr) + &
                  currentSite%rootfrac_scr(ilyr) * bg_cwd_tot
          end do

          flux_diags%cwd_bg_input(c)  = flux_diags%cwd_bg_input(c) + &
               bg_cwd_tot * currentPatch%area

          ! Send AGB component of boles from logging activities into the litter.
          ! This includes fluxes from indirect modes of death, as well as the
          ! non-exported boles due to direct harvesting.

          if (c==ncwd) then


             trunk_wood =  (struct_m + sapw_m) * &
                  SF_val_CWD_frac_adj(c) * dead_n_dlogging * &
                  prt_params%allom_agb_frac(pft)

             site_mass%wood_product = site_mass%wood_product + &
                  trunk_wood * currentPatch%area * logging_export_frac

             ! Add AG wood to litter from the non-exported fraction of wood
             ! from direct anthro sources

             litt%ag_cwd_in(c) = litt%ag_cwd_in(c) +  &
                  trunk_wood * (1._r8-logging_export_frac)

             flux_diags%cwd_ag_input(c)  = flux_diags%cwd_ag_input(c) + &
                  trunk_wood * (1._r8-logging_export_frac) * currentPatch%area

             ! Add AG wood to litter from indirect anthro sources

             litt%ag_cwd_in(c) = litt%ag_cwd_in(c) + (struct_m + sapw_m) * &
                  SF_val_CWD_frac_adj(c) * (dead_n_natural+dead_n_ilogging)  * &
                  prt_params%allom_agb_frac(pft)

             flux_diags%cwd_ag_input(c)  = flux_diags%cwd_ag_input(c) + &
                  SF_val_CWD_frac_adj(c) * (dead_n_natural+dead_n_ilogging) * &
                  currentPatch%area * prt_params%allom_agb_frac(pft)

          else

             litt%ag_cwd_in(c) = litt%ag_cwd_in(c) + (struct_m + sapw_m) * &
                  SF_val_CWD_frac_adj(c) * dead_n  * &
                  prt_params%allom_agb_frac(pft)

             flux_diags%cwd_ag_input(c)  = flux_diags%cwd_ag_input(c) + &
                  SF_val_CWD_frac_adj(c) * dead_n * (struct_m + sapw_m) * &
                  currentPatch%area * prt_params%allom_agb_frac(pft)

          end if

       end do


       ! Update diagnostics that track resource management

       if( element_id .eq. carbon12_element ) then

          currentSite%resources_management%delta_litter_stock  = &
               currentSite%resources_management%delta_litter_stock + &
               (leaf_m + fnrt_m + store_m ) * &
               (dead_n_ilogging+dead_n_dlogging) * currentPatch%area

          currentSite%resources_management%delta_biomass_stock = &
               currentSite%resources_management%delta_biomass_stock + &
               (leaf_m + fnrt_m + store_m ) * &
               (dead_n_ilogging+dead_n_dlogging) *currentPatch%area

          currentSite%resources_management%trunk_product_site = &
               currentSite%resources_management%trunk_product_site + &
               trunk_wood * logging_export_frac * currentPatch%area

          do c = 1,ncwd
             currentSite%resources_management%delta_litter_stock  = &
                  currentSite%resources_management%delta_litter_stock + &
                  (struct_m + sapw_m) * &
                  SF_val_CWD_frac_adj(c) * (dead_n_natural+dead_n_ilogging) * &
                  currentPatch%area

             currentSite%resources_management%delta_biomass_stock = &
                  currentSite%resources_management%delta_biomass_stock + &
                  (struct_m + sapw_m) * &
                  SF_val_CWD_frac_adj(c) * dead_n * currentPatch%area
          end do

          ! Update diagnostics that track resource management
          currentSite%resources_management%delta_individual    = &
               currentSite%resources_management%delta_individual + &
               (dead_n_dlogging+dead_n_ilogging) * hlm_freq_day * currentPatch%area
       end if


       currentCohort => currentCohort%taller
    enddo  ! end loop over cohorts


    return
  end subroutine CWDInput

  ! =====================================================================================


  subroutine fragmentation_scaler( currentPatch, bc_in)
    !
    ! !DESCRIPTION:
    ! Simple CWD fragmentation Model
    ! FIX(SPM, 091914) this should be a function as it returns a value in
    ! currentPatch%fragmentation_scaler
    !
    ! !USES:
    use FatesConstantsMod, only : tfrz => t_water_freeze_k_1atm
    use FatesConstantsMod, only : pi => pi_const
    !
    ! !ARGUMENTS
    type(fates_patch_type), intent(inout) :: currentPatch
    type(bc_in_type),    intent(in)    :: bc_in

    !
    ! !LOCAL VARIABLES:
    logical  :: use_century_tfunc = .false.
    logical  :: use_hlm_soil_scalar = .true. ! Use hlm input decomp fraction scalars
    integer  :: j
    real(r8) :: t_scalar                     ! temperature scalar
    real(r8) :: w_scalar                     ! moisture scalar
    real(r8) :: catanf                       ! hyperbolic temperature function from CENTURY
    real(r8) :: catanf_30                    ! hyperbolic temperature function from CENTURY
    real(r8) :: t1                           ! temperature argument
    !----------------------------------------------------------------------

    catanf(t1) = 11.75_r8 +(29.7_r8 / pi) * atan( pi * 0.031_r8  * ( t1 - 15.4_r8 ))
    catanf_30 = catanf(30._r8)

    if(currentPatch%nocomp_pft_label.ne.nocomp_bareground)then

       ! Use the hlm temp and moisture decomp fractions by default
       if ( use_hlm_soil_scalar ) then

         ! Calculate the fragmentation_scaler
         currentPatch%fragmentation_scaler =  min(1.0_r8,max(0.0_r8,bc_in%t_scalar_sisl * bc_in%w_scalar_sisl))

       else

         if ( .not. use_century_tfunc ) then
            !calculate rate constant scalar for soil temperature,assuming that the base rate constants
            !are assigned for non-moisture limiting conditions at 25C.
            if (currentPatch%tveg24%GetMean()  >=  tfrz) then
               t_scalar = q10_mr**((currentPatch%tveg24%GetMean()-(tfrz+25._r8))/10._r8)
               !  Q10**((t_soisno(c,j)-(tfrz+25._r8))/10._r8)
            else
               t_scalar = (q10_mr**(-25._r8/10._r8))*(q10_froz**((currentPatch%tveg24%GetMean()-tfrz)/10._r8))
               !  Q10**(-25._r8/10._r8))*(froz_q10**((t_soisno(c,j)-tfrz)/10._r8)
            endif
         else
            ! original century uses an arctangent function to calculate the
            ! temperature dependence of decomposition
            t_scalar = max(catanf(currentPatch%tveg24%GetMean()-tfrz)/catanf_30,0.01_r8)
         endif

         !Moisture Limitations
         !BTRAN APPROACH - is quite simple, but max's out decomp at all unstressed
         !soil moisture values, which is not realistic.
         !litter decomp is proportional to water limitation on average...
         w_scalar = sum(currentPatch%btran_ft(1:numpft))/real(numpft,r8)

       ! Calculate the fragmentation_scaler
         currentPatch%fragmentation_scaler(:) =  min(1.0_r8,max(0.0_r8,t_scalar * w_scalar))

      endif ! scalar

    endif ! not bare ground

  end subroutine fragmentation_scaler

  ! ============================================================================

  subroutine CWDOut( litt, fragmentation_scaler, nlev_eff_decomp )
    !
    ! !DESCRIPTION:
    ! Simple CWD fragmentation Model
    ! spawn new cohorts of juveniles of each PFT
    !
    ! !USES:
    use SFParamsMod, only : SF_val_max_decomp

    !
    ! !ARGUMENTS
    type(litter_type),intent(inout),target     :: litt
    real(r8),intent(in)                        :: fragmentation_scaler(:)

    ! This is not necessarily every soil layer, this is the number
    ! of effective layers that are active and can be sent
    ! to the soil decomposition model
    integer,intent(in)                         :: nlev_eff_decomp

    !
    ! !LOCAL VARIABLES:
    integer :: c                       ! Fuel size class index
    integer :: ilyr                    ! Soil layer index
    integer :: dcmpy                   ! Decomposibility pool indexer
    integer :: soil_layer_index = 1    ! Soil layer index associated with above ground litter
    !----------------------------------------------------------------------


    ! Above ground litters are associated with the top soil layer temperature and
    ! moisture scalars and fragmentation scalar associated with specified index value
    ! is used for ag_cwd_frag and root_fines_frag calculations.

    do c = 1,ncwd

       litt%ag_cwd_frag(c)   = litt%ag_cwd(c) * SF_val_max_decomp(c) * &
             years_per_day * fragmentation_scaler(soil_layer_index)

       do ilyr = 1,nlev_eff_decomp
           litt%bg_cwd_frag(c,ilyr) = litt%bg_cwd(c,ilyr) * SF_val_max_decomp(c) * &
                years_per_day * fragmentation_scaler(ilyr)
       enddo
    end do

    ! this is the rate at which dropped leaves stop being part of the burnable pool
    ! and begin to be part of the decomposing pool. This should probably be highly
    ! sensitive to moisture, but also to the type of leaf thick leaves can dry out
    ! before they are decomposed, for example. This section needs further scientific input.

    do dcmpy = 1,ndcmpy

       litt%leaf_fines_frag(dcmpy) = litt%leaf_fines(dcmpy) * &
             years_per_day * SF_val_max_decomp(dl_sf) * fragmentation_scaler(soil_layer_index)

       do ilyr = 1,nlev_eff_decomp
           litt%root_fines_frag(dcmpy,ilyr) = litt%root_fines(dcmpy,ilyr) * &
                 years_per_day *  SF_val_max_decomp(dl_sf) * fragmentation_scaler(ilyr)
       end do
    enddo

  end subroutine CWDOut
  
  subroutine UpdateRecruitL2FR(csite)
    

    ! When CNP is active, the l2fr (target leaf to fine-root biomass multiplier)
    ! is dynamic. We therefore update what the l2fr for recruits
    ! are, taking an exponential moving average of all plants that
    ! are within recruit size limitations (less than recruit size + delta)
    ! and less than the max_count cohort.
    
    type(ed_site_type) :: csite
    type(fates_patch_type), pointer :: cpatch
    type(fates_cohort_type), pointer :: ccohort

    real(r8) :: rec_n(maxpft,nclmax)     ! plant count
    real(r8) :: rec_l2fr0(maxpft,nclmax) ! mean l2fr for this day
    integer  :: rec_count(maxpft,nclmax) ! sample count
    integer  :: ft                       ! functional type index
    integer  :: cl                       ! canopy layer index
    real(r8) :: dbh_min                  ! the dbh of a recruit
    real(r8), parameter :: max_delta = 5.0_r8  ! dbh tolerance, cm, consituting a recruit
    real(r8), parameter :: smth_wgt = 1._r8/300.0_r8
    integer, parameter :: max_count = 3
    
    ! Difference in dbh (cm) to consider a plant was recruited fairly recently

    if(hlm_parteh_mode .ne. prt_cnp_flex_allom_hyp) return
    
    rec_n(1:numpft,1:nclmax) = 0._r8
    rec_l2fr0(1:numpft,1:nclmax) = 0._r8

    cpatch => csite%youngest_patch
    do while(associated(cpatch))

       rec_count(1:numpft,1:nclmax) = 0
       
       ccohort => cpatch%shortest
       cloop: do while(associated(ccohort))

          ft = ccohort%pft
          cl = ccohort%canopy_layer
          call h2d_allom(EDPftvarcon_inst%hgt_min(ft),ft,dbh_min)

          if( .not.ccohort%isnew ) then

             if(rec_count(ft,cl) <= max_count .and. &
                  ccohort%dbh-dbh_min < max_delta ) then
                rec_count(ft,cl) = rec_count(ft,cl) + 1
                rec_n(ft,cl) = rec_n(ft,cl) + ccohort%n
                rec_l2fr0(ft,cl) = rec_l2fr0(ft,cl) + ccohort%n*ccohort%l2fr
             end if

          end if

          ccohort => ccohort%taller
       end do cloop

       cpatch => cpatch%older
    end do

    ! Find the daily mean for each PFT weighted by number and add it to the running mean
    do cl = 1,nclmax
       do ft = 1,numpft
          if(rec_n(ft,cl)>nearzero)then
             rec_l2fr0(ft,cl) = rec_l2fr0(ft,cl) / rec_n(ft,cl)
             csite%rec_l2fr(ft,cl) = &
                  (1._r8-smth_wgt)*csite%rec_l2fr(ft,cl) + smth_wgt*rec_l2fr0(ft,cl)
          end if
       end do
    end do

    return
  end subroutine UpdateRecruitL2FR

  ! ======================================================================

  subroutine UpdateRecruitStoich(csite)

    type(ed_site_type) :: csite
    type(fates_patch_type), pointer :: cpatch
    type(fates_cohort_type), pointer :: ccohort
    integer  :: ft                       ! functional type index
    integer  :: cl                       ! canopy layer index
    real(r8) :: rec_l2fr_pft             ! Actual l2fr of a pft in it's patch
    
    ! Update the total plant stoichiometry of a new recruit, based on the updated
    ! L2FR values

    if(hlm_parteh_mode .ne. prt_cnp_flex_allom_hyp) return
    
    cpatch => csite%youngest_patch
    do while(associated(cpatch))
       cl = cpatch%ncl_p
       
       do ft = 1,numpft
          rec_l2fr_pft = csite%rec_l2fr(ft,cl)
          cpatch%nitr_repro_stoich(ft) = &
               NewRecruitTotalStoichiometry(ft,rec_l2fr_pft,nitrogen_element)
          cpatch%phos_repro_stoich(ft) = &
               NewRecruitTotalStoichiometry(ft,rec_l2fr_pft,phosphorus_element)
       end do

       ccohort => cpatch%shortest
       cloop: do while(associated(ccohort))
          rec_l2fr_pft = csite%rec_l2fr(ccohort%pft,cl)
          ccohort%nc_repro = NewRecruitTotalStoichiometry(ccohort%pft,rec_l2fr_pft,nitrogen_element)
          ccohort%pc_repro = NewRecruitTotalStoichiometry(ccohort%pft,rec_l2fr_pft,phosphorus_element)
          ccohort => ccohort%taller
       end do cloop
       
       cpatch => cpatch%older
    end do
       
    return
  end subroutine UpdateRecruitStoich

  ! ======================================================================
  
  subroutine SetRecruitL2FR(csite)


    type(ed_site_type) :: csite
    type(fates_patch_type), pointer :: cpatch
    type(fates_cohort_type), pointer :: ccohort
    integer :: ft,cl
    
    if(hlm_parteh_mode .ne. prt_cnp_flex_allom_hyp) return
    
    cpatch => csite%youngest_patch
    do while(associated(cpatch))
       ccohort => cpatch%shortest
       cloop: do while(associated(ccohort))

          if( ccohort%isnew ) then
             ft = ccohort%pft
             cl = ccohort%canopy_layer
             ccohort%l2fr = csite%rec_l2fr(ft,cl)
          end if

          ccohort => ccohort%taller
       end do cloop

       cpatch => cpatch%older
    end do
    
    return
  end subroutine SetRecruitL2FR

end module EDPhysiologyMod<|MERGE_RESOLUTION|>--- conflicted
+++ resolved
@@ -2435,203 +2435,6 @@
   end subroutine SeedGermination
 
   ! =====================================================================================
-<<<<<<< HEAD
-  subroutine recruitment( currentSite, currentPatch, bc_in )
-    !
-    ! !DESCRIPTION:
-    ! spawn new cohorts of juveniles of each PFT
-    !
-    ! !USES:
-    use FatesInterfaceTypesMod, only : hlm_use_ed_prescribed_phys
-    use FatesLitterMod   , only : ncwd
-    !
-    ! !ARGUMENTS
-    type(ed_site_type), intent(inout)  :: currentSite
-    type(ed_patch_type), intent(inout),pointer :: currentPatch
-    type(bc_in_type), intent(in)       :: bc_in
-    !
-    ! !LOCAL VARIABLES:
-    class(prt_vartypes), pointer :: prt
-    integer :: ft
-    integer :: c 
-    type (ed_cohort_type) , pointer :: temp_cohort
-    type (litter_type), pointer     :: litt          ! The litter object (carbon right now)
-    type(site_massbal_type), pointer :: site_mass    ! For accounting total in-out mass fluxes
-    integer :: el          ! loop counter for element
-    integer :: element_id  ! element index consistent with definitions in PRTGenericMod
-    integer :: iage        ! age loop counter for leaf age bins
-    integer :: crowndamage
-    integer,parameter :: recruitstatus = 1 !weather it the new created cohorts is recruited or initialized
-    real(r8) :: c_leaf      ! target leaf biomass [kgC]
-    real(r8) :: c_fnrt      ! target fine root biomass [kgC]
-    real(r8) :: c_sapw      ! target sapwood biomass [kgC]
-    real(r8) :: a_sapw      ! target sapwood cross section are [m2] (dummy)
-    real(r8) :: c_agw       ! target Above ground biomass [kgC]
-    real(r8) :: c_bgw       ! target Below ground biomass [kgC]
-    real(r8) :: c_struct    ! target Structural biomass [kgc]
-    real(r8) :: c_store     ! target Storage biomass [kgC]
-    real(r8) :: m_leaf      ! leaf mass (element agnostic) [kg]
-    real(r8) :: m_fnrt      ! fine-root mass (element agnostic) [kg]
-    real(r8) :: m_sapw      ! sapwood mass (element agnostic) [kg]
-    real(r8) :: m_agw       ! AG wood mass (element agnostic) [kg]
-    real(r8) :: m_bgw       ! BG wood mass (element agnostic) [kg]
-    real(r8) :: m_struct    ! structural mass (element agnostic) [kg]
-    real(r8) :: m_store     ! storage mass (element agnostic) [kg]
-    real(r8) :: m_repro     ! reproductive mass (element agnostic) [kg]
-    real(r8) :: mass_avail  ! The mass of each nutrient/carbon available in the seed_germination pool [kg]
-    real(r8) :: mass_demand ! Total mass demanded by the plant to achieve the stoichiometric targets
-    ! of all the organs in the recruits. Used for both [kg per plant] and [kg per cohort]
-    real(r8) :: fnrt_drop_fraction
-    real(r8) :: stem_drop_fraction
-    real(r8) :: sdlng2sap_par ! running mean of par at the seedlng layer [MJ m-2 day-1]
-    real(r8) :: seedling_layer_smp !soil matric potential at seedling rooting depth [mm H20 suction]
-    integer  :: ilayer_seedling_root ! the soil layer at seedling rooting depth
-    !----------------------------------------------------------------------
-
-    allocate(temp_cohort) ! create temporary cohort
-    call zero_cohort(temp_cohort)
-
-
-    do ft = 1,numpft
-
-       ! The following if block is for the prescribed biogeography and/or nocomp modes.
-       ! Since currentSite%use_this_pft is a site-level quantity and thus only limits whether a given PFT
-       ! is permitted on a given gridcell or not, it applies to the prescribed biogeography case only.
-       ! If nocomp is enabled, then we must determine whether a given PFT is allowed on a given patch or not.
-
-       if(currentSite%use_this_pft(ft).eq.itrue &
-            .and. ((hlm_use_nocomp .eq. ifalse) .or. (ft .eq. currentPatch%nocomp_pft_label)))then
-
-          temp_cohort%canopy_trim = init_recruit_trim
-          temp_cohort%pft         = ft
-          temp_cohort%hite        = EDPftvarcon_inst%hgt_min(ft)
-          temp_cohort%coage       = 0.0_r8
-          fnrt_drop_fraction      = prt_params%phen_fnrt_drop_fraction(ft)
-          stem_drop_fraction      = prt_params%phen_stem_drop_fraction(ft)
-          temp_cohort%l2fr        = currentSite%rec_l2fr(ft,currentPatch%NCL_p)
-          temp_cohort%crowndamage = 1       ! new recruits are undamaged
-
-          call h2d_allom(temp_cohort%hite,ft,temp_cohort%dbh)
-
-          ! Default assumption is that leaves are on and fully flushed
-          temp_cohort%efleaf_coh = 1.0_r8
-          temp_cohort%effnrt_coh = 1.0_r8
-          temp_cohort%efstem_coh = 1.0_r8
-          temp_cohort%status_coh = leaves_on
-
-          ! But if the plant is seasonally (cold) deciduous, and the site status is flagged
-          ! as "cold", then set the cohort's status to leaves_off, and remember the leaf biomass
-          if ((prt_params%season_decid(ft) == itrue) .and. &
-               (any(currentSite%cstatus == [phen_cstat_nevercold,phen_cstat_iscold]))) then
-             temp_cohort%efleaf_coh = 0.0_r8
-             temp_cohort%effnrt_coh = 1.0_r8 - fnrt_drop_fraction
-             temp_cohort%efstem_coh = 1.0_r8 - stem_drop_fraction
-             temp_cohort%status_coh = leaves_off
-
-          endif
-
-          ! Or.. if the plant is drought deciduous, make sure leaf status is consistent with the
-          ! leaf elongation factor.
-          ! For tissues other than leaves, the actual drop fraction is a combination of the
-          ! elongation factor (e) and the drop fraction (x), which will ensure that the remaining
-          ! tissue biomass will be exactly e when x=1, and exactly the original biomass when x = 0.
-          select case (prt_params%stress_decid(ft))
-          case (ihard_stress_decid,isemi_stress_decid)
-             temp_cohort%efleaf_coh = currentSite%elong_factor(ft)
-             temp_cohort%effnrt_coh = 1.0_r8 - (1.0_r8 - temp_cohort%efleaf_coh ) * fnrt_drop_fraction
-             temp_cohort%efstem_coh = 1.0_r8 - (1.0_r8 - temp_cohort%efleaf_coh ) * stem_drop_fraction
-
-             ! For the initial state, we always assume that leaves are flushing (instead of partially abscissing)
-             ! whenever the elongation factor is non-zero.  If the elongation factor is zero, then leaves are in
-             ! the "off" state.
-             if ( temp_cohort%efleaf_coh > 0.0_r8 ) then
-                temp_cohort%status_coh = leaves_on
-             else
-                temp_cohort%status_coh = leaves_off
-             end if
-          end select
-
-       
-          ! Initialize live pools
-          call bleaf(temp_cohort%dbh,ft,temp_cohort%crowndamage,&
-               temp_cohort%canopy_trim, temp_cohort%efleaf_coh, c_leaf)
-          call bfineroot(temp_cohort%dbh,ft,temp_cohort%canopy_trim,temp_cohort%l2fr, &
-               temp_cohort%effnrt_coh, c_fnrt)
-          call bsap_allom(temp_cohort%dbh,ft,temp_cohort%crowndamage, &
-               temp_cohort%canopy_trim, temp_cohort%efstem_coh, a_sapw, c_sapw)
-          call bagw_allom(temp_cohort%dbh,ft,temp_cohort%crowndamage, temp_cohort%efstem_coh, c_agw)
-          call bbgw_allom(temp_cohort%dbh,ft, temp_cohort%efstem_coh, c_bgw)
-          call bdead_allom(c_agw,c_bgw,c_sapw,ft,c_struct)
-          call bstore_allom(temp_cohort%dbh,ft, temp_cohort%crowndamage, &
-               temp_cohort%canopy_trim,c_store)
-
-
-          ! Cycle through available carbon and nutrients, find the limiting element
-          ! to dictate the total number of plants that can be generated
-
-          if_not_presribed: if ( (hlm_use_ed_prescribed_phys .eq. ifalse) .or. &
-               (EDPftvarcon_inst%prescribed_recruitment(ft) .lt. 0._r8) ) then
-
-             temp_cohort%n = 1.e20_r8
-
-             do_elem: do el = 1,num_elements
-
-                element_id = element_list(el)
-                select case(element_id)
-                case(carbon12_element)
-
-                  mass_demand = c_struct+c_leaf+c_fnrt+c_sapw+c_store
-                  
-                case(nitrogen_element)
-
-                     mass_demand = &
-                          c_struct*prt_params%nitr_stoich_p1(ft,prt_params%organ_param_id(struct_organ)) + &
-                          c_leaf*prt_params%nitr_stoich_p1(ft,prt_params%organ_param_id(leaf_organ)) + &
-                          c_fnrt*prt_params%nitr_stoich_p1(ft,prt_params%organ_param_id(fnrt_organ)) + &
-                          c_sapw*prt_params%nitr_stoich_p1(ft,prt_params%organ_param_id(sapw_organ)) + &
-                          StorageNutrientTarget(ft, element_id, &
-                          c_leaf*prt_params%nitr_stoich_p1(ft,prt_params%organ_param_id(leaf_organ)), &
-                          c_fnrt*prt_params%nitr_stoich_p1(ft,prt_params%organ_param_id(fnrt_organ)), &
-                          c_sapw*prt_params%nitr_stoich_p1(ft,prt_params%organ_param_id(sapw_organ)), &
-                          c_struct*prt_params%nitr_stoich_p1(ft,prt_params%organ_param_id(struct_organ)))
-
-                case(phosphorus_element)
-
-                  mass_demand = &
-                       c_struct*prt_params%phos_stoich_p1(ft,prt_params%organ_param_id(struct_organ)) + &
-                       c_leaf*prt_params%phos_stoich_p1(ft,prt_params%organ_param_id(leaf_organ)) + &
-                       c_fnrt*prt_params%phos_stoich_p1(ft,prt_params%organ_param_id(fnrt_organ)) + &
-                       c_sapw*prt_params%phos_stoich_p1(ft,prt_params%organ_param_id(sapw_organ)) + &
-                       StorageNutrientTarget(ft, element_id, &
-                       c_leaf*prt_params%phos_stoich_p1(ft,prt_params%organ_param_id(leaf_organ)), &
-                       c_fnrt*prt_params%phos_stoich_p1(ft,prt_params%organ_param_id(fnrt_organ)), &
-                       c_sapw*prt_params%phos_stoich_p1(ft,prt_params%organ_param_id(sapw_organ)), &
-                       c_struct*prt_params%phos_stoich_p1(ft,prt_params%organ_param_id(struct_organ)))
-
-                case default
-                   write(fates_log(),*) 'Undefined element type in recruitment'
-                   call endrun(msg=errMsg(sourcefile, __LINE__))
-                end select
-
-                ! If TRS seedling dynamics is switched off then the available mass to make new recruits
-                ! is everything in the seed_germ pool.
-                if ( regeneration_model == default_regeneration .or. &
-                     regeneration_model == TRS_no_seedling_dyn .or. & 
-                     prt_params%allom_dbh_maxheight(ft) < min_max_dbh_for_trees ) then
-
-                   mass_avail = currentPatch%area * currentPatch%litter(el)%seed_germ(ft)
-                
-                ! If TRS seedling dynamics is on then calculate the available mass to make new recruits
-                ! as a pft-specific function of light and soil moisture in the seedling layer.
-                else if ( regeneration_model == TRS_regeneration .and. &
-                          prt_params%allom_dbh_maxheight(ft) > min_max_dbh_for_trees ) then
-
-                   sdlng2sap_par = currentPatch%sdlng2sap_par%GetMean() * sec_per_day * megajoules_per_joule
-                   
-                   mass_avail = currentPatch%area * currentPatch%litter(el)%seed_germ(ft) * & 
-                        EDPftvarcon_inst%seedling_light_rec_a(ft) * &
-=======
-
 
    subroutine recruitment(currentSite, currentPatch, bc_in)
       !
@@ -2815,7 +2618,6 @@
                      mass_avail = currentPatch%area*                           &
                         currentPatch%litter(el)%seed_germ(ft)*                 & 
                         EDPftvarcon_inst%seedling_light_rec_a(ft)*             &
->>>>>>> 905bf114
                         sdlng2sap_par**EDPftvarcon_inst%seedling_light_rec_b(ft) 
 
                      ! If soil moisture is below pft-specific seedling  moisture stress threshold the 
