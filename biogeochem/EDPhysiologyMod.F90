--- conflicted
+++ resolved
@@ -1343,7 +1343,6 @@
    ! The leaf area of the cohort is modified each day to match that asserted by the HLM 
    ! -----------------------------------------------------------------------------------
 
-<<<<<<< HEAD
     ! !USES:                                                                                                       
     !                                                                                                              
     ! !ARGUMENTS:                                                                                                  
@@ -1362,9 +1361,9 @@
     integer ::   fates_pft     ! fates pft numer for weighting loop
     integer  ::   hlm_pft      ! host land model pft number for weighting loop.
     integer ::   s             ! site index
-=======
+
+
    real(r8) ::  spread     ! need to send a fixed value of patch spread to carea_allom
->>>>>>> ae27d49e
 
    ! To Do in this routine.
    ! Get access to HLM input varialbes. 
@@ -1435,30 +1434,6 @@
         write(*,*) 'wrong PFT label in cohort in SP mode',fates_pft,currentPatch%nocomp_pft_label
       end if
 
-<<<<<<< HEAD
-      !------------------------------------------
-      !  Calculate dbh from input height, and c_area from dbh
-      !------------------------------------------
-      currentCohort%hite = currentSite%sp_htop(fates_pft)
-      call h2d_allom(currentCohort%hite,currentCohort%pft,currentCohort%dbh)
-      currentCohort%n = 1.0_r8 ! make n=1 to get area of one tree.
-      spread = 0.0_r8 
-      call carea_allom(currentCohort%dbh,currentCohort%n,spread,currentCohort%pft,currentCohort%c_area)
-
-      !------------------------------------------
-      !  Calculate canopy N assuming patch area is full
-      !------------------------------------------
-      currentCohort%n = currentPatch%area / currentCohort%c_area
-
-      ! ------------------------------------------
-      ! Calculate leaf carbon from target treelai
-      ! ------------------------------------------
-      currentCohort%treelai = currentSite%sp_tlai(fates_pft)
-      leaf_c = leafc_from_treelai( currentCohort%treelai, currentCohort%pft, currentCohort%c_area,&
-=======
-      currentCohort => currentCohort%shorter
-    end do !cohort loop
-
     !------------------------------------------
     !  Calculate dbh from input height, and c_area from dbh
     !------------------------------------------
@@ -1480,22 +1455,14 @@
     ! ------------------------------------------
     currentCohort%treelai = currentPatch%sp_tlai
     leaf_c = leafc_from_treelai( currentCohort%treelai, currentCohort%pft, currentCohort%c_area,&
->>>>>>> ae27d49e
                   currentCohort%n, currentCohort%canopy_layer, currentCohort%vcmax25top)
+
       call SetState(currentCohort%prt,leaf_organ,1,leaf_c,1)
       
       ! assert sai
       currentCohort%treesai = currentSite%sp_tsai(fates_pft)
 
-<<<<<<< HEAD
-      !NB these will need to be put through the canopy_structure routine in order to figure out exposed lai and sai
-=======
-    ! assert sai
-    currentCohort%treesai = currentPatch%sp_tsai
-    call SetState(prt,leaf_organ, element_id,leaf_c,1)
-
     !NB these will need to be put through the canopy_structure routine in order to figure out exposed lai and sai
->>>>>>> ae27d49e
 
       currentCohort => currentCohort%shorter
     end do !cohort loop
